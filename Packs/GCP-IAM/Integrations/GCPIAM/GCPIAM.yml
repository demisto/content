category: IT Services
commonfields:
  id: GCP-IAM
  version: -1
configuration:
- displaypassword: Service Account Private Key file content (JSON).
  name: credentials
  required: true
  type: 9
  hiddenusername: true
- display: Use system proxy settings
  name: proxy
  type: 8
  required: false
- display: Trust any certificate (not secure)
  name: insecure
  type: 8
  required: false
description: Manage identity and access control for Google Cloud Platform resources.
display: GCP-IAM
name: GCP-IAM
script:
  commands:
  - arguments:
    - description: A comma-separated list of project names to retrieve. For example, projects/415104041262. Leave empty to retrieve a list of projects under a specified parent resource.
      isArray: true
      name: project_name
    - defaultValue: '50'
      description: The maximum number of results to retrieve. Minimum value is 1. Maximum value is 100.
      name: limit
    - defaultValue: '1'
      description: The page number of the results to retrieve. Minimum value is 1.
      name: page
    - description: The name of the parent resource to list projects under. For example, setting this field to 'folders/1234' would list all projects directly under that folder.
      name: parent
    - auto: PREDEFINED
      defaultValue: 'False'
      description: If true, projects that have been marked for deletion will also be retrieved.
      name: show_deleted
      predefined:
      - 'False'
      - 'True'
    description: 'Lists project under the specified parent, or retrieves a specific project''s information. One of the following arguments must be provided: "parent" or "project_name".'
    name: gcp-iam-projects-get
    outputs:
    - contextPath: GCPIAM.Project.createTime
      description: Project creation time.
      type: Date
    - contextPath: GCPIAM.Project.displayName
      description: Project display name.
      type: String
    - contextPath: GCPIAM.Project.name
      description: The unique resource name of the project.
      type: String
    - contextPath: GCPIAM.Project.parent
      description: The project parent resource.
      type: String
    - contextPath: GCPIAM.Project.projectId
      description: The unique, user-assigned ID of the project.
      type: String
    - contextPath: GCPIAM.Project.state
      description: The project lifecycle state.
      type: String
    - contextPath: GCPIAM.Project.updateTime
      description: The most recent time the project was modified.
      type: Date
  - arguments:
    - description: The name of the resource to list tag bindings under. For example, setting this field to 'folders/1234' would list all tags directly applied to that folder.
      name: parent
      required: true
    description: 'List tag bindings (key value pair) applied to a project/folder/organization object.'
    name: gcp-iam-tagbindings-list
    outputs:
    - contextPath: GCPIAM.TagBindings.key
      description: Tag bindings key.
      type: String
    - contextPath: GCPIAM.TagBindings.value
      description: Tag bindings value.
      type: String
  - arguments:
    - description: The project name for which the policy is being requested. For example, projects/415104041262.
      name: project_name
      required: true
    - description: The maximum number of results to retrieve. Minimum value is 1.
      name: limit
      defaultValue: '50'
    - defaultValue: '1'
      description: The page number of the results to retrieve. Minimum value is 1.
      name: page
    description: Retrieves the IAM access control policy for the specified project.
    name: gcp-iam-project-iam-policy-get
    outputs:
    - contextPath: GCPIAM.Policy.bindings.members
      description: The members who associate to the role.
      type: String
    - contextPath: GCPIAM.Policy.bindings.role
      description: The role that is assigned to the list of members.
      type: String
    - contextPath: GCPIAM.Policy.name
      description: The unique resource name of the project. Note that this output was added manually.
      type: String
  - arguments:
    - description: The project name for which the permissions is being tested. For example, projects/415104041262.
      name: project_name
      required: true
    - description: A comma-separated list of permission names to validate for the resource.
      isArray: true
      name: permissions
      required: true
    description: Returns permissions that a caller has on the specified project. The permission list can be obtained by running the 'gcp-iam-testable-permission-list' command.
    name: gcp-iam-project-iam-permission-test
    outputs:
    - contextPath: GCPIAM.Permission
      description: The caller allowed permissions.
      type: String
  - arguments:
    - description: The resource for which the policy is being specified. For example, projects/415104041262.
      name: project_name
      required: true
    - description: The name of the policy role.
      name: role
      required: true
    - description: 'A comma-separated list of members to add to the policy. For example: user:mike@example.com, group:admins@example.com, domain:google.com, serviceAccount:my-project-id@xsoar.gserviceaccount.com'
      isArray: true
      name: members
      required: true
    description: Adds members to the project policy.
    name: gcp-iam-project-iam-member-add
  - arguments:
    - description: The name of the project for which the policy is being specified. For example, projects/415104041262.
      name: project_name
      required: true
    - description: |-
        The name of the policy role.
      name: role
      required: true
    - description: 'A comma-separated list of members to remove from the policy. For example: user:mike@example.com, group:admins@example.com, domain:google.com, serviceAccount:my-project-id@xsoar.gserviceaccount.com'
      isArray: true
      name: members
      required: true
    description: Removes members from the project policy.
    name: gcp-iam-project-iam-member-remove
  - arguments:
    - description: The name of the project for which the policy is being specified. For example, projects/415104041262.
      name: project_name
      required: true
    - description: |-
        A comma-separated list of JSON policies objects. Every policy item consists of 'role' and 'members'. For example: [
          {
            "role": "roles/resourcemanager.organizationViewer",
            "members": [
              "user:eve@example.com"
            ]
          }
        ].
      isArray: true
      name: policy
      required: true
    description: Sets the IAM access control policy for the specified project. This operation will overwrite any existing policy.
    execution: true
    name: gcp-iam-project-iam-policy-set
    outputs:
    - contextPath: GCPIAM.Policy.bindings.members
      description: The members who associate to the role.
      type: String
    - contextPath: GCPIAM.Policy.bindings.role
      description: The role that is assigned to the list of members.
      type: String
    - contextPath: GCPIAM.Policy.name
      description: The unique resource name of the project. Note that this output was added manually.
      type: String
  - arguments:
    - description: The name of the project for which the policy is being specified. For example, projects/415104041262.
      name: project_name
      required: true
    - description: The name of the policy role.
      name: role
      required: true
    - description: 'A comma-separated list of members associated with the role. For example: user:mike@example.com, group:admins@example.com, domain:google.com, serviceAccount:my-project-id@xsoar.gserviceaccount.com'
      isArray: true
      name: members
      required: true
    description: Adds a new project IAM policy.
    name: gcp-iam-project-iam-policy-create
  - arguments:
    - description: The name of the project for which the policy is being specified. For example, projects/415104041262.
      name: project_name
      required: true
    - description: A comma-separated list of policy role names to remove.
      isArray: true
      name: role
      required: true
    description: 'Removes the policy from the project IAM policies.'
    name: gcp-iam-project-iam-policy-remove
  - arguments:
    - description: A comma-separated list of folder names to retrieve. For example, folders/12342. Leave empty to retrieve a list of folders under a specified parent resource.
      isArray: true
      name: folder_name
    - description: The name of the parent resource to list folders under. For example, setting this field to 'folders/1234' would list all folder directly under that folder.
      name: parent
    - defaultValue: '50'
      description: The maximum number of results to retrieve. Minimum value is 1, maximum value is 100.
      name: limit
    - defaultValue: '1'
      description: The page number of the results to retrieve. Minimum value is 1.
      name: page
    - auto: PREDEFINED
      defaultValue: 'False'
      description: If true, folders that have been marked for deletion will also be retrieved.
      name: show_deleted
      predefined:
      - 'False'
      - 'True'
    description: 'Lists folders under the specified parent, or retrieves a specific folder information. One of the arguments: ''parent'' or ''folder_name''  must be provided.'
    name: gcp-iam-folders-get
    outputs:
    - contextPath: GCPIAM.Folder.createTime
      description: Folder creation time.
      type: Date
    - contextPath: GCPIAM.Folder.displayName
      description: Folder display name.
      type: String
    - contextPath: GCPIAM.Folder.name
      description: The unique resource name of the folder.
      type: String
    - contextPath: GCPIAM.Folder.parent
      description: The folder parent resource.
      type: String
    - contextPath: GCPIAM.Folder.state
      description: The folder lifecycle state.
      type: String
    - contextPath: GCPIAM.Folder.updateTime
      description: The most recent time the folder was modified.
      type: Date
  - arguments:
    - description: The folder name for which the policy is being requested. For example, folders/12342.
      name: folder_name
      required: true
    - description: The maximum number of results to retrieve. Minimum value is 1.
      name: limit
      defaultValue: '50'
    - defaultValue: '1'
      description: The page number of the results to retrieve. Minimum value is 1.
      name: page
    description: Retrieves the IAM access control policy for the specified folder.
    name: gcp-iam-folder-iam-policy-get
    outputs:
    - contextPath: GCPIAM.Policy.bindings.members
      description: The members who associate to the role.
      type: String
    - contextPath: GCPIAM.Policy.bindings.role
      description: The role that is assigned to the list of members.
      type: String
    - contextPath: GCPIAM.Policy.name
      description: The unique resource name of the folder. Note that this output was added manually.
      type: String
  - arguments:
    - description: The folder name for which the permissions is being tested. For example, folders/12342.
      name: folder_name
      required: true
    - description: A comma-separated list of permission names to validate for the resource.
      isArray: true
      name: permissions
      required: true
    description: Returns permissions that a caller has on the specified folder. The permission list can be obtained by running the 'gcp-iam-testable-permission-list' command.
    name: gcp-iam-folder-iam-permission-test
    outputs:
    - contextPath: GCPIAM.Permission
      description: The caller allowed permissions.
      type: String
  - arguments:
    - description: The resource for which the policy is being specified. For example, folders/12342.
      name: folder_name
      required: true
    - description: The name of the policy role.
      name: role
      required: true
    - description: 'A comma-separated list of members to add to the policy. For example: user:mike@example.com, group:admins@example.com, domain:google.com, serviceAccount:my-project-id@xsoar.gserviceaccount.com'
      isArray: true
      name: members
      required: true
    description: Adds members to the folder policy.
    name: gcp-iam-folder-iam-member-add
  - arguments:
    - description: The name of the folder for which the policy is being specified. For example, folders/12342.
      name: folder_name
      required: true
    - description: |-
        The name of the policy role.
      name: role
      required: true
    - description: 'A comma-separated list of members to remove from the policy. For example: user:mike@example.com, group:admins@example.com, domain:google.com, serviceAccount:my-project-id@xsoar.gserviceaccount.com'
      isArray: true
      name: members
      required: true
    description: Removes members from the folder policy.
    name: gcp-iam-folder-iam-member-remove
  - arguments:
    - description: The name of the folder for which the policy is being specified. For example, folders/12342.
      name: folder_name
      required: true
    - description: |-
        A comma-separated list of JSON policies objects. Every policy item consists of 'role' and 'members'. For example: [
          {
            "role": "roles/resourcemanager.organizationViewer",
            "members": [
              "user:eve@example.com"
            ]
          }
        ].
      isArray: true
      name: policy
      required: true
    description: Sets the IAM access control policy for the specified folder. This operation will overwrite any existing policy.
    execution: true
    name: gcp-iam-folder-iam-policy-set
    outputs:
    - contextPath: GCPIAM.Policy.bindings.members
      description: The members who associate to the role.
      type: String
    - contextPath: GCPIAM.Policy.bindings.role
      description: The role that is assigned to the list of members.
      type: String
    - contextPath: GCPIAM.Policy.name
      description: The unique resource name of the folder. Note that this output was added manually.
      type: String
  - arguments:
    - description: The name of the folder for which the policy is being specified. For example, folders/12342.
      name: folder_name
      required: true
    - description: The name of the policy role.
      name: role
      required: true
    - description: 'A comma-separated list of members associated with the role. For example: user:mike@example.com, group:admins@example.com, domain:google.com, serviceAccount:my-project-id@xsoar.gserviceaccount.com'
      isArray: true
      name: members
      required: true
    description: Adds a new folder IAM policy.
    name: gcp-iam-folder-iam-policy-create
  - arguments:
    - description: The name of the folder for which the policy is being specified. For example, folders/12342.
      name: folder_name
      required: true
    - description: A comma-separated list of policy role names to remove.
      isArray: true
      name: role
      required: true
    description: Removes a policy from the folder IAM policies.
    name: gcp-iam-folder-iam-policy-remove
  - arguments:
    - description: The maximum number of results to retrieve. Minimum value is 1, maximum value is 50.
      name: limit
      defaultValue: '50'
    - defaultValue: '1'
      description: The page number of the results to retrieve. Minimum value is 1.
      name: page
    - description: A comma-separated list of organization names to retrieve. For example, organizations/3456. Leave empty to retrieve a list of organizations that are visible to the caller.
      isArray: true
      name: organization_name
    description: Lists organization resources that are visible to the caller, or retrieves an organization's information.
    name: gcp-iam-organizations-get
    outputs:
    - contextPath: GCPIAM.Organization.createTime
      description: Organization creation time.
      type: Date
    - contextPath: GCPIAM.Organization.directoryCustomerId
      description: The G Suite / Workspace customer ID used in the Directory API.
      type: String
    - contextPath: GCPIAM.Organization.displayName
      description: Organization display name.
      type: String
    - contextPath: GCPIAM.Organization.name
      description: The unique resource name of the organization.
      type: String
    - contextPath: GCPIAM.Organization.state
      description: The organization lifecycle state.
      type: String
    - contextPath: GCPIAM.Organization.updateTime
      description: The most recent time the organization was modified.
      type: Date
  - arguments:
    - description: The organization name for which the policy is being requested. For example, organizations/3456.
      name: organization_name
      required: true
    - description: The maximum number of results to retrieve. Minimum value is 1.
      name: limit
      defaultValue: '50'
    - defaultValue: '1'
      description: The page number of the results to retrieve. Minimum value is 1.
      name: page
    description: Retrieves the IAM access control policy for the specified organization.
    name: gcp-iam-organization-iam-policy-get
    outputs:
    - contextPath: GCPIAM.Policy.bindings.members
      description: The members who associate to the role.
      type: String
    - contextPath: GCPIAM.Policy.bindings.role
      description: The role that is assigned to the list of members.
      type: String
    - contextPath: GCPIAM.Policy.name
      description: The unique resource name of the organization. Note that this output was added manually.
      type: String
  - arguments:
    - description: The organization name for which the permissions is being tested. For example, organizations/3456.
      name: organization_name
      required: true
    - description: A comma-separated list of permission names to validate for the resource.
      isArray: true
      name: permissions
      required: true
    description: Returns permissions that a caller has on the specified organization. The permission list can be obtained by running the 'gcp-iam-testable-permission-list' command.
    name: gcp-iam-organization-iam-permission-test
    outputs:
    - contextPath: GCPIAM.Permission
      description: The caller allowed permissions.
      type: String
  - arguments:
    - description: The resource for which the policy is being specified. For example, organizations/3456.
      name: organization_name
      required: true
    - description: The name of the policy role.
      name: role
      required: true
    - description: 'A comma-separated list of members to add to the policy. For example: user:mike@example.com, group:admins@example.com, domain:google.com, serviceAccount:my-project-id@xsoar.gserviceaccount.com'
      isArray: true
      name: members
      required: true
    description: Adds members to the organization policy.
    name: gcp-iam-organization-iam-member-add
  - arguments:
    - description: The name of the organization for which the policy is being specified. For example, organizations/3456.
      name: organization_name
      required: true
    - description: |-
        The name of the policy role.
      name: role
      required: true
    - description: 'A comma-separated list of members to remove from the policy. For example: user:mike@example.com, group:admins@example.com, domain:google.com, serviceAccount:my-project-id@xsoar.gserviceaccount.com'
      isArray: true
      name: members
      required: true
    description: Removes members from the organization policy.
    name: gcp-iam-organization-iam-member-remove
  - arguments:
    - description: The name of the organization for which the policy is being specified. For example, organizations/3456.
      name: organization_name
      required: true
    - description: |-
        A comma-separated list of JSON policies objects. Every policy item consists of 'role' and 'members'. For example: [
          {
            "role": "roles/resourcemanager.organizationViewer",
            "members": [
              "user:eve@example.com"
            ]
          }
        ].
      isArray: true
      name: policy
      required: true
    description: Sets the IAM access control policy for the specified organization. This operation will overwrite any existing policy.
    execution: true
    name: gcp-iam-organization-iam-policy-set
    outputs:
    - contextPath: GCPIAM.Policy.bindings.members
      description: The members who associate to the role.
      type: String
    - contextPath: GCPIAM.Policy.bindings.role
      description: The role that is assigned to the list of members.
      type: String
    - contextPath: GCPIAM.Policy.name
      description: The unique resource name of the organization. Note that this output was added manually.
      type: String
  - arguments:
    - description: The name of the organization for which the policy is being specified. For example, organizations/3456.
      name: organization_name
      required: true
    - description: The name of the policy role.
      name: role
      required: true
    - description: 'A comma-separated list of members associated with the role. For example: user:mike@example.com, group:admins@example.com, domain:google.com, serviceAccount:my-project-id@xsoar.gserviceaccount.com'
      isArray: true
      name: members
      required: true
    description: Adds a new organization IAM policy.
    name: gcp-iam-organization-iam-policy-create
  - arguments:
    - description: The name of the organization for which the policy is being specified. For example, organizations/3456.
      name: organization_name
      required: true
    - description: A comma-separated list of policy role names to remove.
      isArray: true
      name: role
      required: true
    description: Removes a policy from the organization IAM policies.
    name: gcp-iam-organization-iam-policy-remove
  - arguments:
    - description: The parent resource of the groups to create. Must be of the form identitysources/{identity_source_id} for external- identity-mapped groups or customers/{customer_id} for Google Groups. The customer_id must begin with "C" (for example, 'C046psxkn'). Customer ID can be obtained by running the 'gcp-iam-organizations-get' command. The customer ID can be found in the 'directoryCustomerId' field.
      name: parent
      required: true
    - description: The description of the group.
      name: description
    - description: The display name of the group.
      name: display_name
      required: true
    - description: The group unique email address. There is no need to set up the email in the organization, the command will do this independently.
      name: group_email_address
      required: true
    description: Create a new group. The end user making the request will be added as the initial owner of the group.
    name: gcp-iam-group-create
    outputs:
    - contextPath: GCPIAM.Group.createTime
      description: Group creation time.
      type: Date
    - contextPath: GCPIAM.Group.displayName
      description: The display name of the group.
      type: String
    - contextPath: GCPIAM.Group.groupKey.id
      description: The ID of the group.
      type: String
    - contextPath: GCPIAM.Group.name
      description: The resource name of the group.
      type: String
    - contextPath: GCPIAM.Group.parent
      description: The resource name of the entity under which this group resides in the Cloud Identity resource hierarchy.
      type: String
    - contextPath: GCPIAM.Group.updateTime
      description: The most recent time the group was modified.
      type: Date
  - arguments:
    - description: The parent resource of the groups to retrieve. This parameter is usually equal to the organization customer ID. For example customers/C01234.
      name: parent
      required: true
    - defaultValue: '50'
      description: The maximum number of results to retrieve.Minimum value is 1, maximum value is 500.
      name: limit
    - defaultValue: '1'
      description: The page number of the results to retrieve. Minimum value is 1.
      name: page
    description: Lists groups that are visible to the caller.
    name: gcp-iam-group-list
    outputs:
    - contextPath: GCPIAM.Group.displayName
      description: The display name of the group.
      type: String
    - contextPath: GCPIAM.Group.groupKey.id
      description: The ID of the group.
      type: String
    - contextPath: GCPIAM.Group.name
      description: The resource name of the group.
      type: String
  - arguments:
    - description: The name of the group to retrieve. Must be of the form groups/{group_id}.
      name: group_name
      required: true
    description: Retrieves a group information.
    name: gcp-iam-group-get
    outputs:
    - contextPath: GCPIAM.Group.createTime
      description: Group creation time.
      type: Date
    - contextPath: GCPIAM.Group.displayName
      description: The display name of the group.
      type: String
    - contextPath: GCPIAM.Group.groupKey.id
      description: The ID of the group.
      type: String
    - contextPath: GCPIAM.Group.name
      description: The resource name of the group.
      type: String
    - contextPath: GCPIAM.Group.parent
      description: The resource name of the entity under which this group resides in the Cloud Identity resource hierarchy.
      type: String
    - contextPath: GCPIAM.Group.updateTime
      description: The most recent time the group was modified.
      type: Date
  - arguments:
    - description: The name of the group to delete. Must be of the form groups/{group_id}.
      name: group_name
      required: true
    description: Deletes a group.
    name: gcp-iam-group-delete
  - arguments:
    - description: A comma-separated list of group names which will contain the membership. Every group name must be of the form groups/{group_id}.
      isArray: true
      name: groups_name
      required: true
    - description: The email address of the member to add to the group.
      name: member_email
      required: true
    - defaultValue: 'MEMBER'
      description: A comma-separated list of membership roles that apply to the membership. The 'MEMBER' role must be provided.
      isArray: true
      name: role
      required: true
      auto: PREDEFINED
      predefined:
      - OWNER
      - MANAGER
      - MEMBER
    description: Creates a group membership.
    name: gcp-iam-group-membership-create
    outputs:
    - contextPath: GCPIAM.Membership.name
      description: The resource name of the membership.
      type: String
    - contextPath: GCPIAM.Membership.preferredMemberKey.id
      description: The member key ID.
      type: String
    - contextPath: GCPIAM.Membership.roles.name
      description: The membership roles that apply to the membership.
      type: String
  - arguments:
    - description: 'The name of the group that contains the membership. Must be of the form groups/{group_id}.'
      name: group_name
      required: true
    - defaultValue: '50'
      description: The maximum number of results to retrieve. Minimum value is 1, maximum value is 500.
      name: limit
    - defaultValue: '1'
      description: The page number of the results to retrieve. Minimum value is 1.
      name: page
    description: Lists group memberships.
    name: gcp-iam-group-membership-list
    outputs:
    - contextPath: GCPIAM.Membership.name
      description: The resource name of the membership.
      type: String
    - contextPath: GCPIAM.Membership.preferredMemberKey.id
      description: The member key ID.
      type: String
    - contextPath: GCPIAM.Membership.roles.name
      description: The membership roles that apply to the membership.
      type: String
  - arguments:
    - description: 'The name of the group membership to retrieve. Must be of the form: groups/{group_id}/memberships/{membership_id}.'
      name: membership_name
      required: true
    description: Retrieves group membership information.
    name: gcp-iam-group-membership-get
    outputs:
    - contextPath: GCPIAM.Membership.createTime
      description: The membership creation time.
      type: Date
    - contextPath: GCPIAM.Membership.name
      description: The resource name of the membership.
      type: String
    - contextPath: GCPIAM.Membership.preferredMemberKey.id
      description: The member key ID.
      type: String
    - contextPath: GCPIAM.Membership.roles.name
      description: The membership roles that apply to the membership.
      type: String
    - contextPath: GCPIAM.Membership.updateTime
      description: The most recent time the membership was modified.
      type: Date
  - arguments:
    - description: 'The name of the group membership to update. Must be of the form: groups/{group_id}/memberships/{membership_id}.'
      name: membership_name
      required: true
    - auto: PREDEFINED
      description: A comma-separated list of membership roles to add to the membership.
      isArray: true
      name: role
      predefined:
      - MANAGER
      - OWNER
      required: true
    description: Adds a group membership role.
    name: gcp-iam-group-membership-role-add
  - arguments:
    - description: 'The resource name of the membership. Must be of the form: groups/{group_id}/memberships/{membership_id}.'
      name: membership_name
      required: true
    - auto: PREDEFINED
      description: A comma-separated list of membership roles to remove from the membership.
      isArray: true
      name: role
      predefined:
      - OWNER
      - MANAGER
      required: true
    description: Removes a group membership role.
    name: gcp-iam-group-membership-role-remove
  - arguments:
    - description: 'A comma-separated list of resource names of the memberships to delete. Must be of the form: groups/{group_id}/memberships/{membership_id}.'
      isArray: true
      name: membership_names
      required: true
    description: Deletes a group membership.
    name: gcp-iam-group-membership-delete
  - arguments:
    - description: The name of the project associated with the service account. Must be of the form projects/{project_id}.
      name: project_name
      required: true
    - description: The account ID that is used to generate the service account email address and a stable unique ID. It is unique within a project, must be 6-30 characters long, and match the regular expression [a-z]([-a-z0-9]*[a-z0-9]).
      name: service_account_id
      required: true
    - description: Human readable name for the created service account.
      name: display_name
    - description: Human readable description for the created service account.
      name: description
    description: Creates a service account in project.
    name: gcp-iam-service-account-create
    outputs:
    - contextPath: GCPIAM.ServiceAccount.email
      description: The email address of the service account.
      type: String
    - contextPath: GCPIAM.ServiceAccount.name
      description: The resource name of the service account.
      type: String
    - contextPath: GCPIAM.ServiceAccount.oauth2ClientId
      description: The OAuth 2.0 client ID for the service account.
      type: String
    - contextPath: GCPIAM.ServiceAccount.projectId
      description: The ID of the project that owns the service account.
      type: String
    - contextPath: GCPIAM.ServiceAccount.uniqueId
      description: The unique, stable numeric ID for the service account.
      type: String
    - contextPath: GCPIAM.ServiceAccount.disabled
      description: Indicates whether the service account is disabled.
      type: Boolean
  - arguments:
    - description: 'The name of the service account to update. Must be of the form projects/{PROJECT_ID}/serviceAccounts/{ACCOUNT}.'
      name: service_account_name
      required: true
    - description: 'Human readable name for the updated service account.'
      name: display_name
    - description: Human readable description for the updated service account.
      name: description
    - description: A comma-separated names list of the fields to update.
      name: fields_to_update
      required: true
      auto: PREDEFINED
      predefined:
      - displayName
      - description
    description: 'Updates a service account.'
    name: gcp-iam-service-account-update
  - arguments:
    - description: 'A comma-separated list of service accounts names to retrieve in the following format: projects/{PROJECT_ID}/serviceAccounts/{ACCOUNT}. Leave empty to retrieve a list of service accounts under a specified project resource.'
      isArray: true
      name: service_account_name
    - description: 'The name of the project associated with the service accounts to retrieve, for example: projects/my-project-123.'
      name: project_name
    - defaultValue: '50'
      description: The maximum number of results to retrieve. Minimum value is 1, maximum value is 100.
      name: limit
    - defaultValue: '1'
      description: The page number of the results to retrieve. Minimum value is 1.
      name: page
    description: 'Lists service accounts in project, or retrieves a specific service accounts information. One of the arguments: ''service_account_name'' or ''project_name''  must be provided.'
    name: gcp-iam-service-accounts-get
    outputs:
    - contextPath: GCPIAM.ServiceAccount.email
      description: The email address of the service account.
      type: String
    - contextPath: GCPIAM.ServiceAccount.name
      description: The resource name of the service account.
      type: String
    - contextPath: GCPIAM.ServiceAccount.oauth2ClientId
      description: The OAuth 2.0 client ID for the service account.
      type: String
    - contextPath: GCPIAM.ServiceAccount.projectId
      description: The ID of the project that owns the service account.
      type: String
    - contextPath: GCPIAM.ServiceAccount.uniqueId
      description: The unique, stable numeric ID for the service account.
      type: String
    - contextPath: GCPIAM.ServiceAccount.disabled
      description: Indicates whether the service account is disabled.
      type: Boolean
  - arguments:
    - description: 'A comma-separated list of names of service accounts to enable. Every resource name should be in the following format: projects/{PROJECT_ID}/serviceAccounts/{ACCOUNT}.'
      isArray: true
      name: service_account_name
      required: true
    description: Enables a project service account.
    name: gcp-iam-service-account-enable
  - arguments:
    - description: 'A comma-separated list of names of service accounts to disable. Every resource name should be in the following format: projects/{PROJECT_ID}/serviceAccounts/{ACCOUNT}.'
      isArray: true
      name: service_account_name
      required: true
    description: Disables a project service account.
    name: gcp-iam-service-account-disable
  - arguments:
    - description: 'The name of the service account associated with the key. Must be of the form projects/{PROJECT_ID}/serviceAccounts/{ACCOUNT}.'
      name: service_account_name
      required: true
    - description: The RSA key algorithm.
      name: key_algorithm
      auto: PREDEFINED
      defaultValue: KEY_ALG_RSA_2048
      predefined:
      - KEY_ALG_RSA_1024
      - KEY_ALG_RSA_2048
    description: 'Creates a service account key. A service account can have up to 10 keys. Service account keys that you create don''t have an expiry date and stay valid until you delete them.'
    name: gcp-iam-service-account-key-create
    outputs:
    - contextPath: GCPIAM.ServiceAccountKey.keyAlgorithm
      description: Specifies the algorithm for the key.
      type: String
    - contextPath: GCPIAM.ServiceAccountKey.keyOrigin
      description: Service account key origin provider.
      type: String
    - contextPath: GCPIAM.ServiceAccountKey.keyType
      description: Indicates the resource managed type.
      type: String
    - contextPath: GCPIAM.ServiceAccountKey.name
      description: The resource name of the service account key.
      type: String
    - contextPath: GCPIAM.ServiceAccountKey.privateKeyData
      description: The encrypted private key data.
      type: String
    - contextPath: GCPIAM.ServiceAccountKey.privateKeyType
      description: The output format for the private key.
      type: String
    - contextPath: GCPIAM.ServiceAccountKey.validAfterTime
      description: Indicates the time the key can be used after this timestamp.
      type: Date
    - contextPath: GCPIAM.ServiceAccountKey.validBeforeTime
      description: Indicates the time the key can be used before this timestamp.
      type: Date
    - contextPath: GCPIAM.ServiceAccountKey.disabled
      description: Indicates whether the service account key is disabled.
      type: Boolean
  - arguments:
    - description: 'The resource name of the service account key to retrieve. The resource name should be in the following format: projects/{PROJECT_ID}/serviceAccounts/{ACCOUNT}/keys/{key}. Leave empty to retrieve a list of service account keys that are associated with the service account resource.'
      name: key_name
    - description: The name of the service account associated with the keys. Must be of the form projects/{PROJECT_ID}/serviceAccounts/{ACCOUNT}.
      name: service_account_name
    - defaultValue: '50'
      description: The maximum number of results to retrieve. Minimum value is 1.
      name: limit
    - defaultValue: '1'
      description: The page number of the results to retrieve. Minimum value is 1.
      name: page
    description: 'Lists service account keys, or retrieves a specific service account key information. One of the arguments: ''service_account_name'' or ''key_name''  must be provided.'
    name: gcp-iam-service-account-keys-get
    outputs:
    - contextPath: GCPIAM.ServiceAccountKey.keyAlgorithm
      description: Specifies the algorithm for the key.
      type: String
    - contextPath: GCPIAM.ServiceAccountKey.keyOrigin
      description: Service account key origin provider.
      type: String
    - contextPath: GCPIAM.ServiceAccountKey.keyType
      description: Indicates the resource managed type.
      type: String
    - contextPath: GCPIAM.ServiceAccountKey.name
      description: The resource name of the service account key.
      type: String
    - contextPath: GCPIAM.ServiceAccountKey.validAfterTime
      description: Indicates the time the key can be used after this timestamp.
      type: Date
    - contextPath: GCPIAM.ServiceAccountKey.validBeforeTime
      description: Indicates the time the key can be used before this timestamp.
      type: Date
    - contextPath: GCPIAM.ServiceAccountKey.disabled
      description: Indicates whether the service account key is disabled.
      type: Boolean
  - arguments:
    - description: 'A comma-separated list of names of resource name of the service account key to enable. Every resource name should be in the following format: projects/{PROJECT_ID}/serviceAccounts/{ACCOUNT}/keys/{key}.'
      isArray: true
      name: key_name
      required: true
    description: Enables a service account key.
    name: gcp-iam-service-account-key-enable
  - arguments:
    - description: 'A comma-separated list of names of resource name of the service account key to disable. Every resource name should be in the following format: projects/{PROJECT_ID}/serviceAccounts/{ACCOUNT}/keys/{key}.'
      isArray: true
      name: key_name
      required: true
    description: Disables a service account key.
    name: gcp-iam-service-account-key-disable
  - arguments:
    - description: 'A comma-separated list of names of resource name of the service account key to delete. Every resource name should be in the following format: projects/{PROJECT_ID}/serviceAccounts/{ACCOUNT}/keys/{key}.'
      isArray: true
      name: key_name
      required: true
    description: Deletes a service account key.
    name: gcp-iam-service-account-key-delete
  - arguments:
    - description: The name of the organization that contains the custom role. For example organizations/1234567.
      name: organization_name
      required: true
    - description: The unique ID of the role to create. A role ID may contain alphanumeric characters, underscores (_), and periods (.). It must contain a minimum of 3 characters and a maximum of 64 characters.
      name: role_id
      required: true
    - description: The description of the role to create.
      name: description
    - description: The title of the role to create.
      name: title
    - description: A comma-separated list of names of the permissions the role grants when bound in an IAM policy.
      isArray: true
      name: permissions
    - auto: PREDEFINED
      description: 'The launch stage of the role. More information can be found here: https://cloud.google.com/iam/docs/reference/rest/v1/organizations.roles#rolelaunchstage'
      name: stage
      predefined:
      - ALPHA
      - BETA
      - GA
      - DEPRECATED
      - DISABLED
      - EAP
    description: Creates a custom organization role.
    name: gcp-iam-organization-role-create
    outputs:
    - contextPath: GCPIAM.Role.name
      description: The name of the role.
      type: String
  - arguments:
    - description: The name of the role to update. Must be in the format of organizations/{ORGANIZATION_ID}/roles/{CUSTOM_ROLE_ID}.
      name: role_name
      required: true
    - description: The updated description of the role.
      name: description
    - description: The updated title of the role.
      name: title
    - description: A comma-separated list of names of the permissions the role grants when bound in an IAM policy. Note that this command argument will replace the existing permissions.
      isArray: true
      name: permissions
    - auto: PREDEFINED
      description: A comma-separated list of names of the fields to update.
      name: fields_to_update
      predefined:
      - description
      - title
      - includedPermissions
      - stage
      required: true
    - auto: PREDEFINED
      description: 'The launch stage of the role. More information can be found here: https://cloud.google.com/iam/docs/reference/rest/v1/organizations.roles#rolelaunchstage'
      name: stage
      predefined:
      - ALPHA
      - BETA
      - GA
      - DEPRECATED
      - DISABLED
      - EAP
    description: Updates a custom organization role.
    execution: true
    name: gcp-iam-organization-role-update
  - arguments:
    - description: The resource name of the role. Must be in the format of organizations/{ORGANIZATION_ID}/roles/{CUSTOM_ROLE_ID}.
      name: role_name
      required: true
    - description: A comma-separated list of names of the permissions to add to the role.
      isArray: true
      name: permissions
      required: true
    description: Adds permissions to a custom organization role.
    name: gcp-iam-organization-role-permission-add
  - arguments:
    - description: The resource name of the role. Must be in the format of organizations/{ORGANIZATION_ID}/roles/{CUSTOM_ROLE_ID}.
      name: role_name
      required: true
    - description: A comma-separated list of names of the permissions to remove from the role.
      name: permissions
      required: true
    description: Removes permissions from a custom organization role.
    name: gcp-iam-organization-role-permission-remove
  - arguments:
    - description: 'The name of the organization that contains the custom role. For example organizations/12345.'
      name: organization_name
      required: true
    - auto: PREDEFINED
      defaultValue: 'True'
      description: Indicates whether to include permissions in the response.
      name: include_permissions
      predefined:
      - 'True'
      - 'False'
    - defaultValue: '50'
      description: The maximum number of results to retrieve. Minimum value is 1, maximum value is 1,000.
      name: limit
    - defaultValue: '1'
      description: The page number of the results to retrieve. Minimum value is 1.
      name: page
    - auto: PREDEFINED
      defaultValue: 'False'
      description: If true, roles that have been deleted will also be retrieved.
      name: show_deleted
      predefined:
      - 'False'
      - 'True'
    - description: Used to filter the retrieved roles by the rule title. The command will retrieve the rules that include the provided argument in their title.
      name: title_filter
    - description: A comma-separated list of role permissions. Used to filter the retrieved roles by their permissions. The command will retrieve the rules that include all the provided permissions in their permissions list. If the argument is provided, the command will include the role permissions in the output.
      isArray: true
      name: permission_filter
    description: Lists the organization custom roles.
    name: gcp-iam-organization-role-list
    outputs:
    - contextPath: GCPIAM.Role.name
      description: The resource name of the role.
      type: String
  - arguments:
    - description: 'A comma-separated list of organization roles to retrieve. Every role name should be in the following format: organizations/{ORGANIZATION_ID}/roles/{CUSTOM_ROLE_ID}.'
      isArray: true
      name: role_name
      required: true
    description: Retrieves the organization role information.
    name: gcp-iam-organization-role-get
    outputs:
    - contextPath: GCPIAM.Role.name
      description: The resource name of the role.
      type: String
  - arguments:
    - description: 'A comma-separated list of organization roles to delete. Every role name should be in the following format: organizations/{ORGANIZATION_ID}/roles/{CUSTOM_ROLE_ID}.'
      isArray: true
      name: role_name
      required: true
    description: Deletes a custom organization role.
    name: gcp-iam-organization-role-delete
  - arguments:
    - description: 'The ID of the project that contains the custom role.'
      name: project_id
      required: true
    - description: The unique ID of the role to create. A role ID may contain alphanumeric characters, underscores (_), and periods (.). It must contain a minimum of 3 characters and a maximum of 64 characters.
      name: role_id
      required: true
    - description: The description of the role to create.
      name: description
    - description: The title of the role to create.
      name: title
    - description: 'A comma-separated list of names of the permissions the role grants when bound in an IAM policy.'
      isArray: true
      name: permissions
    - auto: PREDEFINED
      description: 'The launch stage of the role. More information can be found here: https://cloud.google.com/iam/docs/reference/rest/v1/organizations.roles#rolelaunchstage'
      name: stage
      predefined:
      - ALPHA
      - BETA
      - GA
      - DEPRECATED
      - DISABLED
      - EAP
    description: Creates a custom project role.
    name: gcp-iam-project-role-create
    outputs:
    - contextPath: GCPIAM.Role.name
      description: The name of the role.
      type: String
  - arguments:
    - description: 'The name of the role to update. Must be in the format of projects/{PROJECT_ID}/roles/{CUSTOM_ROLE_ID}. '
      name: role_name
      required: true
    - description: The updated description of the role.
      name: description
    - description: The updated title of the role.
      name: title
    - description: A comma-separated list of names of the permissions the role grants when bound in an IAM policy. Note that this command argument will replace the existing permissions.
      isArray: true
      name: permissions
    - auto: PREDEFINED
      description: 'The launch stage of the role. More information can be found here: https://cloud.google.com/iam/docs/reference/rest/v1/organizations.roles#rolelaunchstage'
      name: stage
      predefined:
      - ALPHA
      - BETA
      - GA
      - DEPRECATED
      - DISABLED
      - EAP
    - auto: PREDEFINED
      description: A comma-separated list of names of the fields to update.
      name: fields_to_update
      predefined:
      - description
      - title
      - includedPermissions
      - stage
      required: true
    description: Updates a custom project role.
    name: gcp-iam-project-role-update
  - arguments:
    - description: 'The resource name of the role. Must be in the format of projects/{PROJECT_ID}/roles/{CUSTOM_ROLE_ID}. '
      name: role_name
      required: true
    - description: A comma-separated list of names of the permissions to add to the role.
      isArray: true
      name: permissions
      required: true
    description: Adds permissions to a custom project role.
    name: gcp-iam-project-role-permission-add
  - arguments:
    - description: 'The resource name of the role. Must be in the format of projects/{PROJECT_ID}/roles/{CUSTOM_ROLE_ID}. '
      name: role_name
      required: true
    - description: A comma-separated list of names of the permissions to remove from the role.
      name: permissions
      required: true
    description: Removes permissions from a custom project role.
    name: gcp-iam-project-role-permission-remove
  - arguments:
    - description: 'The ID of the project that contains the custom role.'
      name: project_id
      required: true
    - auto: PREDEFINED
      defaultValue: 'True'
      description: Indicates whether to include permissions in the response.
      name: include_permissions
      predefined:
      - 'True'
      - 'False'
    - defaultValue: '50'
      description: The maximum number of results to retrieve. Minimum value is 1, maximum value is 1,000.
      name: limit
    - defaultValue: '1'
      description: The page number of the results to retrieve. Minimum value is 1.
      name: page
    - auto: PREDEFINED
      defaultValue: 'False'
      description: If true, roles that have been deleted will also be retrieved.
      name: show_deleted
      predefined:
      - 'False'
      - 'True'
    - description: Used to filter the retrieved roles by the rule title. The command will retrieve the rules that include the provided argument in their title.
      name: title_filter
    - description: A comma-separated list of role permissions. Used to filter the retrieved roles by their permissions. The command will retrieve the rules that include all the provided permissions in their permissions list. If the argument is provided, the command will include the role permissions in the output.
      isArray: true
      name: permission_filter
    description: Lists a project custom roles.
    name: gcp-iam-project-role-list
    outputs:
    - contextPath: GCPIAM.Role.name
      description: The resource name of the role.
      type: String
  - arguments:
    - description: 'A comma-separated list of project roles to retrieve. Every role name should be in the following format: projects/{PROJECT_ID}/roles/{CUSTOM_ROLE_ID}.'
      isArray: true
      name: role_name
      required: true
    description: Retrieves a custom project role.
    name: gcp-iam-project-role-get
    outputs:
    - contextPath: GCPIAM.Role.name
      description: The name of the role.
      type: String
  - arguments:
    - description: 'A comma-separated list of project roles to delete. Every role name should be in the following format: projects/{PROJECT_ID}/roles/{CUSTOM_ROLE_ID}.'
      isArray: true
      name: role_name
      required: true
    description: Deletes a custom project role.
    name: gcp-iam-project-role-delete
  - arguments:
    - description: 'The name of the resource to query from the list of testable permissions. For a project''''s resource, provide "projects/project-ID", and for organizations, provide "organizations/organization-ID".'
      name: resource_name
      required: true
    - defaultValue: '50'
      description: The maximum number of results to retrieve. Minimum value is 1, maximum value is 1,000.
      name: limit
    - defaultValue: '1'
      description: The page number of the results to retrieve. Minimum value is 1.
      name: page
    description: Lists every permission that can be tested on a resource.
    name: gcp-iam-testable-permission-list
    outputs:
    - contextPath: GCPIAM.Permission.name
      description: The name of the permissions.
      type: String
    - contextPath: GCPIAM.Permission.stage
      description: The current launch stage of the permission.
      type: String
  - arguments:
    - description: 'A comma-separated list of names of service accounts to delete. Every resource name should be in the following format: projects/{PROJECT_ID}/serviceAccounts/{ACCOUNT}.'
      isArray: true
      name: service_account_name
      required: true
    description: Deletes a service account.
    name: gcp-iam-service-account-delete
  - arguments:
    - description: 'The resource name to query from the list of grantable roles. For a project''''s resource, provide "projects/project-ID", and for organizations, provide "organizations/organization-ID".'
      name: resource_name
      required: true
    - defaultValue: '50'
      description: The maximum number of results to retrieve. Minimum value is 1, maximum value is 1,000.
      name: limit
    - defaultValue: '1'
      description: The page number of the results to retrieve. Minimum value is 1.
      name: page
    description: Lists roles that can be granted on a Google Cloud resource. A role is grantable if the IAM policy for the resource can contain bindings to the role.
    name: gcp-iam-grantable-role-list
    outputs:
    - contextPath: GCPIAM.Role.name
      description: The name of the role.
      type: String
  - arguments:
    - description: 'A comma-separated list of GCP IAM predefined roles to retrieve. Every role name should be in the following format: roles/{ROLE_NAME}.'
      isArray: true
      name: role_name
      required: true
    description: Retrieves the GCP IAM predefined role information.
    name: gcp-iam-role-get
    outputs:
    - contextPath: GCPIAM.Role.name
      description: The resource name of the role.
      type: String
  - arguments:
    - auto: PREDEFINED
      defaultValue: 'True'
      description: Indicates whether to include permissions in the response.
      name: include_permissions
      predefined:
      - 'True'
      - 'False'
    - defaultValue: '50'
      description: The maximum number of results to retrieve. Minimum value is 1, maximum value is 1,000.
      name: limit
    - defaultValue: '1'
      description: The page number of the results to retrieve. Minimum value is 1.
      name: page
    - auto: PREDEFINED
      defaultValue: 'False'
      description: If true, roles that have been deleted will also be retrieved.
      name: show_deleted
      predefined:
      - 'False'
      - 'True'
    - description: Used to filter the retrieved roles by the rule title. The command will retrieve the rules that include the provided argument in their title.
      name: title_filter
    - description: A comma-separated list of role permissions. Used to filter the retrieved roles by their permissions. The command will retrieve the rules that include all the provided permissions in their permissions list. If the argument is provided, the command will include the role permissions in the output.
      isArray: true
      name: permission_filter
    description: Lists every predefined role that IAM supports.
    name: gcp-iam-role-list
    outputs:
    - contextPath: GCPIAM.Role.name
      description: The resource name of the role.
      type: String
<<<<<<< HEAD
  dockerimage: demisto/google-api-py3:1.0.0.75672
=======
  - arguments:
    - description: The email address of the privilege-bearing service account for which the short-lived token is created.
      name: service_account_email
      required: true
    - defaultValue: 3600
      description: Lifetime of the Access Token in seconds.
      name: lifetime
      required: true
    description: Create a short-lived access token for a service account. The generated token will be exposed to the context menu and War Room, and can potentially be logged.
    execution: true
    name: gcp-iam-service-account-generate-access-token
  dockerimage: demisto/google-api-py3:1.0.0.75863
>>>>>>> 9b058242
  runonce: false
  script: '-'
  subtype: python3
  type: python
fromversion: 6.0.0
tests:
- playbook-GCP-IAM_Test<|MERGE_RESOLUTION|>--- conflicted
+++ resolved
@@ -3,1258 +3,1254 @@
   id: GCP-IAM
   version: -1
 configuration:
-- displaypassword: Service Account Private Key file content (JSON).
-  name: credentials
-  required: true
-  type: 9
-  hiddenusername: true
-- display: Use system proxy settings
-  name: proxy
-  type: 8
-  required: false
-- display: Trust any certificate (not secure)
-  name: insecure
-  type: 8
-  required: false
+  - displaypassword: Service Account Private Key file content (JSON).
+    name: credentials
+    required: true
+    type: 9
+    hiddenusername: true
+  - display: Use system proxy settings
+    name: proxy
+    type: 8
+    required: false
+  - display: Trust any certificate (not secure)
+    name: insecure
+    type: 8
+    required: false
 description: Manage identity and access control for Google Cloud Platform resources.
 display: GCP-IAM
 name: GCP-IAM
 script:
   commands:
-  - arguments:
-    - description: A comma-separated list of project names to retrieve. For example, projects/415104041262. Leave empty to retrieve a list of projects under a specified parent resource.
-      isArray: true
-      name: project_name
-    - defaultValue: '50'
-      description: The maximum number of results to retrieve. Minimum value is 1. Maximum value is 100.
-      name: limit
-    - defaultValue: '1'
-      description: The page number of the results to retrieve. Minimum value is 1.
-      name: page
-    - description: The name of the parent resource to list projects under. For example, setting this field to 'folders/1234' would list all projects directly under that folder.
-      name: parent
-    - auto: PREDEFINED
-      defaultValue: 'False'
-      description: If true, projects that have been marked for deletion will also be retrieved.
-      name: show_deleted
-      predefined:
-      - 'False'
-      - 'True'
-    description: 'Lists project under the specified parent, or retrieves a specific project''s information. One of the following arguments must be provided: "parent" or "project_name".'
-    name: gcp-iam-projects-get
-    outputs:
-    - contextPath: GCPIAM.Project.createTime
-      description: Project creation time.
-      type: Date
-    - contextPath: GCPIAM.Project.displayName
-      description: Project display name.
-      type: String
-    - contextPath: GCPIAM.Project.name
-      description: The unique resource name of the project.
-      type: String
-    - contextPath: GCPIAM.Project.parent
-      description: The project parent resource.
-      type: String
-    - contextPath: GCPIAM.Project.projectId
-      description: The unique, user-assigned ID of the project.
-      type: String
-    - contextPath: GCPIAM.Project.state
-      description: The project lifecycle state.
-      type: String
-    - contextPath: GCPIAM.Project.updateTime
-      description: The most recent time the project was modified.
-      type: Date
-  - arguments:
-    - description: The name of the resource to list tag bindings under. For example, setting this field to 'folders/1234' would list all tags directly applied to that folder.
-      name: parent
-      required: true
-    description: 'List tag bindings (key value pair) applied to a project/folder/organization object.'
-    name: gcp-iam-tagbindings-list
-    outputs:
-    - contextPath: GCPIAM.TagBindings.key
-      description: Tag bindings key.
-      type: String
-    - contextPath: GCPIAM.TagBindings.value
-      description: Tag bindings value.
-      type: String
-  - arguments:
-    - description: The project name for which the policy is being requested. For example, projects/415104041262.
-      name: project_name
-      required: true
-    - description: The maximum number of results to retrieve. Minimum value is 1.
-      name: limit
-      defaultValue: '50'
-    - defaultValue: '1'
-      description: The page number of the results to retrieve. Minimum value is 1.
-      name: page
-    description: Retrieves the IAM access control policy for the specified project.
-    name: gcp-iam-project-iam-policy-get
-    outputs:
-    - contextPath: GCPIAM.Policy.bindings.members
-      description: The members who associate to the role.
-      type: String
-    - contextPath: GCPIAM.Policy.bindings.role
-      description: The role that is assigned to the list of members.
-      type: String
-    - contextPath: GCPIAM.Policy.name
-      description: The unique resource name of the project. Note that this output was added manually.
-      type: String
-  - arguments:
-    - description: The project name for which the permissions is being tested. For example, projects/415104041262.
-      name: project_name
-      required: true
-    - description: A comma-separated list of permission names to validate for the resource.
-      isArray: true
-      name: permissions
-      required: true
-    description: Returns permissions that a caller has on the specified project. The permission list can be obtained by running the 'gcp-iam-testable-permission-list' command.
-    name: gcp-iam-project-iam-permission-test
-    outputs:
-    - contextPath: GCPIAM.Permission
-      description: The caller allowed permissions.
-      type: String
-  - arguments:
-    - description: The resource for which the policy is being specified. For example, projects/415104041262.
-      name: project_name
-      required: true
-    - description: The name of the policy role.
-      name: role
-      required: true
-    - description: 'A comma-separated list of members to add to the policy. For example: user:mike@example.com, group:admins@example.com, domain:google.com, serviceAccount:my-project-id@xsoar.gserviceaccount.com'
-      isArray: true
-      name: members
-      required: true
-    description: Adds members to the project policy.
-    name: gcp-iam-project-iam-member-add
-  - arguments:
-    - description: The name of the project for which the policy is being specified. For example, projects/415104041262.
-      name: project_name
-      required: true
-    - description: |-
-        The name of the policy role.
-      name: role
-      required: true
-    - description: 'A comma-separated list of members to remove from the policy. For example: user:mike@example.com, group:admins@example.com, domain:google.com, serviceAccount:my-project-id@xsoar.gserviceaccount.com'
-      isArray: true
-      name: members
-      required: true
-    description: Removes members from the project policy.
-    name: gcp-iam-project-iam-member-remove
-  - arguments:
-    - description: The name of the project for which the policy is being specified. For example, projects/415104041262.
-      name: project_name
-      required: true
-    - description: |-
-        A comma-separated list of JSON policies objects. Every policy item consists of 'role' and 'members'. For example: [
-          {
-            "role": "roles/resourcemanager.organizationViewer",
-            "members": [
-              "user:eve@example.com"
-            ]
-          }
-        ].
-      isArray: true
-      name: policy
-      required: true
-    description: Sets the IAM access control policy for the specified project. This operation will overwrite any existing policy.
-    execution: true
-    name: gcp-iam-project-iam-policy-set
-    outputs:
-    - contextPath: GCPIAM.Policy.bindings.members
-      description: The members who associate to the role.
-      type: String
-    - contextPath: GCPIAM.Policy.bindings.role
-      description: The role that is assigned to the list of members.
-      type: String
-    - contextPath: GCPIAM.Policy.name
-      description: The unique resource name of the project. Note that this output was added manually.
-      type: String
-  - arguments:
-    - description: The name of the project for which the policy is being specified. For example, projects/415104041262.
-      name: project_name
-      required: true
-    - description: The name of the policy role.
-      name: role
-      required: true
-    - description: 'A comma-separated list of members associated with the role. For example: user:mike@example.com, group:admins@example.com, domain:google.com, serviceAccount:my-project-id@xsoar.gserviceaccount.com'
-      isArray: true
-      name: members
-      required: true
-    description: Adds a new project IAM policy.
-    name: gcp-iam-project-iam-policy-create
-  - arguments:
-    - description: The name of the project for which the policy is being specified. For example, projects/415104041262.
-      name: project_name
-      required: true
-    - description: A comma-separated list of policy role names to remove.
-      isArray: true
-      name: role
-      required: true
-    description: 'Removes the policy from the project IAM policies.'
-    name: gcp-iam-project-iam-policy-remove
-  - arguments:
-    - description: A comma-separated list of folder names to retrieve. For example, folders/12342. Leave empty to retrieve a list of folders under a specified parent resource.
-      isArray: true
-      name: folder_name
-    - description: The name of the parent resource to list folders under. For example, setting this field to 'folders/1234' would list all folder directly under that folder.
-      name: parent
-    - defaultValue: '50'
-      description: The maximum number of results to retrieve. Minimum value is 1, maximum value is 100.
-      name: limit
-    - defaultValue: '1'
-      description: The page number of the results to retrieve. Minimum value is 1.
-      name: page
-    - auto: PREDEFINED
-      defaultValue: 'False'
-      description: If true, folders that have been marked for deletion will also be retrieved.
-      name: show_deleted
-      predefined:
-      - 'False'
-      - 'True'
-    description: 'Lists folders under the specified parent, or retrieves a specific folder information. One of the arguments: ''parent'' or ''folder_name''  must be provided.'
-    name: gcp-iam-folders-get
-    outputs:
-    - contextPath: GCPIAM.Folder.createTime
-      description: Folder creation time.
-      type: Date
-    - contextPath: GCPIAM.Folder.displayName
-      description: Folder display name.
-      type: String
-    - contextPath: GCPIAM.Folder.name
-      description: The unique resource name of the folder.
-      type: String
-    - contextPath: GCPIAM.Folder.parent
-      description: The folder parent resource.
-      type: String
-    - contextPath: GCPIAM.Folder.state
-      description: The folder lifecycle state.
-      type: String
-    - contextPath: GCPIAM.Folder.updateTime
-      description: The most recent time the folder was modified.
-      type: Date
-  - arguments:
-    - description: The folder name for which the policy is being requested. For example, folders/12342.
-      name: folder_name
-      required: true
-    - description: The maximum number of results to retrieve. Minimum value is 1.
-      name: limit
-      defaultValue: '50'
-    - defaultValue: '1'
-      description: The page number of the results to retrieve. Minimum value is 1.
-      name: page
-    description: Retrieves the IAM access control policy for the specified folder.
-    name: gcp-iam-folder-iam-policy-get
-    outputs:
-    - contextPath: GCPIAM.Policy.bindings.members
-      description: The members who associate to the role.
-      type: String
-    - contextPath: GCPIAM.Policy.bindings.role
-      description: The role that is assigned to the list of members.
-      type: String
-    - contextPath: GCPIAM.Policy.name
-      description: The unique resource name of the folder. Note that this output was added manually.
-      type: String
-  - arguments:
-    - description: The folder name for which the permissions is being tested. For example, folders/12342.
-      name: folder_name
-      required: true
-    - description: A comma-separated list of permission names to validate for the resource.
-      isArray: true
-      name: permissions
-      required: true
-    description: Returns permissions that a caller has on the specified folder. The permission list can be obtained by running the 'gcp-iam-testable-permission-list' command.
-    name: gcp-iam-folder-iam-permission-test
-    outputs:
-    - contextPath: GCPIAM.Permission
-      description: The caller allowed permissions.
-      type: String
-  - arguments:
-    - description: The resource for which the policy is being specified. For example, folders/12342.
-      name: folder_name
-      required: true
-    - description: The name of the policy role.
-      name: role
-      required: true
-    - description: 'A comma-separated list of members to add to the policy. For example: user:mike@example.com, group:admins@example.com, domain:google.com, serviceAccount:my-project-id@xsoar.gserviceaccount.com'
-      isArray: true
-      name: members
-      required: true
-    description: Adds members to the folder policy.
-    name: gcp-iam-folder-iam-member-add
-  - arguments:
-    - description: The name of the folder for which the policy is being specified. For example, folders/12342.
-      name: folder_name
-      required: true
-    - description: |-
-        The name of the policy role.
-      name: role
-      required: true
-    - description: 'A comma-separated list of members to remove from the policy. For example: user:mike@example.com, group:admins@example.com, domain:google.com, serviceAccount:my-project-id@xsoar.gserviceaccount.com'
-      isArray: true
-      name: members
-      required: true
-    description: Removes members from the folder policy.
-    name: gcp-iam-folder-iam-member-remove
-  - arguments:
-    - description: The name of the folder for which the policy is being specified. For example, folders/12342.
-      name: folder_name
-      required: true
-    - description: |-
-        A comma-separated list of JSON policies objects. Every policy item consists of 'role' and 'members'. For example: [
-          {
-            "role": "roles/resourcemanager.organizationViewer",
-            "members": [
-              "user:eve@example.com"
-            ]
-          }
-        ].
-      isArray: true
-      name: policy
-      required: true
-    description: Sets the IAM access control policy for the specified folder. This operation will overwrite any existing policy.
-    execution: true
-    name: gcp-iam-folder-iam-policy-set
-    outputs:
-    - contextPath: GCPIAM.Policy.bindings.members
-      description: The members who associate to the role.
-      type: String
-    - contextPath: GCPIAM.Policy.bindings.role
-      description: The role that is assigned to the list of members.
-      type: String
-    - contextPath: GCPIAM.Policy.name
-      description: The unique resource name of the folder. Note that this output was added manually.
-      type: String
-  - arguments:
-    - description: The name of the folder for which the policy is being specified. For example, folders/12342.
-      name: folder_name
-      required: true
-    - description: The name of the policy role.
-      name: role
-      required: true
-    - description: 'A comma-separated list of members associated with the role. For example: user:mike@example.com, group:admins@example.com, domain:google.com, serviceAccount:my-project-id@xsoar.gserviceaccount.com'
-      isArray: true
-      name: members
-      required: true
-    description: Adds a new folder IAM policy.
-    name: gcp-iam-folder-iam-policy-create
-  - arguments:
-    - description: The name of the folder for which the policy is being specified. For example, folders/12342.
-      name: folder_name
-      required: true
-    - description: A comma-separated list of policy role names to remove.
-      isArray: true
-      name: role
-      required: true
-    description: Removes a policy from the folder IAM policies.
-    name: gcp-iam-folder-iam-policy-remove
-  - arguments:
-    - description: The maximum number of results to retrieve. Minimum value is 1, maximum value is 50.
-      name: limit
-      defaultValue: '50'
-    - defaultValue: '1'
-      description: The page number of the results to retrieve. Minimum value is 1.
-      name: page
-    - description: A comma-separated list of organization names to retrieve. For example, organizations/3456. Leave empty to retrieve a list of organizations that are visible to the caller.
-      isArray: true
-      name: organization_name
-    description: Lists organization resources that are visible to the caller, or retrieves an organization's information.
-    name: gcp-iam-organizations-get
-    outputs:
-    - contextPath: GCPIAM.Organization.createTime
-      description: Organization creation time.
-      type: Date
-    - contextPath: GCPIAM.Organization.directoryCustomerId
-      description: The G Suite / Workspace customer ID used in the Directory API.
-      type: String
-    - contextPath: GCPIAM.Organization.displayName
-      description: Organization display name.
-      type: String
-    - contextPath: GCPIAM.Organization.name
-      description: The unique resource name of the organization.
-      type: String
-    - contextPath: GCPIAM.Organization.state
-      description: The organization lifecycle state.
-      type: String
-    - contextPath: GCPIAM.Organization.updateTime
-      description: The most recent time the organization was modified.
-      type: Date
-  - arguments:
-    - description: The organization name for which the policy is being requested. For example, organizations/3456.
-      name: organization_name
-      required: true
-    - description: The maximum number of results to retrieve. Minimum value is 1.
-      name: limit
-      defaultValue: '50'
-    - defaultValue: '1'
-      description: The page number of the results to retrieve. Minimum value is 1.
-      name: page
-    description: Retrieves the IAM access control policy for the specified organization.
-    name: gcp-iam-organization-iam-policy-get
-    outputs:
-    - contextPath: GCPIAM.Policy.bindings.members
-      description: The members who associate to the role.
-      type: String
-    - contextPath: GCPIAM.Policy.bindings.role
-      description: The role that is assigned to the list of members.
-      type: String
-    - contextPath: GCPIAM.Policy.name
-      description: The unique resource name of the organization. Note that this output was added manually.
-      type: String
-  - arguments:
-    - description: The organization name for which the permissions is being tested. For example, organizations/3456.
-      name: organization_name
-      required: true
-    - description: A comma-separated list of permission names to validate for the resource.
-      isArray: true
-      name: permissions
-      required: true
-    description: Returns permissions that a caller has on the specified organization. The permission list can be obtained by running the 'gcp-iam-testable-permission-list' command.
-    name: gcp-iam-organization-iam-permission-test
-    outputs:
-    - contextPath: GCPIAM.Permission
-      description: The caller allowed permissions.
-      type: String
-  - arguments:
-    - description: The resource for which the policy is being specified. For example, organizations/3456.
-      name: organization_name
-      required: true
-    - description: The name of the policy role.
-      name: role
-      required: true
-    - description: 'A comma-separated list of members to add to the policy. For example: user:mike@example.com, group:admins@example.com, domain:google.com, serviceAccount:my-project-id@xsoar.gserviceaccount.com'
-      isArray: true
-      name: members
-      required: true
-    description: Adds members to the organization policy.
-    name: gcp-iam-organization-iam-member-add
-  - arguments:
-    - description: The name of the organization for which the policy is being specified. For example, organizations/3456.
-      name: organization_name
-      required: true
-    - description: |-
-        The name of the policy role.
-      name: role
-      required: true
-    - description: 'A comma-separated list of members to remove from the policy. For example: user:mike@example.com, group:admins@example.com, domain:google.com, serviceAccount:my-project-id@xsoar.gserviceaccount.com'
-      isArray: true
-      name: members
-      required: true
-    description: Removes members from the organization policy.
-    name: gcp-iam-organization-iam-member-remove
-  - arguments:
-    - description: The name of the organization for which the policy is being specified. For example, organizations/3456.
-      name: organization_name
-      required: true
-    - description: |-
-        A comma-separated list of JSON policies objects. Every policy item consists of 'role' and 'members'. For example: [
-          {
-            "role": "roles/resourcemanager.organizationViewer",
-            "members": [
-              "user:eve@example.com"
-            ]
-          }
-        ].
-      isArray: true
-      name: policy
-      required: true
-    description: Sets the IAM access control policy for the specified organization. This operation will overwrite any existing policy.
-    execution: true
-    name: gcp-iam-organization-iam-policy-set
-    outputs:
-    - contextPath: GCPIAM.Policy.bindings.members
-      description: The members who associate to the role.
-      type: String
-    - contextPath: GCPIAM.Policy.bindings.role
-      description: The role that is assigned to the list of members.
-      type: String
-    - contextPath: GCPIAM.Policy.name
-      description: The unique resource name of the organization. Note that this output was added manually.
-      type: String
-  - arguments:
-    - description: The name of the organization for which the policy is being specified. For example, organizations/3456.
-      name: organization_name
-      required: true
-    - description: The name of the policy role.
-      name: role
-      required: true
-    - description: 'A comma-separated list of members associated with the role. For example: user:mike@example.com, group:admins@example.com, domain:google.com, serviceAccount:my-project-id@xsoar.gserviceaccount.com'
-      isArray: true
-      name: members
-      required: true
-    description: Adds a new organization IAM policy.
-    name: gcp-iam-organization-iam-policy-create
-  - arguments:
-    - description: The name of the organization for which the policy is being specified. For example, organizations/3456.
-      name: organization_name
-      required: true
-    - description: A comma-separated list of policy role names to remove.
-      isArray: true
-      name: role
-      required: true
-    description: Removes a policy from the organization IAM policies.
-    name: gcp-iam-organization-iam-policy-remove
-  - arguments:
-    - description: The parent resource of the groups to create. Must be of the form identitysources/{identity_source_id} for external- identity-mapped groups or customers/{customer_id} for Google Groups. The customer_id must begin with "C" (for example, 'C046psxkn'). Customer ID can be obtained by running the 'gcp-iam-organizations-get' command. The customer ID can be found in the 'directoryCustomerId' field.
-      name: parent
-      required: true
-    - description: The description of the group.
-      name: description
-    - description: The display name of the group.
-      name: display_name
-      required: true
-    - description: The group unique email address. There is no need to set up the email in the organization, the command will do this independently.
-      name: group_email_address
-      required: true
-    description: Create a new group. The end user making the request will be added as the initial owner of the group.
-    name: gcp-iam-group-create
-    outputs:
-    - contextPath: GCPIAM.Group.createTime
-      description: Group creation time.
-      type: Date
-    - contextPath: GCPIAM.Group.displayName
-      description: The display name of the group.
-      type: String
-    - contextPath: GCPIAM.Group.groupKey.id
-      description: The ID of the group.
-      type: String
-    - contextPath: GCPIAM.Group.name
-      description: The resource name of the group.
-      type: String
-    - contextPath: GCPIAM.Group.parent
-      description: The resource name of the entity under which this group resides in the Cloud Identity resource hierarchy.
-      type: String
-    - contextPath: GCPIAM.Group.updateTime
-      description: The most recent time the group was modified.
-      type: Date
-  - arguments:
-    - description: The parent resource of the groups to retrieve. This parameter is usually equal to the organization customer ID. For example customers/C01234.
-      name: parent
-      required: true
-    - defaultValue: '50'
-      description: The maximum number of results to retrieve.Minimum value is 1, maximum value is 500.
-      name: limit
-    - defaultValue: '1'
-      description: The page number of the results to retrieve. Minimum value is 1.
-      name: page
-    description: Lists groups that are visible to the caller.
-    name: gcp-iam-group-list
-    outputs:
-    - contextPath: GCPIAM.Group.displayName
-      description: The display name of the group.
-      type: String
-    - contextPath: GCPIAM.Group.groupKey.id
-      description: The ID of the group.
-      type: String
-    - contextPath: GCPIAM.Group.name
-      description: The resource name of the group.
-      type: String
-  - arguments:
-    - description: The name of the group to retrieve. Must be of the form groups/{group_id}.
-      name: group_name
-      required: true
-    description: Retrieves a group information.
-    name: gcp-iam-group-get
-    outputs:
-    - contextPath: GCPIAM.Group.createTime
-      description: Group creation time.
-      type: Date
-    - contextPath: GCPIAM.Group.displayName
-      description: The display name of the group.
-      type: String
-    - contextPath: GCPIAM.Group.groupKey.id
-      description: The ID of the group.
-      type: String
-    - contextPath: GCPIAM.Group.name
-      description: The resource name of the group.
-      type: String
-    - contextPath: GCPIAM.Group.parent
-      description: The resource name of the entity under which this group resides in the Cloud Identity resource hierarchy.
-      type: String
-    - contextPath: GCPIAM.Group.updateTime
-      description: The most recent time the group was modified.
-      type: Date
-  - arguments:
-    - description: The name of the group to delete. Must be of the form groups/{group_id}.
-      name: group_name
-      required: true
-    description: Deletes a group.
-    name: gcp-iam-group-delete
-  - arguments:
-    - description: A comma-separated list of group names which will contain the membership. Every group name must be of the form groups/{group_id}.
-      isArray: true
-      name: groups_name
-      required: true
-    - description: The email address of the member to add to the group.
-      name: member_email
-      required: true
-    - defaultValue: 'MEMBER'
-      description: A comma-separated list of membership roles that apply to the membership. The 'MEMBER' role must be provided.
-      isArray: true
-      name: role
-      required: true
-      auto: PREDEFINED
-      predefined:
-      - OWNER
-      - MANAGER
-      - MEMBER
-    description: Creates a group membership.
-    name: gcp-iam-group-membership-create
-    outputs:
-    - contextPath: GCPIAM.Membership.name
-      description: The resource name of the membership.
-      type: String
-    - contextPath: GCPIAM.Membership.preferredMemberKey.id
-      description: The member key ID.
-      type: String
-    - contextPath: GCPIAM.Membership.roles.name
-      description: The membership roles that apply to the membership.
-      type: String
-  - arguments:
-    - description: 'The name of the group that contains the membership. Must be of the form groups/{group_id}.'
-      name: group_name
-      required: true
-    - defaultValue: '50'
-      description: The maximum number of results to retrieve. Minimum value is 1, maximum value is 500.
-      name: limit
-    - defaultValue: '1'
-      description: The page number of the results to retrieve. Minimum value is 1.
-      name: page
-    description: Lists group memberships.
-    name: gcp-iam-group-membership-list
-    outputs:
-    - contextPath: GCPIAM.Membership.name
-      description: The resource name of the membership.
-      type: String
-    - contextPath: GCPIAM.Membership.preferredMemberKey.id
-      description: The member key ID.
-      type: String
-    - contextPath: GCPIAM.Membership.roles.name
-      description: The membership roles that apply to the membership.
-      type: String
-  - arguments:
-    - description: 'The name of the group membership to retrieve. Must be of the form: groups/{group_id}/memberships/{membership_id}.'
-      name: membership_name
-      required: true
-    description: Retrieves group membership information.
-    name: gcp-iam-group-membership-get
-    outputs:
-    - contextPath: GCPIAM.Membership.createTime
-      description: The membership creation time.
-      type: Date
-    - contextPath: GCPIAM.Membership.name
-      description: The resource name of the membership.
-      type: String
-    - contextPath: GCPIAM.Membership.preferredMemberKey.id
-      description: The member key ID.
-      type: String
-    - contextPath: GCPIAM.Membership.roles.name
-      description: The membership roles that apply to the membership.
-      type: String
-    - contextPath: GCPIAM.Membership.updateTime
-      description: The most recent time the membership was modified.
-      type: Date
-  - arguments:
-    - description: 'The name of the group membership to update. Must be of the form: groups/{group_id}/memberships/{membership_id}.'
-      name: membership_name
-      required: true
-    - auto: PREDEFINED
-      description: A comma-separated list of membership roles to add to the membership.
-      isArray: true
-      name: role
-      predefined:
-      - MANAGER
-      - OWNER
-      required: true
-    description: Adds a group membership role.
-    name: gcp-iam-group-membership-role-add
-  - arguments:
-    - description: 'The resource name of the membership. Must be of the form: groups/{group_id}/memberships/{membership_id}.'
-      name: membership_name
-      required: true
-    - auto: PREDEFINED
-      description: A comma-separated list of membership roles to remove from the membership.
-      isArray: true
-      name: role
-      predefined:
-      - OWNER
-      - MANAGER
-      required: true
-    description: Removes a group membership role.
-    name: gcp-iam-group-membership-role-remove
-  - arguments:
-    - description: 'A comma-separated list of resource names of the memberships to delete. Must be of the form: groups/{group_id}/memberships/{membership_id}.'
-      isArray: true
-      name: membership_names
-      required: true
-    description: Deletes a group membership.
-    name: gcp-iam-group-membership-delete
-  - arguments:
-    - description: The name of the project associated with the service account. Must be of the form projects/{project_id}.
-      name: project_name
-      required: true
-    - description: The account ID that is used to generate the service account email address and a stable unique ID. It is unique within a project, must be 6-30 characters long, and match the regular expression [a-z]([-a-z0-9]*[a-z0-9]).
-      name: service_account_id
-      required: true
-    - description: Human readable name for the created service account.
-      name: display_name
-    - description: Human readable description for the created service account.
-      name: description
-    description: Creates a service account in project.
-    name: gcp-iam-service-account-create
-    outputs:
-    - contextPath: GCPIAM.ServiceAccount.email
-      description: The email address of the service account.
-      type: String
-    - contextPath: GCPIAM.ServiceAccount.name
-      description: The resource name of the service account.
-      type: String
-    - contextPath: GCPIAM.ServiceAccount.oauth2ClientId
-      description: The OAuth 2.0 client ID for the service account.
-      type: String
-    - contextPath: GCPIAM.ServiceAccount.projectId
-      description: The ID of the project that owns the service account.
-      type: String
-    - contextPath: GCPIAM.ServiceAccount.uniqueId
-      description: The unique, stable numeric ID for the service account.
-      type: String
-    - contextPath: GCPIAM.ServiceAccount.disabled
-      description: Indicates whether the service account is disabled.
-      type: Boolean
-  - arguments:
-    - description: 'The name of the service account to update. Must be of the form projects/{PROJECT_ID}/serviceAccounts/{ACCOUNT}.'
-      name: service_account_name
-      required: true
-    - description: 'Human readable name for the updated service account.'
-      name: display_name
-    - description: Human readable description for the updated service account.
-      name: description
-    - description: A comma-separated names list of the fields to update.
-      name: fields_to_update
-      required: true
-      auto: PREDEFINED
-      predefined:
-      - displayName
-      - description
-    description: 'Updates a service account.'
-    name: gcp-iam-service-account-update
-  - arguments:
-    - description: 'A comma-separated list of service accounts names to retrieve in the following format: projects/{PROJECT_ID}/serviceAccounts/{ACCOUNT}. Leave empty to retrieve a list of service accounts under a specified project resource.'
-      isArray: true
-      name: service_account_name
-    - description: 'The name of the project associated with the service accounts to retrieve, for example: projects/my-project-123.'
-      name: project_name
-    - defaultValue: '50'
-      description: The maximum number of results to retrieve. Minimum value is 1, maximum value is 100.
-      name: limit
-    - defaultValue: '1'
-      description: The page number of the results to retrieve. Minimum value is 1.
-      name: page
-    description: 'Lists service accounts in project, or retrieves a specific service accounts information. One of the arguments: ''service_account_name'' or ''project_name''  must be provided.'
-    name: gcp-iam-service-accounts-get
-    outputs:
-    - contextPath: GCPIAM.ServiceAccount.email
-      description: The email address of the service account.
-      type: String
-    - contextPath: GCPIAM.ServiceAccount.name
-      description: The resource name of the service account.
-      type: String
-    - contextPath: GCPIAM.ServiceAccount.oauth2ClientId
-      description: The OAuth 2.0 client ID for the service account.
-      type: String
-    - contextPath: GCPIAM.ServiceAccount.projectId
-      description: The ID of the project that owns the service account.
-      type: String
-    - contextPath: GCPIAM.ServiceAccount.uniqueId
-      description: The unique, stable numeric ID for the service account.
-      type: String
-    - contextPath: GCPIAM.ServiceAccount.disabled
-      description: Indicates whether the service account is disabled.
-      type: Boolean
-  - arguments:
-    - description: 'A comma-separated list of names of service accounts to enable. Every resource name should be in the following format: projects/{PROJECT_ID}/serviceAccounts/{ACCOUNT}.'
-      isArray: true
-      name: service_account_name
-      required: true
-    description: Enables a project service account.
-    name: gcp-iam-service-account-enable
-  - arguments:
-    - description: 'A comma-separated list of names of service accounts to disable. Every resource name should be in the following format: projects/{PROJECT_ID}/serviceAccounts/{ACCOUNT}.'
-      isArray: true
-      name: service_account_name
-      required: true
-    description: Disables a project service account.
-    name: gcp-iam-service-account-disable
-  - arguments:
-    - description: 'The name of the service account associated with the key. Must be of the form projects/{PROJECT_ID}/serviceAccounts/{ACCOUNT}.'
-      name: service_account_name
-      required: true
-    - description: The RSA key algorithm.
-      name: key_algorithm
-      auto: PREDEFINED
-      defaultValue: KEY_ALG_RSA_2048
-      predefined:
-      - KEY_ALG_RSA_1024
-      - KEY_ALG_RSA_2048
-    description: 'Creates a service account key. A service account can have up to 10 keys. Service account keys that you create don''t have an expiry date and stay valid until you delete them.'
-    name: gcp-iam-service-account-key-create
-    outputs:
-    - contextPath: GCPIAM.ServiceAccountKey.keyAlgorithm
-      description: Specifies the algorithm for the key.
-      type: String
-    - contextPath: GCPIAM.ServiceAccountKey.keyOrigin
-      description: Service account key origin provider.
-      type: String
-    - contextPath: GCPIAM.ServiceAccountKey.keyType
-      description: Indicates the resource managed type.
-      type: String
-    - contextPath: GCPIAM.ServiceAccountKey.name
-      description: The resource name of the service account key.
-      type: String
-    - contextPath: GCPIAM.ServiceAccountKey.privateKeyData
-      description: The encrypted private key data.
-      type: String
-    - contextPath: GCPIAM.ServiceAccountKey.privateKeyType
-      description: The output format for the private key.
-      type: String
-    - contextPath: GCPIAM.ServiceAccountKey.validAfterTime
-      description: Indicates the time the key can be used after this timestamp.
-      type: Date
-    - contextPath: GCPIAM.ServiceAccountKey.validBeforeTime
-      description: Indicates the time the key can be used before this timestamp.
-      type: Date
-    - contextPath: GCPIAM.ServiceAccountKey.disabled
-      description: Indicates whether the service account key is disabled.
-      type: Boolean
-  - arguments:
-    - description: 'The resource name of the service account key to retrieve. The resource name should be in the following format: projects/{PROJECT_ID}/serviceAccounts/{ACCOUNT}/keys/{key}. Leave empty to retrieve a list of service account keys that are associated with the service account resource.'
-      name: key_name
-    - description: The name of the service account associated with the keys. Must be of the form projects/{PROJECT_ID}/serviceAccounts/{ACCOUNT}.
-      name: service_account_name
-    - defaultValue: '50'
-      description: The maximum number of results to retrieve. Minimum value is 1.
-      name: limit
-    - defaultValue: '1'
-      description: The page number of the results to retrieve. Minimum value is 1.
-      name: page
-    description: 'Lists service account keys, or retrieves a specific service account key information. One of the arguments: ''service_account_name'' or ''key_name''  must be provided.'
-    name: gcp-iam-service-account-keys-get
-    outputs:
-    - contextPath: GCPIAM.ServiceAccountKey.keyAlgorithm
-      description: Specifies the algorithm for the key.
-      type: String
-    - contextPath: GCPIAM.ServiceAccountKey.keyOrigin
-      description: Service account key origin provider.
-      type: String
-    - contextPath: GCPIAM.ServiceAccountKey.keyType
-      description: Indicates the resource managed type.
-      type: String
-    - contextPath: GCPIAM.ServiceAccountKey.name
-      description: The resource name of the service account key.
-      type: String
-    - contextPath: GCPIAM.ServiceAccountKey.validAfterTime
-      description: Indicates the time the key can be used after this timestamp.
-      type: Date
-    - contextPath: GCPIAM.ServiceAccountKey.validBeforeTime
-      description: Indicates the time the key can be used before this timestamp.
-      type: Date
-    - contextPath: GCPIAM.ServiceAccountKey.disabled
-      description: Indicates whether the service account key is disabled.
-      type: Boolean
-  - arguments:
-    - description: 'A comma-separated list of names of resource name of the service account key to enable. Every resource name should be in the following format: projects/{PROJECT_ID}/serviceAccounts/{ACCOUNT}/keys/{key}.'
-      isArray: true
-      name: key_name
-      required: true
-    description: Enables a service account key.
-    name: gcp-iam-service-account-key-enable
-  - arguments:
-    - description: 'A comma-separated list of names of resource name of the service account key to disable. Every resource name should be in the following format: projects/{PROJECT_ID}/serviceAccounts/{ACCOUNT}/keys/{key}.'
-      isArray: true
-      name: key_name
-      required: true
-    description: Disables a service account key.
-    name: gcp-iam-service-account-key-disable
-  - arguments:
-    - description: 'A comma-separated list of names of resource name of the service account key to delete. Every resource name should be in the following format: projects/{PROJECT_ID}/serviceAccounts/{ACCOUNT}/keys/{key}.'
-      isArray: true
-      name: key_name
-      required: true
-    description: Deletes a service account key.
-    name: gcp-iam-service-account-key-delete
-  - arguments:
-    - description: The name of the organization that contains the custom role. For example organizations/1234567.
-      name: organization_name
-      required: true
-    - description: The unique ID of the role to create. A role ID may contain alphanumeric characters, underscores (_), and periods (.). It must contain a minimum of 3 characters and a maximum of 64 characters.
-      name: role_id
-      required: true
-    - description: The description of the role to create.
-      name: description
-    - description: The title of the role to create.
-      name: title
-    - description: A comma-separated list of names of the permissions the role grants when bound in an IAM policy.
-      isArray: true
-      name: permissions
-    - auto: PREDEFINED
-      description: 'The launch stage of the role. More information can be found here: https://cloud.google.com/iam/docs/reference/rest/v1/organizations.roles#rolelaunchstage'
-      name: stage
-      predefined:
-      - ALPHA
-      - BETA
-      - GA
-      - DEPRECATED
-      - DISABLED
-      - EAP
-    description: Creates a custom organization role.
-    name: gcp-iam-organization-role-create
-    outputs:
-    - contextPath: GCPIAM.Role.name
-      description: The name of the role.
-      type: String
-  - arguments:
-    - description: The name of the role to update. Must be in the format of organizations/{ORGANIZATION_ID}/roles/{CUSTOM_ROLE_ID}.
-      name: role_name
-      required: true
-    - description: The updated description of the role.
-      name: description
-    - description: The updated title of the role.
-      name: title
-    - description: A comma-separated list of names of the permissions the role grants when bound in an IAM policy. Note that this command argument will replace the existing permissions.
-      isArray: true
-      name: permissions
-    - auto: PREDEFINED
-      description: A comma-separated list of names of the fields to update.
-      name: fields_to_update
-      predefined:
-      - description
-      - title
-      - includedPermissions
-      - stage
-      required: true
-    - auto: PREDEFINED
-      description: 'The launch stage of the role. More information can be found here: https://cloud.google.com/iam/docs/reference/rest/v1/organizations.roles#rolelaunchstage'
-      name: stage
-      predefined:
-      - ALPHA
-      - BETA
-      - GA
-      - DEPRECATED
-      - DISABLED
-      - EAP
-    description: Updates a custom organization role.
-    execution: true
-    name: gcp-iam-organization-role-update
-  - arguments:
-    - description: The resource name of the role. Must be in the format of organizations/{ORGANIZATION_ID}/roles/{CUSTOM_ROLE_ID}.
-      name: role_name
-      required: true
-    - description: A comma-separated list of names of the permissions to add to the role.
-      isArray: true
-      name: permissions
-      required: true
-    description: Adds permissions to a custom organization role.
-    name: gcp-iam-organization-role-permission-add
-  - arguments:
-    - description: The resource name of the role. Must be in the format of organizations/{ORGANIZATION_ID}/roles/{CUSTOM_ROLE_ID}.
-      name: role_name
-      required: true
-    - description: A comma-separated list of names of the permissions to remove from the role.
-      name: permissions
-      required: true
-    description: Removes permissions from a custom organization role.
-    name: gcp-iam-organization-role-permission-remove
-  - arguments:
-    - description: 'The name of the organization that contains the custom role. For example organizations/12345.'
-      name: organization_name
-      required: true
-    - auto: PREDEFINED
-      defaultValue: 'True'
-      description: Indicates whether to include permissions in the response.
-      name: include_permissions
-      predefined:
-      - 'True'
-      - 'False'
-    - defaultValue: '50'
-      description: The maximum number of results to retrieve. Minimum value is 1, maximum value is 1,000.
-      name: limit
-    - defaultValue: '1'
-      description: The page number of the results to retrieve. Minimum value is 1.
-      name: page
-    - auto: PREDEFINED
-      defaultValue: 'False'
-      description: If true, roles that have been deleted will also be retrieved.
-      name: show_deleted
-      predefined:
-      - 'False'
-      - 'True'
-    - description: Used to filter the retrieved roles by the rule title. The command will retrieve the rules that include the provided argument in their title.
-      name: title_filter
-    - description: A comma-separated list of role permissions. Used to filter the retrieved roles by their permissions. The command will retrieve the rules that include all the provided permissions in their permissions list. If the argument is provided, the command will include the role permissions in the output.
-      isArray: true
-      name: permission_filter
-    description: Lists the organization custom roles.
-    name: gcp-iam-organization-role-list
-    outputs:
-    - contextPath: GCPIAM.Role.name
-      description: The resource name of the role.
-      type: String
-  - arguments:
-    - description: 'A comma-separated list of organization roles to retrieve. Every role name should be in the following format: organizations/{ORGANIZATION_ID}/roles/{CUSTOM_ROLE_ID}.'
-      isArray: true
-      name: role_name
-      required: true
-    description: Retrieves the organization role information.
-    name: gcp-iam-organization-role-get
-    outputs:
-    - contextPath: GCPIAM.Role.name
-      description: The resource name of the role.
-      type: String
-  - arguments:
-    - description: 'A comma-separated list of organization roles to delete. Every role name should be in the following format: organizations/{ORGANIZATION_ID}/roles/{CUSTOM_ROLE_ID}.'
-      isArray: true
-      name: role_name
-      required: true
-    description: Deletes a custom organization role.
-    name: gcp-iam-organization-role-delete
-  - arguments:
-    - description: 'The ID of the project that contains the custom role.'
-      name: project_id
-      required: true
-    - description: The unique ID of the role to create. A role ID may contain alphanumeric characters, underscores (_), and periods (.). It must contain a minimum of 3 characters and a maximum of 64 characters.
-      name: role_id
-      required: true
-    - description: The description of the role to create.
-      name: description
-    - description: The title of the role to create.
-      name: title
-    - description: 'A comma-separated list of names of the permissions the role grants when bound in an IAM policy.'
-      isArray: true
-      name: permissions
-    - auto: PREDEFINED
-      description: 'The launch stage of the role. More information can be found here: https://cloud.google.com/iam/docs/reference/rest/v1/organizations.roles#rolelaunchstage'
-      name: stage
-      predefined:
-      - ALPHA
-      - BETA
-      - GA
-      - DEPRECATED
-      - DISABLED
-      - EAP
-    description: Creates a custom project role.
-    name: gcp-iam-project-role-create
-    outputs:
-    - contextPath: GCPIAM.Role.name
-      description: The name of the role.
-      type: String
-  - arguments:
-    - description: 'The name of the role to update. Must be in the format of projects/{PROJECT_ID}/roles/{CUSTOM_ROLE_ID}. '
-      name: role_name
-      required: true
-    - description: The updated description of the role.
-      name: description
-    - description: The updated title of the role.
-      name: title
-    - description: A comma-separated list of names of the permissions the role grants when bound in an IAM policy. Note that this command argument will replace the existing permissions.
-      isArray: true
-      name: permissions
-    - auto: PREDEFINED
-      description: 'The launch stage of the role. More information can be found here: https://cloud.google.com/iam/docs/reference/rest/v1/organizations.roles#rolelaunchstage'
-      name: stage
-      predefined:
-      - ALPHA
-      - BETA
-      - GA
-      - DEPRECATED
-      - DISABLED
-      - EAP
-    - auto: PREDEFINED
-      description: A comma-separated list of names of the fields to update.
-      name: fields_to_update
-      predefined:
-      - description
-      - title
-      - includedPermissions
-      - stage
-      required: true
-    description: Updates a custom project role.
-    name: gcp-iam-project-role-update
-  - arguments:
-    - description: 'The resource name of the role. Must be in the format of projects/{PROJECT_ID}/roles/{CUSTOM_ROLE_ID}. '
-      name: role_name
-      required: true
-    - description: A comma-separated list of names of the permissions to add to the role.
-      isArray: true
-      name: permissions
-      required: true
-    description: Adds permissions to a custom project role.
-    name: gcp-iam-project-role-permission-add
-  - arguments:
-    - description: 'The resource name of the role. Must be in the format of projects/{PROJECT_ID}/roles/{CUSTOM_ROLE_ID}. '
-      name: role_name
-      required: true
-    - description: A comma-separated list of names of the permissions to remove from the role.
-      name: permissions
-      required: true
-    description: Removes permissions from a custom project role.
-    name: gcp-iam-project-role-permission-remove
-  - arguments:
-    - description: 'The ID of the project that contains the custom role.'
-      name: project_id
-      required: true
-    - auto: PREDEFINED
-      defaultValue: 'True'
-      description: Indicates whether to include permissions in the response.
-      name: include_permissions
-      predefined:
-      - 'True'
-      - 'False'
-    - defaultValue: '50'
-      description: The maximum number of results to retrieve. Minimum value is 1, maximum value is 1,000.
-      name: limit
-    - defaultValue: '1'
-      description: The page number of the results to retrieve. Minimum value is 1.
-      name: page
-    - auto: PREDEFINED
-      defaultValue: 'False'
-      description: If true, roles that have been deleted will also be retrieved.
-      name: show_deleted
-      predefined:
-      - 'False'
-      - 'True'
-    - description: Used to filter the retrieved roles by the rule title. The command will retrieve the rules that include the provided argument in their title.
-      name: title_filter
-    - description: A comma-separated list of role permissions. Used to filter the retrieved roles by their permissions. The command will retrieve the rules that include all the provided permissions in their permissions list. If the argument is provided, the command will include the role permissions in the output.
-      isArray: true
-      name: permission_filter
-    description: Lists a project custom roles.
-    name: gcp-iam-project-role-list
-    outputs:
-    - contextPath: GCPIAM.Role.name
-      description: The resource name of the role.
-      type: String
-  - arguments:
-    - description: 'A comma-separated list of project roles to retrieve. Every role name should be in the following format: projects/{PROJECT_ID}/roles/{CUSTOM_ROLE_ID}.'
-      isArray: true
-      name: role_name
-      required: true
-    description: Retrieves a custom project role.
-    name: gcp-iam-project-role-get
-    outputs:
-    - contextPath: GCPIAM.Role.name
-      description: The name of the role.
-      type: String
-  - arguments:
-    - description: 'A comma-separated list of project roles to delete. Every role name should be in the following format: projects/{PROJECT_ID}/roles/{CUSTOM_ROLE_ID}.'
-      isArray: true
-      name: role_name
-      required: true
-    description: Deletes a custom project role.
-    name: gcp-iam-project-role-delete
-  - arguments:
-    - description: 'The name of the resource to query from the list of testable permissions. For a project''''s resource, provide "projects/project-ID", and for organizations, provide "organizations/organization-ID".'
-      name: resource_name
-      required: true
-    - defaultValue: '50'
-      description: The maximum number of results to retrieve. Minimum value is 1, maximum value is 1,000.
-      name: limit
-    - defaultValue: '1'
-      description: The page number of the results to retrieve. Minimum value is 1.
-      name: page
-    description: Lists every permission that can be tested on a resource.
-    name: gcp-iam-testable-permission-list
-    outputs:
-    - contextPath: GCPIAM.Permission.name
-      description: The name of the permissions.
-      type: String
-    - contextPath: GCPIAM.Permission.stage
-      description: The current launch stage of the permission.
-      type: String
-  - arguments:
-    - description: 'A comma-separated list of names of service accounts to delete. Every resource name should be in the following format: projects/{PROJECT_ID}/serviceAccounts/{ACCOUNT}.'
-      isArray: true
-      name: service_account_name
-      required: true
-    description: Deletes a service account.
-    name: gcp-iam-service-account-delete
-  - arguments:
-    - description: 'The resource name to query from the list of grantable roles. For a project''''s resource, provide "projects/project-ID", and for organizations, provide "organizations/organization-ID".'
-      name: resource_name
-      required: true
-    - defaultValue: '50'
-      description: The maximum number of results to retrieve. Minimum value is 1, maximum value is 1,000.
-      name: limit
-    - defaultValue: '1'
-      description: The page number of the results to retrieve. Minimum value is 1.
-      name: page
-    description: Lists roles that can be granted on a Google Cloud resource. A role is grantable if the IAM policy for the resource can contain bindings to the role.
-    name: gcp-iam-grantable-role-list
-    outputs:
-    - contextPath: GCPIAM.Role.name
-      description: The name of the role.
-      type: String
-  - arguments:
-    - description: 'A comma-separated list of GCP IAM predefined roles to retrieve. Every role name should be in the following format: roles/{ROLE_NAME}.'
-      isArray: true
-      name: role_name
-      required: true
-    description: Retrieves the GCP IAM predefined role information.
-    name: gcp-iam-role-get
-    outputs:
-    - contextPath: GCPIAM.Role.name
-      description: The resource name of the role.
-      type: String
-  - arguments:
-    - auto: PREDEFINED
-      defaultValue: 'True'
-      description: Indicates whether to include permissions in the response.
-      name: include_permissions
-      predefined:
-      - 'True'
-      - 'False'
-    - defaultValue: '50'
-      description: The maximum number of results to retrieve. Minimum value is 1, maximum value is 1,000.
-      name: limit
-    - defaultValue: '1'
-      description: The page number of the results to retrieve. Minimum value is 1.
-      name: page
-    - auto: PREDEFINED
-      defaultValue: 'False'
-      description: If true, roles that have been deleted will also be retrieved.
-      name: show_deleted
-      predefined:
-      - 'False'
-      - 'True'
-    - description: Used to filter the retrieved roles by the rule title. The command will retrieve the rules that include the provided argument in their title.
-      name: title_filter
-    - description: A comma-separated list of role permissions. Used to filter the retrieved roles by their permissions. The command will retrieve the rules that include all the provided permissions in their permissions list. If the argument is provided, the command will include the role permissions in the output.
-      isArray: true
-      name: permission_filter
-    description: Lists every predefined role that IAM supports.
-    name: gcp-iam-role-list
-    outputs:
-    - contextPath: GCPIAM.Role.name
-      description: The resource name of the role.
-      type: String
-<<<<<<< HEAD
-  dockerimage: demisto/google-api-py3:1.0.0.75672
-=======
-  - arguments:
-    - description: The email address of the privilege-bearing service account for which the short-lived token is created.
-      name: service_account_email
-      required: true
-    - defaultValue: 3600
-      description: Lifetime of the Access Token in seconds.
-      name: lifetime
-      required: true
-    description: Create a short-lived access token for a service account. The generated token will be exposed to the context menu and War Room, and can potentially be logged.
-    execution: true
-    name: gcp-iam-service-account-generate-access-token
+    - arguments:
+        - description: A comma-separated list of project names to retrieve. For example, projects/415104041262. Leave empty to retrieve a list of projects under a specified parent resource.
+          isArray: true
+          name: project_name
+        - defaultValue: "50"
+          description: The maximum number of results to retrieve. Minimum value is 1. Maximum value is 100.
+          name: limit
+        - defaultValue: "1"
+          description: The page number of the results to retrieve. Minimum value is 1.
+          name: page
+        - description: The name of the parent resource to list projects under. For example, setting this field to 'folders/1234' would list all projects directly under that folder.
+          name: parent
+        - auto: PREDEFINED
+          defaultValue: "False"
+          description: If true, projects that have been marked for deletion will also be retrieved.
+          name: show_deleted
+          predefined:
+            - "False"
+            - "True"
+      description: 'Lists project under the specified parent, or retrieves a specific project''s information. One of the following arguments must be provided: "parent" or "project_name".'
+      name: gcp-iam-projects-get
+      outputs:
+        - contextPath: GCPIAM.Project.createTime
+          description: Project creation time.
+          type: Date
+        - contextPath: GCPIAM.Project.displayName
+          description: Project display name.
+          type: String
+        - contextPath: GCPIAM.Project.name
+          description: The unique resource name of the project.
+          type: String
+        - contextPath: GCPIAM.Project.parent
+          description: The project parent resource.
+          type: String
+        - contextPath: GCPIAM.Project.projectId
+          description: The unique, user-assigned ID of the project.
+          type: String
+        - contextPath: GCPIAM.Project.state
+          description: The project lifecycle state.
+          type: String
+        - contextPath: GCPIAM.Project.updateTime
+          description: The most recent time the project was modified.
+          type: Date
+    - arguments:
+        - description: The name of the resource to list tag bindings under. For example, setting this field to 'folders/1234' would list all tags directly applied to that folder.
+          name: parent
+          required: true
+      description: "List tag bindings (key value pair) applied to a project/folder/organization object."
+      name: gcp-iam-tagbindings-list
+      outputs:
+        - contextPath: GCPIAM.TagBindings.key
+          description: Tag bindings key.
+          type: String
+        - contextPath: GCPIAM.TagBindings.value
+          description: Tag bindings value.
+          type: String
+    - arguments:
+        - description: The project name for which the policy is being requested. For example, projects/415104041262.
+          name: project_name
+          required: true
+        - description: The maximum number of results to retrieve. Minimum value is 1.
+          name: limit
+          defaultValue: "50"
+        - defaultValue: "1"
+          description: The page number of the results to retrieve. Minimum value is 1.
+          name: page
+      description: Retrieves the IAM access control policy for the specified project.
+      name: gcp-iam-project-iam-policy-get
+      outputs:
+        - contextPath: GCPIAM.Policy.bindings.members
+          description: The members who associate to the role.
+          type: String
+        - contextPath: GCPIAM.Policy.bindings.role
+          description: The role that is assigned to the list of members.
+          type: String
+        - contextPath: GCPIAM.Policy.name
+          description: The unique resource name of the project. Note that this output was added manually.
+          type: String
+    - arguments:
+        - description: The project name for which the permissions is being tested. For example, projects/415104041262.
+          name: project_name
+          required: true
+        - description: A comma-separated list of permission names to validate for the resource.
+          isArray: true
+          name: permissions
+          required: true
+      description: Returns permissions that a caller has on the specified project. The permission list can be obtained by running the 'gcp-iam-testable-permission-list' command.
+      name: gcp-iam-project-iam-permission-test
+      outputs:
+        - contextPath: GCPIAM.Permission
+          description: The caller allowed permissions.
+          type: String
+    - arguments:
+        - description: The resource for which the policy is being specified. For example, projects/415104041262.
+          name: project_name
+          required: true
+        - description: The name of the policy role.
+          name: role
+          required: true
+        - description: "A comma-separated list of members to add to the policy. For example: user:mike@example.com, group:admins@example.com, domain:google.com, serviceAccount:my-project-id@xsoar.gserviceaccount.com"
+          isArray: true
+          name: members
+          required: true
+      description: Adds members to the project policy.
+      name: gcp-iam-project-iam-member-add
+    - arguments:
+        - description: The name of the project for which the policy is being specified. For example, projects/415104041262.
+          name: project_name
+          required: true
+        - description: |-
+            The name of the policy role.
+          name: role
+          required: true
+        - description: "A comma-separated list of members to remove from the policy. For example: user:mike@example.com, group:admins@example.com, domain:google.com, serviceAccount:my-project-id@xsoar.gserviceaccount.com"
+          isArray: true
+          name: members
+          required: true
+      description: Removes members from the project policy.
+      name: gcp-iam-project-iam-member-remove
+    - arguments:
+        - description: The name of the project for which the policy is being specified. For example, projects/415104041262.
+          name: project_name
+          required: true
+        - description: |-
+            A comma-separated list of JSON policies objects. Every policy item consists of 'role' and 'members'. For example: [
+              {
+                "role": "roles/resourcemanager.organizationViewer",
+                "members": [
+                  "user:eve@example.com"
+                ]
+              }
+            ].
+          isArray: true
+          name: policy
+          required: true
+      description: Sets the IAM access control policy for the specified project. This operation will overwrite any existing policy.
+      execution: true
+      name: gcp-iam-project-iam-policy-set
+      outputs:
+        - contextPath: GCPIAM.Policy.bindings.members
+          description: The members who associate to the role.
+          type: String
+        - contextPath: GCPIAM.Policy.bindings.role
+          description: The role that is assigned to the list of members.
+          type: String
+        - contextPath: GCPIAM.Policy.name
+          description: The unique resource name of the project. Note that this output was added manually.
+          type: String
+    - arguments:
+        - description: The name of the project for which the policy is being specified. For example, projects/415104041262.
+          name: project_name
+          required: true
+        - description: The name of the policy role.
+          name: role
+          required: true
+        - description: "A comma-separated list of members associated with the role. For example: user:mike@example.com, group:admins@example.com, domain:google.com, serviceAccount:my-project-id@xsoar.gserviceaccount.com"
+          isArray: true
+          name: members
+          required: true
+      description: Adds a new project IAM policy.
+      name: gcp-iam-project-iam-policy-create
+    - arguments:
+        - description: The name of the project for which the policy is being specified. For example, projects/415104041262.
+          name: project_name
+          required: true
+        - description: A comma-separated list of policy role names to remove.
+          isArray: true
+          name: role
+          required: true
+      description: "Removes the policy from the project IAM policies."
+      name: gcp-iam-project-iam-policy-remove
+    - arguments:
+        - description: A comma-separated list of folder names to retrieve. For example, folders/12342. Leave empty to retrieve a list of folders under a specified parent resource.
+          isArray: true
+          name: folder_name
+        - description: The name of the parent resource to list folders under. For example, setting this field to 'folders/1234' would list all folder directly under that folder.
+          name: parent
+        - defaultValue: "50"
+          description: The maximum number of results to retrieve. Minimum value is 1, maximum value is 100.
+          name: limit
+        - defaultValue: "1"
+          description: The page number of the results to retrieve. Minimum value is 1.
+          name: page
+        - auto: PREDEFINED
+          defaultValue: "False"
+          description: If true, folders that have been marked for deletion will also be retrieved.
+          name: show_deleted
+          predefined:
+            - "False"
+            - "True"
+      description: "Lists folders under the specified parent, or retrieves a specific folder information. One of the arguments: 'parent' or 'folder_name'  must be provided."
+      name: gcp-iam-folders-get
+      outputs:
+        - contextPath: GCPIAM.Folder.createTime
+          description: Folder creation time.
+          type: Date
+        - contextPath: GCPIAM.Folder.displayName
+          description: Folder display name.
+          type: String
+        - contextPath: GCPIAM.Folder.name
+          description: The unique resource name of the folder.
+          type: String
+        - contextPath: GCPIAM.Folder.parent
+          description: The folder parent resource.
+          type: String
+        - contextPath: GCPIAM.Folder.state
+          description: The folder lifecycle state.
+          type: String
+        - contextPath: GCPIAM.Folder.updateTime
+          description: The most recent time the folder was modified.
+          type: Date
+    - arguments:
+        - description: The folder name for which the policy is being requested. For example, folders/12342.
+          name: folder_name
+          required: true
+        - description: The maximum number of results to retrieve. Minimum value is 1.
+          name: limit
+          defaultValue: "50"
+        - defaultValue: "1"
+          description: The page number of the results to retrieve. Minimum value is 1.
+          name: page
+      description: Retrieves the IAM access control policy for the specified folder.
+      name: gcp-iam-folder-iam-policy-get
+      outputs:
+        - contextPath: GCPIAM.Policy.bindings.members
+          description: The members who associate to the role.
+          type: String
+        - contextPath: GCPIAM.Policy.bindings.role
+          description: The role that is assigned to the list of members.
+          type: String
+        - contextPath: GCPIAM.Policy.name
+          description: The unique resource name of the folder. Note that this output was added manually.
+          type: String
+    - arguments:
+        - description: The folder name for which the permissions is being tested. For example, folders/12342.
+          name: folder_name
+          required: true
+        - description: A comma-separated list of permission names to validate for the resource.
+          isArray: true
+          name: permissions
+          required: true
+      description: Returns permissions that a caller has on the specified folder. The permission list can be obtained by running the 'gcp-iam-testable-permission-list' command.
+      name: gcp-iam-folder-iam-permission-test
+      outputs:
+        - contextPath: GCPIAM.Permission
+          description: The caller allowed permissions.
+          type: String
+    - arguments:
+        - description: The resource for which the policy is being specified. For example, folders/12342.
+          name: folder_name
+          required: true
+        - description: The name of the policy role.
+          name: role
+          required: true
+        - description: "A comma-separated list of members to add to the policy. For example: user:mike@example.com, group:admins@example.com, domain:google.com, serviceAccount:my-project-id@xsoar.gserviceaccount.com"
+          isArray: true
+          name: members
+          required: true
+      description: Adds members to the folder policy.
+      name: gcp-iam-folder-iam-member-add
+    - arguments:
+        - description: The name of the folder for which the policy is being specified. For example, folders/12342.
+          name: folder_name
+          required: true
+        - description: |-
+            The name of the policy role.
+          name: role
+          required: true
+        - description: "A comma-separated list of members to remove from the policy. For example: user:mike@example.com, group:admins@example.com, domain:google.com, serviceAccount:my-project-id@xsoar.gserviceaccount.com"
+          isArray: true
+          name: members
+          required: true
+      description: Removes members from the folder policy.
+      name: gcp-iam-folder-iam-member-remove
+    - arguments:
+        - description: The name of the folder for which the policy is being specified. For example, folders/12342.
+          name: folder_name
+          required: true
+        - description: |-
+            A comma-separated list of JSON policies objects. Every policy item consists of 'role' and 'members'. For example: [
+              {
+                "role": "roles/resourcemanager.organizationViewer",
+                "members": [
+                  "user:eve@example.com"
+                ]
+              }
+            ].
+          isArray: true
+          name: policy
+          required: true
+      description: Sets the IAM access control policy for the specified folder. This operation will overwrite any existing policy.
+      execution: true
+      name: gcp-iam-folder-iam-policy-set
+      outputs:
+        - contextPath: GCPIAM.Policy.bindings.members
+          description: The members who associate to the role.
+          type: String
+        - contextPath: GCPIAM.Policy.bindings.role
+          description: The role that is assigned to the list of members.
+          type: String
+        - contextPath: GCPIAM.Policy.name
+          description: The unique resource name of the folder. Note that this output was added manually.
+          type: String
+    - arguments:
+        - description: The name of the folder for which the policy is being specified. For example, folders/12342.
+          name: folder_name
+          required: true
+        - description: The name of the policy role.
+          name: role
+          required: true
+        - description: "A comma-separated list of members associated with the role. For example: user:mike@example.com, group:admins@example.com, domain:google.com, serviceAccount:my-project-id@xsoar.gserviceaccount.com"
+          isArray: true
+          name: members
+          required: true
+      description: Adds a new folder IAM policy.
+      name: gcp-iam-folder-iam-policy-create
+    - arguments:
+        - description: The name of the folder for which the policy is being specified. For example, folders/12342.
+          name: folder_name
+          required: true
+        - description: A comma-separated list of policy role names to remove.
+          isArray: true
+          name: role
+          required: true
+      description: Removes a policy from the folder IAM policies.
+      name: gcp-iam-folder-iam-policy-remove
+    - arguments:
+        - description: The maximum number of results to retrieve. Minimum value is 1, maximum value is 50.
+          name: limit
+          defaultValue: "50"
+        - defaultValue: "1"
+          description: The page number of the results to retrieve. Minimum value is 1.
+          name: page
+        - description: A comma-separated list of organization names to retrieve. For example, organizations/3456. Leave empty to retrieve a list of organizations that are visible to the caller.
+          isArray: true
+          name: organization_name
+      description: Lists organization resources that are visible to the caller, or retrieves an organization's information.
+      name: gcp-iam-organizations-get
+      outputs:
+        - contextPath: GCPIAM.Organization.createTime
+          description: Organization creation time.
+          type: Date
+        - contextPath: GCPIAM.Organization.directoryCustomerId
+          description: The G Suite / Workspace customer ID used in the Directory API.
+          type: String
+        - contextPath: GCPIAM.Organization.displayName
+          description: Organization display name.
+          type: String
+        - contextPath: GCPIAM.Organization.name
+          description: The unique resource name of the organization.
+          type: String
+        - contextPath: GCPIAM.Organization.state
+          description: The organization lifecycle state.
+          type: String
+        - contextPath: GCPIAM.Organization.updateTime
+          description: The most recent time the organization was modified.
+          type: Date
+    - arguments:
+        - description: The organization name for which the policy is being requested. For example, organizations/3456.
+          name: organization_name
+          required: true
+        - description: The maximum number of results to retrieve. Minimum value is 1.
+          name: limit
+          defaultValue: "50"
+        - defaultValue: "1"
+          description: The page number of the results to retrieve. Minimum value is 1.
+          name: page
+      description: Retrieves the IAM access control policy for the specified organization.
+      name: gcp-iam-organization-iam-policy-get
+      outputs:
+        - contextPath: GCPIAM.Policy.bindings.members
+          description: The members who associate to the role.
+          type: String
+        - contextPath: GCPIAM.Policy.bindings.role
+          description: The role that is assigned to the list of members.
+          type: String
+        - contextPath: GCPIAM.Policy.name
+          description: The unique resource name of the organization. Note that this output was added manually.
+          type: String
+    - arguments:
+        - description: The organization name for which the permissions is being tested. For example, organizations/3456.
+          name: organization_name
+          required: true
+        - description: A comma-separated list of permission names to validate for the resource.
+          isArray: true
+          name: permissions
+          required: true
+      description: Returns permissions that a caller has on the specified organization. The permission list can be obtained by running the 'gcp-iam-testable-permission-list' command.
+      name: gcp-iam-organization-iam-permission-test
+      outputs:
+        - contextPath: GCPIAM.Permission
+          description: The caller allowed permissions.
+          type: String
+    - arguments:
+        - description: The resource for which the policy is being specified. For example, organizations/3456.
+          name: organization_name
+          required: true
+        - description: The name of the policy role.
+          name: role
+          required: true
+        - description: "A comma-separated list of members to add to the policy. For example: user:mike@example.com, group:admins@example.com, domain:google.com, serviceAccount:my-project-id@xsoar.gserviceaccount.com"
+          isArray: true
+          name: members
+          required: true
+      description: Adds members to the organization policy.
+      name: gcp-iam-organization-iam-member-add
+    - arguments:
+        - description: The name of the organization for which the policy is being specified. For example, organizations/3456.
+          name: organization_name
+          required: true
+        - description: |-
+            The name of the policy role.
+          name: role
+          required: true
+        - description: "A comma-separated list of members to remove from the policy. For example: user:mike@example.com, group:admins@example.com, domain:google.com, serviceAccount:my-project-id@xsoar.gserviceaccount.com"
+          isArray: true
+          name: members
+          required: true
+      description: Removes members from the organization policy.
+      name: gcp-iam-organization-iam-member-remove
+    - arguments:
+        - description: The name of the organization for which the policy is being specified. For example, organizations/3456.
+          name: organization_name
+          required: true
+        - description: |-
+            A comma-separated list of JSON policies objects. Every policy item consists of 'role' and 'members'. For example: [
+              {
+                "role": "roles/resourcemanager.organizationViewer",
+                "members": [
+                  "user:eve@example.com"
+                ]
+              }
+            ].
+          isArray: true
+          name: policy
+          required: true
+      description: Sets the IAM access control policy for the specified organization. This operation will overwrite any existing policy.
+      execution: true
+      name: gcp-iam-organization-iam-policy-set
+      outputs:
+        - contextPath: GCPIAM.Policy.bindings.members
+          description: The members who associate to the role.
+          type: String
+        - contextPath: GCPIAM.Policy.bindings.role
+          description: The role that is assigned to the list of members.
+          type: String
+        - contextPath: GCPIAM.Policy.name
+          description: The unique resource name of the organization. Note that this output was added manually.
+          type: String
+    - arguments:
+        - description: The name of the organization for which the policy is being specified. For example, organizations/3456.
+          name: organization_name
+          required: true
+        - description: The name of the policy role.
+          name: role
+          required: true
+        - description: "A comma-separated list of members associated with the role. For example: user:mike@example.com, group:admins@example.com, domain:google.com, serviceAccount:my-project-id@xsoar.gserviceaccount.com"
+          isArray: true
+          name: members
+          required: true
+      description: Adds a new organization IAM policy.
+      name: gcp-iam-organization-iam-policy-create
+    - arguments:
+        - description: The name of the organization for which the policy is being specified. For example, organizations/3456.
+          name: organization_name
+          required: true
+        - description: A comma-separated list of policy role names to remove.
+          isArray: true
+          name: role
+          required: true
+      description: Removes a policy from the organization IAM policies.
+      name: gcp-iam-organization-iam-policy-remove
+    - arguments:
+        - description: The parent resource of the groups to create. Must be of the form identitysources/{identity_source_id} for external- identity-mapped groups or customers/{customer_id} for Google Groups. The customer_id must begin with "C" (for example, 'C046psxkn'). Customer ID can be obtained by running the 'gcp-iam-organizations-get' command. The customer ID can be found in the 'directoryCustomerId' field.
+          name: parent
+          required: true
+        - description: The description of the group.
+          name: description
+        - description: The display name of the group.
+          name: display_name
+          required: true
+        - description: The group unique email address. There is no need to set up the email in the organization, the command will do this independently.
+          name: group_email_address
+          required: true
+      description: Create a new group. The end user making the request will be added as the initial owner of the group.
+      name: gcp-iam-group-create
+      outputs:
+        - contextPath: GCPIAM.Group.createTime
+          description: Group creation time.
+          type: Date
+        - contextPath: GCPIAM.Group.displayName
+          description: The display name of the group.
+          type: String
+        - contextPath: GCPIAM.Group.groupKey.id
+          description: The ID of the group.
+          type: String
+        - contextPath: GCPIAM.Group.name
+          description: The resource name of the group.
+          type: String
+        - contextPath: GCPIAM.Group.parent
+          description: The resource name of the entity under which this group resides in the Cloud Identity resource hierarchy.
+          type: String
+        - contextPath: GCPIAM.Group.updateTime
+          description: The most recent time the group was modified.
+          type: Date
+    - arguments:
+        - description: The parent resource of the groups to retrieve. This parameter is usually equal to the organization customer ID. For example customers/C01234.
+          name: parent
+          required: true
+        - defaultValue: "50"
+          description: The maximum number of results to retrieve.Minimum value is 1, maximum value is 500.
+          name: limit
+        - defaultValue: "1"
+          description: The page number of the results to retrieve. Minimum value is 1.
+          name: page
+      description: Lists groups that are visible to the caller.
+      name: gcp-iam-group-list
+      outputs:
+        - contextPath: GCPIAM.Group.displayName
+          description: The display name of the group.
+          type: String
+        - contextPath: GCPIAM.Group.groupKey.id
+          description: The ID of the group.
+          type: String
+        - contextPath: GCPIAM.Group.name
+          description: The resource name of the group.
+          type: String
+    - arguments:
+        - description: The name of the group to retrieve. Must be of the form groups/{group_id}.
+          name: group_name
+          required: true
+      description: Retrieves a group information.
+      name: gcp-iam-group-get
+      outputs:
+        - contextPath: GCPIAM.Group.createTime
+          description: Group creation time.
+          type: Date
+        - contextPath: GCPIAM.Group.displayName
+          description: The display name of the group.
+          type: String
+        - contextPath: GCPIAM.Group.groupKey.id
+          description: The ID of the group.
+          type: String
+        - contextPath: GCPIAM.Group.name
+          description: The resource name of the group.
+          type: String
+        - contextPath: GCPIAM.Group.parent
+          description: The resource name of the entity under which this group resides in the Cloud Identity resource hierarchy.
+          type: String
+        - contextPath: GCPIAM.Group.updateTime
+          description: The most recent time the group was modified.
+          type: Date
+    - arguments:
+        - description: The name of the group to delete. Must be of the form groups/{group_id}.
+          name: group_name
+          required: true
+      description: Deletes a group.
+      name: gcp-iam-group-delete
+    - arguments:
+        - description: A comma-separated list of group names which will contain the membership. Every group name must be of the form groups/{group_id}.
+          isArray: true
+          name: groups_name
+          required: true
+        - description: The email address of the member to add to the group.
+          name: member_email
+          required: true
+        - defaultValue: "MEMBER"
+          description: A comma-separated list of membership roles that apply to the membership. The 'MEMBER' role must be provided.
+          isArray: true
+          name: role
+          required: true
+          auto: PREDEFINED
+          predefined:
+            - OWNER
+            - MANAGER
+            - MEMBER
+      description: Creates a group membership.
+      name: gcp-iam-group-membership-create
+      outputs:
+        - contextPath: GCPIAM.Membership.name
+          description: The resource name of the membership.
+          type: String
+        - contextPath: GCPIAM.Membership.preferredMemberKey.id
+          description: The member key ID.
+          type: String
+        - contextPath: GCPIAM.Membership.roles.name
+          description: The membership roles that apply to the membership.
+          type: String
+    - arguments:
+        - description: "The name of the group that contains the membership. Must be of the form groups/{group_id}."
+          name: group_name
+          required: true
+        - defaultValue: "50"
+          description: The maximum number of results to retrieve. Minimum value is 1, maximum value is 500.
+          name: limit
+        - defaultValue: "1"
+          description: The page number of the results to retrieve. Minimum value is 1.
+          name: page
+      description: Lists group memberships.
+      name: gcp-iam-group-membership-list
+      outputs:
+        - contextPath: GCPIAM.Membership.name
+          description: The resource name of the membership.
+          type: String
+        - contextPath: GCPIAM.Membership.preferredMemberKey.id
+          description: The member key ID.
+          type: String
+        - contextPath: GCPIAM.Membership.roles.name
+          description: The membership roles that apply to the membership.
+          type: String
+    - arguments:
+        - description: "The name of the group membership to retrieve. Must be of the form: groups/{group_id}/memberships/{membership_id}."
+          name: membership_name
+          required: true
+      description: Retrieves group membership information.
+      name: gcp-iam-group-membership-get
+      outputs:
+        - contextPath: GCPIAM.Membership.createTime
+          description: The membership creation time.
+          type: Date
+        - contextPath: GCPIAM.Membership.name
+          description: The resource name of the membership.
+          type: String
+        - contextPath: GCPIAM.Membership.preferredMemberKey.id
+          description: The member key ID.
+          type: String
+        - contextPath: GCPIAM.Membership.roles.name
+          description: The membership roles that apply to the membership.
+          type: String
+        - contextPath: GCPIAM.Membership.updateTime
+          description: The most recent time the membership was modified.
+          type: Date
+    - arguments:
+        - description: "The name of the group membership to update. Must be of the form: groups/{group_id}/memberships/{membership_id}."
+          name: membership_name
+          required: true
+        - auto: PREDEFINED
+          description: A comma-separated list of membership roles to add to the membership.
+          isArray: true
+          name: role
+          predefined:
+            - MANAGER
+            - OWNER
+          required: true
+      description: Adds a group membership role.
+      name: gcp-iam-group-membership-role-add
+    - arguments:
+        - description: "The resource name of the membership. Must be of the form: groups/{group_id}/memberships/{membership_id}."
+          name: membership_name
+          required: true
+        - auto: PREDEFINED
+          description: A comma-separated list of membership roles to remove from the membership.
+          isArray: true
+          name: role
+          predefined:
+            - OWNER
+            - MANAGER
+          required: true
+      description: Removes a group membership role.
+      name: gcp-iam-group-membership-role-remove
+    - arguments:
+        - description: "A comma-separated list of resource names of the memberships to delete. Must be of the form: groups/{group_id}/memberships/{membership_id}."
+          isArray: true
+          name: membership_names
+          required: true
+      description: Deletes a group membership.
+      name: gcp-iam-group-membership-delete
+    - arguments:
+        - description: The name of the project associated with the service account. Must be of the form projects/{project_id}.
+          name: project_name
+          required: true
+        - description: The account ID that is used to generate the service account email address and a stable unique ID. It is unique within a project, must be 6-30 characters long, and match the regular expression [a-z]([-a-z0-9]*[a-z0-9]).
+          name: service_account_id
+          required: true
+        - description: Human readable name for the created service account.
+          name: display_name
+        - description: Human readable description for the created service account.
+          name: description
+      description: Creates a service account in project.
+      name: gcp-iam-service-account-create
+      outputs:
+        - contextPath: GCPIAM.ServiceAccount.email
+          description: The email address of the service account.
+          type: String
+        - contextPath: GCPIAM.ServiceAccount.name
+          description: The resource name of the service account.
+          type: String
+        - contextPath: GCPIAM.ServiceAccount.oauth2ClientId
+          description: The OAuth 2.0 client ID for the service account.
+          type: String
+        - contextPath: GCPIAM.ServiceAccount.projectId
+          description: The ID of the project that owns the service account.
+          type: String
+        - contextPath: GCPIAM.ServiceAccount.uniqueId
+          description: The unique, stable numeric ID for the service account.
+          type: String
+        - contextPath: GCPIAM.ServiceAccount.disabled
+          description: Indicates whether the service account is disabled.
+          type: Boolean
+    - arguments:
+        - description: "The name of the service account to update. Must be of the form projects/{PROJECT_ID}/serviceAccounts/{ACCOUNT}."
+          name: service_account_name
+          required: true
+        - description: "Human readable name for the updated service account."
+          name: display_name
+        - description: Human readable description for the updated service account.
+          name: description
+        - description: A comma-separated names list of the fields to update.
+          name: fields_to_update
+          required: true
+          auto: PREDEFINED
+          predefined:
+            - displayName
+            - description
+      description: "Updates a service account."
+      name: gcp-iam-service-account-update
+    - arguments:
+        - description: "A comma-separated list of service accounts names to retrieve in the following format: projects/{PROJECT_ID}/serviceAccounts/{ACCOUNT}. Leave empty to retrieve a list of service accounts under a specified project resource."
+          isArray: true
+          name: service_account_name
+        - description: "The name of the project associated with the service accounts to retrieve, for example: projects/my-project-123."
+          name: project_name
+        - defaultValue: "50"
+          description: The maximum number of results to retrieve. Minimum value is 1, maximum value is 100.
+          name: limit
+        - defaultValue: "1"
+          description: The page number of the results to retrieve. Minimum value is 1.
+          name: page
+      description: "Lists service accounts in project, or retrieves a specific service accounts information. One of the arguments: 'service_account_name' or 'project_name'  must be provided."
+      name: gcp-iam-service-accounts-get
+      outputs:
+        - contextPath: GCPIAM.ServiceAccount.email
+          description: The email address of the service account.
+          type: String
+        - contextPath: GCPIAM.ServiceAccount.name
+          description: The resource name of the service account.
+          type: String
+        - contextPath: GCPIAM.ServiceAccount.oauth2ClientId
+          description: The OAuth 2.0 client ID for the service account.
+          type: String
+        - contextPath: GCPIAM.ServiceAccount.projectId
+          description: The ID of the project that owns the service account.
+          type: String
+        - contextPath: GCPIAM.ServiceAccount.uniqueId
+          description: The unique, stable numeric ID for the service account.
+          type: String
+        - contextPath: GCPIAM.ServiceAccount.disabled
+          description: Indicates whether the service account is disabled.
+          type: Boolean
+    - arguments:
+        - description: "A comma-separated list of names of service accounts to enable. Every resource name should be in the following format: projects/{PROJECT_ID}/serviceAccounts/{ACCOUNT}."
+          isArray: true
+          name: service_account_name
+          required: true
+      description: Enables a project service account.
+      name: gcp-iam-service-account-enable
+    - arguments:
+        - description: "A comma-separated list of names of service accounts to disable. Every resource name should be in the following format: projects/{PROJECT_ID}/serviceAccounts/{ACCOUNT}."
+          isArray: true
+          name: service_account_name
+          required: true
+      description: Disables a project service account.
+      name: gcp-iam-service-account-disable
+    - arguments:
+        - description: "The name of the service account associated with the key. Must be of the form projects/{PROJECT_ID}/serviceAccounts/{ACCOUNT}."
+          name: service_account_name
+          required: true
+        - description: The RSA key algorithm.
+          name: key_algorithm
+          auto: PREDEFINED
+          defaultValue: KEY_ALG_RSA_2048
+          predefined:
+            - KEY_ALG_RSA_1024
+            - KEY_ALG_RSA_2048
+      description: "Creates a service account key. A service account can have up to 10 keys. Service account keys that you create don't have an expiry date and stay valid until you delete them."
+      name: gcp-iam-service-account-key-create
+      outputs:
+        - contextPath: GCPIAM.ServiceAccountKey.keyAlgorithm
+          description: Specifies the algorithm for the key.
+          type: String
+        - contextPath: GCPIAM.ServiceAccountKey.keyOrigin
+          description: Service account key origin provider.
+          type: String
+        - contextPath: GCPIAM.ServiceAccountKey.keyType
+          description: Indicates the resource managed type.
+          type: String
+        - contextPath: GCPIAM.ServiceAccountKey.name
+          description: The resource name of the service account key.
+          type: String
+        - contextPath: GCPIAM.ServiceAccountKey.privateKeyData
+          description: The encrypted private key data.
+          type: String
+        - contextPath: GCPIAM.ServiceAccountKey.privateKeyType
+          description: The output format for the private key.
+          type: String
+        - contextPath: GCPIAM.ServiceAccountKey.validAfterTime
+          description: Indicates the time the key can be used after this timestamp.
+          type: Date
+        - contextPath: GCPIAM.ServiceAccountKey.validBeforeTime
+          description: Indicates the time the key can be used before this timestamp.
+          type: Date
+        - contextPath: GCPIAM.ServiceAccountKey.disabled
+          description: Indicates whether the service account key is disabled.
+          type: Boolean
+    - arguments:
+        - description: "The resource name of the service account key to retrieve. The resource name should be in the following format: projects/{PROJECT_ID}/serviceAccounts/{ACCOUNT}/keys/{key}. Leave empty to retrieve a list of service account keys that are associated with the service account resource."
+          name: key_name
+        - description: The name of the service account associated with the keys. Must be of the form projects/{PROJECT_ID}/serviceAccounts/{ACCOUNT}.
+          name: service_account_name
+        - defaultValue: "50"
+          description: The maximum number of results to retrieve. Minimum value is 1.
+          name: limit
+        - defaultValue: "1"
+          description: The page number of the results to retrieve. Minimum value is 1.
+          name: page
+      description: "Lists service account keys, or retrieves a specific service account key information. One of the arguments: 'service_account_name' or 'key_name'  must be provided."
+      name: gcp-iam-service-account-keys-get
+      outputs:
+        - contextPath: GCPIAM.ServiceAccountKey.keyAlgorithm
+          description: Specifies the algorithm for the key.
+          type: String
+        - contextPath: GCPIAM.ServiceAccountKey.keyOrigin
+          description: Service account key origin provider.
+          type: String
+        - contextPath: GCPIAM.ServiceAccountKey.keyType
+          description: Indicates the resource managed type.
+          type: String
+        - contextPath: GCPIAM.ServiceAccountKey.name
+          description: The resource name of the service account key.
+          type: String
+        - contextPath: GCPIAM.ServiceAccountKey.validAfterTime
+          description: Indicates the time the key can be used after this timestamp.
+          type: Date
+        - contextPath: GCPIAM.ServiceAccountKey.validBeforeTime
+          description: Indicates the time the key can be used before this timestamp.
+          type: Date
+        - contextPath: GCPIAM.ServiceAccountKey.disabled
+          description: Indicates whether the service account key is disabled.
+          type: Boolean
+    - arguments:
+        - description: "A comma-separated list of names of resource name of the service account key to enable. Every resource name should be in the following format: projects/{PROJECT_ID}/serviceAccounts/{ACCOUNT}/keys/{key}."
+          isArray: true
+          name: key_name
+          required: true
+      description: Enables a service account key.
+      name: gcp-iam-service-account-key-enable
+    - arguments:
+        - description: "A comma-separated list of names of resource name of the service account key to disable. Every resource name should be in the following format: projects/{PROJECT_ID}/serviceAccounts/{ACCOUNT}/keys/{key}."
+          isArray: true
+          name: key_name
+          required: true
+      description: Disables a service account key.
+      name: gcp-iam-service-account-key-disable
+    - arguments:
+        - description: "A comma-separated list of names of resource name of the service account key to delete. Every resource name should be in the following format: projects/{PROJECT_ID}/serviceAccounts/{ACCOUNT}/keys/{key}."
+          isArray: true
+          name: key_name
+          required: true
+      description: Deletes a service account key.
+      name: gcp-iam-service-account-key-delete
+    - arguments:
+        - description: The name of the organization that contains the custom role. For example organizations/1234567.
+          name: organization_name
+          required: true
+        - description: The unique ID of the role to create. A role ID may contain alphanumeric characters, underscores (_), and periods (.). It must contain a minimum of 3 characters and a maximum of 64 characters.
+          name: role_id
+          required: true
+        - description: The description of the role to create.
+          name: description
+        - description: The title of the role to create.
+          name: title
+        - description: A comma-separated list of names of the permissions the role grants when bound in an IAM policy.
+          isArray: true
+          name: permissions
+        - auto: PREDEFINED
+          description: "The launch stage of the role. More information can be found here: https://cloud.google.com/iam/docs/reference/rest/v1/organizations.roles#rolelaunchstage"
+          name: stage
+          predefined:
+            - ALPHA
+            - BETA
+            - GA
+            - DEPRECATED
+            - DISABLED
+            - EAP
+      description: Creates a custom organization role.
+      name: gcp-iam-organization-role-create
+      outputs:
+        - contextPath: GCPIAM.Role.name
+          description: The name of the role.
+          type: String
+    - arguments:
+        - description: The name of the role to update. Must be in the format of organizations/{ORGANIZATION_ID}/roles/{CUSTOM_ROLE_ID}.
+          name: role_name
+          required: true
+        - description: The updated description of the role.
+          name: description
+        - description: The updated title of the role.
+          name: title
+        - description: A comma-separated list of names of the permissions the role grants when bound in an IAM policy. Note that this command argument will replace the existing permissions.
+          isArray: true
+          name: permissions
+        - auto: PREDEFINED
+          description: A comma-separated list of names of the fields to update.
+          name: fields_to_update
+          predefined:
+            - description
+            - title
+            - includedPermissions
+            - stage
+          required: true
+        - auto: PREDEFINED
+          description: "The launch stage of the role. More information can be found here: https://cloud.google.com/iam/docs/reference/rest/v1/organizations.roles#rolelaunchstage"
+          name: stage
+          predefined:
+            - ALPHA
+            - BETA
+            - GA
+            - DEPRECATED
+            - DISABLED
+            - EAP
+      description: Updates a custom organization role.
+      execution: true
+      name: gcp-iam-organization-role-update
+    - arguments:
+        - description: The resource name of the role. Must be in the format of organizations/{ORGANIZATION_ID}/roles/{CUSTOM_ROLE_ID}.
+          name: role_name
+          required: true
+        - description: A comma-separated list of names of the permissions to add to the role.
+          isArray: true
+          name: permissions
+          required: true
+      description: Adds permissions to a custom organization role.
+      name: gcp-iam-organization-role-permission-add
+    - arguments:
+        - description: The resource name of the role. Must be in the format of organizations/{ORGANIZATION_ID}/roles/{CUSTOM_ROLE_ID}.
+          name: role_name
+          required: true
+        - description: A comma-separated list of names of the permissions to remove from the role.
+          name: permissions
+          required: true
+      description: Removes permissions from a custom organization role.
+      name: gcp-iam-organization-role-permission-remove
+    - arguments:
+        - description: "The name of the organization that contains the custom role. For example organizations/12345."
+          name: organization_name
+          required: true
+        - auto: PREDEFINED
+          defaultValue: "True"
+          description: Indicates whether to include permissions in the response.
+          name: include_permissions
+          predefined:
+            - "True"
+            - "False"
+        - defaultValue: "50"
+          description: The maximum number of results to retrieve. Minimum value is 1, maximum value is 1,000.
+          name: limit
+        - defaultValue: "1"
+          description: The page number of the results to retrieve. Minimum value is 1.
+          name: page
+        - auto: PREDEFINED
+          defaultValue: "False"
+          description: If true, roles that have been deleted will also be retrieved.
+          name: show_deleted
+          predefined:
+            - "False"
+            - "True"
+        - description: Used to filter the retrieved roles by the rule title. The command will retrieve the rules that include the provided argument in their title.
+          name: title_filter
+        - description: A comma-separated list of role permissions. Used to filter the retrieved roles by their permissions. The command will retrieve the rules that include all the provided permissions in their permissions list. If the argument is provided, the command will include the role permissions in the output.
+          isArray: true
+          name: permission_filter
+      description: Lists the organization custom roles.
+      name: gcp-iam-organization-role-list
+      outputs:
+        - contextPath: GCPIAM.Role.name
+          description: The resource name of the role.
+          type: String
+    - arguments:
+        - description: "A comma-separated list of organization roles to retrieve. Every role name should be in the following format: organizations/{ORGANIZATION_ID}/roles/{CUSTOM_ROLE_ID}."
+          isArray: true
+          name: role_name
+          required: true
+      description: Retrieves the organization role information.
+      name: gcp-iam-organization-role-get
+      outputs:
+        - contextPath: GCPIAM.Role.name
+          description: The resource name of the role.
+          type: String
+    - arguments:
+        - description: "A comma-separated list of organization roles to delete. Every role name should be in the following format: organizations/{ORGANIZATION_ID}/roles/{CUSTOM_ROLE_ID}."
+          isArray: true
+          name: role_name
+          required: true
+      description: Deletes a custom organization role.
+      name: gcp-iam-organization-role-delete
+    - arguments:
+        - description: "The ID of the project that contains the custom role."
+          name: project_id
+          required: true
+        - description: The unique ID of the role to create. A role ID may contain alphanumeric characters, underscores (_), and periods (.). It must contain a minimum of 3 characters and a maximum of 64 characters.
+          name: role_id
+          required: true
+        - description: The description of the role to create.
+          name: description
+        - description: The title of the role to create.
+          name: title
+        - description: "A comma-separated list of names of the permissions the role grants when bound in an IAM policy."
+          isArray: true
+          name: permissions
+        - auto: PREDEFINED
+          description: "The launch stage of the role. More information can be found here: https://cloud.google.com/iam/docs/reference/rest/v1/organizations.roles#rolelaunchstage"
+          name: stage
+          predefined:
+            - ALPHA
+            - BETA
+            - GA
+            - DEPRECATED
+            - DISABLED
+            - EAP
+      description: Creates a custom project role.
+      name: gcp-iam-project-role-create
+      outputs:
+        - contextPath: GCPIAM.Role.name
+          description: The name of the role.
+          type: String
+    - arguments:
+        - description: "The name of the role to update. Must be in the format of projects/{PROJECT_ID}/roles/{CUSTOM_ROLE_ID}. "
+          name: role_name
+          required: true
+        - description: The updated description of the role.
+          name: description
+        - description: The updated title of the role.
+          name: title
+        - description: A comma-separated list of names of the permissions the role grants when bound in an IAM policy. Note that this command argument will replace the existing permissions.
+          isArray: true
+          name: permissions
+        - auto: PREDEFINED
+          description: "The launch stage of the role. More information can be found here: https://cloud.google.com/iam/docs/reference/rest/v1/organizations.roles#rolelaunchstage"
+          name: stage
+          predefined:
+            - ALPHA
+            - BETA
+            - GA
+            - DEPRECATED
+            - DISABLED
+            - EAP
+        - auto: PREDEFINED
+          description: A comma-separated list of names of the fields to update.
+          name: fields_to_update
+          predefined:
+            - description
+            - title
+            - includedPermissions
+            - stage
+          required: true
+      description: Updates a custom project role.
+      name: gcp-iam-project-role-update
+    - arguments:
+        - description: "The resource name of the role. Must be in the format of projects/{PROJECT_ID}/roles/{CUSTOM_ROLE_ID}. "
+          name: role_name
+          required: true
+        - description: A comma-separated list of names of the permissions to add to the role.
+          isArray: true
+          name: permissions
+          required: true
+      description: Adds permissions to a custom project role.
+      name: gcp-iam-project-role-permission-add
+    - arguments:
+        - description: "The resource name of the role. Must be in the format of projects/{PROJECT_ID}/roles/{CUSTOM_ROLE_ID}. "
+          name: role_name
+          required: true
+        - description: A comma-separated list of names of the permissions to remove from the role.
+          name: permissions
+          required: true
+      description: Removes permissions from a custom project role.
+      name: gcp-iam-project-role-permission-remove
+    - arguments:
+        - description: "The ID of the project that contains the custom role."
+          name: project_id
+          required: true
+        - auto: PREDEFINED
+          defaultValue: "True"
+          description: Indicates whether to include permissions in the response.
+          name: include_permissions
+          predefined:
+            - "True"
+            - "False"
+        - defaultValue: "50"
+          description: The maximum number of results to retrieve. Minimum value is 1, maximum value is 1,000.
+          name: limit
+        - defaultValue: "1"
+          description: The page number of the results to retrieve. Minimum value is 1.
+          name: page
+        - auto: PREDEFINED
+          defaultValue: "False"
+          description: If true, roles that have been deleted will also be retrieved.
+          name: show_deleted
+          predefined:
+            - "False"
+            - "True"
+        - description: Used to filter the retrieved roles by the rule title. The command will retrieve the rules that include the provided argument in their title.
+          name: title_filter
+        - description: A comma-separated list of role permissions. Used to filter the retrieved roles by their permissions. The command will retrieve the rules that include all the provided permissions in their permissions list. If the argument is provided, the command will include the role permissions in the output.
+          isArray: true
+          name: permission_filter
+      description: Lists a project custom roles.
+      name: gcp-iam-project-role-list
+      outputs:
+        - contextPath: GCPIAM.Role.name
+          description: The resource name of the role.
+          type: String
+    - arguments:
+        - description: "A comma-separated list of project roles to retrieve. Every role name should be in the following format: projects/{PROJECT_ID}/roles/{CUSTOM_ROLE_ID}."
+          isArray: true
+          name: role_name
+          required: true
+      description: Retrieves a custom project role.
+      name: gcp-iam-project-role-get
+      outputs:
+        - contextPath: GCPIAM.Role.name
+          description: The name of the role.
+          type: String
+    - arguments:
+        - description: "A comma-separated list of project roles to delete. Every role name should be in the following format: projects/{PROJECT_ID}/roles/{CUSTOM_ROLE_ID}."
+          isArray: true
+          name: role_name
+          required: true
+      description: Deletes a custom project role.
+      name: gcp-iam-project-role-delete
+    - arguments:
+        - description: 'The name of the resource to query from the list of testable permissions. For a project''''s resource, provide "projects/project-ID", and for organizations, provide "organizations/organization-ID".'
+          name: resource_name
+          required: true
+        - defaultValue: "50"
+          description: The maximum number of results to retrieve. Minimum value is 1, maximum value is 1,000.
+          name: limit
+        - defaultValue: "1"
+          description: The page number of the results to retrieve. Minimum value is 1.
+          name: page
+      description: Lists every permission that can be tested on a resource.
+      name: gcp-iam-testable-permission-list
+      outputs:
+        - contextPath: GCPIAM.Permission.name
+          description: The name of the permissions.
+          type: String
+        - contextPath: GCPIAM.Permission.stage
+          description: The current launch stage of the permission.
+          type: String
+    - arguments:
+        - description: "A comma-separated list of names of service accounts to delete. Every resource name should be in the following format: projects/{PROJECT_ID}/serviceAccounts/{ACCOUNT}."
+          isArray: true
+          name: service_account_name
+          required: true
+      description: Deletes a service account.
+      name: gcp-iam-service-account-delete
+    - arguments:
+        - description: 'The resource name to query from the list of grantable roles. For a project''''s resource, provide "projects/project-ID", and for organizations, provide "organizations/organization-ID".'
+          name: resource_name
+          required: true
+        - defaultValue: "50"
+          description: The maximum number of results to retrieve. Minimum value is 1, maximum value is 1,000.
+          name: limit
+        - defaultValue: "1"
+          description: The page number of the results to retrieve. Minimum value is 1.
+          name: page
+      description: Lists roles that can be granted on a Google Cloud resource. A role is grantable if the IAM policy for the resource can contain bindings to the role.
+      name: gcp-iam-grantable-role-list
+      outputs:
+        - contextPath: GCPIAM.Role.name
+          description: The name of the role.
+          type: String
+    - arguments:
+        - description: "A comma-separated list of GCP IAM predefined roles to retrieve. Every role name should be in the following format: roles/{ROLE_NAME}."
+          isArray: true
+          name: role_name
+          required: true
+      description: Retrieves the GCP IAM predefined role information.
+      name: gcp-iam-role-get
+      outputs:
+        - contextPath: GCPIAM.Role.name
+          description: The resource name of the role.
+          type: String
+    - arguments:
+        - auto: PREDEFINED
+          defaultValue: "True"
+          description: Indicates whether to include permissions in the response.
+          name: include_permissions
+          predefined:
+            - "True"
+            - "False"
+        - defaultValue: "50"
+          description: The maximum number of results to retrieve. Minimum value is 1, maximum value is 1,000.
+          name: limit
+        - defaultValue: "1"
+          description: The page number of the results to retrieve. Minimum value is 1.
+          name: page
+        - auto: PREDEFINED
+          defaultValue: "False"
+          description: If true, roles that have been deleted will also be retrieved.
+          name: show_deleted
+          predefined:
+            - "False"
+            - "True"
+        - description: Used to filter the retrieved roles by the rule title. The command will retrieve the rules that include the provided argument in their title.
+          name: title_filter
+        - description: A comma-separated list of role permissions. Used to filter the retrieved roles by their permissions. The command will retrieve the rules that include all the provided permissions in their permissions list. If the argument is provided, the command will include the role permissions in the output.
+          isArray: true
+          name: permission_filter
+      description: Lists every predefined role that IAM supports.
+      name: gcp-iam-role-list
+      outputs:
+        - contextPath: GCPIAM.Role.name
+          description: The resource name of the role.
+          type: String
+    - arguments:
+        - description: The email address of the privilege-bearing service account for which the short-lived token is created.
+          name: service_account_email
+          required: true
+        - defaultValue: 3600
+          description: Lifetime of the Access Token in seconds.
+          name: lifetime
+          required: true
+      description: Create a short-lived access token for a service account. The generated token will be exposed to the context menu and War Room, and can potentially be logged.
+      execution: true
+      name: gcp-iam-service-account-generate-access-token
   dockerimage: demisto/google-api-py3:1.0.0.75863
->>>>>>> 9b058242
   runonce: false
-  script: '-'
+  script: "-"
   subtype: python3
   type: python
 fromversion: 6.0.0
 tests:
-- playbook-GCP-IAM_Test+  - playbook-GCP-IAM_Test