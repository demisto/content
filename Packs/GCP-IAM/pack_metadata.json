{
    "name": "GCP IAM",
    "description": "Manage identity and access control for Google Cloud Platform resources.",
    "support": "xsoar",
<<<<<<< HEAD
    "currentVersion": "1.0.19",
=======
    "currentVersion": "1.0.20",
>>>>>>> 9b058242
    "author": "Cortex XSOAR",
    "url": "https://www.paloaltonetworks.com/cortex",
    "email": "",
    "created": "2021-12-14T08:00:00Z",
    "categories": [
        "IT Services"
    ],
    "tags": [],
    "useCases": [],
    "keywords": [],
    "githubUser": [],
    "certification": "certified",
    "marketplaces": [
        "xsoar",
        "marketplacev2",
        "xpanse"
    ]
}<|MERGE_RESOLUTION|>--- conflicted
+++ resolved
@@ -2,26 +2,16 @@
     "name": "GCP IAM",
     "description": "Manage identity and access control for Google Cloud Platform resources.",
     "support": "xsoar",
-<<<<<<< HEAD
-    "currentVersion": "1.0.19",
-=======
     "currentVersion": "1.0.20",
->>>>>>> 9b058242
     "author": "Cortex XSOAR",
     "url": "https://www.paloaltonetworks.com/cortex",
     "email": "",
     "created": "2021-12-14T08:00:00Z",
-    "categories": [
-        "IT Services"
-    ],
+    "categories": ["IT Services"],
     "tags": [],
     "useCases": [],
     "keywords": [],
     "githubUser": [],
     "certification": "certified",
-    "marketplaces": [
-        "xsoar",
-        "marketplacev2",
-        "xpanse"
-    ]
+    "marketplaces": ["xsoar", "marketplacev2", "xpanse"]
 }