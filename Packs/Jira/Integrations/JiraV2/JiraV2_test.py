import demistomock as demisto
import pytest

integration_params = {
    'url': 'https://localhost',
    'APItoken': 'token',
    'username': 'test',
    'password': '1234!',
    'query': 'status=Open'
}

integration_args_missing_mandatory_summary = {
    "projectKey": "testKey",
    "issueTypeId": "1234"
}

integration_args_missing_mandatory_project_key = {
    "summary": "test",
    "issueTypeId": "1234"
}

integration_args_missing_mandatory_issue_type_id = {
    "summary": "test",
    "projectKey": "testKey",
}

integration_args = {
    "summary": "test",
    "projectKey": "testKey",
    "issueTypeId": "1234"
}


@pytest.fixture(autouse=True)
def set_params(mocker):
    mocker.patch.object(demisto, 'params', return_value=integration_params)


def test_create_issue_command_after_fix_mandatory_args_issue(mocker):
    from JiraV2 import create_issue_command
    mocker.patch.object(demisto, 'args', return_value=integration_args)
    user_data = {
        "self": "https://demistodev.atlassian.net/rest/api/2/user?accountId=1234", "accountId": "1234",
        "emailAddress": "admin@demistodev.com", "displayName": "test", "active": True,
        "timeZone": "Asia/Jerusalem", "locale": "en_US", "groups": {"size": 1, "items": []},
        "applicationRoles": {"size": 1, "items": []}, "expand": "groups,applicationRoles",
        "projects": [{'id': '1234', 'key': 'testKey', 'name': 'testName'}]
    }
    mocker.patch('JiraV2.jira_req', return_value=user_data)
    mocker.patch.object(demisto, "results")
    create_issue_command()
    assert demisto.results.call_count == 1


@pytest.mark.parametrize('args',
                         [integration_args_missing_mandatory_summary,
                          integration_args_missing_mandatory_issue_type_id,
                          integration_args_missing_mandatory_project_key])
def test_create_issue_command_before_fix_mandatory_args_summary_missing(mocker, args):
    mocker.patch.object(demisto, 'args', return_value=args)
    from JiraV2 import create_issue_command
    with pytest.raises(Exception) as e:
        # when there are missing arguments, an Exception is raised to the user
        create_issue_command()
    assert e


def test_issue_query_command_no_issues(mocker):
    """
    Given
    - Jira issue query command

    When
    - Sending HTTP request and getting no issues from the query

    Then
    - Verify no error message is thrown to the user
    """
    from JiraV2 import issue_query_command
    mocker.patch('JiraV2.run_query', return_value={})
    human_readable, _, _ = issue_query_command('status=Open AND labels=lies')
    assert 'No issues matched the query' in human_readable


def test_issue_query_command_with_results(mocker):
    """
    Given
    - Jira issue query command

    When
    - Sending HTTP request and getting one issues from the query

    Then
    - Verify outputs
    """
    from JiraV2 import issue_query_command
    from test_data.raw_response import QUERY_ISSUE_RESPONSE
    from test_data.expected_results import QUERY_ISSUE_RESULT

    mocker.patch('JiraV2.run_query', return_value=QUERY_ISSUE_RESPONSE)
    _, outputs, _ = issue_query_command('status!=Open', max_results=1)
    assert outputs == QUERY_ISSUE_RESULT


def test_fetch_incidents_no_incidents(mocker):
    """
    Given
    - Jira fetch incidents command

    When
    - Sending HTTP request and getting no issues from the query

    Then
    - Verify no incidents are returned
    """
    from JiraV2 import fetch_incidents
    mocker.patch('JiraV2.run_query', return_value={})
    incidents = fetch_incidents('status=Open AND labels=lies', id_offset=1)
    assert incidents == []


def test_module(mocker):
    """
    Given
    - Jira test module

    When
    - Sending HTTP request and getting the user details

    Then
    - Verify test module returns ok
    """
    from JiraV2 import test_module as module
    user_data = {
        "self": "https://demistodev.atlassian.net/rest/api/2/user?accountId=1234", "accountId": "1234",
        "emailAddress": "admin@demistodev.com", "displayName": "test", "active": True,
        "timeZone": "Asia/Jerusalem", "locale": "en_US", "groups": {"size": 1, "items": []},
        "applicationRoles": {"size": 1, "items": []}, "expand": "groups,applicationRoles"
    }
    mocker.patch('JiraV2.jira_req', return_value=user_data)
    mocker.patch('JiraV2.run_query', return_value={})
    result = module()
    assert result == 'ok'


<<<<<<< HEAD
def test_get_modified_remote_data(mocker):
    """
    The get-modified-remote-data command is not (yet) supported by this integration.
    Make sure an exception is thrown so the server knows about it.
    """
    from JiraV2 import main
    mocker.patch.object(demisto, 'command', return_value='get-modified-remote-data')
    with pytest.raises(NotImplementedError):
        main()
=======
def test_get_remote_data(mocker):
    """
    Given:
        - Jira v2 client
        - An update for the issue

    When:
        - Running get-remote-date

    Then:
        - Verify the `updated` field is set as expected
    """
    from JiraV2 import get_remote_data_command
    updated_date = '2020-11-25T16:29:37.277764067Z'
    mocker.patch(
        'JiraV2.get_issue',
        return_value=('', '', {'fields': {'updated': updated_date}})
    )
    res = get_remote_data_command('id', '0')
    assert res.mirrored_object['updated'] == updated_date
>>>>>>> 765a982b
<|MERGE_RESOLUTION|>--- conflicted
+++ resolved
@@ -143,7 +143,6 @@
     assert result == 'ok'
 
 
-<<<<<<< HEAD
 def test_get_modified_remote_data(mocker):
     """
     The get-modified-remote-data command is not (yet) supported by this integration.
@@ -153,7 +152,8 @@
     mocker.patch.object(demisto, 'command', return_value='get-modified-remote-data')
     with pytest.raises(NotImplementedError):
         main()
-=======
+
+
 def test_get_remote_data(mocker):
     """
     Given:
@@ -173,5 +173,4 @@
         return_value=('', '', {'fields': {'updated': updated_date}})
     )
     res = get_remote_data_command('id', '0')
-    assert res.mirrored_object['updated'] == updated_date
->>>>>>> 765a982b
+    assert res.mirrored_object['updated'] == updated_date