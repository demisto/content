--- conflicted
+++ resolved
@@ -6,12 +6,8 @@
 - display: 'Jira URL, for example: https://demisto.atlassian.net/'
   name: url
   required: true
-<<<<<<< HEAD
-  type: 0
-- display: Username (Basich Authentication)
-=======
+  type: 0
 - display: Username (Basic Authentication)
->>>>>>> a71fd1a0
   name: username
   required: false
   type: 0
