category: Case Management
commonfields:
  id: jira-v2
  version: -1
configuration:
- display: 'Jira URL, for example: https://demisto.atlassian.net/'
  name: url
  required: true
  type: 0
- display: Username (Basich Authentication)
  name: username
  required: false
  type: 0
- display: Password (Deprecated - Use API token)
  name: password
  required: false
  type: 4
- display: API token
  name: APItoken
  required: false
  type: 4
- defaultvalue: OauthKey
  display: Consumer Key (OAuth 1.0)
  name: consumerKey
  required: false
  type: 0
- display: AccessToken
  name: accessToken
  required: false
  type: 0
- display: PrivateKey (PKCS8 format)
  name: privateKey
  required: false
  type: 14
- defaultvalue: status!=done
  display: Query (in JQL) for fetching incidents
  name: query
  required: false
  type: 0
- display: Issue index to start fetching incidents from
  name: idOffset
  required: false
  type: 0
- display: Trust any certificate (not secure)
  name: insecure
  required: false
  type: 8
- defaultvalue: 'false'
  display: Use system proxy settings
  name: proxy
  required: false
  type: 8
- display: Fetch incidents
  name: isFetch
  required: false
  type: 8
- defaultvalue: 'false'
  display: Mirror incoming incidents
  hidden: false
  name: incoming_mirror
  required: false
  type: 8
- display: Incident type
  name: incidentType
  required: false
  type: 13
- display: Use created field to fetch incidents
  name: fetchByCreated
  required: false
  type: 8
- display: Mirror outgoing incidents
  hidden: false
  name: outgoing_mirror
  required: false
  type: 8
- additionalinfo: Choose the tag to add to an entry to mirror it as a attachment in
    Jira.
  defaultvalue: attachment
  display: File Entry Tag
  hidden: false
  name: file_tag
  required: false
  type: 0
- additionalinfo: Choose the tag to add to an entry to mirror it as a comment in Jira.
  defaultvalue: comment
  display: Comment Entry Tag
  hidden: false
  name: comment_tag
  required: false
  type: 0
- additionalinfo: Fetch comments for Jira ticket
  display: Fetch Comments
  hidden: false
  name: fetch_comments
  required: false
  type: 8
- additionalinfo: Fetch attachments for Jira ticket
  display: Fetch Attachments
  hidden: false
  name: fetch_attachments
  required: false
  type: 8
description: Use the Jira integration to manage issues and create Demisto incidents
  from projects, From version XSOAR 6.0 and above mirror issues to existing issue
  incidents in demisto.
display: Atlassian Jira v2
name: jira-v2
script:
  commands:
  - arguments:
    - default: true
      description: The JQL query string.
      isArray: false
      name: query
      required: true
      secret: false
    - default: false
      description: The index (integer) of the first issue to return (0-based).
      isArray: false
      name: startAt
      required: false
      secret: false
    - default: false
      description: The maximum number of issues to return (default is 50). The maximum
        allowed value is dictated by the JIRA property 'jira.search.views.default.max'.
        If you specify a value that is higher than this number, your search results
        will be truncated.
      isArray: false
      name: maxResults
      required: false
      secret: false
    - default: false
      description: The headers to display in human readable format.
      isArray: false
      name: headers
      required: false
      secret: false
    deprecated: false
    description: Queries Jira issues.
    execution: false
    name: jira-issue-query
    outputs:
    - contextPath: Ticket.Id
      description: The ID of the ticket.
      type: Unknown
    - contextPath: Ticket.Key
      description: The key of the ticket.
      type: Unknown
    - contextPath: Ticket.Assignee
      description: The user assigned to the ticket.
      type: Unknown
    - contextPath: Ticket.Creator
      description: The user who created the ticket.
      type: Unknown
    - contextPath: Ticket.Summary
      description: The summary of the ticket.
      type: Unknown
    - contextPath: Ticket.Status
      description: The status of the ticket.
      type: Unknown
  - arguments:
    - default: false
      description: The user's attribute value. Can be Username or Email address.
      isArray: false
      name: attribute
      required: true
      secret: false
    - default: false
      defaultValue: '50'
      description: The maximum number of users to pull when searching for a matching
        user (default is 50). The maximum allowed value is dictated by the JIRA property
        'jira.search.views.default.max'. If you specify a value that is higher than
        this number, your search results will be truncated.
      isArray: false
      name: max_results
      required: false
      secret: false
    deprecated: false
    description: Gets the Account ID for a given user's attribute.
    execution: false
    name: jira-get-id-by-attribute
    outputs:
    - contextPath: Jira.User.Attribute
      description: The user's attribute.
      type: string
    - contextPath: Jira.User.AccountID
      description: The user's Account ID.
      type: string
  - arguments:
    - default: false
      description: The ID of the issue.
      isArray: false
      name: issueId
      required: true
      secret: false
    - default: false
      description: Headers to display in human readable format.
      isArray: false
      name: headers
      required: false
      secret: false
    - auto: PREDEFINED
      default: false
      defaultValue: 'false'
      description: If "true", retrives the issue's attachments.
      isArray: false
      name: getAttachments
      predefined:
      - 'true'
      - 'false'
      required: false
      secret: false
    - auto: PREDEFINED
      default: false
      defaultValue: 'false'
      description: If "true", expands the issue's links.
      isArray: false
      name: expandLinks
      predefined:
      - 'true'
      - 'false'
      required: false
      secret: false
    deprecated: false
    description: Fetches an issue from Jira.
    execution: false
    name: jira-get-issue
    outputs:
    - contextPath: Ticket.Id
      description: The ID of the ticket.
      type: Unknown
    - contextPath: Ticket.Key
      description: The key of ticket.
      type: Unknown
    - contextPath: Ticket.Assignee
      description: The user assigned to the ticket.
      type: Unknown
    - contextPath: Ticket.Creator
      description: The user who created the ticket.
      type: Unknown
    - contextPath: Ticket.Summary
      description: The summary of the ticket.
      type: Unknown
    - contextPath: Ticket.Status
      description: The status of the ticket.
      type: Unknown
    - contextPath: File.Size
      description: The size of the file.
      type: Unknown
    - contextPath: File.SHA256
      description: The SHA256 hash of the file.
      type: Unknown
    - contextPath: File.Name
      description: The name of the file.
      type: Unknown
    - contextPath: File.SHA1
      description: The SHA1 hash of the file.
      type: Unknown
  - arguments:
    - default: false
      description: The issue object (in JSON format).
      isArray: false
      name: issueJson
      required: false
      secret: false
    - default: false
      description: The summary of the issue.
      isArray: false
      name: summary
      required: true
      secret: false
    - default: false
      description: The project key with which to associate the issue.
      isArray: false
      name: projectKey
      required: false
      secret: false
    - default: false
      description: 'Select an issue type by name, for example: "Problem".'
      isArray: false
      name: issueTypeName
      required: false
      secret: false
    - default: false
      description: Select an issue type by its numeric ID.
      isArray: false
      name: issueTypeId
      required: false
      secret: false
    - default: false
      description: The project name with which to associate the issue.
      isArray: false
      name: projectName
      required: false
      secret: false
    - default: false
      description: A description of the issue.
      isArray: false
      name: description
      required: false
      secret: false
    - default: false
      description: A CSV list of labels.
      isArray: false
      name: labels
      required: false
      secret: false
    - default: false
      description: 'The priority name, for example: "High" or "Medium".'
      isArray: false
      name: priority
      required: false
      secret: false
    - default: false
      description: 'The due date for the issue (in the format: 2018-03-11).'
      isArray: false
      name: dueDate
      required: false
      secret: false
    - default: false
      description: The name of the assignee. Relevant for Jira Server only. If you
        are using Jira Cloud, please provide the assignee_id argument instead.
      isArray: false
      name: assignee
      required: false
      secret: false
    - default: false
      description: The account ID of the assignee. Use the jira-get-id-by-attribute
        command to get the user's Account ID.
      isArray: false
      name: assignee_id
      required: false
      secret: false
    - default: false
      description: The account ID of the reporter.
      isArray: false
      name: reporter
      required: false
      secret: false
    - default: false
      description: The parent issue key (if you create a sub-task).
      isArray: false
      name: parentIssueKey
      required: false
      secret: false
    - default: false
      description: The parent issue ID (if you create a sub-task).
      isArray: false
      name: parentIssueId
      required: false
      secret: false
    deprecated: false
    description: Creates a new issue in Jira.
    execution: false
    name: jira-create-issue
    outputs:
    - contextPath: Ticket.Id
      description: The ID of the ticket.
      type: Unknown
    - contextPath: Ticket.Key
      description: The key of the ticket.
      type: Unknown
  - arguments:
    - default: false
      description: The ID of the issue.
      isArray: false
      name: issueId
      required: true
      secret: false
    - default: false
      description: The entry ID to upload.
      isArray: false
      name: upload
      required: false
      secret: false
    - default: false
      description: The attachment name to be displayed in Jira (overrides original
        file name)
      isArray: false
      name: attachmentName
      required: false
      secret: false
    deprecated: false
    description: Uploads a file attachment to an issue.
    execution: false
    name: jira-issue-upload-file
  - arguments:
    - default: true
      description: The ID of the issue.
      isArray: false
      name: issueId
      required: true
      secret: false
    - default: false
      description: The comment body.
      isArray: false
      name: comment
      required: true
      secret: false
    - default: false
      description: 'The roles that can view the comment, for example: "Administrators".'
      isArray: false
      name: visibility
      required: false
      secret: false
    deprecated: false
    description: Adds a new comment to an existing Jira issue.
    execution: false
    name: jira-issue-add-comment
  - arguments:
    - default: false
      description: If a globalId is provided, and a remote issue link exists with
        that globalId, the remote issue link is updated.
      isArray: false
      name: globalId
      required: false
      secret: false
    - default: false
      description: 'The object relationship to issue, for example: "causes".'
      isArray: false
      name: relationship
      required: false
      secret: false
    - default: false
      description: The URL link.
      isArray: false
      name: url
      required: true
      secret: false
    - default: false
      description: The title of the link.
      isArray: false
      name: title
      required: true
      secret: false
    - default: false
      description: The summary of the link.
      isArray: false
      name: summary
      required: false
      secret: false
    - default: false
      description: The ID of the issue.
      isArray: false
      name: issueId
      required: true
      secret: false
    - default: false
      description: The application type of the linked remote application. E.g "com.atlassian.confluence".
      isArray: false
      name: applicationType
      required: false
      secret: false
    - default: false
      description: The application name of the linked remote application. E.g "My
        Confluence Instance".
      isArray: false
      name: applicationName
      required: false
      secret: false
    deprecated: false
    description: Creates (or updates) an issue link.
    execution: false
    name: jira-issue-add-link
  - arguments:
    - default: false
      description: The ID of the issue to edit.
      isArray: false
      name: issueId
      required: true
      secret: false
    - default: false
      description: 'The issue object (in JSON format). e.g, {"fields":{"customfield_10037":
        "field_value"}}'
      isArray: false
      name: issueJson
      required: false
      secret: false
    - default: false
      description: The summary of the issue.
      isArray: false
      name: summary
      required: false
      secret: false
    - default: false
      description: The description of the issue.
      isArray: false
      name: description
      required: false
      secret: false
    - default: false
      description: A CSV list of labels.
      isArray: false
      name: labels
      required: false
      secret: false
    - default: false
      description: A priority name, for example "High" or "Medium".
      isArray: false
      name: priority
      required: false
      secret: false
    - default: false
      description: The due date for the issue (in the format 2018-03-11).
      isArray: false
      name: dueDate
      required: false
      secret: false
    - default: false
      description: The name of the assignee. Relevant for Jira Server only. If you
        are using Jira Cloud please provide the assignee_id argument instead.
      isArray: false
      name: assignee
      required: false
      secret: false
    - default: false
      description: The account ID of the assignee. Use the jira-get-id-by-attribute
        command to get the user's Account ID.
      isArray: false
      name: assignee_id
      required: false
      secret: false
    - default: false
      description: The name of the status.
      isArray: false
      name: status
      required: false
      secret: false
    - default: false
      description: The name of the transition.
      isArray: false
      name: transition
      required: false
      secret: false
    deprecated: false
    description: Modifies an issue in JIRA.
    execution: false
    name: jira-edit-issue
    outputs:
    - contextPath: Ticket.Id
      description: The ID of the ticket.
      type: Unknown
    - contextPath: Ticket.Key
      description: The key of the ticket.
      type: Unknown
    - contextPath: Ticket.Assignee
      description: The user assigned to the ticket.
      type: Unknown
    - contextPath: Ticket.Creator
      description: The user who created the ticket.
      type: Unknown
    - contextPath: Ticket.Summary
      description: The summary of the ticket.
      type: Unknown
    - contextPath: Ticket.Status
      description: The status of the ticket.
      type: Unknown
  - arguments:
    - default: false
      description: The ID of the issue from which to get the comments.
      isArray: false
      name: issueId
      required: true
      secret: false
    deprecated: false
    description: Returns the comments added to a ticket.
    execution: false
    name: jira-get-comments
    outputs:
    - contextPath: Ticket.Comment.Comment
      description: The text of the comment.
      type: string
    - contextPath: Ticket.Comment.Created
      description: The issue creation date.
      type: string
    - contextPath: Ticket.Comment.User
      description: The user that created the comment.
      type: string
  - arguments:
    - default: false
      description: The ID or key of the issue.
      isArray: false
      name: issueIdOrKey
      required: true
      secret: false
    deprecated: false
    description: Deletes an issue in Jira.
    execution: false
    name: jira-delete-issue
  - deprecated: false
    description: Returns the ID offset, for example, the first issue ID.
    execution: false
    name: jira-get-id-offset
    outputs:
    - contextPath: Ticket.idOffSet
      description: The ID offset.
      type: string
  - arguments:
    - default: false
      description: The remote incident id - Issue id.
      isArray: false
      name: id
      required: true
      secret: false
    - default: false
      defaultValue: '0'
      description: UTC timestamp in seconds. The incident is only updated if it was
        modified after the last update time.
      isArray: false
      name: lastUpdate
      required: false
      secret: false
    deprecated: false
    description: Get remote data from a remote incident. Please note that this method
      will not update the current incident, it's here for debugging purposes.
    execution: false
    name: get-remote-data
<<<<<<< HEAD
  - deprecated: false
    description: Returns the fields to map.it's here for debugging purposes.
    execution: false
    name: get-mapping-fields
  - deprecated: false
    description: Get incident changes. Please note that this method will not update
      the current incident, it's here for debugging purposes.
    execution: false
    name: update-remote-system
  - arguments:
    - default: false
      description: The ID of the issue.
      isArray: false
      name: issueId
      required: true
      secret: false
    deprecated: false
    description: List all possible transitions
    execution: false
    name: jira-list-transitions-command
    outputs:
    - contextPath: Ticket.Transitions.ticketId
      description: The ID of the issue.
      type: Number
    - contextPath: Ticket.Transitions.transitions
      description: A list of all possible transitions
      type: Unknown
  dockerimage: demisto/oauthlib:1.0.0.16907
  feed: false
=======
  dockerimage: demisto/oauthlib:1.0.0.15507
>>>>>>> b363ef81
  isfetch: true
  longRunning: false
  longRunningPort: false
  runonce: false
  script: '-'
  subtype: python3
  type: python
  ismappable: true
  isremotesyncin: true
  isremotesyncout: true
tests:
- Jira-v2-Test
defaultmapperin: classifier-mapper-incoming-JiraV2
fromversion: 5.0.0
<|MERGE_RESOLUTION|>--- conflicted
+++ resolved
@@ -615,7 +615,6 @@
       will not update the current incident, it's here for debugging purposes.
     execution: false
     name: get-remote-data
-<<<<<<< HEAD
   - deprecated: false
     description: Returns the fields to map.it's here for debugging purposes.
     execution: false
@@ -643,11 +642,8 @@
     - contextPath: Ticket.Transitions.transitions
       description: A list of all possible transitions
       type: Unknown
-  dockerimage: demisto/oauthlib:1.0.0.16907
+  dockerimage: demisto/oauthlib:1.0.0.15507
   feed: false
-=======
-  dockerimage: demisto/oauthlib:1.0.0.15507
->>>>>>> b363ef81
   isfetch: true
   longRunning: false
   longRunningPort: false
