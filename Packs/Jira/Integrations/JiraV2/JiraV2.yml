commonfields:
  id: jira-v2
  version: -1
name: jira-v2
display: Atlassian Jira v2
fromversion: 5.0.0
category: Case Management
description: Use the Jira integration to manage issues and create Demisto incidents
  from projects, From version XSOAR 6.0 and above mirror issues to existing issue
  incidents in demisto.
configuration:
  - display: 'Jira URL, for example: https://demisto.atlassian.net/'
    name: url
    defaultvalue: ""
    type: 0
    required: true
  - display: Username (Basich Authentication)
    name: username
    defaultvalue: ""
    type: 0
    required: false
  - display: Password (Deprecated - Use API token)
    name: password
    defaultvalue: ""
    type: 4
    required: false
  - display: API token
    name: APItoken
    defaultvalue: ""
    type: 4
    required: false
  - display: Consumer Key (OAuth 1.0)
    name: consumerKey
    defaultvalue: OauthKey
    type: 0
    required: false
  - display: AccessToken
    name: accessToken
    defaultvalue: ""
    type: 0
    required: false
  - display: PrivateKey (PKCS8 format)
    name: privateKey
    defaultvalue: ""
    type: 14
    required: false
  - display: Query (in JQL) for fetching incidents
    name: query
    defaultvalue: status!=done
    type: 0
    required: false
  - display: Issue index to start fetching incidents from
    name: idOffset
    defaultvalue: ""
    type: 0
    required: false
  - display: Trust any certificate (not secure)
    name: insecure
    defaultvalue: ''
    type: 8
    required: false
  - display: Use system proxy settings
    name: proxy
    defaultvalue: "false"
    type: 8
    required: false
  - display: Fetch incidents
    name: isFetch
    type: 8
    required: false
  - defaultvalue: 'false'
    display: Mirror incoming incidents
    hidden: false
    name: incoming_mirror
    required: false
    type: 8
  - display: Incident type
    name: incidentType
    type: 13
    required: false
  - display: Use created field to fetch incidents
    name: fetchByCreated
    defaultvalue: ""
    type: 8
    required: false
script:
  script: ''
  type: python
  subtype: python3
  commands:
    - name: jira-issue-query
      arguments:
        - name: query
          required: true
          default: true
          description: The JQL query string.
        - name: startAt
          description: The index (integer) of the first issue to return (0-based).
        - name: maxResults
          description: The maximum number of issues to return (default is 50). The maximum
            allowed value is dictated by the JIRA property 'jira.search.views.default.max'.
            If you specify a value that is higher than this number, your search results
            will be truncated.
        - name: headers
          description: The headers to display in human readable format.
      outputs:
        - contextPath: Ticket.Id
          description: The ID of the ticket.
        - contextPath: Ticket.Key
          description: The key of the ticket.
        - contextPath: Ticket.Assignee
          description: The user assigned to the ticket.
        - contextPath: Ticket.Creator
          description: The user who created the ticket.
        - contextPath: Ticket.Summary
          description: The summary of the ticket.
        - contextPath: Ticket.Status
          description: The status of the ticket.
      description: Queries Jira issues.
    - name: jira-get-id-by-attribute
      arguments:
        - name: attribute
          required: true
          description: The user's attribute value. Can be Username or Email address.
        - name: max_results
          defaultValue: 50
          description: The maximum number of users to pull when searching for a matching user (default is 50). The maximum
            allowed value is dictated by the JIRA property 'jira.search.views.default.max'.
            If you specify a value that is higher than this number, your search results
            will be truncated.
      outputs:
        - contextPath: Jira.User.Attribute
          description: The user's attribute.
          type: string
        - contextPath: Jira.User.AccountID
          description: The user's Account ID.
          type: string
      description: Gets the Account ID for a given user's attribute.
    - name: jira-get-issue
      arguments:
        - name: issueId
          required: true
          default: true
          description: The ID of the issue.
        - name: headers
          description: Headers to display in human readable format.
        - name: getAttachments
          auto: PREDEFINED
          predefined:
            - "true"
            - "false"
          defaultValue: "false"
          description: If "true", retrives the issue's attachments.
        - name: expandLinks
          auto: PREDEFINED
          predefined:
            - "true"
            - "false"
          defaultValue: "false"
          description: If "true", expands the issue's links.
      outputs:
        - contextPath: Ticket.Id
          description: The ID of the ticket.
        - contextPath: Ticket.Key
          description: The key of ticket.
        - contextPath: Ticket.Assignee
          description: The user assigned to the ticket.
        - contextPath: Ticket.Creator
          description: The user who created the ticket.
        - contextPath: Ticket.Summary
          description: The summary of the ticket.
        - contextPath: Ticket.Status
          description: The status of the ticket.
        - contextPath: File.Size
          description: The size of the file.
        - contextPath: File.SHA256
          description: The SHA256 hash of the file.
        - contextPath: File.Name
          description: The name of the file.
        - contextPath: File.SHA1
          description: The SHA1 hash of the file.
      description: Fetches an issue from Jira.
    - name: jira-create-issue
      arguments:
        - name: issueJson
          description: The issue object (in JSON format).
        - name: summary
          required: true
          description: The summary of the issue.
        - name: projectKey
          required: false
          description: The project key with which to associate the issue.
        - name: issueTypeName
          description: 'Select an issue type by name, for example: "Problem".'
        - name: issueTypeId
          required: false
          description: Select an issue type by its numeric ID.
        - name: projectName
          description: The project name with which to associate the issue.
        - name: description
          description: A description of the issue.
        - name: labels
          description: 'A CSV list of labels.'
        - name: priority
          description: 'The priority name, for example: "High" or "Medium".'
        - name: dueDate
          description: 'The due date for the issue (in the format: 2018-03-11).'
        - name: assignee
          description: The name of the assignee. Relevant for Jira Server only. If you are using Jira Cloud, please provide the assignee_id argument instead.
        - name: assignee_id
          description: The account ID of the assignee. Use the jira-get-id-by-attribute command to get the user's Account ID.
        - name: reporter
          description: The account ID of the reporter.
        - name: parentIssueKey
          description: The parent issue key (if you create a sub-task).
        - name: parentIssueId
          description: The parent issue ID (if you create a sub-task).
      outputs:
        - contextPath: Ticket.Id
          description: The ID of the ticket.
        - contextPath: Ticket.Key
          description: The key of the ticket.
      description: Creates a new issue in Jira.
    - name: jira-issue-upload-file
      arguments:
        - name: issueId
          required: true
          description: The ID of the issue.
        - name: upload
          description: The entry ID to upload.
        - name: attachmentName
          description: The attachment name to be displayed in Jira (overrides original
            file name)
      description: Uploads a file attachment to an issue.
    - name: jira-issue-add-comment
      arguments:
        - name: issueId
          required: true
          default: true
          description: The ID of the issue.
        - name: comment
          required: true
          description: The comment body.
        - name: visibility
          description: 'The roles that can view the comment, for example: "Administrators".'
      description: Adds a new comment to an existing Jira issue.
    - name: jira-issue-add-link
      arguments:
        - name: globalId
          description: If a globalId is provided, and a remote issue link exists with
            that globalId, the remote issue link is updated.
        - name: relationship
          description: 'The object relationship to issue, for example: "causes".'
        - name: url
          required: true
          description: The URL link.
        - name: title
          required: true
          description: The title of the link.
        - name: summary
          description: The summary of the link.
        - name: issueId
          required: true
          description: The ID of the issue.
        - name: applicationType
          description: The application type of the linked remote application. E.g "com.atlassian.confluence".
        - name: applicationName
          description: The application name of the linked remote application. E.g "My
            Confluence Instance".
      description: Creates (or updates) an issue link.
    - name: jira-edit-issue
      arguments:
        - name: issueId
          required: true
          description: The ID of the issue to edit.
        - name: issueJson
          description: 'The issue object (in JSON format). e.g, {"fields":{"customfield_10037":
        "field_value"}}'
<<<<<<< HEAD
        - name: summary
          description: The summary of the issue.
        - name: description
          description: The description of the issue.
        - name: labels
          description: 'A CSV list of labels.'
        - name: priority
          description: 'A priority name, for example "High" or "Medium".'
        - name: dueDate
          description: The due date for the issue (in the format 2018-03-11).
        - name: assignee
          description: The name of the assignee. Relevant for Jira Server only. If you are using Jira Cloud please provide the assignee_id argument instead.
        - name: assignee_id
          description: The account ID of the assignee. Use the jira-get-id-by-attribute command to get the user's Account ID.
        - name: status
          description: The name of the status.
      outputs:
        - contextPath: Ticket.Id
          description: The ID of the ticket.
        - contextPath: Ticket.Key
          description: The key of the ticket.
        - contextPath: Ticket.Assignee
          description: The user assigned to the ticket.
        - contextPath: Ticket.Creator
          description: The user who created the ticket.
        - contextPath: Ticket.Summary
          description: The summary of the ticket.
        - contextPath: Ticket.Status
          description: The status of the ticket.
      description: Modifies an issue in JIRA.
    - name: jira-get-comments
      arguments:
        - name: issueId
          required: true
          description: The ID of the issue from which to get the comments.
      outputs:
        - contextPath: Ticket.Comment.Comment
          description: The text of the comment.
          type: string
        - contextPath: Ticket.Comment.Created
          description: The issue creation date.
          type: string
        - contextPath: Ticket.Comment.User
          description: The user that created the comment.
          type: string
      description: Returns the comments added to a ticket.
    - name: jira-delete-issue
      arguments:
        - name: issueIdOrKey
          required: true
          description: The ID or key of the issue.
      description: Deletes an issue in Jira.
    - name: jira-get-id-offset
      description: Returns the ID offset, for example, the first issue ID.
      outputs:
        - contextPath: Ticket.idOffSet
          description: The ID offset.
          type: string
    - arguments:
        - default: false
          description: The remote incident id - Issue id.
          isArray: false
          name: id
          required: true
          secret: false
        - default: false
          defaultValue: '0'
          description: UTC timestamp in seconds. The incident is only updated if it was
            modified after the last update time.
          isArray: false
          name: lastUpdate
          required: false
          secret: false
      deprecated: false
      description: Get remote data from a remote incident. Please note that this method
        will not update the current incident, it's here for debugging purposes.
      execution: false
      name: get-remote-data
  dockerimage: demisto/oauthlib:1.0.0.16907
=======
    - name: summary
      description: The summary of the issue.
    - name: description
      description: The description of the issue.
    - name: labels
      description: 'A CSV list of labels.'
    - name: priority
      description: 'A priority name, for example "High" or "Medium".'
    - name: dueDate
      description: The due date for the issue (in the format 2018-03-11).
    - name: assignee
      description: The name of the assignee. Relevant for Jira Server only. If you are using Jira Cloud please provide the assignee_id argument instead.
    - name: assignee_id
      description: The account ID of the assignee. Use the jira-get-id-by-attribute command to get the user's Account ID.
    - name: status
      description: The name of the status.
    outputs:
    - contextPath: Ticket.Id
      description: The ID of the ticket.
    - contextPath: Ticket.Key
      description: The key of the ticket.
    - contextPath: Ticket.Assignee
      description: The user assigned to the ticket.
    - contextPath: Ticket.Creator
      description: The user who created the ticket.
    - contextPath: Ticket.Summary
      description: The summary of the ticket.
    - contextPath: Ticket.Status
      description: The status of the ticket.
    description: Modifies an issue in JIRA.
  - name: jira-get-comments
    arguments:
    - name: issueId
      required: true
      description: The ID of the issue from which to get the comments.
    outputs:
    - contextPath: Ticket.Comment.Comment
      description: The text of the comment.
      type: string
    - contextPath: Ticket.Comment.Created
      description: The issue creation date.
      type: string
    - contextPath: Ticket.Comment.User
      description: The user that created the comment.
      type: string
    description: Returns the comments added to a ticket.
  - name: jira-delete-issue
    arguments:
    - name: issueIdOrKey
      required: true
      description: The ID or key of the issue.
    description: Deletes an issue in Jira.
  - name: jira-get-id-offset
    description: Returns the ID offset, for example, the first issue ID.
    outputs:
    - contextPath: Ticket.idOffSet
      description: The ID offset.
      type: string
  - arguments:
    - default: false
      description: The remote incident id - Issue id.
      isArray: false
      name: id
      required: true
      secret: false
    - default: false
      defaultValue: '0'
      description: UTC timestamp in seconds. The incident is only updated if it was
        modified after the last update time.
      isArray: false
      name: lastUpdate
      required: false
      secret: false
    deprecated: false
    description: Get remote data from a remote incident. Please note that this method
      will not update the current incident, it's here for debugging purposes.
    execution: false
    name: get-remote-data
  dockerimage: demisto/oauthlib:1.0.0.15507
>>>>>>> 86e601ea
  isfetch: true
  isremotesyncin: true
  runonce: false
tests:
  - Jira-v2-Test
defaultmapperin: classifier-mapper-incoming-JiraV2<|MERGE_RESOLUTION|>--- conflicted
+++ resolved
@@ -9,354 +9,273 @@
   from projects, From version XSOAR 6.0 and above mirror issues to existing issue
   incidents in demisto.
 configuration:
-  - display: 'Jira URL, for example: https://demisto.atlassian.net/'
-    name: url
-    defaultvalue: ""
-    type: 0
-    required: true
-  - display: Username (Basich Authentication)
-    name: username
-    defaultvalue: ""
-    type: 0
-    required: false
-  - display: Password (Deprecated - Use API token)
-    name: password
-    defaultvalue: ""
-    type: 4
-    required: false
-  - display: API token
-    name: APItoken
-    defaultvalue: ""
-    type: 4
-    required: false
-  - display: Consumer Key (OAuth 1.0)
-    name: consumerKey
-    defaultvalue: OauthKey
-    type: 0
-    required: false
-  - display: AccessToken
-    name: accessToken
-    defaultvalue: ""
-    type: 0
-    required: false
-  - display: PrivateKey (PKCS8 format)
-    name: privateKey
-    defaultvalue: ""
-    type: 14
-    required: false
-  - display: Query (in JQL) for fetching incidents
-    name: query
-    defaultvalue: status!=done
-    type: 0
-    required: false
-  - display: Issue index to start fetching incidents from
-    name: idOffset
-    defaultvalue: ""
-    type: 0
-    required: false
-  - display: Trust any certificate (not secure)
-    name: insecure
-    defaultvalue: ''
-    type: 8
-    required: false
-  - display: Use system proxy settings
-    name: proxy
-    defaultvalue: "false"
-    type: 8
-    required: false
-  - display: Fetch incidents
-    name: isFetch
-    type: 8
-    required: false
-  - defaultvalue: 'false'
-    display: Mirror incoming incidents
-    hidden: false
-    name: incoming_mirror
-    required: false
-    type: 8
-  - display: Incident type
-    name: incidentType
-    type: 13
-    required: false
-  - display: Use created field to fetch incidents
-    name: fetchByCreated
-    defaultvalue: ""
-    type: 8
-    required: false
+- display: 'Jira URL, for example: https://demisto.atlassian.net/'
+  name: url
+  defaultvalue: ""
+  type: 0
+  required: true
+- display: Username (Basich Authentication)
+  name: username
+  defaultvalue: ""
+  type: 0
+  required: false
+- display: Password (Deprecated - Use API token)
+  name: password
+  defaultvalue: ""
+  type: 4
+  required: false
+- display: API token
+  name: APItoken
+  defaultvalue: ""
+  type: 4
+  required: false
+- display: Consumer Key (OAuth 1.0)
+  name: consumerKey
+  defaultvalue: OauthKey
+  type: 0
+  required: false
+- display: AccessToken
+  name: accessToken
+  defaultvalue: ""
+  type: 0
+  required: false
+- display: PrivateKey (PKCS8 format)
+  name: privateKey
+  defaultvalue: ""
+  type: 14
+  required: false
+- display: Query (in JQL) for fetching incidents
+  name: query
+  defaultvalue: status!=done
+  type: 0
+  required: false
+- display: Issue index to start fetching incidents from
+  name: idOffset
+  defaultvalue: ""
+  type: 0
+  required: false
+- display: Trust any certificate (not secure)
+  name: insecure
+  defaultvalue: ''
+  type: 8
+  required: false
+- display: Use system proxy settings
+  name: proxy
+  defaultvalue: "false"
+  type: 8
+  required: false
+- display: Fetch incidents
+  name: isFetch
+  type: 8
+  required: false
+- defaultvalue: 'false'
+  display: Mirror incoming incidents
+  hidden: false
+  name: incoming_mirror
+  required: false
+  type: 8
+- display: Incident type
+  name: incidentType
+  type: 13
+  required: false
+- display: Use created field to fetch incidents
+  name: fetchByCreated
+  defaultvalue: ""
+  type: 8
+  required: false
 script:
   script: ''
   type: python
   subtype: python3
   commands:
-    - name: jira-issue-query
-      arguments:
-        - name: query
-          required: true
-          default: true
-          description: The JQL query string.
-        - name: startAt
-          description: The index (integer) of the first issue to return (0-based).
-        - name: maxResults
-          description: The maximum number of issues to return (default is 50). The maximum
-            allowed value is dictated by the JIRA property 'jira.search.views.default.max'.
-            If you specify a value that is higher than this number, your search results
-            will be truncated.
-        - name: headers
-          description: The headers to display in human readable format.
-      outputs:
-        - contextPath: Ticket.Id
-          description: The ID of the ticket.
-        - contextPath: Ticket.Key
-          description: The key of the ticket.
-        - contextPath: Ticket.Assignee
-          description: The user assigned to the ticket.
-        - contextPath: Ticket.Creator
-          description: The user who created the ticket.
-        - contextPath: Ticket.Summary
-          description: The summary of the ticket.
-        - contextPath: Ticket.Status
-          description: The status of the ticket.
-      description: Queries Jira issues.
-    - name: jira-get-id-by-attribute
-      arguments:
-        - name: attribute
-          required: true
-          description: The user's attribute value. Can be Username or Email address.
-        - name: max_results
-          defaultValue: 50
-          description: The maximum number of users to pull when searching for a matching user (default is 50). The maximum
-            allowed value is dictated by the JIRA property 'jira.search.views.default.max'.
-            If you specify a value that is higher than this number, your search results
-            will be truncated.
-      outputs:
-        - contextPath: Jira.User.Attribute
-          description: The user's attribute.
-          type: string
-        - contextPath: Jira.User.AccountID
-          description: The user's Account ID.
-          type: string
-      description: Gets the Account ID for a given user's attribute.
-    - name: jira-get-issue
-      arguments:
-        - name: issueId
-          required: true
-          default: true
-          description: The ID of the issue.
-        - name: headers
-          description: Headers to display in human readable format.
-        - name: getAttachments
-          auto: PREDEFINED
-          predefined:
-            - "true"
-            - "false"
-          defaultValue: "false"
-          description: If "true", retrives the issue's attachments.
-        - name: expandLinks
-          auto: PREDEFINED
-          predefined:
-            - "true"
-            - "false"
-          defaultValue: "false"
-          description: If "true", expands the issue's links.
-      outputs:
-        - contextPath: Ticket.Id
-          description: The ID of the ticket.
-        - contextPath: Ticket.Key
-          description: The key of ticket.
-        - contextPath: Ticket.Assignee
-          description: The user assigned to the ticket.
-        - contextPath: Ticket.Creator
-          description: The user who created the ticket.
-        - contextPath: Ticket.Summary
-          description: The summary of the ticket.
-        - contextPath: Ticket.Status
-          description: The status of the ticket.
-        - contextPath: File.Size
-          description: The size of the file.
-        - contextPath: File.SHA256
-          description: The SHA256 hash of the file.
-        - contextPath: File.Name
-          description: The name of the file.
-        - contextPath: File.SHA1
-          description: The SHA1 hash of the file.
-      description: Fetches an issue from Jira.
-    - name: jira-create-issue
-      arguments:
-        - name: issueJson
-          description: The issue object (in JSON format).
-        - name: summary
-          required: true
-          description: The summary of the issue.
-        - name: projectKey
-          required: false
-          description: The project key with which to associate the issue.
-        - name: issueTypeName
-          description: 'Select an issue type by name, for example: "Problem".'
-        - name: issueTypeId
-          required: false
-          description: Select an issue type by its numeric ID.
-        - name: projectName
-          description: The project name with which to associate the issue.
-        - name: description
-          description: A description of the issue.
-        - name: labels
-          description: 'A CSV list of labels.'
-        - name: priority
-          description: 'The priority name, for example: "High" or "Medium".'
-        - name: dueDate
-          description: 'The due date for the issue (in the format: 2018-03-11).'
-        - name: assignee
-          description: The name of the assignee. Relevant for Jira Server only. If you are using Jira Cloud, please provide the assignee_id argument instead.
-        - name: assignee_id
-          description: The account ID of the assignee. Use the jira-get-id-by-attribute command to get the user's Account ID.
-        - name: reporter
-          description: The account ID of the reporter.
-        - name: parentIssueKey
-          description: The parent issue key (if you create a sub-task).
-        - name: parentIssueId
-          description: The parent issue ID (if you create a sub-task).
-      outputs:
-        - contextPath: Ticket.Id
-          description: The ID of the ticket.
-        - contextPath: Ticket.Key
-          description: The key of the ticket.
-      description: Creates a new issue in Jira.
-    - name: jira-issue-upload-file
-      arguments:
-        - name: issueId
-          required: true
-          description: The ID of the issue.
-        - name: upload
-          description: The entry ID to upload.
-        - name: attachmentName
-          description: The attachment name to be displayed in Jira (overrides original
-            file name)
-      description: Uploads a file attachment to an issue.
-    - name: jira-issue-add-comment
-      arguments:
-        - name: issueId
-          required: true
-          default: true
-          description: The ID of the issue.
-        - name: comment
-          required: true
-          description: The comment body.
-        - name: visibility
-          description: 'The roles that can view the comment, for example: "Administrators".'
-      description: Adds a new comment to an existing Jira issue.
-    - name: jira-issue-add-link
-      arguments:
-        - name: globalId
-          description: If a globalId is provided, and a remote issue link exists with
-            that globalId, the remote issue link is updated.
-        - name: relationship
-          description: 'The object relationship to issue, for example: "causes".'
-        - name: url
-          required: true
-          description: The URL link.
-        - name: title
-          required: true
-          description: The title of the link.
-        - name: summary
-          description: The summary of the link.
-        - name: issueId
-          required: true
-          description: The ID of the issue.
-        - name: applicationType
-          description: The application type of the linked remote application. E.g "com.atlassian.confluence".
-        - name: applicationName
-          description: The application name of the linked remote application. E.g "My
-            Confluence Instance".
-      description: Creates (or updates) an issue link.
-    - name: jira-edit-issue
-      arguments:
-        - name: issueId
-          required: true
-          description: The ID of the issue to edit.
-        - name: issueJson
-          description: 'The issue object (in JSON format). e.g, {"fields":{"customfield_10037":
+  - name: jira-issue-query
+    arguments:
+    - name: query
+      required: true
+      default: true
+      description: The JQL query string.
+    - name: startAt
+      description: The index (integer) of the first issue to return (0-based).
+    - name: maxResults
+      description: The maximum number of issues to return (default is 50). The maximum
+        allowed value is dictated by the JIRA property 'jira.search.views.default.max'.
+        If you specify a value that is higher than this number, your search results
+        will be truncated.
+    - name: headers
+      description: The headers to display in human readable format.
+    outputs:
+    - contextPath: Ticket.Id
+      description: The ID of the ticket.
+    - contextPath: Ticket.Key
+      description: The key of the ticket.
+    - contextPath: Ticket.Assignee
+      description: The user assigned to the ticket.
+    - contextPath: Ticket.Creator
+      description: The user who created the ticket.
+    - contextPath: Ticket.Summary
+      description: The summary of the ticket.
+    - contextPath: Ticket.Status
+      description: The status of the ticket.
+    description: Queries Jira issues.
+  - name: jira-get-id-by-attribute
+    arguments:
+    - name: attribute
+      required: true
+      description: The user's attribute value. Can be Username or Email address.
+    - name: max_results
+      defaultValue: 50
+      description: The maximum number of users to pull when searching for a matching user (default is 50). The maximum
+        allowed value is dictated by the JIRA property 'jira.search.views.default.max'.
+        If you specify a value that is higher than this number, your search results
+        will be truncated.
+    outputs:
+    - contextPath: Jira.User.Attribute
+      description: The user's attribute.
+      type: string
+    - contextPath: Jira.User.AccountID
+      description: The user's Account ID.
+      type: string
+    description: Gets the Account ID for a given user's attribute.
+  - name: jira-get-issue
+    arguments:
+    - name: issueId
+      required: true
+      default: true
+      description: The ID of the issue.
+    - name: headers
+      description: Headers to display in human readable format.
+    - name: getAttachments
+      auto: PREDEFINED
+      predefined:
+      - "true"
+      - "false"
+      defaultValue: "false"
+      description: If "true", retrives the issue's attachments.
+    - name: expandLinks
+      auto: PREDEFINED
+      predefined:
+      - "true"
+      - "false"
+      defaultValue: "false"
+      description: If "true", expands the issue's links.
+    outputs:
+    - contextPath: Ticket.Id
+      description: The ID of the ticket.
+    - contextPath: Ticket.Key
+      description: The key of ticket.
+    - contextPath: Ticket.Assignee
+      description: The user assigned to the ticket.
+    - contextPath: Ticket.Creator
+      description: The user who created the ticket.
+    - contextPath: Ticket.Summary
+      description: The summary of the ticket.
+    - contextPath: Ticket.Status
+      description: The status of the ticket.
+    - contextPath: File.Size
+      description: The size of the file.
+    - contextPath: File.SHA256
+      description: The SHA256 hash of the file.
+    - contextPath: File.Name
+      description: The name of the file.
+    - contextPath: File.SHA1
+      description: The SHA1 hash of the file.
+    description: Fetches an issue from Jira.
+  - name: jira-create-issue
+    arguments:
+    - name: issueJson
+      description: The issue object (in JSON format).
+    - name: summary
+      required: true
+      description: The summary of the issue.
+    - name: projectKey
+      required: false
+      description: The project key with which to associate the issue.
+    - name: issueTypeName
+      description: 'Select an issue type by name, for example: "Problem".'
+    - name: issueTypeId
+      required: false
+      description: Select an issue type by its numeric ID.
+    - name: projectName
+      description: The project name with which to associate the issue.
+    - name: description
+      description: A description of the issue.
+    - name: labels
+      description: 'A CSV list of labels.'
+    - name: priority
+      description: 'The priority name, for example: "High" or "Medium".'
+    - name: dueDate
+      description: 'The due date for the issue (in the format: 2018-03-11).'
+    - name: assignee
+      description: The name of the assignee. Relevant for Jira Server only. If you are using Jira Cloud, please provide the assignee_id argument instead.
+    - name: assignee_id
+      description: The account ID of the assignee. Use the jira-get-id-by-attribute command to get the user's Account ID.
+    - name: reporter
+      description: The account ID of the reporter.
+    - name: parentIssueKey
+      description: The parent issue key (if you create a sub-task).
+    - name: parentIssueId
+      description: The parent issue ID (if you create a sub-task).
+    outputs:
+    - contextPath: Ticket.Id
+      description: The ID of the ticket.
+    - contextPath: Ticket.Key
+      description: The key of the ticket.
+    description: Creates a new issue in Jira.
+  - name: jira-issue-upload-file
+    arguments:
+    - name: issueId
+      required: true
+      description: The ID of the issue.
+    - name: upload
+      description: The entry ID to upload.
+    - name: attachmentName
+      description: The attachment name to be displayed in Jira (overrides original
+        file name)
+    description: Uploads a file attachment to an issue.
+  - name: jira-issue-add-comment
+    arguments:
+    - name: issueId
+      required: true
+      default: true
+      description: The ID of the issue.
+    - name: comment
+      required: true
+      description: The comment body.
+    - name: visibility
+      description: 'The roles that can view the comment, for example: "Administrators".'
+    description: Adds a new comment to an existing Jira issue.
+  - name: jira-issue-add-link
+    arguments:
+    - name: globalId
+      description: If a globalId is provided, and a remote issue link exists with
+        that globalId, the remote issue link is updated.
+    - name: relationship
+      description: 'The object relationship to issue, for example: "causes".'
+    - name: url
+      required: true
+      description: The URL link.
+    - name: title
+      required: true
+      description: The title of the link.
+    - name: summary
+      description: The summary of the link.
+    - name: issueId
+      required: true
+      description: The ID of the issue.
+    - name: applicationType
+      description: The application type of the linked remote application. E.g "com.atlassian.confluence".
+    - name: applicationName
+      description: The application name of the linked remote application. E.g "My
+        Confluence Instance".
+    description: Creates (or updates) an issue link.
+  - name: jira-edit-issue
+    arguments:
+    - name: issueId
+      required: true
+      description: The ID of the issue to edit.
+    - name: issueJson
+      description: 'The issue object (in JSON format). e.g, {"fields":{"customfield_10037":
         "field_value"}}'
-<<<<<<< HEAD
-        - name: summary
-          description: The summary of the issue.
-        - name: description
-          description: The description of the issue.
-        - name: labels
-          description: 'A CSV list of labels.'
-        - name: priority
-          description: 'A priority name, for example "High" or "Medium".'
-        - name: dueDate
-          description: The due date for the issue (in the format 2018-03-11).
-        - name: assignee
-          description: The name of the assignee. Relevant for Jira Server only. If you are using Jira Cloud please provide the assignee_id argument instead.
-        - name: assignee_id
-          description: The account ID of the assignee. Use the jira-get-id-by-attribute command to get the user's Account ID.
-        - name: status
-          description: The name of the status.
-      outputs:
-        - contextPath: Ticket.Id
-          description: The ID of the ticket.
-        - contextPath: Ticket.Key
-          description: The key of the ticket.
-        - contextPath: Ticket.Assignee
-          description: The user assigned to the ticket.
-        - contextPath: Ticket.Creator
-          description: The user who created the ticket.
-        - contextPath: Ticket.Summary
-          description: The summary of the ticket.
-        - contextPath: Ticket.Status
-          description: The status of the ticket.
-      description: Modifies an issue in JIRA.
-    - name: jira-get-comments
-      arguments:
-        - name: issueId
-          required: true
-          description: The ID of the issue from which to get the comments.
-      outputs:
-        - contextPath: Ticket.Comment.Comment
-          description: The text of the comment.
-          type: string
-        - contextPath: Ticket.Comment.Created
-          description: The issue creation date.
-          type: string
-        - contextPath: Ticket.Comment.User
-          description: The user that created the comment.
-          type: string
-      description: Returns the comments added to a ticket.
-    - name: jira-delete-issue
-      arguments:
-        - name: issueIdOrKey
-          required: true
-          description: The ID or key of the issue.
-      description: Deletes an issue in Jira.
-    - name: jira-get-id-offset
-      description: Returns the ID offset, for example, the first issue ID.
-      outputs:
-        - contextPath: Ticket.idOffSet
-          description: The ID offset.
-          type: string
-    - arguments:
-        - default: false
-          description: The remote incident id - Issue id.
-          isArray: false
-          name: id
-          required: true
-          secret: false
-        - default: false
-          defaultValue: '0'
-          description: UTC timestamp in seconds. The incident is only updated if it was
-            modified after the last update time.
-          isArray: false
-          name: lastUpdate
-          required: false
-          secret: false
-      deprecated: false
-      description: Get remote data from a remote incident. Please note that this method
-        will not update the current incident, it's here for debugging purposes.
-      execution: false
-      name: get-remote-data
-  dockerimage: demisto/oauthlib:1.0.0.16907
-=======
     - name: summary
       description: The summary of the issue.
     - name: description
@@ -436,10 +355,9 @@
     execution: false
     name: get-remote-data
   dockerimage: demisto/oauthlib:1.0.0.15507
->>>>>>> 86e601ea
   isfetch: true
   isremotesyncin: true
   runonce: false
 tests:
-  - Jira-v2-Test
+- Jira-v2-Test
 defaultmapperin: classifier-mapper-incoming-JiraV2