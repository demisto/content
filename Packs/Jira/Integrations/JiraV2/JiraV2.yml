category: Case Management
commonfields:
  id: jira-v2
  version: -1
configuration:
- display: 'Jira URL, for example: https://demisto.atlassian.net/'
  name: url
  required: true
  type: 0
- display: Username (Basic Authentication)
  name: username
  required: false
  type: 0
- display: Password (Deprecated - Use API token)
  name: password
  required: false
  type: 4
- displaypassword: API token (Recommended)
  name: credentials
  required: false
  type: 9
  hiddenusername: true
- defaultvalue: OauthKey
  additionalinfo: This field is ignored if other required fields are not provided (for example both the access token and the private key).
  display: Consumer key (OAuth 1.0)
  name: consumerKey
  required: false
  type: 0
- display: Access Token
  additionalinfo: This token is used for both OAuth 1.0 and personal access token authentication methods.
  name: accessToken
  required: false
  type: 0
- display: Private key (PKCS8 format)
  name: privateKey
  required: false
  type: 14
- defaultvalue: status!=done
  display: Query (in JQL) for fetching incidents.
  name: query
  required: false
  type: 0
- additionalinfo: This parameter is dismissed while "Use created field to fetch incidents" is checked.
  display: Issue index to start fetching incidents from
  name: idOffset
  required: false
  type: 0
- display: Trust any certificate (not secure)
  name: insecure
  required: false
  type: 8
- defaultvalue: 'false'
  display: Use system proxy settings
  name: proxy
  required: false
  type: 8
- display: Fetch incidents
  name: isFetch
  required: false
  type: 8
- defaultvalue: 'false'
  display: Mirror incoming incidents
  hidden: false
  name: incoming_mirror
  required: false
  type: 8
- display: Incident type
  name: incidentType
  required: false
  type: 13
- display: Use created field to fetch incidents
  name: fetchByCreated
  required: false
  type: 8
- display: Mirror outgoing incidents
  hidden: false
  name: outgoing_mirror
  required: false
  type: 8
- additionalinfo: Choose the tag to add to an entry to mirror it as an attachment in Jira.
  defaultvalue: attachment
  display: File entry tag
  hidden: false
  name: file_tag
  required: false
  type: 0
- additionalinfo: Choose the tag to add to an entry to mirror it as a comment in Jira.
  defaultvalue: comment
  display: Comment entry tag
  hidden: false
  name: comment_tag
  required: false
  type: 0
- additionalinfo: Fetch comments for a Jira ticket.
  display: Fetch comments
  hidden: false
  name: fetch_comments
  required: false
  type: 8
- additionalinfo: Fetch attachments for a Jira ticket.
  display: Fetch attachments
  hidden: false
  name: fetch_attachments
  required: false
  type: 8
- display: API token (Deprecated)
  name: APItoken
  required: false
  type: 4
  additionalinfo: Use the "API Token (Recommended)" parameter instead.
description: Use the Jira integration to manage issues and create Cortex XSOAR incidents from Jira projects. From Cortex XSOAR version 6.0 and above, the integration also mirrors issues to existing issue incidents in Cortex XSOAR.
display: Atlassian Jira v2
name: jira-v2
script:
  commands:
  - arguments:
    - default: true
      description: The JQL query string.
      isArray: false
      name: query
      required: true
      secret: false
    - default: false
      description: The index (integer) of the first issue to return (0-based).
      isArray: false
      name: startAt
      required: false
      secret: false
    - default: false
      description: The maximum number of users to fetch when searching for a matching user (default is 50). The maximum allowed value is dictated by the Jira property 'jira.search.views.default.max'. If you specify a value greater than this number, your search results are truncated.
      isArray: false
      name: maxResults
      required: false
      secret: false
    - default: false
      description: Displays the headers in human readable format.
      isArray: false
      name: headers
      required: false
      secret: false
    - default: false
      description: Specify the result fields.
      isArray: false
      name: extraFields
      required: false
      secret: false
    deprecated: false
    description: Queries Jira issues.
    execution: false
    name: jira-issue-query
    outputs:
    - contextPath: Ticket.Id
      description: The ticket ID.
      type: Unknown
    - contextPath: Ticket.Key
      description: The ticket key.
      type: Unknown
    - contextPath: Ticket.Assignee
      description: The user assigned to the ticket.
      type: Unknown
    - contextPath: Ticket.Creator
      description: The user who created the ticket.
      type: Unknown
    - contextPath: Ticket.Summary
      description: The ticket summary.
      type: Unknown
    - contextPath: Ticket.Description
      description: The ticket's project description.
      type: String
    - contextPath: Ticket.Labels
      description: The ticket's project labels.
      type: String
    - contextPath: Ticket.Status
      description: The ticket status.
      type: Unknown
    - contextPath: Ticket.Priority
      description: The ticket priority.
      type: String
    - contextPath: Ticket.ProjectName
      description: The ticket project name.
      type: String
    - contextPath: Ticket.DueDate
      description: The due date.
      type: Date
    - contextPath: Ticket.Created
      description: The time the ticket was created.
      type: Date
    - contextPath: Ticket.LastSeen
      description: The last time the ticket was viewed.
      type: Date
    - contextPath: Ticket.LastUpdate
      description: The last time the ticket was updated.
      type: Date
  - arguments:
    - default: false
      description: The user attribute value. Can be the username or email address. For OAuth 1.0, only the username works.
      isArray: false
      name: attribute
      required: true
      secret: false
    - default: false
      predefined:
      - 'true'
      - 'false'
      defaultValue: 'false'
      description: Whether the server is on prem and uses the REST v2 API.
      isArray: false
      name: is_jirav2api
      required: false
      secret: false
    - default: false
      defaultValue: '50'
      description: The maximum number of users to fetch when searching for a matching user (default is 50). The maximum allowed value is dictated by the Jira property 'jira.search.views.default.max'. If you specify a value greater than this number, your search results are truncated.
      isArray: false
      name: max_results
      required: false
      secret: false
    deprecated: false
    description: Gets the account ID for a given user attribute.
    execution: false
    name: jira-get-id-by-attribute
    outputs:
    - contextPath: Jira.User.Attribute
      description: The user's attribute.
      type: string
    - contextPath: Jira.User.AccountID
      description: The user account ID.
      type: string
  - arguments:
    - default: false
      description: The issue ID.
      isArray: false
      name: issueId
      required: true
      secret: false
    - default: false
      description: Displays the headers in human readable format.
      isArray: false
      name: headers
      required: false
      secret: false
    - auto: PREDEFINED
      default: false
      defaultValue: 'false'
      description: If "true", retrieves the issue attachments.
      isArray: false
      name: getAttachments
      predefined:
      - 'true'
      - 'false'
      required: false
      secret: false
    - auto: PREDEFINED
      default: false
      defaultValue: 'false'
      description: If "true", expands the issue links.
      isArray: false
      name: expandLinks
      predefined:
      - 'true'
      - 'false'
      required: false
      secret: false
    deprecated: false
    description: Fetches an issue from Jira.
    execution: false
    name: jira-get-issue
    outputs:
    - contextPath: Ticket.Id
      description: The ticket ID.
      type: Unknown
    - contextPath: Ticket.Key
      description: The ticket key.
      type: Unknown
    - contextPath: Ticket.Assignee
      description: The user assigned to the ticket.
      type: Unknown
    - contextPath: Ticket.Creator
      description: The user who created the ticket.
      type: Unknown
    - contextPath: Ticket.Summary
      description: The ticket summary.
      type: Unknown
    - contextPath: Ticket.Status
      description: The ticket status.
      type: Unknown
    - contextPath: File.Size
      description: The file size (Jira attachments are saved as files in Cortex XSOAR).
      type: Unknown
    - contextPath: File.SHA256
      description: The file SHA256 hash (Jira attachments are saved as files in Cortex XSOAR).
      type: Unknown
    - contextPath: File.Name
      description: The file name (Jira attachments are saved as files in Cortex XSOAR).
      type: Unknown
    - contextPath: File.SHA1
      description: The file SHA1 hash (Jira attachments are saved as files in Cortex XSOAR).
      type: Unknown
    - contextPath: Ticket.Priority
      description: The ticket priority.
      type: String
    - contextPath: Ticket.ProjectName
      description: The ticket project name.
      type: String
    - contextPath: Ticket.DueDate
      description: The due date.
      type: Date
    - contextPath: Ticket.Created
      description: The time the ticket was created.
      type: Date
    - contextPath: Ticket.LastSeen
      description: The last time the ticket was viewed.
      type: Date
    - contextPath: Ticket.LastUpdate
      description: The last time the ticket was updated.
      type: Date
  - arguments:
    - default: false
      description: The issue object (in JSON format).
      isArray: false
      name: issueJson
      required: false
      secret: false
    - default: false
      description: The summary of the issue.
      isArray: false
      name: summary
      required: true
      secret: false
    - default: false
      description: The project key with which to associate the issue.
      isArray: false
      name: projectKey
      required: false
      secret: false
    - default: false
      description: 'Selects an issue type by name, for example: "Problem".'
      isArray: false
      name: issueTypeName
      required: false
      secret: false
    - default: false
      description: Selects an issue type by its numeric ID.
      isArray: false
      name: issueTypeId
      required: false
      secret: false
    - default: false
      description: The project name with which to associate the issue.
      isArray: false
      name: projectName
      required: false
      secret: false
    - default: false
      description: A description of the issue.
      isArray: false
      name: description
      required: false
      secret: false
    - default: false
      description: A CSV list of labels.
      isArray: false
      name: labels
      required: false
      secret: false
    - default: false
      description: 'The priority of the issue, for example: High, Medium.'
      isArray: false
      name: priority
      required: false
      secret: false
    - default: false
      description: 'The due date for the issue (in the format: 2018-03-11).'
      isArray: false
      name: dueDate
      required: false
      secret: false
    - default: false
      description: The name of the assignee. Relevant for Jira Server only. If you are using Jira Cloud, provide the assignee_id argument instead.
      isArray: false
      name: assignee
      required: false
      secret: false
    - default: false
      description: The account ID of the assignee. Use the jira-get-id-by-attribute command to get the user's account ID.
      isArray: false
      name: assignee_id
      required: false
      secret: false
    - default: false
      description: The account ID of the reporter. Use the jira-get-id-by-attribute command to get the user's account ID.
      isArray: false
      name: reporter_id
      required: false
      secret: false
    - default: false
      description: The name of the of the reporter.
      isArray: false
      name: reporter
      required: false
      secret: false
    - default: false
      description: The parent issue key (if you're creating a sub-task).
      isArray: false
      name: parentIssueKey
      required: false
      secret: false
    - default: false
      description: The parent issue ID (if you're creating a sub-task).
      isArray: false
      name: parentIssueId
      required: false
      secret: false
    - default: false
      description: A text field for describing the environment in which the issue occurred. For example environment="IE9 on Windows 7".
      isArray: false
      name: environment
      required: false
      secret: false
    - default: false
      description: The security level of the issue. For example security="Anyone".
      isArray: false
      name: security
      required: false
      secret: false
    - default: false
      description: The component names of the issue. For example components="component1,component2".
      isArray: true
      name: components
      required: false
      secret: false
    deprecated: false
    description: Creates a new issue in Jira.
    execution: false
    name: jira-create-issue
    outputs:
    - contextPath: Ticket.Id
      description: The ticket ID.
      type: Unknown
    - contextPath: Ticket.Key
      description: The ticket key.
      type: Unknown
  - arguments:
    - default: false
      description: The issue ID.
      isArray: false
      name: issueId
      required: true
      secret: false
    - default: false
      description: The entry ID to upload.
      isArray: false
      name: upload
      required: false
      secret: false
    - default: false
      description: The attachment name to be displayed in Jira (overrides the original file name).
      isArray: false
      name: attachmentName
      required: false
      secret: false
    deprecated: false
    description: Uploads a file attachment to an issue.
    execution: false
    name: jira-issue-upload-file
  - arguments:
    - default: true
      description: The issue ID.
      isArray: false
      name: issueId
      required: true
      secret: false
    - default: false
      description: The comment body.
      isArray: false
      name: comment
      required: true
      secret: false
    - default: false
      description: 'The roles that can view the comment, for example: Administrators.'
      isArray: false
      name: visibility
      required: false
      secret: false
    deprecated: false
    description: Adds a new comment to an existing Jira issue.
    execution: false
    name: jira-issue-add-comment
  - arguments:
    - default: false
      description: If a globalId is provided and a remote issue link exists with that globalId, the remote issue link is updated.
      isArray: false
      name: globalId
      required: false
      secret: false
    - default: false
      description: 'The object relationship to the issue, for example: causes.'
      isArray: false
      name: relationship
      required: false
      secret: false
    - default: false
      description: The URL link.
      isArray: false
      name: url
      required: true
      secret: false
    - default: false
      description: The link title.
      isArray: false
      name: title
      required: true
      secret: false
    - default: false
      description: The link summary.
      isArray: false
      name: summary
      required: false
      secret: false
    - default: false
      description: The issue ID.
      isArray: false
      name: issueId
      required: true
      secret: false
    - default: false
      description: The application type of the linked remote application. For example "com.atlassian.confluence".
      isArray: false
      name: applicationType
      required: false
      secret: false
    - default: false
      description: The application name of the linked remote application. For example "My Confluence Instance".
      isArray: false
      name: applicationName
      required: false
      secret: false
    deprecated: false
    description: Creates (or updates) an issue link.
    execution: false
    name: jira-issue-add-link
  - arguments:
    - default: false
      description: The ID of the issue to edit.
      isArray: false
      name: issueId
      required: true
      secret: false
    - default: false
      description: 'The issue object (in JSON format). For example {"fields":{"customfield_10037": "field_value"}}.'
      isArray: false
      name: issueJson
      required: false
      secret: false
    - default: false
      description: The issue summary.
      isArray: false
      name: summary
      required: false
      secret: false
    - default: false
      description: The issue description.
      isArray: false
      name: description
      required: false
      secret: false
    - default: false
      description: A CSV list of labels.
      isArray: false
      name: labels
      required: false
      secret: false
    - default: false
      description: 'The issue priority, for example: High, Medium.'
      isArray: false
      name: priority
      required: false
      secret: false
    - default: false
      description: The due date for the issue (in the format yyyy-mm-dd).
      isArray: false
      name: dueDate
      required: false
      secret: false
    - default: false
      description: The name of the assignee. Relevant for Jira Server only. If you are using Jira Cloud, provide the assignee_id argument instead.
      isArray: false
      name: assignee
      required: false
      secret: false
    - default: false
      description: The account ID of the assignee. Use the jira-get-id-by-attribute command to get the user's account ID.
      isArray: false
      name: assignee_id
      required: false
      secret: false
    - default: false
      description: The issue status.
      isArray: false
      name: status
      required: false
      secret: false
    - default: false
      description: The issue transition.
      isArray: false
      name: transition
      required: false
      secret: false
    - default: false
      description: A text field for describing the environment in which the issue occurred. For example environment="IE9 on Windows 7".
      isArray: false
      name: environment
      required: false
      secret: false
    - default: false
      description: The security level name of the issue. For example security="Anyone".
      isArray: false
      name: security
      required: false
      secret: false
    - default: false
      description: The component names of the issue. For example components="component1,component2".
      isArray: true
      name: components
      required: false
      secret: false
    deprecated: false
    description: Modifies an issue in Jira.
    execution: false
    name: jira-edit-issue
    outputs:
    - contextPath: Ticket.Id
      description: The ticket ID.
      type: Unknown
    - contextPath: Ticket.Key
      description: The ticket key.
      type: Unknown
    - contextPath: Ticket.Assignee
      description: The user assigned to the ticket.
      type: Unknown
    - contextPath: Ticket.Creator
      description: The user who created the ticket.
      type: Unknown
    - contextPath: Ticket.Summary
      description: The ticket summary.
      type: Unknown
    - contextPath: Ticket.Status
      description: The ticket status.
      type: Unknown
  - arguments:
    - default: false
      description: The ID of the issue to edit.
      isArray: false
      name: issueId
      required: true
      secret: false
    - default: false
      description: 'The field object (in JSON format). For example {"customfield_10037": "New value"}'
      isArray: false
      name: field_json
      required: true
      secret: false
    deprecated: false
    description: |-
      Modifies a specific field in an issue in Jira by appending to it instead of replacing its content. 
      Field must be either of type string (appending by using ',') or array.
    execution: false
    name: jira-append-to-field
    outputs:
    - contextPath: Ticket.Id
      description: The ticket ID.
      type: Unknown
    - contextPath: Ticket.Key
      description: The ticket key.
      type: Unknown
    - contextPath: Ticket.Assignee
      description: The user assigned to the ticket.
      type: Unknown
    - contextPath: Ticket.Creator
      description: The user who created the ticket.
      type: Unknown
    - contextPath: Ticket.Summary
      description: The ticket summary.
      type: Unknown
    - contextPath: Ticket.Status
      description: The ticket status.
      type: Unknown
  - arguments:
    - default: false
      description: The ID of the issue to edit.
      isArray: false
      name: issueId
      required: true
      secret: false
    - default: false
      description: The fields to retrieve from the issue. For example field="customfield_164,labels".
      isArray: true
      name: field
      required: false
      secret: false
    deprecated: false
    description: |-
      Gets specific fields from a Jira issue and adds it to context dynamically.
    execution: false
    name: jira-get-specific-field
    outputs:
    - contextPath: Ticket.Id
      description: The ticket ID.
      type: Unknown
    - contextPath: Ticket.Key
      description: The ticket key.
      type: Unknown
    - contextPath: Ticket.Assignee
      description: The user assigned to the ticket.
      type: Unknown
    - contextPath: Ticket.Creator
      description: The user who created the ticket.
      type: Unknown
    - contextPath: Ticket.Summary
      description: The ticket summary.
      type: Unknown
    - contextPath: Ticket.Status
      description: The ticket status.
      type: Unknown
  - arguments:
    - default: false
      description: The ID of the issue from which to get the comments.
      isArray: false
      name: issueId
      required: true
      secret: false
    deprecated: false
    description: Returns the comments added to a ticket.
    execution: false
    name: jira-get-comments
    outputs:
    - contextPath: Ticket.Comment.Comment
      description: The text of the comment.
      type: string
    - contextPath: Ticket.Comment.Created
      description: The issue creation date.
      type: string
    - contextPath: Ticket.Comment.User
      description: The user that created the comment.
      type: string
  - arguments:
    - default: false
      description: The issue ID or key.
      isArray: false
      name: issueIdOrKey
      required: true
      secret: false
    deprecated: false
    description: Deletes an issue in Jira.
    execution: false
    name: jira-delete-issue
  - deprecated: false
    description: Returns the ID offset. For example the first issue ID.
    execution: false
    name: jira-get-id-offset
    outputs:
    - contextPath: Ticket.idOffSet
      description: The ID offset.
      type: string
  - arguments:
    - default: false
      description: The remote incident ID (issue ID).
      isArray: false
      name: id
      required: true
      secret: false
    - default: false
      defaultValue: '0'
      description: The UTC timestamp in seconds of the last update. The incident is only updated if it was modified after the last update time.
      isArray: false
      name: lastUpdate
      required: false
      secret: false
    deprecated: false
    description: Gets remote data from a remote incident. This method is only used for debugging and does not update the current incident.
    execution: false
    name: get-remote-data
  - deprecated: false
    description: Returns the fields to map. This method is only used for debugging.
    execution: false
    name: get-mapping-fields
  - deprecated: false
    description: Gets incident changes. This method is only used for debugging and does not update the current incident.
    execution: false
    name: update-remote-system
  - arguments:
    - default: false
      description: The issue ID.
      isArray: false
      name: issueId
      required: true
      secret: false
    deprecated: false
    description: Lists all possible transitions for a given ticket.
    execution: false
    name: jira-list-transitions
    outputs:
    - contextPath: Ticket.Transitions.ticketId
      description: The issue ID.
      type: Number
    - contextPath: Ticket.Transitions.transitions
      description: A list of all possible transitions.
      type: Unknown
  - deprecated: false
    description: Available from Cortex XSOAR version 6.1.0. This command queries for incidents that were modified since the last update. This method is only used for debugging.
    execution: false
    name: get-modified-remote-data
<<<<<<< HEAD
  dockerimage: demisto/oauthlib:1.0.0.40261
=======
  dockerimage: demisto/oauthlib:1.0.0.40914
>>>>>>> 664b93e1
  feed: false
  isfetch: true
  ismappable: true
  isremotesyncin: true
  isremotesyncout: true
  longRunning: false
  longRunningPort: false
  runonce: false
  script: '-'
  subtype: python3
  type: python
tests:
- Jira-v2-Test
defaultmapperin: classifier-mapper-incoming-JiraV2
fromversion: 5.0.0<|MERGE_RESOLUTION|>--- conflicted
+++ resolved
@@ -810,11 +810,7 @@
     description: Available from Cortex XSOAR version 6.1.0. This command queries for incidents that were modified since the last update. This method is only used for debugging.
     execution: false
     name: get-modified-remote-data
-<<<<<<< HEAD
-  dockerimage: demisto/oauthlib:1.0.0.40261
-=======
   dockerimage: demisto/oauthlib:1.0.0.40914
->>>>>>> 664b93e1
   feed: false
   isfetch: true
   ismappable: true
