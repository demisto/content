--- conflicted
+++ resolved
@@ -545,15 +545,9 @@
 def get_project_id(project_key='', project_name=''):
     if not project_key and not project_name:
         return_error('You must provide at least one of the following: project_key or project_name')
-<<<<<<< HEAD
 
     result = jira_req('GET', 'rest/api/latest/issue/createmeta', resp_type='json')
 
-=======
-
-    result = jira_req('GET', 'rest/api/latest/issue/createmeta', resp_type='json')
-
->>>>>>> d8c4f709
     for project in result.get('projects'):
         if project_key.lower() == project.get('key').lower() or project_name.lower() == project.get('name').lower():
             return project.get('id')
@@ -964,18 +958,10 @@
             return_warning("Test module has finished successfully!."
                            f" Please Note: There was a problem getting the list of custom fields for mirror outgoing "
                            f"incidents.\n The error is:{e}.")
-<<<<<<< HEAD
-=======
 
     return 'ok'
->>>>>>> d8c4f709
-
-    return 'ok'
-
-<<<<<<< HEAD
-
-=======
->>>>>>> d8c4f709
+
+
 def get_entries_for_fetched_incident(ticket_id, should_get_comments, should_get_attachments):
     """
     Get entries for incident
@@ -1043,20 +1029,10 @@
     :param attachment: attachment metadata
     :return: attachment name and content
     """
-<<<<<<< HEAD
-    attachment_url = f"rest{attachment['content'].split('/rest')[-1]}"
-    attachments_zip = jira_req(method='GET', resource_url=attachment_url).content
-
-    attachment_metadata_url = f"rest{attachment['self'].split('/rest')[-1]}"
-    attachment_metadata = jira_req(method='GET', resource_url=attachment_metadata_url).json()
-
-    filename = attachment_metadata.get('filename')
-=======
     attachment_url = attachment.get('content')
     filename = attachment.get('filename')
     attachments_zip = jira_req(method='GET', resource_url=attachment_url, link=True).content
 
->>>>>>> d8c4f709
     return filename, attachments_zip
 
 
