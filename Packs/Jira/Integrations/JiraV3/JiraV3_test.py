import json
import pytest
from pytest_mock import MockerFixture
import demistomock as demisto
from unittest.mock import patch
from JiraV3 import (JiraBaseClient, JiraCloudClient, JiraOnPremClient)
from CommonServerPython import *


def util_load_json(path: str):
    with open(path, encoding='utf-8') as f:
        return json.loads(f.read())


def util_load_bytes_file(path: str):
    with open(path, mode='rb') as f:
        return f.read()
        # return json.loads(f.read())


@patch.object(JiraBaseClient, '__abstractmethods__', set())
def jira_base_client_mock(username: str = "", api_key: str = "") -> JiraBaseClient:
    """The way to mock an abstract class is using the trick @patch.object(Abstract_Class, __abstractmethods__, set()),
    since Python, behind the scenes, checks the __abstractmethods__ property, which contains a set of the names of all
    the abstract methods defined on the abstract class, if it is not empty, we won't be able to instantiate the abstract class,
    however, if this set is empty, the Python interpreter will happily instantiate our class without any problems.
    """
    return JiraBaseClient(base_url='dummy_url', proxy=False, verify=False, callback_url='dummy_callback',
                          api_version='999', username=username, api_key=api_key)


def jira_cloud_client_mock() -> JiraCloudClient:
    return JiraCloudClient(proxy=False, verify=False, client_id='dummy_client_id',
                           client_secret='dummy_secret', callback_url='dummy_url', cloud_id='dummy_cloud_id',
                           server_url='dummy_server_url', username="", api_key="")


def jira_onprem_client_mock() -> JiraOnPremClient:
    return JiraOnPremClient(proxy=False, verify=False, client_id='dummy_client_id',
                            client_secret='dummy_secret', callback_url='dummy_url',
                            server_url='dummy_server_url', username="", api_key="")


def test_v2_args_to_v3():
    from JiraV3 import map_v2_args_to_v3
    v2_args = {
        'startAt': 'dummy_start_at',
        'maxResults': 'dummy_max_results',
        'extraFields': 'dummy_fields',
        'getAttachments': 'dummy_get_attachments',
        'expandLinks': 'dummy_expand_links',
        'expand_links': 'not prioritized',
        'issueJson': 'dummy_issue_json',
        'projectKey': 'dummy_project_key',
        'issueTypeName': 'dummy_issue_type_name',
        'issueTypeId': 'dummy_issue_type_id',
        'projectName': 'dummy_project_name',
        'dueDate': 'dummy_due_date',
        'due_date': 'not prioritized',
        'parentIssueKey': 'dummy_parent_issue_key',
        'parentIssueId': 'dummy_parent_issue_id',
        'attachmentName': 'dummy_attachment_name',
        'globalId': 'dummy_global_id',
        'applicationType': 'dummy_application_type',
        'applicationName': 'dummy_application_name',
        'issueId': '1234',
        'issueIdOrKey': 'dummy_issue_key'
    }
    expected_v3_args = {
        'start_at': 'dummy_start_at',
        'max_results': 'dummy_max_results',
        'fields': 'dummy_fields',
        'get_attachments': 'dummy_get_attachments',
        'expand_links': 'dummy_expand_links',
        'issue_json': 'dummy_issue_json',
        'project_key': 'dummy_project_key',
        'issue_type_name': 'dummy_issue_type_name',
        'issue_type_id': 'dummy_issue_type_id',
        'project_name': 'dummy_project_name',
        'due_date': 'dummy_due_date',
        'parent_issue_key': 'dummy_parent_issue_key',
        'parent_issue_id': 'dummy_parent_issue_id',
        'attachment_name': 'dummy_attachment_name',
        'global_id': 'dummy_global_id',
        'application_type': 'dummy_application_type',
        'application_name': 'dummy_application_name',
        'issue_id': '1234',
        'issue_key': 'dummy_issue_key'
    }
    v3_args = map_v2_args_to_v3(args=v2_args)
    assert v3_args == expected_v3_args


# Helper functions unit tests
ADF_TEXT_CASES = [
    ('Hello there', {
        'type': 'doc',
        'version': 1,
        'content': [
            {
                'type': 'paragraph',
                'content': [
                    {
                        'text': 'Hello there',
                        'type': 'text'
                    }
                ]
            }
        ]
    }
    )
]


@pytest.mark.parametrize('text, expected_adf_text', ADF_TEXT_CASES)
def test_text_to_adf(text, expected_adf_text):
    from JiraV3 import text_to_adf
    adf_text = text_to_adf(text=text)
    assert expected_adf_text == adf_text


COMMENT_URL_CASES = [
    ('https://dummy-domain.atlassian.net/rest/api/3/issue/10010/comment/10000', '10010'),
    ('http://dummy-domain.com/some_path/latest/issue/123/comment/', '123')
]


@pytest.mark.parametrize('url, expected_issue_id', COMMENT_URL_CASES)
def test_extract_issue_id_from_comment_url(url, expected_issue_id):
    from JiraV3 import extract_issue_id_from_comment_url
    issue_id = extract_issue_id_from_comment_url(comment_url=url)
    assert expected_issue_id == issue_id


ISSUE_FIELDS_MAPPING_CASES = [
    ([
        {
            "id": "statuscategorychangedate",
            "key": "statuscategorychangedate",
            "name": "Status Category Changed",
            "custom": False,
            "orderable": False,
            "navigable": True,
            "searchable": True,
            "clauseNames": [
                "statusCategoryChangedDate"
            ],
            "schema": {
                "type": "datetime",
                "system": "statuscategorychangedate"
            }
        },
        {
            "id": "parent",
            "key": "parent",
            "name": "Parent",
            "custom": False,
            "orderable": False,
            "navigable": True,
            "searchable": False,
            "clauseNames": [
                "parent"
            ]
        }], {
        "statuscategorychangedate": "Status Category Changed",
        "parent": "Parent"})
]


@pytest.mark.parametrize('issue_fields, issue_fields_mapping', ISSUE_FIELDS_MAPPING_CASES)
def test_get_issue_fields_mapping(mocker, issue_fields, issue_fields_mapping):
    from JiraV3 import JiraBaseClient, get_issue_fields_id_to_name_mapping
    mocker.patch.object(JiraBaseClient, 'get_issue_fields', return_value=issue_fields)
    client = jira_base_client_mock()
    mapping_result = get_issue_fields_id_to_name_mapping(client=client)
    assert mapping_result == issue_fields_mapping


CREATE_ISSUE_QUERY_CASES = [
    (
        'some_jql_string', None, None,
        {'jql': 'some_jql_string', 'startAt': 0, 'maxResults': 50},
    ),
    (
        'some_jql_string', 12, None,
        {'jql': 'some_jql_string', 'startAt': 12, 'maxResults': 50},
    ),
    (
        'some_jql_string', 1, 80,
        {'jql': 'some_jql_string', 'startAt': 1, 'maxResults': 80},
    )
]


@pytest.mark.parametrize('jql, start_at, max_results, expected_query_params', CREATE_ISSUE_QUERY_CASES)
def test_create_query_params(jql, start_at, max_results, expected_query_params):
    from JiraV3 import create_query_params
    query_params = create_query_params(jql_query=jql, start_at=start_at, max_results=max_results)
    assert query_params == expected_query_params


PAGINATION_ARGS_CASES = [
    ({'page': 1, 'page_size': 3, 'limit': 5}, {'start_at': 3, 'max_results': 3}),
    ({'limit': 5}, {'start_at': 0, 'max_results': 5}),
    ({'page': 4, 'limit': 5}, {'start_at': 200, 'max_results': 50}),
    ({'page_size': 23, 'limit': 5}, {'start_at': 0, 'max_results': 23})
]


@pytest.mark.parametrize('pagination_args, expected_parsed_pagination_args', PAGINATION_ARGS_CASES)
def test_prepare_pagination_args(pagination_args, expected_parsed_pagination_args):
    from JiraV3 import prepare_pagination_args
    parsed_pagination_args = prepare_pagination_args(**pagination_args)
    assert expected_parsed_pagination_args == parsed_pagination_args


@pytest.mark.parametrize('issue_id, issue_key', [('1234', 'key1'), ('', '')])
def test_get_issue_id_or_key_error(issue_id, issue_key):
    from JiraV3 import get_issue_id_or_key
    with pytest.raises(DemistoException):
        get_issue_id_or_key(issue_id, issue_key)


@pytest.mark.parametrize('issue_id, issue_key, expected_issue_id_or_key',
                         [('1234', '', '1234'), ('', 'key-1', 'key-1')])
def test_get_issue_id_or_key(issue_id, issue_key, expected_issue_id_or_key):
    from JiraV3 import get_issue_id_or_key
    issue_id_or_key = get_issue_id_or_key(issue_id, issue_key)
    assert issue_id_or_key == expected_issue_id_or_key


@pytest.mark.parametrize(
    "username, api_key",
    [
        (
            "dummy_username",
            "dummy_api_key",
        ),
        ("", ""),
    ],
)
def test_http_request(mocker, username: str, api_key: str):
    """
    Given:
        - username and api_key
    When:
        - run http_request method
    Then:
        - Ensure when the username and api_key are provided then only the 'get_headers_with_basic_auth' method is called
        - Ensure when the username and api_key are not provided then only the 'get_headers_with_access_token' method is called
    """
    client = jira_base_client_mock(username=username, api_key=api_key)

    basic_auth_mock = mocker.patch.object(
        client, "get_headers_with_basic_auth", return_value={}
    )
    oauth2_mock = mocker.patch.object(
        client, "get_headers_with_access_token", return_value={}
    )
    mocker.patch.object(client, "_http_request")
    client.http_request("GET")

    assert basic_auth_mock.call_count == int(bool(client.username))
    assert oauth2_mock.call_count == int(not bool(client.username))


def test_test_module_basic_auth(mocker):
    """
    Given:
        - mock client with username and api_key (basic auth)
    When:
        - run `test_module` function
    Then:
        - Ensure no error is raised, and return `ok`
    """
    from JiraV3 import test_module
    client = jira_base_client_mock("dummy_username", "dummy_api_key")
    mocker.patch.object(client, "test_instance_connection")
    assert test_module(client) == "ok"


def test_module_oauth2(mocker):
    """
    Given:
        - mock client without username and api_key (oauth2)
    When:
        - run `test_module` function
    Then:
        - Ensure that error msg is raised, with a guide how to connect through oauth2
    """
    from JiraV3 import test_module
    client = jira_base_client_mock()
    mocker.patch.object(client, "test_instance_connection")
    with pytest.raises(
        DemistoException,
        match="In order to authorize the instance, first run the command `!jira-oauth-start`."
    ):
        test_module(client)


@pytest.mark.parametrize(
    "params, expected_exception",
    [
        pytest.param(
            {"username": "", "api_key": "", "client_id": "", "client_secret": ""},
            "The required parameters were not provided. See the help window for more information.",
            id="no auth params provided"
        ),
        pytest.param(
            {
                "username": "dummy_username",
                "api_key": "dummy_api_key",
                "client_id": "dummy_client_id",
                "client_secret": "dummy_client_secret"
            },
            "The `User name` or `API key` parameters cannot be provided together"
            " with the `Client ID` or `Client Secret` parameters. See the help window"
            " for more information.",
            id="both types of auth params are provided"
        ),
        pytest.param(
            {"username": "dummy_username", "api_key": "", "client_id": "", "client_secret": ""},
            "To use basic authentication, the 'User name' and 'API key' parameters are mandatory",
            id="only `username` parameter was provided"
        ),
        pytest.param(
            {"username": "", "api_key": "", "client_id": "dummy_client_id", "client_secret": ""},
            "To use OAuth 2.0, the 'Client ID' and 'Client Secret' parameters are mandatory",
            id="only `client_id` parameter was provided"
        )
    ]
)
def test_validate_params_failure(params: dict[str, str], expected_exception: str):
    """
    Given:
        - auth params
    When:
        - run `validate_auth_params` function
    Then:
        - Ensure that as long as no valid auth params are sent an error is raised with a special message
    """
    from JiraV3 import validate_auth_params
    with pytest.raises(DemistoException, match=expected_exception):
        validate_auth_params(**params)


@pytest.mark.parametrize(
    "params",
    [
        pytest.param(
            {
                "username": "dummy_username",
                "api_key": "dummy_api_key",
                "client_id": "",
                "client_secret": ""
            },
            id="Only basic auth params were provided"
        ),
        pytest.param(
            {
                "username": "",
                "api_key": "",
                "client_id": "dummy_client_id",
                "client_secret": "dummy_client_secret"
            },
            id="Only oauth2 params were provided oauth2"
        )
    ]
)
def test_validate_auth_params(params: dict[str, str]):
    """
    Given:
        - auth params
    When:
        - run `validate_auth_params` function
    Then:
        - Ensure that when provided valid auth params
          the function does not raise
    """
    from JiraV3 import validate_auth_params
    validate_auth_params(**params)


@pytest.mark.parametrize(
    "username, api_key",
    [
        ("dummy_username", "dummy_api_key"),
        ("", "")
    ]
)
def test_client_is_basic_auth_or_oauth(username: str, api_key: str):
    """
    Given:
        - username and api_key
    When:
        - run `__init__` method for `JiraBaseClient` class
    Then:
        - Ensure that when the client class receives both username and api_key,
          the `is_basic_auth` flag is True otherwise False
    """
    client = jira_base_client_mock(username, api_key)
    assert client.is_basic_auth == bool(username)


class TestJiraGetIssueCommand:
    def test_create_file_info_from_attachment(self, mocker):
        """
        Given:
            - An attachment id
        When
            - Calling the get create_file_info_from_attachment function to create a file of type EntryType.ENTRY_INFO_FILE
        Then
            - Validate that the file has been created, is of the correct type, has the correct file name, and was created
            with the correct content.
        """
        from pathlib import Path
        from JiraV3 import create_file_info_from_attachment
        client = jira_base_client_mock()
        raw_response_attachment_metadata = util_load_json('test_data/get_issue_test/raw_response_attachment_metadata.json')
        dummy_attachment_content = util_load_bytes_file('test_data/get_issue_test/dummy_attachment_content.txt')
        mocker.patch.object(client, 'get_attachment_metadata', return_value=raw_response_attachment_metadata)
        mocker.patch.object(client, 'get_attachment_content', return_value=dummy_attachment_content)
        file_name = 'dummy_file_name.pdf'
        file_result_mocker = mocker.patch('JiraV3.fileResult', side_effect=fileResult)
        file_info_res = create_file_info_from_attachment(client=client, attachment_id='dummy_attachment_id',
                                                         file_name=file_name)
        assert file_result_mocker.call_args[1].get('data') == dummy_attachment_content
        assert file_info_res.get('Type') == EntryType.ENTRY_INFO_FILE
        assert file_info_res.get('File', '') == file_name
        assert Path.exists(Path(f"{demisto.investigation()['id']}_{file_info_res.get('FileID', '')}"))
        Path.unlink(Path(f"{demisto.investigation()['id']}_{file_info_res.get('FileID', '')}"))

    @pytest.mark.parametrize('get_attachments', [
        (True), (False)
    ])
    def test_download_issue_attachments_to_war_room(self, mocker, get_attachments):
        """
        Given:
            - A boolean on whether to download the attachments from Jira to the war room or not.
        When
            - Calling the function that is in charge of downloading the attachments to the war room.
        Then
            - Validate that a fileResult object was created
        """
        from JiraV3 import get_issue_command
        client = jira_base_client_mock()
        raw_issue_response = util_load_json('test_data/get_issue_test/raw_response.json')
        mocker.patch.object(client, 'get_issue', return_value=raw_issue_response)
        mocker.patch('JiraV3.create_file_info_from_attachment', return_value={'Contents': '', 'ContentsFormat': 'dummy_format',
                                                                              'Type': 'dummy_type', 'File': 'dummy_filename',
                                                                              'FileID': 'dummy_id'})
        demisto_results_mocker = mocker.patch.object(demisto, 'results')
        get_issue_command(client=client, args={'issue_id': '1234', 'get_attachments': get_attachments})
        if get_attachments:
            demisto_results_mocker.assert_called_once()
        else:
            demisto_results_mocker.assert_not_called()

    def test_jira_get_issue(self, mocker):
        """
        Given:
            - An issue key or id, and the arguments: expand_links=true, fields=watches,rank
        When
            - Calling the get issue command
        Then
            - Validate that the context data and human readable are correct.
        """
        from JiraV3 import get_issue_command
        client = jira_base_client_mock()
        args = {'issue_key': 'dummy_key', 'get_attachments': 'true', 'expand_links': 'true',
                'fields': 'watches,rank'}
        raw_response = util_load_json('test_data/get_issue_test/raw_response.json')
        raw_response_extended_issues = util_load_json('test_data/get_issue_test/raw_response_extended_issues.json')
        expected_command_results_context = util_load_json('test_data/get_issue_test/parsed_result.json')
        mocker.patch.object(client, 'get_issue', return_value=raw_response)
        mocker.patch('JiraV3.get_expanded_issues', return_value=raw_response_extended_issues)
        mocker.patch('JiraV3.download_issue_attachments_to_war_room', return_value=None)
        command_results = get_issue_command(client, args)
        for expected_command_result_context, command_result in zip(expected_command_results_context, command_results):
            assert expected_command_result_context['EntryContext'] == command_result.to_context()['EntryContext']
            assert expected_command_result_context['HumanReadable'] == command_result.to_context()['HumanReadable']


class TestJiraGetCommentsCommand:
    def test_jira_get_comments(self, mocker):
        """
        Given:
            - An issue key or id.
        When
            - Calling the get comments command.
        Then
            - Validate that the context data and human readable are correct.
        """
        from JiraV3 import get_comments_command
        client = jira_base_client_mock()
        raw_response = util_load_json('test_data/get_comments_test/raw_response.json')
        expected_command_results_context = util_load_json('test_data/get_comments_test/parsed_result.json')
        mocker.patch.object(client, 'get_comments', return_value=raw_response)
        command_result = get_comments_command(client=client, args={'issue_key': 'dummy_issue_key'})
        assert expected_command_results_context['EntryContext'] == command_result.to_context()['EntryContext']
        assert expected_command_results_context['HumanReadable'] == command_result.to_context()['HumanReadable']

    def test_extract_comment_entry_from_raw_response(self):
        """
        Given:
            - A comment that has been returned from the Jira API.
        When
            - Extracting the comment entry from the raw response.
        Then
            - Validate that the comment entry includes the correct values.
        """
        from JiraV3 import extract_comment_entry_from_raw_response
        comment_raw_response = {
            "id": "18322",
            "author": {
                "displayName": "Example User",
            },
            "body": {
                "version": 1,
                "type": "doc",
                "content": [
                    {
                        "type": "paragraph",
                        "content": [
                            {
                                "type": "text",
                                "text": "Hello there"
                            }
                        ]
                    }
                ]
            },
            "renderedBody": "<p>Hello there</p>",
            "updateAuthor": {
                "displayName": "Example User",
            },
            "created": "2023-03-23T07:45:29.056+0200",
            "updated": "2023-03-23T07:45:29.056+0200",
        }
        expected_comment_entry = {'Id': '18322', 'Comment': 'Hello there', 'User': 'Example User',
                                  'Created': '2023-03-23T07:45:29.056+0200', 'Updated': '2023-03-23T07:45:29.056+0200',
                                  'UpdateUser': 'Example User'}
        comment_entry = extract_comment_entry_from_raw_response(comment_response=comment_raw_response)
        assert comment_entry == expected_comment_entry


class TestJiraEditIssueCommand:
    def test_edit_issue_with_transition_and_status_error(self):
        """
        Given:
            - A Jira client, and arguments that hold the status and transition supplied by the user.
        When
            - Calling the edit issue command.
        Then
            - Validate that an error is returned since the user cannot supply both a status and transition.
        """
        from JiraV3 import edit_issue_command
        client = jira_base_client_mock()
        with pytest.raises(DemistoException) as e:
            edit_issue_command(client=client, args={'issue_id': '1',
                                                    'status': 'dummy_status', 'transition': 'dummy_transition'})
        assert 'Please provide only status or transition, but not both' in str(e)

    def test_edit_issue_command(self, mocker):
        """
        Given:
            - A Jira client, and arguments to edit a Jira issue (without status and transition arguments).
        When
            - Calling the edit issue command.
        Then
            - Validate that the edit_issue method was called, then get_issue was called to retrieve the newly
            updated issue, and that the updated issue's data was returned to context data.
        """
        from JiraV3 import (edit_issue_command, create_issue_md_and_outputs_dict)
        client = jira_base_client_mock()
        args = {'issue_key': 'dummy_key', 'due_date': '2024-05-07'}
        mocker.patch.object(client, 'edit_issue', return_value=requests.Response())
        dummy_issue_data = {'id': '1234',
                            'key': 'dummy_key',
                            'fields': {'duedate': '2024-05-07'}}
        mocker.patch.object(client, 'get_issue', return_value=dummy_issue_data)
        _, outputs = create_issue_md_and_outputs_dict(issue_data=dummy_issue_data)
        command_result = edit_issue_command(client=client, args=args)
        assert command_result.to_context().get('EntryContext') == {'Ticket(val.Id && val.Id == obj.Id)': outputs}

    @pytest.mark.parametrize('args', [
        ({'issue_key': 'dummy_key', 'status': 'Selected for development'}),
        ({'issue_key': 'dummy_key', 'transition': 'In Development'})
    ])
    def test_apply_issue_status_and_transition(self, mocker, args):
        """
        Given:
            - A Jira client, and the status, or transition argument to change the status of the issue.
        When
            - Calling the edit issue command.
        Then
            - Validate that get_transitions, and transition_issue method were called, which is in charge of changing the status
            of the issue.
        """
        from JiraV3 import edit_issue_command
        client = jira_base_client_mock()
        transitions_raw_response = util_load_json('test_data/get_transitions_test/raw_response.json')
        get_transitions_mocker = mocker.patch.object(client, 'get_transitions', return_value=transitions_raw_response)
        apply_transition_mocker = mocker.patch.object(client, 'transition_issue', return_value=requests.Response())
        mocker.patch.object(client, 'get_issue', return_value={})
        mocker.patch.object(client, 'edit_issue', return_value=requests.Response())
        edit_issue_command(client=client, args=args)
        get_transitions_mocker.assert_called_once()
        apply_transition_mocker.assert_called_once()

    @pytest.mark.parametrize('args', [
        ({'issue_key': 'dummy_key', 'status': 'Selected for development'}),
        ({'issue_key': 'dummy_key', 'transition': 'In Development'})
    ])
    def test_apply_issue_status_and_transition_with_arguments(self, mocker, args):
        """
        Given:
            - A Jira client, and the status, or transition argument to change the status of the issue.
        When
            - Calling the edit issue command, with additional arguments to edit the issue.
        Then
            - Validate that correct issue fields were sent as part of the request.
        """
        from JiraV3 import edit_issue_command
        client = jira_base_client_mock()
        transitions_raw_response = util_load_json('test_data/get_transitions_test/raw_response.json')
        mocker.patch.object(client, 'get_transitions', return_value=transitions_raw_response)
        mocker.patch.object(client, 'transition_issue', return_value=requests.Response())
        command_args = args | {'issue_key': 'dummy_key', 'description': 'dummy description', 'project_key': 'dummy_project_key',
                               'project_id': 'dummy_project_id',
                               'labels': 'label1,label2', 'components': 'comp1,comp2',
                               'customfield_1': 'dummy custom field'}
        # The transition ID is 21 since the mocked transition 'In Development' has an ID of 21 and the status
        # 'Selected for development' correlates to the transition 'In Development', which as stated, has an ID of 21
        expected_issue_fields = {'transition': {'id': '21'},
                                 'fields': {'description': 'dummy description', 'project':
                                            {'key': 'dummy_project_key', 'id':
                                             'dummy_project_id'}, 'labels': ['label1', 'label2'],
                                            'components': [{'name': 'comp1'}, {'name': 'comp2'}],
                                            'customfield_1': 'dummy custom field'}}
        mocker.patch.object(client, 'get_issue', return_value={})
        transition_issue_mocker = mocker.patch.object(client, 'transition_issue', return_value=requests.Response())
        edit_issue_command(client=client, args=command_args)
        assert expected_issue_fields == transition_issue_mocker.call_args[1].get('json_data')

    def test_create_issue_fields_with_action_rewrite(self, mocker):
        """
        Given:
            - A Jira client, and issue fields to edit the Jira issue, with the rewrite action.
        When
            - Calling the edit issue command.
        Then
            - Validate that the edit_issue method (which is in charge of calling the endpoint with the relevant data
            to edit the issue) was called with the correct json data.
        """
        from JiraV3 import edit_issue_command
        client = jira_base_client_mock()
        args = {'issue_key': 'dummy_key', 'description': 'dummy description', 'project_key': 'dummy_project_key',
                'project_id': 'dummy_project_id',
                'labels': 'label1,label2', 'components': 'comp1,comp2',
                'customfield_1': 'dummy custom field'}
        expected_issue_fields = {'fields': {'description': 'dummy description', 'project':
                                            {'key': 'dummy_project_key', 'id':
                                             'dummy_project_id'}, 'labels': ['label1', 'label2'],
                                            'components': [{'name': 'comp1'}, {'name': 'comp2'}],
                                            'customfield_1': 'dummy custom field'}}
        mocker.patch.object(client, 'get_issue', return_value={})
        edit_issue_mocker = mocker.patch.object(client, 'edit_issue', return_value=requests.Response())
        edit_issue_command(client=client, args=args)
        assert expected_issue_fields == edit_issue_mocker.call_args[1].get('json_data')

    def test_create_issue_fields_for_update_with_action_append(self, mocker):
        """
        Given:
            - A Jira client, and issue fields to edit the Jira issue, with the append action.
        When
            - Calling the edit issue command.
        Then
            - Validate that the edit_issue method (which is in charge of calling the endpoint with the relevant data
            to edit the issue) was called with the correct json data.
        """
        from JiraV3 import edit_issue_command
        client = jira_base_client_mock()
        args = {'issue_key': 'dummy_key', 'components': 'comp1,comp2', 'labels': 'label1,label2',
                'summary': 'appended summary', 'action': 'append'}
        expected_issue_fields = {'fields': {'components':
                                            [{'name': 'current-comp1'}, {'name': 'current-comp2'},
                                             {'name': 'comp1'}, {'name': 'comp2'}],
                                            'labels': ['current-label1', 'current-label2', 'label1', 'label2'],
                                            'summary': 'current summary, appended summary'}}
        mocker.patch.object(client, 'get_issue', side_effect=[{
            'fields': {'components': [{'name': 'current-comp1'}, {'name': 'current-comp2'}],
                       'labels': ['current-label1', 'current-label2'], 'summary': 'current summary'}
        }, {}])
        edit_issue_mocker = mocker.patch.object(client, 'edit_issue', return_value=requests.Response())
        edit_issue_command(client=client, args=args)
        assert expected_issue_fields == edit_issue_mocker.call_args[1].get('json_data')

    def test_create_custom_issue_fields_for_update_with_action_append(self, mocker):
        """
        Given:
            - A Jira client, and custom issue fields (supplied using the issue_json argument) to edit the Jira issue,
            with the append action.
        When
            - Calling the edit issue command.
        Then
            - Validate that the edit_issue method (which is in charge of calling the endpoint with the relevant data
            to edit the issue) was called with the correct json data.
        """
        from JiraV3 import edit_issue_command
        client = jira_base_client_mock()
        args = {'issue_key': 'dummy_key',
                'issue_json': '{"fields": {"customfield_1": "new data", "customfield_2": ["new data"]}}', 'action': 'append'}
        expected_issue_fields = {'fields': {'customfield_1': 'old data, new data', 'customfield_2': ['old data', 'new data']}}
        mocker.patch.object(client, 'get_issue', side_effect=[{
            'fields': {'customfield_1': 'old data', 'customfield_2': ['old data']}}, {}])
        edit_issue_mocker = mocker.patch.object(client, 'edit_issue', return_value=requests.Response())
        edit_issue_command(client=client, args=args)
        assert expected_issue_fields == edit_issue_mocker.call_args[1].get('json_data')

    def test_edit_issue_command_with_issue_json_and_another_arg_error(self):
        from JiraV3 import edit_issue_command
        client = jira_base_client_mock()
        with pytest.raises(
            DemistoException,
            match=(
                "When using the `issue_json` argument, additional arguments cannot be used "
                "except `issue_id`, `issue_key`, `status`, `transition`, and `action` arguments.ֿֿֿ"
                "\n see the argument description"
            )
        ):
            edit_issue_command(
                client=client,
                args={"summary": "test", "issue_json": '{"fields": {"customfield_10037":"field_value"}}'}
            )

    @pytest.mark.parametrize(
        "extra_args",
        [
            {"action": "test"},
            {"status": "test"},
            {"transition": "test"},
            {"issue_key": "test"},
            {"issue_id": "test"},
        ]
    )
    def test_edit_issue_command_with_issue_json_and_another_arg_no_error(
        self, mocker: MockerFixture, extra_args: dict
    ):
        """
        Given:
            - The `issue_json` arg and one more arg allowed for use with `issue_json`
        When:
            - run edit_issue_command function
        Then:
            - Ensure that the validation process,
              which ensures that no additional arguments are present alongside the 'issue_json' argument,
              does not result in an error in cases where the additional arguments are one of:
              `action`, `status`, `transition`.

        """
        from JiraV3 import edit_issue_command

        client = jira_base_client_mock()
        mocker.patch("JiraV3.apply_issue_status")
        mocker.patch("JiraV3.apply_issue_transition")
        mocker.patch.object(client, "edit_issue")
        mocker.patch.object(client, "get_issue", return_value={})
        mocker.patch("JiraV3.create_issue_md_and_outputs_dict", return_value=({}, {}))
        mocker.patch("JiraV3.create_issue_fields", return_value={})
        mocker.patch("JiraV3.create_issue_fields_for_appending", return_value={})
        mocker.patch("JiraV3.get_issue_id_or_key", return_value="test")
        args = {"issue_json": '{"fields": {"customfield_10037":"field_value"}}'} | extra_args
        assert edit_issue_command(client=client, args=args)


class TestJiraCreateIssueCommand:
    def test_create_issue_command(self, mocker):
        """
        Given:
            - A Jira client
        When
            - Calling the create issue command.
        Then
            - Validate that the issue id and key of the newly created issue is returned.
        """
        from JiraV3 import create_issue_command
        client = jira_base_client_mock()
        raw_response = {'id': "1234", 'key': 'dummy_key',
                        'self': 'dummy_link'}
        expected_outputs = {'Id': '1234', 'Key': 'dummy_key'}
        mocker.patch.object(client, 'create_issue', return_value=raw_response)
        command_result = create_issue_command(client=client, args={"summary": "test"})
        assert command_result.to_context().get('EntryContext') == {'Ticket(val.Id && val.Id == obj.Id)': expected_outputs}

    def test_create_issue_command_with_issue_json(self, mocker):
        """
        Given:
            - A Jira client
            - Jira summary from issue_json
        When
            - Calling the create issue command.
        Then
            - Validate that the issue id and key of the newly created issue is returned.
        """
        from JiraV3 import create_issue_command
        client = jira_base_client_mock()
        raw_response = {'id': "1234", 'key': 'dummy_key', 'self': 'dummy_link'}
        expected_outputs = {'Id': '1234', 'Key': 'dummy_key'}
        mocker.patch.object(client, 'create_issue', return_value=raw_response)
        command_result = create_issue_command(client=client, args={"issue_json": '{"fields": {"summary": "test"}}'})
        assert command_result.to_context().get('EntryContext') == {'Ticket(val.Id && val.Id == obj.Id)': expected_outputs}

    def test_create_issue_command_with_issue_json_and_another_arg(self):
        """
        Given:
            - A Jira client
            - issue_json and summary args
        When
            - Calling the create issue command.
        Then
            - Ensure an error is raised with an expected error message.
        """
        from JiraV3 import create_issue_command
        client = jira_base_client_mock()
        with pytest.raises(
            DemistoException,
            match="When using the argument `issue_json`, additional arguments cannot be used.ֿֿֿ\n see the argument description"
        ):
            create_issue_command(
                client=client,
                args={"summary": "test", "issue_json": '{"fields": {"customfield_10037":"field_value"}}'}
            )

    def test_create_issue_command_no_summary(self):
        """
        Given:
            - A Jira client
            - no Jira summary from issue_json / args
        When
            - Calling the create issue command.
        Then
            - Validate that DemistoException is raised
        """
        from JiraV3 import create_issue_command
        client = jira_base_client_mock()
        with pytest.raises(DemistoException) as e:
            create_issue_command(client=client, args={})
        assert 'The summary argument must be provided' in str(e)


class TestJiraDeleteIssueCommand:
    def test_delete_issue_command(self, mocker):
        """
        Given:
            - A Jira client
        When
            - Calling the delete issue command.
        Then
            - Validate that the correct readable output is outputted to the user.
        """
        from JiraV3 import delete_issue_command
        client = jira_base_client_mock()
        mocker.patch.object(client, 'delete_issue', return_value=requests.Response())
        command_result = delete_issue_command(client=client, args={'issue_key': 'dummy_key'})
        assert 'Issue deleted successfully' in command_result.to_context().get('HumanReadable')


class TestJiraDeleteAttachmentFileCommand:
    def test_delete_attachment_file_command(self, mocker: MockerFixture):
        """
        Given:
            - A Jira client.
        When
            - Calling the delete attachment file command.
        Then
            - Validate that the correct readable output is outputted to the user.
        """
        from JiraV3 import delete_attachment_file_command
        attachment_id = "dummy_id"
        client = jira_base_client_mock()
        mocker.patch.object(client, 'delete_attachment_file', return_value=requests.Response())
        command_result = delete_attachment_file_command(client=client, args={'attachment_id': attachment_id})
        assert f'Attachment id {attachment_id} was deleted successfully' in command_result.to_context().get('HumanReadable')


class TestJiraGetTransitionsCommand:
    def test_get_transitions_command(self, mocker):
        """
        Given:
            - A Jira client
        When
            - Calling the get_transitions_command
        Then
            - Validate that the correct CommandResult object is returned to the user.
        """
        from JiraV3 import get_transitions_command
        client = jira_base_client_mock()
        raw_response = util_load_json('test_data/get_transitions_test/raw_response.json')
        expected_command_results_context = util_load_json('test_data/get_transitions_test/parsed_result.json')
        mocker.patch.object(client, 'get_transitions', return_value=raw_response)
        command_result = get_transitions_command(client=client, args={'issue_key': 'dummy_key'})
        assert expected_command_results_context['EntryContext'] == command_result.to_context()['EntryContext']
        assert expected_command_results_context['HumanReadable'] == command_result.to_context()['HumanReadable']


class TestJiraAddCommentCommand:
    def test_add_comment_command(self, mocker):
        """
        Given:
            - A Jira client
        When
            - Calling the add_comment_command
        Then
            - Validate that the correct CommandResult object is returned to the user.
        """
        from JiraV3 import add_comment_command
        client = jira_base_client_mock()
        args = {'visibility': 'Administrators', 'issue_key': 'dummy_key', 'comment': 'dummy_comment'}
        raw_response = util_load_json('test_data/create_comment_test/raw_response.json')
        expected_command_results_context = util_load_json('test_data/create_comment_test/parsed_result.json')
        mocker.patch.object(client, 'add_comment', return_value=raw_response)
        command_result = add_comment_command(client=client, args=args)
        assert expected_command_results_context['EntryContext'] == command_result.to_context()['EntryContext']
        assert expected_command_results_context['HumanReadable'] == command_result.to_context()['HumanReadable']


class TestJiraGetIDOffsetCommand:
    def test_get_id_offset_command(self, mocker):
        """
        Given:
            - A Jira client
        When
            - Calling the get_id_offset_command, in order to retrieve the first issue id in the Jira instance.
        Then
            - Validate that the correct CommandResult object is returned to the user, and that the correct JQL
            was sent to in order to retrieve the ID.
        """
        from JiraV3 import get_id_offset_command
        client = jira_base_client_mock()
        raw_response = util_load_json('test_data/issue_query_test/raw_response.json')
        run_query_mocker = mocker.patch.object(client, 'run_query', return_value=raw_response)
        command_result = get_id_offset_command(client=client, args={})
        assert run_query_mocker.call_args[1].get('query_params', {}).get('jql') == 'ORDER BY created ASC'
        assert {'Ticket': {'idOffSet': '10161'}} == command_result.to_context()['EntryContext']

    def test_get_id_offset_command_with_custom_query_argument(self, mocker):
        """
        Given:
            - A Jira client
        When
            - Calling the get_id_offset_command, with the argument `query` in order to retrieve the first issue id with respect
            to the given query.
        Then
            - Validate that the correct query is being sent with the API call.
        """
        from JiraV3 import get_id_offset_command
        client = jira_base_client_mock()
        raw_response = util_load_json('test_data/issue_query_test/raw_response.json')
        run_query_mocker = mocker.patch.object(client, 'run_query', return_value=raw_response)
        get_id_offset_command(client=client, args={'query': 'project = "Dummy Project"'})
        assert run_query_mocker.call_args[1].get('query_params', {}).get(
            'jql') == 'project = "Dummy Project" ORDER BY created ASC'

    def test_get_id_offset_empty_results(self, mocker):
        """
        Given:
            - A Jira client
        When
            - Calling the get_id_offset_command, and getting no issues from the API.
        Then
            - Validate that the correct message is returned to the user.
        """
        from JiraV3 import get_id_offset_command
        client = jira_base_client_mock()
        mocker.patch.object(client, 'run_query', return_value={})
        command_result = get_id_offset_command(client=client, args={})
        assert command_result.to_context().get('HumanReadable') == 'No issues found to retrieve the ID offset'

    def test_edit_comment_command(self, mocker):
        """
        Given:
            - A Jira client
        When
            - Calling the edit_comment_command.
        Then
            - Validate that the get_comments method is called to retrieve the comments of the issue, that includes the
            newly edited comment, and that the correct outputs is returned to the context data.
        """
        from JiraV3 import edit_comment_command
        client = jira_base_client_mock()
        comments_raw_response = util_load_json('test_data/get_comments_test/raw_response.json')
        expected_command_results_context = util_load_json('test_data/get_comments_test/parsed_result.json')
        mocker.patch.object(client, 'edit_comment', return_value=requests.Response())
        get_comments_mocker = mocker.patch.object(client, 'get_comments', return_value=comments_raw_response)
        command_result = edit_comment_command(client=client, args={'issue_key': 'dummy_issue_key'})
        get_comments_mocker.assert_called_once()
        assert expected_command_results_context['EntryContext'] == command_result.to_context()['EntryContext']


class TestJiraListIssueFieldsCommand:
    @pytest.mark.parametrize('pagination_args', [
        ({'start_at': 0, 'max_results': 2}), ({'start_at': 1, 'max_results': 3})
    ])
    def test_list_fields_command(self, mocker, pagination_args):
        """
        Given:
            - A Jira client
        When
            - Calling the jira-issue-list-fields command.
        Then
            - Validate that correct pagination has been applied, since the API endpoint does not support pagination,
            and we do it manually.
        """
        from JiraV3 import list_fields_command
        client = jira_base_client_mock()
        issue_fields_raw_response = util_load_json('test_data/get_issue_fields_test/raw_response.json')
        expected_context = util_load_json('test_data/get_issue_fields_test/parsed_result.json')
        start_at = pagination_args.get('start_at', 0)
        max_results = pagination_args.get('max_results', 50)
        mocker.patch.object(client, 'get_issue_fields', return_value=issue_fields_raw_response)
        mocker.patch('JiraV3.prepare_pagination_args', return_value=pagination_args)
        command_result = list_fields_command(client=client, args={'issue_key': 'dummy_issue_key'})
        # [start_at: start_at + max_results] is the way do the pagination manually, therefore we check it.
        expected_outputs = expected_context['EntryContext']['Jira.IssueField(val.id && val.id == obj.id)'][start_at: start_at
                                                                                                           + max_results]
        assert expected_outputs == command_result.to_context()['EntryContext']['Jira.IssueField(val.id && val.id == obj.id)']


class TestJiraIssueToBacklogCommand:
    @pytest.mark.parametrize('args', [
        ({'rank_before_issue': 'key1', 'issues': 'issue1,issue2'}), ({'rank_after_issue': 'key1', 'issues': 'issue1,issue2'})
    ])
    def test_using_rank_without_board_id_error(self, args):
        """
        Given:
            - A Jira client
        When
            - Calling the jira-issue-to-backlog command, with the rank_before_issue, or rank_after_issue arguments, without
            the board_id argument.
        Then
            - Validate that an error is thrown.
        """
        from JiraV3 import issues_to_backlog_command
        client = jira_base_client_mock()
        with pytest.raises(DemistoException) as e:
            issues_to_backlog_command(client=client, args=args)
        assert 'Please supply the board_id argument' in str(e)

    def test_issues_to_backlog_is_called_when_using_board_id(self, mocker):
        """
        Given:
            - A Jira client
        When
            - Calling the jira-issue-to-backlog command, with the board_id argument.
        Then
            - Validate that the correct API call is being called (issues_to_backlog, which is available only for Jira Cloud).
        """
        from JiraV3 import issues_to_backlog_command
        client = jira_cloud_client_mock()
        issues_to_backlog_mocker = mocker.patch.object(client, 'issues_to_backlog', return_value=requests.Response())
        issues_to_backlog_command(client=client, args={'board_id': 'dummy_board_id'})
        issues_to_backlog_mocker.assert_called_once()

    def test_using_board_id_with_onprem_error(self):
        """
        Given:
            - A Jira client
        When
            - Calling the jira-issue-to-backlog command, with the board_id argument, on an OnPrem instance.
        Then
            - Validate that an error is thrown, since only Jira Cloud supports the board_id argument.
        """
        from JiraV3 import issues_to_backlog_command
        client = jira_onprem_client_mock()
        with pytest.raises(DemistoException) as e:
            issues_to_backlog_command(client=client, args={'board_id': 'dummy_board_id'})
        assert 'The argument board_id is not supported for a Jira OnPrem instance' in str(e)

    def test_issues_to_backlog_command(self, mocker):
        """
        Given:
            - A Jira client
        When
            - Calling the jira-issue-to-backlog command.
        Then
            - Validate that the correct API call is being called.
        """
        from JiraV3 import issues_to_backlog_command
        client = jira_base_client_mock()
        issues_from_sprint_to_backlog_mocker = mocker.patch.object(
            client, 'issues_from_sprint_to_backlog', return_value=requests.Response())
        command_results = issues_to_backlog_command(client=client, args={})
        issues_from_sprint_to_backlog_mocker.assert_called_once()
        assert command_results.to_context()['HumanReadable'] == 'Issues were moved to Backlog successfully'


class TestJiraIssuesToBoardCommand:
    def test_issues_to_board_with_onprem_error(self):
        """
        Given:
            - A Jira client
        When
            - Calling the jira-issue-to-board command, with an OnPrem instance.
        Then
            - Validate that an error is thrown, since this command is only supported by Jira Cloud.
        """
        from JiraV3 import issues_to_board_command
        client = jira_onprem_client_mock()
        with pytest.raises(DemistoException) as e:
            issues_to_board_command(client=client, args={})
        assert 'This command is not supported by a Jira OnPrem instance' in str(e)

    def test_issues_to_board_command(self, mocker):
        """
        Given:
            - A Jira client
        When
            - Calling the jira-issue-to-board command, with a Cloud instance.
        Then
            - Validate that the correct CommandResults is returned to the user.
        """
        from JiraV3 import issues_to_board_command
        client = jira_cloud_client_mock()
        mocker.patch.object(client, 'issues_to_board', return_value=requests.Response())
        command_results = issues_to_board_command(client=client, args={})
        assert command_results.to_context()['HumanReadable'] == 'Issues were moved to Board successfully'


class TestJiraBoardListCommand:
    def test_get_board_using_board_id_command(self, mocker):
        """
        Given:
            - A Jira client
        When
            - Calling the jira-board-list command, with the board_id argument.
        Then
            - Validate that the correct API call is called to retrieve the specific data corresponding to the board id.
        """
        from JiraV3 import board_list_command
        client = jira_base_client_mock()
        board_raw_response = util_load_json('test_data/get_board_test/raw_response.json')
        expected_command_results = util_load_json('test_data/get_board_test/parsed_result.json')
        get_board_mocker = mocker.patch.object(client, 'get_board', return_value=board_raw_response)
        get_boards_mocker = mocker.patch.object(client, 'get_boards', return_value={})
        command_results = board_list_command(client=client, args={'board_id': 'dummy_board_id'})
        get_board_mocker.assert_called_once()
        get_boards_mocker.assert_not_called()
        assert expected_command_results['EntryContext'] == command_results.to_context()['EntryContext']

    def test_get_boards_command(self, mocker):
        """
        Given:
            - A Jira client
        When
            - Calling the jira-board-list command, without the board_id argument.
        Then
            - Validate that the correct API call is called to retrieve the specific data.
        """
        from JiraV3 import board_list_command
        client = jira_base_client_mock()
        board_raw_response = util_load_json('test_data/get_boards_test/raw_response.json')
        expected_command_results = util_load_json('test_data/get_boards_test/parsed_result.json')
        get_board_mocker = mocker.patch.object(client, 'get_board', return_value={})
        get_boards_mocker = mocker.patch.object(client, 'get_boards', return_value=board_raw_response)
        command_results = board_list_command(client=client, args={})
        get_board_mocker.assert_not_called()
        get_boards_mocker.assert_called_once()
        assert expected_command_results['EntryContext'] == command_results.to_context()['EntryContext']


class TestJiraIssuesFromBacklogOfBoardCommand:
    def test_get_issues_from_backlog_of_board_command(self, mocker):
        """
        Given:
            - A Jira client
        When
            - Calling the jira-board-backlog-list command.
        Then
            - Validate that the correct context data is returned to the user.
        """
        from JiraV3 import board_backlog_list_command
        client = jira_base_client_mock()
        backlog_issues_raw_response = util_load_json('test_data/get_issues_from_backlog_test/raw_response.json')
        expected_command_results = util_load_json('test_data/get_issues_from_backlog_test/parsed_result.json')
        mocker.patch.object(client, 'get_issues_from_backlog', return_value=backlog_issues_raw_response)
        command_results = board_backlog_list_command(client=client, args={'board_id': '14'})
        assert expected_command_results['EntryContext'] == command_results.to_context()['EntryContext']


class TestJiraIssuesFromBoardCommand:
    def test_get_issues_from_board_command(self, mocker):
        """
        Given:
            - A Jira client
        When
            - Calling the jira-board-issue-list command.
        Then
            - Validate that the correct context data is returned to the user.
        """
        from JiraV3 import board_issues_list_command
        client = jira_base_client_mock()
        board_issues_raw_response = util_load_json('test_data/get_issues_from_board_test/raw_response.json')
        expected_command_results = util_load_json('test_data/get_issues_from_board_test/parsed_result.json')
        mocker.patch.object(client, 'get_issues_from_board', return_value=board_issues_raw_response)
        command_results = board_issues_list_command(client=client, args={'board_id': '14'})
        assert expected_command_results['EntryContext'] == command_results.to_context()['EntryContext']


class TestJiraBoarSprintsCommand:
    def test_get_issues_from_board_command(self, mocker):
        """
        Given:
            - A Jira client
        When
            - Calling the jira-board-sprint-list command.
        Then
            - Validate that the correct context data is returned to the user.
        """
        from JiraV3 import board_sprint_list_command
        client = jira_base_client_mock()
        board_sprints_raw_response = util_load_json('test_data/get_board_sprints_test/raw_response.json')
        expected_command_results = util_load_json('test_data/get_board_sprints_test/parsed_result.json')
        mocker.patch.object(client, 'get_sprints_from_board', return_value=board_sprints_raw_response)
        command_results = board_sprint_list_command(client=client, args={'board_id': '12'})
        assert expected_command_results['EntryContext'] == command_results.to_context()['EntryContext']


class TestJiraIssueLinkTypesCommand:
    def test_get_issue_link_types_command(self, mocker):
        """
        Given:
            - A Jira client
        When
            - Calling the jira-issue-link-type-get command.
        Then
            - Validate that the correct context data is returned to the user.
        """
        from JiraV3 import get_issue_link_types_command
        client = jira_base_client_mock()
        link_types_raw_response = util_load_json('test_data/get_issue_link_types_test/raw_response.json')
        expected_command_results = util_load_json('test_data/get_issue_link_types_test/parsed_result.json')
        mocker.patch.object(client, 'get_issue_link_types', return_value=link_types_raw_response)
        command_results = get_issue_link_types_command(client=client, args={})
        assert expected_command_results['EntryContext'] == command_results.to_context()['EntryContext']


class TestJiraIssueToIssueCommand:
    def test_issue_to_issue_command(self, mocker):
        """
        Given:
            - A Jira client
        When
            - Calling the jira-issue-to-issue-link command.
        Then
            - Validate that the correct message is returned to the user.
        """
        from JiraV3 import link_issue_to_issue_command
        client = jira_base_client_mock()
        mocker.patch.object(client, 'create_issue_link', return_value=requests.Response())
        command_results = link_issue_to_issue_command(client=client, args={})
        assert command_results.to_context()['HumanReadable'] == 'Issue link created successfully'


class TestJiraSprintIssueMoveCommand:
    def test_jira_sprint_issue_move(self, mocker):
        """
        Given:
            - A Jira client
        When
            - Calling the jira-sprint-issue-move command.
        Then
            - Validate that the correct message is returned to the user.
        """
        from JiraV3 import issues_to_sprint_command
        client = jira_base_client_mock()
        mocker.patch.object(client, 'issues_to_sprint', return_value=requests.Response())
        command_results = issues_to_sprint_command(client=client, args={})
        assert command_results.to_context()['HumanReadable'] == 'Issues were moved to the Sprint successfully'


class TestJiraEpicIssuesCommand:
    def test_get_epic_issues_command(self, mocker):
        """
        Given:
            - A Jira client
        When
            - Calling the jira-epic-issue-list command.
        Then
            - Validate that the correct context data is returned to the user.
        """
        from JiraV3 import epic_issues_list_command
        client = jira_base_client_mock()
        epic_issues_raw_response = util_load_json('test_data/get_epic_issues_test/raw_response.json')
        expected_command_results = util_load_json('test_data/get_epic_issues_test/parsed_result.json')
        mocker.patch.object(client, 'get_epic_issues', return_value=epic_issues_raw_response)
        command_results = epic_issues_list_command(client=client, args={'epic_key': 'TSTPRD-1'})
        assert expected_command_results['EntryContext'] == command_results.to_context()['EntryContext']

    def test_get_epic_issues_without_extracting_epic_id_command(self, mocker):
        """
        Given:
            - A Jira client
        When
            - Calling the jira-epic-issue-list command, and not being able
            to extract the board_id from the response.
        Then
            - Validate that the context data is identified only using the epic id, without the board id.
        """
        from JiraV3 import epic_issues_list_command
        client = jira_base_client_mock()
        epic_issues_raw_response = util_load_json('test_data/get_epic_issues_test/raw_response.json')
        mocker.patch.object(client, 'get_epic_issues', return_value=epic_issues_raw_response)
        for issue in epic_issues_raw_response.get('issues', []):
            (issue.get('fields', {}).get('sprint', {}) or {})['originBoardId'] = ''
        command_results = epic_issues_list_command(client=client, args={'epic_key': 'COMPANYSA-1'})
        entry_context = command_results.to_context()['EntryContext']
        assert 'Jira.EpicIssues(val.epicId && val.epicId == obj.epicId)' in entry_context
        assert ('Jira.EpicIssues(val.epicId && val.epicId == obj.epicId && val.boardId && val.'
                'boardId == obj.boardId)') not in entry_context


class TestJiraBoardEpicsCommand:
    def test_get_board_epics_command(self, mocker):
        """
        Given:
            - A Jira client
        When
            - Calling the jira-board-epic-list command.
        Then
            - Validate that the correct context data is returned to the user.
        """
        from JiraV3 import board_epic_list_command
        client = jira_base_client_mock()
        board_epics_raw_response = util_load_json('test_data/get_board_epics_test/raw_response.json')
        expected_command_results = util_load_json('test_data/get_board_epics_test/parsed_result.json')
        mocker.patch.object(client, 'get_epics_from_board', return_value=board_epics_raw_response)
        command_results = board_epic_list_command(client=client, args={'board_id': '14'})
        assert expected_command_results['EntryContext'] == command_results.to_context()['EntryContext']


class TestJiraSprintIssuesCommand:
    def test_get_sprint_issues_command(self, mocker):
        """
        Given:
            - A Jira client
        When
            - Calling the jira-sprint-issue-list command, without the board_id argument.
        Then
            - Validate that the correct API call was called to retrieve the sprint issues, which is the API
            call that does not require a board_id, only a sprint_id argument, and that correct context data
            is returned to the user.
        """
        from JiraV3 import sprint_issues_list_command
        client = jira_base_client_mock()
        sprint_issues_raw_response = util_load_json('test_data/get_sprint_issues_test/raw_response.json')
        expected_command_results = util_load_json('test_data/get_sprint_issues_test/parsed_result.json')
        issues_from_sprint_mocker = mocker.patch.object(client, 'get_issues_from_sprint', return_value=sprint_issues_raw_response)
        sprint_issues_from_board_mocker = mocker.patch.object(client,
                                                              'get_sprint_issues_from_board',
                                                              return_value=sprint_issues_raw_response)
        command_results = sprint_issues_list_command(client=client, args={'sprint_id': '4'})
        issues_from_sprint_mocker.assert_called_once()
        sprint_issues_from_board_mocker.assert_not_called()
        assert expected_command_results['EntryContext'] == command_results.to_context()['EntryContext']

    def test_get_sprint_issues_from_board_command(self, mocker):
        """
        Given:
            - A Jira client
        When
            - Calling the jira-sprint-issue-list command, with the board_id argument.
        Then
            - Validate that the correct API call was called to retrieve the sprint issues, which is the API
            call that does require a board_id, in addition to a sprint_id argument, and that correct context data
            is returned to the user.
        """
        from JiraV3 import sprint_issues_list_command
        client = jira_base_client_mock()
        sprint_issues_raw_response = util_load_json('test_data/get_sprint_issues_test/raw_response.json')
        expected_command_results = util_load_json('test_data/get_sprint_issues_test/parsed_result.json')
        issues_from_sprint_mocker = mocker.patch.object(client, 'get_issues_from_sprint', return_value=sprint_issues_raw_response)
        sprint_issues_from_board_mocker = mocker.patch.object(client,
                                                              'get_sprint_issues_from_board',
                                                              return_value=sprint_issues_raw_response)
        command_results = sprint_issues_list_command(client=client, args={'board_id': '12', 'sprint_id': '4'})
        issues_from_sprint_mocker.assert_not_called()
        sprint_issues_from_board_mocker.assert_called_once()
        assert expected_command_results['EntryContext'] == command_results.to_context()['EntryContext']

    def test_get_sprint_issues_without_extracting_board_id(self, mocker):
        """
        Given:
            - A Jira client.
        When
            - Calling the jira-sprint-issue-list command, without the board_id argument, and not being able
            to extract the board_id from the response.
        Then
            - Validate that the context data is identified only using the sprint id, without the board id.
        """
        from JiraV3 import sprint_issues_list_command
        client = jira_base_client_mock()
        sprint_issues_raw_response: Dict[str, Any] = util_load_json('test_data/get_sprint_issues_test/raw_response.json')
        issues_from_sprint_mocker = mocker.patch.object(client, 'get_issues_from_sprint', return_value=sprint_issues_raw_response)
        sprint_issues_from_board_mocker = mocker.patch.object(client,
                                                              'get_sprint_issues_from_board',
                                                              return_value=sprint_issues_raw_response)
        for issue in sprint_issues_raw_response.get('issues', []):
            (issue.get('fields', {}).get('sprint', {}) or {})['originBoardId'] = ''
        command_results = sprint_issues_list_command(client=client, args={'sprint_id': '4'})
        issues_from_sprint_mocker.assert_called_once()
        sprint_issues_from_board_mocker.assert_not_called()
        entry_context = command_results.to_context()['EntryContext']
        assert 'Jira.SprintIssues(val.sprintId && val.sprintId == obj.sprintId)' in entry_context
        assert ('Jira.SprintIssues(val.boardId && val.boardId == obj.boardId && val.sprintId && val.'
                'sprintId == obj.sprintId)') not in entry_context


class TestJiraDeleteCommentCommand:
    def test_delete_comment_command(self, mocker):
        """
        Given:
            - A Jira client.
        When
            - Calling the jira-issue-delete-comment.
        Then
            - Validate that the correct message is returned to the user.
        """
        from JiraV3 import delete_comment_command
        client = jira_base_client_mock()
        mocker.patch.object(client, 'delete_comment', return_value=requests.Response())
        command_results = delete_comment_command(client=client, args={'issue_key': 'dummy_issue_key'})
        assert 'Comment deleted successfully' in command_results.to_context()['HumanReadable']


class TestJiraGetIssueAttachmentsCommand:
    @pytest.mark.parametrize('args,number_of_calls', [
        ({'attachment_id': '1,2,3'}, 3), ({'attachment_id': '1234'}, 1)
    ])
    def test_get_issue_attachments_command(self, mocker, args, number_of_calls):
        """
        Given:
            - A Jira client, and attachment ids to retrieve the content of the attachments.
        When
            - Calling the jira-issue-get-attachment.
        Then
            - Validate that the number of times the function that is in charge of creating the files to display in the War Room
            is called with correspondence to the number of attachment ids supplied (The function that is in charge of creating
            the file themselves has been tested in the class TestJiraGetIssueCommand).
        """
        from JiraV3 import issue_get_attachment_command
        client = jira_base_client_mock()
        create_file_info_mocker = mocker.patch('JiraV3.create_file_info_from_attachment', return_value={})
        issue_get_attachment_command(client=client, args=args)
        assert len(create_file_info_mocker.mock_calls) == number_of_calls


class TestJiraUploadFileCommand:
    def test_get_file_name_and_content(self, mocker):
        """
        Given:
            - An entry id, that is found in a War Room
        When
            - Getting the file name and content of it, in order to upload to Jira
        Then
            - Validate that the function that is in charge of retrieving the name and content of the file returns
            the required data.
        """
        from JiraV3 import get_file_name_and_content
        file_path = 'test_data/get_issue_test/dummy_attachment_content.txt'
        expected_file_name = 'dummy_attachment_content.txt'
        mocker.patch.object(demisto, 'getFilePath',
                            return_value={'name': expected_file_name,
                                          'path': file_path})
        file_name, file_bytes = get_file_name_and_content(entry_id='dummy_entry_id')
        expected_file_bytes: bytes = b''
        with open(file_path, 'rb') as f:
            expected_file_bytes = f.read()
        assert expected_file_bytes == file_bytes
        assert expected_file_name == file_name

    def test_upload_file_command(self, mocker):
        """
        Given:
            - A Jira client.
        When
            - When calling the jira-issue-upload-file command.
        Then
            - Validate that correct message is outputted to the user.
        """
        from JiraV3 import upload_file_command
        client = jira_base_client_mock()
        upload_file_raw_response = util_load_json('test_data/upload_file_test/raw_response.json')
        expected_command_results_context = util_load_json('test_data/upload_file_test/parsed_result.json')
        mocker.patch('JiraV3.get_file_name_and_content', return_value=('dummy_file_name.pdf', b'dummy content'))
        mocker.patch.object(client, 'upload_attachment', return_value=upload_file_raw_response)
        command_results = upload_file_command(client=client, args={'issue_key': 'COMPANYSA-35'})
        assert command_results.to_context()['HumanReadable'] == expected_command_results_context['HumanReadable']

    def test_upload_XSOAR_attachment_to_jira_mime_type_check(self, mocker):
        """
        Given:
            - A Jira client.
        When
            - When calling the jira-issue-upload-file command.
        Then
            - Validate that correct mime_type was given to the file.
        """
        from JiraV3 import upload_XSOAR_attachment_to_jira
        client = jira_base_client_mock()
        file_name = 'dummy_file_name.pdf'
        issue_key = 'COMPANYSA-35'
        file_bytes = b'dummy content'
        expected_file_mime_type = 'application/pdf'
        upload_file_raw_response = util_load_json('test_data/upload_file_test/raw_response.json')
        files = {'file': (file_name, file_bytes, expected_file_mime_type)}
        mocker.patch('JiraV3.get_file_name_and_content', return_value=('dummy_file_name.pdf', b'dummy content'))
        mocker.patch('JiraV3.guess_type', return_value=(expected_file_mime_type, ''))
        mock_request = mocker.patch.object(client, 'upload_attachment', return_value=upload_file_raw_response)
        upload_XSOAR_attachment_to_jira(client=client,
                                        entry_id='',
                                        issue_id_or_key=issue_key)
        mock_request.assert_called_with(issue_id_or_key=issue_key,
                                        files=files)

    def test_upload_XSOAR_attachment_to_jira_mime_type_fail(self, mocker):
        """
        Given:
            - A Jira client.
        When
            - When calling the jira-issue-upload-file command.
        Then
            - Validate that in case of unsuccessful upload to Jira due to mime type issue,
            we will try again with the default mime type.
        """
        from JiraV3 import upload_XSOAR_attachment_to_jira
        client = jira_base_client_mock()
        issue_key = 'COMPANYSA-35'
        mocker.patch('JiraV3.get_file_name_and_content', return_value=('dummy_file_name.pdf', b'dummy content'))
        mocker.patch('JiraV3.guess_type', return_value=('application/pdf', ''))
        mocker.patch.object(client, 'upload_attachment', side_effect=DemistoException('failed to upload', res={}))
        mock_request = mocker.patch.object(client, 'upload_attachment',
                                           side_effect=[DemistoException('failed to upload', res={}), {}])
        upload_XSOAR_attachment_to_jira(client=client, entry_id='', issue_id_or_key=issue_key)

        # Validate that we run upload_attachment twice, once with an error, and second time to use default file type
        assert mock_request.call_count == 2
        # Validate that the second call uses the default file type (application-type)
        mock_request.assert_called_with(files={'file': ('dummy_file_name.pdf', b'dummy content', 'application-type')},
                                        issue_id_or_key=issue_key)

    def test_create_files_to_upload(self, mocker):
        """
        Given:
            - An empty file mime type, a file name and a file bytes.
        When
            - When calling the jira-issue-upload-file command.
        Then
            - Validate that correct mime_type was given to the file, and the object to upload is correct.
        """
        from JiraV3 import create_files_to_upload
        file_name = 'dummy_file_name.pdf'
        file_bytes = b'dummy content'
        expected_file_mime_type = 'application/pdf'
        expected_files = {'file': (file_name, file_bytes, expected_file_mime_type)}
        mocker.patch('JiraV3.guess_type', return_value=(expected_file_mime_type, ''))
        result_files, result_mime_type = create_files_to_upload('', file_name, file_bytes)
        assert result_files == expected_files
        assert result_mime_type == expected_file_mime_type

    def test_create_files_to_upload_none_type(self, mocker):
        """
        Given:
            - An empty file mime type, a file name and a file bytes.
        When
            - When calling the jira-issue-upload-file command.
        Then
            - Validate that in case of unsuccessful type guess, the default mime type is given (application-type),
            and the object to upload is correct.
        """
        from JiraV3 import create_files_to_upload
        file_name = 'dummy_file_name.pdf'
        file_bytes = b'dummy content'
        expected_file_mime_type = 'application-type'
        expected_files = {'file': (file_name, file_bytes, expected_file_mime_type)}
        mocker.patch('JiraV3.guess_type', return_value=(None, ''))
        result_files, result_mime_type = create_files_to_upload('', file_name, file_bytes)
        assert result_files == expected_files
        assert result_mime_type == expected_file_mime_type

    def test_create_files_to_upload_given_type(self, mocker):
        """
        Given:
            - An application-type file mime type, a file name and a file bytes.
        When
            - When calling the jira-issue-upload-file command.
        Then
            - Validate that in case of a given mime type the function guess_type wasn't called,
            and the object to upload is correct.
        """
        from JiraV3 import create_files_to_upload
        file_name = 'dummy_file_name.pdf'
        file_bytes = b'dummy content'
        expected_file_mime_type = 'application-type'
        expected_files = {'file': (file_name, file_bytes, expected_file_mime_type)}
        mock_guess_type = mocker.patch('JiraV3.guess_type', return_value=(None, ''))
        result_files, result_mime_type = create_files_to_upload(expected_file_mime_type, file_name, file_bytes)
        assert result_files == expected_files
        assert result_mime_type == expected_file_mime_type
        mock_guess_type.assert_not_called()


class TestJiraGetIdByAttribute:
    @pytest.mark.parametrize('raw_response_path,parsed_result_path', [
        ('test_data/get_id_by_attribute_test/raw_response_cloud.json',
         'test_data/get_id_by_attribute_test/parsed_result_cloud.json'),
        ('test_data/get_id_by_attribute_test/raw_response_onprem.json',
         'test_data/get_id_by_attribute_test/parsed_result_onprem.json')
    ])
    def test_get_id_when_response_returns_one_user(self, mocker, raw_response_path, parsed_result_path):
        """
        Given:
            - A Jira client
        When
            - When calling the jira-get-id-by-attribute command, and only getting one user in the response.
        Then
            - Validate that the user is returned.
        """
        from JiraV3 import get_id_by_attribute_command
        client = jira_base_client_mock()
        user_search_raw_response = util_load_json(raw_response_path)
        expected_command_results_context = util_load_json(parsed_result_path)
        mocker.patch.object(client, 'get_id_by_attribute', return_value=user_search_raw_response)
        command_results = get_id_by_attribute_command(client=client, args={'attribute': 'fred@example.com'})
        assert expected_command_results_context == command_results.to_context()

    @pytest.mark.parametrize('client, raw_response_path', [
        (jira_cloud_client_mock(), 'test_data/get_id_by_attribute_test/raw_response_cloud.json'),
        (jira_onprem_client_mock(), 'test_data/get_id_by_attribute_test/raw_response_onprem.json')
    ])
    def test_id_not_found_when_response_returns_multiple_users(self, mocker, client, raw_response_path):
        """
        Given:
            - A Jira client, once for Cloud, and once for OnPrem
        When
            - When calling the jira-get-id-by-attribute command, and getting multiple responses, and not being able
            to extract the account id (probably because the attribute was an email, and the email can sometimes not be
            returned for privacy reasons)
        Then
            - Validate that an appropriate message is returned to the user.
        """
        from JiraV3 import get_id_by_attribute_command
        user_search_raw_response = util_load_json(raw_response_path)
        attribute = 'fred@example.com'
        command_results_message = (f'Multiple accounts found, but it was not possible to resolve which one'
                                   f' of them is most relevant to attribute {attribute}. Please try to provide'
                                   ' the "DisplayName" attribute if not done so before, or supply the full'
                                   ' attribute.')
        user_search_raw_response = user_search_raw_response * 2  # To mock that the response returned multiple users
        mocker.patch.object(client, 'get_id_by_attribute', return_value=user_search_raw_response)
        command_results = get_id_by_attribute_command(client=client, args={'attribute': attribute})
        assert command_results_message in command_results.to_context()['HumanReadable']

    @pytest.mark.parametrize('client, raw_response_path', [
        (jira_cloud_client_mock(), 'test_data/get_id_by_attribute_test/raw_response_cloud.json'),
        (jira_onprem_client_mock(), 'test_data/get_id_by_attribute_test/raw_response_onprem.json')
    ])
    def test_multiple_ids_found_when_response_returns_multiple_users(self, mocker, client, raw_response_path):
        """
        Given:
            - A Jira client, once for Cloud, and once for OnPrem
        When
            - When calling the jira-get-id-by-attribute command, and getting multiple responses, and extracting
            multiple account ids
        Then
            - Validate that an appropriate message is returned to the user.
        """
        from JiraV3 import get_id_by_attribute_command
        # client = jira_onprem_client_mock()
        user_search_raw_response = util_load_json(raw_response_path)
        attribute = 'fred@example.com'
        command_results_message = (f'Multiple account IDs were found for attribute: {attribute}.\n'
                                   f'Please try to provide the other attributes available - Email or DisplayName'
                                   ' (and Name in the case of Jira OnPrem).')
        user_search_raw_response = user_search_raw_response * 2  # To mock that the response returned multiple users
        user_search_raw_response[0]['emailAddress'] = attribute
        mocker.patch.object(client, 'get_id_by_attribute', return_value=user_search_raw_response)
        command_results = get_id_by_attribute_command(client=client, args={'attribute': attribute})
        assert command_results_message in command_results.to_context()['HumanReadable']

    @pytest.mark.parametrize('client, raw_response_path, parsed_result_path', [
        (jira_cloud_client_mock(), 'test_data/get_id_by_attribute_test/raw_response_cloud.json',
         'test_data/get_id_by_attribute_test/parsed_result_cloud.json'),
        (jira_onprem_client_mock(), 'test_data/get_id_by_attribute_test/raw_response_onprem.json',
         'test_data/get_id_by_attribute_test/parsed_result_onprem.json')
    ])
    def test_get_id_from_multiple_ids_when_response_returns_multiple_users(self, mocker, client, raw_response_path,
                                                                           parsed_result_path):
        """
        Given:
            - A Jira client, once for Cloud, and once for OnPrem
        When
            - When calling the jira-get-id-by-attribute command, and getting multiple responses, and extracting
            the correct account id.
        Then
            - Validate that the user is returned.
        """
        from JiraV3 import get_id_by_attribute_command
        user_search_raw_response = util_load_json(raw_response_path)
        user = user_search_raw_response[0]  # The test data contains only one user in the raw response
        expected_command_results_context = util_load_json(parsed_result_path)
        attribute = 'fred@example.com'
        # To mock that the response returned multiple users
        user_search_raw_response = [user, user.copy()]
        user_search_raw_response[0]['emailAddress'] = attribute
        user_search_raw_response[1]['emailAddress'] = 'wrong attribute'
        mocker.patch.object(client, 'get_id_by_attribute', return_value=user_search_raw_response)
        command_results = get_id_by_attribute_command(client=client, args={'attribute': attribute})
        assert expected_command_results_context == command_results.to_context()


class TestJiraGetSpecificField:
    def test_get_specific_field_command(self, mocker):
        """
        Given:
            - A Jira client
        When
            - When calling the jira-get-specific-field
        Then
            - Validate that the specified fields are returned in the context data
        """
        from JiraV3 import get_specific_fields_command
        client = jira_base_client_mock()
        issue_raw_response = util_load_json('test_data/get_specific_field_test/raw_response.json')
        expected_command_results = util_load_json('test_data/get_specific_field_test/parsed_result.json')
        mocker.patch.object(client, 'get_issue', return_value=issue_raw_response)
        command_results = get_specific_fields_command(client=client, args={'issue_key': 'COMPANYSA-35',
                                                                           'fields': 'watches,rank'})
        assert expected_command_results['EntryContext'] == command_results.to_context()['EntryContext']
        assert expected_command_results['HumanReadable'] == command_results.to_context()['HumanReadable']


class TestJiraIssueQueryField:
    def test_issue_query_command(self, mocker):
        """
        Given:
            - A Jira client
        When
            - When calling the jira-issue-query, with the `fields` argument
        Then
            - Validate that the context data and human readable of the queried issues are returned.
        """
        from JiraV3 import issue_query_command
        client = jira_base_client_mock()
        issue_query_raw_response = util_load_json('test_data/get_issue_query_test/raw_response.json')
        expected_command_results = util_load_json('test_data/get_issue_query_test/parsed_result.json')
        mocker.patch.object(client, 'run_query', return_value=issue_query_raw_response)
        command_results = issue_query_command(client=client, args={'fields': 'watches,rank'})
        command_results = command_results if isinstance(command_results, list) else [command_results]
        for expected_command_result, command_result in zip(expected_command_results, command_results):
            assert expected_command_result['EntryContext'] == command_result.to_context()['EntryContext']
            assert expected_command_result['HumanReadable'] == command_result.to_context()['HumanReadable']


class TestJiraAddUrlLink:
    def test_add_url_link(self, mocker):
        """
        Given:
            - A Jira client
        When
            - When calling the jira-issue-add-link
        Then
            - Validate that the correct human readable is returned to the user
        """
        from JiraV3 import add_link_command
        client = jira_base_client_mock()
        mocker.patch.object(client, 'add_link', return_value={
            "id": 10000,
            "self": "https://your-domain.atlassian.net/rest/api/issue/MKY-1/remotelink/10000"
        })
        command_result = add_link_command(client=client, args={'issue_key': 'dummy_issue_key'})
        markdown_dict = {'id': 10000, 'key': None, 'comment': '',
                         'ticket_link': 'https://your-domain.atlassian.net/rest/api/issue/MKY-1/remotelink/10000'}
        expected_human_readable = tableToMarkdown(name='Remote Issue Link', t=markdown_dict, removeNull=True)
        assert command_result.to_context()['HumanReadable'] == expected_human_readable


class TestJiraGetModifiedRemoteIds():
    USER_INFO_RES = {"accountId": "dummy_account_id", "accountType": "atlassian",
                     "emailAddress": "admin@example.com", "displayName": "Example Example", "timeZone": "Asia/Jerusalem",
                     "locale": "en_US"}
    LAST_UPDATE_TIME = '2023-05-01'

    def test_get_modified_issue_ids(self, mocker):
        """
        Given:
            - A Jira client, the last updated time of an incident, and a timezone
        When
            - When calling get_modified_issue_ids in order to get the issues that have an updated time greater than
            the last updated time of the incident
        Then
            - Validate that the correct ids are returned
        """
        from JiraV3 import get_modified_issue_ids
        client = jira_base_client_mock()
        modified_issues = {'issues': [{'id': '1234'}, {'id': '2345'}]}
        mocker.patch.object(client, 'run_query', return_value=modified_issues)
        modified_issues = get_modified_issue_ids(client=client, last_update_date=self.LAST_UPDATE_TIME,
                                                 timezone_name=self.USER_INFO_RES.get('timeZone', ''))
        assert modified_issues == ['1234', '2345']

    def test_get_modified_remote_data_command(self, mocker):
        """
        Given:
            - A Jira client
        When
            - When calling the mirroring mechanism the command get_modified_remote_data_command is called in order
            to retrieve the Jira issues that have been updated since the last update time of the incident.
        Then
            - Validate that the correct ids are returned
        """
        from JiraV3 import get_modified_remote_data_command
        client = jira_base_client_mock()
        mocker.patch('JiraV3.get_modified_issue_ids', return_value=['1234', '2345'])
        mocker.patch.object(client, 'get_user_info', return_value=self.USER_INFO_RES)
        get_modified_remote_data = get_modified_remote_data_command(client=client,
                                                                    args={'lastUpdate': self.LAST_UPDATE_TIME})
        assert get_modified_remote_data.modified_incident_ids == ['1234', '2345']


class TestJiraGetMappingFields:
    ISSUE_FIELDS_RES = [
        {"id": "statuscategorychangedate", "key": "statuscategorychangedate", "name": "Status Category Changed"},
        {"id": "parent", "key": "parent", "name": "Parent"}]

    def test_get_mapping_fields_command(self, mocker):
        """
        Given:
            - A Jira client
        When
            - When calling get-mapping-fields command.
        Then
            - Validate that we are able to extract the ids from the response from the API.
        """
        from JiraV3 import get_mapping_fields_command
        client = jira_base_client_mock()
        mocker.patch.object(client, 'get_issue_fields', return_value=self.ISSUE_FIELDS_RES)
        mapping_fields = get_mapping_fields_command(client=client)
        assert list(mapping_fields.scheme_types_mappings[0].fields.keys()) == [
            "statuscategorychangedate", "parent", "issue_id", "summary",
            "description", "labels", "components", "priority", "due_date", "assignee", "status", "assignee_id",
            "original_estimate"
        ]


class TestJiraUpdateRemoteSystem:
    def test_update_remote_system_using_delta(self, mocker):
        """
        Given:
            - A Jira client
        When
            - When the mirror out mechanism is called, which calls the update-remote-system command, and
            we need to edit the issue
        Then
            - Validate that the API call to edit the issue was called with the correct data, which was
            extracted from the delta and data arguments.
        """
        from JiraV3 import update_remote_system_command
        client = jira_base_client_mock()
        args = {
            "incidentChanged": "17757",
            "remoteId": "17757",
            "data": {"summary": "data", "not_changes_key": "not_changes_val"},
            "delta": {"summary": "changes", "dbotMirrorDirection": "test"},
        }
        edit_issue_mocker = mocker.patch.object(client, 'edit_issue', return_value=requests.Response())
        update_remote_system_res = update_remote_system_command(client=client, args=args,
                                                                comment_tag_to_jira='', attachment_tag_to_jira='')
        assert update_remote_system_res == '17757'
        assert edit_issue_mocker.call_args[1]['json_data'] == {'fields': {'summary': 'data'}}

    def test_update_remote_system_using_file_entry_with_correct_tag(self, mocker):
        """
        Given:
            - A Jira client
        When
            - When the mirror out mechanism is called, which calls the update-remote-system command, and
            we get an attachment with the appropriate attachment tag.
        Then
            - Validate that the attachment gets uploaded to Jira, and that the name of the file contains the
            constant ATTACHMENT_MIRRORED_FROM_XSOAR
        """
        from JiraV3 import (update_remote_system_command, ATTACHMENT_MIRRORED_FROM_XSOAR)
        client = jira_base_client_mock()
        args = {
            "remoteId": "17757",
            'entries': [{'entry_id': '1234', 'type': EntryType.FILE, 'tags': ['attachment_tag']}],
        }
        upload_attachment_mocker = mocker.patch('JiraV3.upload_XSOAR_attachment_to_jira', return_value=[])
        update_remote_system_res = update_remote_system_command(client=client, args=args,
                                                                comment_tag_to_jira='',
                                                                attachment_tag_to_jira='attachment_tag')
        assert update_remote_system_res == '17757'
        assert ATTACHMENT_MIRRORED_FROM_XSOAR in upload_attachment_mocker.call_args[1]['attachment_name']

    @pytest.mark.parametrize('client', [
        (jira_cloud_client_mock()),
        (jira_onprem_client_mock())
    ])
    def test_update_remote_system_using_entry_with_correct_comment_tag(self, mocker, client):
        """
        Given:
            - A Jira client
        When
            - When the mirror out mechanism is called, which calls the update-remote-system command, and
            we get a comment with the appropriate comment tag.
        Then
            - Validate that the comment gets uploaded to Jira, and the content of the comment contains the
            constant COMMENT_MIRRORED_FROM_XSOAR
        """
        from JiraV3 import (update_remote_system_command, COMMENT_MIRRORED_FROM_XSOAR)
        args = {
            "remoteId": "17757",
            'entries': [{'entry_id': '1234', 'tags': ['comment_tag'], 'contents': 'some comment'}],
        }
        add_comment_mocker = mocker.patch.object(client, 'add_comment', return_value={})
        update_remote_system_res = update_remote_system_command(client=client, args=args,
                                                                comment_tag_to_jira='comment_tag',
                                                                attachment_tag_to_jira='')

        assert update_remote_system_res == '17757'
        assert COMMENT_MIRRORED_FROM_XSOAR in str(add_comment_mocker.call_args[1]['json_data'])


class TestJiraGetRemoteData:
    def test_entries_returned_when_configured_not_to_return(self, mocker):
        """
        Given:
            - A Jira client
        When
            - When the mirror in mechanism is called, which calls the get-remote-data command, and
            the user configured not to return comments nor attachments
        Then
            - Validate that no entries are returned
        """
        from JiraV3 import (get_updated_remote_data, ATTACHMENT_MIRRORED_FROM_XSOAR)
        attachments_entries = [{'File': 'dummy_file_name', 'FileID': 'id1'},
                               {'File': f'dummy_file_name{ATTACHMENT_MIRRORED_FROM_XSOAR}', 'FileID': 'id2'}]
        comments_entries = [
            {'Comment': 'Comment 1', 'Updated': '2023-01-01', 'UpdatedUser': 'User 1'},
            {'Comment': 'Comment 2', 'Updated': '2023-05-01', 'UpdatedUser': 'User 2'},
            {'Comment': 'Comment 3', 'Updated': '2023-05-01', 'UpdatedUser': 'User 3'}, ]
        client = jira_base_client_mock()
        mocker.patch('JiraV3.get_attachments_entries_for_fetched_incident', return_value=attachments_entries)
        mocker.patch('JiraV3.get_comments_entries_for_fetched_incident', return_value=comments_entries)
        updated_incident: Dict[str, Any] = {}
        parsed_entries = get_updated_remote_data(client=client, issue={}, updated_incident=updated_incident, issue_id='1234',
                                                 mirror_resolved_issue=False, attachment_tag_from_jira='attachment from jira',
                                                 comment_tag_from_jira='', user_timezone_name='',
                                                 incident_modified_date=None,
                                                 fetch_comments=False, fetch_attachments=False)
        assert parsed_entries == []

    def test_get_attachment_entries(self, mocker):
        """
        Given:
            - A Jira client
        When
            - When the mirror in mechanism is called, which calls the get-remote-data command, and
            we want to extract the attachments of the Jira issue
        Then
            - Validate that the attachments get added to the appropriate incident field, and only the entries
            that don't contain the constant ATTACHMENT_MIRRORED_FROM_XSOAR in their names, get the tag added to
            them.
        """
        from JiraV3 import (get_updated_remote_data, ATTACHMENT_MIRRORED_FROM_XSOAR)
        attachments_entries = [{'File': 'dummy_file_name_old', 'FileID': 'id1', 'created': '2024-01-01T00:00:00.000+0300'},
                               {'File': 'dummy_file_name', 'FileID': 'id1', 'created': '2024-02-01T00:00:00.000+0300'},
                               {'File': f'dummy_file_name{ATTACHMENT_MIRRORED_FROM_XSOAR}', 'FileID': 'id2',
                                'created': '2024-02-01T00:00:00.000+0300'}]
        create_file_mock_res = [{k: v for k, v in item.items() if k != 'created'} for item in attachments_entries[1:]]
        client = jira_base_client_mock()
        mocker.patch('JiraV3.create_file_info_from_attachment', side_effect=create_file_mock_res)
        mocker.patch('demistomock.get', return_value=attachments_entries)
        mocker.patch('JiraV3.get_comments_entries_for_fetched_incident', return_value=[])
        updated_incident: Dict[str, Any] = {}
        user_timezone = 'Asia/Jerusalem'
        parsed_entries = get_updated_remote_data(client=client, issue={}, updated_incident=updated_incident, issue_id='1234',
                                                 mirror_resolved_issue=False, attachment_tag_from_jira='attachment from jira',
                                                 comment_tag_from_jira='', user_timezone_name=user_timezone,
                                                 incident_modified_date=arg_to_datetime('2024-01-01T00:00:00.000+0300'),
                                                 fetch_comments=False, fetch_attachments=True)
        expected_extracted_attachments = [{"path": "id1", "name": "dummy_file_name"},
                                          {"path": "id2", "name": "dummy_file_name_mirrored_from_xsoar"}]
        expected_parsed_entries = [{"File": "dummy_file_name", "FileID": "id1", "Tags": ["attachment from jira"]}]
        assert updated_incident.get('extractedAttachments') == expected_extracted_attachments
        assert parsed_entries == expected_parsed_entries

    def test_get_comment_entries(self, mocker):
        """
        Given:
            - A Jira client
        When
            - When the mirror in mechanism is called, which calls the get-remote-data command, and
            we want to extract the comments of the Jira issue
        Then
            - Validate that the comments get added to the appropriate incident field, and only the entries
            that don't contain the constant ATTACHMENT_MIRRORED_FROM_XSOAR in their names, and have an updated time
            that is greater than the last incident update get the tag added to them
        """
        from JiraV3 import (get_updated_remote_data, COMMENT_MIRRORED_FROM_XSOAR)
        comments_entries = [
            {'Comment': f'Comment 1 {COMMENT_MIRRORED_FROM_XSOAR}', 'Updated': '2023-01-01', 'UpdatedUser': 'User 1'},
            {'Comment': f'Comment 2 {COMMENT_MIRRORED_FROM_XSOAR}', 'Updated': '2023-05-01', 'UpdatedUser': 'User 2'},
            {'Comment': 'Comment 3', 'Updated': '2023-05-01', 'UpdatedUser': 'User 3'}, ]
        client = jira_base_client_mock()
        mocker.patch('JiraV3.get_comments_entries_for_fetched_incident', return_value=comments_entries)
        mocker.patch('JiraV3.get_attachments_entries_for_fetched_incident', return_value=[])
        user_timezone = 'Asia/Jerusalem'
        dateparser_parse_mocker = mocker.patch('JiraV3.dateparser.parse', side_effect=dateparser.parse)
        updated_incident: Dict[str, Any] = {}
        parsed_entries = get_updated_remote_data(client=client, issue={}, updated_incident=updated_incident, issue_id='1234',
                                                 mirror_resolved_issue=False, attachment_tag_from_jira='',
                                                 comment_tag_from_jira='comment from jira', user_timezone_name=user_timezone,
                                                 incident_modified_date=dateparser.parse('2023-04-01'),
                                                 fetch_comments=True, fetch_attachments=False)
        expected_extracted_attachments = [
            {"Comment": f'Comment 1 {COMMENT_MIRRORED_FROM_XSOAR}', "Updated": "2023-01-01", "UpdatedUser": "User 1"},
            {"Comment": f'Comment 2 {COMMENT_MIRRORED_FROM_XSOAR}', "Updated": "2023-05-01", "UpdatedUser": "User 2"},
            {"Comment": "Comment 3", "Updated": "2023-05-01", "UpdatedUser": "User 3"}]
        expected_parsed_entries = [
            {"Type": 1, "Contents": "Comment 3\nJira Author: None",
                "ContentsFormat": "text", "Tags": ["comment from jira"], "Note": True}
        ]
        assert updated_incident.get('extractedComments') == expected_extracted_attachments
        assert parsed_entries == expected_parsed_entries
        assert dateparser_parse_mocker.call_args[1]['settings']['TIMEZONE'] == user_timezone

    @pytest.mark.parametrize('issue, should_be_closed', [
        ({'id': '1234', 'fields': {'status': {'name': 'Done'}, 'resolutiondate': ''}},
         True),
        ({'id': '1234', 'fields': {'status': {'name': 'Fixed'}, 'resolutiondate': '2023-01-01'}},
         True),
        ({'id': '1234', 'fields': {'status': {'name': 'Fixed'}, 'resolutiondate': ''}},
         False)
    ])
    def test_close_incident_entry(self, mocker, issue, should_be_closed):
        """
        Given:
            - A Jira client
        When
            - When the mirror in mechanism is called, which calls the get-remote-data command, and
            the remote Jira issue has been marked as resolved, or status has been changed to Done
        Then
            - Validate that correct entry is returned, which contains data about closing the incident in XSOAR
        """
        from JiraV3 import get_updated_remote_data
        client = jira_base_client_mock()
        mocker.patch('JiraV3.get_comments_entries_for_fetched_incident', return_value=[])
        mocker.patch('JiraV3.get_attachments_entries_for_fetched_incident', return_value=[])
        parsed_entries = get_updated_remote_data(client=client, issue=issue, updated_incident=issue, issue_id='1234',
                                                 mirror_resolved_issue=True, attachment_tag_from_jira='',
                                                 comment_tag_from_jira=' from jira', user_timezone_name='',
                                                 incident_modified_date=None, fetch_comments=False, fetch_attachments=False)
        if should_be_closed:
            close_reason = "Issue was marked as \"Resolved\", or status was changed to \"Done\""
            closed_entry = [{"Type": 1, "Contents": {"dbotIncidentClose": True,
                                                     "closeReason": close_reason}, "ContentsFormat": "json"}]
            assert parsed_entries == closed_entry
        else:
            assert parsed_entries == []

    def test_get_remote_data_response_is_returned(self, mocker):
        """
        Given:
            - A Jira client
        When
            - When the mirror in mechanism is called, which calls the get-remote-data command
        Then
            - Validate that correct entries are indeed returned
        """
        from JiraV3 import get_remote_data_command
        client = jira_base_client_mock()
        issue_response = {'id': '1234', 'fields': {'summary': 'dummy summary', 'updated': '2023-01-01'}}
        mocker.patch.object(client, 'get_issue', return_value=issue_response)
        mocker.patch('JiraV3.get_user_timezone', return_value='Asia/Jerusalem')
        close_reason = "Issue was marked as \"Resolved\", or status was changed to \"Done\""
        expected_parsed_entries = [
            {"Type": 1, "Contents": "Comment 3\nJira Author: None",
                "ContentsFormat": "text", "Tags": ["comment from jira"], "Note": True},
            {"File": "dummy_file_name", "FileID": "id1", "Tags": ["attachment from jira"]},
            {"Type": 1, "Contents": {"dbotIncidentClose": True,
                                     "closeReason": close_reason}, "ContentsFormat": "json"}
        ]
        mocker.patch('JiraV3.get_updated_remote_data', return_value=expected_parsed_entries)
        remote_data_response = get_remote_data_command(client=client, args={'id': '1234', 'lastUpdate': '2023-01-01'},
                                                       attachment_tag_from_jira='',
                                                       comment_tag_from_jira='', mirror_resolved_issue=True,
                                                       fetch_comments=True, fetch_attachments=True)
        assert remote_data_response.entries == expected_parsed_entries


class TestJiraFetchIncidents:
    FETCH_INCIDENTS_QUERY_CASES = [
        ('id', 'status!=done', '1234', '2023-05-01', '2023-05-02', '2023-02-01', [1, 2, 3, 4],
         'status!=done AND id >= 1234 AND ID NOT IN (1, 2, 3, 4) ORDER BY id ASC'),
        ('id', 'status!=done', '1234', '2023-05-01', '2023-05-02', '2023-02-01', [],
         'status!=done AND id >= 1234 ORDER BY id ASC'),
        ('created date', 'status!=done', '1234', '2023-05-01', '2023-05-02', '2023-02-01', [1, 2, 3, 4],
         'status!=done AND created >= "2023-05-01" AND ID NOT IN (1, 2, 3, 4) ORDER BY created ASC'),
        ('created date', 'status!=done', '1234', '2023-05-01', '2023-05-02', '2023-02-01', [],
         'status!=done AND created >= "2023-05-01" ORDER BY created ASC'),
        ('created date', 'status!=done', '1234', '', '2023-05-02', '2023-02-01', [],
         'status!=done AND created >= "2023-02-01" ORDER BY created ASC'),
        ('created date', 'status!=done', '1234', '', '2023-05-02', '2023-02-01', [1, 2, 3, 4],
         'status!=done AND created >= "2023-02-01" AND ID NOT IN (1, 2, 3, 4) ORDER BY created ASC'),

        ('updated date', 'status!=done', '1234', '2023-05-01', '2023-05-02', '2023-02-01', [1, 2, 3, 4],
         'status!=done AND updated >= "2023-05-02" AND ID NOT IN (1, 2, 3, 4) ORDER BY updated ASC'),
        ('updated date', 'status!=done', '1234', '2023-05-01', '2023-05-02', '2023-02-01', [],
         'status!=done AND updated >= "2023-05-02" ORDER BY updated ASC'),
        ('updated date', 'status!=done', '1234', '2023-05-01', '', '2023-02-01', [],
         'status!=done AND updated >= "2023-02-01" ORDER BY updated ASC'),
        ('updated date', 'status!=done', '1234', '2023-05-01', '', '2023-02-01', [1, 2, 3, 4],
         'status!=done AND updated >= "2023-02-01" AND ID NOT IN (1, 2, 3, 4) ORDER BY updated ASC')
    ]

    @pytest.mark.parametrize(('issue_field_to_fetch_from, fetch_query, last_fetch_id,'
                              'last_fetch_created_time, last_fetch_updated_time,'
                              'first_fetch_interval, issue_ids_to_exclude, expected_fetch_query'), FETCH_INCIDENTS_QUERY_CASES)
    def test_create_fetch_incidents_query(self, issue_field_to_fetch_from: str, fetch_query: str, last_fetch_id: int,
                                          last_fetch_created_time: str, last_fetch_updated_time: str,
                                          first_fetch_interval: str, issue_ids_to_exclude: List[int], expected_fetch_query: str):
        """
        Given:
            - Arguments to create the fetch query, which are:
                1. issue_field_to_fetch_from: the issue field to fetch by
                2. fetch_query: the query to include in every fetch
                3. last_fetch_id: the last fetched id
                4. last_fetch_created_time: the created time of the last fetch issue
                5. last_fetch_updated_time: the updated time of the last fetch issue
                6. first_fetch_interval: the first fetch interval to fetch from if the fetch timestamp is empty,
                    and we are fetching using created or updated time.
                7. issue_ids_to_exclude: the ids of the issues that we want to exclude.
        When
            - When fetching incidents
        Then
            - Validate that the correct fetch query is created given the above arguments
        """
        from JiraV3 import create_fetch_incidents_query
        fetch_query = create_fetch_incidents_query(issue_field_to_fetch_from, fetch_query, last_fetch_id, last_fetch_created_time,
                                                   last_fetch_updated_time, first_fetch_interval, issue_ids_to_exclude)
        assert fetch_query == expected_fetch_query

    def test_get_comments_entries_for_fetched_incident(self, mocker):
        """
        Given:
            - A Jira client, and an issue id or key
        When
            - When extracting the issue's comments as entries to put in the incident field
        Then
            - Validate that the correct data is extracted and returned
        """
        from JiraV3 import get_comments_entries_for_fetched_incident
        client = jira_base_client_mock()
        comments_raw_response = util_load_json('test_data/get_comments_test/raw_response.json')
        mocker.patch.object(client, 'get_comments', return_value=comments_raw_response)
        comments_entries = get_comments_entries_for_fetched_incident(client=client, issue_id_or_key='1234')
        expected_comments_entries = [
            {'Id': '18322', 'Comment': 'Hello there', 'User': 'Example User', 'Created': '2023-03-23T07:45:29.056+0200',
             'Updated': '2023-03-23T07:45:29.056+0200', 'UpdateUser': 'Example User'},
            {'Id': '18329', 'Comment': 'Second comment', 'User': 'Example User', 'Created': '2023-03-27T20:54:15.878+0300',
             'Updated': '2023-03-27T20:54:15.878+0300', 'UpdateUser': 'Example User'},
            {'Id': '18394', 'Comment': 'This is a comment from Jira demo', 'User': 'Example User',
             'Created': '2023-04-24T15:41:54.472+0300', 'Updated': '2023-04-24T15:41:54.472+0300', 'UpdateUser': 'Example User'}
        ]
        assert expected_comments_entries == comments_entries

    def test_get_attachments_entries_for_fetched_incident(self, mocker):
        """
        Given:
            - A Jira client, and an issue id or key
        When
            - When extracting the issue's attachments as entries to put in the incident field
        Then
            - Validate that the correct data is extracted and returned
        """
        from JiraV3 import get_attachments_entries_for_fetched_incident
        client = jira_base_client_mock()
        attachment_metadata_raw_response = util_load_json('test_data/get_issue_test/raw_response_attachment_metadata.json')
        expected_attachments_entries = [
            {'Contents': '', 'ContentsFormat': 'dummy_format', 'Type': 'dummy_type', 'File': 'dummy_filename_1',
             'FileID': 'dummy_id_1'}, {
                'Contents': '', 'ContentsFormat': 'dummy_format', 'Type': 'dummy_type', 'File': 'dummy_filename_2', 'FileID':
                    'dummy_id_2'}]
        mocker.patch('JiraV3.create_file_info_from_attachment', side_effect=expected_attachments_entries)
        attachments_entries = get_attachments_entries_for_fetched_incident(
            client=client,
            attachments_metadata=[attachment_metadata_raw_response,
                                  attachment_metadata_raw_response]
        )
        assert expected_attachments_entries == attachments_entries

    def test_get_fetched_attachments(self, mocker):
        """
        Given:
            - A Jira client, and the issue response
        When
            - Extracting the attachments of the fetched issue
        Then
            - Validate that the correct data is extracted and returned
        """
        from JiraV3 import get_fetched_attachments
        attachments_entries = [
            {'Contents': '', 'ContentsFormat': 'dummy_format', 'Type': 'dummy_type', 'File': 'dummy_filename_1',
             'FileID': 'dummy_id_1'}, {
                'Contents': '', 'ContentsFormat': 'dummy_format', 'Type': EntryType.ERROR, 'File': 'dummy_filename_2', 'FileID':
                    'dummy_id_2'}]
        mocker.patch('JiraV3.get_attachments_entries_for_fetched_incident', return_value=attachments_entries)
        client = jira_base_client_mock()
        expected_fetched_attachments = [{'path': 'dummy_id_1', 'name': 'dummy_filename_1'}]
        fetched_attachments = get_fetched_attachments(client=client, issue={})
        assert expected_fetched_attachments == fetched_attachments

    def test_get_fetched_comments(self, mocker):
        """
        Given:
            - A Jira client, and an issue id.
        When
            - Extracting the comments' entries of the fetched issue.
        Then
            - Validate that the correct data is extracted and returned.
        """
        from JiraV3 import get_fetched_comments
        expected_comments_entries = [
            {'Id': '18322', 'Comment': 'Hello there', 'User': 'Example User', 'Created': '2023-03-23T07:45:29.056+0200',
             'Updated': '2023-03-23T07:45:29.056+0200', 'UpdateUser': 'Example User'},
            {'Id': '18329', 'Comment': 'Second comment', 'User': 'Example User', 'Created': '2023-03-27T20:54:15.878+0300',
             'Updated': '2023-03-27T20:54:15.878+0300', 'UpdateUser': 'Example User'}]
        mocker.patch('JiraV3.get_comments_entries_for_fetched_incident', return_value=expected_comments_entries)
        attachments_entries = [
            {'Contents': '', 'ContentsFormat': 'dummy_format', 'Type': 'dummy_type', 'File': 'dummy_filename_1',
             'FileID': 'dummy_id_1'}, {
                'Contents': '', 'ContentsFormat': 'dummy_format', 'Type': EntryType.ERROR, 'File': 'dummy_filename_2', 'FileID':
                    'dummy_id_2'}]
        mocker.patch('JiraV3.get_attachments_entries_for_fetched_incident', return_value=attachments_entries)
        client = jira_base_client_mock()
        comments_entries = get_fetched_comments(client=client, issue_id='1234')
        assert comments_entries == expected_comments_entries

    def test_add_extracted_data_to_incident(self):
        """
        Given:
            - An issue response
        When
            - Extracting data from the issue raw response, to insert it to the respective incident fields
        Then
            - Validate that the correct data is extracted and returned
        """
        from JiraV3 import add_extracted_data_to_incident
        issue = util_load_json('test_data/get_issue_test/raw_response.json')
        expected_issue = add_extracted_data_to_incident(issue=issue)
        expected_extracted_issue_data = {'extractedSubtasks': [
            {'id': '21525', 'key': 'COMPANYSA-63'}, {'id': '21538', 'key': 'COMPANYSA-70'}],
            'extractedCreator': 'Example User(admin@demistodev.com)', 'extractedComponents': [
                'Almost-Done', 'dummy-comp', 'Integration', 'New-Component']}
        assert expected_extracted_issue_data.items() <= expected_issue.items()

    @pytest.mark.parametrize('issue_field_priority, severity', [
        ({'name': 'Highest'}, 4),
        ({'name': 'High'}, 3),
        ({'name': 'Medium'}, 2),
        ({'name': 'Low'}, 1),
        ({'name': 'Lowest'}, 1),
        ({'name': 'Extreme'}, 0),
    ])
    def test_get_jira_issue_severity(self, issue_field_priority, severity):
        """
        Given:
            - The priority field of an issue
        When
            - Determining the severity of the incident
        Then
            - Validate that the priority of the issue is mapped to the correct severity
        """
        from JiraV3 import get_jira_issue_severity
        assert severity == get_jira_issue_severity(issue_field_priority)

    def test_parse_custom_fields(self):
        """
        Given:
            - An issue response
        When
            - Parsing the custom fields in the response to a more human readable form
        Then
            - Validate that the data of the custom fields get parsed and show the correct data
        """
        from JiraV3 import parse_custom_fields
        issue = util_load_json('test_data/get_issue_test/raw_response.json')
        expected_parsed_custom_fields = util_load_json('test_data/parsed_issue_custom_fields.json')
        parse_custom_fields(issue=issue, issue_fields_id_to_name_mapping=issue.get('names', {}) or {})
        assert expected_parsed_custom_fields == issue

    def test_set_last_run_when_first_time_running_fetch(self, mocker):
        """
        Given:
            - Arguments to use when calling the fetch incidents mechanism
        When
            - Calling the fetch incidents mechanism for the first time (last_run is empty)
        Then
            - Validate that the last run object gets saved with the correct data
        """
        from JiraV3 import (fetch_incidents, DEFAULT_FETCH_LIMIT)
        client = jira_base_client_mock()
        mocker.patch('JiraV3.demisto.getLastRun', return_value={})
        mocker.patch('JiraV3.create_incident_from_issue', return_value={})
        set_last_run_mocker = mocker.patch('JiraV3.demisto.setLastRun', side_effect=demisto.setLastRun)
        query_raw_response = {
            'issues': [
                {'id': '1', 'fields': {'created': '2023-12-11 21:09', 'updated': '2023-12-12 21:09'}},
                {'id': '2', 'fields': {'created': '2023-12-11 22:09', 'updated': '2023-12-12 22:09'}}
            ]
        }
        mocker.patch.object(client, 'run_query', return_value=query_raw_response)
        fetch_incidents(
            client=client,
            issue_field_to_fetch_from='created date',
            fetch_query='status!=done',
            id_offset=1234,
            fetch_attachments=True,
            fetch_comments=True,
            max_fetch_incidents=DEFAULT_FETCH_LIMIT,
            first_fetch_interval='3 days',
            mirror_direction='Incoming And Outgoing',
            comment_tag_to_jira="comment_tag_to_jira",
            comment_tag_from_jira='comment_tag_from_jira',
            attachment_tag_to_jira='attachment_tag_to_jira',
            attachment_tag_from_jira='attachment_tag_from_jira'
        )
        expected_last_run = {'issue_ids': [1, 2], 'id': 2, 'created_date': '2023-12-11 22:09',
                             'updated_date': '2023-12-12 22:09'}
        assert expected_last_run == set_last_run_mocker.call_args[0][0]

    def test_set_last_run_when_last_run_is_not_empty(self, mocker):
        """
        Given:
            - Arguments to use when calling the fetch incidents mechanism
        When
            - Calling the fetch incidents mechanism, and the last_run object is not empty
        Then
            - Validate that the last run object gets saved with the correct data
        """
        from JiraV3 import (fetch_incidents, DEFAULT_FETCH_LIMIT)
        client = jira_base_client_mock()
        mocker.patch('JiraV3.demisto.getLastRun',
                     return_value={'issue_ids': ['1', '2'], 'id': '2', 'created_date': '2023-12-11 22:09',
                                   'updated_date': '2023-12-12 22:09'})
        mocker.patch('JiraV3.create_incident_from_issue', return_value={})
        set_last_run_mocker = mocker.patch('JiraV3.demisto.setLastRun', side_effect=demisto.setLastRun)
        query_raw_response = {
            'issues': [
                {'id': '3', 'fields': {'created': '2024-01-11 21:09', 'updated': '2024-01-12 21:09'}},
                {'id': '4', 'fields': {'created': '2024-01-11 22:09', 'updated': '2024-01-12 22:09'}}
            ]
        }
        mocker.patch.object(client, 'run_query', return_value=query_raw_response)
        fetch_incidents(
            client=client,
            issue_field_to_fetch_from='created date',
            fetch_query='status!=done',
            id_offset=1234,
            fetch_attachments=True,
            fetch_comments=True,
            max_fetch_incidents=DEFAULT_FETCH_LIMIT,
            first_fetch_interval='3 days',
            mirror_direction='Incoming And Outgoing',
            comment_tag_to_jira='comment_tag_to_jira',
            comment_tag_from_jira='comment_tag_from_jira',
            attachment_tag_to_jira='attachment_tag_to_jira',
            attachment_tag_from_jira='attachment_tag_from_jira'
        )
        expected_last_run = {'issue_ids': [3, 4], 'id': 4, 'created_date': '2024-01-11 22:09',
                             'updated_date': '2024-01-12 22:09'}
        assert expected_last_run == set_last_run_mocker.call_args[0][0]

    def test_set_last_run_when_we_did_not_progress_in_created_time(self, mocker):
        """
        Given:
            - Arguments to use when calling the fetch incidents mechanism
        When
            - Fetching incidents by the created date field, and we did no progress in terms of
            time (the created time stayed the same as the last fetch)
        Then
            - Validate that the issue ids from the last run get also added as part of the
            last_run object, since we did not progress in time
        """
        from JiraV3 import (fetch_incidents, DEFAULT_FETCH_LIMIT)
        client = jira_base_client_mock()
        mocker.patch('JiraV3.demisto.getLastRun',
                     return_value={'issue_ids': ['1', '2'], 'id': '2', 'created_date': '2023-12-11 22:09',
                                   'updated_date': '2023-12-12 22:09'})
        mocker.patch('JiraV3.create_incident_from_issue', return_value={})
        set_last_run_mocker = mocker.patch('JiraV3.demisto.setLastRun', side_effect=demisto.setLastRun)
        query_raw_response = {
            'issues': [
                {'id': '3', 'fields': {'created': '2023-12-11 22:09', 'updated': '2024-01-12 21:09'}},
                {'id': '4', 'fields': {'created': '2023-12-11 22:09', 'updated': '2024-01-12 22:09'}}
            ]
        }
        mocker.patch.object(client, 'run_query', return_value=query_raw_response)
        fetch_incidents(
            client=client,
            issue_field_to_fetch_from='created date',
            fetch_query='status!=done',
            id_offset=1234,
            fetch_attachments=True,
            fetch_comments=True,
            max_fetch_incidents=DEFAULT_FETCH_LIMIT,
            first_fetch_interval='3 days',
            mirror_direction='Incoming And Outgoing',
            comment_tag_to_jira='comment_tag_to_jira',
            comment_tag_from_jira='comment_tag_from_jira',
            attachment_tag_to_jira='attachment_tag_to_jira',
            attachment_tag_from_jira='attachment_tag_from_jira'
        )
        expected_last_run = {'issue_ids': [3, 4, 1, 2], 'id': 4, 'created_date': '2023-12-11 22:09',
                             'updated_date': '2024-01-12 22:09'}
        assert expected_last_run == set_last_run_mocker.call_args[0][0]

    def test_set_last_run_when_we_did_not_progress_in_updated_time(self, mocker):
        """
        Given:
            - Arguments to use when calling the fetch incidents mechanism
        When
            - Fetching incidents by the updated date field, and we did no progress in terms of
            time (the created time stayed the same as the last fetch)
        Then
            - Validate that the issue ids from the last run get also added as part of the
            last_run object, since we did not progress in time
        """
        from JiraV3 import (fetch_incidents, DEFAULT_FETCH_LIMIT)
        client = jira_base_client_mock()
        mocker.patch('JiraV3.demisto.getLastRun',
                     return_value={'issue_ids': ['1', '2'], 'id': '2', 'created_date': '2023-12-11 22:09',
                                   'updated_date': '2023-12-12 22:09'})
        mocker.patch('JiraV3.create_incident_from_issue', return_value={})
        set_last_run_mocker = mocker.patch('JiraV3.demisto.setLastRun', side_effect=demisto.setLastRun)
        query_raw_response = {
            'issues': [
                {'id': '3', 'fields': {'created': '2022-01-12 22:09', 'updated': '2023-12-12 22:09'}},
                {'id': '4', 'fields': {'created': '2022-01-11 22:09', 'updated': '2023-12-12 22:09'}}
            ]
        }
        mocker.patch.object(client, 'run_query', return_value=query_raw_response)
        fetch_incidents(
            client=client,
            issue_field_to_fetch_from='updated date',
            fetch_query='status!=done',
            id_offset=1234,
            fetch_attachments=True,
            fetch_comments=True,
            max_fetch_incidents=DEFAULT_FETCH_LIMIT,
            first_fetch_interval='3 days',
            mirror_direction='Incoming And Outgoing',
            comment_tag_to_jira='comment_tag_to_jira',
            comment_tag_from_jira='comment_tag_from_jira',
            attachment_tag_to_jira='attachment_tag_to_jira',
            attachment_tag_from_jira='attachment_tag_from_jira'
        )
        expected_last_run = {'issue_ids': [3, 4, 1, 2], 'id': 4, 'created_date': '2022-01-11 22:09',
                             'updated_date': '2023-12-12 22:09'}
        assert expected_last_run == set_last_run_mocker.call_args[0][0]

    def test_create_incident_from_issue(self, mocker):
        """
        Given:
            - Arguments to use when calling the fetch incidents mechanism
        When
            - Fetching incidents (in this unit test, we fetch two incidents, but only check on the first
            incident)
        Then
            - Validate that the correct value of the rawJSON key is returned, which will be used for the
            incident fields
        """
        from JiraV3 import fetch_incidents
        query_raw_response = util_load_json('test_data/issue_query_test/raw_response.json')
        issue_incident = util_load_json('test_data/fetch_incidents_test/issue_incident.json')
        client = jira_base_client_mock()
        mocker.patch.object(client, 'run_query', return_value=query_raw_response)
        mocker.patch('JiraV3.get_fetched_attachments', return_value=[{'FileID': '1'}, {'FileID': '2'}])
        comments_entries = [
            {'Id': '18322', 'Comment': 'Hello there', 'User': 'Example User', 'Created': '2023-03-23T07:45:29.056+0200',
             'Updated': '2023-03-23T07:45:29.056+0200', 'UpdateUser': 'Example User'}]
        mocker.patch('JiraV3.get_comments_entries_for_fetched_incident', return_value=comments_entries)
        incidents = fetch_incidents(
            client=client,
            issue_field_to_fetch_from='updated date',
            fetch_query='status!=done',
            id_offset=1234,
            fetch_attachments=True,
            fetch_comments=True,
            max_fetch_incidents=3,
            first_fetch_interval='3 days',
            mirror_direction='Incoming And Outgoing',
            comment_tag_to_jira='comment_tag_to_jira',
            comment_tag_from_jira='comment_tag_from_jira',
            attachment_tag_to_jira='attachment_tag_to_jira',
            attachment_tag_from_jira='attachment_tag_from_jira'
        )
        assert json.dumps(issue_incident) == incidents[0].get('rawJSON')

    def test_retrieve_smallest_issue_id_when_fetching_by_id_and_offset_is_zero(self, mocker):
        """
        Given:
            - Arguments to use when calling the fetch incidents mechanism
        When
            - We are fetching by the issue ID, and the ID offset is set to 0
        Then
            - Validate that the correct query is being called in order to retrieve the smallest issue ID
            with respect to the fetch query
        """
        from JiraV3 import (fetch_incidents, DEFAULT_FETCH_LIMIT)
        client = jira_base_client_mock()
        mocker.patch('JiraV3.create_incident_from_issue', return_value={})
        smallest_issue_id = '10161'
        run_query_mocker = mocker.patch.object(client, 'run_query', side_effect=[{'issues': [{'id': smallest_issue_id}]}, {}])
        fetch_query = 'status!=done'
        fetch_incidents(
            client=client,
            issue_field_to_fetch_from='id',
            fetch_query=fetch_query,
            id_offset=0,
            fetch_attachments=True,
            fetch_comments=True,
            max_fetch_incidents=DEFAULT_FETCH_LIMIT,
            first_fetch_interval='3 days',
            mirror_direction='Incoming And Outgoing',
            comment_tag_to_jira='comment_tag_to_jira',
            comment_tag_from_jira='comment_tag_from_jira',
            attachment_tag_to_jira='attachment_tag_to_jira',
            attachment_tag_from_jira='attachment_tag_from_jira'
        )
        assert run_query_mocker.call_args_list[0][1].get('query_params', {}).get(
            'jql', '') == f'{fetch_query} ORDER BY created ASC'
        assert run_query_mocker.call_args_list[1][1].get('query_params', {
        }).get('jql', '') == f'{fetch_query} AND id >= {smallest_issue_id} ORDER BY id ASC'

    def test_fetch_incidents_by_id_incorrect_id_offset_error(self, mocker):
        """
        Given:
            - Arguments to use when calling the fetch incidents mechanism
        When
            - We are fetching by the issue ID, and the ID offset is set to an arbitrary number, other than 0
        Then
            - Validate that the error is caught, that stems from configuring an incorrect (does not exist) ID offset
        """
        from JiraV3 import (fetch_incidents, DEFAULT_FETCH_LIMIT)
        client = jira_base_client_mock()
        mocker.patch('JiraV3.create_incident_from_issue', return_value={})
        smallest_issue_id = '10161'
        mocker.patch.object(
            client, 'run_query',
            side_effect=[Exception('Issue does not exist or you do not have permission to see it'),
                         {'issues': [{'id': smallest_issue_id}]}])
        fetch_query = 'status!=done'
        with pytest.raises(DemistoException) as e:
            fetch_incidents(
                client=client,
                issue_field_to_fetch_from='id',
                fetch_query=fetch_query,
                id_offset=1,
                fetch_attachments=True,
                fetch_comments=True,
                max_fetch_incidents=DEFAULT_FETCH_LIMIT,
                first_fetch_interval='3 days',
                mirror_direction='Incoming And Outgoing',
                comment_tag_to_jira='comment_tag_to_jira',
                comment_tag_from_jira='comment_tag_from_jira',
                attachment_tag_to_jira='attachment_tag_to_jira',
                attachment_tag_from_jira='attachment_tag_from_jira'
            )
        assert f'The smallest issue ID with respect to the fetch query is {smallest_issue_id}' in str(e)

    def test_fetch_incidents_by_id_and_offset_is_zero_error(self, mocker):
        """
        Given:
            - Arguments to use when calling the fetch incidents mechanism
        When
            - We are fetching by the issue ID, the ID offset is set to 0, we try to acquire the smallest issue ID
            with respect to the fetch query, but there are no issues returned from the fetch query
        Then
            - Validate that an error is returned, stating that there are no issues with respect to the configured fetch query
        """
        from JiraV3 import (fetch_incidents, DEFAULT_FETCH_LIMIT)
        client = jira_base_client_mock()
        mocker.patch('JiraV3.create_incident_from_issue', return_value={})
        mocker.patch.object(
            client, 'run_query',
            return_value={'issues': []})
        fetch_query = 'status!=done'
        with pytest.raises(DemistoException) as e:
            fetch_incidents(
                client=client,
                issue_field_to_fetch_from='id',
                fetch_query=fetch_query,
                id_offset=0,
                fetch_attachments=True,
                fetch_comments=True,
                max_fetch_incidents=DEFAULT_FETCH_LIMIT,
                first_fetch_interval='3 days',
                mirror_direction='Incoming And Outgoing',
                comment_tag_to_jira='comment_tag_to_jira',
                comment_tag_from_jira='comment_tag_from_jira',
                attachment_tag_to_jira='attachment_tag_to_jira',
                attachment_tag_from_jira='attachment_tag_from_jira'
            )
        assert 'The fetch query configured returned no Jira issues, please update it' in str(e)


class TestJiraIssueAssign:
    @pytest.mark.parametrize(
        'assignee, assignee_id, excpected_body_request',
        [
            ("server_assignee", None, {"name": "server_assignee"}),
            (None, "cloud_assignee", {"accountId": "cloud_assignee"})
        ]
    )
    def test_update_issue_assignee_command(self, mocker, assignee, assignee_id, excpected_body_request):
        """
        Given:
            - issue id, and assignees for cloud/server jira
        When
            - Running the update_issue_assignee_command
        Then
            - Ensure the body request is ok for both cloud/server jira
        """
        from JiraV3 import update_issue_assignee_command
        get_issue_response = util_load_json('test_data/get_issue_test/raw_response.json')
        args = {
            'assignee': assignee,           # For Jira OnPrem
            'assignee_id': assignee_id,     # For Jira Cloud
            'issue_id': 21487,
        }
        client: JiraBaseClient = jira_base_client_mock()
        if assignee_id:
            client = jira_cloud_client_mock()
        else:
            client = jira_onprem_client_mock()

        jira_req_mocker = mocker.patch.object(client, 'update_assignee', return_value=None)
        mocker.patch.object(client, 'get_issue', return_value=get_issue_response)
        assert update_issue_assignee_command(client=client, args=args)
        assert jira_req_mocker.call_args[1].get('assignee_body') == excpected_body_request

    def test_test_update_issue_assignee_command_no_assignees(self):
        """
        Given:
            - issue id, without assignee / assignee_id
        When
            - Running the update_issue_assignee_command
        Then
            - Ensure an exception is raised
        """
        from JiraV3 import update_issue_assignee_command

        args = {
            'assignee': None,       # For Jira OnPrem
            'assignee_id': None,    # For Jira Cloud
            'issue_id': 21487,
        }

        client = jira_base_client_mock()

        with pytest.raises(DemistoException):
            update_issue_assignee_command(client=client, args=args)


<<<<<<< HEAD
class TestJiraCreateMetadataIssueTypes:
    @pytest.mark.parametrize(
        "project_id_or_key",
        [
            ("test_project_id"),
            ("")
        ]
    )
    def test_get_create_metadata_issue_types(self, mocker, project_id_or_key):
        """
        Given:
            - project_id_or_key
        When:
            - running get_create_metadata_issue_types_command
        Then:
            - ensure the body request is ok
        """

        from JiraV3 import get_create_metadata_issue_types_command

        args = {
            "project_id_or_key": project_id_or_key,
        }

        client: JiraBaseClient = jira_base_client_mock()

        raw_response_path = "test_data/get_create_metadata_issue_types_test/raw_response.json"
        parsed_result_path = "test_data/get_create_metadata_issue_types_test/parsed_result.json"
        metadata_response = util_load_json(raw_response_path)
        expected_context = util_load_json(parsed_result_path)
        mock_request = mocker.patch.object(
            client,
            "get_create_metadata_issue_types",
            return_value=metadata_response
        )

        if project_id_or_key:
            command_results = get_create_metadata_issue_types_command(client=client, args=args)
            assert expected_context == command_results.to_context()
            mock_request.assert_called_with(project_id_or_key=project_id_or_key, start_at=0, max_results=50)
        else:
            with pytest.raises(ValueError):
                get_create_metadata_issue_types_command(client=client, args=args)


class TestJiraCreateMetadataField:
    @pytest.mark.parametrize(
        "project_id_or_key, issue_type_id",
        [
            ("test_project_id", "100"),
            ("", "")
        ]
    )
    def test_get_create_metadata_field(self, mocker, project_id_or_key, issue_type_id):
        """
        Given:
            - project_id_or_key
            - issue_type_id
        When:
            - running get_create_metadata_field_command
        Then:
            - ensure the body request is ok
        """

        from JiraV3 import get_create_metadata_field_command

        args = {
            "project_id_or_key": project_id_or_key,
            "issue_type_id": issue_type_id,
        }

        client: JiraBaseClient = jira_base_client_mock()

        raw_response_path = "test_data/get_create_metadata_field_test/raw_response.json"
        parsed_result_path = "test_data/get_create_metadata_field_test/parsed_result.json"
        metadata_response = util_load_json(raw_response_path)
        expected_context = util_load_json(parsed_result_path)
        mock_request = mocker.patch.object(
            client,
            "get_create_metadata_field",
            return_value=metadata_response
        )

        if project_id_or_key and issue_type_id:
            command_results = get_create_metadata_field_command(client=client, args=args)
            assert expected_context == command_results.to_context()
            mock_request.assert_called_with(project_id_or_key=project_id_or_key,
                                            issue_type_id=issue_type_id, start_at=0, max_results=50)
        else:
            with pytest.raises(ValueError):
                get_create_metadata_field_command(client=client, args=args)
=======
class TestJiraIssueGetForms:
    @pytest.mark.parametrize(
        'issue_id',
        [
            ("TES-2"),
            ("")
        ]
    )
    def test_issue_get_forms_command(self, mocker, issue_id):
        """
        Given:
            - issue_id
        When
            - Running the issue_get_forms_command
        Then
            - Ensure the body request is ok
        """
        from JiraV3 import issue_get_forms_command

        args = {
            'issue_id': issue_id
        }
        client: JiraBaseClient = jira_base_client_mock()
        client = jira_onprem_client_mock()

        raw_response_path = "test_data/get_issue_forms_test/raw_response.json"
        parsed_result_path = "test_data/get_issue_forms_test/parsed_result.json"
        issue_get_forms_response = util_load_json(raw_response_path)
        expected_command_results_context = util_load_json(parsed_result_path)
        mock_request = mocker.patch.object(client, 'issue_get_forms', return_value=issue_get_forms_response)

        if issue_id:
            command_results = issue_get_forms_command(client=client, args=args)
            for command_result in command_results:
                assert expected_command_results_context == command_result.to_context()
            mock_request.assert_called_with(issue_id=issue_id)
        else:
            with pytest.raises(ValueError):
                issue_get_forms_command(client=client, args=args)


class TestJiraGetUserInfo:
    @pytest.mark.parametrize(
        'key, username, account_id, raw_response_path, parsed_result_path',
        [
            ("JIRAUSER10000", None, None, "test_data/get_user_info_test/onprem_raw_response.json",
             "test_data/get_user_info_test/onprem_parsed_result.json"),
            (None, "firstlast", None, "test_data/get_user_info_test/onprem_raw_response.json",
             "test_data/get_user_info_test/onprem_parsed_result.json"),
            (None, None, "user@example.com", "test_data/get_user_info_test/cloud_raw_response.json",
             "test_data/get_user_info_test/cloud_parsed_result.json"),
            (None, None, None, None, None)
        ]
    )
    def test_get_user_info_command(self, mocker, key, username, account_id, raw_response_path, parsed_result_path):
        """
        Given:
            - key, username or account_id for cloud/server jira
        When
            - Running the get_user_info_command
        Then
            - Ensure the body request is ok for both cloud/server jira
        """
        from JiraV3 import get_user_info_command

        args = {
            'key': key,                 # For Jira OnPrem
            'username': username,       # For Jira OnPrem
            'account_id': account_id,     # For Jira Cloud
        }
        client: JiraBaseClient = jira_base_client_mock()
        if account_id:
            client = jira_cloud_client_mock()
            identifier = f"accountId={account_id}"
        elif key or username:
            client = jira_onprem_client_mock()
            if key:
                identifier = f"key={key}"
            else:
                identifier = f"username={username}"
        else:
            identifier = ""

        if identifier:
            get_user_info_response = util_load_json(raw_response_path)
            expected_command_results_context = util_load_json(parsed_result_path)
            mock_request = mocker.patch.object(client, 'get_user_info', return_value=get_user_info_response)

            command_results = get_user_info_command(client=client, args=args)
            assert expected_command_results_context == command_results.to_context()
            mock_request.assert_called_with(identifier)
        else:
            with pytest.raises(ValueError):
                get_user_info_command(client=client, args=args)
>>>>>>> 6284aea6
<|MERGE_RESOLUTION|>--- conflicted
+++ resolved
@@ -2675,99 +2675,6 @@
             update_issue_assignee_command(client=client, args=args)
 
 
-<<<<<<< HEAD
-class TestJiraCreateMetadataIssueTypes:
-    @pytest.mark.parametrize(
-        "project_id_or_key",
-        [
-            ("test_project_id"),
-            ("")
-        ]
-    )
-    def test_get_create_metadata_issue_types(self, mocker, project_id_or_key):
-        """
-        Given:
-            - project_id_or_key
-        When:
-            - running get_create_metadata_issue_types_command
-        Then:
-            - ensure the body request is ok
-        """
-
-        from JiraV3 import get_create_metadata_issue_types_command
-
-        args = {
-            "project_id_or_key": project_id_or_key,
-        }
-
-        client: JiraBaseClient = jira_base_client_mock()
-
-        raw_response_path = "test_data/get_create_metadata_issue_types_test/raw_response.json"
-        parsed_result_path = "test_data/get_create_metadata_issue_types_test/parsed_result.json"
-        metadata_response = util_load_json(raw_response_path)
-        expected_context = util_load_json(parsed_result_path)
-        mock_request = mocker.patch.object(
-            client,
-            "get_create_metadata_issue_types",
-            return_value=metadata_response
-        )
-
-        if project_id_or_key:
-            command_results = get_create_metadata_issue_types_command(client=client, args=args)
-            assert expected_context == command_results.to_context()
-            mock_request.assert_called_with(project_id_or_key=project_id_or_key, start_at=0, max_results=50)
-        else:
-            with pytest.raises(ValueError):
-                get_create_metadata_issue_types_command(client=client, args=args)
-
-
-class TestJiraCreateMetadataField:
-    @pytest.mark.parametrize(
-        "project_id_or_key, issue_type_id",
-        [
-            ("test_project_id", "100"),
-            ("", "")
-        ]
-    )
-    def test_get_create_metadata_field(self, mocker, project_id_or_key, issue_type_id):
-        """
-        Given:
-            - project_id_or_key
-            - issue_type_id
-        When:
-            - running get_create_metadata_field_command
-        Then:
-            - ensure the body request is ok
-        """
-
-        from JiraV3 import get_create_metadata_field_command
-
-        args = {
-            "project_id_or_key": project_id_or_key,
-            "issue_type_id": issue_type_id,
-        }
-
-        client: JiraBaseClient = jira_base_client_mock()
-
-        raw_response_path = "test_data/get_create_metadata_field_test/raw_response.json"
-        parsed_result_path = "test_data/get_create_metadata_field_test/parsed_result.json"
-        metadata_response = util_load_json(raw_response_path)
-        expected_context = util_load_json(parsed_result_path)
-        mock_request = mocker.patch.object(
-            client,
-            "get_create_metadata_field",
-            return_value=metadata_response
-        )
-
-        if project_id_or_key and issue_type_id:
-            command_results = get_create_metadata_field_command(client=client, args=args)
-            assert expected_context == command_results.to_context()
-            mock_request.assert_called_with(project_id_or_key=project_id_or_key,
-                                            issue_type_id=issue_type_id, start_at=0, max_results=50)
-        else:
-            with pytest.raises(ValueError):
-                get_create_metadata_field_command(client=client, args=args)
-=======
 class TestJiraIssueGetForms:
     @pytest.mark.parametrize(
         'issue_id',
@@ -2862,4 +2769,96 @@
         else:
             with pytest.raises(ValueError):
                 get_user_info_command(client=client, args=args)
->>>>>>> 6284aea6
+
+
+class TestJiraCreateMetadataIssueTypes:
+    @pytest.mark.parametrize(
+        "project_id_or_key",
+        [
+            ("test_project_id"),
+            ("")
+        ]
+    )
+    def test_get_create_metadata_issue_types(self, mocker, project_id_or_key):
+        """
+        Given:
+            - project_id_or_key
+        When:
+            - running get_create_metadata_issue_types_command
+        Then:
+            - ensure the body request is ok
+        """
+
+        from JiraV3 import get_create_metadata_issue_types_command
+
+        args = {
+            "project_id_or_key": project_id_or_key,
+        }
+
+        client: JiraBaseClient = jira_base_client_mock()
+
+        raw_response_path = "test_data/get_create_metadata_issue_types_test/raw_response.json"
+        parsed_result_path = "test_data/get_create_metadata_issue_types_test/parsed_result.json"
+        metadata_response = util_load_json(raw_response_path)
+        expected_context = util_load_json(parsed_result_path)
+        mock_request = mocker.patch.object(
+            client,
+            "get_create_metadata_issue_types",
+            return_value=metadata_response
+        )
+
+        if project_id_or_key:
+            command_results = get_create_metadata_issue_types_command(client=client, args=args)
+            assert expected_context == command_results.to_context()
+            mock_request.assert_called_with(project_id_or_key=project_id_or_key, start_at=0, max_results=50)
+        else:
+            with pytest.raises(ValueError):
+                get_create_metadata_issue_types_command(client=client, args=args)
+
+
+class TestJiraCreateMetadataField:
+    @pytest.mark.parametrize(
+        "project_id_or_key, issue_type_id",
+        [
+            ("test_project_id", "100"),
+            ("", "")
+        ]
+    )
+    def test_get_create_metadata_field(self, mocker, project_id_or_key, issue_type_id):
+        """
+        Given:
+            - project_id_or_key
+            - issue_type_id
+        When:
+            - running get_create_metadata_field_command
+        Then:
+            - ensure the body request is ok
+        """
+
+        from JiraV3 import get_create_metadata_field_command
+
+        args = {
+            "project_id_or_key": project_id_or_key,
+            "issue_type_id": issue_type_id,
+        }
+
+        client: JiraBaseClient = jira_base_client_mock()
+
+        raw_response_path = "test_data/get_create_metadata_field_test/raw_response.json"
+        parsed_result_path = "test_data/get_create_metadata_field_test/parsed_result.json"
+        metadata_response = util_load_json(raw_response_path)
+        expected_context = util_load_json(parsed_result_path)
+        mock_request = mocker.patch.object(
+            client,
+            "get_create_metadata_field",
+            return_value=metadata_response
+        )
+
+        if project_id_or_key and issue_type_id:
+            command_results = get_create_metadata_field_command(client=client, args=args)
+            assert expected_context == command_results.to_context()
+            mock_request.assert_called_with(project_id_or_key=project_id_or_key,
+                                            issue_type_id=issue_type_id, start_at=0, max_results=50)
+        else:
+            with pytest.raises(ValueError):
+                get_create_metadata_field_command(client=client, args=args)