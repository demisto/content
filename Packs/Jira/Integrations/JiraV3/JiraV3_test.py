--- conflicted
+++ resolved
@@ -4,11 +4,7 @@
 import demistomock as demisto
 import pytest
 from CommonServerPython import *
-<<<<<<< HEAD
-from JiraV3 import JiraBaseClient, JiraCloudClient, JiraOnPremClient, get_remote_data_preview_command, QuickActionPreview
-=======
 from JiraV3 import JiraBaseClient, JiraCloudClient, JiraOnPremClient, get_remote_data_preview_command
->>>>>>> ef32af9c
 from pytest_mock import MockerFixture
 
 
@@ -883,17 +879,10 @@
         client = jira_base_client_mock()
         raw_response = {"id": "1234", "key": "dummy_key", "self": "dummy_link"}
         expected_outputs = {"Id": "1234", "Key": "dummy_key"}
-<<<<<<< HEAD
-        expected_mo_outputs = {'ticket_id': 'dummy_key-1234', 'ticket_url': "dummy_link"}
-
-        mocker.patch.object(client, "create_issue", return_value=raw_response)
-        command_results = create_issue_command(client=client, args={"summary": "test"}, is_quick_action=True)
-=======
         expected_mo_outputs = {'ticket_id': 'dummy_key-1234', 'ticket_url': "https://example.com/browse/dummy_key-1234"}
 
         mocker.patch.object(client, "create_issue", return_value=raw_response)
         command_results = create_issue_command(client=client, args={"summary": "test"}, is_quick_action=True, server_url="https://example.com")
->>>>>>> ef32af9c
         assert command_results[0].to_context().get("EntryContext") == {"Ticket(val.Id && val.Id == obj.Id)": expected_outputs}
         assert command_results[1].to_context().get("EntryContext") == {
             'MirrorObject(val.ticket_id && val.ticket_id == obj.ticket_id)': expected_mo_outputs}
@@ -914,19 +903,11 @@
         client = jira_base_client_mock()
         raw_response = {"id": "1234", "key": "dummy_key", "self": "dummy_link"}
         expected_outputs = {"Id": "1234", "Key": "dummy_key"}
-<<<<<<< HEAD
-        expected_mo_outputs = {'ticket_id': 'dummy_key-1234', 'ticket_url': "dummy_link"}
+        expected_mo_outputs = {'ticket_id': 'dummy_key-1234', 'ticket_url': "http://example.com/browse/dummy_key-1234"}
 
         mocker.patch.object(client, "create_issue", return_value=raw_response)
 
-        command_results = create_issue_command(client=client, args={"issue_json": '{"fields": {"summary": "test"}}'}, is_quick_action=True)
-=======
-        expected_mo_outputs = {'ticket_id': 'dummy_key-1234', 'ticket_url': "http://example.com/browse/dummy_key-1234"}
-
-        mocker.patch.object(client, "create_issue", return_value=raw_response)
-
         command_results = create_issue_command(client=client, args={"issue_json": '{"fields": {"summary": "test"}}'}, is_quick_action=True, server_url="http://example.com")
->>>>>>> ef32af9c
         assert command_results[0].to_context().get("EntryContext") == {"Ticket(val.Id && val.Id == obj.Id)": expected_outputs}
         assert command_results[1].to_context().get("EntryContext") == {
             'MirrorObject(val.ticket_id && val.ticket_id == obj.ticket_id)': expected_mo_outputs}
