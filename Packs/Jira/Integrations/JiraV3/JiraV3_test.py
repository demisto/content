import json
from unittest.mock import patch

import demistomock as demisto
import pytest
from CommonServerPython import *
from JiraV3 import JiraBaseClient, JiraCloudClient, JiraOnPremClient
from pytest_mock import MockerFixture


def util_load_json(path: str):
    with open(path, encoding="utf-8") as f:
        return json.loads(f.read())


def util_load_bytes_file(path: str):
    with open(path, mode="rb") as f:
        return f.read()
        # return json.loads(f.read())


@patch.object(JiraBaseClient, "__abstractmethods__", set())
def jira_base_client_mock(username: str = "", api_key: str = "", pat: str = "") -> JiraBaseClient:
    """The way to mock an abstract class is using the trick @patch.object(Abstract_Class, __abstractmethods__, set()),
    since Python, behind the scenes, checks the __abstractmethods__ property, which contains a set of the names of all
    the abstract methods defined on the abstract class, if it is not empty, we won't be able to instantiate the abstract class,
    however, if this set is empty, the Python interpreter will happily instantiate our class without any problems.
    """
    return JiraBaseClient(
        base_url="dummy_url",
        proxy=False,
        verify=False,
        callback_url="dummy_callback",
        api_version="999",
        username=username,
        api_key=api_key,
        pat=pat,
    )


def jira_cloud_client_mock() -> JiraCloudClient:
    return JiraCloudClient(
        proxy=False,
        verify=False,
        client_id="dummy_client_id",
        client_secret="dummy_secret",
        callback_url="dummy_url",
        cloud_id="dummy_cloud_id",
        server_url="dummy_server_url",
        username="",
        api_key="",
        pat="",
    )


def jira_onprem_client_mock() -> JiraOnPremClient:
    return JiraOnPremClient(
        proxy=False,
        verify=False,
        client_id="dummy_client_id",
        client_secret="dummy_secret",
        callback_url="dummy_url",
        server_url="dummy_server_url",
        username="",
        api_key="",
        pat="",
    )


def test_v2_args_to_v3():
    from JiraV3 import map_v2_args_to_v3

    v2_args = {
        "startAt": "dummy_start_at",
        "maxResults": "dummy_max_results",
        "extraFields": "dummy_fields",
        "getAttachments": "dummy_get_attachments",
        "expandLinks": "dummy_expand_links",
        "expand_links": "not prioritized",
        "issueJson": "dummy_issue_json",
        "projectKey": "dummy_project_key",
        "issueTypeName": "dummy_issue_type_name",
        "issueTypeId": "dummy_issue_type_id",
        "projectName": "dummy_project_name",
        "dueDate": "dummy_due_date",
        "due_date": "not prioritized",
        "parentIssueKey": "dummy_parent_issue_key",
        "parentIssueId": "dummy_parent_issue_id",
        "attachmentName": "dummy_attachment_name",
        "globalId": "dummy_global_id",
        "applicationType": "dummy_application_type",
        "applicationName": "dummy_application_name",
        "issueId": "1234",
        "issueIdOrKey": "dummy_issue_key",
    }
    expected_v3_args = {
        "start_at": "dummy_start_at",
        "max_results": "dummy_max_results",
        "fields": "dummy_fields",
        "get_attachments": "dummy_get_attachments",
        "expand_links": "dummy_expand_links",
        "issue_json": "dummy_issue_json",
        "project_key": "dummy_project_key",
        "issue_type_name": "dummy_issue_type_name",
        "issue_type_id": "dummy_issue_type_id",
        "project_name": "dummy_project_name",
        "due_date": "dummy_due_date",
        "parent_issue_key": "dummy_parent_issue_key",
        "parent_issue_id": "dummy_parent_issue_id",
        "attachment_name": "dummy_attachment_name",
        "global_id": "dummy_global_id",
        "application_type": "dummy_application_type",
        "application_name": "dummy_application_name",
        "issue_id": "1234",
        "issue_key": "dummy_issue_key",
    }
    v3_args = map_v2_args_to_v3(args=v2_args)
    assert v3_args == expected_v3_args


# Helper functions unit tests
ADF_TEXT_CASES = [
    (
        "Hello there",
        {"type": "doc", "version": 1, "content": [{"type": "paragraph", "content": [{"text": "Hello there", "type": "text"}]}]},
    )
]


@pytest.mark.parametrize("text, expected_adf_text", ADF_TEXT_CASES)
def test_text_to_adf(text, expected_adf_text):
    from JiraV3 import text_to_adf

    adf_text = text_to_adf(text=text)
    assert expected_adf_text == adf_text


COMMENT_URL_CASES = [
    ("https://dummy-domain.atlassian.net/rest/api/3/issue/10010/comment/10000", "10010"),
    ("http://dummy-domain.com/some_path/latest/issue/123/comment/", "123"),
]


@pytest.mark.parametrize("url, expected_issue_id", COMMENT_URL_CASES)
def test_extract_issue_id_from_comment_url(url, expected_issue_id):
    from JiraV3 import extract_issue_id_from_comment_url

    issue_id = extract_issue_id_from_comment_url(comment_url=url)
    assert expected_issue_id == issue_id


ISSUE_FIELDS_MAPPING_CASES = [
    (
        [
            {
                "id": "statuscategorychangedate",
                "key": "statuscategorychangedate",
                "name": "Status Category Changed",
                "custom": False,
                "orderable": False,
                "navigable": True,
                "searchable": True,
                "clauseNames": ["statusCategoryChangedDate"],
                "schema": {"type": "datetime", "system": "statuscategorychangedate"},
            },
            {
                "id": "parent",
                "key": "parent",
                "name": "Parent",
                "custom": False,
                "orderable": False,
                "navigable": True,
                "searchable": False,
                "clauseNames": ["parent"],
            },
        ],
        {"statuscategorychangedate": "Status Category Changed", "parent": "Parent"},
    )
]


@pytest.mark.parametrize("issue_fields, issue_fields_mapping", ISSUE_FIELDS_MAPPING_CASES)
def test_get_issue_fields_mapping(mocker, issue_fields, issue_fields_mapping):
    from JiraV3 import JiraBaseClient, get_issue_fields_id_to_name_mapping

    mocker.patch.object(JiraBaseClient, "get_issue_fields", return_value=issue_fields)
    client = jira_base_client_mock()
    mapping_result = get_issue_fields_id_to_name_mapping(client=client)
    assert mapping_result == issue_fields_mapping


CREATE_ISSUE_QUERY_CASES = [
    (
        "some_jql_string",
        None,
        None,
        {"jql": "some_jql_string", "startAt": 0, "maxResults": 50},
    ),
    (
        "some_jql_string",
        12,
        None,
        {"jql": "some_jql_string", "startAt": 12, "maxResults": 50},
    ),
    (
        "some_jql_string",
        1,
        80,
        {"jql": "some_jql_string", "startAt": 1, "maxResults": 80},
    ),
]


@pytest.mark.parametrize("jql, start_at, max_results, expected_query_params", CREATE_ISSUE_QUERY_CASES)
def test_create_query_params(jql, start_at, max_results, expected_query_params):
    from JiraV3 import create_query_params

    query_params = create_query_params(jql_query=jql, start_at=start_at, max_results=max_results)
    assert query_params == expected_query_params


PAGINATION_ARGS_CASES = [
    ({"page": 1, "page_size": 3, "limit": 5}, {"start_at": 3, "max_results": 3}),
    ({"limit": 5}, {"start_at": 0, "max_results": 5}),
    ({"page": 4, "limit": 5}, {"start_at": 200, "max_results": 50}),
    ({"page_size": 23, "limit": 5}, {"start_at": 0, "max_results": 23}),
]


@pytest.mark.parametrize("pagination_args, expected_parsed_pagination_args", PAGINATION_ARGS_CASES)
def test_prepare_pagination_args(pagination_args, expected_parsed_pagination_args):
    from JiraV3 import prepare_pagination_args

    parsed_pagination_args = prepare_pagination_args(**pagination_args)
    assert expected_parsed_pagination_args == parsed_pagination_args


@pytest.mark.parametrize("issue_id, issue_key", [("1234", "key1"), ("", "")])
def test_get_issue_id_or_key_error(issue_id, issue_key):
    from JiraV3 import get_issue_id_or_key

    with pytest.raises(DemistoException):
        get_issue_id_or_key(issue_id, issue_key)


@pytest.mark.parametrize("issue_id, issue_key, expected_issue_id_or_key", [("1234", "", "1234"), ("", "key-1", "key-1")])
def test_get_issue_id_or_key(issue_id, issue_key, expected_issue_id_or_key):
    from JiraV3 import get_issue_id_or_key

    issue_id_or_key = get_issue_id_or_key(issue_id, issue_key)
    assert issue_id_or_key == expected_issue_id_or_key


@pytest.mark.parametrize(
    "username, api_key, pat",
    [
        ("dummy_username", "dummy_api_key", ""),
        ("", "", ""),
        ("", "", "dummy_pat"),
    ],
)
def test_http_request(mocker, username: str, api_key: str, pat: str):
    """
    Given:
        - username, api_key and pat
    When:
        - run http_request method
    Then:
        - Ensure when the username and api_key are provided then only the 'get_headers_with_basic_auth' method is called
        - Ensure when the username and api_key are not provided then only the 'get_headers_with_access_token' method is called
    """
    client = jira_base_client_mock(username=username, api_key=api_key, pat=pat)

    basic_auth_mock = mocker.patch.object(client, "get_headers_with_basic_auth", return_value={})
    oauth2_mock = mocker.patch.object(client, "get_headers_with_access_token", return_value={})
    mocker.patch.object(client, "_http_request")
    client.http_request("GET")

    assert basic_auth_mock.call_count == int(bool(client.username))
    assert oauth2_mock.call_count == int(not bool(client.username))


def test_test_module_basic_auth(mocker):
    """
    Given:
        - mock client with username and api_key (basic auth)
    When:
        - run `test_module` function
    Then:
        - Ensure no error is raised, and return `ok`
    """
    from JiraV3 import test_module

    client = jira_base_client_mock("dummy_username", "dummy_api_key")
    mocker.patch.object(client, "test_instance_connection")
    assert test_module(client) == "ok"


def test_test_module_pat(mocker):
    """
    Given:
        - mock client with personal access token (pat)
    When:
        - run `test_module` function
    Then:
        - Ensure no error is raised, and return `ok`
    """
    from JiraV3 import test_module

    client = jira_base_client_mock(pat="dummy_pat")
    mocker.patch.object(client, "test_instance_connection")
    assert test_module(client) == "ok"


def test_module_oauth2(mocker):
    """
    Given:
        - mock client without username and api_key (oauth2)
    When:
        - run `test_module` function
    Then:
        - Ensure that error msg is raised, with a guide how to connect through oauth2
    """
    from JiraV3 import test_module

    client = jira_base_client_mock()
    mocker.patch.object(client, "test_instance_connection")
    with pytest.raises(DemistoException, match="In order to authorize the instance, first run the command `!jira-oauth-start`."):
        test_module(client)


@pytest.mark.parametrize(
    "params, expected_exception",
    [
        pytest.param(
            {
                "username": "",
                "api_key": "",
                "client_id": "",
                "client_secret": "",
                "pat": "",
            },
            "The required parameters were not provided. See the help window for more information.",
            id="no auth params provided",
        ),
        pytest.param(
            {
                "username": "dummy_username",
                "api_key": "dummy_api_key",
                "client_id": "dummy_client_id",
                "client_secret": "dummy_client_secret",
                "pat": "dummy_pat",
            },
            "The `User name` or `API key` parameters cannot be provided together with the `Client ID` or `Client Secret`"
            " parameters or with the `Personal Access Token` parameters. See the help window for more information.",
            id="multiple types of auth params are provided",
        ),
        pytest.param(
            {
                "username": "dummy_username",
                "api_key": "",
                "client_id": "",
                "client_secret": "",
                "pat": "",
            },
            "To use basic authentication, the 'User name' and 'API key' parameters are mandatory",
            id="only `username` parameter was provided",
        ),
        pytest.param(
            {
                "username": "",
                "api_key": "",
                "client_id": "dummy_client_id",
                "client_secret": "",
                "pat": "",
            },
            "To use OAuth 2.0, the 'Client ID' and 'Client Secret' parameters are mandatory",
            id="only `client_id` parameter was provided",
        ),
    ],
)
def test_validate_params_failure(params: dict[str, str], expected_exception: str):
    """
    Given:
        - auth params
    When:
        - run `validate_auth_params` function
    Then:
        - Ensure that as long as no valid auth params are sent an error is raised with a special message
    """
    from JiraV3 import validate_auth_params

    with pytest.raises(DemistoException, match=expected_exception):
        validate_auth_params(**params)


@pytest.mark.parametrize(
    "params",
    [
        pytest.param(
            {"username": "dummy_username", "api_key": "dummy_api_key", "client_id": "", "client_secret": "", "pat": ""},
            id="Only basic auth params were provided",
        ),
        pytest.param(
            {"username": "", "api_key": "", "client_id": "dummy_client_id", "client_secret": "dummy_client_secret", "pat": ""},
            id="Only oauth2 params were provided oauth2",
        ),
        pytest.param(
            {"username": "", "api_key": "", "client_id": "", "client_secret": "", "pat": "dummy_pat_secret"},
            id="Only pat param was provided pat",
        ),
    ],
)
def test_validate_auth_params(params: dict[str, str]):
    """
    Given:
        - auth params
    When:
        - run `validate_auth_params` function
    Then:
        - Ensure that when provided valid auth params
          the function does not raise
    """
    from JiraV3 import validate_auth_params

    validate_auth_params(**params)


@pytest.mark.parametrize("username, api_key", [("dummy_username", "dummy_api_key"), ("", "")])
def test_client_is_basic_auth_or_oauth(username: str, api_key: str):
    """
    Given:
        - username and api_key
    When:
        - run `__init__` method for `JiraBaseClient` class
    Then:
        - Ensure that when the client class receives both username and api_key,
          the `is_basic_auth` flag is True otherwise False
    """
    client = jira_base_client_mock(username, api_key)
    assert client.is_basic_auth == bool(username)


class TestJiraGetIssueCommand:
    def test_create_file_info_from_attachment(self, mocker):
        """
        Given:
            - An attachment id
        When
            - Calling the get create_file_info_from_attachment function to create a file of type EntryType.ENTRY_INFO_FILE
        Then
            - Validate that the file has been created, is of the correct type, has the correct file name, and was created
            with the correct content.
        """
        from pathlib import Path

        from JiraV3 import create_file_info_from_attachment

        client = jira_base_client_mock()
        raw_response_attachment_metadata = util_load_json("test_data/get_issue_test/raw_response_attachment_metadata.json")
        dummy_attachment_content = util_load_bytes_file("test_data/get_issue_test/dummy_attachment_content.txt")
        mocker.patch.object(client, "get_attachment_metadata", return_value=raw_response_attachment_metadata)
        mocker.patch.object(client, "get_attachment_content", return_value=dummy_attachment_content)
        file_name = "dummy_file_name.pdf"
        file_result_mocker = mocker.patch("JiraV3.fileResult", side_effect=fileResult)
        file_info_res = create_file_info_from_attachment(client=client, attachment_id="dummy_attachment_id", file_name=file_name)
        assert file_result_mocker.call_args[1].get("data") == dummy_attachment_content
        assert file_info_res.get("Type") == EntryType.ENTRY_INFO_FILE
        assert file_info_res.get("File", "") == file_name
        assert Path.exists(Path(f"{demisto.investigation()['id']}_{file_info_res.get('FileID', '')}"))
        Path.unlink(Path(f"{demisto.investigation()['id']}_{file_info_res.get('FileID', '')}"))

    @pytest.mark.parametrize("get_attachments", [(True), (False)])
    def test_download_issue_attachments_to_war_room(self, mocker, get_attachments):
        """
        Given:
            - A boolean on whether to download the attachments from Jira to the war room or not.
        When
            - Calling the function that is in charge of downloading the attachments to the war room.
        Then
            - Validate that a fileResult object was created
        """
        from JiraV3 import get_issue_command

        client = jira_base_client_mock()
        raw_issue_response = util_load_json("test_data/get_issue_test/raw_response.json")
        mocker.patch.object(client, "get_issue", return_value=raw_issue_response)
        mocker.patch(
            "JiraV3.create_file_info_from_attachment",
            return_value={
                "Contents": "",
                "ContentsFormat": "dummy_format",
                "Type": "dummy_type",
                "File": "dummy_filename",
                "FileID": "dummy_id",
            },
        )
        demisto_results_mocker = mocker.patch.object(demisto, "results")
        get_issue_command(client=client, args={"issue_id": "1234", "get_attachments": get_attachments})
        if get_attachments:
            demisto_results_mocker.assert_called_once()
        else:
            demisto_results_mocker.assert_not_called()

    def test_jira_get_issue(self, mocker):
        """
        Given:
            - An issue key or id, and the arguments: expand_links=true, fields=watches,rank
        When
            - Calling the get issue command
        Then
            - Validate that the context data and human readable are correct.
        """
        from JiraV3 import get_issue_command

        client = jira_base_client_mock()
        args = {"issue_key": "dummy_key", "get_attachments": "true", "expand_links": "true", "fields": "watches,rank"}
        raw_response = util_load_json("test_data/get_issue_test/raw_response.json")
        raw_response_extended_issues = util_load_json("test_data/get_issue_test/raw_response_extended_issues.json")
        expected_command_results_context = util_load_json("test_data/get_issue_test/parsed_result.json")
        mocker.patch.object(client, "get_issue", return_value=raw_response)
        mocker.patch("JiraV3.get_expanded_issues", return_value=raw_response_extended_issues)
        mocker.patch("JiraV3.download_issue_attachments_to_war_room", return_value=None)
        command_results = get_issue_command(client, args)
        for expected_command_result_context, command_result in zip(expected_command_results_context, command_results):
            assert expected_command_result_context["EntryContext"] == command_result.to_context()["EntryContext"]
            assert expected_command_result_context["HumanReadable"] == command_result.to_context()["HumanReadable"]


class TestJiraGetCommentsCommand:
    def test_jira_get_comments(self, mocker):
        """
        Given:
            - An issue key or id.
        When
            - Calling the get comments command.
        Then
            - Validate that the context data and human readable are correct.
        """
        from JiraV3 import get_comments_command

        client = jira_base_client_mock()
        raw_response = util_load_json("test_data/get_comments_test/raw_response.json")
        expected_command_results_context = util_load_json("test_data/get_comments_test/parsed_result.json")
        mocker.patch.object(client, "get_comments", return_value=raw_response)
        command_result = get_comments_command(client=client, args={"issue_key": "dummy_issue_key"})
        assert expected_command_results_context["EntryContext"] == command_result.to_context()["EntryContext"]
        assert expected_command_results_context["HumanReadable"] == command_result.to_context()["HumanReadable"]

    def test_extract_comment_entry_from_raw_response(self):
        """
        Given:
            - A comment that has been returned from the Jira API.
        When
            - Extracting the comment entry from the raw response.
        Then
            - Validate that the comment entry includes the correct values.
        """
        from JiraV3 import extract_comment_entry_from_raw_response

        comment_raw_response = {
            "id": "18322",
            "author": {
                "displayName": "Example User",
            },
            "body": {
                "version": 1,
                "type": "doc",
                "content": [{"type": "paragraph", "content": [{"type": "text", "text": "Hello there"}]}],
            },
            "renderedBody": "<p>Hello there</p>",
            "updateAuthor": {
                "displayName": "Example User",
            },
            "created": "2023-03-23T07:45:29.056+0200",
            "updated": "2023-03-23T07:45:29.056+0200",
        }
        expected_comment_entry = {
            "Id": "18322",
            "Comment": "Hello there",
            "User": "Example User",
            "Created": "2023-03-23T07:45:29.056+0200",
            "Updated": "2023-03-23T07:45:29.056+0200",
            "UpdateUser": "Example User",
        }
        comment_entry = extract_comment_entry_from_raw_response(comment_response=comment_raw_response)
        assert comment_entry == expected_comment_entry


class TestJiraEditIssueCommand:
    def test_edit_issue_with_transition_and_status_error(self):
        """
        Given:
            - A Jira client, and arguments that hold the status and transition supplied by the user.
        When
            - Calling the edit issue command.
        Then
            - Validate that an error is returned since the user cannot supply both a status and transition.
        """
        from JiraV3 import edit_issue_command

        client = jira_base_client_mock()
        with pytest.raises(DemistoException) as e:
            edit_issue_command(client=client, args={"issue_id": "1", "status": "dummy_status", "transition": "dummy_transition"})
        assert "Please provide only status or transition, but not both" in str(e)

    def test_edit_issue_command(self, mocker):
        """
        Given:
            - A Jira client, and arguments to edit a Jira issue (without status and transition arguments).
        When
            - Calling the edit issue command.
        Then
            - Validate that the edit_issue method was called, then get_issue was called to retrieve the newly
            updated issue, and that the updated issue's data was returned to context data.
        """
        from JiraV3 import create_issue_md_and_outputs_dict, edit_issue_command

        client = jira_base_client_mock()
        args = {"issue_key": "dummy_key", "due_date": "2024-05-07"}
        mocker.patch.object(client, "edit_issue", return_value=requests.Response())
        dummy_issue_data = {"id": "1234", "key": "dummy_key", "fields": {"duedate": "2024-05-07"}}
        mocker.patch.object(client, "get_issue", return_value=dummy_issue_data)
        _, outputs = create_issue_md_and_outputs_dict(issue_data=dummy_issue_data)
        command_result = edit_issue_command(client=client, args=args)
        assert command_result.to_context().get("EntryContext") == {"Ticket(val.Id && val.Id == obj.Id)": outputs}

    @pytest.mark.parametrize(
        "args",
        [
            ({"issue_key": "dummy_key", "status": "Selected for development"}),
            ({"issue_key": "dummy_key", "transition": "In Development"}),
        ],
    )
    def test_apply_issue_status_and_transition(self, mocker, args):
        """
        Given:
            - A Jira client, and the status, or transition argument to change the status of the issue.
        When
            - Calling the edit issue command.
        Then
            - Validate that get_transitions, and transition_issue method were called, which is in charge of changing the status
            of the issue.
        """
        from JiraV3 import edit_issue_command

        client = jira_base_client_mock()
        transitions_raw_response = util_load_json("test_data/get_transitions_test/raw_response.json")
        get_transitions_mocker = mocker.patch.object(client, "get_transitions", return_value=transitions_raw_response)
        apply_transition_mocker = mocker.patch.object(client, "transition_issue", return_value=requests.Response())
        mocker.patch.object(client, "get_issue", return_value={})
        mocker.patch.object(client, "edit_issue", return_value=requests.Response())
        edit_issue_command(client=client, args=args)
        get_transitions_mocker.assert_called_once()
        apply_transition_mocker.assert_called_once()

    @pytest.mark.parametrize(
        "args",
        [
            ({"issue_key": "dummy_key", "status": "Selected for development"}),
            ({"issue_key": "dummy_key", "transition": "In Development"}),
        ],
    )
    def test_apply_issue_status_and_transition_with_arguments(self, mocker, args):
        """
        Given:
            - A Jira client, and the status, or transition argument to change the status of the issue.
        When
            - Calling the edit issue command, with additional arguments to edit the issue.
        Then
            - Validate that correct issue fields were sent as part of the request.
        """
        from JiraV3 import edit_issue_command

        client = jira_base_client_mock()
        transitions_raw_response = util_load_json("test_data/get_transitions_test/raw_response.json")
        mocker.patch.object(client, "get_transitions", return_value=transitions_raw_response)
        mocker.patch.object(client, "transition_issue", return_value=requests.Response())
        command_args = args | {
            "issue_key": "dummy_key",
            "description": "dummy description",
            "project_key": "dummy_project_key",
            "project_id": "dummy_project_id",
            "labels": "label1,label2",
            "components": "comp1,comp2",
            "customfield_1": "dummy custom field",
        }
        # The transition ID is 21 since the mocked transition 'In Development' has an ID of 21 and the status
        # 'Selected for development' correlates to the transition 'In Development', which as stated, has an ID of 21
        expected_issue_fields = {
            "transition": {"id": "21"},
            "fields": {
                "description": "dummy description",
                "project": {"key": "dummy_project_key", "id": "dummy_project_id"},
                "labels": ["label1", "label2"],
                "components": [{"name": "comp1"}, {"name": "comp2"}],
                "customfield_1": "dummy custom field",
            },
        }
        mocker.patch.object(client, "get_issue", return_value={})
        transition_issue_mocker = mocker.patch.object(client, "transition_issue", return_value=requests.Response())
        edit_issue_command(client=client, args=command_args)
        assert expected_issue_fields == transition_issue_mocker.call_args[1].get("json_data")

    def test_create_issue_fields_with_action_rewrite(self, mocker):
        """
        Given:
            - A Jira client, and issue fields to edit the Jira issue, with the rewrite action.
        When
            - Calling the edit issue command.
        Then
            - Validate that the edit_issue method (which is in charge of calling the endpoint with the relevant data
            to edit the issue) was called with the correct json data.
        """
        from JiraV3 import edit_issue_command

        client = jira_base_client_mock()
        args = {
            "issue_key": "dummy_key",
            "description": "dummy description",
            "project_key": "dummy_project_key",
            "project_id": "dummy_project_id",
            "labels": "label1,label2",
            "components": "comp1,comp2",
            "customfield_1": "dummy custom field",
        }
        expected_issue_fields = {
            "fields": {
                "description": "dummy description",
                "project": {"key": "dummy_project_key", "id": "dummy_project_id"},
                "labels": ["label1", "label2"],
                "components": [{"name": "comp1"}, {"name": "comp2"}],
                "customfield_1": "dummy custom field",
            }
        }
        mocker.patch.object(client, "get_issue", return_value={})
        edit_issue_mocker = mocker.patch.object(client, "edit_issue", return_value=requests.Response())
        edit_issue_command(client=client, args=args)
        assert expected_issue_fields == edit_issue_mocker.call_args[1].get("json_data")

    def test_create_issue_fields_for_update_with_action_append(self, mocker):
        """
        Given:
            - A Jira client, and issue fields to edit the Jira issue, with the append action.
        When
            - Calling the edit issue command.
        Then
            - Validate that the edit_issue method (which is in charge of calling the endpoint with the relevant data
            to edit the issue) was called with the correct json data.
        """
        from JiraV3 import edit_issue_command

        client = jira_base_client_mock()
        args = {
            "issue_key": "dummy_key",
            "components": "comp1,comp2",
            "labels": "label1,label2",
            "summary": "appended summary",
            "action": "append",
        }
        expected_issue_fields = {
            "fields": {
                "components": [{"name": "current-comp1"}, {"name": "current-comp2"}, {"name": "comp1"}, {"name": "comp2"}],
                "labels": ["current-label1", "current-label2", "label1", "label2"],
                "summary": "current summary, appended summary",
            }
        }
        mocker.patch.object(
            client,
            "get_issue",
            side_effect=[
                {
                    "fields": {
                        "components": [{"name": "current-comp1"}, {"name": "current-comp2"}],
                        "labels": ["current-label1", "current-label2"],
                        "summary": "current summary",
                    }
                },
                {},
            ],
        )
        edit_issue_mocker = mocker.patch.object(client, "edit_issue", return_value=requests.Response())
        edit_issue_command(client=client, args=args)
        assert expected_issue_fields == edit_issue_mocker.call_args[1].get("json_data")

    def test_create_custom_issue_fields_for_update_with_action_append(self, mocker):
        """
        Given:
            - A Jira client, and custom issue fields (supplied using the issue_json argument) to edit the Jira issue,
            with the append action.
        When
            - Calling the edit issue command.
        Then
            - Validate that the edit_issue method (which is in charge of calling the endpoint with the relevant data
            to edit the issue) was called with the correct json data.
        """
        from JiraV3 import edit_issue_command

        client = jira_base_client_mock()
        args = {
            "issue_key": "dummy_key",
            "issue_json": '{"fields": {"customfield_1": "new data", "customfield_2": ["new data"]}}',
            "action": "append",
        }
        expected_issue_fields = {"fields": {"customfield_1": "old data, new data", "customfield_2": ["old data", "new data"]}}
        mocker.patch.object(
            client, "get_issue", side_effect=[{"fields": {"customfield_1": "old data", "customfield_2": ["old data"]}}, {}]
        )
        edit_issue_mocker = mocker.patch.object(client, "edit_issue", return_value=requests.Response())
        edit_issue_command(client=client, args=args)
        assert expected_issue_fields == edit_issue_mocker.call_args[1].get("json_data")

    def test_edit_issue_command_with_issue_json_and_another_arg_error(self):
        from JiraV3 import edit_issue_command

        client = jira_base_client_mock()
        with pytest.raises(
            DemistoException,
            match=(
                "When using the `issue_json` argument, additional arguments cannot be used "
                "except `issue_id`, `issue_key`, `status`, `transition`, and `action` arguments.ֿֿֿ"
                "\n see the argument description"
            ),
        ):
            edit_issue_command(
                client=client, args={"summary": "test", "issue_json": '{"fields": {"customfield_10037":"field_value"}}'}
            )

    @pytest.mark.parametrize(
        "extra_args",
        [
            {"action": "test"},
            {"status": "test"},
            {"transition": "test"},
            {"issue_key": "test"},
            {"issue_id": "test"},
        ],
    )
    def test_edit_issue_command_with_issue_json_and_another_arg_no_error(self, mocker: MockerFixture, extra_args: dict):
        """
        Given:
            - The `issue_json` arg and one more arg allowed for use with `issue_json`
        When:
            - run edit_issue_command function
        Then:
            - Ensure that the validation process,
              which ensures that no additional arguments are present alongside the 'issue_json' argument,
              does not result in an error in cases where the additional arguments are one of:
              `action`, `status`, `transition`.

        """
        from JiraV3 import edit_issue_command

        client = jira_base_client_mock()
        mocker.patch("JiraV3.apply_issue_status")
        mocker.patch("JiraV3.apply_issue_transition")
        mocker.patch.object(client, "edit_issue")
        mocker.patch.object(client, "get_issue", return_value={})
        mocker.patch("JiraV3.create_issue_md_and_outputs_dict", return_value=({}, {}))
        mocker.patch("JiraV3.create_issue_fields", return_value={})
        mocker.patch("JiraV3.create_issue_fields_for_appending", return_value={})
        mocker.patch("JiraV3.get_issue_id_or_key", return_value="test")
        args = {"issue_json": '{"fields": {"customfield_10037":"field_value"}}'} | extra_args
        assert edit_issue_command(client=client, args=args)


class TestJiraCreateIssueCommand:
    def test_create_issue_command(self, mocker):
        """
        Given:
            - A Jira client
        When
            - Calling the create issue command.
        Then
            - Validate that the issue id and key of the newly created issue is returned.
        """
        from JiraV3 import create_issue_command

        client = jira_base_client_mock()
        raw_response = {"id": "1234", "key": "dummy_key", "self": "dummy_link"}
        expected_outputs = {"Id": "1234", "Key": "dummy_key"}
        mocker.patch.object(client, "create_issue", return_value=raw_response)
        command_result = create_issue_command(client=client, args={"summary": "test"})
        assert command_result.to_context().get("EntryContext") == {"Ticket(val.Id && val.Id == obj.Id)": expected_outputs}

    def test_create_issue_command_with_issue_json(self, mocker):
        """
        Given:
            - A Jira client
            - Jira summary from issue_json
        When
            - Calling the create issue command.
        Then
            - Validate that the issue id and key of the newly created issue is returned.
        """
        from JiraV3 import create_issue_command

        client = jira_base_client_mock()
        raw_response = {"id": "1234", "key": "dummy_key", "self": "dummy_link"}
        expected_outputs = {"Id": "1234", "Key": "dummy_key"}
        mocker.patch.object(client, "create_issue", return_value=raw_response)
        command_result = create_issue_command(client=client, args={"issue_json": '{"fields": {"summary": "test"}}'})
        assert command_result.to_context().get("EntryContext") == {"Ticket(val.Id && val.Id == obj.Id)": expected_outputs}

    def test_create_issue_command_with_issue_json_and_another_arg(self):
        """
        Given:
            - A Jira client
            - issue_json and summary args
        When
            - Calling the create issue command.
        Then
            - Ensure an error is raised with an expected error message.
        """
        from JiraV3 import create_issue_command

        client = jira_base_client_mock()
        with pytest.raises(
            DemistoException,
            match="When using the argument `issue_json`, additional arguments should be placed within the `fields` in the json.",
        ):
            create_issue_command(
                client=client, args={"summary": "test", "issue_json": '{"fields": {"customfield_10037":"field_value"}}'}
            )

    def test_create_issue_command_no_summary(self):
        """
        Given:
            - A Jira client
            - no Jira summary from issue_json / args
        When
            - Calling the create issue command.
        Then
            - Validate that DemistoException is raised
        """
        from JiraV3 import create_issue_command

        client = jira_base_client_mock()
        with pytest.raises(DemistoException) as e:
            create_issue_command(client=client, args={})
        assert "The summary argument must be provided" in str(e)


class TestJiraDeleteIssueCommand:
    def test_delete_issue_command(self, mocker):
        """
        Given:
            - A Jira client
        When
            - Calling the delete issue command.
        Then
            - Validate that the correct readable output is outputted to the user.
        """
        from JiraV3 import delete_issue_command

        client = jira_base_client_mock()
        mocker.patch.object(client, "delete_issue", return_value=requests.Response())
        command_result = delete_issue_command(client=client, args={"issue_key": "dummy_key"})
        assert "Issue deleted successfully" in command_result.to_context().get("HumanReadable")


class TestJiraDeleteAttachmentFileCommand:
    def test_delete_attachment_file_command(self, mocker: MockerFixture):
        """
        Given:
            - A Jira client.
        When
            - Calling the delete attachment file command.
        Then
            - Validate that the correct readable output is outputted to the user.
        """
        from JiraV3 import delete_attachment_file_command

        attachment_id = "dummy_id"
        client = jira_base_client_mock()
        mocker.patch.object(client, "delete_attachment_file", return_value=requests.Response())
        command_result = delete_attachment_file_command(client=client, args={"attachment_id": attachment_id})
        assert f"Attachment id {attachment_id} was deleted successfully" in command_result.to_context().get("HumanReadable")


class TestJiraGetTransitionsCommand:
    def test_get_transitions_command(self, mocker):
        """
        Given:
            - A Jira client
        When
            - Calling the get_transitions_command
        Then
            - Validate that the correct CommandResult object is returned to the user.
        """
        from JiraV3 import get_transitions_command

        client = jira_base_client_mock()
        raw_response = util_load_json("test_data/get_transitions_test/raw_response.json")
        expected_command_results_context = util_load_json("test_data/get_transitions_test/parsed_result.json")
        mocker.patch.object(client, "get_transitions", return_value=raw_response)
        command_result = get_transitions_command(client=client, args={"issue_key": "dummy_key"})
        assert expected_command_results_context["EntryContext"] == command_result.to_context()["EntryContext"]
        assert expected_command_results_context["HumanReadable"] == command_result.to_context()["HumanReadable"]


class TestJiraAddCommentCommand:
    def test_add_comment_command(self, mocker):
        """
        Given:
            - A Jira client
        When
            - Calling the add_comment_command
        Then
            - Validate that the correct CommandResult object is returned to the user.
        """
        from JiraV3 import add_comment_command

        client = jira_base_client_mock()
        args = {"visibility": "Administrators", "issue_key": "dummy_key", "comment": "dummy_comment"}
        raw_response = util_load_json("test_data/create_comment_test/raw_response.json")
        expected_command_results_context = util_load_json("test_data/create_comment_test/parsed_result.json")
        mocker.patch.object(client, "add_comment", return_value=raw_response)
        command_result = add_comment_command(client=client, args=args)
        assert expected_command_results_context["EntryContext"] == command_result.to_context()["EntryContext"]
        assert expected_command_results_context["HumanReadable"] == command_result.to_context()["HumanReadable"]


class TestJiraGetIDOffsetCommand:
    def test_get_id_offset_command(self, mocker):
        """
        Given:
            - A Jira client
        When
            - Calling the get_id_offset_command, in order to retrieve the first issue id in the Jira instance.
        Then
            - Validate that the correct CommandResult object is returned to the user, and that the correct JQL
            was sent to in order to retrieve the ID.
        """
        from JiraV3 import get_id_offset_command

        client = jira_base_client_mock()
        raw_response = util_load_json("test_data/issue_query_test/raw_response.json")
        run_query_mocker = mocker.patch.object(client, "run_query", return_value=raw_response)
        command_result = get_id_offset_command(client=client, args={})
        assert run_query_mocker.call_args[1].get("query_params", {}).get("jql") == "ORDER BY created ASC"
        assert command_result.to_context()["EntryContext"] == {"Ticket": {"idOffSet": "10161"}}

    def test_get_id_offset_command_with_custom_query_argument(self, mocker):
        """
        Given:
            - A Jira client
        When
            - Calling the get_id_offset_command, with the argument `query` in order to retrieve the first issue id with respect
            to the given query.
        Then
            - Validate that the correct query is being sent with the API call.
        """
        from JiraV3 import get_id_offset_command

        client = jira_base_client_mock()
        raw_response = util_load_json("test_data/issue_query_test/raw_response.json")
        run_query_mocker = mocker.patch.object(client, "run_query", return_value=raw_response)
        get_id_offset_command(client=client, args={"query": 'project = "Dummy Project"'})
        assert (
            run_query_mocker.call_args[1].get("query_params", {}).get("jql") == 'project = "Dummy Project" ORDER BY created ASC'
        )

    def test_get_id_offset_empty_results(self, mocker):
        """
        Given:
            - A Jira client
        When
            - Calling the get_id_offset_command, and getting no issues from the API.
        Then
            - Validate that the correct message is returned to the user.
        """
        from JiraV3 import get_id_offset_command

        client = jira_base_client_mock()
        mocker.patch.object(client, "run_query", return_value={})
        command_result = get_id_offset_command(client=client, args={})
        assert command_result.to_context().get("HumanReadable") == "No issues found to retrieve the ID offset"

    def test_edit_comment_command(self, mocker):
        """
        Given:
            - A Jira client
        When
            - Calling the edit_comment_command.
        Then
            - Validate that the get_comments method is called to retrieve the comments of the issue, that includes the
            newly edited comment, and that the correct outputs is returned to the context data.
        """
        from JiraV3 import edit_comment_command

        client = jira_base_client_mock()
        comments_raw_response = util_load_json("test_data/get_comments_test/raw_response.json")
        expected_command_results_context = util_load_json("test_data/get_comments_test/parsed_result.json")
        mocker.patch.object(client, "edit_comment", return_value=requests.Response())
        get_comments_mocker = mocker.patch.object(client, "get_comments", return_value=comments_raw_response)
        command_result = edit_comment_command(client=client, args={"issue_key": "dummy_issue_key"})
        get_comments_mocker.assert_called_once()
        assert expected_command_results_context["EntryContext"] == command_result.to_context()["EntryContext"]


class TestJiraListIssueFieldsCommand:
    @pytest.mark.parametrize("pagination_args", [({"start_at": 0, "max_results": 2}), ({"start_at": 1, "max_results": 3})])
    def test_list_fields_command(self, mocker, pagination_args):
        """
        Given:
            - A Jira client
        When
            - Calling the jira-issue-list-fields command.
        Then
            - Validate that correct pagination has been applied, since the API endpoint does not support pagination,
            and we do it manually.
        """
        from JiraV3 import list_fields_command

        client = jira_base_client_mock()
        issue_fields_raw_response = util_load_json("test_data/get_issue_fields_test/raw_response.json")
        expected_context = util_load_json("test_data/get_issue_fields_test/parsed_result.json")
        start_at = pagination_args.get("start_at", 0)
        max_results = pagination_args.get("max_results", 50)
        mocker.patch.object(client, "get_issue_fields", return_value=issue_fields_raw_response)
        mocker.patch("JiraV3.prepare_pagination_args", return_value=pagination_args)
        command_result = list_fields_command(client=client, args={"issue_key": "dummy_issue_key"})
        # [start_at: start_at + max_results] is the way do the pagination manually, therefore we check it.
        expected_outputs = expected_context["EntryContext"]["Jira.IssueField(val.id && val.id == obj.id)"][
            start_at : start_at + max_results
        ]
        assert expected_outputs == command_result.to_context()["EntryContext"]["Jira.IssueField(val.id && val.id == obj.id)"]


class TestJiraIssueToBacklogCommand:
    @pytest.mark.parametrize(
        "args",
        [({"rank_before_issue": "key1", "issues": "issue1,issue2"}), ({"rank_after_issue": "key1", "issues": "issue1,issue2"})],
    )
    def test_using_rank_without_board_id_error(self, args):
        """
        Given:
            - A Jira client
        When
            - Calling the jira-issue-to-backlog command, with the rank_before_issue, or rank_after_issue arguments, without
            the board_id argument.
        Then
            - Validate that an error is thrown.
        """
        from JiraV3 import issues_to_backlog_command

        client = jira_base_client_mock()
        with pytest.raises(DemistoException) as e:
            issues_to_backlog_command(client=client, args=args)
        assert "Please supply the board_id argument" in str(e)

    def test_issues_to_backlog_is_called_when_using_board_id(self, mocker):
        """
        Given:
            - A Jira client
        When
            - Calling the jira-issue-to-backlog command, with the board_id argument.
        Then
            - Validate that the correct API call is being called (issues_to_backlog, which is available only for Jira Cloud).
        """
        from JiraV3 import issues_to_backlog_command

        client = jira_cloud_client_mock()
        issues_to_backlog_mocker = mocker.patch.object(client, "issues_to_backlog", return_value=requests.Response())
        issues_to_backlog_command(client=client, args={"board_id": "dummy_board_id"})
        issues_to_backlog_mocker.assert_called_once()

    def test_using_board_id_with_onprem_error(self):
        """
        Given:
            - A Jira client
        When
            - Calling the jira-issue-to-backlog command, with the board_id argument, on an OnPrem instance.
        Then
            - Validate that an error is thrown, since only Jira Cloud supports the board_id argument.
        """
        from JiraV3 import issues_to_backlog_command

        client = jira_onprem_client_mock()
        with pytest.raises(DemistoException) as e:
            issues_to_backlog_command(client=client, args={"board_id": "dummy_board_id"})
        assert "The argument board_id is not supported for a Jira OnPrem instance" in str(e)

    def test_issues_to_backlog_command(self, mocker):
        """
        Given:
            - A Jira client
        When
            - Calling the jira-issue-to-backlog command.
        Then
            - Validate that the correct API call is being called.
        """
        from JiraV3 import issues_to_backlog_command

        client = jira_base_client_mock()
        issues_from_sprint_to_backlog_mocker = mocker.patch.object(
            client, "issues_from_sprint_to_backlog", return_value=requests.Response()
        )
        command_results = issues_to_backlog_command(client=client, args={})
        issues_from_sprint_to_backlog_mocker.assert_called_once()
        assert command_results.to_context()["HumanReadable"] == "Issues were moved to Backlog successfully"


class TestJiraIssuesToBoardCommand:
    def test_issues_to_board_with_onprem_error(self):
        """
        Given:
            - A Jira client
        When
            - Calling the jira-issue-to-board command, with an OnPrem instance.
        Then
            - Validate that an error is thrown, since this command is only supported by Jira Cloud.
        """
        from JiraV3 import issues_to_board_command

        client = jira_onprem_client_mock()
        with pytest.raises(DemistoException) as e:
            issues_to_board_command(client=client, args={})
        assert "This command is not supported by a Jira OnPrem instance" in str(e)

    def test_issues_to_board_command(self, mocker):
        """
        Given:
            - A Jira client
        When
            - Calling the jira-issue-to-board command, with a Cloud instance.
        Then
            - Validate that the correct CommandResults is returned to the user.
        """
        from JiraV3 import issues_to_board_command

        client = jira_cloud_client_mock()
        mocker.patch.object(client, "issues_to_board", return_value=requests.Response())
        command_results = issues_to_board_command(client=client, args={})
        assert command_results.to_context()["HumanReadable"] == "Issues were moved to Board successfully"


class TestJiraBoardListCommand:
    def test_get_board_using_board_id_command(self, mocker):
        """
        Given:
            - A Jira client
        When
            - Calling the jira-board-list command, with the board_id argument.
        Then
            - Validate that the correct API call is called to retrieve the specific data corresponding to the board id.
        """
        from JiraV3 import board_list_command

        client = jira_base_client_mock()
        board_raw_response = util_load_json("test_data/get_board_test/raw_response.json")
        expected_command_results = util_load_json("test_data/get_board_test/parsed_result.json")
        get_board_mocker = mocker.patch.object(client, "get_board", return_value=board_raw_response)
        get_boards_mocker = mocker.patch.object(client, "get_boards", return_value={})
        command_results = board_list_command(client=client, args={"board_id": "dummy_board_id"})
        get_board_mocker.assert_called_once()
        get_boards_mocker.assert_not_called()
        assert expected_command_results["EntryContext"] == command_results.to_context()["EntryContext"]

    def test_get_boards_command(self, mocker):
        """
        Given:
            - A Jira client
        When
            - Calling the jira-board-list command, without the board_id argument.
        Then
            - Validate that the correct API call is called to retrieve the specific data.
        """
        from JiraV3 import board_list_command

        client = jira_base_client_mock()
        board_raw_response = util_load_json("test_data/get_boards_test/raw_response.json")
        expected_command_results = util_load_json("test_data/get_boards_test/parsed_result.json")
        get_board_mocker = mocker.patch.object(client, "get_board", return_value={})
        get_boards_mocker = mocker.patch.object(client, "get_boards", return_value=board_raw_response)
        command_results = board_list_command(client=client, args={})
        get_board_mocker.assert_not_called()
        get_boards_mocker.assert_called_once()
        assert expected_command_results["EntryContext"] == command_results.to_context()["EntryContext"]


class TestJiraIssuesFromBacklogOfBoardCommand:
    def test_get_issues_from_backlog_of_board_command(self, mocker):
        """
        Given:
            - A Jira client
        When
            - Calling the jira-board-backlog-list command.
        Then
            - Validate that the correct context data is returned to the user.
        """
        from JiraV3 import board_backlog_list_command

        client = jira_base_client_mock()
        backlog_issues_raw_response = util_load_json("test_data/get_issues_from_backlog_test/raw_response.json")
        expected_command_results = util_load_json("test_data/get_issues_from_backlog_test/parsed_result.json")
        mocker.patch.object(client, "get_issues_from_backlog", return_value=backlog_issues_raw_response)
        command_results = board_backlog_list_command(client=client, args={"board_id": "14"})
        assert expected_command_results["EntryContext"] == command_results.to_context()["EntryContext"]


class TestJiraIssuesFromBoardCommand:
    def test_get_issues_from_board_command(self, mocker):
        """
        Given:
            - A Jira client
        When
            - Calling the jira-board-issue-list command.
        Then
            - Validate that the correct context data is returned to the user.
        """
        from JiraV3 import board_issues_list_command

        client = jira_base_client_mock()
        board_issues_raw_response = util_load_json("test_data/get_issues_from_board_test/raw_response.json")
        expected_command_results = util_load_json("test_data/get_issues_from_board_test/parsed_result.json")
        mocker.patch.object(client, "get_issues_from_board", return_value=board_issues_raw_response)
        command_results = board_issues_list_command(client=client, args={"board_id": "14"})
        assert expected_command_results["EntryContext"] == command_results.to_context()["EntryContext"]


class TestJiraBoarSprintsCommand:
    def test_get_issues_from_board_command(self, mocker):
        """
        Given:
            - A Jira client
        When
            - Calling the jira-board-sprint-list command.
        Then
            - Validate that the correct context data is returned to the user.
        """
        from JiraV3 import board_sprint_list_command

        client = jira_base_client_mock()
        board_sprints_raw_response = util_load_json("test_data/get_board_sprints_test/raw_response.json")
        expected_command_results = util_load_json("test_data/get_board_sprints_test/parsed_result.json")
        mocker.patch.object(client, "get_sprints_from_board", return_value=board_sprints_raw_response)
        command_results = board_sprint_list_command(client=client, args={"board_id": "12"})
        assert expected_command_results["EntryContext"] == command_results.to_context()["EntryContext"]


class TestJiraIssueLinkTypesCommand:
    def test_get_issue_link_types_command(self, mocker):
        """
        Given:
            - A Jira client
        When
            - Calling the jira-issue-link-type-get command.
        Then
            - Validate that the correct context data is returned to the user.
        """
        from JiraV3 import get_issue_link_types_command

        client = jira_base_client_mock()
        link_types_raw_response = util_load_json("test_data/get_issue_link_types_test/raw_response.json")
        expected_command_results = util_load_json("test_data/get_issue_link_types_test/parsed_result.json")
        mocker.patch.object(client, "get_issue_link_types", return_value=link_types_raw_response)
        command_results = get_issue_link_types_command(client=client, args={})
        assert expected_command_results["EntryContext"] == command_results.to_context()["EntryContext"]


class TestJiraIssueToIssueCommand:
    def test_issue_to_issue_command(self, mocker):
        """
        Given:
            - A Jira client
        When
            - Calling the jira-issue-to-issue-link command.
        Then
            - Validate that the correct message is returned to the user.
        """
        from JiraV3 import link_issue_to_issue_command

        client = jira_base_client_mock()
        mocker.patch.object(client, "create_issue_link", return_value=requests.Response())
        command_results = link_issue_to_issue_command(client=client, args={})
        assert command_results.to_context()["HumanReadable"] == "Issue link created successfully"


class TestJiraSprintIssueMoveCommand:
    def test_jira_sprint_issue_move(self, mocker):
        """
        Given:
            - A Jira client
        When
            - Calling the jira-sprint-issue-move command.
        Then
            - Validate that the correct message is returned to the user.
        """
        from JiraV3 import issues_to_sprint_command

        client = jira_base_client_mock()
        mocker.patch.object(client, "issues_to_sprint", return_value=requests.Response())
        command_results = issues_to_sprint_command(client=client, args={})
        assert command_results.to_context()["HumanReadable"] == "Issues were moved to the Sprint successfully"


class TestJiraEpicIssuesCommand:
    def test_get_epic_issues_command(self, mocker):
        """
        Given:
            - A Jira client
        When
            - Calling the jira-epic-issue-list command.
        Then
            - Validate that the correct context data is returned to the user.
        """
        from JiraV3 import epic_issues_list_command

        client = jira_base_client_mock()
        epic_issues_raw_response = util_load_json("test_data/get_epic_issues_test/raw_response.json")
        expected_command_results = util_load_json("test_data/get_epic_issues_test/parsed_result.json")
        mocker.patch.object(client, "get_epic_issues", return_value=epic_issues_raw_response)
        command_results = epic_issues_list_command(client=client, args={"epic_key": "TSTPRD-1"})
        assert expected_command_results["EntryContext"] == command_results.to_context()["EntryContext"]

    def test_get_epic_issues_without_extracting_epic_id_command(self, mocker):
        """
        Given:
            - A Jira client
        When
            - Calling the jira-epic-issue-list command, and not being able
            to extract the board_id from the response.
        Then
            - Validate that the context data is identified only using the epic id, without the board id.
        """
        from JiraV3 import epic_issues_list_command

        client = jira_base_client_mock()
        epic_issues_raw_response = util_load_json("test_data/get_epic_issues_test/raw_response.json")
        mocker.patch.object(client, "get_epic_issues", return_value=epic_issues_raw_response)
        for issue in epic_issues_raw_response.get("issues", []):
            (issue.get("fields", {}).get("sprint", {}) or {})["originBoardId"] = ""
        command_results = epic_issues_list_command(client=client, args={"epic_key": "COMPANYSA-1"})
        entry_context = command_results.to_context()["EntryContext"]
        assert "Jira.EpicIssues(val.epicId && val.epicId == obj.epicId)" in entry_context
        assert (
            "Jira.EpicIssues(val.epicId && val.epicId == obj.epicId && val.boardId && val.boardId == obj.boardId)"
        ) not in entry_context


class TestJiraBoardEpicsCommand:
    def test_get_board_epics_command(self, mocker):
        """
        Given:
            - A Jira client
        When
            - Calling the jira-board-epic-list command.
        Then
            - Validate that the correct context data is returned to the user.
        """
        from JiraV3 import board_epic_list_command

        client = jira_base_client_mock()
        board_epics_raw_response = util_load_json("test_data/get_board_epics_test/raw_response.json")
        expected_command_results = util_load_json("test_data/get_board_epics_test/parsed_result.json")
        mocker.patch.object(client, "get_epics_from_board", return_value=board_epics_raw_response)
        command_results = board_epic_list_command(client=client, args={"board_id": "14"})
        assert expected_command_results["EntryContext"] == command_results.to_context()["EntryContext"]


class TestJiraSprintIssuesCommand:
    def test_get_sprint_issues_command(self, mocker):
        """
        Given:
            - A Jira client
        When
            - Calling the jira-sprint-issue-list command, without the board_id argument.
        Then
            - Validate that the correct API call was called to retrieve the sprint issues, which is the API
            call that does not require a board_id, only a sprint_id argument, and that correct context data
            is returned to the user.
        """
        from JiraV3 import sprint_issues_list_command

        client = jira_base_client_mock()
        sprint_issues_raw_response = util_load_json("test_data/get_sprint_issues_test/raw_response.json")
        expected_command_results = util_load_json("test_data/get_sprint_issues_test/parsed_result.json")
        issues_from_sprint_mocker = mocker.patch.object(client, "get_issues_from_sprint", return_value=sprint_issues_raw_response)
        sprint_issues_from_board_mocker = mocker.patch.object(
            client, "get_sprint_issues_from_board", return_value=sprint_issues_raw_response
        )
        command_results = sprint_issues_list_command(client=client, args={"sprint_id": "4"})
        issues_from_sprint_mocker.assert_called_once()
        sprint_issues_from_board_mocker.assert_not_called()
        assert expected_command_results["EntryContext"] == command_results.to_context()["EntryContext"]

    def test_get_sprint_issues_from_board_command(self, mocker):
        """
        Given:
            - A Jira client
        When
            - Calling the jira-sprint-issue-list command, with the board_id argument.
        Then
            - Validate that the correct API call was called to retrieve the sprint issues, which is the API
            call that does require a board_id, in addition to a sprint_id argument, and that correct context data
            is returned to the user.
        """
        from JiraV3 import sprint_issues_list_command

        client = jira_base_client_mock()
        sprint_issues_raw_response = util_load_json("test_data/get_sprint_issues_test/raw_response.json")
        expected_command_results = util_load_json("test_data/get_sprint_issues_test/parsed_result.json")
        issues_from_sprint_mocker = mocker.patch.object(client, "get_issues_from_sprint", return_value=sprint_issues_raw_response)
        sprint_issues_from_board_mocker = mocker.patch.object(
            client, "get_sprint_issues_from_board", return_value=sprint_issues_raw_response
        )
        command_results = sprint_issues_list_command(client=client, args={"board_id": "12", "sprint_id": "4"})
        issues_from_sprint_mocker.assert_not_called()
        sprint_issues_from_board_mocker.assert_called_once()
        assert expected_command_results["EntryContext"] == command_results.to_context()["EntryContext"]

    def test_get_sprint_issues_without_extracting_board_id(self, mocker):
        """
        Given:
            - A Jira client.
        When
            - Calling the jira-sprint-issue-list command, without the board_id argument, and not being able
            to extract the board_id from the response.
        Then
            - Validate that the context data is identified only using the sprint id, without the board id.
        """
        from JiraV3 import sprint_issues_list_command

        client = jira_base_client_mock()
        sprint_issues_raw_response: Dict[str, Any] = util_load_json("test_data/get_sprint_issues_test/raw_response.json")
        issues_from_sprint_mocker = mocker.patch.object(client, "get_issues_from_sprint", return_value=sprint_issues_raw_response)
        sprint_issues_from_board_mocker = mocker.patch.object(
            client, "get_sprint_issues_from_board", return_value=sprint_issues_raw_response
        )
        for issue in sprint_issues_raw_response.get("issues", []):
            (issue.get("fields", {}).get("sprint", {}) or {})["originBoardId"] = ""
        command_results = sprint_issues_list_command(client=client, args={"sprint_id": "4"})
        issues_from_sprint_mocker.assert_called_once()
        sprint_issues_from_board_mocker.assert_not_called()
        entry_context = command_results.to_context()["EntryContext"]
        assert "Jira.SprintIssues(val.sprintId && val.sprintId == obj.sprintId)" in entry_context
        assert (
            "Jira.SprintIssues(val.boardId && val.boardId == obj.boardId && val.sprintId && val.sprintId == obj.sprintId)"
        ) not in entry_context


class TestJiraDeleteCommentCommand:
    def test_delete_comment_command(self, mocker):
        """
        Given:
            - A Jira client.
        When
            - Calling the jira-issue-delete-comment.
        Then
            - Validate that the correct message is returned to the user.
        """
        from JiraV3 import delete_comment_command

        client = jira_base_client_mock()
        mocker.patch.object(client, "delete_comment", return_value=requests.Response())
        command_results = delete_comment_command(client=client, args={"issue_key": "dummy_issue_key"})
        assert "Comment deleted successfully" in command_results.to_context()["HumanReadable"]


class TestJiraGetIssueAttachmentsCommand:
    @pytest.mark.parametrize("args,number_of_calls", [({"attachment_id": "1,2,3"}, 3), ({"attachment_id": "1234"}, 1)])
    def test_get_issue_attachments_command(self, mocker, args, number_of_calls):
        """
        Given:
            - A Jira client, and attachment ids to retrieve the content of the attachments.
        When
            - Calling the jira-issue-get-attachment.
        Then
            - Validate that the number of times the function that is in charge of creating the files to display in the War Room
            is called with correspondence to the number of attachment ids supplied (The function that is in charge of creating
            the file themselves has been tested in the class TestJiraGetIssueCommand).
        """
        from JiraV3 import issue_get_attachment_command

        client = jira_base_client_mock()
        create_file_info_mocker = mocker.patch("JiraV3.create_file_info_from_attachment", return_value={})
        issue_get_attachment_command(client=client, args=args)
        assert len(create_file_info_mocker.mock_calls) == number_of_calls


class TestJiraUploadFileCommand:
    def test_get_file_name_and_content(self, mocker):
        """
        Given:
            - An entry id, that is found in a War Room
        When
            - Getting the file name and content of it, in order to upload to Jira
        Then
            - Validate that the function that is in charge of retrieving the name and content of the file returns
            the required data.
        """
        from JiraV3 import get_file_name_and_content

        file_path = "test_data/get_issue_test/dummy_attachment_content.txt"
        expected_file_name = "dummy_attachment_content.txt"
        mocker.patch.object(demisto, "getFilePath", return_value={"name": expected_file_name, "path": file_path})
        file_name, file_bytes = get_file_name_and_content(entry_id="dummy_entry_id")
        expected_file_bytes: bytes = b""
        with open(file_path, "rb") as f:
            expected_file_bytes = f.read()
        assert expected_file_bytes == file_bytes
        assert expected_file_name == file_name

    def test_upload_file_command(self, mocker):
        """
        Given:
            - A Jira client.
        When
            - When calling the jira-issue-upload-file command.
        Then
            - Validate that correct message is outputted to the user.
        """
        from JiraV3 import upload_file_command

        client = jira_base_client_mock()
        upload_file_raw_response = util_load_json("test_data/upload_file_test/raw_response.json")
        expected_command_results_context = util_load_json("test_data/upload_file_test/parsed_result.json")
        mocker.patch("JiraV3.get_file_name_and_content", return_value=("dummy_file_name.pdf", b"dummy content"))
        mocker.patch.object(client, "upload_attachment", return_value=upload_file_raw_response)
        command_results = upload_file_command(client=client, args={"issue_key": "COMPANYSA-35"})
        assert command_results.to_context()["HumanReadable"] == expected_command_results_context["HumanReadable"]

    def test_upload_XSOAR_attachment_to_jira_mime_type_check(self, mocker):
        """
        Given:
            - A Jira client.
        When
            - When calling the jira-issue-upload-file command.
        Then
            - Validate that correct mime_type was given to the file.
        """
        from JiraV3 import upload_XSOAR_attachment_to_jira

        client = jira_base_client_mock()
        file_name = "dummy_file_name.pdf"
        issue_key = "COMPANYSA-35"
        file_bytes = b"dummy content"
        expected_file_mime_type = "application/pdf"
        upload_file_raw_response = util_load_json("test_data/upload_file_test/raw_response.json")
        files = {"file": (file_name, file_bytes, expected_file_mime_type)}
        mocker.patch("JiraV3.get_file_name_and_content", return_value=("dummy_file_name.pdf", b"dummy content"))
        mocker.patch("JiraV3.guess_type", return_value=(expected_file_mime_type, ""))
        mock_request = mocker.patch.object(client, "upload_attachment", return_value=upload_file_raw_response)
        upload_XSOAR_attachment_to_jira(client=client, entry_id="", issue_id_or_key=issue_key)
        mock_request.assert_called_with(issue_id_or_key=issue_key, files=files)

    def test_upload_XSOAR_attachment_to_jira_mime_type_fail(self, mocker):
        """
        Given:
            - A Jira client.
        When
            - When calling the jira-issue-upload-file command.
        Then
            - Validate that in case of unsuccessful upload to Jira due to mime type issue,
            we will try again with the default mime type.
        """
        from JiraV3 import upload_XSOAR_attachment_to_jira

        client = jira_base_client_mock()
        issue_key = "COMPANYSA-35"
        mocker.patch("JiraV3.get_file_name_and_content", return_value=("dummy_file_name.pdf", b"dummy content"))
        mocker.patch("JiraV3.guess_type", return_value=("application/pdf", ""))
        mocker.patch.object(client, "upload_attachment", side_effect=DemistoException("failed to upload", res={}))
        mock_request = mocker.patch.object(
            client, "upload_attachment", side_effect=[DemistoException("failed to upload", res={}), {}]
        )
        upload_XSOAR_attachment_to_jira(client=client, entry_id="", issue_id_or_key=issue_key)

        # Validate that we run upload_attachment twice, once with an error, and second time to use default file type
        assert mock_request.call_count == 2
        # Validate that the second call uses the default file type (application-type)
        mock_request.assert_called_with(
            files={"file": ("dummy_file_name.pdf", b"dummy content", "application-type")}, issue_id_or_key=issue_key
        )

    def test_create_files_to_upload(self, mocker):
        """
        Given:
            - An empty file mime type, a file name and a file bytes.
        When
            - When calling the jira-issue-upload-file command.
        Then
            - Validate that correct mime_type was given to the file, and the object to upload is correct.
        """
        from JiraV3 import create_files_to_upload

        file_name = "dummy_file_name.pdf"
        file_bytes = b"dummy content"
        expected_file_mime_type = "application/pdf"
        expected_files = {"file": (file_name, file_bytes, expected_file_mime_type)}
        mocker.patch("JiraV3.guess_type", return_value=(expected_file_mime_type, ""))
        result_files, result_mime_type = create_files_to_upload("", file_name, file_bytes)
        assert result_files == expected_files
        assert result_mime_type == expected_file_mime_type

    def test_create_files_to_upload_none_type(self, mocker):
        """
        Given:
            - An empty file mime type, a file name and a file bytes.
        When
            - When calling the jira-issue-upload-file command.
        Then
            - Validate that in case of unsuccessful type guess, the default mime type is given (application-type),
            and the object to upload is correct.
        """
        from JiraV3 import create_files_to_upload

        file_name = "dummy_file_name.pdf"
        file_bytes = b"dummy content"
        expected_file_mime_type = "application-type"
        expected_files = {"file": (file_name, file_bytes, expected_file_mime_type)}
        mocker.patch("JiraV3.guess_type", return_value=(None, ""))
        result_files, result_mime_type = create_files_to_upload("", file_name, file_bytes)
        assert result_files == expected_files
        assert result_mime_type == expected_file_mime_type

    def test_create_files_to_upload_given_type(self, mocker):
        """
        Given:
            - An application-type file mime type, a file name and a file bytes.
        When
            - When calling the jira-issue-upload-file command.
        Then
            - Validate that in case of a given mime type the function guess_type wasn't called,
            and the object to upload is correct.
        """
        from JiraV3 import create_files_to_upload

        file_name = "dummy_file_name.pdf"
        file_bytes = b"dummy content"
        expected_file_mime_type = "application-type"
        expected_files = {"file": (file_name, file_bytes, expected_file_mime_type)}
        mock_guess_type = mocker.patch("JiraV3.guess_type", return_value=(None, ""))
        result_files, result_mime_type = create_files_to_upload(expected_file_mime_type, file_name, file_bytes)
        assert result_files == expected_files
        assert result_mime_type == expected_file_mime_type
        mock_guess_type.assert_not_called()


class TestJiraGetIdByAttribute:
    @pytest.mark.parametrize(
        "raw_response_path,parsed_result_path",
        [
            (
                "test_data/get_id_by_attribute_test/raw_response_cloud.json",
                "test_data/get_id_by_attribute_test/parsed_result_cloud.json",
            ),
            (
                "test_data/get_id_by_attribute_test/raw_response_onprem.json",
                "test_data/get_id_by_attribute_test/parsed_result_onprem.json",
            ),
        ],
    )
    def test_get_id_when_response_returns_one_user(self, mocker, raw_response_path, parsed_result_path):
        """
        Given:
            - A Jira client
        When
            - When calling the jira-get-id-by-attribute command, and only getting one user in the response.
        Then
            - Validate that the user is returned.
        """
        from JiraV3 import get_id_by_attribute_command

        client = jira_base_client_mock()
        user_search_raw_response = util_load_json(raw_response_path)
        expected_command_results_context = util_load_json(parsed_result_path)
        mocker.patch.object(client, "get_id_by_attribute", return_value=user_search_raw_response)
        command_results = get_id_by_attribute_command(client=client, args={"attribute": "fred@example.com"})
        assert expected_command_results_context == command_results.to_context()

    @pytest.mark.parametrize(
        "client, raw_response_path",
        [
            (jira_cloud_client_mock(), "test_data/get_id_by_attribute_test/raw_response_cloud.json"),
            (jira_onprem_client_mock(), "test_data/get_id_by_attribute_test/raw_response_onprem.json"),
        ],
    )
    def test_id_not_found_when_response_returns_multiple_users(self, mocker, client, raw_response_path):
        """
        Given:
            - A Jira client, once for Cloud, and once for OnPrem
        When
            - When calling the jira-get-id-by-attribute command, and getting multiple responses, and not being able
            to extract the account id (probably because the attribute was an email, and the email can sometimes not be
            returned for privacy reasons)
        Then
            - Validate that an appropriate message is returned to the user.
        """
        from JiraV3 import get_id_by_attribute_command

        user_search_raw_response = util_load_json(raw_response_path)
        attribute = "fred@example.com"
        command_results_message = (
            f"Multiple accounts found, but it was not possible to resolve which one"
            f" of them is most relevant to attribute {attribute}. Please try to provide"
            ' the "DisplayName" attribute if not done so before, or supply the full'
            " attribute."
        )
        user_search_raw_response = user_search_raw_response * 2  # To mock that the response returned multiple users
        mocker.patch.object(client, "get_id_by_attribute", return_value=user_search_raw_response)
        command_results = get_id_by_attribute_command(client=client, args={"attribute": attribute})
        assert command_results_message in command_results.to_context()["HumanReadable"]

    @pytest.mark.parametrize(
        "client, raw_response_path",
        [
            (jira_cloud_client_mock(), "test_data/get_id_by_attribute_test/raw_response_cloud.json"),
            (jira_onprem_client_mock(), "test_data/get_id_by_attribute_test/raw_response_onprem.json"),
        ],
    )
    def test_multiple_ids_found_when_response_returns_multiple_users(self, mocker, client, raw_response_path):
        """
        Given:
            - A Jira client, once for Cloud, and once for OnPrem
        When
            - When calling the jira-get-id-by-attribute command, and getting multiple responses, and extracting
            multiple account ids
        Then
            - Validate that an appropriate message is returned to the user.
        """
        from JiraV3 import get_id_by_attribute_command

        # client = jira_onprem_client_mock()
        user_search_raw_response = util_load_json(raw_response_path)
        attribute = "fred@example.com"
        command_results_message = (
            f"Multiple account IDs were found for attribute: {attribute}.\n"
            f"Please try to provide the other attributes available - Email or DisplayName"
            " (and Name in the case of Jira OnPrem)."
        )
        user_search_raw_response = user_search_raw_response * 2  # To mock that the response returned multiple users
        user_search_raw_response[0]["emailAddress"] = attribute
        mocker.patch.object(client, "get_id_by_attribute", return_value=user_search_raw_response)
        command_results = get_id_by_attribute_command(client=client, args={"attribute": attribute})
        assert command_results_message in command_results.to_context()["HumanReadable"]

    @pytest.mark.parametrize(
        "client, raw_response_path, parsed_result_path",
        [
            (
                jira_cloud_client_mock(),
                "test_data/get_id_by_attribute_test/raw_response_cloud.json",
                "test_data/get_id_by_attribute_test/parsed_result_cloud.json",
            ),
            (
                jira_onprem_client_mock(),
                "test_data/get_id_by_attribute_test/raw_response_onprem.json",
                "test_data/get_id_by_attribute_test/parsed_result_onprem.json",
            ),
        ],
    )
    def test_get_id_from_multiple_ids_when_response_returns_multiple_users(
        self, mocker, client, raw_response_path, parsed_result_path
    ):
        """
        Given:
            - A Jira client, once for Cloud, and once for OnPrem
        When
            - When calling the jira-get-id-by-attribute command, and getting multiple responses, and extracting
            the correct account id.
        Then
            - Validate that the user is returned.
        """
        from JiraV3 import get_id_by_attribute_command

        user_search_raw_response = util_load_json(raw_response_path)
        user = user_search_raw_response[0]  # The test data contains only one user in the raw response
        expected_command_results_context = util_load_json(parsed_result_path)
        attribute = "fred@example.com"
        # To mock that the response returned multiple users
        user_search_raw_response = [user, user.copy()]
        user_search_raw_response[0]["emailAddress"] = attribute
        user_search_raw_response[1]["emailAddress"] = "wrong attribute"
        mocker.patch.object(client, "get_id_by_attribute", return_value=user_search_raw_response)
        command_results = get_id_by_attribute_command(client=client, args={"attribute": attribute})
        assert expected_command_results_context == command_results.to_context()


class TestJiraGetSpecificField:
    def test_get_specific_field_command(self, mocker):
        """
        Given:
            - A Jira client
        When
            - When calling the jira-get-specific-field
        Then
            - Validate that the specified fields are returned in the context data
        """
        from JiraV3 import get_specific_fields_command

        client = jira_base_client_mock()
        issue_raw_response = util_load_json("test_data/get_specific_field_test/raw_response.json")
        expected_command_results = util_load_json("test_data/get_specific_field_test/parsed_result.json")
        mocker.patch.object(client, "get_issue", return_value=issue_raw_response)
        command_results = get_specific_fields_command(client=client, args={"issue_key": "COMPANYSA-35", "fields": "watches,rank"})
        assert expected_command_results["EntryContext"] == command_results.to_context()["EntryContext"]
        assert expected_command_results["HumanReadable"] == command_results.to_context()["HumanReadable"]


class TestJiraIssueQueryField:
    def test_issue_query_command(self, mocker):
        """
        Given:
            - A Jira client
        When
            - When calling the jira-issue-query, with the `fields` argument
        Then
            - Validate that the context data and human readable of the queried issues are returned.
        """
        from JiraV3 import issue_query_command

        client = jira_base_client_mock()
        issue_query_raw_response = util_load_json("test_data/get_issue_query_test/raw_response.json")
        expected_command_results = util_load_json("test_data/get_issue_query_test/parsed_result.json")
        mocker.patch.object(client, "run_query", return_value=issue_query_raw_response)
        command_results = issue_query_command(client=client, args={"fields": "watches,rank"})
        command_results = command_results if isinstance(command_results, list) else [command_results]
        for expected_command_result, command_result in zip(expected_command_results, command_results):
            assert expected_command_result["EntryContext"] == command_result.to_context()["EntryContext"]
            assert expected_command_result["HumanReadable"] == command_result.to_context()["HumanReadable"]


class TestJiraAddUrlLink:
    def test_add_url_link(self, mocker):
        """
        Given:
            - A Jira client
        When
            - When calling the jira-issue-add-link
        Then
            - Validate that the correct human readable is returned to the user
        """
        from JiraV3 import add_link_command

        client = jira_base_client_mock()
        mocker.patch.object(
            client,
            "add_link",
            return_value={"id": 10000, "self": "https://your-domain.atlassian.net/rest/api/issue/MKY-1/remotelink/10000"},
        )
        command_result = add_link_command(client=client, args={"issue_key": "dummy_issue_key"})
        markdown_dict = {
            "id": 10000,
            "key": None,
            "comment": "",
            "ticket_link": "https://your-domain.atlassian.net/rest/api/issue/MKY-1/remotelink/10000",
        }
        expected_human_readable = tableToMarkdown(name="Remote Issue Link", t=markdown_dict, removeNull=True)
        assert command_result.to_context()["HumanReadable"] == expected_human_readable


class TestJiraGetModifiedRemoteIds:
    USER_INFO_RES = {
        "accountId": "dummy_account_id",
        "accountType": "atlassian",
        "emailAddress": "admin@example.com",
        "displayName": "Example Example",
        "timeZone": "Asia/Jerusalem",
        "locale": "en_US",
    }
    LAST_UPDATE_TIME = "2023-05-01"

    def test_get_modified_issue_ids(self, mocker):
        """
        Given:
            - A Jira client, the last updated time of an incident, and a timezone
        When
            - When calling get_modified_issue_ids in order to get the issues that have an updated time greater than
            the last updated time of the incident
        Then
            - Validate that the correct ids are returned
        """
        from JiraV3 import get_modified_issue_ids

        client = jira_base_client_mock()
        modified_issues = {"issues": [{"id": "1234"}, {"id": "2345"}]}
        mocker.patch.object(client, "run_query", return_value=modified_issues)
        modified_issues = get_modified_issue_ids(
            client=client, last_update_date=self.LAST_UPDATE_TIME, timezone_name=self.USER_INFO_RES.get("timeZone", "")
        )
        assert modified_issues == ["1234", "2345"]

    def test_get_modified_remote_data_command(self, mocker):
        """
        Given:
            - A Jira client
        When
            - When calling the mirroring mechanism the command get_modified_remote_data_command is called in order
            to retrieve the Jira issues that have been updated since the last update time of the incident.
        Then
            - Validate that the correct ids are returned
        """
        from JiraV3 import get_modified_remote_data_command

        client = jira_base_client_mock()
        mocker.patch("JiraV3.get_modified_issue_ids", return_value=["1234", "2345"])
        mocker.patch.object(client, "get_user_info", return_value=self.USER_INFO_RES)
        get_modified_remote_data = get_modified_remote_data_command(client=client, args={"lastUpdate": self.LAST_UPDATE_TIME})
        assert get_modified_remote_data.modified_incident_ids == ["1234", "2345"]


class TestJiraGetMappingFields:
    ISSUE_FIELDS_RES = [
        {"id": "statuscategorychangedate", "key": "statuscategorychangedate", "name": "Status Category Changed"},
        {"id": "parent", "key": "parent", "name": "Parent"},
    ]

    def test_get_mapping_fields_command(self, mocker):
        """
        Given:
            - A Jira client
        When
            - When calling get-mapping-fields command.
        Then
            - Validate that we are able to extract the ids from the response from the API.
        """
        from JiraV3 import get_mapping_fields_command

        client = jira_base_client_mock()
        mocker.patch.object(client, "get_issue_fields", return_value=self.ISSUE_FIELDS_RES)
        mapping_fields = get_mapping_fields_command(client=client)
        assert list(mapping_fields.scheme_types_mappings[0].fields.keys()) == [
            "statuscategorychangedate",
            "parent",
            "issue_id",
            "summary",
            "description",
            "labels",
            "components",
            "priority",
            "due_date",
            "assignee",
            "status",
            "assignee_id",
            "original_estimate",
        ]


class TestJiraUpdateRemoteSystem:
    def test_update_remote_system_using_delta(self, mocker):
        """
        Given:
            - A Jira client
        When
            - When the mirror out mechanism is called, which calls the update-remote-system command, and
            we need to edit the issue
        Then
            - Validate that the API call to edit the issue was called with the correct data, which was
            extracted from the delta and data arguments.
        """
        from JiraV3 import update_remote_system_command

        client = jira_base_client_mock()
        args = {
            "incidentChanged": "17757",
            "remoteId": "17757",
            "data": {"summary": "data", "not_changes_key": "not_changes_val"},
            "delta": {"summary": "changes", "dbotMirrorDirection": "test"},
        }
        edit_issue_mocker = mocker.patch.object(client, "edit_issue", return_value=requests.Response())
        update_remote_system_res = update_remote_system_command(
            client=client, args=args, comment_tag_to_jira="", attachment_tag_to_jira=""
        )
        assert update_remote_system_res == "17757"
        assert edit_issue_mocker.call_args[1]["json_data"] == {"fields": {"summary": "data"}}

    def test_update_remote_system_using_file_entry_with_correct_tag(self, mocker):
        """
        Given:
            - A Jira client
        When
            - When the mirror out mechanism is called, which calls the update-remote-system command, and
            we get an attachment with the appropriate attachment tag.
        Then
            - Validate that the attachment gets uploaded to Jira, and that the name of the file contains the
            constant ATTACHMENT_MIRRORED_FROM_XSOAR
        """
        from JiraV3 import ATTACHMENT_MIRRORED_FROM_XSOAR, update_remote_system_command

        client = jira_base_client_mock()
        args = {
            "remoteId": "17757",
            "entries": [{"entry_id": "1234", "type": EntryType.FILE, "tags": ["attachment_tag"]}],
        }
        upload_attachment_mocker = mocker.patch("JiraV3.upload_XSOAR_attachment_to_jira", return_value=[])
        update_remote_system_res = update_remote_system_command(
            client=client, args=args, comment_tag_to_jira="", attachment_tag_to_jira="attachment_tag"
        )
        assert update_remote_system_res == "17757"
        assert ATTACHMENT_MIRRORED_FROM_XSOAR in upload_attachment_mocker.call_args[1]["attachment_name"]

    @pytest.mark.parametrize("client", [(jira_cloud_client_mock()), (jira_onprem_client_mock())])
    def test_update_remote_system_using_entry_with_correct_comment_tag(self, mocker, client):
        """
        Given:
            - A Jira client
        When
            - When the mirror out mechanism is called, which calls the update-remote-system command, and
            we get a comment with the appropriate comment tag.
        Then
            - Validate that the comment gets uploaded to Jira, and the content of the comment contains the
            constant COMMENT_MIRRORED_FROM_XSOAR
        """
        from JiraV3 import COMMENT_MIRRORED_FROM_XSOAR, update_remote_system_command

        args = {
            "remoteId": "17757",
            "entries": [{"entry_id": "1234", "tags": ["comment_tag"], "contents": "some comment"}],
        }
        add_comment_mocker = mocker.patch.object(client, "add_comment", return_value={})
        update_remote_system_res = update_remote_system_command(
            client=client, args=args, comment_tag_to_jira="comment_tag", attachment_tag_to_jira=""
        )

        assert update_remote_system_res == "17757"
        assert COMMENT_MIRRORED_FROM_XSOAR in str(add_comment_mocker.call_args[1]["json_data"])


class TestJiraGetRemoteData:
    def test_entries_returned_when_configured_not_to_return(self, mocker):
        """
        Given:
            - A Jira client
        When
            - When the mirror in mechanism is called, which calls the get-remote-data command, and
            the user configured not to return comments nor attachments
        Then
            - Validate that no entries are returned
        """
        from JiraV3 import ATTACHMENT_MIRRORED_FROM_XSOAR, get_updated_remote_data

        attachments_entries = [
            {"File": "dummy_file_name", "FileID": "id1"},
            {"File": f"dummy_file_name{ATTACHMENT_MIRRORED_FROM_XSOAR}", "FileID": "id2"},
        ]
        comments_entries = [
            {"Comment": "Comment 1", "Updated": "2023-01-01", "UpdatedUser": "User 1"},
            {"Comment": "Comment 2", "Updated": "2023-05-01", "UpdatedUser": "User 2"},
            {"Comment": "Comment 3", "Updated": "2023-05-01", "UpdatedUser": "User 3"},
        ]
        client = jira_base_client_mock()
        mocker.patch("JiraV3.get_attachments_entries_for_fetched_incident", return_value=attachments_entries)
        mocker.patch("JiraV3.get_comments_entries_for_fetched_incident", return_value=comments_entries)
        updated_incident: Dict[str, Any] = {}
        parsed_entries = get_updated_remote_data(
            client=client,
            issue={},
            updated_incident=updated_incident,
            issue_id="1234",
            mirror_resolved_issue=False,
            attachment_tag_from_jira="attachment from jira",
            comment_tag_from_jira="",
            user_timezone_name="",
            incident_modified_date=None,
            fetch_comments=False,
            fetch_attachments=False,
        )
        assert parsed_entries == []

    def test_get_attachment_entries(self, mocker):
        """
        Given:
            - A Jira client
        When
            - When the mirror in mechanism is called, which calls the get-remote-data command, and
            we want to extract the attachments of the Jira issue
        Then
            - Validate that the attachments get added to the appropriate incident field, and only the entries
            that don't contain the constant ATTACHMENT_MIRRORED_FROM_XSOAR in their names, get the tag added to
            them.
        """
        from JiraV3 import ATTACHMENT_MIRRORED_FROM_XSOAR, get_updated_remote_data

        attachments_entries = [
            {"File": "dummy_file_name_old", "FileID": "id1", "created": "2024-01-01T00:00:00.000+0300"},
            {"File": "dummy_file_name", "FileID": "id1", "created": "2024-02-01T00:00:00.000+0300"},
            {
                "File": f"dummy_file_name{ATTACHMENT_MIRRORED_FROM_XSOAR}",
                "FileID": "id2",
                "created": "2024-02-01T00:00:00.000+0300",
            },
        ]
        create_file_mock_res = [{k: v for k, v in item.items() if k != "created"} for item in attachments_entries[1:]]
        client = jira_base_client_mock()
        mocker.patch("JiraV3.create_file_info_from_attachment", side_effect=create_file_mock_res)
        mocker.patch("demistomock.get", return_value=attachments_entries)
        mocker.patch("JiraV3.get_comments_entries_for_fetched_incident", return_value=[])
        updated_incident: Dict[str, Any] = {}
        user_timezone = "Asia/Jerusalem"
        parsed_entries = get_updated_remote_data(
            client=client,
            issue={},
            updated_incident=updated_incident,
            issue_id="1234",
            mirror_resolved_issue=False,
            attachment_tag_from_jira="attachment from jira",
            comment_tag_from_jira="",
            user_timezone_name=user_timezone,
            incident_modified_date=arg_to_datetime("2024-01-01T00:00:00.000+0300"),
            fetch_comments=False,
            fetch_attachments=True,
        )
        expected_extracted_attachments = [
            {"path": "id1", "name": "dummy_file_name"},
            {"path": "id2", "name": "dummy_file_name_mirrored_from_xsoar"},
        ]
        expected_parsed_entries = [{"File": "dummy_file_name", "FileID": "id1", "Tags": ["attachment from jira"]}]
        assert updated_incident.get("extractedAttachments") == expected_extracted_attachments
        assert parsed_entries == expected_parsed_entries

    def test_get_comment_entries(self, mocker):
        """
        Given:
            - A Jira client
        When
            - When the mirror in mechanism is called, which calls the get-remote-data command, and
            we want to extract the comments of the Jira issue
        Then
            - Validate that the comments get added to the appropriate incident field, and only the entries
            that don't contain the constant ATTACHMENT_MIRRORED_FROM_XSOAR in their names, and have an updated time
            that is greater than the last incident update get the tag added to them
        """
        from JiraV3 import COMMENT_MIRRORED_FROM_XSOAR, get_updated_remote_data

        comments_entries = [
            {"Comment": f"Comment 1 {COMMENT_MIRRORED_FROM_XSOAR}", "Updated": "2023-01-01", "UpdatedUser": "User 1"},
            {"Comment": f"Comment 2 {COMMENT_MIRRORED_FROM_XSOAR}", "Updated": "2023-05-01", "UpdatedUser": "User 2"},
            {"Comment": "Comment 3", "Updated": "2023-05-01", "UpdatedUser": "User 3"},
        ]
        client = jira_base_client_mock()
        mocker.patch("JiraV3.get_comments_entries_for_fetched_incident", return_value=comments_entries)
        mocker.patch("JiraV3.get_attachments_entries_for_fetched_incident", return_value=[])
        user_timezone = "Asia/Jerusalem"
        dateparser_parse_mocker = mocker.patch("JiraV3.dateparser.parse", side_effect=dateparser.parse)
        updated_incident: Dict[str, Any] = {}
        parsed_entries = get_updated_remote_data(
            client=client,
            issue={},
            updated_incident=updated_incident,
            issue_id="1234",
            mirror_resolved_issue=False,
            attachment_tag_from_jira="",
            comment_tag_from_jira="comment from jira",
            user_timezone_name=user_timezone,
            incident_modified_date=dateparser.parse("2023-04-01"),
            fetch_comments=True,
            fetch_attachments=False,
        )
        expected_extracted_attachments = [
            {"Comment": f"Comment 1 {COMMENT_MIRRORED_FROM_XSOAR}", "Updated": "2023-01-01", "UpdatedUser": "User 1"},
            {"Comment": f"Comment 2 {COMMENT_MIRRORED_FROM_XSOAR}", "Updated": "2023-05-01", "UpdatedUser": "User 2"},
            {"Comment": "Comment 3", "Updated": "2023-05-01", "UpdatedUser": "User 3"},
        ]
        expected_parsed_entries = [
            {
                "Type": 1,
                "Contents": "Comment 3\nJira Author: None",
                "ContentsFormat": "text",
                "Tags": ["comment from jira"],
                "Note": True,
            }
        ]
        assert updated_incident.get("extractedComments") == expected_extracted_attachments
        assert parsed_entries == expected_parsed_entries
        assert dateparser_parse_mocker.call_args[1]["settings"]["TIMEZONE"] == user_timezone

    @pytest.mark.parametrize(
        "issue, should_be_closed",
        [
            ({"id": "1234", "fields": {"status": {"name": "Done"}, "resolutiondate": ""}}, True),
            ({"id": "1234", "fields": {"status": {"name": "Fixed"}, "resolutiondate": "2023-01-01"}}, True),
            ({"id": "1234", "fields": {"status": {"name": "Fixed"}, "resolutiondate": ""}}, False),
        ],
    )
    def test_close_incident_entry(self, mocker, issue, should_be_closed):
        """
        Given:
            - A Jira client
        When
            - When the mirror in mechanism is called, which calls the get-remote-data command, and
            the remote Jira issue has been marked as resolved, or status has been changed to Done
        Then
            - Validate that correct entry is returned, which contains data about closing the incident in XSOAR
        """
        from JiraV3 import get_updated_remote_data

        client = jira_base_client_mock()
        mocker.patch("JiraV3.get_comments_entries_for_fetched_incident", return_value=[])
        mocker.patch("JiraV3.get_attachments_entries_for_fetched_incident", return_value=[])
        parsed_entries = get_updated_remote_data(
            client=client,
            issue=issue,
            updated_incident=issue,
            issue_id="1234",
            mirror_resolved_issue=True,
            attachment_tag_from_jira="",
            comment_tag_from_jira=" from jira",
            user_timezone_name="",
            incident_modified_date=None,
            fetch_comments=False,
            fetch_attachments=False,
        )
        if should_be_closed:
            close_reason = 'Issue was marked as "Resolved", or status was changed to "Done"'
            closed_entry = [
                {"Type": 1, "Contents": {"dbotIncidentClose": True, "closeReason": close_reason}, "ContentsFormat": "json"}
            ]
            assert parsed_entries == closed_entry
        else:
            assert parsed_entries == []

    def test_get_remote_data_response_is_returned(self, mocker):
        """
        Given:
            - A Jira client
        When
            - When the mirror in mechanism is called, which calls the get-remote-data command
        Then
            - Validate that correct entries are indeed returned
        """
        from JiraV3 import get_remote_data_command

        client = jira_base_client_mock()
        issue_response = {"id": "1234", "fields": {"summary": "dummy summary", "updated": "2023-01-01"}}
        mocker.patch.object(client, "get_issue", return_value=issue_response)
        mocker.patch("JiraV3.get_user_timezone", return_value="Asia/Jerusalem")
        close_reason = 'Issue was marked as "Resolved", or status was changed to "Done"'
        expected_parsed_entries = [
            {
                "Type": 1,
                "Contents": "Comment 3\nJira Author: None",
                "ContentsFormat": "text",
                "Tags": ["comment from jira"],
                "Note": True,
            },
            {"File": "dummy_file_name", "FileID": "id1", "Tags": ["attachment from jira"]},
            {"Type": 1, "Contents": {"dbotIncidentClose": True, "closeReason": close_reason}, "ContentsFormat": "json"},
        ]
        mocker.patch("JiraV3.get_updated_remote_data", return_value=expected_parsed_entries)
        remote_data_response = get_remote_data_command(
            client=client,
            args={"id": "1234", "lastUpdate": "2023-01-01"},
            attachment_tag_from_jira="",
            comment_tag_from_jira="",
            mirror_resolved_issue=True,
            fetch_comments=True,
            fetch_attachments=True,
        )
        assert remote_data_response.entries == expected_parsed_entries


class TestJiraFetchIncidents:
    FETCH_INCIDENTS_QUERY_CASES = [
        (
            "id",
            "status!=done",
            "1234",
            "2023-05-01",
            "2023-05-02",
            "2023-02-01",
            [1, 2, 3, 4],
            "status!=done AND id >= 1234 AND ID NOT IN (1, 2, 3, 4) ORDER BY id ASC",
        ),
        (
            "id",
            "status!=done",
            "1234",
            "2023-05-01",
            "2023-05-02",
            "2023-02-01",
            [],
            "status!=done AND id >= 1234 ORDER BY id ASC",
        ),
        (
            "created date",
            "status!=done",
            "1234",
            "2023-05-01",
            "2023-05-02",
            "2023-02-01",
            [1, 2, 3, 4],
            'status!=done AND created >= "2023-05-01" AND ID NOT IN (1, 2, 3, 4) ORDER BY created ASC',
        ),
        (
            "created date",
            "status!=done",
            "1234",
            "2023-05-01",
            "2023-05-02",
            "2023-02-01",
            [],
            'status!=done AND created >= "2023-05-01" ORDER BY created ASC',
        ),
        (
            "created date",
            "status!=done",
            "1234",
            "",
            "2023-05-02",
            "2023-02-01",
            [],
            'status!=done AND created >= "2023-02-01" ORDER BY created ASC',
        ),
        (
            "created date",
            "status!=done",
            "1234",
            "",
            "2023-05-02",
            "2023-02-01",
            [1, 2, 3, 4],
            'status!=done AND created >= "2023-02-01" AND ID NOT IN (1, 2, 3, 4) ORDER BY created ASC',
        ),
        (
            "updated date",
            "status!=done",
            "1234",
            "2023-05-01",
            "2023-05-02",
            "2023-02-01",
            [1, 2, 3, 4],
            'status!=done AND updated >= "2023-05-02" AND ID NOT IN (1, 2, 3, 4) ORDER BY updated ASC',
        ),
        (
            "updated date",
            "status!=done",
            "1234",
            "2023-05-01",
            "2023-05-02",
            "2023-02-01",
            [],
            'status!=done AND updated >= "2023-05-02" ORDER BY updated ASC',
        ),
        (
            "updated date",
            "status!=done",
            "1234",
            "2023-05-01",
            "",
            "2023-02-01",
            [],
            'status!=done AND updated >= "2023-02-01" ORDER BY updated ASC',
        ),
        (
            "updated date",
            "status!=done",
            "1234",
            "2023-05-01",
            "",
            "2023-02-01",
            [1, 2, 3, 4],
            'status!=done AND updated >= "2023-02-01" AND ID NOT IN (1, 2, 3, 4) ORDER BY updated ASC',
        ),
    ]

    @pytest.mark.parametrize(
        (
            "issue_field_to_fetch_from, fetch_query, last_fetch_id,"
            "last_fetch_created_time, last_fetch_updated_time,"
            "first_fetch_interval, issue_ids_to_exclude, expected_fetch_query"
        ),
        FETCH_INCIDENTS_QUERY_CASES,
    )
    def test_create_fetch_incidents_query(
        self,
        issue_field_to_fetch_from: str,
        fetch_query: str,
        last_fetch_id: int,
        last_fetch_created_time: str,
        last_fetch_updated_time: str,
        first_fetch_interval: str,
        issue_ids_to_exclude: List[int],
        expected_fetch_query: str,
    ):
        """
        Given:
            - Arguments to create the fetch query, which are:
                1. issue_field_to_fetch_from: the issue field to fetch by
                2. fetch_query: the query to include in every fetch
                3. last_fetch_id: the last fetched id
                4. last_fetch_created_time: the created time of the last fetch issue
                5. last_fetch_updated_time: the updated time of the last fetch issue
                6. first_fetch_interval: the first fetch interval to fetch from if the fetch timestamp is empty,
                    and we are fetching using created or updated time.
                7. issue_ids_to_exclude: the ids of the issues that we want to exclude.
        When
            - When fetching incidents
        Then
            - Validate that the correct fetch query is created given the above arguments
        """
        from JiraV3 import create_fetch_incidents_query

        fetch_query = create_fetch_incidents_query(
            issue_field_to_fetch_from,
            fetch_query,
            last_fetch_id,
            last_fetch_created_time,
            last_fetch_updated_time,
            first_fetch_interval,
            issue_ids_to_exclude,
        )
        assert fetch_query == expected_fetch_query

    def test_get_comments_entries_for_fetched_incident(self, mocker):
        """
        Given:
            - A Jira client, and an issue id or key
        When
            - When extracting the issue's comments as entries to put in the incident field
        Then
            - Validate that the correct data is extracted and returned
        """
        from JiraV3 import get_comments_entries_for_fetched_incident

        client = jira_base_client_mock()
        comments_raw_response = util_load_json("test_data/get_comments_test/raw_response.json")
        mocker.patch.object(client, "get_comments", return_value=comments_raw_response)
        comments_entries = get_comments_entries_for_fetched_incident(client=client, issue_id_or_key="1234")
        expected_comments_entries = [
            {
                "Id": "18322",
                "Comment": "Hello there",
                "User": "Example User",
                "Created": "2023-03-23T07:45:29.056+0200",
                "Updated": "2023-03-23T07:45:29.056+0200",
                "UpdateUser": "Example User",
            },
            {
                "Id": "18329",
                "Comment": "Second comment",
                "User": "Example User",
                "Created": "2023-03-27T20:54:15.878+0300",
                "Updated": "2023-03-27T20:54:15.878+0300",
                "UpdateUser": "Example User",
            },
            {
                "Id": "18394",
                "Comment": "This is a comment from Jira demo",
                "User": "Example User",
                "Created": "2023-04-24T15:41:54.472+0300",
                "Updated": "2023-04-24T15:41:54.472+0300",
                "UpdateUser": "Example User",
            },
        ]
        assert expected_comments_entries == comments_entries

    def test_get_attachments_entries_for_fetched_incident(self, mocker):
        """
        Given:
            - A Jira client, and an issue id or key
        When
            - When extracting the issue's attachments as entries to put in the incident field
        Then
            - Validate that the correct data is extracted and returned
        """
        from JiraV3 import get_attachments_entries_for_fetched_incident

        client = jira_base_client_mock()
        attachment_metadata_raw_response = util_load_json("test_data/get_issue_test/raw_response_attachment_metadata.json")
        expected_attachments_entries = [
            {
                "Contents": "",
                "ContentsFormat": "dummy_format",
                "Type": "dummy_type",
                "File": "dummy_filename_1",
                "FileID": "dummy_id_1",
            },
            {
                "Contents": "",
                "ContentsFormat": "dummy_format",
                "Type": "dummy_type",
                "File": "dummy_filename_2",
                "FileID": "dummy_id_2",
            },
        ]
        mocker.patch("JiraV3.create_file_info_from_attachment", side_effect=expected_attachments_entries)
        attachments_entries = get_attachments_entries_for_fetched_incident(
            client=client, attachments_metadata=[attachment_metadata_raw_response, attachment_metadata_raw_response]
        )
        assert expected_attachments_entries == attachments_entries

    def test_get_fetched_attachments(self, mocker):
        """
        Given:
            - A Jira client, and the issue response
        When
            - Extracting the attachments of the fetched issue
        Then
            - Validate that the correct data is extracted and returned
        """
        from JiraV3 import get_fetched_attachments

        attachments_entries = [
            {
                "Contents": "",
                "ContentsFormat": "dummy_format",
                "Type": "dummy_type",
                "File": "dummy_filename_1",
                "FileID": "dummy_id_1",
            },
            {
                "Contents": "",
                "ContentsFormat": "dummy_format",
                "Type": EntryType.ERROR,
                "File": "dummy_filename_2",
                "FileID": "dummy_id_2",
            },
        ]
        mocker.patch("JiraV3.get_attachments_entries_for_fetched_incident", return_value=attachments_entries)
        client = jira_base_client_mock()
        expected_fetched_attachments = [{"path": "dummy_id_1", "name": "dummy_filename_1"}]
        fetched_attachments = get_fetched_attachments(client=client, issue={})
        assert expected_fetched_attachments == fetched_attachments

    def test_get_fetched_comments(self, mocker):
        """
        Given:
            - A Jira client, and an issue id.
        When
            - Extracting the comments' entries of the fetched issue.
        Then
            - Validate that the correct data is extracted and returned.
        """
        from JiraV3 import get_fetched_comments

        expected_comments_entries = [
            {
                "Id": "18322",
                "Comment": "Hello there",
                "User": "Example User",
                "Created": "2023-03-23T07:45:29.056+0200",
                "Updated": "2023-03-23T07:45:29.056+0200",
                "UpdateUser": "Example User",
            },
            {
                "Id": "18329",
                "Comment": "Second comment",
                "User": "Example User",
                "Created": "2023-03-27T20:54:15.878+0300",
                "Updated": "2023-03-27T20:54:15.878+0300",
                "UpdateUser": "Example User",
            },
        ]
        mocker.patch("JiraV3.get_comments_entries_for_fetched_incident", return_value=expected_comments_entries)
        attachments_entries = [
            {
                "Contents": "",
                "ContentsFormat": "dummy_format",
                "Type": "dummy_type",
                "File": "dummy_filename_1",
                "FileID": "dummy_id_1",
            },
            {
                "Contents": "",
                "ContentsFormat": "dummy_format",
                "Type": EntryType.ERROR,
                "File": "dummy_filename_2",
                "FileID": "dummy_id_2",
            },
        ]
        mocker.patch("JiraV3.get_attachments_entries_for_fetched_incident", return_value=attachments_entries)
        client = jira_base_client_mock()
        comments_entries = get_fetched_comments(client=client, issue_id="1234")
        assert comments_entries == expected_comments_entries

    def test_add_extracted_data_to_incident(self):
        """
        Given:
            - An issue response
        When
            - Extracting data from the issue raw response, to insert it to the respective incident fields
        Then
            - Validate that the correct data is extracted and returned
        """
        from JiraV3 import add_extracted_data_to_incident

        issue = util_load_json("test_data/get_issue_test/raw_response.json")
        expected_issue = add_extracted_data_to_incident(issue=issue)
        expected_extracted_issue_data = {
            "extractedSubtasks": [{"id": "21525", "key": "COMPANYSA-63"}, {"id": "21538", "key": "COMPANYSA-70"}],
            "extractedCreator": "Example User(admin@test.com)",
            "extractedComponents": ["Almost-Done", "dummy-comp", "Integration", "New-Component"],
        }
        assert expected_extracted_issue_data.items() <= expected_issue.items()

    @pytest.mark.parametrize(
        "issue_field_priority, severity",
        [
            ({"name": "Highest"}, 4),
            ({"name": "High"}, 3),
            ({"name": "Medium"}, 2),
            ({"name": "Low"}, 1),
            ({"name": "Lowest"}, 1),
            ({"name": "Extreme"}, 0),
        ],
    )
    def test_get_jira_issue_severity(self, issue_field_priority, severity):
        """
        Given:
            - The priority field of an issue
        When
            - Determining the severity of the incident
        Then
            - Validate that the priority of the issue is mapped to the correct severity
        """
        from JiraV3 import get_jira_issue_severity

        assert severity == get_jira_issue_severity(issue_field_priority)

    def test_parse_custom_fields(self):
        """
        Given:
            - An issue response
        When
            - Parsing the custom fields in the response to a more human readable form
        Then
            - Validate that the data of the custom fields get parsed and show the correct data
        """
        from JiraV3 import parse_custom_fields

        issue = util_load_json("test_data/get_issue_test/raw_response.json")
        expected_parsed_custom_fields = util_load_json("test_data/parsed_issue_custom_fields.json")
        parse_custom_fields(issue=issue, issue_fields_id_to_name_mapping=issue.get("names", {}) or {})
        assert expected_parsed_custom_fields == issue

    def test_set_last_run_when_first_time_running_fetch(self, mocker):
        """
        Given:
            - Arguments to use when calling the fetch incidents mechanism
        When
            - Calling the fetch incidents mechanism for the first time (last_run is empty)
        Then
            - Validate that the last run object gets saved with the correct data (including UTC timezone)
        """
        from JiraV3 import DEFAULT_FETCH_LIMIT, fetch_incidents

        client = jira_base_client_mock()
<<<<<<< HEAD
        mocker.patch('JiraV3.demisto.getLastRun', return_value={})  # Empty last run -> convert to UTC
        mocker.patch('JiraV3.create_incident_from_issue', return_value={})
        set_last_run_mocker = mocker.patch('JiraV3.demisto.setLastRun', side_effect=demisto.setLastRun)
=======
        mocker.patch("JiraV3.demisto.getLastRun", return_value={})
        mocker.patch("JiraV3.create_incident_from_issue", return_value={})
        set_last_run_mocker = mocker.patch("JiraV3.demisto.setLastRun", side_effect=demisto.setLastRun)
>>>>>>> 0b452ce2
        query_raw_response = {
            "issues": [
                {"id": "1", "fields": {"created": "2023-12-11 21:09", "updated": "2023-12-12 21:09"}},
                {"id": "2", "fields": {"created": "2023-12-11 22:09", "updated": "2023-12-12 22:09"}},
            ]
        }
        mocker.patch.object(client, "run_query", return_value=query_raw_response)
        fetch_incidents(
            client=client,
            issue_field_to_fetch_from="created date",
            fetch_query="status!=done",
            id_offset=1234,
            fetch_attachments=True,
            fetch_comments=True,
            max_fetch_incidents=DEFAULT_FETCH_LIMIT,
            first_fetch_interval="3 days",
            mirror_direction="Incoming And Outgoing",
            comment_tag_to_jira="comment_tag_to_jira",
            comment_tag_from_jira="comment_tag_from_jira",
            attachment_tag_to_jira="attachment_tag_to_jira",
            attachment_tag_from_jira="attachment_tag_from_jira",
        )
<<<<<<< HEAD
        expected_last_run = {'issue_ids': [1, 2], 'id': 2, 'created_date': '2023-12-11 22:09',
                             'updated_date': '2023-12-12 22:09', 'timezone': 'UTC'}
=======
        expected_last_run = {"issue_ids": [1, 2], "id": 2, "created_date": "2023-12-11 22:09", "updated_date": "2023-12-12 22:09"}
>>>>>>> 0b452ce2
        assert expected_last_run == set_last_run_mocker.call_args[0][0]

    def test_set_last_run_when_last_run_is_not_empty(self, mocker):
        """
        Given:
            - Arguments to use when calling the fetch incidents mechanism
        When
            - Calling the fetch incidents mechanism, and the last_run object is not empty
        Then
            - Validate that the last run object gets saved with the correct data
        """
        from JiraV3 import DEFAULT_FETCH_LIMIT, fetch_incidents

        client = jira_base_client_mock()
<<<<<<< HEAD
        mocker.patch('JiraV3.demisto.getLastRun',
                     return_value={'issue_ids': ['1', '2'], 'id': '2', 'created_date': '2023-12-11 22:09',
                                   'updated_date': '2023-12-12 22:09',
                                   'timezone': None})  # No timezone info -> do not convert timezone
        mocker.patch('JiraV3.create_incident_from_issue', return_value={})
        set_last_run_mocker = mocker.patch('JiraV3.demisto.setLastRun', side_effect=demisto.setLastRun)
=======
        mocker.patch(
            "JiraV3.demisto.getLastRun",
            return_value={
                "issue_ids": ["1", "2"],
                "id": "2",
                "created_date": "2023-12-11 22:09",
                "updated_date": "2023-12-12 22:09",
            },
        )
        mocker.patch("JiraV3.create_incident_from_issue", return_value={})
        set_last_run_mocker = mocker.patch("JiraV3.demisto.setLastRun", side_effect=demisto.setLastRun)
>>>>>>> 0b452ce2
        query_raw_response = {
            "issues": [
                {"id": "3", "fields": {"created": "2024-01-11 21:09", "updated": "2024-01-12 21:09"}},
                {"id": "4", "fields": {"created": "2024-01-11 22:09", "updated": "2024-01-12 22:09"}},
            ]
        }
        mocker.patch.object(client, "run_query", return_value=query_raw_response)
        fetch_incidents(
            client=client,
            issue_field_to_fetch_from="created date",
            fetch_query="status!=done",
            id_offset=1234,
            fetch_attachments=True,
            fetch_comments=True,
            max_fetch_incidents=DEFAULT_FETCH_LIMIT,
            first_fetch_interval="3 days",
            mirror_direction="Incoming And Outgoing",
            comment_tag_to_jira="comment_tag_to_jira",
            comment_tag_from_jira="comment_tag_from_jira",
            attachment_tag_to_jira="attachment_tag_to_jira",
            attachment_tag_from_jira="attachment_tag_from_jira",
        )
<<<<<<< HEAD
        expected_last_run = {'issue_ids': [3, 4], 'id': 4, 'created_date': '2024-01-11 22:09',
                             'updated_date': '2024-01-12 22:09', 'timezone': None}
=======
        expected_last_run = {"issue_ids": [3, 4], "id": 4, "created_date": "2024-01-11 22:09", "updated_date": "2024-01-12 22:09"}
>>>>>>> 0b452ce2
        assert expected_last_run == set_last_run_mocker.call_args[0][0]

    def test_set_last_run_when_we_did_not_progress_in_created_time(self, mocker):
        """
        Given:
            - Arguments to use when calling the fetch incidents mechanism
        When
            - Fetching incidents by the created date field, and we did no progress in terms of
            time (the created time stayed the same as the last fetch)
        Then
            - Validate that the issue ids from the last run get also added as part of the
            last_run object, since we did not progress in time
        """
        from JiraV3 import DEFAULT_FETCH_LIMIT, fetch_incidents

        client = jira_base_client_mock()
<<<<<<< HEAD
        mocker.patch('JiraV3.demisto.getLastRun',
                     return_value={'issue_ids': ['1', '2'], 'id': '2', 'created_date': '2023-12-11 22:09',
                                   'updated_date': '2023-12-12 22:09'})  # Non-empty last run -> do not convert timezone
        mocker.patch('JiraV3.create_incident_from_issue', return_value={})
        set_last_run_mocker = mocker.patch('JiraV3.demisto.setLastRun', side_effect=demisto.setLastRun)
=======
        mocker.patch(
            "JiraV3.demisto.getLastRun",
            return_value={
                "issue_ids": ["1", "2"],
                "id": "2",
                "created_date": "2023-12-11 22:09",
                "updated_date": "2023-12-12 22:09",
            },
        )
        mocker.patch("JiraV3.create_incident_from_issue", return_value={})
        set_last_run_mocker = mocker.patch("JiraV3.demisto.setLastRun", side_effect=demisto.setLastRun)
>>>>>>> 0b452ce2
        query_raw_response = {
            "issues": [
                {"id": "3", "fields": {"created": "2023-12-11 22:09", "updated": "2024-01-12 21:09"}},
                {"id": "4", "fields": {"created": "2023-12-11 22:09", "updated": "2024-01-12 22:09"}},
            ]
        }
        mocker.patch.object(client, "run_query", return_value=query_raw_response)
        fetch_incidents(
            client=client,
            issue_field_to_fetch_from="created date",
            fetch_query="status!=done",
            id_offset=1234,
            fetch_attachments=True,
            fetch_comments=True,
            max_fetch_incidents=DEFAULT_FETCH_LIMIT,
            first_fetch_interval="3 days",
            mirror_direction="Incoming And Outgoing",
            comment_tag_to_jira="comment_tag_to_jira",
            comment_tag_from_jira="comment_tag_from_jira",
            attachment_tag_to_jira="attachment_tag_to_jira",
            attachment_tag_from_jira="attachment_tag_from_jira",
        )
<<<<<<< HEAD
        expected_last_run = {'issue_ids': [3, 4, 1, 2], 'id': 4, 'created_date': '2023-12-11 22:09',
                             'updated_date': '2024-01-12 22:09', 'timezone': None}
=======
        expected_last_run = {
            "issue_ids": [3, 4, 1, 2],
            "id": 4,
            "created_date": "2023-12-11 22:09",
            "updated_date": "2024-01-12 22:09",
        }
>>>>>>> 0b452ce2
        assert expected_last_run == set_last_run_mocker.call_args[0][0]

    def test_set_last_run_when_we_did_not_progress_in_updated_time(self, mocker):
        """
        Given:
            - Arguments to use when calling the fetch incidents mechanism
        When
            - Fetching incidents by the updated date field, and we did no progress in terms of
            time (the created time stayed the same as the last fetch)
        Then
            - Validate that the issue ids from the last run get also added as part of the
            last_run object, since we did not progress in time
        """
        from JiraV3 import DEFAULT_FETCH_LIMIT, fetch_incidents

        client = jira_base_client_mock()
<<<<<<< HEAD
        mocker.patch('JiraV3.demisto.getLastRun',
                     return_value={'issue_ids': ['1', '2'], 'id': '2', 'created_date': '2023-12-11 22:09',
                                   'updated_date': '2023-12-12 22:09'})  # Non-empty last run -> do not convert timezone
        mocker.patch('JiraV3.create_incident_from_issue', return_value={})
        set_last_run_mocker = mocker.patch('JiraV3.demisto.setLastRun', side_effect=demisto.setLastRun)
=======
        mocker.patch(
            "JiraV3.demisto.getLastRun",
            return_value={
                "issue_ids": ["1", "2"],
                "id": "2",
                "created_date": "2023-12-11 22:09",
                "updated_date": "2023-12-12 22:09",
            },
        )
        mocker.patch("JiraV3.create_incident_from_issue", return_value={})
        set_last_run_mocker = mocker.patch("JiraV3.demisto.setLastRun", side_effect=demisto.setLastRun)
>>>>>>> 0b452ce2
        query_raw_response = {
            "issues": [
                {"id": "3", "fields": {"created": "2022-01-12 22:09", "updated": "2023-12-12 22:09"}},
                {"id": "4", "fields": {"created": "2022-01-11 22:09", "updated": "2023-12-12 22:09"}},
            ]
        }
        mocker.patch.object(client, "run_query", return_value=query_raw_response)
        fetch_incidents(
            client=client,
            issue_field_to_fetch_from="updated date",
            fetch_query="status!=done",
            id_offset=1234,
            fetch_attachments=True,
            fetch_comments=True,
            max_fetch_incidents=DEFAULT_FETCH_LIMIT,
            first_fetch_interval="3 days",
            mirror_direction="Incoming And Outgoing",
            comment_tag_to_jira="comment_tag_to_jira",
            comment_tag_from_jira="comment_tag_from_jira",
            attachment_tag_to_jira="attachment_tag_to_jira",
            attachment_tag_from_jira="attachment_tag_from_jira",
        )
<<<<<<< HEAD
        expected_last_run = {'issue_ids': [3, 4, 1, 2], 'id': 4, 'created_date': '2022-01-11 22:09',
                             'updated_date': '2023-12-12 22:09', 'timezone': None}
=======
        expected_last_run = {
            "issue_ids": [3, 4, 1, 2],
            "id": 4,
            "created_date": "2022-01-11 22:09",
            "updated_date": "2023-12-12 22:09",
        }
>>>>>>> 0b452ce2
        assert expected_last_run == set_last_run_mocker.call_args[0][0]

    def test_create_incident_from_issue(self, mocker):
        """
        Given:
            - Arguments to use when calling the fetch incidents mechanism
        When
            - Fetching incidents (in this unit test, we fetch two incidents, but only check on the first
            incident)
        Then
            - Validate that the correct value of the rawJSON key is returned, which will be used for the
            incident fields
        """
        from JiraV3 import fetch_incidents

        query_raw_response = util_load_json("test_data/issue_query_test/raw_response.json")
        issue_incident = util_load_json("test_data/fetch_incidents_test/issue_incident.json")
        client = jira_base_client_mock()
        mocker.patch.object(client, "run_query", return_value=query_raw_response)
        mocker.patch("JiraV3.get_fetched_attachments", return_value=[{"FileID": "1"}, {"FileID": "2"}])
        comments_entries = [
            {
                "Id": "18322",
                "Comment": "Hello there",
                "User": "Example User",
                "Created": "2023-03-23T07:45:29.056+0200",
                "Updated": "2023-03-23T07:45:29.056+0200",
                "UpdateUser": "Example User",
            }
        ]
        mocker.patch("JiraV3.get_comments_entries_for_fetched_incident", return_value=comments_entries)
        incidents = fetch_incidents(
            client=client,
            issue_field_to_fetch_from="updated date",
            fetch_query="status!=done",
            id_offset=1234,
            fetch_attachments=True,
            fetch_comments=True,
            max_fetch_incidents=3,
            first_fetch_interval="3 days",
            mirror_direction="Incoming And Outgoing",
            comment_tag_to_jira="comment_tag_to_jira",
            comment_tag_from_jira="comment_tag_from_jira",
            attachment_tag_to_jira="attachment_tag_to_jira",
            attachment_tag_from_jira="attachment_tag_from_jira",
        )
        assert json.dumps(issue_incident) == incidents[0].get("rawJSON")

    def test_retrieve_smallest_issue_id_when_fetching_by_id_and_offset_is_zero(self, mocker):
        """
        Given:
            - Arguments to use when calling the fetch incidents mechanism
        When
            - We are fetching by the issue ID, and the ID offset is set to 0
        Then
            - Validate that the correct query is being called in order to retrieve the smallest issue ID
            with respect to the fetch query
        """
        from JiraV3 import DEFAULT_FETCH_LIMIT, fetch_incidents

        client = jira_base_client_mock()
        mocker.patch("JiraV3.create_incident_from_issue", return_value={})
        smallest_issue_id = "10161"
        run_query_mocker = mocker.patch.object(client, "run_query", side_effect=[{"issues": [{"id": smallest_issue_id}]}, {}])
        fetch_query = "status!=done"
        fetch_incidents(
            client=client,
            issue_field_to_fetch_from="id",
            fetch_query=fetch_query,
            id_offset=0,
            fetch_attachments=True,
            fetch_comments=True,
            max_fetch_incidents=DEFAULT_FETCH_LIMIT,
            first_fetch_interval="3 days",
            mirror_direction="Incoming And Outgoing",
            comment_tag_to_jira="comment_tag_to_jira",
            comment_tag_from_jira="comment_tag_from_jira",
            attachment_tag_to_jira="attachment_tag_to_jira",
            attachment_tag_from_jira="attachment_tag_from_jira",
        )
        assert (
            run_query_mocker.call_args_list[0][1].get("query_params", {}).get("jql", "") == f"{fetch_query} ORDER BY created ASC"
        )
        assert (
            run_query_mocker.call_args_list[1][1].get("query_params", {}).get("jql", "")
            == f"{fetch_query} AND id >= {smallest_issue_id} ORDER BY id ASC"
        )

    def test_fetch_incidents_by_id_incorrect_id_offset_error(self, mocker):
        """
        Given:
            - Arguments to use when calling the fetch incidents mechanism
        When
            - We are fetching by the issue ID, and the ID offset is set to an arbitrary number, other than 0
        Then
            - Validate that the error is caught, that stems from configuring an incorrect (does not exist) ID offset
        """
        from JiraV3 import DEFAULT_FETCH_LIMIT, fetch_incidents

        client = jira_base_client_mock()
        mocker.patch("JiraV3.create_incident_from_issue", return_value={})
        smallest_issue_id = "10161"
        mocker.patch.object(
            client,
            "run_query",
            side_effect=[
                Exception("Issue does not exist or you do not have permission to see it"),
                {"issues": [{"id": smallest_issue_id}]},
            ],
        )
        fetch_query = "status!=done"
        with pytest.raises(DemistoException) as e:
            fetch_incidents(
                client=client,
                issue_field_to_fetch_from="id",
                fetch_query=fetch_query,
                id_offset=1,
                fetch_attachments=True,
                fetch_comments=True,
                max_fetch_incidents=DEFAULT_FETCH_LIMIT,
                first_fetch_interval="3 days",
                mirror_direction="Incoming And Outgoing",
                comment_tag_to_jira="comment_tag_to_jira",
                comment_tag_from_jira="comment_tag_from_jira",
                attachment_tag_to_jira="attachment_tag_to_jira",
                attachment_tag_from_jira="attachment_tag_from_jira",
            )
        assert f"The smallest issue ID with respect to the fetch query is {smallest_issue_id}" in str(e)

    def test_fetch_incidents_by_id_and_offset_is_zero_error(self, mocker):
        """
        Given:
            - Arguments to use when calling the fetch incidents mechanism
        When
            - We are fetching by the issue ID, the ID offset is set to 0, we try to acquire the smallest issue ID
            with respect to the fetch query, but there are no issues returned from the fetch query
        Then
            - Validate that an error is returned, stating that there are no issues with respect to the configured fetch query
        """
        from JiraV3 import DEFAULT_FETCH_LIMIT, fetch_incidents

        client = jira_base_client_mock()
        mocker.patch("JiraV3.create_incident_from_issue", return_value={})
        mocker.patch.object(client, "run_query", return_value={"issues": []})
        fetch_query = "status!=done"
        with pytest.raises(DemistoException) as e:
            fetch_incidents(
                client=client,
                issue_field_to_fetch_from="id",
                fetch_query=fetch_query,
                id_offset=0,
                fetch_attachments=True,
                fetch_comments=True,
                max_fetch_incidents=DEFAULT_FETCH_LIMIT,
                first_fetch_interval="3 days",
                mirror_direction="Incoming And Outgoing",
                comment_tag_to_jira="comment_tag_to_jira",
                comment_tag_from_jira="comment_tag_from_jira",
                attachment_tag_to_jira="attachment_tag_to_jira",
                attachment_tag_from_jira="attachment_tag_from_jira",
            )
        assert "The fetch query configured returned no Jira issues, please update it" in str(e)


class TestJiraIssueAssign:
    @pytest.mark.parametrize(
        "assignee, assignee_id, excpected_body_request",
        [("server_assignee", None, {"name": "server_assignee"}), (None, "cloud_assignee", {"accountId": "cloud_assignee"})],
    )
    def test_update_issue_assignee_command(self, mocker, assignee, assignee_id, excpected_body_request):
        """
        Given:
            - issue id, and assignees for cloud/server jira
        When
            - Running the update_issue_assignee_command
        Then
            - Ensure the body request is ok for both cloud/server jira
        """
        from JiraV3 import update_issue_assignee_command

        get_issue_response = util_load_json("test_data/get_issue_test/raw_response.json")
        args = {
            "assignee": assignee,  # For Jira OnPrem
            "assignee_id": assignee_id,  # For Jira Cloud
            "issue_id": 21487,
        }
        client: JiraBaseClient = jira_base_client_mock()
        if assignee_id:
            client = jira_cloud_client_mock()
        else:
            client = jira_onprem_client_mock()

        jira_req_mocker = mocker.patch.object(client, "update_assignee", return_value=None)
        mocker.patch.object(client, "get_issue", return_value=get_issue_response)
        assert update_issue_assignee_command(client=client, args=args)
        assert jira_req_mocker.call_args[1].get("assignee_body") == excpected_body_request

    def test_test_update_issue_assignee_command_no_assignees(self):
        """
        Given:
            - issue id, without assignee / assignee_id
        When
            - Running the update_issue_assignee_command
        Then
            - Ensure an exception is raised
        """
        from JiraV3 import update_issue_assignee_command

        args = {
            "assignee": None,  # For Jira OnPrem
            "assignee_id": None,  # For Jira Cloud
            "issue_id": 21487,
        }

        client = jira_base_client_mock()

        with pytest.raises(DemistoException):
            update_issue_assignee_command(client=client, args=args)


class TestJiraIssueGetForms:
    @pytest.mark.parametrize("issue_id", [("TES-2"), ("")])
    def test_issue_get_forms_command(self, mocker, issue_id):
        """
        Given:
            - issue_id
        When
            - Running the issue_get_forms_command
        Then
            - Ensure the body request is ok
        """
        from JiraV3 import issue_get_forms_command

        args = {"issue_id": issue_id}
        client: JiraBaseClient = jira_base_client_mock()
        client = jira_onprem_client_mock()

        raw_response_path = "test_data/get_issue_forms_test/raw_response.json"
        parsed_result_path = "test_data/get_issue_forms_test/parsed_result.json"
        issue_get_forms_response = util_load_json(raw_response_path)
        expected_command_results_context = util_load_json(parsed_result_path)
        mock_request = mocker.patch.object(client, "issue_get_forms", return_value=issue_get_forms_response)

        if issue_id:
            command_results = issue_get_forms_command(client=client, args=args)
            for command_result in command_results:
                assert expected_command_results_context == command_result.to_context()
            mock_request.assert_called_with(issue_id=issue_id)
        else:
            with pytest.raises(ValueError):
                issue_get_forms_command(client=client, args=args)


class TestJiraGetUserInfo:
    @pytest.mark.parametrize(
        "key, username, account_id, raw_response_path, parsed_result_path",
        [
            (
                "JIRAUSER10000",
                None,
                None,
                "test_data/get_user_info_test/onprem_raw_response.json",
                "test_data/get_user_info_test/onprem_parsed_result.json",
            ),
            (
                None,
                "firstlast",
                None,
                "test_data/get_user_info_test/onprem_raw_response.json",
                "test_data/get_user_info_test/onprem_parsed_result.json",
            ),
            (
                None,
                None,
                "user@example.com",
                "test_data/get_user_info_test/cloud_raw_response.json",
                "test_data/get_user_info_test/cloud_parsed_result.json",
            ),
            (None, None, None, None, None),
        ],
    )
    def test_get_user_info_command(self, mocker, key, username, account_id, raw_response_path, parsed_result_path):
        """
        Given:
            - key, username or account_id for cloud/server jira
        When
            - Running the get_user_info_command
        Then
            - Ensure the body request is ok for both cloud/server jira
        """
        from JiraV3 import get_user_info_command

        args = {
            "key": key,  # For Jira OnPrem
            "username": username,  # For Jira OnPrem
            "account_id": account_id,  # For Jira Cloud
        }
        client: JiraBaseClient = jira_base_client_mock()
        if account_id:
            client = jira_cloud_client_mock()
            identifier = f"accountId={account_id}"
        elif key or username:
            client = jira_onprem_client_mock()
            if key:
                identifier = f"key={key}"
            else:
                identifier = f"username={username}"
        else:
            identifier = ""

        if identifier:
            get_user_info_response = util_load_json(raw_response_path)
            expected_command_results_context = util_load_json(parsed_result_path)
            mock_request = mocker.patch.object(client, "get_user_info", return_value=get_user_info_response)

            command_results = get_user_info_command(client=client, args=args)
            assert expected_command_results_context == command_results.to_context()
            mock_request.assert_called_with(identifier)
        else:
            with pytest.raises(ValueError):
                get_user_info_command(client=client, args=args)


class TestJiraCreateMetadataIssueTypes:
    @pytest.mark.parametrize("project_id_or_key", [("test_project_id"), ("")])
    def test_get_create_metadata_issue_types(self, mocker, project_id_or_key):
        """
        Given:
            - project_id_or_key
        When:
            - running get_create_metadata_issue_types_command
        Then:
            - ensure the body request is ok
        """

        from JiraV3 import get_create_metadata_issue_types_command

        args = {
            "project_id_or_key": project_id_or_key,
        }

        client: JiraBaseClient = jira_base_client_mock()

        raw_response_path = "test_data/get_create_metadata_issue_types_test/raw_response.json"
        parsed_result_path = "test_data/get_create_metadata_issue_types_test/parsed_result.json"
        metadata_response = util_load_json(raw_response_path)
        expected_context = util_load_json(parsed_result_path)
        mock_request = mocker.patch.object(client, "get_create_metadata_issue_types", return_value=metadata_response)

        if project_id_or_key:
            command_results = get_create_metadata_issue_types_command(client=client, args=args)
            assert expected_context == command_results.to_context()
            mock_request.assert_called_with(project_id_or_key=project_id_or_key, start_at=0, max_results=50)
        else:
            with pytest.raises(ValueError):
                get_create_metadata_issue_types_command(client=client, args=args)


class TestJiraCreateMetadataField:
    @pytest.mark.parametrize("project_id_or_key, issue_type_id", [("test_project_id", "100"), ("", "")])
    def test_get_create_metadata_field(self, mocker, project_id_or_key, issue_type_id):
        """
        Given:
            - project_id_or_key
            - issue_type_id
        When:
            - running get_create_metadata_field_command
        Then:
            - ensure the body request is ok
        """

        from JiraV3 import get_create_metadata_field_command

        args = {
            "project_id_or_key": project_id_or_key,
            "issue_type_id": issue_type_id,
        }

        client: JiraBaseClient = jira_base_client_mock()

        raw_response_path = "test_data/get_create_metadata_field_test/raw_response.json"
        parsed_result_path = "test_data/get_create_metadata_field_test/parsed_result.json"
        metadata_response = util_load_json(raw_response_path)
        expected_context = util_load_json(parsed_result_path)
        mock_request = mocker.patch.object(client, "get_create_metadata_field", return_value=metadata_response)

        if project_id_or_key and issue_type_id:
            command_results = get_create_metadata_field_command(client=client, args=args)
            assert expected_context == command_results.to_context()
            mock_request.assert_called_with(
                project_id_or_key=project_id_or_key, issue_type_id=issue_type_id, start_at=0, max_results=50
            )
        else:
            with pytest.raises(ValueError):
                get_create_metadata_field_command(client=client, args=args)<|MERGE_RESOLUTION|>--- conflicted
+++ resolved
@@ -2733,20 +2733,14 @@
         When
             - Calling the fetch incidents mechanism for the first time (last_run is empty)
         Then
-            - Validate that the last run object gets saved with the correct data (including UTC timezone)
+            - Validate that the last run object gets saved with the correct data
         """
         from JiraV3 import DEFAULT_FETCH_LIMIT, fetch_incidents
 
         client = jira_base_client_mock()
-<<<<<<< HEAD
-        mocker.patch('JiraV3.demisto.getLastRun', return_value={})  # Empty last run -> convert to UTC
-        mocker.patch('JiraV3.create_incident_from_issue', return_value={})
-        set_last_run_mocker = mocker.patch('JiraV3.demisto.setLastRun', side_effect=demisto.setLastRun)
-=======
         mocker.patch("JiraV3.demisto.getLastRun", return_value={})
         mocker.patch("JiraV3.create_incident_from_issue", return_value={})
         set_last_run_mocker = mocker.patch("JiraV3.demisto.setLastRun", side_effect=demisto.setLastRun)
->>>>>>> 0b452ce2
         query_raw_response = {
             "issues": [
                 {"id": "1", "fields": {"created": "2023-12-11 21:09", "updated": "2023-12-12 21:09"}},
@@ -2769,12 +2763,7 @@
             attachment_tag_to_jira="attachment_tag_to_jira",
             attachment_tag_from_jira="attachment_tag_from_jira",
         )
-<<<<<<< HEAD
-        expected_last_run = {'issue_ids': [1, 2], 'id': 2, 'created_date': '2023-12-11 22:09',
-                             'updated_date': '2023-12-12 22:09', 'timezone': 'UTC'}
-=======
         expected_last_run = {"issue_ids": [1, 2], "id": 2, "created_date": "2023-12-11 22:09", "updated_date": "2023-12-12 22:09"}
->>>>>>> 0b452ce2
         assert expected_last_run == set_last_run_mocker.call_args[0][0]
 
     def test_set_last_run_when_last_run_is_not_empty(self, mocker):
@@ -2789,14 +2778,6 @@
         from JiraV3 import DEFAULT_FETCH_LIMIT, fetch_incidents
 
         client = jira_base_client_mock()
-<<<<<<< HEAD
-        mocker.patch('JiraV3.demisto.getLastRun',
-                     return_value={'issue_ids': ['1', '2'], 'id': '2', 'created_date': '2023-12-11 22:09',
-                                   'updated_date': '2023-12-12 22:09',
-                                   'timezone': None})  # No timezone info -> do not convert timezone
-        mocker.patch('JiraV3.create_incident_from_issue', return_value={})
-        set_last_run_mocker = mocker.patch('JiraV3.demisto.setLastRun', side_effect=demisto.setLastRun)
-=======
         mocker.patch(
             "JiraV3.demisto.getLastRun",
             return_value={
@@ -2808,7 +2789,6 @@
         )
         mocker.patch("JiraV3.create_incident_from_issue", return_value={})
         set_last_run_mocker = mocker.patch("JiraV3.demisto.setLastRun", side_effect=demisto.setLastRun)
->>>>>>> 0b452ce2
         query_raw_response = {
             "issues": [
                 {"id": "3", "fields": {"created": "2024-01-11 21:09", "updated": "2024-01-12 21:09"}},
@@ -2831,12 +2811,7 @@
             attachment_tag_to_jira="attachment_tag_to_jira",
             attachment_tag_from_jira="attachment_tag_from_jira",
         )
-<<<<<<< HEAD
-        expected_last_run = {'issue_ids': [3, 4], 'id': 4, 'created_date': '2024-01-11 22:09',
-                             'updated_date': '2024-01-12 22:09', 'timezone': None}
-=======
         expected_last_run = {"issue_ids": [3, 4], "id": 4, "created_date": "2024-01-11 22:09", "updated_date": "2024-01-12 22:09"}
->>>>>>> 0b452ce2
         assert expected_last_run == set_last_run_mocker.call_args[0][0]
 
     def test_set_last_run_when_we_did_not_progress_in_created_time(self, mocker):
@@ -2853,13 +2828,6 @@
         from JiraV3 import DEFAULT_FETCH_LIMIT, fetch_incidents
 
         client = jira_base_client_mock()
-<<<<<<< HEAD
-        mocker.patch('JiraV3.demisto.getLastRun',
-                     return_value={'issue_ids': ['1', '2'], 'id': '2', 'created_date': '2023-12-11 22:09',
-                                   'updated_date': '2023-12-12 22:09'})  # Non-empty last run -> do not convert timezone
-        mocker.patch('JiraV3.create_incident_from_issue', return_value={})
-        set_last_run_mocker = mocker.patch('JiraV3.demisto.setLastRun', side_effect=demisto.setLastRun)
-=======
         mocker.patch(
             "JiraV3.demisto.getLastRun",
             return_value={
@@ -2871,7 +2839,6 @@
         )
         mocker.patch("JiraV3.create_incident_from_issue", return_value={})
         set_last_run_mocker = mocker.patch("JiraV3.demisto.setLastRun", side_effect=demisto.setLastRun)
->>>>>>> 0b452ce2
         query_raw_response = {
             "issues": [
                 {"id": "3", "fields": {"created": "2023-12-11 22:09", "updated": "2024-01-12 21:09"}},
@@ -2894,17 +2861,12 @@
             attachment_tag_to_jira="attachment_tag_to_jira",
             attachment_tag_from_jira="attachment_tag_from_jira",
         )
-<<<<<<< HEAD
-        expected_last_run = {'issue_ids': [3, 4, 1, 2], 'id': 4, 'created_date': '2023-12-11 22:09',
-                             'updated_date': '2024-01-12 22:09', 'timezone': None}
-=======
         expected_last_run = {
             "issue_ids": [3, 4, 1, 2],
             "id": 4,
             "created_date": "2023-12-11 22:09",
             "updated_date": "2024-01-12 22:09",
         }
->>>>>>> 0b452ce2
         assert expected_last_run == set_last_run_mocker.call_args[0][0]
 
     def test_set_last_run_when_we_did_not_progress_in_updated_time(self, mocker):
@@ -2921,13 +2883,6 @@
         from JiraV3 import DEFAULT_FETCH_LIMIT, fetch_incidents
 
         client = jira_base_client_mock()
-<<<<<<< HEAD
-        mocker.patch('JiraV3.demisto.getLastRun',
-                     return_value={'issue_ids': ['1', '2'], 'id': '2', 'created_date': '2023-12-11 22:09',
-                                   'updated_date': '2023-12-12 22:09'})  # Non-empty last run -> do not convert timezone
-        mocker.patch('JiraV3.create_incident_from_issue', return_value={})
-        set_last_run_mocker = mocker.patch('JiraV3.demisto.setLastRun', side_effect=demisto.setLastRun)
-=======
         mocker.patch(
             "JiraV3.demisto.getLastRun",
             return_value={
@@ -2939,7 +2894,6 @@
         )
         mocker.patch("JiraV3.create_incident_from_issue", return_value={})
         set_last_run_mocker = mocker.patch("JiraV3.demisto.setLastRun", side_effect=demisto.setLastRun)
->>>>>>> 0b452ce2
         query_raw_response = {
             "issues": [
                 {"id": "3", "fields": {"created": "2022-01-12 22:09", "updated": "2023-12-12 22:09"}},
@@ -2962,17 +2916,12 @@
             attachment_tag_to_jira="attachment_tag_to_jira",
             attachment_tag_from_jira="attachment_tag_from_jira",
         )
-<<<<<<< HEAD
-        expected_last_run = {'issue_ids': [3, 4, 1, 2], 'id': 4, 'created_date': '2022-01-11 22:09',
-                             'updated_date': '2023-12-12 22:09', 'timezone': None}
-=======
         expected_last_run = {
             "issue_ids": [3, 4, 1, 2],
             "id": 4,
             "created_date": "2022-01-11 22:09",
             "updated_date": "2023-12-12 22:09",
         }
->>>>>>> 0b452ce2
         assert expected_last_run == set_last_run_mocker.call_args[0][0]
 
     def test_create_incident_from_issue(self, mocker):
