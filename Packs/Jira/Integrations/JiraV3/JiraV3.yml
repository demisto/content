commonfields:
  id: Jira V3
  version: -1
name: Jira V3
display: Atlassian Jira v3
category: Case Management
description: Use the Jira integration to manage issues, create Cortex XSOAR incidents from Jira projects, and mirror issues to existing issue incidents in Cortex XSOAR. The integration now supports both OnPrem, and Cloud instances.
configuration:
- name: server_url
  display: Server URL
  defaultvalue: https://api.atlassian.com/ex/jira
  type: 0
  required: true
  additionalinfo: The base URL. For a cloud instance, use the default URL as configured. For an OnPrem instance, use your respective domain.
- name: cloud_id
  display: Cloud ID
  type: 0
  additionalinfo: This field is used to configure the Jira Cloud.
- name: callback_url
  display: Callback URL
  type: 0
  required: true
- display: Client ID
  type: 9
  name: credentials
  displaypassword: Client Secret
  required: true
- defaultvalue: status!=done
  display: Query (in JQL) for fetching incidents
  additionalinfo: The field that was selected in the "Issue Field to fetch by" can't be used. in the query.
  name: fetch_query
  type: 0
- defaultvalue: id
  display: Issue Field to fetch by
  name: issue_field_to_fetch_from
  options:
  - id
  - created date
  - updated date
  type: 15
  additionalinfo: "This is how the field (e.g, created date) is applied to the query: created >= {created date in last run} ORDER BY created ASC"
- display: Issue index to start fetching incidents from
  additionalinfo: This parameter is dismissed if "id" is not chosen in "Issue Field to Fetch by". This will only fetch Jira issues that are part of the same project as the issue that is configured in this parameter.
  name: id_offset
  defaultvalue: 0
  type: 0
- defaultvalue: 3 days
  display: Time range for initial data fetch
  additionalinfo: "The time range to consider for the initial data fetch in format: <number> <unit>. This parameter is only relevant when selecting to fetch by created time, or updated time. Default is 3 days. For example: 2 minutes, 2 hours, 2 days, 2 months, 2 years"
  name: first_fetch
  type: 0
- display: Trust any certificate (not secure)
  name: insecure
  type: 8
  defaultvalue: 'false'
- defaultvalue: 'false'
  display: Use system proxy settings
  name: proxy
  type: 8
- display: Fetch incidents
  name: isFetch
  type: 8
  defaultvalue: 'false'
- display: Incident type
  name: incidentType
  type: 13
- defaultvalue: 'false'
  additionalinfo: When selected, marking the Jira issue as resolved will be mirrored in Cortex XSOAR, and will close the corresponding incident. Please make sure the `Resolved` field in your Jira instance is configured in order for this to work properly, if not, it will rely on if the status of the issue is changed to `Done`.
  display: Close Mirrored XSOAR Incident
  name: close_incident
  type: 8
- defaultvalue: None
  display: Mirroring Direction
  name: mirror_direction
  options:
  - None
  - Incoming
  - Outgoing
  - Incoming And Outgoing
  type: 15
- additionalinfo: Add this tag to an entry to mirror it as an attachment to Jira.
  defaultvalue: attachment tag
  display: Attachment Entry Tag to Jira
  name: attachment_tag_to_jira
  type: 0
- additionalinfo: Add this tag to an entry to mirror it as an attachment from Jira.
  defaultvalue: attachment tag from Jira
  display: Attachment Entry Tag from Jira
  name: attachment_tag_from_jira
  type: 0
- additionalinfo: Add this tag to an entry to mirror it as a comment in Jira.
  defaultvalue: comment tag
  display: Comment Entry Tag to Jira
  name: comment_tag_to_jira
  type: 0
- additionalinfo: Add this tag to an entry to mirror it as a comment from Jira.
  defaultvalue: comment tag from Jira
  display: Comment Entry Tag from Jira
  name: comment_tag_from_jira
  type: 0
- additionalinfo: Fetch comments for a Jira ticket.
  display: Fetch comments
  name: fetch_comments
  defaultvalue: 'false'
  type: 8
- additionalinfo: Fetch attachments for a Jira ticket.
  display: Fetch attachments
  name: fetch_attachments
  defaultvalue: 'false'
  type: 8
- defaultvalue: '50'
  display: Max incidents per fetch
  name: max_fetch
  additionalinfo: "The maximum allowed value is dictated by the Jira property 'jira.search.views.default.max'. If you specify a value that is higher than this number, your search results will be truncated. Default value is 50"
  type: 0
script:
  commands:
  - arguments:
    - description: A CSV list of the attachments' ID, which can be retrieved using the `jira-get-issue` command.
      isArray: true
      name: attachment_id
      required: true
    description: Download attachments for a specific issue (Will download a file to War Room).
    name: jira-issue-get-attachment
    outputs:
    - contextPath: InfoFile.Name
      description: The file name.
      type: String
    - contextPath: InfoFile.EntryID
      description: The EntryID of the file in the War Room.
      type: String
    - contextPath: InfoFile.Size
      description: The size of the file (in bytes).
      type: Number
    - contextPath: InfoFile.Type
      description: The file type, as determined by libmagic (same as displayed in file entries).
      type: String
    - contextPath: InfoFile.Extension
      description: The file extension.
      type: String
    - contextPath: InfoFile.Info
      description: Basic information of the file.
      type: String
  - arguments:
    - description: Deprecated. Please use issue_id or issue_key.
      name: issueIdOrKey
      hidden: true
    - description: The issue ID (Issue ID or key is required).
      name: issue_id
    - description: The issue key (Issue ID or key is required).
      name: issue_key
    description: Deletes an issue in Jira. Issue's sub-tasks will also be deleted if there are any.
    name: jira-delete-issue
  - arguments:
    - description: The issue ID (Issue ID or key is required).
      name: issue_id
    - description: The issue key (Issue ID or key is required).
      name: issue_key
    - description: Deprecated. Please use issue_id or issue_key.
      name: issueId
      hidden: true
    - description: Deprecated. Please use fields.
      name: field
      hidden: true
    - description: The fields to retrieve from the issue. For example field="customfield_164,labels".
      isArray: true
      name: fields
    description: |-
      Gets specific fields from a Jira issue and adds it to context dynamically.
    name: jira-get-specific-field
    outputs:
    - contextPath: Ticket.Id
      description: The ticket ID.
      type: String
    - contextPath: Ticket.Key
      description: The ticket key.
      type: String
    - contextPath: Ticket.Assignee
      description: The user assigned to the ticket.
      type: String
    - contextPath: Ticket.Creator
      description: The user who created the ticket.
      type: String
    - contextPath: Ticket.Summary
      description: The ticket summary.
      type: String
    - contextPath: Ticket.Status
      description: The ticket status.
      type: String
  - arguments:
    - description: Deprecated. Please use global_id.
      name: globalId
      hidden: true
    - description: If the global ID is provided and a remote issue link exists with that global ID, the remote issue link is updated.
      name: global_id
    - description: 'The object relationship to the issue, for example: causes.'
      name: relationship
    - description: The URL link.
      name: url
      required: true
    - description: The link title.
      name: title
      required: true
    - description: The link summary.
      name: summary
    - description: Deprecated. Please use issue_id or issue_key.
      name: issueId
      hidden: true
    - description: The issue ID (Issue ID or key is required).
      name: issue_id
    - description: The issue key (Issue ID or key is required).
      name: issue_key
    - description: The application type of the linked remote application. For example "com.atlassian.confluence".
      name: application_type
    - description: Deprecated. Please use application_type.
      name: applicationType
      hidden: true
    - description: The application name of the linked remote application. For example "My Confluence Instance".
      name: application_name
    - description: Deprecated. Please use application_name.
      name: applicationName
      hidden: true
    description: Creates (or updates) an issue link.
    name: jira-issue-add-link
  - arguments:
    - description: The user attribute value. For Jira Cloud, this value can be the display name, or email address, and for Jira OnPrem, this value can be the display name, email address, or username.
      name: attribute
      required: true
    - defaultValue: '50'
      description: The maximum number of users to fetch when searching for a matching user (default is 50). The maximum allowed value is dictated by the Jira property 'jira.search.views.default.max'. If you specify a value greater than this number, your search results are truncated.
      name: max_results
    description: Gets the account ID for a given user attribute.
    name: jira-get-id-by-attribute
    outputs:
    - contextPath: Jira.User.Attribute
      description: The user's attribute.
      type: String
    - contextPath: Jira.User.AccountId
      description: The user's account ID.
      type: String
  - arguments:
    - default: true
      description: The JQL query string.
      name: query
      required: true
    - description: The index (integer) of the first issue to return (0-based).
      name: start_at
    - description: Deprecated. Please use start_at.
      name: startAt
      hidden: true
    - description: The maximum number of users to fetch when searching for a matching user (default is 50). The maximum allowed value is dictated by the Jira property 'jira.search.views.default.max'. If you specify a value greater than this number, your search results are truncated.
      name: max_results
    - description: Deprecated. Please use max_results.
      name: maxResults
      hidden: true
    - description: Displays the headers in human readable format.
      name: headers
    - description: "A CSV list of fields to return (Using the name or ID of the fields) to context data. Supplying `all` will return all the issue fields (which will include nested values), except for the comments, which can be retrieved using the !jira-get-comments command."
      isArray: true
      name: fields
    - description: Deprecated. Please use fields.
      name: extraFields
      hidden: true
    description: Queries Jira issues.
    name: jira-issue-query
    outputs:
    - contextPath: Ticket.Id
      description: The ticket ID.
      type: String
    - contextPath: Ticket.Key
      description: The ticket key.
      type: String
    - contextPath: Ticket.Assignee
      description: The user assigned to the ticket.
      type: String
    - contextPath: Ticket.Creator
      description: The user who created the ticket.
      type: String
    - contextPath: Ticket.Summary
      description: The ticket summary.
      type: String
    - contextPath: Ticket.Description
      description: The ticket's description.
      type: String
    - contextPath: Ticket.Labels
      description: The ticket's labels.
      type: Array
    - contextPath: Ticket.Components
      description: The ticket's components.
      type: Array
    - contextPath: Ticket.Status
      description: The ticket status.
      type: String
    - contextPath: Ticket.Priority
      description: The ticket priority.
      type: String
    - contextPath: Ticket.ProjectName
      description: The ticket project name.
      type: String
    - contextPath: Ticket.DueDate
      description: The due date.
      type: Date
    - contextPath: Ticket.Created
      description: The time the ticket was created.
      type: Date
    - contextPath: Ticket.LastSeen
      description: The last time the ticket was viewed.
      type: Date
    - contextPath: Ticket.LastUpdate
      description: The last time the ticket was updated.
      type: Date
  - description: Returns the ID offset, which is the id of the first issue that was created in the current Jira project. (you can use its result as the initial id when fetching incidents by the issue id field).
    name: jira-get-id-offset
    outputs:
    - contextPath: Ticket.idOffSet
      description: The ID offset.
      type: String
  - arguments:
    - description: Deprecated. Please use issue_id or issue_key.
      name: issueId
      hidden: true
    - description: The issue ID (Issue ID or key is required).
      name: issue_id
    - description: The issue key (Issue ID or key is required).
      name: issue_key
    - description: The comment body.
      name: comment
      required: true
    - description: 'The roles that can view the comment, for example: Administrators.'
      name: visibility
    description: Adds a new comment to an existing Jira issue.
    name: jira-issue-add-comment
  - arguments:
    - description: Deprecated. Please use issue_id or issue_key.
      name: issueId
      hidden: true
    - description: The issue ID (Issue ID or key is required).
      name: issue_id
    - description: The issue key (Issue ID or key is required).
      name: issue_key
    - description: The entry ID to upload.
      name: upload
      required: true
    - description: The attachment name to be displayed in Jira (overrides the original file name).
      name: attachment_name
    - description: Deprecated. Please use attachment_name.
      name: attachmentName
      hidden: true
    description: Uploads a file attachment to an issue.
    name: jira-issue-upload-file
  - arguments:
    - description: Deprecated. Please use issue_id or issue_key.
      name: issueId
      hidden: true
    - description: The issue ID (Issue ID or key is required).
      name: issue_id
    - description: The issue key (Issue ID or key is required).
      name: issue_key
    description: Lists all possible transitions for a given ticket in its current status.
    name: jira-list-transitions
    outputs:
    - contextPath: Ticket.Id
      description: The ticket ID.
      type: String
    - contextPath: Ticket.Key
      description: The ticket key.
      type: String
    - contextPath: Ticket.Transitions
      description: An object that holds data about all possible transitions.
      type: Object
    - contextPath: Ticket.Transitions.transitions
      description: An array of all possible transitions.
      type: Array
    - contextPath: Ticket.Transitions.ticketId
      description: The ticket ID.
      type: String
  - arguments:
    - description: The parent issue key (if you're editing a sub-task). This argument is only relevant for Jira Cloud.
      name: parent_issue_key
    - description: The parent issue ID (if you're editing a sub-task). This argument is only relevant for Jira Cloud.
      name: parent_issue_id
    - auto: PREDEFINED
      description: "Whether to append or rewrite the values. Only issue fields of type string or array support appending. If the field is of type string, then the new appended value will be: 'old value, new value', where they will be separated by a comma."
      name: action
      defaultValue: 'rewrite'
      predefined:
      - 'append'
      - 'rewrite'
    - description: Deprecated. Please use issue_id or issue_key.
      name: issueId
      hidden: true
    - description: The issue ID (Issue ID or key is required).
      name: issue_id
    - description: The issue key (Issue ID or key is required).
      name: issue_key
    - description: 'The issue object (in JSON format). Using this argument will override the other arguments. For example {"fields":{"customfield_10037":"field_value"}}.'
      name: issue_json
    - description: Deprecated. Please use issue_json.
      name: issueJson
      hidden: true
    - description: The issue summary.
      name: summary
    - description: The issue description.
      name: description
    - description: A CSV list of labels.
      isArray: true
      name: labels
    - description: 'The issue priority, for example: High, Medium.'
      name: priority
    - description: The due date for the issue (in the format yyyy-mm-dd).
      name: due_date
    - description: Deprecated. Please use due_date.
      name: dueDate
      hidden: true
    - description: The name of the assignee. Relevant for Jira Server only. If you are using Jira Cloud, provide the assignee_id argument instead. Use the jira-get-id-by-attribute command to get the user's name.
      name: assignee
    - description: The account ID of the assignee. Relevant for Jira Cloud only. Use the jira-get-id-by-attribute command to get the user's account ID.
      name: assignee_id
    - description: The issue status (Either choose the issue status or transition, but not both).
      name: status
    - description: The issue transition (Either choose the issue status or transition, but not both).
      name: transition
    - description: A text field for describing the environment in which the issue occurred. For example environment="IE9 on Windows 7".
      name: environment
    - description: The security level name of the issue. For example security="Anyone".
      name: security
    - description: A CSV list of components. For example components="component1,component2". When using a Jira OnPrem instance, or using the action append, the entered components must already exist.
      isArray: true
      name: components
    description: Modifies an issue in Jira.
    name: jira-edit-issue
    outputs:
    - contextPath: Ticket.Id
      description: The ticket ID.
      type: String
    - contextPath: Ticket.Key
      description: The ticket key.
      type: String
    - contextPath: Ticket.Assignee
      description: The user assigned to the ticket.
      type: String
    - contextPath: Ticket.Creator
      description: The user who created the ticket.
      type: String
    - contextPath: Ticket.Summary
      description: The ticket summary.
      type: String
    - contextPath: Ticket.Description
      description: The ticket's project description.
      type: String
    - contextPath: Ticket.Labels
      description: The ticket's project labels.
      type: Array
    - contextPath: Ticket.Status
      description: The ticket status.
      type: String
    - contextPath: Ticket.Priority
      description: The ticket priority.
      type: String
    - contextPath: Ticket.ProjectName
      description: The ticket project name.
      type: String
    - contextPath: Ticket.DueDate
      description: The due date.
      type: Date
    - contextPath: Ticket.Created
      description: The time the ticket was created.
      type: Date
    - contextPath: Ticket.LastSeen
      description: The last time the ticket was viewed.
      type: Date
    - contextPath: Ticket.LastUpdate
      description: The last time the ticket was updated.
      type: Date
  - arguments:
    - description: 'The issue object (in JSON format). Using this argument will override the other arguments. For example {"fields":{"customfield_10037":"field_value"}}.'
      name: issue_json
    - description: Deprecated. Please use issue_json.
      name: issueJson
      hidden: true
    - description: The summary of the issue.
      name: summary
      required: true
    - description: The project key with which to associate the issue (Project Key or name is required).
      name: project_key
    - description: Deprecated. Please use project_key.
      name: projectKey
      hidden: true
    - description: 'Selects an issue type by name, for example: "Problem". (Issue type name or id is required)'
      name: issue_type_name
    - description: Deprecated. Please use issue_type_name.
      name: issueTypeName
      hidden: true
    - description: Selects an issue type by its numeric ID (Issue type name or id is required).
      name: issue_type_id
    - description: Deprecated. Please use issue_type_id.
      name: issueTypeId
      hidden: true
    - description: The project name with which to associate the issue (Project Key or name is required).
      name: project_name
    - description: Deprecated. Please use project_name.
      name: projectName
      hidden: true
    - description: A description of the issue.
      name: description
    - description: A CSV list of labels.
      isArray: true
      name: labels
    - description: 'The priority of the issue, for example: High, Medium.'
      name: priority
    - description: The due date for the issue (in the format yyyy-mm-dd).
      name: due_date
    - description: Deprecated. Please use due_date.
      name: dueDate
      hidden: true
    - description: The name of the assignee. Relevant for Jira Server only. If you are using Jira Cloud, provide the assignee_id argument instead. Use the jira-get-id-by-attribute command to get the user's name.
      name: assignee
    - description: The account ID of the assignee. Relevant for Jira Cloud only. Use the jira-get-id-by-attribute command to get the user's account ID.
      name: assignee_id
    - description: The account ID of the reporter. Relevant for Jira Cloud only. Use the jira-get-id-by-attribute command to get the user's account ID.
      name: reporter_id
    - description: The name of the of the reporter. Relevant for Jira Server only. Please use reporter_id for Jira Cloud. Use the jira-get-id-by-attribute command to get the user's name.
      name: reporter
    - description: The parent issue key (if you're creating a sub-task).
      name: parent_issue_key
    - description: Deprecated. Please use parent_issue_key.
      name: parentIssueKey
      hidden: true
    - description: The parent issue ID (if you're creating a sub-task).
      name: parent_issue_id
    - description: Deprecated. Please use parent_issue_id.
      name: parentIssueId
      hidden: true
    - description: A text field for describing the environment in which the issue occurred. For example environment="IE9 on Windows 7".
      name: environment
    - description: The security level of the issue. For example security="Anyone".
      name: security
    - description: The component names of the issue. For example components="component1,component2". When using a Jira OnPrem instance, the entered components must already exist.
      isArray: true
      name: components
    description: Creates a new issue in Jira.
    name: jira-create-issue
    outputs:
    - contextPath: Ticket.Id
      description: The ticket ID.
      type: String
    - contextPath: Ticket.Key
      description: The ticket key.
      type: String
  - arguments:
    - description: "A CSV list of fields to return (Using the name or ID of the fields) to context data. Supplying `all` will return all the issue fields (which will include nested values), except for the comments, which can be retrieved using the !jira-get-comments command."
      isArray: true
      name: fields
    - description: Deprecated. Please use issue_id or issue_key.
      name: issueId
      hidden: true
    - description: The issue ID (Issue ID or key is required).
      name: issue_id
    - description: The issue key (Issue ID or key is required).
      name: issue_key
    - description: Displays the headers in human readable format.
      name: headers
    - auto: PREDEFINED
      defaultValue: 'false'
      description: If "true", retrieves the issue attachments and downloads the file to the War Room.
      name: get_attachments
      predefined:
      - 'true'
      - 'false'
    - description: Deprecated. Please use get_attachments.
      name: getAttachments
      predefined:
      - 'true'
      - 'false'
      hidden: true
    - auto: PREDEFINED
      defaultValue: 'false'
      description: If "true", expands the issue links (the linked issues and subtasks).
      name: expand_links
      predefined:
      - 'true'
      - 'false'
    - description: Deprecated. Please use expand_links.
      name: expandLinks
      predefined:
      - 'true'
      - 'false'
      hidden: true
    description: Fetches an issue from Jira.
    name: jira-get-issue
    outputs:
    - contextPath: Ticket.Id
      description: The ticket ID.
      type: String
    - contextPath: Ticket.Key
      description: The ticket key.
      type: String
    - contextPath: Ticket.Assignee
      description: The user assigned to the ticket, in the form `Username(User email address)`.
      type: String
    - contextPath: Ticket.Creator
      description: The user who created the ticket.
      type: String
    - contextPath: Ticket.Summary
      description: The ticket summary.
      type: String
    - contextPath: Ticket.Status
      description: The ticket status.
      type: String
    - contextPath: Ticket.Labels
      description: The ticket's labels.
      type: Array
    - contextPath: Ticket.Components
      description: The ticket's components.
      type: Array
    - contextPath: Ticket.Priority
      description: The ticket priority.
      type: String
    - contextPath: Ticket.ProjectName
      description: The ticket project name.
      type: String
    - contextPath: Ticket.DueDate
      description: The due date.
      type: Date
    - contextPath: Ticket.Created
      description: The time the ticket was created.
      type: Date
    - contextPath: Ticket.LastSeen
      description: The last time the ticket was viewed.
      type: Date
    - contextPath: Ticket.LastUpdate
      description: The last time the ticket was updated.
      type: Date
    - contextPath: Ticket.Attachments.created
      description: The created time of the attachment.
      type: Date
    - contextPath: Ticket.Attachments.filename
      description: The file name of the attachment.
      type: String
    - contextPath: Ticket.Attachments.id
      description: The id of the attachment.
      type: String
    - contextPath: Ticket.Attachments.size
      description: The size (in bytes) of the attachment.
      type: Number
    - contextPath: InfoFile.Name
      description: The file name.
      type: String
    - contextPath: InfoFile.EntryID
      description: The ID for locating the file in the War Room.
      type: String
    - contextPath: InfoFile.Size
      description: The size of the file (in bytes).
      type: Number
    - contextPath: InfoFile.Type
      description: The file type, as determined by libmagic (same as displayed in file entries).
      type: String
    - contextPath: InfoFile.Extension
      description: The file extension.
      type: String
    - contextPath: InfoFile.Info
      description: Basic information about the file.
      type: String
  - arguments:
    - description: The maximum number of results to return. Default is 50 and maximum is 5000.
      name: limit
      defaultValue: '50'
    - description: Deprecated. Please use issue_id or issue_key.
      name: issueId
      hidden: true
    - description: The issue ID (Issue ID or key is required).
      name: issue_id
    - description: The issue key (Issue ID or key is required).
      name: issue_key
    description: Returns the comments added to a ticket.
    name: jira-get-comments
    outputs:
    - contextPath: Ticket.Id
      description: The ID of the ticket.
      type: String
    - contextPath: Ticket.Key
      description: The ticket key.
      type: String
    - contextPath: Ticket.Comment.Id
      description: The ID of the comment.
      type: String
    - contextPath: Ticket.Comment.Comment
      description: The text of the comment.
      type: String
    - contextPath: Ticket.Comment.Created
      description: The comment creation date.
      type: Date
    - contextPath: Ticket.Comment.Updated
      description: The comment updated date.
      type: Date
    - contextPath: Ticket.Comment.User
      description: The user that created the comment.
      type: String
    - contextPath: Ticket.Comment.UpdateUser
      description: The user that updated the comment.
      type: String
  - arguments:
    - description: The authorization code retrieved from the callback URL according to the documentation.
      name: code
      required: true
    description: "Use this command to complete the authorization process. After copying the authorization code found in the query parameter `code` of the callback URL, paste the value in the command as an argument to finish the process."
    name: jira-oauth-complete
  - description: "Use this command to start the authorization process. In order to authorize the instance, first run the command, and complete the process in the URL that is returned. You will then be redirected to the callback URL where you will copy the authorization code found in the query parameter `code`, and paste that value in the command `!jira-ouath-complete` as an argument to finish the process."
    name: jira-oauth-start
  - description: Use this command to test the connectivity of the Jira instance.
    name: jira-oauth-test
  - arguments:
    - description: The comment ID.
      name: comment_id
      required: true
    - description: The issue ID (Issue ID or key is required).
      name: issue_id
    - description: The issue key (Issue ID or key is required).
      name: issue_key
    description: Delete a comment from an issue.
    name: jira-issue-delete-comment
  - arguments:
    - description: The issue ID (Issue ID or key is required).
      name: issue_id
    - description: The issue key (Issue ID or key is required).
      name: issue_key
    - description: The comment ID.
      name: comment_id
      required: true
    - description: The content of the comment to modify.
      name: comment
      required: true
    - description: 'The roles that can view the comment, for example: Administrators.'
      name: visibility
    description: Edit a comment that is part of an issue.
    name: jira-issue-edit-comment
    outputs:
    - contextPath: Ticket.Id
      description: The ID of the ticket.
      type: String
    - contextPath: Ticket.Comment.Id
      description: The ID of the comment.
      type: String
    - contextPath: Ticket.Comment.Comment
      description: The text of the comment.
      type: String
    - contextPath: Ticket.Comment.Created
      description: The issue creation date.
      type: String
    - contextPath: Ticket.Comment.User
      description: The user that created the comment.
      type: String
  - arguments:
    - description: The maximum number of results to return. This argument will be ignored if page or page_size arguments were given. Default value is 50.
      name: limit
    - description: The page number. Default value is 0.
      name: page
    - description: The number of requested results per page. Default value is 50.
      name: page_size
    description: This command returns the issue fields, both system and custom fields.
    name: jira-issue-list-fields
    outputs:
    - contextPath: Jira.IssueField.id
      description: The ID of the field.
      type: String
    - contextPath: Jira.IssueField.key
      description: The key of the field.
      type: String
    - contextPath: Jira.IssueField.name
      description: The name of the field.
      type: String
    - contextPath: Jira.IssueField.custom
      description: Whether the field is a custom field.
      type: String
    - contextPath: Jira.IssueField.orderable
      description: Whether the content of the field can be used to order lists.
      type: String
    - contextPath: Jira.IssueField.navigable
      description: Whether the field can be used as a column on the issue navigator.
      type: String
    - contextPath: Jira.IssueField.searchable
      description: Whether the content of the field can be searched.
      type: String
    - contextPath: Jira.IssueField.clauseNames
      description: The names that can be used to reference the field in an advanced search.
      type: Array
    - contextPath: Jira.IssueField.scope
      description: The scope of the field.
      type: Object
    - contextPath: Jira.IssueField.scope.type
      description: 'The type of scope. Valid values: PROJECT, TEMPLATE'
      type: String
    - contextPath: Jira.IssueField.scope.project
      description: The project the item has scope in.
      type: Object
    - contextPath: Jira.IssueField.scope.project.self
      description: The URL of the project details.
      type: String
    - contextPath: Jira.IssueField.scope.project.id
      description: The ID of the project.
      type: String
    - contextPath: Jira.IssueField.scope.project.key
      description: The key of the project.
      type: String
    - contextPath: Jira.IssueField.scope.project.name
      description: The name of the project.
      type: String
    - contextPath: Jira.IssueField.scope.project.projectTypeKey
      description: 'The project type of the project. Valid values: software, service_desk, business'
      type: String
    - contextPath: Jira.IssueField.scope.project.simplified
      description: Whether or not the project is simplified.
      type: Boolean
    - contextPath: Jira.IssueField.scope.project.avatarUrls
      description: The URLs of the project's avatars.
      type: Object
    - contextPath: Jira.IssueField.scope.project.projectCategory
      description: The category the project belongs to.
      type: Object
    - contextPath: Jira.IssueField.scope.project.projectCategory.self
      description: The URL of the project category.
      type: String
    - contextPath: Jira.IssueField.scope.project.projectCategory.id
      description: The ID of the project category.
      type: String
    - contextPath: Jira.IssueField.scope.project.projectCategory.description
      description: The name of the project category.
      type: String
    - contextPath: Jira.IssueField.scope.project.projectCategory.name
      description: The description of the project category.
      type: String
    - contextPath: Jira.IssueField.scope.type
      description: 'The type of scope. Valid values: PROJECT, TEMPLATE'
      type: String
    - contextPath: Jira.IssueField.schema
      description: The data schema for the field.
      type: Object
    - contextPath: Jira.IssueField.schema.type
      description: The data type of the field.
      type: String
    - contextPath: Jira.IssueField.schema.items
      description: When the data type is an array, the name of the field items within the array.
      type: String
    - contextPath: Jira.IssueField.schema.system
      description: If the field is a system field, the name of the field.
      type: String
    - contextPath: Jira.IssueField.schema.custom
      description: If the field is a custom field, the URI of the field.
      type: String
    - contextPath: Jira.IssueField.schema.customId
      description: If the field is a custom field, the custom ID of the field.
      type: Number
    - contextPath: Jira.IssueField.schema.configuration
      description: If the field is a custom field, the configuration of the field.
      type: Object
  - arguments:
    - description: The issues to move to backlog.
      name: issues
      required: true
    - description: The board ID. Can only be used with a Jira Cloud instance. Run the command `jira-board-list` to retrieve the boards' IDs.
      name: board_id
    - description: To rank the issues before the stated issue (supports issue key and ID). This argument can be used when supplying the board ID.
      name: rank_before_issue
    - description: To rank the issues after the stated issue (supports issue key and ID). This argument can be used when supplying the board ID.
      name: rank_after_issue
    description: Moves issues to backlog. If the issues supplied are NOT part of a board that supports sprints, then the board_id argument is required. At most 50 issues may be moved at once.
    name: jira-issue-to-backlog
  - arguments:
    - description: The issues to move to board.
      name: issues
      required: true
    - description: The board ID.
      name: board_id
      required: true
    - description: To rank the issues before the stated issue (supports issue key and ID).
      name: rank_before_issue
    - description: To rank the issues after the stated issue (supports issue key and ID).
      name: rank_after_issue
    description: Moves issues from backlog to board, the command does not work with boards with sprints. At most 50 issues may be moved at once. This command is only supported for Jira Cloud instances.
    name: jira-issue-to-board
  - arguments:
    - description: The name of the board.
      name: board_name
    - description: The board ID.
      name: board_id
    - description: The project key or ID.
      name: project_key_id
    - auto: PREDEFINED
      description: "The type of the board. Allowed values are: scrum, kanban, simple"
      name: type
      predefined:
      - 'scrum'
      - 'kanban'
      - 'simple'
    - description: The maximum number of results to return. This argument will be ignored if page or page_size arguments were given. Default value is 50.
      name: limit
    - description: The page number. Default value is 0.
      name: page
    - description: The number of requested results per page. Default value is 50.
      name: page_size
    description: Get board data. If board_id is given, then only the board that corresponds to the board_id is returned, otherwise, the the command will return boards that match the project_key_id, type, or board_name arguments.
    name: jira-board-list
    outputs:
    - contextPath: Jira.Board.id
      description: The ID of the board.
      type: Number
    - contextPath: Jira.Board.self
      description: The URL of the board.
      type: String
    - contextPath: Jira.Board.name
      description: The name of the board.
      type: String
    - contextPath: Jira.Board.type
      description: The type the board.
      type: String
    - contextPath: Jira.Board.admins
      description: The administrators of the board.
      type: Object
    - contextPath: Jira.Board.admins.users
      description: The users who own the board.
      type: Object
    - contextPath: Jira.Board.admins.users.self
      description: The URL of the user.
      type: String
    - contextPath: Jira.Board.admins.users.displayName
      description: The display name of the user. Depending on the user’s privacy setting, this may return an alternative value.
      type: String
    - contextPath: Jira.Board.admins.users.active
      description: Whether the user is active.
      type: String
    - contextPath: Jira.Board.admins.users.accountId
      description: The account ID of the user, which uniquely identifies the user across all Atlassian products.
      type: String
    - contextPath: Jira.Board.admins.users.avatarUrls
      description: The avatars of the user.
      type: Object
    - contextPath: Jira.Board.admins.groups
      description: The groups who own the board.
      type: Object
    - contextPath: Jira.Board.admins.groups.name
      description: The name of the group.
      type: String
    - contextPath: Jira.Board.admins.groups.self
      description: The URL of the group.
      type: String
    - contextPath: Jira.Board.location
      description: The container that the board is located in.
      type: Object
    - contextPath: Jira.Board.location.projectId
      description: The project ID.
      type: Number
    - contextPath: Jira.Board.location.userId
      description: The user ID.
      type: Number
    - contextPath: Jira.Board.location.userAccountId
      description: The user account ID.
      type: String
    - contextPath: Jira.Board.location.displayName
      description: The display name of the project.
      type: String
    - contextPath: Jira.Board.location.projectName
      description: The project name.
      type: String
    - contextPath: Jira.Board.location.projectKey
      description: The project key.
      type: String
    - contextPath: Jira.Board.location.projectTypeKey
      description: The type of the project.
      type: String
    - contextPath: Jira.Board.location.avatarURI
      description: The avatar of the project.
      type: String
    - contextPath: Jira.Board.location.name
      description: The name of the project.
      type: String
    - contextPath: Jira.Board.canEdit
      description: Whether the board can be edited.
      type: String
    - contextPath: Jira.Board.isPrivate
      description: Whether the board is private.
      type: String
    - contextPath: Jira.Board.favourite
      description: Whether the board is selected as a favorite.
      type: String
  - arguments:
    - description: The board ID.
      name: board_id
      required: true
    - description: A JQL query to filter the issues.
      name: jql_query
    - description: The maximum number of results to return. This argument will be ignored if page or page_size arguments were given. Default value is 50.
      name: limit
    - description: The page number. Default value is 0.
      name: page
    - description: The number of requested results per page. Default value is 50.
      name: page_size
    description: Get issues from the backlog of a specific board. For Jira OnPrem, the board must be of type scrum.
    name: jira-board-backlog-list
    outputs:
    - contextPath: Jira.BoardBacklog.boardId
      description: The ID of the board.
      type: Number
    - contextPath: Jira.BoardBacklog.Ticket.Id
      description: The ticket ID.
      type: Number
    - contextPath: Jira.BoardBacklog.Ticket.Key
      description: The ticket key.
      type: String
    - contextPath: Jira.BoardBacklog.Ticket.Assignee
      description: The user assigned to the ticket.
      type: String
    - contextPath: Jira.BoardBacklog.Ticket.Creator
      description: The user who created the ticket.
      type: String
    - contextPath: Jira.BoardBacklog.Ticket.Summary
      description: The ticket summary.
      type: String
    - contextPath: Jira.BoardBacklog.Ticket.Status
      description: The ticket status.
      type: String
    - contextPath: Jira.BoardBacklog.Ticket.Priority
      description: The ticket priority.
      type: String
    - contextPath: Jira.BoardBacklog.Ticket.ProjectName
      description: The ticket project name.
      type: String
    - contextPath: Jira.BoardBacklog.Ticket.DueDate
      description: The due date.
      type: Date
    - contextPath: Jira.BoardBacklog.Ticket.Created
      description: The time the ticket was created.
      type: Date
    - contextPath: Jira.BoardBacklog.Ticket.LastSeen
      description: The last time the ticket was viewed.
      type: Date
    - contextPath: Jira.BoardBacklog.Ticket.LastUpdate
      description: The last time the ticket was updated.
      type: Date
  - arguments:
    - description: The board ID.
      name: board_id
      required: true
    - description: A JQL query to filter the issues.
      name: jql_query
    - description: The maximum number of results to return. This argument will be ignored if page or page_size arguments were given. Default value is 50.
      name: limit
    - description: The page number. Default value is 0.
      name: page
    - description: The number of requested results per page. Default value is 50.
      name: page_size
    description: Get all issues from a specific board.
    name: jira-board-issue-list
    outputs:
    - contextPath: Jira.BoardIssue.boardId
      description: The ID of the board.
      type: Number
    - contextPath: Jira.BoardIssue.Ticket.Id
      description: The ticket ID.
      type: Number
    - contextPath: Jira.BoardIssue.Ticket.Key
      description: The ticket key.
      type: String
    - contextPath: Jira.BoardIssue.Ticket.Assignee
      description: The user assigned to the ticket.
      type: String
    - contextPath: Jira.BoardIssue.Ticket.Creator
      description: The user who created the ticket.
      type: String
    - contextPath: Jira.BoardIssue.Ticket.Summary
      description: The ticket summary.
      type: String
    - contextPath: Jira.BoardIssue.Ticket.Status
      description: The ticket status.
      type: String
    - contextPath: Jira.BoardIssue.Ticket.Priority
      description: The ticket priority.
      type: String
    - contextPath: Jira.BoardIssue.Ticket.ProjectName
      description: The ticket project name.
      type: String
    - contextPath: Jira.BoardIssue.Ticket.DueDate
      description: The due date.
      type: Date
    - contextPath: Jira.BoardIssue.Ticket.Created
      description: The time the ticket was created.
      type: Date
    - contextPath: Jira.BoardIssue.Ticket.LastSeen
      description: The last time the ticket was viewed.
      type: Date
    - contextPath: Jira.BoardIssue.Ticket.LastUpdate
      description: The last time the ticket was updated.
      type: Date
  - arguments:
    - description: The board ID.
      name: board_id
      required: true
    - description: The maximum number of results to return. This argument will be ignored if page or page_size arguments were given. Default value is 50.
      name: limit
    - description: The page number. Default value is 0.
      name: page
    - description: The number of requested results per page. Default value is 50.
      name: page_size
    description: Get all sprints of a specific board.
    name: jira-board-sprint-list
    outputs:
    - contextPath: Jira.BoardSprint.boardId
      description: The ID of the board.
      type: String
    - contextPath: Jira.BoardSprint.Sprints
      description: The sprints in the board.
      type: Object
    - contextPath: Jira.BoardSprint.Sprints.id
      description: The ID of the sprint.
      type: Number
    - contextPath: Jira.BoardSprint.Sprints.self
      description: The URL of the sprint.
      type: String
    - contextPath: Jira.BoardSprint.Sprints.state
      description: The state of the sprint.
      type: String
    - contextPath: Jira.BoardSprint.Sprints.name
      description: The name of the sprint.
      type: String
    - contextPath: Jira.BoardSprint.Sprints.startDate
      description: The starting date of the sprint.
      type: String
    - contextPath: Jira.BoardSprint.Sprints.endDate
      description: The ending date of the sprint.
      type: String
    - contextPath: Jira.BoardSprint.Sprints.completeDate
      description: The date the sprint was completed.
      type: String
    - contextPath: Jira.BoardSprint.Sprints.originBoardId
      description: The ID of the origin board.
      type: Number
    - contextPath: Jira.BoardSprint.Sprints.goal
      description: The goal of the sprint.
      type: String
  - arguments:
    - description: The board ID.
      name: board_id
      required: true
    - auto: PREDEFINED
      description: Filters results to epics that are either done or not done. This uses the `Epic Status` field, and not the `Status` field of the issue.
      name: done
      defaultValue: 'false'
      predefined:
      - 'false'
      - 'true'
    - description: The maximum number of results to return. This argument will be ignored if page or page_size arguments were given. Default value is 50.
      name: limit
    - description: The page number. Default value is 0.
      name: page
    - description: The number of requested results per page. Default value is 50.
      name: page_size
    description: Get all epics from a specific board
    name: jira-board-epic-list
    outputs:
    - contextPath: Jira.BoardEpic.boardId
      description: The ID of the board.
      type: Number
    - contextPath: Jira.BoardEpic.Epics
      description: Holds the data of the epic issues.
      type: Object
    - contextPath: Jira.BoardEpic.Epics.id
      description: The ID of the epic.
      type: Number
    - contextPath: Jira.BoardEpic.Epics.key
      description: The key of the epic.
      type: String
    - contextPath: Jira.BoardEpic.Epics.self
      description: The URL of the epic.
      type: String
    - contextPath: Jira.BoardEpic.Epics.name
      description: The name of the epic.
      type: String
    - contextPath: Jira.BoardEpic.Epics.summary
      description: The summary of the epic.
      type: String
    - contextPath: Jira.BoardEpic.Epics.done
      description: Whether the epic has been completed or not.
      type: Boolean
    - contextPath: Jira.BoardEpic.Epics.color
      description: Data about the color of the epic.
      type: Object
    - contextPath: Jira.BoardEpic.Epics.color.key
      description: The key of the color associated with the epic.
      type: String
  - arguments:
    - description: The board ID.
      name: board_id
    - description: The sprint ID.
      name: sprint_id
      required: true
    - description: A JQL query to filter the issues.
      name: jql_query
    - description: The maximum number of results to return. This argument will be ignored if page or page_size arguments were given. Default value is 50.
      name: limit
    - description: The page number. Default value is 0.
      name: page
    - description: The number of requested results per page. Default value is 50.
      name: page_size
    description: Get all issues in a sprint.
    name: jira-sprint-issue-list
    outputs:
    - contextPath: Jira.SprintIssues.boardId
      description: The ID of the board that the sprint belongs to.
      type: String
    - contextPath: Jira.SprintIssues.sprintId
      description: The ID of the sprint.
      type: String
    - contextPath: Jira.SprintIssues.Ticket.Id
      description: The ticket ID.
      type: Number
    - contextPath: Jira.SprintIssues.Ticket.Key
      description: The ticket key.
      type: String
    - contextPath: Jira.SprintIssues.Ticket.Assignee
      description: The user assigned to the ticket.
      type: String
    - contextPath: Jira.SprintIssues.Ticket.Creator
      description: The user who created the ticket.
      type: String
    - contextPath: Jira.SprintIssues.Ticket.Summary
      description: The ticket summary.
      type: String
    - contextPath: Jira.SprintIssues.Ticket.Status
      description: The ticket status.
      type: String
    - contextPath: Jira.SprintIssues.Ticket.Priority
      description: The ticket priority.
      type: String
    - contextPath: Jira.SprintIssues.Ticket.ProjectName
      description: The ticket project name.
      type: String
    - contextPath: Jira.SprintIssues.Ticket.DueDate
      description: The due date.
      type: Date
    - contextPath: Jira.SprintIssues.Ticket.Created
      description: The time the ticket was created.
      type: Date
    - contextPath: Jira.SprintIssues.Ticket.LastSeen
      description: The last time the ticket was viewed.
      type: Date
    - contextPath: Jira.SprintIssues.Ticket.LastUpdate
      description: The last time the ticket was updated.
      type: Date
  - arguments:
    - description: The issues to move to the sprint.
      name: issues
      required: true
    - description: The sprint ID.
      name: sprint_id
      required: true
    - description: To rank the issues before the stated issue (supports issue key and ID).
      name: rank_before_issue
    - description: To rank the issues after the stated issue (supports issue key and ID).
      name: rank_after_issue
    description: Moves issues to a sprint, for a given sprint ID. Issues can only be moved to open or active sprints. At most 50 issues may be moved at once.
    name: jira-sprint-issue-move
  - arguments:
    - description: The key of the epic. (The epic ID or key is required).
      name: epic_key
    - description: The ID of the epic. (The epic ID or key is required).
      name: epic_id
    - description: A JQL query to filter the issues.
      name: jql_query
    - description: The maximum number of results to return. This argument will be ignored if page or page_size arguments were given. Default value is 50.
      name: limit
    - description: The page number. Default value is 0.
      name: page
    - description: The number of requested results per page. Default value is 50.
      name: page_size
    description: Get all issues that belong to an epic (Child Issues).
    name: jira-epic-issue-list
    outputs:
    - contextPath: Jira.EpicIssues.boardId
      description: The ID of the board that holds the issues.
      type: String
    - contextPath: Jira.EpicIssues.epicId
      description: The ID of the epic that holds the issues.
      type: String
    - contextPath: Jira.EpicIssues.key
      description: The key of the epic.
      type: String
    - contextPath: Jira.EpicIssues.Ticket.Id
      description: The ticket ID.
      type: Number
    - contextPath: Jira.EpicIssues.Ticket.Key
      description: The ticket key.
      type: String
    - contextPath: Jira.EpicIssues.Ticket.Assignee
      description: The user assigned to the ticket.
      type: String
    - contextPath: Jira.EpicIssues.Ticket.Creator
      description: The user who created the ticket.
      type: String
    - contextPath: Jira.EpicIssues.Ticket.Summary
      description: The ticket summary.
      type: String
    - contextPath: Jira.EpicIssues.Ticket.Status
      description: The ticket status.
      type: String
    - contextPath: Jira.EpicIssues.Ticket.Priority
      description: The ticket priority.
      type: String
    - contextPath: Jira.EpicIssues.Ticket.ProjectName
      description: The ticket project name.
      type: String
    - contextPath: Jira.EpicIssues.Ticket.DueDate
      description: The due date.
      type: Date
    - contextPath: Jira.EpicIssues.Ticket.Created
      description: The time the ticket was created.
      type: Date
    - contextPath: Jira.EpicIssues.Ticket.LastSeen
      description: The last time the ticket was viewed.
      type: Date
    - contextPath: Jira.EpicIssues.Ticket.LastUpdate
      description: The last time the ticket was updated.
      type: Date
  - description: Returns a list of all issue link types.
    name: jira-issue-link-type-get
    outputs:
    - contextPath: Jira.IssueLinkType
      description: The issue link type bean.
      type: Object
    - contextPath: Jira.IssueLinkType.id
      description: The ID of the issue link type.
      type: String
    - contextPath: Jira.IssueLinkType.inward
      description: The description of the issue link type inward link.
      type: String
    - contextPath: Jira.IssueLinkType.name
      description: The name of the issue link type.
      type: String
    - contextPath: Jira.IssueLinkType.outward
      description: The description of the issue link type outward link.
      type: String
    - contextPath: Jira.IssueLinkType.self
      description: The URL of the issue link type.
      type: String
  - arguments:
    - description: The key of the outward issue.
      name: outward_issue
      required: true
    - description: The key of the inward issue.
      name: inward_issue
      required: true
    - description: The name of the link to apply. Use `jira-issue-link-type-get` to see available links.
      name: link_type
      required: true
    - description: A comment to add to the inward issue.
      name: comment
    description: Use this command to create a link between two issues.
    name: jira-issue-to-issue-link
  - arguments:
    - description: The remote incident ID.
      name: id
      required: true
    - defaultValue: '0'
      description: The UTC timestamp in seconds of the last update. The incident is only updated if it was modified after the last update time.
      name: lastUpdate
    description: Get remote data from a remote incident. This method does not update the current incident, and should be used for debugging purposes only.
    name: get-remote-data
  - description: Returns the list of fields to map in outgoing mirroring. This command is only used for debugging purposes.
    name: get-mapping-fields
  - arguments:
    - description: Date string representing the local time. The incident is only returned if it was modified after the last update time.
      name: lastUpdate
    description: Get the list of incidents that were modified since the last update time. This method is used for debugging purposes. The get-modified-remote-data command is used as part of the Mirroring feature that was introduced in Cortex XSOAR version 6.1.
    name: get-modified-remote-data
  - description: Updates the remote incident with local incident changes. This method is only used for debugging purposes and will not update the current incident.
    name: update-remote-system
  dockerimage: demisto/btfl-soup:1.0.1.63668
  isfetch: true
  ismappable: true
  isremotesyncin: true
  isremotesyncout: true
<<<<<<< HEAD
=======
  runonce: false
>>>>>>> 9ddafcfd
  script: '-'
  subtype: python3
  type: python
tests:
- No tests
defaultmapperin: classifier-mapper-incoming-JiraV3
defaultmapperout: JiraV3 Outgoing Mapper
fromversion: 6.8.0<|MERGE_RESOLUTION|>--- conflicted
+++ resolved
@@ -1377,10 +1377,7 @@
   ismappable: true
   isremotesyncin: true
   isremotesyncout: true
-<<<<<<< HEAD
-=======
   runonce: false
->>>>>>> 9ddafcfd
   script: '-'
   subtype: python3
   type: python
