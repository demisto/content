commonfields:
  id: Jira V3
  version: -1
sectionOrder:
- Connect
- Collect
name: Jira V3
display: Atlassian Jira v3
category: Case Management
description: Use the Jira integration to manage issues, create Cortex XSOAR incidents from Jira projects, and mirror issues to existing issue incidents in Cortex XSOAR. The integration now supports both OnPrem, and Cloud instances.
configuration:
- name: server_url
  display: Server URL
  defaultvalue: https://api.atlassian.com/ex/jira
  type: 0
  required: true
  additionalinfo: The base URL. For a cloud instance, use the default URL as configured. For an OnPrem instance, use your respective domain.
  section: Connect
- display: User name
  name: basic_credentials
  displaypassword: API key
  required: false
  type: 9
  section: Connect
- name: cloud_id
  display: Cloud ID
  type: 0
  additionalinfo: This field is used to configure the Jira Cloud.
  required: false
  section: Connect
- name: callback_url
  display: Callback URL
  type: 0
  required: false
  section: Connect
- display: Client ID
  type: 9
  name: credentials
  displaypassword: Client Secret
  required: false
  section: Connect
- display: Personal Access Token
  displaypassword: Personal Access Token
  name: pat_credential
  type: 9
  required: false
  hiddenusername: true
  additionalinfo: Use the Personal Access Token for API Authentication.
  section: Connect
- defaultvalue: status!=done
  display: Query (in JQL) for fetching incidents
  additionalinfo: The field selected in the "Issue Field to fetch by" can't be used in the query.
  name: fetch_query
  type: 0
  required: false
  section: Collect
- defaultvalue: id
  display: Issue Field to fetch by
  name: issue_field_to_fetch_from
  options:
  - id
  - created date
  - updated date
  type: 15
  additionalinfo: "This is how the field (e.g, created date) is applied to the query: created >= {created date in last run} ORDER BY created ASC"
  required: false
  section: Collect
- display: Issue index to start fetching incidents from
  additionalinfo: This parameter is dismissed if "id" is not chosen in "Issue Field to Fetch by". This will only fetch Jira issues that are part of the same project as the issue that is configured in this parameter. If this value is 0, then the fetch mechanism will automatically start the fetch from the smallest ID with respect to the fetch query.
  name: id_offset
  defaultvalue: '0'
  type: 0
  required: false
  section: Collect
- defaultvalue: 3 days
  display: Time range for initial data fetch
  additionalinfo: "The time range to consider for the initial data fetch in format: <number> <unit>. This parameter is only relevant when selecting to fetch by created time, or updated time. Default is 3 days. For example: 2 minutes, 2 hours, 2 days, 2 months, 2 years"
  name: first_fetch
  type: 0
  required: false
  section: Collect
- display: Trust any certificate (not secure)
  name: insecure
  type: 8
  defaultvalue: 'false'
  required: false
  section: Connect
  advanced: true
- defaultvalue: 'false'
  display: Use system proxy settings
  name: proxy
  type: 8
  required: false
  section: Connect
  advanced: true
- display: Fetch incidents
  name: isFetch
  type: 8
  defaultvalue: 'false'
  required: false
  section: Collect
- display: Incident type
  name: incidentType
  type: 13
  required: false
  section: Collect
- defaultvalue: 'false'
  additionalinfo: When selected, marking the Jira issue as resolved will be mirrored in Cortex XSOAR, and will close the corresponding incident. Please make sure the `Resolved` field in your Jira instance is configured in order for this to work properly, if not, it will rely on if the status of the issue is changed to `Done`.
  display: Close Mirrored XSOAR Incident
  name: close_incident
  type: 8
  required: false
  hidden:
  - marketplacev2
  section: Collect
- defaultvalue: None
  display: Mirroring Direction
  name: mirror_direction
  options:
  - None
  - Incoming
  - Outgoing
  - Incoming And Outgoing
  type: 15
  required: false
  hidden:
  - marketplacev2
  section: Collect
- additionalinfo: Add this tag to an entry to mirror it as an attachment to Jira.
  defaultvalue: attachment tag
  display: Attachment Entry Tag to Jira
  name: attachment_tag_to_jira
  type: 0
  required: false
  hidden:
  - marketplacev2
  section: Collect
  advanced: true
- additionalinfo: Add this tag to an entry to mirror it as an attachment from Jira.
  defaultvalue: attachment tag from Jira
  display: Attachment Entry Tag from Jira
  name: attachment_tag_from_jira
  type: 0
  required: false
  hidden:
  - marketplacev2
  section: Collect
  advanced: true
- additionalinfo: Add this tag to an entry to mirror it as a comment in Jira.
  defaultvalue: comment tag
  display: Comment Entry Tag to Jira
  name: comment_tag_to_jira
  type: 0
  required: false
  hidden:
  - marketplacev2
  section: Collect
  advanced: true
- additionalinfo: Add this tag to an entry to mirror it as a comment from Jira.
  defaultvalue: comment tag from Jira
  display: Comment Entry Tag from Jira
  name: comment_tag_from_jira
  type: 0
  required: false
  hidden:
  - marketplacev2
  section: Collect
  advanced: true
- additionalinfo: Fetch comments for a Jira ticket.
  display: Fetch comments
  name: fetch_comments
  defaultvalue: 'false'
  type: 8
  required: false
  section: Collect
- additionalinfo: Fetch attachments for a Jira ticket.
  display: Fetch attachments
  name: fetch_attachments
  defaultvalue: 'false'
  type: 8
  required: false
  section: Collect
- defaultvalue: '50'
  display: Max incidents per fetch
  name: max_fetch
  additionalinfo: "The maximum allowed value is dictated by the Jira property 'jira.search.views.default.max'. If you specify a value that is higher than this number, your search results will be truncated. Default value is 50"
  type: 0
  required: false
  section: Collect
script:
  commands:
  - arguments:
    - description: A CSV list of the attachments' ID, which can be retrieved using the `jira-get-issue` command.
      isArray: true
      name: attachment_id
      required: true
    description: Download attachments for a specific issue (Will download a file to War Room).
    name: jira-issue-get-attachment
    outputs:
    - contextPath: InfoFile.Name
      description: The file name.
      type: String
    - contextPath: InfoFile.EntryID
      description: The EntryID of the file in the War Room.
      type: String
    - contextPath: InfoFile.Size
      description: The size of the file (in bytes).
      type: Number
    - contextPath: InfoFile.Type
      description: The file type, as determined by libmagic (same as displayed in file entries).
      type: String
    - contextPath: InfoFile.Extension
      description: The file extension.
      type: String
    - contextPath: InfoFile.Info
      description: Basic information of the file.
      type: String
  - arguments:
    - description: Deprecated. Please use issue_id or issue_key.
      name: issueIdOrKey
      hidden: true
    - description: The issue ID (Issue ID or key is required).
      name: issue_id
    - description: The issue key (Issue ID or key is required).
      name: issue_key
    description: Deletes an issue in Jira. Issue's sub-tasks will also be deleted if there are any.
    name: jira-delete-issue
  - arguments:
    - description: The issue ID (Issue ID or key is required).
      name: issue_id
    - description: The issue key (Issue ID or key is required).
      name: issue_key
    - description: Deprecated. Please use issue_id or issue_key.
      name: issueId
      hidden: true
    - description: Deprecated. Please use fields.
      name: field
      hidden: true
    - description: The fields to retrieve from the issue. For example field="customfield_164,labels".
      isArray: true
      name: fields
    description: |-
      Gets specific fields from a Jira issue and adds it to context dynamically.
    name: jira-get-specific-field
    outputs:
    - contextPath: Ticket.Id
      description: The ticket ID.
      type: String
    - contextPath: Ticket.Key
      description: The ticket key.
      type: String
    - contextPath: Ticket.Assignee
      description: The user assigned to the ticket.
      type: String
    - contextPath: Ticket.Creator
      description: The user who created the ticket.
      type: String
    - contextPath: Ticket.Summary
      description: The ticket summary.
      type: String
    - contextPath: Ticket.Status
      description: The ticket status.
      type: String
  - arguments:
    - description: Deprecated. Please use global_id.
      name: globalId
      hidden: true
    - description: If the global ID is provided and a remote issue link exists with that global ID, the remote issue link is updated.
      name: global_id
    - description: 'The object relationship to the issue, for example: causes.'
      name: relationship
    - description: The URL link.
      name: url
      required: true
    - description: The link title.
      name: title
      required: true
    - description: The link summary.
      name: summary
    - description: Deprecated. Please use issue_id or issue_key.
      name: issueId
      hidden: true
    - description: The issue ID (Issue ID or key is required).
      name: issue_id
    - description: The issue key (Issue ID or key is required).
      name: issue_key
    - description: The application type of the linked remote application. For example "com.atlassian.confluence".
      name: application_type
    - description: Deprecated. Please use application_type.
      name: applicationType
      hidden: true
    - description: The application name of the linked remote application. For example "My Confluence Instance".
      name: application_name
    - description: Deprecated. Please use application_name.
      name: applicationName
      hidden: true
    description: Creates (or updates) an issue link.
    name: jira-issue-add-link
  - arguments:
    - description: The user attribute value. For Jira Cloud, this value can be the display name, or email address, and for Jira OnPrem, this value can be the display name, email address, or username.
      name: attribute
      required: true
    - defaultValue: '50'
      description: The maximum number of users to fetch when searching for a matching user (default is 50). The maximum allowed value is dictated by the Jira property 'jira.search.views.default.max'. If you specify a value greater than this number, your search results are truncated.
      name: max_results
    description: Gets the account ID for a given user attribute.
    name: jira-get-id-by-attribute
    outputs:
    - contextPath: Jira.User.Attribute
      description: The user's attribute.
      type: String
    - contextPath: Jira.User.AccountId
      description: The user's account ID.
      type: String
  - arguments:
    - default: true
      description: The JQL query string.
      name: query
      required: true
    - description: The index (integer) of the first issue to return (0-based).
      name: start_at
    - description: Deprecated. Please use start_at.
      name: startAt
      hidden: true
    - description: The maximum number of users to fetch when searching for a matching user (default is 50). The maximum allowed value is dictated by the Jira property 'jira.search.views.default.max'. If you specify a value greater than this number, your search results are truncated.
      name: max_results
    - description: Deprecated. Please use max_results.
      name: maxResults
      hidden: true
    - description: Displays the headers in human readable format.
      name: headers
    - description: "A CSV list of fields to return (Using the name or ID of the fields) to context data. Supplying `all` will return all the issue fields (which will include nested values), except for the comments, which can be retrieved using the !jira-get-comments command."
      isArray: true
      name: fields
    - description: Deprecated. Please use fields.
      name: extraFields
      hidden: true
    description: Queries Jira issues.
    name: jira-issue-query
    outputs:
    - contextPath: Ticket.Id
      description: The ticket ID.
      type: String
    - contextPath: Ticket.Key
      description: The ticket key.
      type: String
    - contextPath: Ticket.Assignee
      description: The user assigned to the ticket.
      type: String
    - contextPath: Ticket.Creator
      description: The user who created the ticket.
      type: String
    - contextPath: Ticket.Summary
      description: The ticket summary.
      type: String
    - contextPath: Ticket.Description
      description: The ticket's description.
      type: String
    - contextPath: Ticket.RawDescription
      description: The ticket's raw description.
      type: String
    - contextPath: Ticket.Labels
      description: The ticket's labels.
      type: Array
    - contextPath: Ticket.Components
      description: The ticket's components.
      type: Array
    - contextPath: Ticket.Status
      description: The ticket status.
      type: String
    - contextPath: Ticket.Priority
      description: The ticket priority.
      type: String
    - contextPath: Ticket.ProjectName
      description: The ticket project name.
      type: String
    - contextPath: Ticket.DueDate
      description: The due date.
      type: Date
    - contextPath: Ticket.Created
      description: The time the ticket was created.
      type: Date
    - contextPath: Ticket.LastSeen
      description: The last time the ticket was viewed.
      type: Date
    - contextPath: Ticket.LastUpdate
      description: The last time the ticket was updated.
      type: Date
  - arguments:
    - description: The query that will be used to retrieve the first issue ID in it.
      name: query
    description: Returns the ID offset, which is the ID of the first issue that was created in the current Jira instance, or the ID of the first issue with respect to the given query argument if given. You can use its result as the initial ID when fetching incidents by the issue id field.
    name: jira-get-id-offset
    outputs:
    - contextPath: Ticket.idOffSet
      description: The ID offset.
      type: String
  - arguments:
    - description: Deprecated. Please use issue_id or issue_key.
      name: issueId
      hidden: true
    - description: The issue ID (Issue ID or key is required).
      name: issue_id
    - description: The issue key (Issue ID or key is required).
      name: issue_key
    - description: The comment body.
      name: comment
      required: true
    - description: 'The roles that can view the comment, for example: Administrators.'
      name: visibility
    description: Adds a new comment to an existing Jira issue.
    name: jira-issue-add-comment
  - arguments:
    - description: Deprecated. Please use issue_id or issue_key.
      name: issueId
      hidden: true
    - description: The issue ID (Issue ID or key is required).
      name: issue_id
    - description: The issue key (Issue ID or key is required).
      name: issue_key
    - description: The entry ID to upload.
      name: upload
      required: true
    - description: The attachment name to be displayed in Jira (overrides the original file name).
      name: attachment_name
    - description: Deprecated. Please use attachment_name.
      name: attachmentName
      hidden: true
    description: Uploads a file attachment to an issue.
    name: jira-issue-upload-file
  - arguments:
    - description: Deprecated. Please use issue_id or issue_key.
      name: issueId
      hidden: true
    - description: The issue ID (Issue ID or key is required).
      name: issue_id
    - description: The issue key (Issue ID or key is required).
      name: issue_key
    description: Lists all possible transitions for a given ticket in its current status.
    name: jira-list-transitions
    outputs:
    - contextPath: Ticket.Id
      description: The ticket ID.
      type: String
    - contextPath: Ticket.Key
      description: The ticket key.
      type: String
    - contextPath: Ticket.Transitions
      description: An object that holds data about all possible transitions.
      type: Object
    - contextPath: Ticket.Transitions.transitions
      description: An array of all possible transitions.
      type: Array
    - contextPath: Ticket.Transitions.ticketId
      description: The ticket ID.
      type: String
  - arguments:
    - description: The parent issue key (if you're editing a sub-task). This argument is only relevant for Jira Cloud.
      name: parent_issue_key
    - description: The parent issue ID (if you're editing a sub-task). This argument is only relevant for Jira Cloud.
      name: parent_issue_id
    - auto: PREDEFINED
      description: "Whether to append or rewrite the values. Only issue fields of type string or array support appending. If the field is of type string, then the new appended value will be: 'old value, new value', where they will be separated by a comma."
      name: action
      defaultValue: 'rewrite'
      predefined:
      - 'append'
      - 'rewrite'
    - description: Deprecated. Please use issue_id or issue_key.
      name: issueId
      hidden: true
    - description: The issue ID (Issue ID or key is required).
      name: issue_id
    - description: The issue key (Issue ID or key is required).
      name: issue_key
    - description: 'The issue object (in JSON format). This argument is for advanced users, as when utilizing this argument, one cannot use other arguments (it will raise an error) except the `issue_id` `issue_key` `action` `transition` and `status` and must input all required arguments into the issue_json. In addition, when issue_json is used, it is not possible to use the project name but only the project key. For example {"fields":{"customfield_10037":"field_value", "summary": "some summary", "project": {"key": "<project_key>"}}}. For more information about this argument, see https://developer.atlassian.com/server/jira/platform/jira-rest-api-example-create-issue-7897248/.'
      name: issue_json
    - description: Deprecated. Please use issue_json.
      name: issueJson
      hidden: true
    - description: The issue summary.
      name: summary
    - description: The issue description.
      name: description
    - description: A CSV list of labels.
      isArray: true
      name: labels
    - description: 'The issue priority, for example: High, Medium.'
      name: priority
    - description: The due date for the issue (in the format yyyy-mm-dd).
      name: due_date
    - description: Deprecated. Please use due_date.
      name: dueDate
      hidden: true
    - description: The name of the assignee. Relevant for Jira Server only. If you are using Jira Cloud, provide the assignee_id argument instead. Use the jira-get-id-by-attribute command to get the user's name.
      name: assignee
    - description: The account ID of the assignee. Relevant for Jira Cloud only. Use the jira-get-id-by-attribute command to get the user's account ID.
      name: assignee_id
    - description: The issue status (Either choose the issue status or transition, but not both).
      name: status
    - description: The issue transition (Either choose the issue status or transition, but not both).
      name: transition
    - description: A text field for describing the environment in which the issue occurred. For example environment="IE9 on Windows 7".
      name: environment
    - description: The security level name of the issue. For example security="Anyone".
      name: security
    - description: A CSV list of components. For example components="component1,component2". When using a Jira OnPrem instance, or using the action append, the entered components must already exist.
      isArray: true
      name: components
    description: Modifies an issue in Jira. If the status or transition fields are given, then the other supplied fields should appear on the transition screen.
    name: jira-edit-issue
    outputs:
    - contextPath: Ticket.Id
      description: The ticket ID.
      type: String
    - contextPath: Ticket.Key
      description: The ticket key.
      type: String
    - contextPath: Ticket.Assignee
      description: The user assigned to the ticket.
      type: String
    - contextPath: Ticket.Creator
      description: The user who created the ticket.
      type: String
    - contextPath: Ticket.Summary
      description: The ticket summary.
      type: String
    - contextPath: Ticket.Description
      description: The ticket's project description.
      type: String
    - contextPath: Ticket.RawDescription
      description: The ticket's project raw description.
      type: String
    - contextPath: Ticket.Labels
      description: The ticket's project labels.
      type: Array
    - contextPath: Ticket.Status
      description: The ticket status.
      type: String
    - contextPath: Ticket.Priority
      description: The ticket priority.
      type: String
    - contextPath: Ticket.ProjectName
      description: The ticket project name.
      type: String
    - contextPath: Ticket.DueDate
      description: The due date.
      type: Date
    - contextPath: Ticket.Created
      description: The time the ticket was created.
      type: Date
    - contextPath: Ticket.LastSeen
      description: The last time the ticket was viewed.
      type: Date
    - contextPath: Ticket.LastUpdate
      description: The last time the ticket was updated.
      type: Date
  - arguments:
    - description: Deprecated. Please use issue_id or issue_key.
      hidden: true
      name: issueId
    - description: The issue ID (Issue ID or key is required).
      name: issue_id
    - description: The issue key (Issue ID or key is required).
      name: issue_key
    - description: The name of the assignee. Relevant for Jira Server only. If you are using Jira Cloud, provide the assignee_id argument instead. Use the jira-get-id-by-attribute command to get the user's name.
      name: assignee
    - description: The account ID of the assignee. Relevant for Jira Cloud only. Use the jira-get-id-by-attribute command to get the user's account ID.
      name: assignee_id
    description: Assigns an assignee to an existing issue.
    name: jira-issue-assign
    outputs:
    - contextPath: Ticket.Id
      description: The ticket ID.
      type: String
    - contextPath: Ticket.Key
      description: The ticket key.
      type: String
    - contextPath: Ticket.Assignee
      description: The user assigned to the ticket.
      type: String
    - contextPath: Ticket.Creator
      description: The user who created the ticket.
      type: String
    - contextPath: Ticket.Summary
      description: The ticket summary.
      type: String
    - contextPath: Ticket.Description
      description: The ticket's project description.
      type: String
    - contextPath: Ticket.RawDescription
      description: The ticket's project raw description.
      type: String
    - contextPath: Ticket.Labels
      description: The ticket's project labels.
      type: Array
    - contextPath: Ticket.Status
      description: The ticket status.
      type: String
    - contextPath: Ticket.Priority
      description: The ticket priority.
      type: String
    - contextPath: Ticket.ProjectName
      description: The ticket project name.
      type: String
    - contextPath: Ticket.DueDate
      description: The due date.
      type: Date
    - contextPath: Ticket.Created
      description: The time the ticket was created.
      type: Date
    - contextPath: Ticket.LastSeen
      description: The last time the ticket was viewed.
      type: Date
    - contextPath: Ticket.LastUpdate
      description: The last time the ticket was updated.
      type: Date
  - arguments:
    - description: 'The issue object (in JSON format). This argument is for advanced users, as when utilizing this argument, one cannot use other arguments and must input all required arguments into the issue_json. In addition, when issue_json is used, it is not possible to use the project name but only the project key. For example {"fields":{"customfield_10037":"field_value", "summary": "some summary", "project": {"key": "<project_key>"}}}. For more information about this argument, see https://developer.atlassian.com/server/jira/platform/jira-rest-api-example-create-issue-7897248/.'
      name: issue_json
    - description: Deprecated. Please use issue_json.
      name: issueJson
      hidden: true
    - description: The summary of the issue (Summary value is required, either from the "summary" argument, or from the "issue_json" argument).
      name: summary
      required: false
    - description: The project key with which to associate the issue (Project Key or name is required).
      name: project_key
    - description: Deprecated. Please use project_key.
      name: projectKey
      hidden: true
    - description: 'Selects an issue type by name, for example: "Problem". (Issue type name or id is required).'
      name: issue_type_name
    - description: Deprecated. Please use issue_type_name.
      name: issueTypeName
      hidden: true
    - description: Selects an issue type by its numeric ID (Issue type name or id is required).
      name: issue_type_id
    - description: Deprecated. Please use issue_type_id.
      name: issueTypeId
      hidden: true
    - description: The project name with which to associate the issue (Project Key or name is required).
      name: project_name
    - description: Deprecated. Please use project_name.
      name: projectName
      hidden: true
    - description: A description of the issue.
      name: description
    - description: A CSV list of labels.
      isArray: true
      name: labels
    - description: 'The priority of the issue, for example: High, Medium.'
      name: priority
    - description: The due date for the issue (in the format yyyy-mm-dd).
      name: due_date
    - description: Deprecated. Please use due_date.
      name: dueDate
      hidden: true
    - description: The name of the assignee. Relevant for Jira Server only. If you are using Jira Cloud, provide the assignee_id argument instead. Use the jira-get-id-by-attribute command to get the user's name.
      name: assignee
    - description: The account ID of the assignee. Relevant for Jira Cloud only. Use the jira-get-id-by-attribute command to get the user's account ID.
      name: assignee_id
    - description: The account ID of the reporter. Relevant for Jira Cloud only. Use the jira-get-id-by-attribute command to get the user's account ID.
      name: reporter_id
    - description: The name of the of the reporter. Relevant for Jira Server only. Please use reporter_id for Jira Cloud. Use the jira-get-id-by-attribute command to get the user's name.
      name: reporter
    - description: The parent issue key (if you're creating a sub-task).
      name: parent_issue_key
    - description: Deprecated. Please use parent_issue_key.
      name: parentIssueKey
      hidden: true
    - description: The parent issue ID (if you're creating a sub-task).
      name: parent_issue_id
    - description: Deprecated. Please use parent_issue_id.
      name: parentIssueId
      hidden: true
    - description: A text field for describing the environment in which the issue occurred. For example environment="IE9 on Windows 7".
      name: environment
    - description: The security level of the issue. For example security="Anyone".
      name: security
    - description: The component names of the issue. For example components="component1,component2". When using a Jira OnPrem instance, the entered components must already exist.
      isArray: true
      name: components
    description: Creates a new issue in Jira.
    name: jira-create-issue
    outputs:
    - contextPath: Ticket.Id
      description: The ticket ID.
      type: String
    - contextPath: Ticket.Key
      description: The ticket key.
      type: String
  - arguments:
    - description: "A CSV list of fields to return (Using the name or ID of the fields) to context data. Supplying `all` will return all the issue fields (which will include nested values), except for the comments, which can be retrieved using the !jira-get-comments command."
      isArray: true
      name: fields
    - description: Deprecated. Please use issue_id or issue_key.
      name: issueId
      hidden: true
    - description: The issue ID (Issue ID or key is required).
      name: issue_id
    - description: The issue key (Issue ID or key is required).
      name: issue_key
    - description: Displays the headers in human readable format.
      name: headers
    - auto: PREDEFINED
      defaultValue: 'false'
      description: If "true", retrieves the issue attachments and downloads the file to the War Room.
      name: get_attachments
      predefined:
      - 'true'
      - 'false'
    - description: Deprecated. Please use get_attachments.
      name: getAttachments
      predefined:
      - 'true'
      - 'false'
      hidden: true
      auto: PREDEFINED
    - auto: PREDEFINED
      defaultValue: 'false'
      description: If "true", expands the issue links (the linked issues and subtasks).
      name: expand_links
      predefined:
      - 'true'
      - 'false'
    - description: Deprecated. Please use expand_links.
      name: expandLinks
      predefined:
      - 'true'
      - 'false'
      hidden: true
      auto: PREDEFINED
    description: Fetches an issue from Jira.
    name: jira-get-issue
    outputs:
    - contextPath: Ticket.Id
      description: The ticket ID.
      type: String
    - contextPath: Ticket.Key
      description: The ticket key.
      type: String
    - contextPath: Ticket.Assignee
      description: The user assigned to the ticket, in the form `Username(User email address)`.
      type: String
    - contextPath: Ticket.Creator
      description: The user who created the ticket.
      type: String
    - contextPath: Ticket.Summary
      description: The ticket summary.
      type: String
    - contextPath: Ticket.Status
      description: The ticket status.
      type: String
    - contextPath: Ticket.Labels
      description: The ticket's labels.
      type: Array
    - contextPath: Ticket.Components
      description: The ticket's components.
      type: Array
    - contextPath: Ticket.Priority
      description: The ticket priority.
      type: String
    - contextPath: Ticket.ProjectName
      description: The ticket project name.
      type: String
    - contextPath: Ticket.DueDate
      description: The due date.
      type: Date
    - contextPath: Ticket.Created
      description: The time the ticket was created.
      type: Date
    - contextPath: Ticket.LastSeen
      description: The last time the ticket was viewed.
      type: Date
    - contextPath: Ticket.LastUpdate
      description: The last time the ticket was updated.
      type: Date
    - contextPath: Ticket.Attachments.created
      description: The created time of the attachment.
      type: Date
    - contextPath: Ticket.Attachments.filename
      description: The file name of the attachment.
      type: String
    - contextPath: Ticket.Attachments.id
      description: The id of the attachment.
      type: String
    - contextPath: Ticket.Attachments.size
      description: The size (in bytes) of the attachment.
      type: Number
    - contextPath: InfoFile.Name
      description: The file name.
      type: String
    - contextPath: InfoFile.EntryID
      description: The ID for locating the file in the War Room.
      type: String
    - contextPath: InfoFile.Size
      description: The size of the file (in bytes).
      type: Number
    - contextPath: InfoFile.Type
      description: The file type, as determined by libmagic (same as displayed in file entries).
      type: String
    - contextPath: InfoFile.Extension
      description: The file extension.
      type: String
    - contextPath: InfoFile.Info
      description: Basic information about the file.
      type: String
    - contextPath: Ticket.Description
      description: The ticket's description.
      type: String
    - contextPath: Ticket.RawDescription
      description: The ticket's raw description.
      type: String
  - arguments:
    - description: The maximum number of results to return. Default is 50 and maximum is 5000.
      name: limit
      defaultValue: '50'
    - description: Deprecated. Please use issue_id or issue_key.
      name: issueId
      hidden: true
    - description: The issue ID (Issue ID or key is required).
      name: issue_id
    - description: The issue key (Issue ID or key is required).
      name: issue_key
    description: Returns the comments added to a ticket.
    name: jira-get-comments
    outputs:
    - contextPath: Ticket.Id
      description: The ID of the ticket.
      type: String
    - contextPath: Ticket.Key
      description: The ticket key.
      type: String
    - contextPath: Ticket.Comment.Id
      description: The ID of the comment.
      type: String
    - contextPath: Ticket.Comment.Comment
      description: The text of the comment.
      type: String
    - contextPath: Ticket.Comment.Created
      description: The comment creation date.
      type: Date
    - contextPath: Ticket.Comment.Updated
      description: The comment updated date.
      type: Date
    - contextPath: Ticket.Comment.User
      description: The user that created the comment.
      type: String
    - contextPath: Ticket.Comment.UpdateUser
      description: The user that updated the comment.
      type: String
  - arguments:
    - description: The authorization code retrieved from the callback URL according to the documentation.
      name: code
      required: true
    description: "Use this command to complete the authorization process. After copying the authorization code found in the query parameter `code` of the callback URL, paste the value in the command as an argument to finish the process."
    name: jira-oauth-complete
  - description: "Use this command to start the authorization process. In order to authorize the instance, first run the command, and complete the process in the URL that is returned. You will then be redirected to the callback URL where you will copy the authorization code found in the query parameter `code`, and paste that value in the command `!jira-ouath-complete` as an argument to finish the process."
    name: jira-oauth-start
    arguments: []
  - description: Use this command to test the connectivity of the Jira instance.
    name: jira-oauth-test
    arguments: []
  - arguments:
    - description: The comment ID.
      name: comment_id
      required: true
    - description: The issue ID (Issue ID or key is required).
      name: issue_id
    - description: The issue key (Issue ID or key is required).
      name: issue_key
    description: Delete a comment from an issue.
    name: jira-issue-delete-comment
  - arguments:
    - description: The attachment ID. In order to see the attachment ID please use the jira-get-issue command.
      name: attachment_id
      required: true
    description: Delete an attachment from an issue.
    name: jira-issue-delete-file
  - arguments:
    - description: The issue ID (Issue ID or key is required).
      name: issue_id
    - description: The issue key (Issue ID or key is required).
      name: issue_key
    - description: The comment ID.
      name: comment_id
      required: true
    - description: The content of the comment to modify.
      name: comment
      required: true
    - description: 'The roles that can view the comment, for example: Administrators.'
      name: visibility
    description: Edit a comment that is part of an issue.
    name: jira-issue-edit-comment
    outputs:
    - contextPath: Ticket.Id
      description: The ID of the ticket.
      type: String
    - contextPath: Ticket.Comment.Id
      description: The ID of the comment.
      type: String
    - contextPath: Ticket.Comment.Comment
      description: The text of the comment.
      type: String
    - contextPath: Ticket.Comment.Created
      description: The issue creation date.
      type: String
    - contextPath: Ticket.Comment.User
      description: The user that created the comment.
      type: String
  - arguments:
    - description: The maximum number of results to return. This argument will be ignored if page or page_size arguments were given. Default value is 50.
      name: limit
    - description: The page number. Default value is 0.
      name: page
    - description: The number of requested results per page. Default value is 50.
      name: page_size
    description: This command returns the issue fields, both system and custom fields.
    name: jira-issue-list-fields
    outputs:
    - contextPath: Jira.IssueField.id
      description: The ID of the field.
      type: String
    - contextPath: Jira.IssueField.key
      description: The key of the field.
      type: String
    - contextPath: Jira.IssueField.name
      description: The name of the field.
      type: String
    - contextPath: Jira.IssueField.custom
      description: Whether the field is a custom field.
      type: String
    - contextPath: Jira.IssueField.orderable
      description: Whether the content of the field can be used to order lists.
      type: String
    - contextPath: Jira.IssueField.navigable
      description: Whether the field can be used as a column on the issue navigator.
      type: String
    - contextPath: Jira.IssueField.searchable
      description: Whether the content of the field can be searched.
      type: String
    - contextPath: Jira.IssueField.clauseNames
      description: The names that can be used to reference the field in an advanced search.
      type: Array
    - contextPath: Jira.IssueField.scope
      description: The scope of the field.
      type: Object
    - contextPath: Jira.IssueField.scope.type
      description: 'The type of scope. Valid values: PROJECT, TEMPLATE.'
      type: String
    - contextPath: Jira.IssueField.scope.project
      description: The project the item has scope in.
      type: Object
    - contextPath: Jira.IssueField.scope.project.self
      description: The URL of the project details.
      type: String
    - contextPath: Jira.IssueField.scope.project.id
      description: The ID of the project.
      type: String
    - contextPath: Jira.IssueField.scope.project.key
      description: The key of the project.
      type: String
    - contextPath: Jira.IssueField.scope.project.name
      description: The name of the project.
      type: String
    - contextPath: Jira.IssueField.scope.project.projectTypeKey
      description: 'The project type of the project. Valid values: software, service_desk, business.'
      type: String
    - contextPath: Jira.IssueField.scope.project.simplified
      description: Whether or not the project is simplified.
      type: Boolean
    - contextPath: Jira.IssueField.scope.project.avatarUrls
      description: The URLs of the project's avatars.
      type: Object
    - contextPath: Jira.IssueField.scope.project.projectCategory
      description: The category the project belongs to.
      type: Object
    - contextPath: Jira.IssueField.scope.project.projectCategory.self
      description: The URL of the project category.
      type: String
    - contextPath: Jira.IssueField.scope.project.projectCategory.id
      description: The ID of the project category.
      type: String
    - contextPath: Jira.IssueField.scope.project.projectCategory.description
      description: The name of the project category.
      type: String
    - contextPath: Jira.IssueField.scope.project.projectCategory.name
      description: The description of the project category.
      type: String
    - contextPath: Jira.IssueField.scope.type
      description: 'The type of scope. Valid values: PROJECT, TEMPLATE.'
      type: String
    - contextPath: Jira.IssueField.schema
      description: The data schema for the field.
      type: Object
    - contextPath: Jira.IssueField.schema.type
      description: The data type of the field.
      type: String
    - contextPath: Jira.IssueField.schema.items
      description: When the data type is an array, the name of the field items within the array.
      type: String
    - contextPath: Jira.IssueField.schema.system
      description: If the field is a system field, the name of the field.
      type: String
    - contextPath: Jira.IssueField.schema.custom
      description: If the field is a custom field, the URI of the field.
      type: String
    - contextPath: Jira.IssueField.schema.customId
      description: If the field is a custom field, the custom ID of the field.
      type: Number
    - contextPath: Jira.IssueField.schema.configuration
      description: If the field is a custom field, the configuration of the field.
      type: Object
  - arguments:
    - description: The issues to move to backlog.
      name: issues
      required: true
    - description: The board ID. Can only be used with a Jira Cloud instance. Run the command `jira-board-list` to retrieve the boards' IDs.
      name: board_id
    - description: To rank the issues before the stated issue (supports issue key and ID). This argument can be used when supplying the board ID.
      name: rank_before_issue
    - description: To rank the issues after the stated issue (supports issue key and ID). This argument can be used when supplying the board ID.
      name: rank_after_issue
    description: Moves issues to backlog. If the issues supplied are NOT part of a board that supports sprints, then the board_id argument is required. At most 50 issues may be moved at once.
    name: jira-issue-to-backlog
  - arguments:
    - description: The issues to move to board.
      name: issues
      required: true
    - description: The board ID.
      name: board_id
      required: true
    - description: To rank the issues before the stated issue (supports issue key and ID).
      name: rank_before_issue
    - description: To rank the issues after the stated issue (supports issue key and ID).
      name: rank_after_issue
    description: Moves issues from backlog to board, the command does not work with boards with sprints. At most 50 issues may be moved at once. This command is only supported for Jira Cloud instances.
    name: jira-issue-to-board
  - arguments:
    - description: The name of the board.
      name: board_name
    - description: The board ID.
      name: board_id
    - description: The project key or ID.
      name: project_key_id
    - auto: PREDEFINED
      description: "The type of the board. Allowed values are: scrum, kanban, simple."
      name: type
      predefined:
      - 'scrum'
      - 'kanban'
      - 'simple'
    - description: The maximum number of results to return. This argument will be ignored if page or page_size arguments were given. Default value is 50.
      name: limit
    - description: The page number. Default value is 0.
      name: page
    - description: The number of requested results per page. Default value is 50.
      name: page_size
    description: Get board data. If board_id is given, then only the board that corresponds to the board_id is returned, otherwise, the the command will return boards that match the project_key_id, type, or board_name arguments.
    name: jira-board-list
    outputs:
    - contextPath: Jira.Board.id
      description: The ID of the board.
      type: Number
    - contextPath: Jira.Board.self
      description: The URL of the board.
      type: String
    - contextPath: Jira.Board.name
      description: The name of the board.
      type: String
    - contextPath: Jira.Board.type
      description: The type the board.
      type: String
    - contextPath: Jira.Board.admins
      description: The administrators of the board.
      type: Object
    - contextPath: Jira.Board.admins.users
      description: The users who own the board.
      type: Object
    - contextPath: Jira.Board.admins.users.self
      description: The URL of the user.
      type: String
    - contextPath: Jira.Board.admins.users.displayName
      description: The display name of the user. Depending on the user’s privacy setting, this may return an alternative value.
      type: String
    - contextPath: Jira.Board.admins.users.active
      description: Whether the user is active.
      type: String
    - contextPath: Jira.Board.admins.users.accountId
      description: The account ID of the user, which uniquely identifies the user across all Atlassian products.
      type: String
    - contextPath: Jira.Board.admins.users.avatarUrls
      description: The avatars of the user.
      type: Object
    - contextPath: Jira.Board.admins.groups
      description: The groups who own the board.
      type: Object
    - contextPath: Jira.Board.admins.groups.name
      description: The name of the group.
      type: String
    - contextPath: Jira.Board.admins.groups.self
      description: The URL of the group.
      type: String
    - contextPath: Jira.Board.location
      description: The container that the board is located in.
      type: Object
    - contextPath: Jira.Board.location.projectId
      description: The project ID.
      type: Number
    - contextPath: Jira.Board.location.userId
      description: The user ID.
      type: Number
    - contextPath: Jira.Board.location.userAccountId
      description: The user account ID.
      type: String
    - contextPath: Jira.Board.location.displayName
      description: The display name of the project.
      type: String
    - contextPath: Jira.Board.location.projectName
      description: The project name.
      type: String
    - contextPath: Jira.Board.location.projectKey
      description: The project key.
      type: String
    - contextPath: Jira.Board.location.projectTypeKey
      description: The type of the project.
      type: String
    - contextPath: Jira.Board.location.avatarURI
      description: The avatar of the project.
      type: String
    - contextPath: Jira.Board.location.name
      description: The name of the project.
      type: String
    - contextPath: Jira.Board.canEdit
      description: Whether the board can be edited.
      type: String
    - contextPath: Jira.Board.isPrivate
      description: Whether the board is private.
      type: String
    - contextPath: Jira.Board.favourite
      description: Whether the board is selected as a favorite.
      type: String
  - arguments:
    - description: The board ID.
      name: board_id
      required: true
    - description: A JQL query to filter the issues.
      name: jql_query
    - description: The maximum number of results to return. This argument will be ignored if page or page_size arguments were given. Default value is 50.
      name: limit
    - description: The page number. Default value is 0.
      name: page
    - description: The number of requested results per page. Default value is 50.
      name: page_size
    description: Get issues from the backlog of a specific board. For Jira OnPrem, the board must be of type scrum.
    name: jira-board-backlog-list
    outputs:
    - contextPath: Jira.BoardBacklog.boardId
      description: The ID of the board.
      type: Number
    - contextPath: Jira.BoardBacklog.Ticket.Id
      description: The ticket ID.
      type: Number
    - contextPath: Jira.BoardBacklog.Ticket.Key
      description: The ticket key.
      type: String
    - contextPath: Jira.BoardBacklog.Ticket.Assignee
      description: The user assigned to the ticket.
      type: String
    - contextPath: Jira.BoardBacklog.Ticket.Creator
      description: The user who created the ticket.
      type: String
    - contextPath: Jira.BoardBacklog.Ticket.Summary
      description: The ticket summary.
      type: String
    - contextPath: Jira.BoardBacklog.Ticket.Status
      description: The ticket status.
      type: String
    - contextPath: Jira.BoardBacklog.Ticket.Priority
      description: The ticket priority.
      type: String
    - contextPath: Jira.BoardBacklog.Ticket.ProjectName
      description: The ticket project name.
      type: String
    - contextPath: Jira.BoardBacklog.Ticket.DueDate
      description: The due date.
      type: Date
    - contextPath: Jira.BoardBacklog.Ticket.Created
      description: The time the ticket was created.
      type: Date
    - contextPath: Jira.BoardBacklog.Ticket.LastSeen
      description: The last time the ticket was viewed.
      type: Date
    - contextPath: Jira.BoardBacklog.Ticket.LastUpdate
      description: The last time the ticket was updated.
      type: Date
  - arguments:
    - description: The board ID.
      name: board_id
      required: true
    - description: A JQL query to filter the issues.
      name: jql_query
    - description: The maximum number of results to return. This argument will be ignored if page or page_size arguments were given. Default value is 50.
      name: limit
    - description: The page number. Default value is 0.
      name: page
    - description: The number of requested results per page. Default value is 50.
      name: page_size
    description: Get all issues from a specific board.
    name: jira-board-issue-list
    outputs:
    - contextPath: Jira.BoardIssue.boardId
      description: The ID of the board.
      type: Number
    - contextPath: Jira.BoardIssue.Ticket.Id
      description: The ticket ID.
      type: Number
    - contextPath: Jira.BoardIssue.Ticket.Key
      description: The ticket key.
      type: String
    - contextPath: Jira.BoardIssue.Ticket.Assignee
      description: The user assigned to the ticket.
      type: String
    - contextPath: Jira.BoardIssue.Ticket.Creator
      description: The user who created the ticket.
      type: String
    - contextPath: Jira.BoardIssue.Ticket.Summary
      description: The ticket summary.
      type: String
    - contextPath: Jira.BoardIssue.Ticket.Status
      description: The ticket status.
      type: String
    - contextPath: Jira.BoardIssue.Ticket.Priority
      description: The ticket priority.
      type: String
    - contextPath: Jira.BoardIssue.Ticket.ProjectName
      description: The ticket project name.
      type: String
    - contextPath: Jira.BoardIssue.Ticket.DueDate
      description: The due date.
      type: Date
    - contextPath: Jira.BoardIssue.Ticket.Created
      description: The time the ticket was created.
      type: Date
    - contextPath: Jira.BoardIssue.Ticket.LastSeen
      description: The last time the ticket was viewed.
      type: Date
    - contextPath: Jira.BoardIssue.Ticket.LastUpdate
      description: The last time the ticket was updated.
      type: Date
  - arguments:
    - description: The board ID.
      name: board_id
      required: true
    - description: The maximum number of results to return. This argument will be ignored if page or page_size arguments were given. Default value is 50.
      name: limit
    - description: The page number. Default value is 0.
      name: page
    - description: The number of requested results per page. Default value is 50.
      name: page_size
    description: Get all sprints of a specific board.
    name: jira-board-sprint-list
    outputs:
    - contextPath: Jira.BoardSprint.boardId
      description: The ID of the board.
      type: String
    - contextPath: Jira.BoardSprint.Sprints
      description: The sprints in the board.
      type: Object
    - contextPath: Jira.BoardSprint.Sprints.id
      description: The ID of the sprint.
      type: Number
    - contextPath: Jira.BoardSprint.Sprints.self
      description: The URL of the sprint.
      type: String
    - contextPath: Jira.BoardSprint.Sprints.state
      description: The state of the sprint.
      type: String
    - contextPath: Jira.BoardSprint.Sprints.name
      description: The name of the sprint.
      type: String
    - contextPath: Jira.BoardSprint.Sprints.startDate
      description: The starting date of the sprint.
      type: String
    - contextPath: Jira.BoardSprint.Sprints.endDate
      description: The ending date of the sprint.
      type: String
    - contextPath: Jira.BoardSprint.Sprints.completeDate
      description: The date the sprint was completed.
      type: String
    - contextPath: Jira.BoardSprint.Sprints.originBoardId
      description: The ID of the origin board.
      type: Number
    - contextPath: Jira.BoardSprint.Sprints.goal
      description: The goal of the sprint.
      type: String
  - arguments:
    - description: The board ID.
      name: board_id
      required: true
    - auto: PREDEFINED
      description: Filters results to epics that are either done or not done. This uses the `Epic Status` field, and not the `Status` field of the issue.
      name: done
      defaultValue: 'false'
      predefined:
      - 'false'
      - 'true'
    - description: The maximum number of results to return. This argument will be ignored if page or page_size arguments were given. Default value is 50.
      name: limit
    - description: The page number. Default value is 0.
      name: page
    - description: The number of requested results per page. Default value is 50.
      name: page_size
    description: Get all epics from a specific board.
    name: jira-board-epic-list
    outputs:
    - contextPath: Jira.BoardEpic.boardId
      description: The ID of the board.
      type: Number
    - contextPath: Jira.BoardEpic.Epics
      description: Holds the data of the epic issues.
      type: Object
    - contextPath: Jira.BoardEpic.Epics.id
      description: The ID of the epic.
      type: Number
    - contextPath: Jira.BoardEpic.Epics.key
      description: The key of the epic.
      type: String
    - contextPath: Jira.BoardEpic.Epics.self
      description: The URL of the epic.
      type: String
    - contextPath: Jira.BoardEpic.Epics.name
      description: The name of the epic.
      type: String
    - contextPath: Jira.BoardEpic.Epics.summary
      description: The summary of the epic.
      type: String
    - contextPath: Jira.BoardEpic.Epics.done
      description: Whether the epic has been completed or not.
      type: Boolean
    - contextPath: Jira.BoardEpic.Epics.color
      description: Data about the color of the epic.
      type: Object
    - contextPath: Jira.BoardEpic.Epics.color.key
      description: The key of the color associated with the epic.
      type: String
  - arguments:
    - description: The board ID.
      name: board_id
    - description: The sprint ID.
      name: sprint_id
      required: true
    - description: A JQL query to filter the issues.
      name: jql_query
    - description: The maximum number of results to return. This argument will be ignored if page or page_size arguments were given. Default value is 50.
      name: limit
    - description: The page number. Default value is 0.
      name: page
    - description: The number of requested results per page. Default value is 50.
      name: page_size
    description: Get all issues in a sprint.
    name: jira-sprint-issue-list
    outputs:
    - contextPath: Jira.SprintIssues.boardId
      description: The ID of the board that the sprint belongs to.
      type: String
    - contextPath: Jira.SprintIssues.sprintId
      description: The ID of the sprint.
      type: String
    - contextPath: Jira.SprintIssues.Ticket.Id
      description: The ticket ID.
      type: Number
    - contextPath: Jira.SprintIssues.Ticket.Key
      description: The ticket key.
      type: String
    - contextPath: Jira.SprintIssues.Ticket.Assignee
      description: The user assigned to the ticket.
      type: String
    - contextPath: Jira.SprintIssues.Ticket.Creator
      description: The user who created the ticket.
      type: String
    - contextPath: Jira.SprintIssues.Ticket.Summary
      description: The ticket summary.
      type: String
    - contextPath: Jira.SprintIssues.Ticket.Status
      description: The ticket status.
      type: String
    - contextPath: Jira.SprintIssues.Ticket.Priority
      description: The ticket priority.
      type: String
    - contextPath: Jira.SprintIssues.Ticket.ProjectName
      description: The ticket project name.
      type: String
    - contextPath: Jira.SprintIssues.Ticket.DueDate
      description: The due date.
      type: Date
    - contextPath: Jira.SprintIssues.Ticket.Created
      description: The time the ticket was created.
      type: Date
    - contextPath: Jira.SprintIssues.Ticket.LastSeen
      description: The last time the ticket was viewed.
      type: Date
    - contextPath: Jira.SprintIssues.Ticket.LastUpdate
      description: The last time the ticket was updated.
      type: Date
  - arguments:
    - description: The issues to move to the sprint.
      name: issues
      required: true
    - description: The sprint ID.
      name: sprint_id
      required: true
    - description: To rank the issues before the stated issue (supports issue key and ID).
      name: rank_before_issue
    - description: To rank the issues after the stated issue (supports issue key and ID).
      name: rank_after_issue
    description: Moves issues to a sprint, for a given sprint ID. Issues can only be moved to open or active sprints. At most 50 issues may be moved at once.
    name: jira-sprint-issue-move
  - arguments:
    - description: The key of the epic. (The epic ID or key is required).
      name: epic_key
    - description: The ID of the epic. (The epic ID or key is required).
      name: epic_id
    - description: A JQL query to filter the issues.
      name: jql_query
    - description: The maximum number of results to return. This argument will be ignored if page or page_size arguments were given. Default value is 50.
      name: limit
    - description: The page number. Default value is 0.
      name: page
    - description: The number of requested results per page. Default value is 50.
      name: page_size
    description: Get all issues that belong to an epic (Child Issues).
    name: jira-epic-issue-list
    outputs:
    - contextPath: Jira.EpicIssues.boardId
      description: The ID of the board that holds the issues.
      type: String
    - contextPath: Jira.EpicIssues.epicId
      description: The ID of the epic that holds the issues.
      type: String
    - contextPath: Jira.EpicIssues.key
      description: The key of the epic.
      type: String
    - contextPath: Jira.EpicIssues.Ticket.Id
      description: The ticket ID.
      type: Number
    - contextPath: Jira.EpicIssues.Ticket.Key
      description: The ticket key.
      type: String
    - contextPath: Jira.EpicIssues.Ticket.Assignee
      description: The user assigned to the ticket.
      type: String
    - contextPath: Jira.EpicIssues.Ticket.Creator
      description: The user who created the ticket.
      type: String
    - contextPath: Jira.EpicIssues.Ticket.Summary
      description: The ticket summary.
      type: String
    - contextPath: Jira.EpicIssues.Ticket.Status
      description: The ticket status.
      type: String
    - contextPath: Jira.EpicIssues.Ticket.Priority
      description: The ticket priority.
      type: String
    - contextPath: Jira.EpicIssues.Ticket.ProjectName
      description: The ticket project name.
      type: String
    - contextPath: Jira.EpicIssues.Ticket.DueDate
      description: The due date.
      type: Date
    - contextPath: Jira.EpicIssues.Ticket.Created
      description: The time the ticket was created.
      type: Date
    - contextPath: Jira.EpicIssues.Ticket.LastSeen
      description: The last time the ticket was viewed.
      type: Date
    - contextPath: Jira.EpicIssues.Ticket.LastUpdate
      description: The last time the ticket was updated.
      type: Date
  - description: Returns a list of all issue link types.
    name: jira-issue-link-type-get
    outputs:
    - contextPath: Jira.IssueLinkType
      description: The issue link type bean.
      type: Object
    - contextPath: Jira.IssueLinkType.id
      description: The ID of the issue link type.
      type: String
    - contextPath: Jira.IssueLinkType.inward
      description: The description of the issue link type inward link.
      type: String
    - contextPath: Jira.IssueLinkType.name
      description: The name of the issue link type.
      type: String
    - contextPath: Jira.IssueLinkType.outward
      description: The description of the issue link type outward link.
      type: String
    - contextPath: Jira.IssueLinkType.self
      description: The URL of the issue link type.
      type: String
    arguments: []
  - arguments:
    - description: The key of the outward issue.
      name: outward_issue
      required: true
    - description: The key of the inward issue.
      name: inward_issue
      required: true
    - description: The name of the link to apply. Use `jira-issue-link-type-get` to see available links.
      name: link_type
      required: true
    - description: A comment to add to the inward issue.
      name: comment
    description: Use this command to create a link between two issues.
    name: jira-issue-to-issue-link
  - arguments:
    - description: The issue ID.
      name: issue_id
      required: true
    description: Fetches questions and answers for forms tied to a Jira issue. This command requires Jira Service Desk, the ProForma plugin and an API user with `Service Desk Team` or higher permissions on the Jira project the forms are being pulled from.
    name: jira-issue-get-forms
    outputs:
    - contextPath: JiraForms.ID
      description: The ID of the form.
      type: Unknown
    - contextPath: JiraForms.Issue
      description: Issue the form belongs to.
      type: Unknown
    - contextPath: JiraForms.Questions
      description: Questions for the form.
      type: Unknown
  - arguments:
    - description: The user's key (On-prem only).
      name: key
      required: false
    - description: The user's username (On-prem only).
      name: username
      required: false
    - description: The user's account ID (Cloud only).
      name: account_id
      required: false
    description: Retrieves information about a specified Jira user. For on-prem instances, you should use the user's key and username to retrieve their details. For Cloud instances, user's `account_id` is required. If no identifier is supplied, information for the user the API credentials belong to is returned.
    name: jira-get-user-info
    outputs:
    - contextPath: Jira.Users.Key
      description: The user's key or ID.
      type: Unknown
    - contextPath: Jira.Users.Name
      description: Name of the user.
      type: Unknown
    - contextPath: Jira.Users.Email
      description: User's email address.
      type: Unknown
    - contextPath: Jira.Users.Display Name
      description: Display name for the user.
      type: Unknown
    - contextPath: Jira.Users.Active
      description: If the user is active or not.
      type: Unknown
    - contextPath: Jira.Users.Deleted
      description: If the user is deleted or not.
      type: Unknown
    - contextPath: Jira.Users.Timezone
      description: Timezone setting for the user.
      type: Unknown
    - contextPath: Jira.Users.Locale
      description: Locale setting for the user.
      type: Unknown
    - contextPath: Jira.Users.AccountID
      description: The account ID of the user, which uniquely identifies the user across all Atlassian products. For example, 5b10ac8d82e05b22cc7d4ef5. Required in requests.
      type: Unknown
    - contextPath: Jira.Users.AccountType
      description: "The user account type. Can take the following values: atlassian, app, customer."
      type: Unknown
  - arguments:
    - description: The remote incident ID.
      name: id
      required: true
    - defaultValue: '0'
      description: The UTC timestamp in seconds of the last update. The incident is only updated if it was modified after the last update time.
      name: lastUpdate
    description: Get remote data from a remote incident. This method does not update the current incident, and should be used for debugging purposes only.
    name: get-remote-data
  - arguments:
      - description: The remote incident ID.
        name: issue_id
        required: true
    description: Get remote data from a remote incident. This method does not update the current incident, and should be used for debugging purposes only.
    name: get-remote-data-preview
  - description: Returns the list of fields to map in outgoing mirroring. This command is only used for debugging purposes.
    name: get-mapping-fields
    arguments: []
  - arguments:
    - description: Date string representing the local time. The incident is only returned if it was modified after the last update time.
      name: lastUpdate
    description: Get the list of incidents that were modified since the last update time. This method is used for debugging purposes. The get-modified-remote-data command is used as part of the Mirroring feature that was introduced in Cortex XSOAR version 6.1.
    name: get-modified-remote-data
  - description: Updates the remote incident with local incident changes. This method is only used for debugging purposes and will not update the current incident.
    name: update-remote-system
    arguments: []
  - name: jira-create-metadata-issue-types-list
    arguments:
    - name: project_id_or_key
      required: true
      description: The ID or key of the project.
    - name: start_at
      description: The index of the first item to return in a page of results (page offset).
      defaultValue: "0"
    - name: max_results
      description: The maximum number of items to return per page. Between 0 and 200.
      defaultValue: "50"
    description: Returns a page of issue type metadata for a specified project.
    outputs:
    - contextPath: Jira.IssueType.AvatarID
      description: The ID of the issue type's avatar.
      type: Number
    - contextPath: Jira.IssueType.Description
      description: The description of the issue type.
      type: String
    - contextPath: Jira.IssueType.EntityID
      description: Unique ID for next-gen projects.
      type: String
    - contextPath: Jira.IssueType.Expand
      description: Expand options that include additional issue type metadata details in the response.
      type: String
    - contextPath: Jira.IssueType.IconURL
      description: The URL of the issue type's avatar.
      type: String
    - contextPath: Jira.IssueType.ID
      description: The ID of the issue type.
      type: String
    - contextPath: Jira.IssueType.Name
      description: The name of the issue type.
      type: String
    - contextPath: Jira.IssueType.Self
      description: The URL of these issue type details.
      type: String
    - contextPath: Jira.IssueType.Subtask
      description: Whether this issue type is used to create subtasks.
      type: Boolean
    - contextPath: Jira.IssueType.Scope
      description: Details of the next-gen projects the issue type is available in.
      type: Object
    - contextPath: Jira.IssueType.Scope.type
      description: 'The type of scope. Valid values: PROJECT, TEMPLATE.'
      type: String
    - contextPath: Jira.IssueType.Scope.project
      description: The project the item has scope in.
      type: Object
    - contextPath: Jira.IssueType.Scope.project.self
      description: The URL of the project details.
      type: String
    - contextPath: Jira.IssueType.Scope.project.id
      description: The ID of the project.
      type: String
    - contextPath: Jira.IssueType.Scope.project.key
      description: The key of the project.
      type: String
    - contextPath: Jira.IssueType.Scope.project.name
      description: The name of the project.
      type: String
    - contextPath: Jira.IssueType.Scope.project.projectTypeKey
      description: 'The project type of the project. Valid values: software, service_desk, business.'
      type: String
    - contextPath: Jira.IssueType.Scope.project.simplified
      description: Whether or not the project is simplified.
      type: Boolean
    - contextPath: Jira.IssueType.Scope.project.avatarUrls
      description: The URLs of the project's avatars.
      type: Object
    - contextPath: Jira.IssueType.Scope.project.projectCategory
      description: The category the project belongs to.
      type: Object
    - contextPath: Jira.IssueType.Scope.project.projectCategory.self
      description: The URL of the project category.
      type: String
    - contextPath: Jira.IssueType.Scope.project.projectCategory.id
      description: The ID of the project category.
      type: String
    - contextPath: Jira.IssueType.Scope.project.projectCategory.description
      description: The name of the project category.
      type: String
    - contextPath: Jira.IssueType.Scope.project.projectCategory.name
      description: The description of the project category.
      type: String
  - name: jira-create-metadata-field-list
    arguments:
    - name: project_id_or_key
      required: true
      description: The ID or key of the project.
    - name: issue_type_id
      required: true
      description: The issue type ID.
    - name: start_at
      description: The index of the first item to return in a page of results (page offset).
      defaultValue: "0"
    - name: max_results
      description: The maximum number of items to return per page. Between 0 and 200.
      defaultValue: "50"
    description: Returns a page of field metadata for a specified project and issue type.
    outputs:
    - contextPath: Jira.IssueField.AllowedValues
      description: The list of values allowed in the field.
      type: Array
    - contextPath: Jira.IssueField.AutoCompleteUrl
      description: The URL that can be used to automatically complete the field.
      type: String
    - contextPath: Jira.IssueField.Configuration
      description: The configuration properties.
      type: Object
    - contextPath: Jira.IssueField.DefaultValue
      description: The default value of the field.
      type: String
    - contextPath: Jira.IssueField.FieldID
      description: The field ID.
      type: String
    - contextPath: Jira.IssueField.HasDefaultValue
      description: Whether the field has a default value.
      type: Boolean
    - contextPath: Jira.IssueField.Key
      description: The key of the field.
      type: String
    - contextPath: Jira.IssueField.Name
      description: The name of the field.
      type: String
    - contextPath: Jira.IssueField.Operations
      description: The list of operations that can be performed on the field.
      type: Array
    - contextPath: Jira.IssueField.Required
      description: Whether the field is required.
      type: Boolean
    - contextPath: Jira.IssueField.Schema
      description: The data type for the field.
      type: Object
    - contextPath: Jira.IssueField.Schema.type
      description: The data type of the field.
      type: String
    - contextPath: Jira.IssueField.Schema.items
      description: When the data type is an array, the name of the field items within the array.
      type: String
    - contextPath: Jira.IssueField.Schema.system
      description: If the field is a system field, the name of the field.
      type: String
    - contextPath: Jira.IssueField.Schema.custom
      description: If the field is a custom field, the URI of the field.
      type: String
    - contextPath: Jira.IssueField.Schema.customId
      description: If the field is a custom field, the custom ID of the field.
      type: Number
    - contextPath: Jira.IssueField.Schema.configuration
      description: If the field is a custom field, the configuration of the field.
      type: Object
  - arguments:
    - description: 'A summary of the issue. Use issue fields as variables to enrich the text. Example: ${issue.name}.'
      name: summary
      prettyname: Summary
      required: true
    - description: The Jira project key where the issue will be created.
      name: project_key
      prettyname: Project Key
      required: true
    - description: 'Selects an issue type by name, for example: "Bug" or "Task".'
      name: issue_type_name
      prettyname: Issue Type
      required: true
    - description: 'A description of the issue. Use issue fields as variables to enrich the text. Example: ${issue.details}.'
      name: description
      prettyname: Description
      required: true
    - description: A CSV list of labels.
      isArray: true
      name: labels
    - description: Indicates if the ticket should be mirrored.
      name: mirroring
      type: mirroring
<<<<<<< HEAD
      required: true
=======
      hidden: true
>>>>>>> ef32af9c
    - name: priority
      description: Priority of the ticket.
      predefined:
      - 1 - High
      - 2 - Medium
      - 3 - Low
    - description: The due date for the issue (in the format yyyy-mm-dd).
      name: due_date
    - description: The name of the assignee. Relevant for Jira Server only. If you are using Jira Cloud, provide the assignee_id argument instead. Use the jira-get-id-by-attribute command to get the user's name.
      name: assignee
    - description: The account ID of the assignee. Relevant for Jira Cloud only. Use the jira-get-id-by-attribute command to get the user's account ID.
      name: assignee_id
    - description: The account ID of the reporter. Relevant for Jira Cloud only. Use the jira-get-id-by-attribute command to get the user's account ID.
      name: reporter_id
    - description: The name of the of the reporter. Relevant for Jira Server only. Use reporter_id for Jira Cloud. Use the jira-get-id-by-attribute command to get the user's name.
      name: reporter
    - description: The parent issue key (if you're creating a sub-task).
      name: parent_issue_key
    - description: The parent issue ID (if you're creating a sub-task).
      name: parent_issue_id
    - description: A text field for describing the environment in which the issue occurred. For example environment="IE9 on Windows 7".
      name: environment
    - description: The security level of the issue. For example security="Anyone".
      name: security
    - description: The component names of the issue. For example components="component1,component2". When using a Jira OnPrem instance, the entered components must already exist.
      isArray: true
      name: components
    description: Creates a new issue in Jira.
    name: jira-create-issue-quick-action
    prettyname: Create Jira Ticket
    hidden: true
    quickaction: true
    outputs:
      - contextPath: Ticket.Id
        description: The ticket ID.
        type: String
      - contextPath: Ticket.Key
        description: The ticket key.
        type: String
  - name: jira-reset-timezone-cache
    description: Clears the cached Jira user timezone used for fetching incidents and mirroring from the internal cache. Use if the timezone settings tied to the chosen authentication method were changed.
  dockerimage: demisto/btfl-soup:1.0.1.3150379
  isfetch: true
  ismappable: true
  isremotesyncin: true
  isremotesyncout: true
  runonce: false
  script: ''
  subtype: python3
  type: python
tests:
- JiraV3 Test
defaultmapperin: classifier-mapper-incoming-JiraV3
supportsquickactions: true
defaultmapperout: JiraV3 Outgoing Mapper
fromversion: 6.8.0<|MERGE_RESOLUTION|>--- conflicted
+++ resolved
@@ -1774,11 +1774,7 @@
     - description: Indicates if the ticket should be mirrored.
       name: mirroring
       type: mirroring
-<<<<<<< HEAD
-      required: true
-=======
-      hidden: true
->>>>>>> ef32af9c
+      hidden: true
     - name: priority
       description: Priority of the ticket.
       predefined:
