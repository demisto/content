--- conflicted
+++ resolved
@@ -1804,13 +1804,9 @@
       - contextPath: Ticket.Key
         description: The ticket key.
         type: String
-<<<<<<< HEAD
-  dockerimage: demisto/btfl-soup:1.0.1.3150379
-=======
   - name: jira-reset-timezone-cache
     description: Clears the cached Jira user timezone used for fetching incidents and mirroring from the internal cache. Use if the timezone settings tied to the chosen authentication method were changed.
-  dockerimage: demisto/btfl-soup:1.0.1.2129515
->>>>>>> e623a109
+  dockerimage: demisto/btfl-soup:1.0.1.3150379
   isfetch: true
   ismappable: true
   isremotesyncin: true
