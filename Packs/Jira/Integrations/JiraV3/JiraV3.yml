--- conflicted
+++ resolved
@@ -1,16 +1,11 @@
 commonfields:
-  id: Jira V3_dev
+  id: Jira V3
   version: -1
-<<<<<<< HEAD
-name: Jira V3_dev
-display: Atlassian Jira v3_dev
-=======
 sectionOrder:
 - Connect
 - Collect
 name: Jira V3
 display: Atlassian Jira v3
->>>>>>> ebff72ad
 category: Case Management
 description: Use the Jira integration to manage issues, create Cortex XSOAR incidents from Jira projects, and mirror issues to existing issue incidents in Cortex XSOAR. The integration now supports both OnPrem, and Cloud instances.
 configuration:
