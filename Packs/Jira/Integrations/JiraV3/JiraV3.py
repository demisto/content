--- conflicted
+++ resolved
@@ -3508,11 +3508,7 @@
         List[Dict[str, Any]]: A list of incidents.
     """
     last_run = demisto.getLastRun()
-<<<<<<< HEAD
-    demisto.debug(f'Got last run: {last_run}' if last_run else 'Got empty last run')
-=======
-    demisto.debug(f"last_run: {last_run}" if last_run else "last_run is empty")
->>>>>>> 0b452ce2
+    demisto.debug(f"Got last run: {last_run}" if last_run else "Got empty last run")
     # This list will hold all the ids of the issues that were fetched in the last fetch, to eliminate fetching duplicate
     # incidents. Since when we get the list from the last run, all the values in the list are strings, and we may need them
     # to be integers (if we want to use the issues' ids in the query, they must be passed on as integers and not strings),
@@ -3526,7 +3522,6 @@
         if not smallest_id_offset:
             raise DemistoException("The fetch query configured returned no Jira issues, please update it.")
         last_fetch_id = smallest_id_offset
-<<<<<<< HEAD
         demisto.debug(f'The smallest ID offset with respect to the fetch query is {last_fetch_id}' if last_fetch_id else
                       'No smallest ID found since the fetch query returns 0 results')
 
@@ -3540,15 +3535,6 @@
         new_fetch_timezone = last_run.get('timezone', DEFAULT_FETCH_TIMEZONE)
         demisto.debug(f'Created and updated fields will be converted to {new_fetch_timezone} timezone for setting next run')
 
-=======
-        demisto.debug(
-            f"The smallest ID offset with respect to the fetch query is {last_fetch_id}"
-            if last_fetch_id
-            else "No smallest ID found since the fetch query returns 0 results"
-        )
-    new_fetch_created_time = last_fetch_created_time = last_run.get("created_date", "")
-    new_fetch_updated_time = last_fetch_updated_time = last_run.get("updated_date", "")
->>>>>>> 0b452ce2
     incidents: List[Dict[str, Any]] = []
     demisto.debug("Creating the fetch query")
     fetch_incidents_query = create_fetch_incidents_query(
@@ -3573,7 +3559,6 @@
                 demisto.debug(f"Creating an incident for Jira issue with ID: {issue_id}")
                 new_issue_ids.append(issue_id)
                 last_fetch_id = issue_id
-<<<<<<< HEAD
                 demisto.debug(f'Incidents we got so far: {new_issue_ids}')
 
                 demisto.debug(f'Starting to parse created and updated fields of issue with ID: {issue_id}')
@@ -3600,39 +3585,6 @@
 
     except Exception as e:
         demisto.debug(f'Failure detected: {e}.')
-=======
-                demisto.debug(f"Incident we got so far: {new_issue_ids}")
-                new_fetch_created_time = convert_string_date_to_specific_format(
-                    string_date=demisto.get(issue, "fields.created") or ""
-                )
-                demisto.debug(f"Converted created time to {new_fetch_created_time}")
-                new_fetch_updated_time = convert_string_date_to_specific_format(
-                    string_date=demisto.get(issue, "fields.updated") or ""
-                )
-                demisto.debug(f"Converted updated time to {new_fetch_updated_time}")
-                demisto.debug("Starting to parse custom fields.")
-
-                parse_custom_fields(issue=issue, issue_fields_id_to_name_mapping=query_res.get("names", {}))
-                demisto.debug("Finished parsing custom fields. Starting build an incident")
-
-                incidents.append(
-                    create_incident_from_issue(
-                        client=client,
-                        issue=issue,
-                        fetch_attachments=fetch_attachments,
-                        fetch_comments=fetch_comments,
-                        mirror_direction=mirror_direction,
-                        comment_tag_from_jira=comment_tag_from_jira,
-                        comment_tag_to_jira=comment_tag_to_jira,
-                        attachment_tag_from_jira=attachment_tag_from_jira,
-                        attachment_tag_to_jira=attachment_tag_to_jira,
-                    )
-                )
-                demisto.debug("Finished building incident.")
-
-    except Exception as e:
-        demisto.debug("Failure detected: {e}.")
->>>>>>> 0b452ce2
 
         if "Issue does not exist" in str(e) and issue_field_to_fetch_from == "id" and str(id_offset) == str(last_fetch_id):
             # If entered here, this means the user wants to fetch using the issue ID, and has given an incorrect issue ID
@@ -3657,7 +3609,6 @@
         issue_field_to_fetch_from == "updated date" and new_fetch_updated_time == last_fetch_updated_time
     ):
         new_issue_ids.extend(last_fetch_issue_ids)
-<<<<<<< HEAD
 
     next_run = {
         'issue_ids': new_issue_ids or last_fetch_issue_ids,
@@ -3669,18 +3620,6 @@
     demisto.debug(f'Setting next run: {next_run}')
     demisto.setLastRun(next_run)
 
-=======
-    demisto.debug("Setting last run.")
-
-    demisto.setLastRun(
-        {
-            "issue_ids": new_issue_ids or last_fetch_issue_ids,
-            "id": last_fetch_id,
-            "created_date": new_fetch_created_time or last_fetch_created_time,
-            "updated_date": new_fetch_updated_time or last_fetch_updated_time,
-        }
-    )
->>>>>>> 0b452ce2
     return incidents
 
 
@@ -3915,11 +3854,7 @@
             _, forms = get_issue_forms(client, str(issue.get("key")))
             issue["forms"] = forms
         except DemistoException:
-<<<<<<< HEAD
-            demisto.debug(f'Failed to get reports for {issue_id}, Not retrieving. Error: {traceback.format_exc()}')
-=======
             demisto.debug(f"Failed to get reports for {issue_id}, Not retrieving. Error: {traceback.format_exc()}")
->>>>>>> 0b452ce2
 
     demisto.debug(f"Incident for issue {issue_id} is being created.")
 
@@ -4623,25 +4558,6 @@
     command = demisto.command()
     demisto.debug(f"Command being called is {command}")
     commands: Dict[str, Callable] = {
-<<<<<<< HEAD
-        'jira-oauth-start': ouath_start_command,
-        'jira-oauth-complete': oauth_complete_command,
-        'jira-oauth-test': test_authorization,
-        'jira-get-comments': get_comments_command,
-        'jira-get-issue': get_issue_command,
-        'jira-create-issue': create_issue_command,
-        'jira-issue-assign': update_issue_assignee_command,
-        'jira-edit-issue': edit_issue_command,
-        'jira-delete-issue': delete_issue_command,
-        'jira-list-transitions': get_transitions_command,
-        'jira-issue-upload-file': upload_file_command,
-        'jira-issue-add-comment': add_comment_command,
-        'jira-get-id-offset': get_id_offset_command,
-        'jira-get-id-by-attribute': get_id_by_attribute_command,
-        'jira-get-specific-field': get_specific_fields_command,
-        'jira-issue-query': issue_query_command,
-        'jira-issue-add-link': add_link_command,
-=======
         "jira-oauth-start": ouath_start_command,
         "jira-oauth-complete": oauth_complete_command,
         "jira-oauth-test": test_authorization,
@@ -4660,7 +4576,6 @@
         "jira-get-specific-field": get_specific_fields_command,
         "jira-issue-query": issue_query_command,
         "jira-issue-add-link": add_link_command,
->>>>>>> 0b452ce2
         # New Commands
         "jira-issue-get-attachment": issue_get_attachment_command,
         "jira-issue-delete-comment": delete_comment_command,
