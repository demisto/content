--- conflicted
+++ resolved
@@ -95,7 +95,6 @@
         "security": "fields.security.name",
         "components": "fields.components",
         "original_estimate": "fields.timetracking.originalEstimate",
-        "priority": "fields.priority",
     }
 
     AGILE_API_ENDPOINT = "rest/agile/1.0"
@@ -1581,26 +1580,33 @@
     return fileResult(filename=attachment_file_name, data=res_attachment_content, file_type=EntryType.ENTRY_INFO_FILE)
 
 
-def create_fields_dict_from_dotted_string(issue_fields: Dict[str, Any], dotted_string: str, value: Any) -> None:
-    """
-    Modifies a dictionary in-place by creating a nested structure from a dot-separated string.
-
-    Args:
-        issue_fields (Dict[str, Any]): The dictionary to modify. This dictionary will be changed by the function.
-        dotted_string (str): The path for the value (e.g., 'fields.priority.name').
-        value (Any): The value to place at the end of the path.
+def create_fields_dict_from_dotted_string(issue_fields: Dict[str, Any], dotted_string: str, value: Any) -> Dict[str, Any]:
+    """Create a nested dictionary from keys separated by dots(.), and insert the value as part of the last key in the dotted
+    string.
+    For example, dotted_string=key1.key2.key3 with value=jira results in {key1: {key2: {key3: jira}}}
+    This function is used to create the dictionary that will be sent when creating a new Jira issue. Let us look at the following
+    scenario, we get that we want to enter a value of `Dummy summary` for the dotted field `field.summary`, which will result
+    in {field: {summary: Dummy summary}}, but since we might have already created issue fields, for instance, we already added to
+    it the field label -> {fields: {labels: [dummy_label]}}, we pass the issue_fields argument so we can update what we have
+    already inserted, so when we come to add the new field that we want, the issue_fields will
+    be {fields: {labels: [dummy_label]}, {summary: Dummy summary}}, therefore we pass it to the function so we can insert the new
+    fields without overriding the previous iterations.
+    Args:
+        dotted_string (str): A dotted string that holds the keys of the dictionary
+        value (Any): The value to insert in the nested dictionary
     """
     if not dotted_string:
-        return
-
-    keys = dotted_string.split('.')
-    current_level = issue_fields
-
-    for i, key in enumerate(keys):
-        if i == len(keys) - 1:
-            current_level[key] = value
+        return {}
+    nested_dict: Dict[str, Any] = {}
+    keys = dotted_string.split(".")
+    for count, sub_key in enumerate(keys[::-1]):
+        inner_dict = demisto.get(issue_fields, ".".join(keys[: len(keys) - count]), defaultdict(dict))
+        if count == 0:
+            inner_dict[sub_key] = value
         else:
-            current_level = current_level.setdefault(key, {})
+            inner_dict = {sub_key: inner_dict | nested_dict}
+        nested_dict = inner_dict
+    return nested_dict
 
 
 def create_issue_fields(
@@ -4552,12 +4558,7 @@
     )
     try:
         if delta and remote_args.incident_changed:
-<<<<<<< HEAD
             demisto.debug(f"Got the following delta keys {list(delta.keys())} to update JiraV3 Incident {remote_id}")
-            # take the val from data as it's the updated value
-=======
-            demisto.debug(f"Got the following delta object: {delta}")
->>>>>>> 1fd64e35
             delta = {k: remote_args.data.get(k) for k in delta}
             demisto.debug(f"Sending the following data to edit/transition the issue with: {delta}")
 
