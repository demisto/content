--- conflicted
+++ resolved
@@ -4452,13 +4452,10 @@
         'jira-issue-link-type-get': get_issue_link_types_command,
         'jira-issue-to-issue-link': link_issue_to_issue_command,
         'jira-issue-delete-file': delete_attachment_file_command,
-<<<<<<< HEAD
+        'jira-issue-get-forms': issue_get_forms_command,
+        'jira-get-user-info': get_user_info_command,
         'jira-get-create-metadata-field': get_create_metadata_field_command,
         'jira-get-create-metadata-issue-types': get_create_metadata_issue_types_command
-=======
-        'jira-issue-get-forms': issue_get_forms_command,
-        'jira-get-user-info': get_user_info_command,
->>>>>>> 6284aea6
     }
     try:
         client: JiraBaseClient
