import hashlib
from abc import ABCMeta
from collections import defaultdict
from collections.abc import Callable
from copy import deepcopy
from mimetypes import guess_type

import demistomock as demisto  # noqa: F401
from bs4 import BeautifulSoup
from CommonServerPython import *  # noqa: F401

# Note: time.time_ns() is used instead of time.time() to avoid the precision loss caused by the float type.
# Source: https://docs.python.org/3/library/time.html#time.time_ns

""" CONSTANTS """
JIRA_INCIDENT_TYPE_NAME = "JiraV3 Incident"
ISSUE_INCIDENT_FIELDS = {
    "issue_id": "The ID of the issue to edit",
    "summary": "The summary of the issue.",
    "description": "The description of the issue.",
    "labels": "A CSV list of labels.",
    "components": "A CSV list of components",
    "priority": 'A priority name, for example "High" or "Medium".',
    "due_date": "The due date for the issue (in the format 2018-03-11).",
    "assignee": "The name of the assignee. Relevant for Jira Server only",
    "status": "The name of the status.",
    "assignee_id": "The account ID of the assignee. Use the jira-get-id-by-attribute command to get the user's Account ID.",
    "original_estimate": "The original estimate of the Jira issue.",
}
DEFAULT_FETCH_LIMIT = 50
DEFAULT_FIRST_FETCH_INTERVAL = "3 days"
DEFAULT_FETCH_INTERVAL = 1  # Unit is in minutes
DEFAULT_PAGE = 0
DEFAULT_PAGE_SIZE = 50
# Errors
ID_OR_KEY_MISSING_ERROR = "Please provide either an issue ID or issue key."
ID_AND_KEY_GIVEN = "Please provide only one, either an issue Id or issue key."
EPIC_ID_OR_KEY_MISSING_ERROR = "Please provide either an epic ID or epic key."
CLOSE_INCIDENT_REASON = 'Issue was marked as "Resolved", or status was changed to "Done"'
MIRROR_DIRECTION_DICT = {"None": None, "Incoming": "In", "Outgoing": "Out", "Incoming And Outgoing": "Both"}
# This will be appended to the attachment's name when mirroring an attachment from XSOAR to Jira
ATTACHMENT_MIRRORED_FROM_XSOAR = "_mirrored_from_xsoar"
COMMENT_MIRRORED_FROM_XSOAR = "Mirrored from Cortex XSOAR"
V2_ARGS_TO_V3: Dict[str, str] = {
    "startAt": "start_at",
    "maxResults": "max_results",
    "extraFields": "fields",
    "getAttachments": "get_attachments",
    "expandLinks": "expand_links",
    "issueJson": "issue_json",
    "projectKey": "project_key",
    "issueTypeName": "issue_type_name",
    "issueTypeId": "issue_type_id",
    "projectName": "project_name",
    "dueDate": "due_date",
    "parentIssueKey": "parent_issue_key",
    "parentIssueId": "parent_issue_id",
    "attachmentName": "attachment_name",
    "globalId": "global_id",
    "applicationType": "application_type",
    "applicationName": "application_name",
    "field": "fields",
}


class JiraBaseClient(BaseClient, metaclass=ABCMeta):
    """
    This class is an abstract class. By using metaclass=ABCMeta, we tell python that this class behaves as an abstract
    class, where we want to define the definition of methods without implementing them, and the child classes will need to
    implement these methods.
    """

    # This will hold a mapping between the issue fields arguments that is supplied by the user, and the path
    # of them in the issue fields object when creating a new issue, in dotted string format. For example, when
    # creating a new issue, we send to the API an issue fields object that holds data about the new issue, and if we want to add
    # the project_key, then we supply it as: {fields: {project: {key: THE_PROJECT_KEY}}}
    ISSUE_FIELDS_CREATE_MAPPER = {
        "summary": "fields.summary",
        "project_key": "fields.project.key",
        "project_id": "fields.project.id",
        "issue_type_name": "fields.issuetype.name",
        "issue_type_id": "fields.issuetype.id",
        "description": "fields.description",
        "labels": "fields.labels",
        "priority": "fields.priority.name",
        "due_date": "fields.duedate",
        "assignee": "fields.assignee.name",  # Does not work for Jira Cloud
        "assignee_id": "fields.assignee.accountId",
        "reporter": "fields.reporter.name",
        "reporter_id": "fields.reporter.accountId",
        "parent_issue_key": "fields.parent.key",
        "parent_issue_id": "fields.parent.id",
        "environment": "fields.environment",
        "security": "fields.security.name",
        "components": "fields.components",
        "original_estimate": "fields.timetracking.originalEstimate",
    }

    AGILE_API_ENDPOINT = "rest/agile/1.0"

    def __init__(
        self, base_url: str, proxy: bool, verify: bool, callback_url: str, api_version: str, username: str, api_key: str, pat: str
    ):
        self.username = username
        self.api_key = api_key
        self.is_basic_auth = bool(self.username and self.api_key)
        self.pat = pat
        self.is_pat_auth = bool(self.pat)
        headers: Dict[str, str] = {"Accept": "application/json"}
        self.callback_url = callback_url
        self.api_version = api_version
        super().__init__(base_url=base_url, proxy=proxy, verify=verify, headers=headers)

    @abstractmethod
    def test_instance_connection(self) -> None:
        """This method is used to test the connectivity of each instance, each child will implement
        their own connectivity test
        """

    def http_request(
        self,
        method: str,
        headers: dict[str, str] | None = None,
        url_suffix="",
        params=None,
        data=None,
        json_data=None,
        resp_type="json",
        ok_codes=None,
        full_url="",
        files: Dict[str, Any] | None = None,
    ) -> Any:
        """This method wraps the _http_request that comes from the BaseClient class,
        and adds the headers request, by calling one of both method `get_headers_with_access_token` or
        `get_headers_with_basic_auth` depends on the type of authentication the customer has chosen.
        Returns:
            Depends on the resp_type parameter: The response of the API endpoint.
        """
        if self.is_basic_auth:
            request_headers = self.get_headers_with_basic_auth(headers=headers)
        else:
            request_headers = self.get_headers_with_access_token(headers=headers)
        return self._http_request(
            method,
            url_suffix=url_suffix,
            full_url=full_url,
            params=params,
            data=data,
            json_data=json_data,
            resp_type=resp_type,
            ok_codes=ok_codes,
            files=files,
            headers=request_headers,
        )

    def get_headers_with_access_token(self, headers: dict[str, str] | None = None) -> dict[str, str]:
        """This method inserts the access_token of the client to the headers request,
        by calling the get_access_token method, which is an abstract method,
        and every child class must implement it.
        """
        access_token = self.get_access_token()
        # We unite multiple headers (using the '|' character, pipe operator) since some requests may require extra headers
        # to work, and this way, we have the option to receive the extra headers and send them in the API request.
        return self._headers | (headers or {}) | {"Authorization": f"Bearer {access_token}"}

    def get_headers_with_basic_auth(self, headers: Dict[str, str] | None = None) -> dict[str, str]:
        """
        This method inserts the encoded key into the request headers.
        """
        basic_auth_bytes = f"{self.username}:{self.api_key}".encode()
        encoded_key = base64.b64encode(basic_auth_bytes).decode("utf-8")
        return self._headers | (headers or {}) | {"Authorization": f"Basic {encoded_key}"}

    # Authorization methods
    def get_access_token(self) -> str:
        # CONFLUENCE Explain the process of saving and retrieving the access token from the integration's context
        """This function is in charge of returning the access token stored in the integration's context. If the access token
        has expired, we try to retrieve another access token using a refresh token that is configured in the integration's context

        If a personal access token is configured use it instead.

        Raises:
            DemistoException: If no access token was configured.
            DemistoException: If no refresh token was configured.

        Returns:
            str: The access token to send with the requests.
        """
        if self.is_pat_auth:
            return self.pat

        integration_context = get_integration_context()
        token = integration_context.get("token", "")
        if not token:
            raise DemistoException(
                "No access token was configured, please complete the authorization process as shown in the documentation"
            )
        # The valid_until key stores the valid date in seconds to make it easier for comparison
        valid_until = integration_context.get("valid_until", 0)
        current_time = get_current_time_in_seconds()
        if current_time >= valid_until - 10:
            refresh_token = integration_context.get("refresh_token", "")
            if not refresh_token:
                raise DemistoException(
                    "No refresh token was configured, please complete the authorization process as shown in the documentation"
                )
            # We try to retrieve a new access token and store it in the integration's context using the method bellow
            self.oauth2_retrieve_access_token(refresh_token=refresh_token)
            integration_context = get_integration_context()
            token = integration_context.get("token", "")
        return token

    @abstractmethod
    def oauth2_retrieve_access_token(self, code: str = "", refresh_token: str = "") -> None:
        """This method is in charge of exchanging an authorization code or refresh token for an access token,
        that is retrieved using a Jira endpoint.

        Args:
            code (str, optional): The authorization code supplied by the user, if authenticating using it. Defaults to ''.
            refresh_token (str, optional): The refresh token that is stored in the integration's context. Defaults to ''.

        Raises:
            DemistoException: If both an authorization code and refresh token were given, only one must be supplied.
            DemistoException: If neither an authorization code nor a refresh token were given.
        """

    @abstractmethod
    def oauth_start(self) -> str:
        """This method is used to start the OAuth process in order to retrieve the access and refresh token of the client,
        by returning a callback URL that the user must interact with in order to continue the process.

        Returns:
            str: The callback URL that the user will use in order to authenticate
        himself
        """

    @abstractmethod
    def oauth_complete(self, code: str) -> None:
        """This method is used to finish the authentication process. It receives a code string that was acquired
        after interacting with the callback URL, and this code string is sent to a Jira endpoint as an exchange
        for the access and refresh token, in which these tokens will be saved to the integration's context, along with
        any necessary data.

        Args:
            code (str): A code string that was acquired after interacting with the callback URL
        """

    # Query Requests
    def run_query(self, query_params: Dict[str, Any]) -> Dict[str, Any]:
        """This method is in charge of running a JQL (Jira Query Language), and retrieving its results.

        Args:
            query_params (Dict[str, Any]): The query parameters, which will hold the query string itself,
            and any pagination data (using startAt and maxResults, as required by the API)

        Returns:
            Dict[str, Any]: The query results, which will hold the issues acquired from the query.
        """
        # We supply the renderedFields query parameter to retrieve some content in HTML format, since Jira uses a format
        # called ADF (for api version 3), or a custom complex format (for api version 2) and it is easier to parse the
        # content in HTML format, using a 3rd party package, rather than complex format.
        # We also supply the fields: *all to return all the fields from an issue (specifically the field that holds
        # data about the attachments in the issue), otherwise, it won't get returned in the query.
        query_params |= {"expand": "renderedFields,transitions,names", "fields": ["*all"]}
        return self.http_request(method="GET", url_suffix=f"rest/api/{self.api_version}/search", params=query_params)

    # Board Requests
    def get_issues_from_backlog(
        self, board_id: str, jql_query: str | None = None, start_at: int | None = None, max_results: int | None = None
    ) -> Dict[str, Any]:
        """This method is in charge of retrieving issues from the backlog of a specific board.

        Args:
            board_id (str): The board id
            jql_query (str | None, optional): The JQL query to filter specific issues. Defaults to None.
            start_at (int | None, optional): The starting index of the returned issues . Defaults to None.
            max_results (int | None, optional): The maximum number of issues to return per page. Defaults to None.

        Returns:
            Dict[str, Any]: The result of the API, which will hold the relevant issues.
        """
        query_params = assign_params(
            jql=jql_query,
            startAt=start_at,
            maxResults=max_results,
        )
        return self.http_request(
            method="GET", url_suffix=f"{self.AGILE_API_ENDPOINT}/board/{board_id}/backlog", params=query_params
        )

    def get_issues_from_board(
        self, board_id: str, jql_query: str | None = None, start_at: int | None = None, max_results: int | None = None
    ) -> Dict[str, Any]:
        """This method is in charge of returning issues from a specific board.

        Args:
            board_id (str): The board id
            jql_query (str | None, optional): The JQL query to filter specific issues. Defaults to None.
            start_at (int | None, optional): The starting index of the returned issues. Defaults to None.
            max_results (int | None, optional): The maximum number of issues to return per page. Defaults to None.

        Returns:
            Dict[str, Any]: The result of the API, which will hold the relevant issues.
        """
        query_params = assign_params(jql=jql_query, startAt=start_at, maxResults=max_results)
        return self.http_request(
            method="GET", url_suffix=f"{self.AGILE_API_ENDPOINT}/board/{board_id}/issue", params=query_params
        )

    def get_sprints_from_board(
        self, board_id: str, start_at: int | None = None, max_results: int | None = None
    ) -> Dict[str, Any]:
        """This method is in charge of returning the sprints of a specific board, if the board supports sprints.

        Args:
            board_id (str): The board id
            start_at (int | None, optional): The starting index of the returned issues. Defaults to None.
            max_results (int | None, optional): The maximum number of issues to return per page. Defaults to None.

        Returns:
            Dict[str, Any]: The result of the API, which will hold the relevant sprints.
        """
        query_params = assign_params(startAt=start_at, maxResults=max_results)
        return self.http_request(
            method="GET", url_suffix=f"{self.AGILE_API_ENDPOINT}/board/{board_id}/sprint", params=query_params
        )

    def get_epics_from_board(
        self, board_id: str, done: str, start_at: int | None = None, max_results: int | None = None
    ) -> Dict[str, Any]:
        """This method is in charge of returning the issues with issue type `epic`, of a specific board.

        Args:
            board_id (str): The board id
            done (str): _description_
            start_at (int | None, optional): The starting index of the returned issues. Defaults to None.
            max_results (int | None, optional): The maximum number of issues to return per page. Defaults to None.

        Returns:
            Dict[str, Any]: The result of the API, which will hold the relevant epic issues.
        """
        query_params = assign_params(startAt=start_at, maxResults=max_results, done=done)
        return self.http_request(method="GET", url_suffix=f"{self.AGILE_API_ENDPOINT}/board/{board_id}/epic", params=query_params)

    def issues_from_sprint_to_backlog(self, json_data: Dict[str, Any]) -> requests.Response:
        """This method is in charge of moving issues from a sprint, back to backlog of their board.

        Args:
            json_data (Dict[str, Any]): The data that is sent to the endpoint to move the issues from a sprint
            back to the backlog board.

        Returns:
            requests.Response: The raw response of the endpoint.
        """
        return self.http_request(
            method="POST",
            url_suffix=f"{self.AGILE_API_ENDPOINT}/backlog/issue",
            json_data=json_data,
            resp_type="response",
        )

    def get_boards(
        self,
        board_type: str | None = None,
        project_key_id: str | None = None,
        board_name: str | None = None,
        start_at: int | None = None,
        max_results: int | None = None,
    ) -> Dict[str, Any]:
        """This method is in charge of retrieving the boards found in the Jira instance.

        Args:
            board_type (str | None, optional): Filters results to boards of the specified types. Valid values: scrum, kanban,
            simple. Defaults to None.
            project_key_id (str | None, optional): Filters results to boards that are relevant to a project. Defaults to None.
            board_name (str | None, optional): Filters results to boards that match or partially match the specified name.
            Defaults to None.
            start_at (int | None, optional): The starting index of the returned issues. Defaults to None.
            max_results (int | None, optional): The maximum number of issues to return per page. Defaults to None.

        Returns:
            Dict[str, Any]: The result of the API, which will hold the relevant boards.
        """
        query_params = assign_params(
            type=board_type, projectKeyOrId=project_key_id, name=board_name, startAt=start_at, maxResults=max_results
        )
        return self.http_request(method="GET", url_suffix=f"{self.AGILE_API_ENDPOINT}/board", params=query_params)

    def get_board(self, board_id: str) -> Dict[str, Any]:
        """This method is in charge of retrieving the board corresponding to the board_id.

        Args:
            board_id (str): The board id to retrieve.

        Returns:
            Dict[str, Any]: The result of the API, which will hold the relevant board.
        """
        return self.http_request(
            method="GET",
            url_suffix=f"{self.AGILE_API_ENDPOINT}/board/{board_id}",
        )

    def get_issues_from_sprint(
        self, sprint_id: str, start_at: int | None = None, max_results: int | None = None, jql_query: str | None = None
    ) -> Dict[str, Any]:
        """This method is in charge of retrieving the issues from a specific sprint.

        Args:
            sprint_id (str): The sprint id.
            start_at (int | None, optional): The starting index of the returned issues. Defaults to None.
            max_results (int | None, optional): The maximum number of issues to return per page. Defaults to None.
            jql_query (str | None, optional):  The JQL query to filter specific issues. Defaults to None.

        Returns:
            Dict[str, Any]: The result of the API, which will hold the issues of the sprint.
        """
        query_params = assign_params(jql=jql_query, startAt=start_at, maxResults=max_results)
        return self.http_request(
            method="GET", url_suffix=f"{self.AGILE_API_ENDPOINT}/sprint/{sprint_id}/issue", params=query_params
        )

    def get_sprint_issues_from_board(
        self,
        sprint_id: str,
        board_id: str,
        start_at: int | None = None,
        max_results: int | None = None,
        jql_query: str | None = None,
    ) -> Dict[str, Any]:
        """This method is in charge of retrieving the issues from a specific sprint.

        Args:
            sprint_id (str): The sprint id.
            board_id (str): The board id which holds the specified sprint.
            start_at (int | None, optional): The starting index of the returned issues. Defaults to None.
            max_results (int | None, optional): The maximum number of issues to return per page. Defaults to None.
            jql_query (str | None, optional):  The JQL query to filter specific issues. Defaults to None.

        Returns:
            Dict[str, Any]: The result of the API, which will hold the issues of the sprint.
        """
        query_params = assign_params(jql=jql_query, startAt=start_at, maxResults=max_results)
        return self.http_request(
            method="GET", url_suffix=f"{self.AGILE_API_ENDPOINT}/board/{board_id}/sprint/{sprint_id}/issue", params=query_params
        )

    def issues_to_sprint(self, sprint_id: str, json_data: Dict[str, Any]) -> requests.Response:
        """This method is in charge of moving issues to a specified sprint.

        Args:
            sprint_id (str): The sprint id where we want to move the issues to.
            json_data (Dict[str, Any]): The data that is sent to the endpoint to move the issues to a specified sprint.

        Returns:
            requests.Response: The raw response of the endpoint.
        """
        return self.http_request(
            method="POST",
            url_suffix=f"{self.AGILE_API_ENDPOINT}/sprint/{sprint_id}/issue",
            json_data=json_data,
            resp_type="response",
        )

    # Issue Fields Requests
    def get_issue_fields(self) -> List[Dict[str, Any]]:
        """This method is in charge of returning system and custom issue fields

        Returns:
            List[Dict[str, Any]]: The result of the API, which will hold the issue fields.
        """
        return self.http_request(method="GET", url_suffix=f"rest/api/{self.api_version}/field")

    # Issue Requests
    def transition_issue(self, issue_id_or_key: str, json_data: Dict[str, Any]) -> requests.Response:
        """This method is in charge of transitioning an issue to a different status using a transition.

        Args:
            issue_id_or_key (str): The issue id or key.
            json_data (Dict[str, Any]): The data that is sent to the endpoint to transition an issue to another status.

        Returns:
            requests.Response: The raw response of the endpoint.
        """
        return self.http_request(
            method="POST",
            url_suffix=f"rest/api/{self.api_version}/issue/{issue_id_or_key}/transitions?expand=transitions.fields",
            json_data=json_data,
            resp_type="response",
        )

    def add_link(self, issue_id_or_key: str, json_data: Dict[str, Any]) -> Dict[str, Any]:
        """This method is in charge of adding a link (web link) to a specific issue.

        Args:
            issue_id_or_key (str): The issue id or key.
            json_data (Dict[str, Any]): The data that is sent to the endpoint to add the web link to the issue.

        Returns:
            Dict[str, Any]: The result of the API, which will hold data about the added web link.
        """
        return self.http_request(
            method="POST",
            url_suffix=f"rest/api/{self.api_version}/issue/{issue_id_or_key}/remotelink",
            json_data=json_data,
        )

    def get_comments(self, issue_id_or_key: str, max_results: int = DEFAULT_PAGE_SIZE) -> Dict[str, Any]:
        """This method is in charge of returning the comments of a specific issue.

        Args:
            issue_id_or_key (str): The issue id or key.
            max_results (int, optional): The maximum number of comments. Defaults to DEFAULT_PAGE_SIZE (50).

        Returns:
            Dict[str, Any]: The result of the API, which will hold the comments of the issue.
        """
        query_params = {"expand": "renderedBody", "maxResults": max_results}
        return self.http_request(
            method="GET",
            url_suffix=f"rest/api/{self.api_version}/issue/{issue_id_or_key}/comment",
            params=query_params,
        )

    def delete_comment(self, issue_id_or_key: str, comment_id: str) -> requests.Response:
        """This method is in charge of deleting a comment from an issue.

        Args:
            issue_id_or_key (str): The issue id or key.
            comment_id (str): The id of the comment to delete.

        Returns:
            requests.Response: The raw response of the endpoint.
        """
        return self.http_request(
            method="DELETE",
            url_suffix=f"rest/api/{self.api_version}/issue/{issue_id_or_key}/comment/{comment_id}",
            resp_type="response",
        )

    def add_comment(self, issue_id_or_key: str, json_data: Dict[str, Any]) -> Dict[str, Any]:
        """This method is in charge of adding a comment to an issue.

        Args:
            issue_id_or_key (str): The issue id or key.
            json_data (Dict[str, Any]): The data that is sent to the endpoint to add a comment to the issue.

        Returns:
            Dict[str, Any]: The result of the API, which will hold the newly added comment.
        """
        query_params = {"expand": "renderedBody"}
        return self.http_request(
            method="POST",
            url_suffix=f"rest/api/{self.api_version}/issue/{issue_id_or_key}/comment",
            json_data=json_data,
            params=query_params,
        )

    def edit_comment(self, issue_id_or_key: str, comment_id: str, json_data: Dict[str, Any]) -> Dict[str, Any]:
        """This method is in charge of editing a comment that is part of an issue.

        Args:
            issue_id_or_key (str): The issue id or key.
            comment_id (str): The id of the comment to edit.
            json_data (Dict[str, Any]): The data that is sent to the endpoint to edit the comment.

        Returns:
            Dict[str, Any]: The result of the API, which will hold the edited comment.
        """
        query_params = {"expand": "renderedBody"}
        return self.http_request(
            method="PUT",
            url_suffix=f"rest/api/{self.api_version}/issue/{issue_id_or_key}/comment/{comment_id}",
            json_data=json_data,
            params=query_params,
        )

    def get_issue(self, issue_id_or_key: str = "", full_issue_url: str = "") -> Dict[str, Any]:
        """This method is in charge of returning a specific issue.

        Args:
            issue_id_or_key (str, optional): The id or key of the issue to return. Defaults to ''.
            full_issue_url (str, optional): The full issue url, if given, it will act as the endpoint to retrieve the issue.
            Defaults to ''.

        Returns:
            Dict[str, Any]: The result of the API, which will hold issue.
        """
        query_params = {"expand": "renderedFields,transitions,names"}
        return self.http_request(
            method="GET",
            url_suffix=f"rest/api/{self.api_version}/issue/{issue_id_or_key}",
            params=query_params,
            full_url=full_issue_url,
        )

    def edit_issue(self, issue_id_or_key: str, json_data: Dict[str, Any]) -> requests.Response:
        """This method is in charge of editing a specific issue.

        Args:
            issue_id_or_key (str): The id or key of the issue to edit.
            json_data (Dict[str, Any]): The data that is sent to the endpoint to edit the issue,
            which will hold the information about the issue fields we want to edit.

        Returns:
            requests.Response: The raw response of the endpoint.
        """
        return self.http_request(
            method="PUT",
            url_suffix=f"rest/api/{self.api_version}/issue/{issue_id_or_key}",
            json_data=json_data,
            resp_type="response",
        )

    def delete_issue(self, issue_id_or_key: str) -> requests.Response:
        """This method is in charge of deleting a specific issue.

        Args:
            issue_id_or_key (str): The id or the key of the issue to delete.

        Returns:
            requests.Response: The raw response of the endpoint.
        """
        query_params = {"deleteSubtasks": "true"}
        return self.http_request(
            method="DELETE",
            url_suffix=f"rest/api/{self.api_version}/issue/{issue_id_or_key}",
            params=query_params,
            resp_type="response",
        )

    def get_create_metadata_issue_types(self, project_id_or_key: str, start_at: int = 0, max_results: int = 50) -> Dict[str, Any]:
        """This method is in charge of returning the issue types for a project.

        Args:
            project_id_or_key (str): The id or key of the project to return.
            start_at (int, optional): The starting index of the returned issues. Defaults to None.
            max_results (int, optional): The maximum number of issues to return per page. Defaults to None.

        Returns:
            Dict[str, Any]: The result of the API, which will hold the issue types.
        """

        query_params = assign_params(startAt=start_at, maxResults=max_results)

        return self.http_request(
            method="GET",
            url_suffix=f"rest/api/{self.api_version}/issue/createmeta/{project_id_or_key}/issuetypes",
            params=query_params,
        )

    def get_create_metadata_field(
        self, project_id_or_key: str, issue_type_id: str, start_at: int = 0, max_results: int = 50
    ) -> Dict[str, Any]:
        """This method is in charge of returning the fields for a project issue type.

        Args:
            project_id_or_key (str): The id or key of the project to return.
            issue_type_id (str): The id of the issue type.
            start_at (int, optional): The starting index of the returned issues. Defaults to None.
            max_results (int, optional): The maximum number of issues to return per page. Defaults to None.

        Returns:
            Dict[str, Any]: The result of the API, which will hold the fields.
        """

        query_params = assign_params(startAt=start_at, maxResults=max_results)

        return self.http_request(
            method="GET",
            url_suffix=f"rest/api/{self.api_version}/issue/createmeta/{project_id_or_key}/issuetypes/{issue_type_id}",
            params=query_params,
        )

    def update_assignee(self, issue_id_or_key: str, assignee_body: Dict[str, Any]) -> requests.Response:
        """This method is in charge of assigning an assignee to a specific issue.

        Args:
            issue_id_or_key (str): The id or the key of the issue to delete.
            assignee_body (Dict[str, Any]): Dictionary containing assignee_id / assignee

        Returns:
            requests.Response: The raw response of the endpoint.
        """
        return self.http_request(
            method="PUT",
            url_suffix=f"rest/api/{self.api_version}/issue/{issue_id_or_key}/assignee",
            json_data=assignee_body,
            resp_type="response",
        )

    def get_transitions(self, issue_id_or_key: str) -> Dict[str, Any]:
        """This method is in charge of returning the available transitions of a specific issue.

        Args:
            issue_id_or_key (str): The issue id or key.

        Returns:
            Dict[str, Any]: The result of the API, which will hold available transitions.
        """
        return self.http_request(
            method="GET",
            url_suffix=f"rest/api/{self.api_version}/issue/{issue_id_or_key}/transitions",
        )

    def create_issue(self, json_data: Dict[str, Any]) -> Dict[str, Any]:
        """This method is in charge of creating a new issue.

        Args:
            json_data (Dict[str, Any]): The data that is sent to the endpoint to create the issue.

        Returns:
            Dict[str, Any]: The results of the API, which will hold the newly created issue.
        """
        return self.http_request(method="POST", url_suffix=f"rest/api/{self.api_version}/issue", json_data=json_data)

    def get_epic_issues(
        self, epic_id_or_key: str, start_at: int | None = None, max_results: int | None = None, jql_query: str | None = None
    ) -> Dict[str, Any]:
        """This method is in charge of returning the issues that belong to a specific epic issue.

        Args:
            epic_id_or_key (str): The id or key of the epic issue.
            start_at (int | None, optional): The starting index of the returned issues. Defaults to None.
            max_results (int | None, optional): The maximum number of issues to return per page. Defaults to None.
            jql_query (str | None, optional): The JQL query to filter specific issues. Defaults to None.

        Returns:
            Dict[str, Any]: The results of the API, which will hold the issues that belong to the epic issue.
        """
        query_params = assign_params(jql=jql_query, startAt=start_at, maxResults=max_results)
        return self.http_request(
            method="GET", url_suffix=f"{self.AGILE_API_ENDPOINT}/epic/{epic_id_or_key}/issue", params=query_params
        )

    def get_issue_link_types(self) -> Dict[str, Any]:
        """This method is in charge of returning a list of all issue link types.

        Returns:
            Dict[str, Any]: The results of the API, which will hold the issue link types.
        """
        return self.http_request(
            method="GET",
            url_suffix=f"rest/api/{self.api_version}/issueLinkType",
        )

    def create_issue_link(self, json_data: Dict[str, Any]) -> requests.Response:
        """This method is in charge of creating an issue link between two issues.

        Args:
            json_data (Dict[str, Any]): The data that is sent to the endpoint to create the issue link.

        Returns:
            requests.Response: The raw response of the endpoint.
        """
        return self.http_request(
            method="POST", url_suffix=f"rest/api/{self.api_version}/issueLink", json_data=json_data, resp_type="response"
        )

    # Attachments Requests
    def upload_attachment(self, issue_id_or_key: str, files: Dict[str, Any] | None = None) -> List[Dict[str, Any]]:
        """This method is in charge of uploading an attachment to an issue.

        Args:
            issue_id_or_key (str): The issue id or key.
            files (Dict[str, Any] | None, optional): The data of the attachment to upload. Defaults to None.

        Returns:
            List[Dict[str, Any]]: The results of the API, which will hold the newly added attachment.
        """
        headers = {
            "X-Atlassian-Token": "no-check",
        }
        return self.http_request(
            method="POST",
            url_suffix=f"rest/api/{self.api_version}/issue/{issue_id_or_key}/attachments",
            files=files,
            headers=headers,
        )

    def get_attachment_metadata(self, attachment_id: str) -> Dict[str, Any]:
        """This method is in charge of returning the metadata for an attachment.

        Args:
            attachment_id (str): The attachment id.

        Returns:
            Dict[str, Any]: The results of the API, which will hold the metadata of the attachment.
        """
        return self.http_request(method="GET", url_suffix=f"rest/api/{self.api_version}/attachment/{attachment_id}")

    def delete_attachment_file(self, attachment_id: str):
        """This method is in charge of deleting an attached file.

        Args:
            attachment_id (str): The id of the attachment file.

        Returns:
            requests.Response: The raw response of the endpoint.
        """
        return self.http_request(
            method="DELETE",
            url_suffix=f"rest/api/{self.api_version}/attachment/{attachment_id}",
            resp_type="response",
        )

    @abstractmethod
    def get_attachment_content(self, attachment_id: str = "", attachment_content_url: str = "") -> str:
        """This method is in charge of returning the content for an attachment.

        Args:
            attachment_id (str): The attachment id, this is used to retrieve
            the content of the attachment on Jira Cloud. Default value is an empty string.
            attachment_content_url (str): The url of the attachment's content, this is used to retrieve
            the content of the attachment on Jira OnPrem. Default value is an empty string.

        Returns:
            Dict[str, Any]: The results of the API, which will hold the content of the attachment.
        """

    # User Requests
    @abstractmethod
    def get_id_by_attribute(self, attribute: str, max_results: int) -> List[Dict[str, Any]]:
        """This method is in charge of returning a list of users that match the attribute.

        Args:
            attribute (str): The attribute that will be matched against user attributes to find relevant users.
            max_results (int): The maximum number of issues to return per page

        Returns:
            List[Dict[str, Any]]: The results of the API, which will hold the users that match the attribute.
        """

    def get_user_info(self, identifier="") -> Dict[str, Any]:
        """Gets the user from Jira via API, if no identifier is supplied
        it returns information for the user the API credentials belong to

        :param identifier: The URL parameter used to identify the user,
                           i.e. `f'key={key}'`, `f'username={username}'` or `f'accountId={accountId}'`
        :type identifier: str
        :return: The user's information as returned by the API
        :rtype: Dict[str, Any]
        """

        if identifier:
            response = self.http_request(
                method="GET",
                url_suffix=f"rest/api/{self.api_version}/user?{identifier}",
                ok_codes=[200, 404],
                resp_type="response",
            )
            if response.status_code == 404:
                return {}
            else:
                return response.json()
        else:
            return self.http_request(method="GET", url_suffix=f"rest/api/{self.api_version}/myself")


class JiraCloudClient(JiraBaseClient):
    """This class inherits the JiraBaseClient class and implements the required abstract methods,
    with the addition of any required configurations and implementations of methods that are specific
    for Jira Cloud.
    """

    ATLASSIAN_AUTH_URL = "https://auth.atlassian.com"

    def __init__(
        self,
        proxy: bool,
        verify: bool,
        client_id: str,
        client_secret: str,
        callback_url: str,
        cloud_id: str,
        server_url: str,
        username: str,
        api_key: str,
        pat: str,
    ):
        self.client_id = client_id
        self.client_secret = client_secret
        self.cloud_id = cloud_id
        self.scopes = [
            # Jira Cloud
            "read:jira-work",
            "read:jira-user",
            "write:jira-work",
            # Jira Software
            "write:board-scope:jira-software",
            "read:board-scope:jira-software",
            "read:issue-details:jira",
            "read:sprint:jira-software",
            "read:epic:jira-software",
            "read:jql:jira",
            "write:sprint:jira-software",
            # For refresh token
            "offline_access",
        ]
        super().__init__(
            proxy=proxy,
            verify=verify,
            callback_url=callback_url,
            base_url=urljoin(server_url, cloud_id),
            api_version="3",
            username=username,
            api_key=api_key,
            pat=pat,
        )

    def test_instance_connection(self) -> None:
        self.get_user_info()

    def oauth_start(self) -> str:
        return self.oauth2_start(scopes=self.scopes)

    def oauth_complete(self, code: str) -> None:
        self.oauth2_retrieve_access_token(code=code)

    def oauth2_start(self, scopes: List[str]) -> str:
        """This function is in charge of returning the URL that the user will use in order to authenticate
        himself and be redirected to the callback URL in order to retrieve the authorization code.

        Args:
            scopes (List[str]): A list of the desired scopes.

        Raises:
            DemistoException: If no URL was returned from the response

        Returns:
            str: The URL that the user will use in order to authenticate
                himself
        """
        params = assign_params(
            audience="api.atlassian.com",
            client_id=self.client_id,
            scope=" ".join(scopes),  # Scopes are separated with spaces
            redirect_uri=self.callback_url,
            response_type="code",
            prompt="consent",
        )
        res_auth_url = self._http_request(
            method="GET", full_url=urljoin(self.ATLASSIAN_AUTH_URL, "authorize"), params=params, resp_type="response"
        )
        if res_auth_url.url:
            return res_auth_url.url
        raise DemistoException("No URL was returned.")

    def oauth2_retrieve_access_token(self, code: str = "", refresh_token: str = "") -> None:
        if code and refresh_token:
            # The code argument is used when the user authenticates using the authorization URL process
            # (which uses the callback URL), and the refresh_token is used when we want to authenticate the user using a
            # refresh token saved in the integration's context.
            demisto.debug("Both the code, and refresh token were given to obtain a new access token, this is not normal behavior")
            raise DemistoException(
                "Both authorization code and refresh token were given to retrieve an access token, please only provide one"
            )
        if not (code or refresh_token):
            # If reached here, that means both the authorization code and refresh tokens were empty.
            demisto.debug(
                "Both the code, and refresh token were not given to obtain a new access token, this could"
                ' happen if the user deleted the integration"s context'
            )
            raise DemistoException("No authorization code or refresh token were supplied in order to authenticate.")

        data = assign_params(
            client_id=self.client_id,
            client_secret=self.client_secret,
            code=code,
            redirect_uri=self.callback_url if code else "",  # Redirect_uri is needed only when we use an authorization code
            refresh_token=refresh_token,
            grant_type="authorization_code" if code else "refresh_token",
        )
        res_access_token = self._http_request(
            method="POST",
            full_url=urljoin(self.ATLASSIAN_AUTH_URL, "oauth/token"),
            data=data,
            resp_type="json",
        )
        integration_context = get_integration_context()
        new_authorization_context = {
            "token": res_access_token.get("access_token", ""),
            "scopes": res_access_token.get("scope", ""),
            # res_access_token.get('expires_in') returns the lifetime of the access token in seconds.
            "valid_until": get_current_time_in_seconds() + res_access_token.get("expires_in", 0),
            "refresh_token": res_access_token.get("refresh_token", ""),
        }
        integration_context |= new_authorization_context
        set_integration_context(integration_context)

    def run_project_query(self, query_params: Dict[str, Any]) -> Dict[str, Any]:
        """Queries projects with respect to the query_params. This method is mainly used to
        retrieve the board id of a board, given its name.

        Args:
            query_params (Dict[str, Any]): The query parameters to send to the request.

        Returns:
            Dict[str, Any]: The results of the queried projects.
        """
        return self.http_request(method="GET", url_suffix="rest/api/3/project/search", params=query_params)

    def issues_to_backlog(self, board_id: str, json_data: Dict[str, Any]) -> requests.Response:
        """This method is in charge of moving issues, back to backlog of their board.

        Args:
            board_id (str): The id of the board that the issues reside in.
            json_data (Dict[str, Any]): The data that is sent to the endpoint to move the issues back to backlog.

        Returns:
            requests.Response: The raw response of the endpoint.
        """
        return self.http_request(
            method="POST",
            url_suffix=f"{self.AGILE_API_ENDPOINT}/backlog/{board_id}/issue",
            json_data=json_data,
            resp_type="response",
        )

    def issues_to_board(self, board_id: str, json_data: Dict[str, Any]) -> requests.Response:
        """This method is in charge of moving issues from backlog to board.

        Args:
            board_id (str): The id of the board that the issues reside in.
            json_data (Dict[str, Any]): The data that is sent to the endpoint to move the issues back to the
            board from the backlog.

        Returns:
            requests.Response: The raw response of the endpoint.
        """
        return self.http_request(
            method="POST",
            url_suffix=f"{self.AGILE_API_ENDPOINT}/board/{board_id}/issue",
            json_data=json_data,
            resp_type="response",
        )

    def get_attachment_content(self, attachment_id: str = "", attachment_content_url: str = "") -> str:
        return self.http_request(
            method="GET",
            url_suffix=f"rest/api/3/attachment/content/{attachment_id}",
            resp_type="content",
        )

    # User Requests
    def get_id_by_attribute(self, attribute: str, max_results: int = DEFAULT_PAGE_SIZE) -> List[Dict[str, Any]]:
        query = {"query": attribute, "maxResults": max_results}
        return self.http_request(method="GET", url_suffix=f"rest/api/{self.api_version}/user/search", params=query)


class JiraOnPremClient(JiraBaseClient):
    """This class inherits the JiraBaseClient class and implements the required abstract methods,
    with the addition of any required configurations and implementations of methods that are specific
    for Jira OnPrem.
    """

    def __init__(
        self,
        proxy: bool,
        verify: bool,
        client_id: str,
        client_secret: str,
        callback_url: str,
        server_url: str,
        username: str,
        api_key: str,
        pat: str,
    ):
        self.client_id = client_id
        self.client_secret = client_secret
        self.scopes = "WRITE"
        super().__init__(
            proxy=proxy,
            verify=verify,
            callback_url=callback_url,
            base_url=f"{server_url}",
            api_version="2",
            username=username,
            api_key=api_key,
            pat=pat,
        )

    def oauth_start(self) -> str:
        return self.oauth2_start(scopes=self.scopes)

    def oauth2_start(self, scopes: str) -> str:
        """This function is in charge of returning the URL that the user will use in order to authenticate
        himself and be redirected to the callback URL in order to retrieve the authorization code.

        Args:
            scopes (List[str]): A list of the desired scopes.

        Raises:
            DemistoException: If no URL was returned from the response

        Returns:
            str: The URL that the user will use in order to authenticate
                himself
        """
        # Documentation on how to use the code_verifier, and the code_challenge to authenticate using
        # PKCE (Proof Key for Code Exchange)
        code_verifier = base64.urlsafe_b64encode(os.urandom(40)).decode("utf-8")
        code_verifier = re.sub("[^a-zA-Z0-9]+", "", code_verifier)
        code_challenge = hashlib.sha256(code_verifier.encode("utf-8")).digest()
        code_challenge = base64.urlsafe_b64encode(code_challenge).decode("utf-8")
        code_challenge = code_challenge.replace("=", "")
        integration_context = get_integration_context()
        # To start the authorization process for the user, we send them to the authorization url, including the code_challenge,
        # which was created using the code_verifier, and after retrieving the authorization code from the callback URL,
        # we need to do a POST method to the token URL, including the code_verifier that was created above, in order to
        # exchange them for the access token, therefore, we need to store the code_verifier in the integration's context
        # to use it in the second part of the authorization flow.
        new_authorization_context = {
            "code_verifier": code_verifier,
        }
        integration_context |= new_authorization_context
        set_integration_context(integration_context)
        params = assign_params(
            client_id=self.client_id,
            scope=scopes,  # Scopes are separated with spaces
            redirect_uri=self.callback_url,
            code_challenge=code_challenge,
            code_challenge_method="S256",
            response_type="code",
        )
        res_auth_url = self._http_request(
            method="GET", url_suffix="rest/oauth2/latest/authorize", params=params, resp_type="response"
        )
        if res_auth_url.url:
            return res_auth_url.url
        raise DemistoException("No URL was returned.")

    def oauth_complete(self, code: str) -> None:
        self.oauth2_retrieve_access_token(code=code)

    def oauth2_retrieve_access_token(self, code: str = "", refresh_token: str = "") -> None:
        if code and refresh_token:
            # The code argument is used when the user authenticates using the authorization URL process
            # (which uses the callback URL), and the refresh_token is used when we want to authenticate the user using a
            # refresh token saved in the integration's context.
            demisto.debug("Both the code, and refresh token were given to get a new access token, this is not normal behavior")
            raise DemistoException(
                "Both authorization code and refresh token were given to retrieve an access token, please only provide one"
            )
        if not (code or refresh_token):
            # If reached here, that means both the authorization code and refresh tokens were empty.
            demisto.debug(
                "Both the code, and refresh token were not given to obtain a new access token, this could"
                ' happen if the user deleted the integration"s context'
            )
            raise DemistoException("No authorization code or refresh token were supplied in order to authenticate.")
        integration_context = get_integration_context()
        # We pop the key code_verifier, since we only want to use it when the user is authenticating using an authorization code,
        # and not a refresh token, therefore, there is no need to keep it in the integration's context throughout its lifecycle.
        code_verifier = integration_context.pop("code_verifier", "")
        data = assign_params(
            client_id=self.client_id,
            client_secret=self.client_secret,
            code_verifier=code_verifier if code else "",
            code=code,
            redirect_uri=self.callback_url if code else "",  # Redirect_uri is needed only when we use an authorization code
            refresh_token=refresh_token,
            grant_type="authorization_code" if code else "refresh_token",
        )
        res_access_token = self._http_request(
            method="POST",
            url_suffix="rest/oauth2/latest/token",
            data=data,
            resp_type="json",
        )
        new_authorization_context = {
            "token": res_access_token.get("access_token", ""),
            "scopes": res_access_token.get("scope", ""),
            # res_access_token.get('expires_in') returns the lifetime of the access token in seconds.
            "valid_until": get_current_time_in_seconds() + res_access_token.get("expires_in", 0),
            "refresh_token": res_access_token.get("refresh_token", ""),
        }
        integration_context |= new_authorization_context
        set_integration_context(integration_context)

    def test_instance_connection(self) -> None:
        self.get_user_info()

    def get_attachment_content(self, attachment_id: str = "", attachment_content_url: str = "") -> str:
        return self.http_request(
            method="GET",
            full_url=attachment_content_url,
            resp_type="content",
        )

    # User Requests

    def get_id_by_attribute(self, attribute: str, max_results: int = DEFAULT_PAGE_SIZE) -> List[Dict[str, Any]]:
        query = {"username": attribute, "maxResults": max_results}
        return self.http_request(method="GET", url_suffix=f"rest/api/{self.api_version}/user/search", params=query)

    def get_all_projects(self) -> List[Dict[str, Any]]:
        """Returns all projects which are found in the Jira instance

        Returns:
            List[Dict[str, Any]]: A list of all the projects found in the Jira instance.
        """
        return self.http_request(method="GET", url_suffix="rest/api/2/project")

    def issue_get_forms(self, issue_id: str) -> List:
        """Retrieve forms' data for a specified issue_id

        :param issue_id: Issue to pull forms for
        :type issue_id: str
        :return: The raw response and a cleaned up response
        :rtype: tuple[List, List]
        """
        response = self.http_request(
            method="GET",
            url_suffix=f"rest/proforma/api/{self.api_version}/issues/{issue_id}/forms",
            ok_codes=[200, 404],
            resp_type="response",
        )
        if response.status_code == 404:
            return []
        elif response.status_code == 200:
            return response.json()
        else:
            demisto.debug("Received unexpected response.")
            return []


class JiraIssueFieldsParser:
    """This class is in charge of parsing the issue fields returned from a response. The data of the fields are mostly
    returned as nested dictionaries, and it is not intuitive to retrieve the data of specific fields, therefore, this class
    helps the parsing process and encapsulates it in one place.
    The static methods that end with the word `context` are used to parse a specific field and return a dictionary, where
    the key is in human readable form that represents the specific field, and the value is the parsed data of that specific field.
    The issue_data: Dict[str, Any] is the full issue object that is returned from the API, which holds all the data about the
    issue.
    """

    @staticmethod
    def get_id_context(issue_data: Dict[str, Any]) -> Dict[str, str]:
        return {"Id": issue_data.get("id", "") or ""}

    @staticmethod
    def get_key_context(issue_data: Dict[str, Any]) -> Dict[str, str]:
        return {"Key": issue_data.get("key", "") or ""}

    @staticmethod
    def get_summary_context(issue_data: Dict[str, Any]) -> Dict[str, str]:
        return {"Summary": demisto.get(issue_data, "fields.summary", "") or ""}

    @staticmethod
    def get_status_context(issue_data: Dict[str, Any]) -> Dict[str, str]:
        return {"Status": demisto.get(issue_data, "fields.status.name", "") or ""}

    @staticmethod
    def get_priority_context(issue_data: Dict[str, Any]) -> Dict[str, str]:
        return {"Priority": demisto.get(issue_data, "fields.priority.name", "") or ""}

    @staticmethod
    def get_project_name_context(issue_data: Dict[str, Any]) -> Dict[str, str]:
        return {"ProjectName": demisto.get(issue_data, "fields.project.name", "") or ""}

    @staticmethod
    def get_due_date_context(issue_data: Dict[str, Any]) -> Dict[str, str]:
        return {"DueDate": demisto.get(issue_data, "fields.duedate", "") or ""}

    @staticmethod
    def get_created_date_context(issue_data: Dict[str, Any]) -> Dict[str, str]:
        return {"Created": demisto.get(issue_data, "fields.created", "") or ""}

    @staticmethod
    def get_labels_context(issue_data: Dict[str, Any]) -> Dict[str, List[str]]:
        return {"Labels": demisto.get(issue_data, "fields.labels", []) or []}

    @staticmethod
    def get_last_seen_context(issue_data: Dict[str, Any]) -> Dict[str, str]:
        return {"LastSeen": demisto.get(issue_data, "fields.lastViewed", "") or ""}

    @staticmethod
    def get_last_update_context(issue_data: Dict[str, Any]) -> Dict[str, str]:
        return {"LastUpdate": demisto.get(issue_data, "fields.updated", "") or ""}

    @staticmethod
    def get_issue_type_context(issue_data: Dict[str, Any]) -> Dict[str, str]:
        return {"IssueType": demisto.get(issue_data, "fields.issuetype.name", "") or ""}

    @staticmethod
    def get_ticket_link_context(issue_data: Dict[str, Any]) -> Dict[str, str]:
        return {"TicketLink": issue_data.get("self", "") or ""}

    @staticmethod
    def get_assignee_context(issue_data: Dict[str, Any]) -> Dict[str, str]:
        assignee = demisto.get(issue_data, "fields.assignee", {}) or {}
        return {"Assignee": f'{assignee.get("displayName", "")}({assignee.get("emailAddress", "")})' if assignee else ""}

    @staticmethod
    def get_creator_context(issue_data: Dict[str, Any]) -> Dict[str, str]:
        creator = demisto.get(issue_data, "fields.creator", {}) or {}
        return {"Creator": f'{creator.get("displayName", "")}({creator.get("emailAddress", "")})' if creator else ""}

    @staticmethod
    def get_reporter_context(issue_data: Dict[str, Any]) -> Dict[str, str]:
        reporter = demisto.get(issue_data, "fields.reporter", {}) or {}
        return {"Reporter": f'{reporter.get("displayName", "")}({reporter.get("emailAddress", "")})' if reporter else ""}

    @staticmethod
    def get_description_context(issue_data: Dict[str, Any]) -> Dict[str, str]:
        # Since the description can be returned in Atlassian Document Format
        # (which holds nested dictionaries that includes the content and also metadata about it), we check if the response
        # returns the fields rendered in HTML format (by accessing the renderedFields).
        rendered_issue_fields = issue_data.get("renderedFields", {}) or {}
        description_raw: str = ""
        description_text: str
        if rendered_issue_fields:
            description_raw = rendered_issue_fields.get("description", "")
            description_text = BeautifulSoup(description_raw, features="html.parser").get_text()
        else:
            description_text = demisto.get(issue_data, "fields.description", "") or ""
        return {"Description": description_text, "RawDescription": description_raw}

    @staticmethod
    def get_attachments_context(issue_data: Dict[str, Any]) -> Dict[str, List[Dict[str, Any]]]:
        attachments: List[Dict[str, Any]] = [
            {
                "id": attachment.get("id"),
                "filename": attachment.get("filename"),
                "created": attachment.get("created"),
                "size": attachment.get("size"),
            }
            for attachment in demisto.get(issue_data, "fields.attachment", [])
        ]
        return {"Attachments": attachments}

    @staticmethod
    def get_subtasks_context(issue_data: Dict[str, Any]) -> Dict[str, List[Dict[str, str]]]:
        subtasks: List[Dict[str, str]] = []
        subtasks.extend(
            {"id": subtask.get("id", "") or "", "key": subtask.get("key", "") or ""}
            for subtask in demisto.get(issue_data, "fields.subtasks", [])
        )
        return {"Subtasks": subtasks}

    @staticmethod
    def get_components_context(issue_data: Dict[str, Any]) -> Dict[str, List[str]]:
        components = [(component.get("name") or "") for component in (demisto.get(issue_data, "fields.components") or [])]
        return {"Components": components}

    @staticmethod
    def get_raw_field_data_context(
        issue_data: Dict[str, Any], issue_field_id: str, issue_fields_id_to_name_mapping: Dict[str, str]
    ) -> Dict[str, Any]:
        """To return the raw data (not parsed) of the field corresponding to the id issue_field_id.

        Args:
            issue_data (Dict[str, Any]): The issue response from the API.
            issue_field_id (str): The field id of the issue to return its data.
            issue_fields_id_to_name_mapping (Dict[str, str]): This holds a mapping between the IDs and display names of the
            issue fields.

        Returns:
            Dict[str, Any]: A dictionary where the key is the field id, and the value is a dictionary that holds the raw data
            of the field, and the display name of the field.
        """
        issue_field_display_name = issue_fields_id_to_name_mapping.get(issue_field_id) or ""
        return {
            issue_field_id: ({"issueFieldDisplayName": issue_field_display_name} if issue_field_display_name else {})
            | {"rawData": issue_data.get("fields", {}).get(issue_field_id, "") or {}}
        }

    # The following dictionary holds keys that represent the fields' ids, and parser methods as values for every key,
    # which is in charge or receiving the issue response from the API, and parsing the required field.
    ISSUE_FIELDS_ID_TO_CONTEXT: Dict[str, Callable] = {
        "id": get_id_context,
        "key": get_key_context,
        "summary": get_summary_context,
        "status": get_status_context,
        "priority": get_priority_context,
        "project": get_project_name_context,
        "duedate": get_due_date_context,
        "created": get_created_date_context,
        "labels": get_labels_context,
        "lastViewed": get_last_seen_context,
        "updated": get_last_update_context,
        "issuetype": get_issue_type_context,
        "self": get_ticket_link_context,
        "attachment": get_attachments_context,
        "description": get_description_context,
        "creator": get_creator_context,
        "reporter": get_reporter_context,
        "assignee": get_assignee_context,
        "components": get_components_context,
    }

    @classmethod
    def get_issue_fields_context_from_id(
        cls, issue_data: Dict[str, Any], issue_fields_ids: List[str], issue_fields_id_to_name_mapping: Dict[str, str]
    ) -> Dict[str, Any]:
        """This method is in charge of receiving the issue object from the API, and parse the fields that are found
        in the constant ISSUE_FIELDS_ID_TO_CONTEXT's keys to human readable outputs, and parse the corresponding fields
        found in issue_fields_ids to show their raw data and display names, using the method get_raw_field_data_context.

        Args:
            issue_data (Dict[str, Any]): The issue response from the API, which holds the data about a specific issue.
            issue_fields_ids (List[str]): A list of ids of specific issue fields.
            issue_fields_id_to_name_mapping (Dict[str, str]): This will hold a mapping between the issue fields' ids, to their
            display names, so the display names can be displayed to the user.

        Returns:
            Dict[str, Any]: A dictionary that holds human readable mapping of the issues' fields.
        """
        issue_fields_context: Dict[str, Any] = {}
        for issue_field_id in issue_fields_ids:
            if issue_field_id in cls.ISSUE_FIELDS_ID_TO_CONTEXT:
                issue_fields_context |= cls.ISSUE_FIELDS_ID_TO_CONTEXT[issue_field_id](issue_data)
            else:
                issue_fields_context |= cls.get_raw_field_data_context(
                    issue_data, issue_field_id, issue_fields_id_to_name_mapping
                )
        return issue_fields_context


# Utility functions
def get_project_id_from_name(client: JiraBaseClient, project_name: str) -> str:
    """Returns the project id of the project with the name project_name

    Args:
        client (JiraBaseClient): The Jira client.
        project_name (str): The project name for which we want to return the project id that corresponds
        to it.

    Raises:
        DemistoException: If no projects were found with the respective project name.
        DemistoException: If more than one project was found with the respective project name.

    Returns:
        str: The project id corresponding to the project name.
    """
    queried_projects: List[Dict[str, Any]] = []
    if isinstance(client, JiraCloudClient):
        query_params = {"query": f"{project_name}"}
        cloud_res = client.run_project_query(query_params=query_params)
        if not (queried_projects := cloud_res.get("values", [])):
            raise DemistoException(f"No projects were found with the respective project name {project_name}")
    elif isinstance(client, JiraOnPremClient):
        all_projects = client.get_all_projects()
        queried_projects = list(filter(lambda project: project.get("name", "").lower() == project_name.lower(), all_projects))
        if not (all_projects or queried_projects):
            raise DemistoException(f"No projects were found with the respective project name {project_name}")
    if len(queried_projects) > 1:
        raise DemistoException(f"Found more than one project with the name {project_name}")
    return queried_projects[0].get("id", "")


def prepare_pagination_args(page: int | None = None, page_size: int | None = None, limit: int | None = None) -> Dict[str, int]:
    """This function takes in the pagination arguments supported by XSOAR, and maps them to a corresponding pagination dictionary
    that the API supports.

    Args:
        page (int | None, optional): The page number. Defaults to None.
        page_size (int | None, optional): The page size. Defaults to None.
        limit (int | None, optional): The maximum amount of results to return. Defaults to None.

    Returns:
        Dict[str, int]: A pagination dictionary supported by the API.
    """
    # If all three arguments were given, we will only take into consideration the page and page_size case.
    if page or page_size:
        page = page or DEFAULT_PAGE
        page_size = page_size or DEFAULT_PAGE_SIZE
        return {
            "start_at": page * page_size,
            "max_results": page_size,
        }
    else:
        limit = limit or DEFAULT_PAGE_SIZE
        return {"start_at": DEFAULT_PAGE, "max_results": limit}


def create_query_params(jql_query: str, start_at: int | None = None, max_results: int | None = None) -> Dict[str, Any]:
    """Create the query parameters when issuing a query.

    Args:
        jql_query (str): The JQL query. The Jira Query Language string, used to search for issues in a project using
        SQL-like syntax.
        start_at (int | None, optional): The starting index of the returned issues. Defaults to None.
        max_results (int | None, optional): The maximum number of issues to return per page. Defaults to None.

    Returns:
        Dict[str, Any]: The query parameters to be sent when issuing a query request to the API.
    """
    start_at = start_at or 0
    max_results = max_results or DEFAULT_PAGE_SIZE
    demisto.debug(f"Querying with: {jql_query}\nstart_at: {start_at}\nmax_results: {max_results}\n")
    return {
        "jql": jql_query,
        "startAt": start_at,
        "maxResults": max_results,
    }


def get_issue_fields_id_to_name_mapping(client: JiraBaseClient) -> Dict[str, str]:
    """Returns a dictionary that holds a mapping between the ids of the issue fields to their human readable names.
    NOTE: Might delete later.
    """
    issue_fields_res = client.get_issue_fields()
    return {custom_field.get("id", ""): custom_field.get("name", "") for custom_field in issue_fields_res}


def get_issue_fields_id_to_description_mapping(client: JiraBaseClient) -> Dict[str, str]:
    """Returns a dictionary that holds a mapping between the ids of the issue fields to their description."""
    issue_fields_res = client.get_issue_fields()
    return {issue_field.get("id", ""): issue_field.get("description", "") for issue_field in issue_fields_res}


def get_current_time_in_seconds() -> float:
    """A function to return time as a float number of nanoseconds since the epoch

    Returns:
        float: Number of nanoseconds since the epoch
    """
    return time.time_ns() / (10**9)


def create_files_to_upload(file_mime_type: str, file_name: str, file_bytes: bytes, attachment_name: str | None = None) -> tuple:
    """Creates the file object to upload to Jira
    Args:
        file_mime_type (str): The mime type of the file.
        file_name (str): The name of the file.
        file_bytes(bytes): The bytes of the file.
        attachment_name (str | None): A custom attachment name, if it is empty or None then the attachment's name will be the
        same one as in XSOAR. Default is None

    Returns:
        tuple([Dict[tuple(str, bytes, str)]], str): The dift is The file object of new attachment (file name, content in
        bytes, mime type), and the str is the mime type to upload with the file.
    """
    # guess_type can return a None mime type if the type can’t be guessed (missing or unknown suffix). In this case, we should use
    # a default mime type
    mime_type_to_upload = file_mime_type if file_mime_type else guess_type(file_name)[0] or "application-type"
    demisto.debug(f"In create_files_to_upload {mime_type_to_upload=}")
    return {"file": (attachment_name or file_name, file_bytes, mime_type_to_upload)}, mime_type_to_upload


def create_file_info_from_attachment(client: JiraBaseClient, attachment_id: str, file_name: str = "") -> Dict[str, Any]:
    """Create an XSOAR file entry to return to the server.

    Args:
        client (JiraBaseClient): The Jira client, which will be used to fetch the content of the attachment.
        attachment_id (str): The attachment id.
        file_name (str, optional): The file name of the attachment. Defaults to ''.

    Returns:
        Dict[str, Any]: An XSOAR file entry.
    """
    attachment_file_name = file_name
    if not attachment_file_name:
        res_attachment_metadata = client.get_attachment_metadata(attachment_id=attachment_id)
        attachment_file_name = res_attachment_metadata.get("filename", "")
    res_attachment_content = client.get_attachment_content(
        attachment_id=attachment_id if isinstance(client, JiraCloudClient) else "",
        attachment_content_url=res_attachment_metadata.get("content", "") if isinstance(client, JiraOnPremClient) else "",
    )
    return fileResult(filename=attachment_file_name, data=res_attachment_content, file_type=EntryType.ENTRY_INFO_FILE)


def create_fields_dict_from_dotted_string(issue_fields: Dict[str, Any], dotted_string: str, value: Any) -> Dict[str, Any]:
    """Create a nested dictionary from keys separated by dots(.), and insert the value as part of the last key in the dotted
    string.
    For example, dotted_string=key1.key2.key3 with value=jira results in {key1: {key2: {key3: jira}}}
    This function is used to create the dictionary that will be sent when creating a new Jira issue. Let us look at the following
    scenario, we get that we want to enter a value of `Dummy summary` for the dotted field `field.summary`, which will result
    in {field: {summary: Dummy summary}}, but since we might have already created issue fields, for instance, we already added to
    it the field label -> {fields: {labels: [dummy_label]}}, we pass the issue_fields argument so we can update what we have
    already inserted, so when we come to add the new field that we want, the issue_fields will
    be {fields: {labels: [dummy_label]}, {summary: Dummy summary}}, therefore we pass it to the function so we can insert the new
    fields without overriding the previous iterations.
    Args:
        dotted_string (str): A dotted string that holds the keys of the dictionary
        value (Any): The value to insert in the nested dictionary
    """
    if not dotted_string:
        return {}
    nested_dict: Dict[str, Any] = {}
    keys = dotted_string.split(".")
    for count, sub_key in enumerate(keys[::-1]):
        inner_dict = demisto.get(issue_fields, ".".join(keys[: len(keys) - count]), defaultdict(dict))
        if count == 0:
            inner_dict[sub_key] = value
        else:
            inner_dict = {sub_key: inner_dict | nested_dict}
        nested_dict = inner_dict
    return nested_dict


def create_issue_fields(
    client: JiraBaseClient, issue_args: Dict[str, str], issue_fields_mapper: Dict[str, str]
) -> Dict[str, Any]:
    """This will create the issue fields object that will be sent to the API in order to create/edit a Jira issue.

    Args:
        client (JiraBaseClient): The Jira client, which is necessary since constructing the data that will be sent to
        the API endpoint can vary, according to the Jira instance.
        issue_args (Dict[str, str]): The issue arguments supplied by the user
        issue_fields_mapper (Dict[str, str]): A mapper that will map between the issue fields arguments that are supplied by
        the user, and the path of them in the issue fields object when creating a new issue, in dotted string format,
        for reference, look at the ISSUE_FIELDS_CREATE_MAPPER constant in JiraBaseClient

    Raises:
        DemistoException: If the issue_json that is supplied is not in valid json format.

    Returns:
        Dict[str, Any]: The issue fields object to send to the API, to create/edit a new Jira issue.
    """
    issue_fields: Dict[str, Any] = defaultdict(dict)
    if "issue_json" in issue_args:
        try:
            return json.loads(issue_args["issue_json"], strict=False)
        except TypeError as e:
            demisto.debug(str(e))
            raise DemistoException("issue_json must be in a valid json format") from e

    for issue_arg, value in issue_args.items():
        parsed_value: Any = ""  # This is used to hold any parsed arguments passed from the user, e.g the labels
        # argument is provided as a string in CSV format, and the API expects to receive a list of labels.
        if issue_arg == "labels":
            parsed_value = argToList(value)
        elif issue_arg == "components":
            parsed_value = [{"name": component} for component in argToList(value)]
        elif issue_arg in ["description", "environment"]:
            parsed_value = text_to_adf(value) if isinstance(client, JiraCloudClient) else value
        elif not (isinstance(value, dict | list)):
            # If the value is not a list or a dictionary, we will try to parse it as a json object.
            try:
                parsed_value = json.loads(value)
            except (json.JSONDecodeError, TypeError):
                pass  # Some values should not be in a JSON format so it makes sense for them to fail parsing.
        dotted_string = issue_fields_mapper.get(issue_arg, "")
        if not dotted_string and issue_arg.startswith("customfield"):
            # This is used to deal with the case when the user creates a custom incident field, using
            # the custom fields of Jira.
            dotted_string = f"fields.{issue_arg}"

        issue_fields |= create_fields_dict_from_dotted_string(
            issue_fields=issue_fields, dotted_string=dotted_string, value=parsed_value or value
        )
    return issue_fields


def create_issue_fields_for_appending(client: JiraBaseClient, issue_args: Dict[str, Any], issue_id_or_key: str) -> Dict[str, Any]:
    """This will create the issue fields object that will be sent to the API in order append data to the Jira issue.
    We first fetch the issue fields of the Jira issue that we want to edit, and append the data to the specified fields.
    We only support appending to fields that are either strings, or arrays.
    If the supplied argument is of type string, then the new appended value will be: "old data, new data", where they will
    be separated by a comma.

    Args:
        client (JiraBaseClient): The Jira client
        issue_args (Dict[str, Any]): The issue arguments supplied by the user
        issue_id_or_key (str): The issue ID or key.

    Raises:
        DemistoException: If the supplied argument is not a string or an array.

    Returns:
        Dict[str, Any]: The issue fields object to send to the API, to edit the Jira issue.
    """
    issue_fields = create_issue_fields(
        client=client, issue_args=issue_args, issue_fields_mapper=client.ISSUE_FIELDS_CREATE_MAPPER
    ).get("fields", {})
    current_issue_fields = client.get_issue(issue_id_or_key=issue_id_or_key).get("fields", {})
    for issue_field, value in issue_fields.items():
        if isinstance(value, str):
            # We append strings using a comma (,)
            issue_fields[issue_field] = f'{current_issue_fields.get(issue_field, "")}, {value}'
        elif isinstance(value, list):
            # We also support appending lists
            issue_fields[issue_field] = current_issue_fields.get(issue_field, []) + value
        else:
            raise DemistoException(
                "Only strings and arrays support appending when editing an issue,"
                f' the field that caused this error is "{issue_field}", of type {type(value)}'
            )
    return {"fields": issue_fields}


def extract_issue_id_from_comment_url(comment_url: str) -> str:
    """This function will extract the issue id using the comment url.
    For example: https://your-domain.atlassian.net/rest/api/3/issue/10010/comment/10000, the issue id
    can be found between the issue and comment path (issue/{issue_id}/comment/{comment_id})

    Args:
        comment_url (str): The comment url that will hold the issue id which the comment belongs to

    Returns:
        str: The issue id if found, otherwise, an empty string
    """
    if issue_id_search := re.search(r"issue/(\d+)/comment", comment_url):
        return issue_id_search.group(1)
    return ""


def text_to_adf(text: str) -> Dict[str, Any]:
    """This function receives a text and converts the text to Atlassian Document Format (ADF),
    which is used in order to send data to the API (such as, summary, content, when creating an issue for instance).
    This format is only currently used for Jira Cloud.

    Args:
        text (str): A text to convert to ADF.

    Returns:
        Dict[str, Any]: An ADF object (dictionary).
    """
    return {"type": "doc", "version": 1, "content": [{"type": "paragraph", "content": [{"text": text, "type": "text"}]}]}


def get_specific_fields_ids(
    issue_data: Dict[str, Any], specific_fields: List[str], issue_fields_id_to_name_mapping: Dict[str, str]
) -> List[str]:
    """This function is in charge of returning the ids of the issue fields that are specified in the
    specific_fields argument, which can hold the display name OR the id of the issue field. This will
    help map the issue fields (whether their display names or ids) that the user enters, to their respective id, so it
    can be further processed if needed.

    Args:
        issue_data (Dict[str, Any]): The issue object returned from the API.
        specific_fields (List[str]): The specific fields for which to return their respective ids. (They can either be the
        display name or id of the issue field)
        issue_fields_id_to_name_mapping (Dict[str, str]): A dictionary that holds mapping between ids and display names of the
        issue fields.

    Returns:
        List[str]: A list of the issue fields' ids, corresponding to the issue fields specified in specific_fields.
    """
    if "all" in specific_fields:
        # By design, if the user enters `all`, then we return the ids of all the issue fields.
        all_issue_fields_ids: List[str] = list(issue_data.get("fields", {}).keys())
        if "comment" in all_issue_fields_ids:
            # Since the `comment` field needs further parsing, it is advised that the user calls the command
            # !jira-get-comments if they want the content of the comments.
            all_issue_fields_ids.remove("comment")
        return ["id", "key", "self", *all_issue_fields_ids]
    # To support display names in upper and lower case from the user
    issue_fields_name_to_id_mapping = {
        issue_name.lower(): issue_id for issue_id, issue_name in issue_fields_id_to_name_mapping.items()
    }
    issue_fields_ids: List[str] = []
    wrong_issue_fields_ids: List[str] = []
    for specific_field in specific_fields:
        if specific_field in issue_fields_id_to_name_mapping:
            # This means an id was given
            issue_fields_ids.append(specific_field)
        elif issue_id := issue_fields_name_to_id_mapping.get(specific_field.lower(), ""):
            # This means a display name was given, and we mapped it to its respective id
            issue_fields_ids.append(issue_id)
        else:
            # This means the given issue field given was not found
            wrong_issue_fields_ids.append(specific_field)
    warning_message = ""
    if "comment" in issue_fields_ids:
        # If the user entered the issue field `comment`, we will return a warning stating which command yields the comments
        warning_message = "In order to retrieve the comments of the issue, please run the command `!jira-get-comments`\n"
        # We loop over the ids and remove all occurrences of the field id `comment`, since the user can by accident enter
        # id `comment` multiple times
        for issue_field_id in issue_fields_ids:
            if issue_field_id == "comment":
                issue_fields_ids.remove(issue_field_id)
    if wrong_issue_fields_ids:
        issue_key = issue_data.get("key", "") or ""
        warning_message += f'The field/s [{",".join(wrong_issue_fields_ids)}] was/were not found for issue {issue_key}\n'
    if warning_message:
        return_warning(warning_message)
    return issue_fields_ids


def create_issue_md_and_outputs_dict(
    issue_data: Dict[str, Any],
    specific_issue_fields: List[str] | None = None,
    issue_fields_id_to_name_mapping: Dict[str, str] | None = None,
) -> tuple[Dict[str, Any], Dict[str, Any]]:
    """Creates the markdown and outputs dictionaries (context outputs) of the issue object that is returned from the API,
    to return to the user.

    Args:
        issue_data (Dict[str, Any]): The issue object that holds data about the Jira issue that is returned from the API.
        specific_issue_fields (List[str] | None, optional): Specific issue fields to parse their data, in addition to the default
        fields configured in this function. Defaults to None.
        issue_fields_id_to_name_mapping (Dict[str, str] | None, optional): The dictionary that holds the mapping between
        the fields' ids to their display names. Defaults to None.

    Returns:
        tuple[Dict[str, Any], Dict[str, Any]]: A tuple where the first entry is the markdown dictionary, and the second is the
        context outputs dictionary.
    """
    md_and_outputs_shared_issue_keys = [
        "id",
        "key",
        "summary",
        "status",
        "priority",
        "project",
        "duedate",
        "created",
        "labels",
        "assignee",
        "creator",
        "description",
    ]
    issue_fields_id_to_name_mapping = issue_fields_id_to_name_mapping or {}
    issue_fields_ids = get_specific_fields_ids(
        issue_data=issue_data,
        specific_fields=specific_issue_fields or [],
        issue_fields_id_to_name_mapping=issue_fields_id_to_name_mapping,
    )
    # The `*` is used to unpack the content of a list into another list.
    context_outputs = JiraIssueFieldsParser.get_issue_fields_context_from_id(
        issue_data=issue_data,
        issue_fields_ids=[
            "lastViewed",
            "updated",
            "attachment",
            "components",
            *md_and_outputs_shared_issue_keys,
            *issue_fields_ids,
        ],
        issue_fields_id_to_name_mapping=issue_fields_id_to_name_mapping,
    )
    markdown_dict = JiraIssueFieldsParser.get_issue_fields_context_from_id(
        issue_data=issue_data,
        issue_fields_ids=["issuetype", "self", "reporter", *md_and_outputs_shared_issue_keys],
        issue_fields_id_to_name_mapping=issue_fields_id_to_name_mapping,
    )

    return markdown_dict, context_outputs


def is_issue_id(issue_id_or_key: str) -> bool:
    """
    Checks if the identifier supplied by the user is an ID or Key. (IDs are made up of numeric characters)
    """
    return issue_id_or_key.isnumeric()


def get_file_name_and_content(entry_id: str) -> tuple[str, bytes]:
    """Returns the XSOAR file entry's name and content.

    Args:
        entry_id (str): The entry id inside XSOAR.

    Returns:
        Tuple[str, bytes]: A tuple, where the first value is the file name, and the second is the
        content of the file in bytes.
    """
    get_file_path_res = demisto.getFilePath(entry_id)
    file_path = get_file_path_res.get("path")
    file_name = get_file_path_res.get("name")
    file_bytes: bytes = b""
    with open(file_path, "rb") as f:
        file_bytes = f.read()
    return file_name, file_bytes


def apply_issue_status(
    client: JiraBaseClient, issue_id_or_key: str, status_name: str, issue_fields: dict[str, Any]
) -> requests.Response:
    """This function is in charge of receiving a status of an issue and try to apply it, if it can't, it will throw an error.

    Args:
        client (JiraBaseClient): The Jira client.
        issue_id_or_key (str): The issue id or key.
        status_name (str): The name of the status to transition to.
        issue_fields (dict[str, Any]): Other issue fields to edit while applying the status.

    Raises:
        DemistoException: If the given status name was not found or not valid.

    Returns:
        Any: Raw response of the API request.
    """
    res_transitions = client.get_transitions(issue_id_or_key=issue_id_or_key)
    all_transitions = res_transitions.get("transitions", [])
    statuses_name = [transition.get("to", {}).get("name", "") for transition in all_transitions]
    for i, status in enumerate(statuses_name):
        if status.lower() == status_name.lower():
            json_data = {"transition": {"id": str(all_transitions[i].get("id", ""))}} | issue_fields
            return client.transition_issue(issue_id_or_key=issue_id_or_key, json_data=json_data)
    raise DemistoException(f'Status "{status_name}" not found. \nValid statuses are: {statuses_name} \n')


def apply_issue_transition(
    client: JiraBaseClient, issue_id_or_key: str, transition_name: str, issue_fields: dict[str, Any]
) -> requests.Response:
    """In charge of receiving a transition to perform on an issue and try to apply it, if it can't, it will throw an error.

    Args:
        client (JiraBaseClient): The Jira client.
        issue_id_or_key (str): The issue id or key.
        transition_name (str): The name of the transition to apply.
        issue_fields (dict[str, Any]): Other issue fields to edit while applying the transition.

    Raises:
        DemistoException: If the given transition was not found or not valid.

    Returns:
        Any: Raw response of the API request.
    """
    res_transitions = client.get_transitions(issue_id_or_key=issue_id_or_key)
    all_transitions = res_transitions.get("transitions", [])
    transitions_name = [transition.get("name", "") for transition in all_transitions]
    for i, transition in enumerate(transitions_name):
        if transition.lower() == transition_name.lower():
            json_data = {"transition": {"id": str(all_transitions[i].get("id", ""))}} | issue_fields
            return client.transition_issue(issue_id_or_key=issue_id_or_key, json_data=json_data)
    raise DemistoException(f'Transition "{transition_name}" not found. \nValid transitions are: {transitions_name} \n')


def get_issue_forms(client: JiraOnPremClient, issue_id: str) -> tuple[List, List]:
    """Gets the forms from the client and processes them into a usable JSON format.

    :param client: Client to make the API call with
    :type client: JiraOnPremClient
    :param issue_id: Issue ID to get the forms for
    :type issue_id: str
    :return: The raw JSON response and the formatted outputs
    :rtype: tuple[List, List]
    """
    try:
        response = client.issue_get_forms(issue_id=issue_id)
    except Exception as e:
        raise DemistoException(f"Forms fetching exception {e!s}")

    demisto.debug("Finished getting forms.")
    outputs = []

    for form in response:
        demisto.debug(f"FORMS - Running on {form}")

        questions = []
        for question_id, question_data in form.get("design", {}).get("questions").items():
            answer = form.get("state", {}).get("answers", {}).get(question_id)
            name = form.get("design", {}).get("settings", {}).get("name")
            # Get choice details if the answer type was a choice
            if answer and answer.get("choices", ""):
                final_answer: Dict[str, Any] = {"choices": []}
                choices = question_data.get("choices")
                for choice in choices:
                    for answer_choice in answer.get("choices"):
                        if answer_choice == choice.get("id"):
                            final_answer.get("choices").append(choice)  # type: ignore[union-attr]
            elif answer:
                final_answer = answer
            else:  # Not all questions are required to be answered.
                final_answer = {}

            questions.append(
                {
                    "ID": question_id,
                    "Label": question_data.get("label"),
                    "Type": question_data.get("type"),
                    "Description": question_data.get("description"),
                    "Key": question_data.get("questionKey"),
                    "Answer": final_answer,
                }
            )
        outputs.append({"ID": form.get("id"), "Name": name, "Issue": issue_id, "Questions": questions})
    return response, outputs


# Issues Commands
def add_link_command(client: JiraBaseClient, args: Dict[str, str]) -> CommandResults:
    """This command is in charge of adding a link (web url) to a Jira issue.

    Args:
        client (JiraBaseClient): The Jira client.
        args (Dict[str, str]): The arguments supplied by the user.

    Raises:
        DemistoException: If neither an issue id nor a key was supplied.

    Returns:
        CommandResults: CommandResults to return to XSOAR.
    """
    issue_id_or_key = get_issue_id_or_key(issue_id=args.get("issue_id", ""), issue_key=args.get("issue_key", ""))
    url = args.get("url", "")
    title = args.get("title", "")
    summary = args.get("summary", "")
    global_id = args.get("global_id", "")
    relationship = args.get("relationship", "")
    application_type = args.get("application_type", "")
    application_name = args.get("application_name", "")
    link: Dict[str, Any] = defaultdict(dict)  # This is used to make sure that when we try to access or modify a missing key,
    # then defaultdict will automatically create the key and generate a default value for it (in our case, an empty dictionary)
    link["object"] = {"url": url, "title": title}
    link |= assign_params(
        summary=summary,
        globalId=global_id,
        relationship=relationship,
    )
    if application_type:
        link["application"]["type"] = application_type
    if application_name:
        link["application"]["name"] = application_name
    res = client.add_link(issue_id_or_key=issue_id_or_key, json_data=link)
    markdown_dict = {
        "id": res.get("id", ""),
        "key": demisto.get(res, "updateAuthor.key"),
        "comment": res.get("body", ""),
        "ticket_link": res.get("self", ""),
    }
    human_readable = tableToMarkdown(name="Remote Issue Link", t=markdown_dict, removeNull=True)

    return CommandResults(readable_output=human_readable, raw_response=res)


def issue_query_command(client: JiraBaseClient, args: Dict[str, str]) -> List[CommandResults] | CommandResults:
    """This command is in charge of issuing a query on issues.

    Args:
        client (JiraBaseClient): The Jira client.
        args (Dict[str, str]): The arguments supplied by the user.

    Returns:
        List[CommandResults] | CommandResults: CommandResults to return to XSOAR.
    """
    jql_query = args.get("query", "")
    start_at = arg_to_number(args.get("start_at", ""))
    max_results = arg_to_number(args.get("max_results", DEFAULT_PAGE_SIZE)) or DEFAULT_PAGE_SIZE
    headers = args.get("headers", "")
    specific_fields = argToList(args.get("fields", ""))
    query_params = create_query_params(jql_query=jql_query, start_at=start_at, max_results=max_results)
    res = client.run_query(query_params=query_params)
    if issues := res.get("issues", []):
        issue_fields_id_to_name_mapping = res.get("names", {}) or {}
        command_results: List[CommandResults] = []
        for issue in issues:
            markdown_dict, outputs = create_issue_md_and_outputs_dict(
                issue_data=issue,
                specific_issue_fields=specific_fields,
                issue_fields_id_to_name_mapping=issue_fields_id_to_name_mapping,
            )
            command_results.append(
                CommandResults(
                    outputs_prefix="Ticket",
                    outputs=outputs,
                    outputs_key_field="Id",
                    readable_output=tableToMarkdown(
                        name=f'Issue {outputs.get("Key", "")}',
                        t=markdown_dict,
                        headers=argToList(headers),
                        headerTransform=pascalToSpace,
                    ),
                    raw_response=issue,
                ),
            )
        return command_results
    return CommandResults(readable_output="No issues matched the query.")


def get_issue_command(client: JiraBaseClient, args: Dict[str, str]) -> List[CommandResults]:
    """This command is in charge of returning the data of a specific issue.

    Args:
        client (JiraBaseClient): The Jira client.
        args (Dict[str, str]): The arguments supplied by the user.

    Raises:
        DemistoException: If neither an issue id nor a key was supplied.

    Returns:
        List[CommandResults]: CommandResults to return to XSOAR.
    """
    issue_id_or_key = get_issue_id_or_key(issue_id=args.get("issue_id", ""), issue_key=args.get("issue_key", ""))
    headers = args.get("headers", "")
    get_attachments = argToBoolean(args.get("get_attachments", False))
    expand_links = argToBoolean(args.get("expand_links", False))
    specific_fields = argToList(args.get("fields", ""))
    res = client.get_issue(issue_id_or_key=issue_id_or_key)
    responses: List[Dict[str, Any]] = [res]
    responses.extend(get_expanded_issues(client=client, issue=res, expand_links=expand_links))
    command_results: List[CommandResults] = []
    if get_attachments:
        download_issue_attachments_to_war_room(client=client, issue=res)
    for response in responses:
        markdown_dict, outputs = create_issue_md_and_outputs_dict(
            issue_data=response,
            specific_issue_fields=specific_fields,
            issue_fields_id_to_name_mapping=response.get("names", {}) or {},
        )
        command_results.append(
            CommandResults(
                outputs_prefix="Ticket",
                outputs=outputs,
                outputs_key_field="Id",
                readable_output=tableToMarkdown(
                    name=f'Issue {outputs.get("Key", "")}',
                    t=markdown_dict,
                    headers=argToList(headers),
                    headerTransform=pascalToSpace,
                ),
                raw_response=response,
            )
        )
    return command_results


def get_create_metadata_issue_types_command(client: JiraBaseClient, args: Dict[str, Any]) -> CommandResults:
    """This command is in charge of returning the metadata of a specific project.

    Args:
        client (JiraBaseClient): The Jira client.
        args (Dict[str, str]): The arguments supplied by the user.

    Returns:
        CommandResults: CommandResults to return to XSOAR.
    """
    project_id_or_key = args.get("project_id_or_key", "")
    start_at = args.get("start_at", 0)
    max_results = args.get("max_results", 50)

    if not project_id_or_key:
        raise ValueError("No project_id_or_key specified for jira-create-metadata-issue-types-list")

    res = client.get_create_metadata_issue_types(project_id_or_key=project_id_or_key, start_at=start_at, max_results=max_results)

    outputs = []
    for result in res.get("values", []):
        outputs.append(
            {
                "AvatarID": result.get("avatarId"),
                "Description": result.get("description"),
                "EntityID": result.get("entityId"),
                "Expand": result.get("expand"),
                "IconURL": result.get("iconUrl"),
                "ID": result.get("id"),
                "Name": result.get("name"),
                "Self": result.get("self"),
                "Subtask": result.get("subtask"),
                "Scope": result.get("scope"),
            }
        )

    command_results = CommandResults(
        outputs_prefix="Jira.IssueType",
        outputs=outputs,
        outputs_key_field="ID",
        raw_response=res,
        readable_output=tableToMarkdown(
            name=f"Issue types for project {project_id_or_key}", t=outputs, headerTransform=pascalToSpace, removeNull=True
        ),
    )

    return command_results


def get_create_metadata_field_command(client: JiraBaseClient, args: Dict[str, Any]) -> CommandResults:
    """This command is in charge of returning the field metadata of a specific project and issue type.

    Args:
        client (JiraBaseClient): The Jira client.
        args (Dict[str, str]): The arguments supplied by the user.

    Returns:
        CommandResults: CommandResults to return to XSOAR.
    """
    project_id_or_key = args.get("project_id_or_key", "")
    issue_type_id = args.get("issue_type_id", "")
    start_at = args.get("start_at", 0)
    max_results = args.get("max_results", 50)

    if not project_id_or_key:
        raise ValueError("No project_id_or_key specified for jira-create-metadata-field-list")

    if not issue_type_id:
        raise ValueError("No issue_type_id specified for jira-create-metadata-field-list")

    res = client.get_create_metadata_field(
        project_id_or_key=project_id_or_key, issue_type_id=issue_type_id, start_at=start_at, max_results=max_results
    )

    outputs = []
    for result in res.get("values", []):
        outputs.append(
            {
                "AllowedValues": result.get("allowedValues"),
                "AutoCompleteURL": result.get("autoCompleteUrl"),
                "Configuration": result.get("configuration"),
                "DefaultValue": result.get("defaultValue"),
                "FieldID": result.get("fieldId"),
                "HasDefaultValue": result.get("hasDefaultValue"),
                "Key": result.get("key"),
                "Operations": result.get("operations"),
                "Required": result.get("required"),
                "Schema": result.get("schema"),
                "Name": result.get("name"),
            }
        )

    command_results = CommandResults(
        outputs_prefix="Jira.IssueField",
        outputs=outputs,
        outputs_key_field="FieldID",
        raw_response=res,
        readable_output=tableToMarkdown(
            name=f"Issue fields for project {project_id_or_key} and issue type {issue_type_id}",
            t=outputs,
            headerTransform=pascalToSpace,
            removeNull=True,
        ),
    )

    return command_results


def download_issue_attachments_to_war_room(client: JiraBaseClient, issue: Dict[str, Any]) -> None:
    """Downloads the attachments of an issue to the War Room.

    Args:
        client (JiraBaseClient): The Jira client
        issue (Dict[str, Any]): The issue to retrieve and download its attachments
        get_attachments (bool, optional): Whether to download the attachments or not. Defaults to False.
    """
    for attachment in demisto.get(issue, "fields.attachment", []):
        return_results(create_file_info_from_attachment(client=client, attachment_id=attachment.get("id")))


def get_expanded_issues(client: JiraBaseClient, issue: Dict[str, Any], expand_links: bool = False) -> List[Dict[str, Any]]:
    """Returns a list of subtasks and linked issues corresponding to the given issue.

    Args:
        client (JiraBaseClient): The Jira client
        issue (Dict[str, Any]): The issue to retrieve its subtasks and linked issues.
        expand_links (bool, optional): Whether to retrieve the subtasks and linked issues. Defaults to False.

    Returns:
        List[Dict[str, Any]]:  A list of subtasks and linked issues corresponding to the given issue.
    """
    responses: List[Dict[str, Any]] = []
    if expand_links:
        responses.extend(
            client.get_issue(full_issue_url=sub_task.get("self", "")) for sub_task in issue.get("fields", {}).get("subtasks", [])
        )
        for linked_issues in issue.get("fields", {}).get("issuelinks", []):
            if inward_issue := linked_issues.get("inwardIssue"):
                responses.append(client.get_issue(full_issue_url=inward_issue.get("self", "")))
            elif outward_issue := linked_issues.get("outwardIssue"):
                responses.append(client.get_issue(full_issue_url=outward_issue.get("self", "")))
    return responses


def create_issue_command(client: JiraBaseClient, args: Dict[str, str]) -> CommandResults:
    """This command is in charge of creating a new issue.

    Args:
        client (JiraBaseClient): The Jira client.
        args (Dict[str, str]): The arguments supplied by the user.

    Returns:
        CommandResults: CommandResults to return to XSOAR.
    """

    # Validate that no more args are sent when the issue_json arg is used
    if "issue_json" in args and len(args) > 1:
        raise DemistoException(
            "When using the argument `issue_json`, additional arguments should be placed within the `fields` in the json.ֿֿֿ"
        )

    args_for_api = deepcopy(args)
    if project_name := args_for_api.get("project_name"):
        args_for_api["project_id"] = get_project_id_from_name(client=client, project_name=project_name)

    issue_fields = create_issue_fields(
        client=client, issue_args=args_for_api, issue_fields_mapper=client.ISSUE_FIELDS_CREATE_MAPPER
    )
    if "summary" not in issue_fields.get("fields", {}):
        raise DemistoException("The summary argument must be provided.")
    res = client.create_issue(json_data=issue_fields)
    outputs = {"Id": res.get("id", ""), "Key": res.get("key", "")}
    markdown_dict = outputs | {"Ticket Link": res.get("self", ""), "Project Key": res.get("key", "").split("-")[0]}
    return CommandResults(
        outputs_prefix="Ticket",
        outputs=outputs,
        outputs_key_field="Id",
        readable_output=tableToMarkdown(name=f'Issue {outputs.get("Key", "")}', t=markdown_dict),
        raw_response=res,
    )


def edit_issue_command(client: JiraBaseClient, args: Dict[str, str]) -> CommandResults:
    """This command is in charge of editing an existing issue.

    Args:
        client (JiraBaseClient): The Jira client.
        args (Dict[str, str]): The arguments supplied by the user.

    Raises:
        DemistoException: If both the status and transition are provided.
        DemistoException: If neither an issue id nor a key was supplied.

    Returns:
        CommandResults: CommandResults to return to XSOAR.
    """
    if "issue_json" in args and [
        k for k in args if k not in ("status", "transition", "action", "issue_id", "issue_key", "issue_json")
    ]:
        raise DemistoException(
            "When using the `issue_json` argument, additional arguments cannot be used "
            "except `issue_id`, `issue_key`, `status`, `transition`, and `action` arguments.ֿֿֿ"
            "\n see the argument description"
        )

    issue_id_or_key = get_issue_id_or_key(issue_id=args.get("issue_id", ""), issue_key=args.get("issue_key", ""))
    status = args.get("status", "")
    transition = args.get("transition", "")
    if status and transition:
        raise DemistoException("Please provide only status or transition, but not both.")

    # Arrangement of the issue fields
    action = args.get("action", "rewrite")
    issue_fields: dict[str, Any] = {}
    if action == "rewrite":
        issue_fields = create_issue_fields(
            client=client,
            issue_args=args,
            issue_fields_mapper=client.ISSUE_FIELDS_CREATE_MAPPER,
        )
    else:
        # That means the action was `append`
        issue_fields = create_issue_fields_for_appending(client=client, issue_args=args, issue_id_or_key=issue_id_or_key)

    demisto.debug(f"Updating the issue with the issue fields: {issue_fields}")

    if status:
        demisto.debug(f"Updating the status to: {status}")
        apply_issue_status(
            client=client,
            issue_id_or_key=issue_id_or_key,
            status_name=status,
            issue_fields=issue_fields,
        )
    elif transition:
        demisto.debug(f"Updating the status using the transition: {transition}")
        apply_issue_transition(
            client=client,
            issue_id_or_key=issue_id_or_key,
            transition_name=transition,
            issue_fields=issue_fields,
        )
    elif issue_fields:
        client.edit_issue(issue_id_or_key=issue_id_or_key, json_data=issue_fields)
    else:
        return CommandResults(readable_output="No issue fields were given to update the issue.")

    demisto.debug(f"Issue {issue_id_or_key} was updated successfully")
    res = client.get_issue(issue_id_or_key=issue_id_or_key)
    markdown_dict, outputs = create_issue_md_and_outputs_dict(issue_data=res)
    return CommandResults(
        outputs_prefix="Ticket",
        outputs=outputs,
        outputs_key_field="Id",
        readable_output=tableToMarkdown(
            name=f'Issue {outputs.get("Key", "")}',
            t=markdown_dict,
            headerTransform=pascalToSpace,
        ),
        raw_response=res,
    )


def delete_issue_command(client: JiraBaseClient, args: Dict[str, str]) -> CommandResults:
    """This command is in charge of deleting an issue.

    Args:
        client (JiraBaseClient): The Jira client.
        args (Dict[str, str]): The arguments supplied by the user.

    Raises:
        DemistoException: If neither an issue id nor a key was supplied.

    Returns:
        CommandResults: CommandResults to return to XSOAR.
    """
    issue_id_or_key = get_issue_id_or_key(issue_id=args.get("issue_id", ""), issue_key=args.get("issue_key", ""))
    client.delete_issue(issue_id_or_key=issue_id_or_key)
    return CommandResults(readable_output="Issue deleted successfully.")


def delete_attachment_file_command(client: JiraBaseClient, args: Dict[str, str]) -> CommandResults:
    """This command is in charge of deleting an attachment file.

    Args:
        client (JiraBaseClient): The jira client.
        args (Dict[str, str]): The argument supplied by the user.

    Returns:
        CommandResults: CommandResults to return to XSOAR.
    """
    attachment_id = args["attachment_id"]
    client.delete_attachment_file(attachment_id=attachment_id)
    return CommandResults(readable_output=f"Attachment id {attachment_id} was deleted successfully.")


def update_issue_assignee_command(client: JiraBaseClient, args: Dict) -> CommandResults:
    """This command is in charge of assigning an assignee to an issue.

    Args:
        client (JiraBaseClient): The Jira client.
        args (Dict): The arguments supplied by the user.

    Raises:
        DemistoException: If neither an assignee nor an assignee id was supplied.
        DemistoException: If both an assignee and assignee id were supplied.

    Returns:
        CommandResults: CommandResults to return to XSOAR.
    """
    assignee_name = args.get("assignee", "")  # For Jira OnPrem
    assignee_id = args.get("assignee_id", "")  # For Jira Cloud
    if not (assignee_name or assignee_id):
        raise DemistoException("Please provide assignee for Jira Server or assignee_id for Jira Cloud.")
    if assignee_name and assignee_id:
        raise DemistoException("Please provide only one, assignee for Jira Server or assignee_id for Jira Cloud.")
    body = {"accountId": assignee_id} if isinstance(client, JiraCloudClient) else {"name": assignee_name}

    issue_id_or_key = get_issue_id_or_key(issue_id=args.get("issue_id", ""), issue_key=args.get("issue_key", ""))

    demisto.debug(f"Updating assignee of the issue with the issue fields: {body}")
    client.update_assignee(issue_id_or_key=issue_id_or_key, assignee_body=body)
    demisto.debug(f"Issue {issue_id_or_key} was updated successfully")

    res = client.get_issue(issue_id_or_key=issue_id_or_key)
    markdown_dict, outputs = create_issue_md_and_outputs_dict(issue_data=res)
    return CommandResults(
        outputs_prefix="Ticket",
        outputs=outputs,
        outputs_key_field="Id",
        readable_output=tableToMarkdown(name=f'Issue {outputs.get("Key", "")}', t=markdown_dict, headerTransform=pascalToSpace),
        raw_response=res,
    )


def delete_comment_command(client: JiraBaseClient, args: Dict[str, str]) -> CommandResults:
    """This command is in charge of deleting a comment from an issue.

    Args:
        client (JiraBaseClient): The Jira client.
        args (Dict[str, str]): The arguments supplied by the user.

    Raises:
        DemistoException: If neither an issue id nor a key was supplied.

    Returns:
        CommandResults: CommandResults to return to XSOAR.
    """
    issue_id_or_key = get_issue_id_or_key(issue_id=args.get("issue_id", ""), issue_key=args.get("issue_key", ""))
    comment_id = args.get("comment_id", "")
    client.delete_comment(issue_id_or_key=issue_id_or_key, comment_id=comment_id)
    return CommandResults(readable_output="Comment deleted successfully.")


def get_comments_command(client: JiraBaseClient, args: Dict[str, str]) -> CommandResults:
    """This command is in charge of getting the comments of an issue

    Args:
        client (JiraBaseClient): The Jira client.
        args (Dict[str, str]): The arguments supplied by the user.

    Raises:
        DemistoException: If neither an issue id nor a key was supplied.

    Returns:
        CommandResults: CommandResults to return to XSOAR.
    """
    issue_id_or_key = get_issue_id_or_key(issue_id=args.get("issue_id", ""), issue_key=args.get("issue_key", ""))
    limit = arg_to_number(args.get("limit", DEFAULT_PAGE_SIZE)) or DEFAULT_PAGE_SIZE
    res = client.get_comments(issue_id_or_key=issue_id_or_key, max_results=limit)
    if comments_response := res.get("comments", []):
        human_readable, outputs = create_comments_command_results(
            comments_response=comments_response, issue_id_or_key=issue_id_or_key
        )
        return CommandResults(
            outputs_prefix="Ticket", outputs=outputs, outputs_key_field="Id", readable_output=human_readable, raw_response=res
        )
    else:
        return CommandResults(readable_output="No comments were found in the ticket")


def create_comments_command_results(comments_response: List[Dict[str, Any]], issue_id_or_key: str) -> tuple[str, Dict[str, Any]]:
    """Returns the human readable and context output of the get_comments_command.

    Args:
        comments_response (List[Dict[str, Any]]): The comments object returned from the API (not empty!).
        issue_id_or_key (str): The issue id or key that holds the comments.

    Returns:
        Tuple[str, Dict[str, Any]]: A tuple where that first element is the human readable to return to the
        user, and the second is to return to the context data.
    """
    if not comments_response:
        raise DemistoException("The list of comments can not be empty!")
    is_id = is_issue_id(issue_id_or_key=issue_id_or_key)
    comments = [extract_comment_entry_from_raw_response(comment_response) for comment_response in comments_response]
    outputs: Dict[str, Any] = {"Comment": comments}
    if is_id:
        outputs |= {"Id": issue_id_or_key}
    else:
        extracted_issue_id = extract_issue_id_from_comment_url(comment_url=comments_response[0].get("self", ""))
        outputs |= {"Id": extracted_issue_id, "Key": issue_id_or_key}
    human_readable = tableToMarkdown("Comments", comments)
    return human_readable, outputs


def extract_comment_entry_from_raw_response(comment_response: Dict[str, Any]) -> Dict[str, Any]:
    """Extract the comment entry from the raw response of the comment.

    Args:
        comment_response (Dict[str, Any]): The comment object returned from the API.

    Returns:
        Dict[str, Any]: The comment entry that will be used to return to the user.
    """
    comment_body = (
        BeautifulSoup(comment_response.get("renderedBody", ""), features="html.parser").get_text()
        if comment_response.get("renderedBody")
        else comment_response.get("body")
    )
    return {
        "Id": comment_response.get("id"),
        "Comment": comment_body,
        "User": demisto.get(comment_response, "author.displayName") or "",
        "Created": comment_response.get("created") or "",
        "Updated": comment_response.get("updated") or "",
        "UpdateUser": demisto.get(comment_response, "updateAuthor.displayName") or "",
    }


def edit_comment_command(client: JiraBaseClient, args: Dict[str, str]) -> CommandResults:
    """This command is in charge of editing a comment inside an issue.

    Args:
        client (JiraBaseClient): The Jira client.
        args (Dict[str, str]): The arguments supplied by the user.

    Raises:
        DemistoException: If neither an issue id nor a key was supplied.

    Returns:
        CommandResults:  CommandResults to return to XSOAR.
    """
    issue_id_or_key = get_issue_id_or_key(issue_id=args.get("issue_id", ""), issue_key=args.get("issue_key", ""))
    comment_id = args.get("comment_id", "")
    comment = args.get("comment", "")
    visibility = args.get("visibility", "")
    payload = {"body": text_to_adf(text=comment) if isinstance(client, JiraCloudClient) else comment}
    if visibility:
        payload["visibility"] = {"type": "role", "value": visibility}
    # The edit_comment actually returns the edited comment (the API returns the newly edited comment), but
    # since I don't know if we have a way to append a CommandResults to a List of CommandResults in the context data,
    # I just call get_comments, which will also get the newly edited comment, and return them.
    client.edit_comment(issue_id_or_key=issue_id_or_key, comment_id=comment_id, json_data=payload)
    res = client.get_comments(issue_id_or_key=issue_id_or_key)
    if comments_response := res.get("comments", []):
        _, outputs = create_comments_command_results(comments_response=comments_response, issue_id_or_key=issue_id_or_key)
        return CommandResults(
            outputs_prefix="Ticket",
            outputs=outputs,
            outputs_key_field="Id",
            readable_output="The comment has been edited successfully",
            raw_response=res,
        )
    else:
        return CommandResults(readable_output="No comments were found in the ticket")


def add_comment_command(client: JiraBaseClient, args: Dict[str, str]) -> CommandResults:
    """This command is in charge of adding a comment to an existing issue.

    Args:
        client (JiraBaseClient): The Jira client.
        args (Dict[str, str]): The arguments supplied by the user.

    Raises:
        DemistoException: If neither an issue id nor a key was supplied.

    Returns:
        CommandResults: CommandResults to return to XSOAR.
    """
    issue_id_or_key = get_issue_id_or_key(issue_id=args.get("issue_id", ""), issue_key=args.get("issue_key", ""))
    comment = args.get("comment", "")
    visibility = args.get(
        "visibility",
    )
    payload = {"body": text_to_adf(text=comment) if isinstance(client, JiraCloudClient) else comment}
    if visibility:
        payload["visibility"] = {"type": "role", "value": visibility}
    res = client.add_comment(issue_id_or_key=issue_id_or_key, json_data=payload)
    markdown_dict = {
        "Comment": BeautifulSoup(res.get("renderedBody", ""), features="html.parser").get_text()
        if res.get("renderedBody")
        else res.get("body"),
        "Id": res.get("id", ""),
        "Ticket Link": res.get("self", ""),
    }
    return CommandResults(readable_output=tableToMarkdown("Comment added successfully", markdown_dict))


def get_transitions_command(client: JiraBaseClient, args: Dict[str, str]) -> CommandResults:
    """This command is in charge of returning all possible transitions for a given ticket in its current status.

    Args:
        client (JiraBaseClient): The Jira client.
        args (Dict[str, str]): The arguments supplied by the user.

    Raises:
        DemistoException: If neither an issue id nor a key was supplied.

    Returns:
        CommandResults: CommandResults to return to XSOAR.
    """
    issue_id_or_key = get_issue_id_or_key(issue_id=args.get("issue_id", ""), issue_key=args.get("issue_key", ""))
    res = client.get_transitions(issue_id_or_key=issue_id_or_key)
    transitions_names: List[str] = [transition.get("name", "") for transition in res.get("transitions", [])]
    readable_output = tableToMarkdown("List Transitions:", transitions_names, headers=["Transition Names"])
    outputs: Dict[str, Any] = {"Transitions": {"transitions": transitions_names, "ticketId": issue_id_or_key}}
    is_id = is_issue_id(issue_id_or_key=issue_id_or_key)
    outputs |= {"Id": issue_id_or_key} if is_id else {"Key": issue_id_or_key}
    # The scripts script-JiraListTransition, and JiraListStatus use this command, therefore any change here (if necessary)
    # must be reflected in the scripts.
    return CommandResults(
        outputs_prefix="Ticket",
        outputs=outputs,
        outputs_key_field="Id" if is_id else "Key",
        readable_output=readable_output,
        raw_response=res,
    )


def get_id_offset_command(client: JiraBaseClient, args: Dict[str, Any]) -> CommandResults:
    """This command is in charge of returning the id of the first issue created.

    Args:
        client (JiraBaseClient): The Jira client.
        args (Dict[str, Any]): The arguments supplied by the user.

    Returns:
        CommandResults: CommandResults to return to XSOAR.
    """
    res, first_issue_id = get_smallest_id_offset_for_query(client=client, query=args.get("query", ""))
    if not first_issue_id:
        return CommandResults(readable_output="No issues found to retrieve the ID offset", raw_response=res)
    return CommandResults(
        outputs_prefix="Ticket",
        readable_output=f"ID Offset: {first_issue_id}",
        outputs={"idOffSet": first_issue_id},
        raw_response=res,
    )


def upload_file_command(client: JiraBaseClient, args: Dict[str, str]) -> CommandResults:
    """This command is in charge of uploading a file to a given issue.

    Args:
        client (JiraBaseClient): The Jira client.
        args (Dict[str, str]): The arguments supplied by the user.

    Raises:
        DemistoException: If neither an issue id nor a key was supplied.

    Returns:
        CommandResults: CommandResults to return to XSOAR.
    """
    entry_id = args.get("upload", "")
    issue_id_or_key = get_issue_id_or_key(issue_id=args.get("issue_id", ""), issue_key=args.get("issue_key", ""))
    attachment_name = args.get("attachment_name", "")
    res = upload_XSOAR_attachment_to_jira(
        client=client, entry_id=entry_id, attachment_name=attachment_name, issue_id_or_key=issue_id_or_key
    )
    is_id = is_issue_id(issue_id_or_key=issue_id_or_key)
    markdown_dict: List[Dict[str, str]] = []
    for attachment_entry in res:
        attachment_dict = {
            "Attachment Link": attachment_entry.get("self", ""),
            "Id": attachment_entry.get("id", ""),
            "Attachment Name": attachment_entry.get("filename", ""),
        } | ({"Issue Id": issue_id_or_key} if is_id else {"Issue Key": issue_id_or_key})
        markdown_dict.append(attachment_dict)
    return CommandResults(readable_output=tableToMarkdown("Attachment added successfully", markdown_dict))


def upload_XSOAR_attachment_to_jira(
    client: JiraBaseClient, entry_id: str, issue_id_or_key: str, attachment_name: str | None = None
) -> List[Dict[str, Any]]:
    """Uploads the given attachment (identified by the entry_id), to the jira issue
    that corresponds to the key or id issue_id_or_key.

    Args:
        client (JiraBaseClient): The Jira client.
        entry_id (str): The entry if of the attachment in XSOAR.
        attachment_name (str | None): A custom attachment name, if it is empty or None then the attachment's name will be the
        same one as in XSOAR. Default is None
        issue_id_or_key (str): The issue ID or key to upload the attachment to.

    Returns:
        List[Dict[str, Any]]: The results of the API, which will hold the newly added attachment.
    """
    file_name, file_bytes = get_file_name_and_content(entry_id=entry_id)
    files, chosen_file_mime_type = create_files_to_upload("", file_name, file_bytes, attachment_name)
    # try upload the attachment with the specific mime type
    try:
        return client.upload_attachment(issue_id_or_key=issue_id_or_key, files=files)
    except Exception as e:
        # in case the first call to upload_attachment() failed, check if file_mime_type is the default value,
        # if yes, we should raise exception
        if chosen_file_mime_type == "application-type":
            raise e
        # if we used a specific mime type, try upload_attachment() again, with the default type.
        else:
            demisto.debug(
                f"The first call to upload_attachment() with {chosen_file_mime_type=} failed. "
                f"Trying again with file_mime_type=application-type"
            )
            files, _ = create_files_to_upload("application-type", file_name, file_bytes, attachment_name)
            return client.upload_attachment(issue_id_or_key=issue_id_or_key, files=files)


def issue_get_attachment_command(client: JiraBaseClient, args: Dict[str, str]) -> List[Dict[str, Any]]:
    """This command is in charge of getting an attachment's content that is found in an issue.

    Args:
        client (JiraBaseClient): The Jira client.
        args (Dict[str, str]): The arguments supplied by the user.

    Returns:
        Dict[str, Any]: A dictionary the represents file entries to be returned to the user.
    """
    attachments_ids = argToList(args.get("attachment_id", ""))
    files_result: List[Dict[str, Any]] = [
        create_file_info_from_attachment(client=client, attachment_id=attachment_id) for attachment_id in attachments_ids
    ]
    return files_result


def get_specific_fields_command(client: JiraBaseClient, args: Dict[str, str]) -> CommandResults:
    """This command is in charge of adding specific issue fields to context (which can return nested values)

    Args:
        client (JiraBaseClient): The Jira client.
        args (Dict[str, str]): The arguments supplied by the user.

    Raises:
        DemistoException: If neither an issue id nor a key was supplied.

    Returns:
        CommandResults: CommandResults to return to XSOAR.
    """
    issue_id_or_key = get_issue_id_or_key(issue_id=args.get("issue_id", ""), issue_key=args.get("issue_key", ""))
    fields = argToList(args.get("fields", ""))
    res = client.get_issue(issue_id_or_key=issue_id_or_key)
    markdown_dict, outputs = create_issue_md_and_outputs_dict(
        issue_data=res, specific_issue_fields=fields, issue_fields_id_to_name_mapping=res.get("names", {}) or {}
    )
    return CommandResults(
        outputs_prefix="Ticket",
        outputs=outputs,
        outputs_key_field="Id",
        readable_output=tableToMarkdown(name=f'Issue {outputs.get("Key", "")}', t=markdown_dict, headerTransform=pascalToSpace),
        raw_response=res,
    )


def list_fields_command(client: JiraBaseClient, args: Dict[str, str]) -> CommandResults:
    """This command is in charge of returning the issue fields found in the Jira system.

    Args:
        client (JiraBaseClient): The Jira client.
        args (Dict[str, str]): The arguments supplied by the user.

    Returns:
        CommandResults: CommandResults to return to XSOAR.
    """
    res = client.get_issue_fields()
    pagination_args = prepare_pagination_args(
        page=arg_to_number(arg=args.get("page", None)),
        page_size=arg_to_number(arg=args.get("page_size", None)),
        limit=arg_to_number(arg=args.get("limit", None)),
    )
    start_at = pagination_args.get("start_at", 0)
    max_results = pagination_args.get("max_results", DEFAULT_PAGE_SIZE)
    # Since the API does not support pagination, and the issue fields returned can carry hundreds of entries,
    # we decided to do the pagination manually.
    fields_entry = res[start_at: start_at + max_results]
    markdown_dict: List[Dict[str, Any]] = [
        {
            "Id": field.get("id", ""),
            "Name": field.get("name", ""),
            "Custom": field.get("custom", ""),
            "Searchable": field.get("searchable", ""),
            "Schema Type": demisto.get(field, "schema.type"),
        }
        for field in fields_entry
    ]
    return CommandResults(
        outputs_prefix="Jira.IssueField",
        outputs=fields_entry,
        outputs_key_field="id",
        readable_output=tableToMarkdown(name="Issue Fields", t=markdown_dict),
        raw_response=res,
    )


# User Commands
def get_id_by_attribute_command(client: JiraBaseClient, args: Dict[str, str]) -> CommandResults:
    """This command is in charge of returning the id of a specific user based on attribute.

    Args:
        client (JiraBaseClient): The Jira client.
        args (Dict[str, str]): The arguments supplied by the user.

    Returns:
        CommandResults: CommandResults to return to XSOAR.
    """
    attribute = args.get("attribute", "")
    max_results = arg_to_number(args.get("max_results", DEFAULT_PAGE_SIZE)) or DEFAULT_PAGE_SIZE
    res = client.get_id_by_attribute(attribute=attribute, max_results=max_results)
    if not res:
        return CommandResults(readable_output=f"No Account ID was found for attribute: {attribute}.")
    outputs = {"Attribute": attribute}
    is_jira_cloud = isinstance(client, JiraCloudClient)
    account_ids: List[str] = []

    if len(res) == 1:
        # Since we compare the given attribute to the email address in order to retrieve the account id, and the email address
        # can be empty for privacy reasons, we want to avoid a situation where we actually receive a valid user, but since the
        # email address can be empty, we will output to the user than no user was found.
        # While using Jira Cloud, the account id is under the key 'accountId', and while using Jira OnPrem, it is under the
        # key 'name'
        account_ids = [res[0].get("accountId", "") or res[0].get("name", "")]

    elif is_jira_cloud:
        # We check the displayName and emailAddress, because that is what the Cloud API returns
        account_ids = [
            user.get("accountId", "")
            for user in res
            if (attribute.lower() in [user.get("displayName", "").lower(), user.get("emailAddress", "").lower()])
        ]

    else:
        # We check the displayName, emailAddress, and name, because that is what the OnPrem API returns
        account_ids = [
            user.get("name", "")
            for user in res
            if (
                attribute.lower()
                in [user.get("displayName", "").lower(), user.get("emailAddress", "").lower(), user.get("name", "").lower()]
            )
        ]
    if not account_ids:
        # The email address is a private account field and sometimes is blank, therefore, if the response is not empty but
        # account_ids is, the user should try "DisplayName" attribute.
        demisto.debug(
            f"Multiple accounts found, but it was not possible to resolve which one of them is most "
            f"relevant to attribute {attribute}."
        )
        return CommandResults(
            readable_output=(
                f"Multiple accounts found, but it was not possible to resolve which one"
                f" of them is most relevant to attribute {attribute}. Please try to provide"
                ' the "DisplayName" attribute if not done so before, or supply the full'
                " attribute."
            )
        )

    elif len(account_ids) > 1:
        return CommandResults(
            readable_output=f"Multiple account IDs were found for attribute: {attribute}.\n"
            f"Please try to provide the other attributes available - Email or DisplayName"
            " (and Name in the case of Jira OnPrem)."
        )
    # If reached here, that means there is only one entry in account_ids that holds the right id for the given attribute
    outputs["AccountId"] = account_ids[0]
    return CommandResults(
        outputs_prefix="Jira.User",
        outputs_key_field="AccountId",
        outputs=outputs,
        readable_output=f'The account ID that holds the attribute `{attribute}`: {outputs["AccountId"]}',
    )


def sprint_issues_list_command(client: JiraBaseClient, args: Dict[str, Any]) -> CommandResults:
    """This command is in charge of returning the issues found in a specific sprint.

    Args:
        client (JiraBaseClient): The Jira client.
        args (Dict[str, Any]): The arguments supplied by the user.

    Returns:
        CommandResults: CommandResults to return to XSOAR.
    """
    board_id = args.get("board_id", "")
    sprint_id = args.get("sprint_id", "")
    jql_query = args.get("jql_query", "")
    pagination_args = prepare_pagination_args(
        page=arg_to_number(arg=args.get("page", None)),
        page_size=arg_to_number(arg=args.get("page_size", None)),
        limit=arg_to_number(arg=args.get("limit", None)),
    )
    if board_id:
        res = client.get_sprint_issues_from_board(sprint_id=sprint_id, board_id=board_id, jql_query=jql_query, **pagination_args)
    else:
        res = client.get_issues_from_sprint(sprint_id=sprint_id, jql_query=jql_query, **pagination_args)
    if issues := res.get("issues", []):
        return create_sprint_issues_command_results(board_id, issues, sprint_id, res)
    return CommandResults(readable_output="No issues were found with the respective arguments.")


def create_sprint_issues_command_results(
    board_id: str, issues: List[Dict[str, Any]], sprint_id: str, res: Dict[str, Any]
) -> CommandResults:
    """Create the CommandResults of the sprint_issues_list_command.

    Args:
        board_id (str): The board id, if given by the user
        issues (List[Dict[str, Any]]): The issues in the sprint (not empty!).
        sprint_id (str): The id of the sprint that holds the issues.
        res (Dict[str, Any]): The raw response when calling the API to retrieve the issues.

    Returns:
        CommandResults: CommandResults to return to XSOAR.
    """
    if not board_id:
        # If board_id was not given by the user, we try to extract it from the issues.
        if not issues:
            return CommandResults(readable_output="No issues found to retrieve the board ID", raw_response=res)
        sprint = issues[0].get("fields", {}).get("sprint", {}) or {}
        board_id = sprint.get("originBoardId", "") or ""
    markdown_list = []
    issues_list = []
    for issue in issues:
        markdown_dict, outputs = create_issue_md_and_outputs_dict(issue_data=issue)
        markdown_list.append(markdown_dict)
        issues_list.append(outputs)
    context_data_outputs: Dict[str, Any] = {"Ticket": issues_list or []}
    board_id = str(board_id)
    context_data_outputs |= {"boardId": board_id} if board_id else {}
    context_data_outputs |= {"sprintId": sprint_id}
    return CommandResults(
        outputs_prefix="Jira.SprintIssues",
        outputs_key_field=["boardId", "sprintId"] if board_id else ["sprintId"],
        outputs=context_data_outputs or None,
        readable_output=tableToMarkdown(name=f"Sprint Issues in board {board_id}", t=markdown_list),
        raw_response=res,
    )


def issues_to_sprint_command(client: JiraBaseClient, args: Dict[str, Any]) -> CommandResults:
    """This command is in charge of moving issues to a sprint.

    Args:
        client (JiraBaseClient): The Jira client.
        args (Dict[str, Any]): The arguments supplied by the user.

    Returns:
        CommandResults: CommandResults to return to XSOAR.
    """
    issues = argToList(args.get("issues", ""))
    sprint_id = args.get("sprint_id", "")
    rank_before_issue = args.get("rank_before_issue", "")
    rank_after_issue = args.get("rank_after_issue", "")
    if rank_before_issue or (rank_after_issue and isinstance(client, JiraOnPremClient)):
        raise DemistoException("The arguments rank_before_issue, and rank_after_issue are not supported on Jira OnPrem")
    json_data = assign_params(issues=issues, rankBeforeIssue=rank_before_issue, rankAfterIssue=rank_after_issue)
    client.issues_to_sprint(sprint_id=sprint_id, json_data=json_data)
    return CommandResults(readable_output="Issues were moved to the Sprint successfully")


def epic_issues_list_command(client: JiraBaseClient, args: Dict[str, Any]) -> CommandResults:
    """This command is in charge of returning the issues that belong to a specific epic issue.

    Args:
        client (JiraBaseClient): The Jira client.
        args (Dict[str, Any]): The arguments supplied by the user.

    Raises:
        DemistoException: If neither an epic id nor a key was supplied.

    Returns:
        CommandResults: CommandResults to return to XSOAR.
    """
    epic_id_or_key = args.get("epic_id", args.get("epic_key", ""))
    if not epic_id_or_key:
        raise DemistoException(EPIC_ID_OR_KEY_MISSING_ERROR)
    jql_query = args.get("jql_query", "")
    pagination_args = prepare_pagination_args(
        page=arg_to_number(arg=args.get("page", None)),
        page_size=arg_to_number(arg=args.get("page_size", None)),
        limit=arg_to_number(arg=args.get("limit", None)),
    )
    res = client.get_epic_issues(epic_id_or_key=epic_id_or_key, jql_query=jql_query, **pagination_args)
    if issues := res.get("issues", []):
        return create_epic_issues_command_results(issues=issues, epic_id_or_key=epic_id_or_key, res=res)
    else:
        return CommandResults(readable_output=f"No child issues were found for epic {epic_id_or_key}")


def create_epic_issues_command_results(issues: List[Dict[str, Any]], epic_id_or_key: str, res: Dict[str, Any]) -> CommandResults:
    """Creates the CommandResults of the epic_issues_list_command.

    Args:
        issues (List[Dict[str, Any]]): The issues that belong to the epic (not empty!).
        epic_id_or_key (str): The epic id or key.
        res (Dict[str, Any]): The raw response when calling the API to retrieve the epic's issues.

    Returns:
       CommandResults: CommandResults to return to XSOAR.
    """
    markdown_list = []
    issues_list = []
    if not issues:
        return CommandResults(readable_output="No issues found to retrieve the epic, or board ID", raw_response=res)
    for issue in issues:
        markdown_dict, outputs_context_data = create_issue_md_and_outputs_dict(issue_data=issue)
        markdown_list.append(markdown_dict)
        issues_list.append(outputs_context_data)
    outputs: Dict[str, Any] = {"Ticket": issues_list}
    sprint = issues[0].get("fields", {}).get("sprint", {}) or {}
    board_id = str(sprint.get("originBoardId", "")) or ""
    outputs |= {"boardId": board_id} if board_id else {}
    epic = issues[0].get("fields", {}).get("epic") or {}
    epic_id = str(epic.get("id", "")) or ""
    outputs |= {"epicId": epic_id} if epic_id else {}
    return CommandResults(
        outputs_prefix="Jira.EpicIssues",
        outputs_key_field=["epicId", "boardId"] if board_id else ["epicId"],
        outputs=outputs,
        readable_output=tableToMarkdown(name=f"Child Issues in epic {epic_id_or_key}", t=markdown_list),
        raw_response=res,
    )


def get_issue_link_types_command(client: JiraBaseClient, args: Dict[str, Any]) -> CommandResults:
    """This command is in charge of returning the issue links between issues (Blocked by, Duplicates,...)

    Args:
        client (JiraBaseClient): The Jira client.
        args (Dict[str, Any]):  The arguments supplied by the user.

    Returns:
        CommandResults: CommandResults to return to XSOAR.
    """
    res = client.get_issue_link_types()
    issue_link_types = res.get("issueLinkTypes", [])
    md_dict = [
        {
            "ID": issue_link_type.get("id", ""),
            "Name": issue_link_type.get("name", ""),
            "Inward": issue_link_type.get("inward", ""),
            "Outward": issue_link_type.get("outward", ""),
        }
        for issue_link_type in issue_link_types
    ]
    return CommandResults(
        outputs_prefix="Jira.IssueLinkType",
        outputs=issue_link_types,
        readable_output=tableToMarkdown(name="Issue Link Types", t=md_dict),
        raw_response=res,
    )


def link_issue_to_issue_command(client: JiraBaseClient, args: Dict[str, Any]) -> CommandResults:
    """This command is in charge of adding an issue link between two issues.

    Args:
        client (JiraBaseClient): The Jira client.
        args (Dict[str, Any]): The arguments supplied by the user.

    Returns:
        CommandResults: CommandResults to return to XSOAR.
    """
    outward_issue = args.get("outward_issue", "")
    inward_issue = args.get("inward_issue", "")
    link_type = args.get("link_type", "")
    comment = args.get("comment", "")

    json_data = assign_params(
        comment={"body": text_to_adf(text=comment) if isinstance(client, JiraCloudClient) else comment} if comment else "",
        inwardIssue={"id": inward_issue} if is_issue_id(inward_issue) else {"key": inward_issue},
        outwardIssue={"id": outward_issue} if is_issue_id(outward_issue) else {"key": outward_issue},
        type={"name": link_type},
    )
    client.create_issue_link(json_data=json_data)
    return CommandResults(readable_output="Issue link created successfully")


# Board Commands
def issues_to_backlog_command(client: JiraBaseClient, args: Dict[str, Any]) -> CommandResults:
    """This command is in charge of moving issues, that are part of a sprint or not, back to backlog of their board.

    Args:
        client (JiraBaseClient): The Jira client.
        args (Dict[str, Any]): The arguments supplied by the user.

    Raises:
        DemistoException: If the user supplied the rank_after_issue, or rank_before_issue, without the board id.
        DemistoException: If the board id was supplied, but the Jira instance is not a Cloud instance.

    Returns:
        CommandResults: CommandResults to return to XSOAR.
    """
    issues = argToList(args.get("issues", ""))
    board_id = args.get("board_id", "")
    rank_before_issue = args.get("rank_before_issue", "")
    rank_after_issue = args.get("rank_after_issue", "")
    if (rank_after_issue or rank_before_issue) and not board_id:
        raise DemistoException(
            "Please supply the board_id argument when supplying the rank_after_issue, and rank_before_issue arguments"
        )
    json_data = {"issues": issues}
    if board_id:
        # The endpoint that accepts the board id is only supported by Jira Cloud and not Jira Server API.
        if isinstance(client, JiraCloudClient):
            json_data |= assign_params(rankBeforeIssue=rank_before_issue, rankAfterIssue=rank_after_issue)
            client.issues_to_backlog(board_id=board_id, json_data=json_data)
        else:
            raise DemistoException("The argument board_id is not supported for a Jira OnPrem instance.")
    else:
        # If the board_id is not given, then the issues that are meant to be moved to backlog, must be
        # part of a sprint, or in other words, the issues must be part of a board that supports sprints.
        client.issues_from_sprint_to_backlog(json_data=json_data)
    return CommandResults(readable_output="Issues were moved to Backlog successfully")


def issues_to_board_command(client: JiraBaseClient, args: Dict[str, Any]) -> CommandResults:
    """This command is in charge of moving issues from backlog to board.

    Args:
        client (JiraBaseClient): The Jira client.
        args (Dict[str, Any]): The arguments supplied by the user.

    Raises:
        DemistoException: If the configured Jira instance is an OnPrem instance.

    Returns:
        CommandResults: CommandResults to return to XSOAR.
    """
    if isinstance(client, JiraCloudClient):
        # This command is only supported by a Jira Cloud instance
        issues = argToList(args.get("issues", ""))
        board_id = args.get("board_id", "")
        rank_before_issue = args.get("rank_before_issue", "")
        rank_after_issue = args.get("rank_after_issue", "")
        json_data = assign_params(issues=issues, rankBeforeIssue=rank_before_issue, rankAfterIssue=rank_after_issue)
        client.issues_to_board(board_id=board_id, json_data=json_data)
        return CommandResults(readable_output="Issues were moved to Board successfully")
    raise DemistoException("This command is not supported by a Jira OnPrem instance.")


def board_list_command(client: JiraBaseClient, args: Dict[str, Any]) -> CommandResults:
    """This command is in charge of retrieving the boards, or board, found in the Jira instance.

    Args:
        client (JiraBaseClient): The Jira client.
        args (Dict[str, Any]): The arguments supplied by the user.

    Returns:
        CommandResults: CommandResults to return to XSOAR.
    """
    board_id = args.get("board_id", "")
    board_type = args.get("type", "")
    project_key_id = args.get("project_key_id", "")
    board_name = args.get("board_name")
    pagination_args = prepare_pagination_args(
        page=arg_to_number(arg=args.get("page", None)),
        page_size=arg_to_number(arg=args.get("page_size", None)),
        limit=arg_to_number(arg=args.get("limit", None)),
    )
    boards: List[Dict[str, Any]] = []
    if board_id:
        res = client.get_board(board_id=board_id)
        boards = [res]
    else:
        res = client.get_boards(board_type=board_type, project_key_id=project_key_id, board_name=board_name, **pagination_args)
        boards = res.get("values", [])
    md_dict = [
        {
            "ID": board.get("id", ""),
            "Name": board.get("name", ""),
            "Type": board.get("type", ""),
            "Project ID": board.get("location", {}).get("projectId", ""),
            "Project Name": board.get("location", {}).get("projectName", ""),
        }
        for board in boards
    ]
    return CommandResults(
        outputs_prefix="Jira.Board",
        outputs_key_field="id",
        outputs=boards,
        readable_output=tableToMarkdown(name="Boards", t=md_dict),
        raw_response=res,
    )


def board_backlog_list_command(client: JiraBaseClient, args: Dict[str, Any]) -> CommandResults:
    """This command is in charge of retrieving issues from the backlog of a specific board.
    For Jira OnPrem, the board must be of type scrum.

    Args:
        client (JiraBaseClient): The Jira client.
        args (Dict[str, Any]): The arguments supplied by the user.

    Returns:
        CommandResults: CommandResults to return to XSOAR.
    """
    board_id = args.get("board_id", "")
    jql_query = args.get("jql_query", "")
    pagination_args = prepare_pagination_args(
        page=arg_to_number(arg=args.get("page", None)),
        page_size=arg_to_number(arg=args.get("page_size", None)),
        limit=arg_to_number(arg=args.get("limit", None)),
    )
    res = client.get_issues_from_backlog(board_id=board_id, jql_query=jql_query, **pagination_args)
    markdown_list = []
    issues_list = []
    for issue in res.get("issues", []):
        markdown_dict, outputs = create_issue_md_and_outputs_dict(issue_data=issue)
        markdown_list.append(markdown_dict)
        issues_list.append(outputs)
    return CommandResults(
        outputs_prefix="Jira.BoardBacklog",
        outputs_key_field="boardId",
        outputs={"boardId": board_id, "Ticket": issues_list},
        readable_output=tableToMarkdown(name="Backlog Issues", t=markdown_list),
        raw_response=res,
    )


def board_issues_list_command(client: JiraBaseClient, args: Dict[str, Any]) -> CommandResults:
    """This method is in charge of returning issues from a specific board.

    Args:
        client (JiraBaseClient): The Jira client.
        args (Dict[str, Any]): The arguments supplied by the user.

    Returns:
        CommandResults: CommandResults to return to XSOAR.
    """
    board_id = args.get("board_id", "")
    jql_query = args.get("jql_query", "")
    pagination_args = prepare_pagination_args(
        page=arg_to_number(arg=args.get("page", None)),
        page_size=arg_to_number(arg=args.get("page_size", None)),
        limit=arg_to_number(arg=args.get("limit", None)),
    )
    res = client.get_issues_from_board(board_id=board_id, jql_query=jql_query, **pagination_args)
    markdown_list = []
    issues_list = []
    for issue in res.get("issues", []):
        markdown_dict, outputs = create_issue_md_and_outputs_dict(issue_data=issue)
        markdown_list.append(markdown_dict)
        issues_list.append(outputs)
    return CommandResults(
        outputs_prefix="Jira.BoardIssue",
        outputs_key_field="boardId",
        outputs={"boardId": board_id, "Ticket": issues_list},
        readable_output=tableToMarkdown(name="Board Issues", t=markdown_list),
        raw_response=res,
    )


def board_sprint_list_command(client: JiraBaseClient, args: Dict[str, Any]) -> CommandResults:
    """This command is in charge of returning the sprints of a specific board, if the board supports sprints.

    Args:
        client (JiraBaseClient): The Jira client.
        args (Dict[str, Any]): The arguments supplied by the user.

    Returns:
        CommandResults: CommandResults to return to XSOAR.
    """
    board_id = args.get("board_id", "")
    pagination_args = prepare_pagination_args(
        page=arg_to_number(arg=args.get("page", None)),
        page_size=arg_to_number(arg=args.get("page_size", None)),
        limit=arg_to_number(arg=args.get("limit", None)),
    )
    res = client.get_sprints_from_board(board_id=board_id, **pagination_args)
    sprints = res.get("values", [])
    md_dict = [
        {
            "ID": sprint.get("id", ""),
            "Name": sprint.get("name", ""),
            "State": sprint.get("state", ""),
            "Start Date": sprint.get("startDate", ""),
            "End Date": sprint.get("endDate", ""),
        }
        for sprint in sprints
    ]
    return CommandResults(
        outputs_prefix="Jira.BoardSprint",
        outputs_key_field="boardId",
        outputs={"boardId": board_id, "Sprints": sprints},
        readable_output=tableToMarkdown(name="Sprints", t=md_dict),
        raw_response=res,
    )


def board_epic_list_command(client: JiraBaseClient, args: Dict[str, Any]) -> CommandResults:
    """This command is in charge of returning issues with issue type `epic`, of a specific board.

    Args:
        client (JiraBaseClient): The Jira client.
        args (Dict[str, Any]): The arguments supplied by the user.

    Returns:
        CommandResults: CommandResults to return to XSOAR.
    """
    board_id = args.get("board_id", "")
    pagination_args = prepare_pagination_args(
        page=arg_to_number(arg=args.get("page", None)),
        page_size=arg_to_number(arg=args.get("page_size", None)),
        limit=arg_to_number(arg=args.get("limit", None)),
    )
    done = args.get("done", "false")
    res = client.get_epics_from_board(board_id=board_id, done=done, **pagination_args)
    if epics := res.get("values", []):
        md_dict = [
            {
                "ID": epic.get("id", ""),
                "Name": epic.get("name", ""),
                "Key": epic.get("key", ""),
                "Summary": epic.get("summary", ""),
                "Done": epic.get("done", ""),
            }
            for epic in epics
        ]
        return CommandResults(
            outputs_prefix="Jira.BoardEpic",
            outputs_key_field="boardId",
            outputs={"boardId": board_id, "Epics": epics},
            readable_output=tableToMarkdown(name="Epics", t=md_dict),
            raw_response=res,
        )
    return CommandResults(readable_output=f"No epics were found on board {board_id} with the respective arguments.")


# Authentication
def ouath_start_command(client: JiraBaseClient, args: Dict[str, Any]) -> CommandResults:
    """This command is used to start the authentication process of the instance.

    Args:
        client (JiraBaseClient): The Jira client.
        args (Dict[str, Any], optional): The arguments supplied by the user.

    Returns:
        CommandResults: CommandResults to return to XSOAR.
    """
    url = client.oauth_start()
    return CommandResults(
        readable_output=(
            "In order to retrieve the authorization code,"
            f" use the following link:\n{create_clickable_url(url)}\n"
            "After authorizing, you will be redirected to the configured callback URL, where you"
            " will retrieve the authorization code provided as a query parameter called `code`,"
            " and insert it as an argument to the `!jira-oauth-complete` command"
        )
    )


def oauth_complete_command(client: JiraBaseClient, args: Dict[str, Any]) -> CommandResults:
    """This command is used to complete the authentication process of the instance.

    Args:
        client (JiraBaseClient): The Jira client.
        args (Dict[str, Any]): The arguments supplied by the user.

    Returns:
        CommandResults: CommandResults to return to XSOAR.
    """
    code = args.get("code", "")
    client.oauth_complete(code=code)
    return CommandResults(
        readable_output=(
            "### Logged in successfully.\n A refresh token was saved to the integration context. This token will be "
            "used to generate a new access token once the current one expires."
        )
    )


def test_authorization(client: JiraBaseClient, args: Dict[str, Any]) -> CommandResults:
    """This command is used to test the connectivity of the Jira instance configured.

    Args:
        client (JiraBaseClient): The Jira client.
        args (Dict[str, Any]): The arguments supplied by the user.

    Returns:
        CommandResults: CommandResults to return to XSOAR.
    """
    client.test_instance_connection()
    return CommandResults(readable_output="Successful connection.")


def test_module(client: JiraBaseClient) -> str:
    """This method will return an error since in order for the user to test the connectivity of the instance,
    they have to run a separate command, therefore, pressing the `test` button on the configuration screen will
    show them the steps in order to test the instance.
    """
    if client.is_basic_auth or client.is_pat_auth:
        client.test_instance_connection()  # raises on failure
        return "ok"
    else:
        raise DemistoException(
            "In order to authorize the instance, first run the command `!jira-oauth-start`,"
            " and complete the process in the URL that is returned. You will then be redirected"
            " to the callback URL. Copy the authorization code found in the query parameter"
            " `code`, and paste that value in the command `!jira-ouath-complete` as an argument to finish"
            " the process."
        )


def get_smallest_id_offset_for_query(client: JiraBaseClient, query: str) -> tuple[Dict[str, Any], int | None]:
    """Returns the smallest issue ID with respect to the query argument.

    Args:
        client (JiraBaseClient): The Jira client.
        query (str): The query that will be used to retrieve the first issue ID in it.

    Returns:
        int | None: The smallest issue ID with respect to the query argument, and None if the query
        returns an empty list.
    """
    jql_query = f"{query} ORDER BY created ASC" if query else "ORDER BY created ASC"
    query_params = create_query_params(jql_query=jql_query, max_results=1)
    res = client.run_query(query_params=query_params)

    if issues := res.get("issues", []):
        return res, issues[0].get("id", "")
    return res, None


# Fetch Incidents
def fetch_incidents(
    client: JiraBaseClient,
    issue_field_to_fetch_from: str,
    fetch_query: str,
    id_offset: int,
    fetch_attachments: bool,
    fetch_comments: bool,
    mirror_direction: str,
    max_fetch_incidents: int,
    first_fetch_interval: str,
    comment_tag_from_jira: str,
    comment_tag_to_jira: str,
    attachment_tag_from_jira: str,
    attachment_tag_to_jira: str,
) -> List[Dict[str, Any]]:
    """This function is the entry point of fetching incidents.

    Args:
        client (JiraBaseClient): The Jira client.
        issue_field_to_fetch_from (str): The issue field to fetch from, id, created time, or updated time.
        fetch_query (str): The fetch query configured.
        id_offset (int): The id from which to start the fetching from if we are fetching using id.
        fetch_attachments (bool): Whether to fetch the attachments or not.
        fetch_comments (bool): Whether to fetch the comments or not.
        max_fetch_incidents (int): The maximum number of incidents to fetch per fetch.
        first_fetch_interval (str): The first fetch interval to fetch from if the fetch timestamp is empty, and we are
        fetching using created, or updated time.
        and we are fetching using created time.
        mirror_direction (str): The mirroring direction.
        comment_tag_to_jira (str): The comment tag to add to an entry to mirror it as a comment in Jira.
        comment_tag_from_jira (str): The comment tag to add to an entry to mirror it as a comment from Jira.
        attachment_tag_to_jira (str): The attachment tag to add to an entry to mirror it as an attachment in Jira.
        attachment_tag_from_jira (str): The attachment tag to add to an entry to mirror it as an attachment from Jira.

    Returns:
        List[Dict[str, Any]]: A list of incidents.
    """
    last_run = demisto.getLastRun()
    demisto.debug(f"last_run: {last_run}" if last_run else "last_run is empty")
    # This list will hold all the ids of the issues that were fetched in the last fetch, to eliminate fetching duplicate
    # incidents. Since when we get the list from the last run, all the values in the list are strings, and we may need them
    # to be integers (if we want to use the issues' ids in the query, they must be passed on as integers and not strings),
    # we convert the list to hold integer values
    last_fetch_issue_ids: List[int] = convert_list_of_str_to_int(last_run.get("issue_ids", []))
    last_fetch_id = last_run.get("id", id_offset)
    if last_fetch_id in [0, "0"] and issue_field_to_fetch_from == "id":
        # If last_fetch_id is equal to zero, and the user wants to fetch using the issue ID, then we automatically
        # acquire the smallest issue ID with respect to the query
        _, smallest_id_offset = get_smallest_id_offset_for_query(client=client, query=fetch_query)
        if not smallest_id_offset:
            raise DemistoException("The fetch query configured returned no Jira issues, please update it.")
        last_fetch_id = smallest_id_offset
        demisto.debug(
            f"The smallest ID offset with respect to the fetch query is {last_fetch_id}"
            if last_fetch_id
            else "No smallest ID found since the fetch query returns 0 results"
        )
    new_fetch_created_time = last_fetch_created_time = last_run.get("created_date", "")
    new_fetch_updated_time = last_fetch_updated_time = last_run.get("updated_date", "")
    incidents: List[Dict[str, Any]] = []
    demisto.debug("Creating the fetch query")
    fetch_incidents_query = create_fetch_incidents_query(
        issue_field_to_fetch_from=issue_field_to_fetch_from,
        fetch_query=fetch_query,
        last_fetch_id=last_fetch_id,
        last_fetch_created_time=last_fetch_created_time,
        last_fetch_updated_time=last_fetch_updated_time,
        first_fetch_interval=convert_string_date_to_specific_format(string_date=first_fetch_interval),
        issue_ids_to_exclude=last_fetch_issue_ids,
    )
    demisto.debug(f"The fetch query: {fetch_incidents_query}" if fetch_incidents_query else "No fetch query created")
    query_params = create_query_params(jql_query=fetch_incidents_query, max_results=max_fetch_incidents)
    new_issue_ids: List[int] = []
    demisto.debug(f"Running the query with the following parameters {query_params}")
    try:
        if query_res := client.run_query(query_params=query_params):
            for issue in query_res.get("issues", []):
                demisto.debug(f"Creating an incident for Jira issue: {issue}")

                issue_id: int = int(issue.get("id"))  # The ID returned by the API is an integer
                demisto.debug(f"Creating an incident for Jira issue with ID: {issue_id}")
                new_issue_ids.append(issue_id)
                last_fetch_id = issue_id
                demisto.debug(f"Incident we got so far: {new_issue_ids}")
                new_fetch_created_time = convert_string_date_to_specific_format(
                    string_date=demisto.get(issue, "fields.created") or ""
                )
                demisto.debug(f"Converted created time to {new_fetch_created_time}")
                new_fetch_updated_time = convert_string_date_to_specific_format(
                    string_date=demisto.get(issue, "fields.updated") or ""
                )
                demisto.debug(f"Converted updated time to {new_fetch_updated_time}")
                demisto.debug("Starting to parse custom fields.")

                parse_custom_fields(issue=issue, issue_fields_id_to_name_mapping=query_res.get("names", {}))
                demisto.debug("Finished parsing custom fields. Starting build an incident")

                incidents.append(
                    create_incident_from_issue(
                        client=client,
                        issue=issue,
                        fetch_attachments=fetch_attachments,
                        fetch_comments=fetch_comments,
                        mirror_direction=mirror_direction,
                        comment_tag_from_jira=comment_tag_from_jira,
                        comment_tag_to_jira=comment_tag_to_jira,
                        attachment_tag_from_jira=attachment_tag_from_jira,
                        attachment_tag_to_jira=attachment_tag_to_jira,
                    )
                )
                demisto.debug("Finished building incident.")

    except Exception as e:
        demisto.debug("Failure detected: {e}.")

        if "Issue does not exist" in str(e) and issue_field_to_fetch_from == "id" and str(id_offset) == str(last_fetch_id):
            # If entered here, this means the user wants to fetch using the issue ID, and has given an incorrect issue ID
            # to start fetching from, other than 0.
            _, smallest_issue_id = get_smallest_id_offset_for_query(client=client, query=fetch_query)
            raise DemistoException(
                f"The smallest issue ID with respect to the fetch query is {smallest_issue_id}, please configure it in the"
                ' "Issue index to start fetching incidents from" parameter.'
                if smallest_issue_id
                else "The id that was configured does not exist in the Jira instance, "
                "and the fetch query returned no results, therefore, could not start fetching."
            ) from e
    # If we did no progress in terms of time (the created, or updated time stayed the same as the last fetch), we should keep the
    # ids of the last fetch until progress is made, so we exclude them in the next fetch.
    demisto.debug(
        f"Params to validate: {issue_field_to_fetch_from=}"
        f"{new_fetch_created_time=}, {last_fetch_created_time=}"
        f"{new_fetch_updated_time=},{last_fetch_updated_time=}"
    )

    if (issue_field_to_fetch_from == "created date" and new_fetch_created_time == last_fetch_created_time) or (
        issue_field_to_fetch_from == "updated date" and new_fetch_updated_time == last_fetch_updated_time
    ):
        new_issue_ids.extend(last_fetch_issue_ids)
    demisto.debug("Setting last run.")

    demisto.setLastRun(
        {
            "issue_ids": new_issue_ids or last_fetch_issue_ids,
            "id": last_fetch_id,
            "created_date": new_fetch_created_time or last_fetch_created_time,
            "updated_date": new_fetch_updated_time or last_fetch_updated_time,
        }
    )
    return incidents


def parse_custom_fields(issue: Dict[str, Any], issue_fields_id_to_name_mapping: Dict[str, str]):
    """This function will parse custom fields returned by the API, where it will show the display name of
    the custom field, since the ids of the custom fields are not intuitive.

    Args:
        issue (Dict[str, Any]): The issue object returned from the API.
        issue_fields_id_to_name_mapping (Dict[str, str]): A mapping between the ids and the display names of the
        issue fields.
    """
    issue_fields = issue.get("fields", {})
    for issue_field_id in issue_fields:
        if issue_field_id.startswith("customfield"):
            issue_fields |= JiraIssueFieldsParser.get_raw_field_data_context(
                issue_data=issue, issue_field_id=issue_field_id, issue_fields_id_to_name_mapping=issue_fields_id_to_name_mapping
            )


def convert_list_of_str_to_int(list_to_convert: List[str] | List[int]) -> List[int]:
    """This function converts a list of strings to a list of integers.

    Args:
        list_to_convert (List[str] | List[int]): A list of strings in numeric form.

    Raises:
        DemistoException: If the list has a string that is not in numeric form.

    Returns:
        List[int]: A list of integers
    """
    converted_list: List[int] = []
    for item in list_to_convert:
        try:
            converted_list.append(int(item))
        except Exception as e:
            raise DemistoException(f"Could not convert list of strings to int, error message: {e}\n") from e
    return converted_list


def create_fetch_incidents_query(
    issue_field_to_fetch_from: str,
    fetch_query: str,
    last_fetch_id: int,
    last_fetch_created_time: str,
    last_fetch_updated_time: str,
    first_fetch_interval: str,
    issue_ids_to_exclude: List[int],
) -> str:
    """This is in charge of returning the query to use to fetch the appropriate incidents.
    NOTE: It is important to add 'ORDER BY {the issue field to fetch from} ASC' in order to retrieve the data in ascending order,
    so we could keep save the latest fetch incident (according to issue_field_to_fetch_from) and fetch only new incidents,
    in other words, incidents that are newer with respect to issue_field_to_fetch_from.
    Args:
        issue_field_to_fetch_from (str): The issue field to fetch from, id or created time.
        fetch_query (str): The fetch query configured.
        last_fetch_id (str): The id of the last fetched issue.
        last_fetch_created_time (str): The created time of the last fetch issue.
        last_fetch_updated_time (str): The updated time of the last fetch issue.
        first_fetch_interval (str): The first fetch interval to fetch from if the fetch timestamp is empty,
        and we are fetching using created or updated time.
        issue_ids_to_exclude (List[int]): The ids of the issues that we want to exclude.

    Raises:
        DemistoException: If we were not able to create a fetch query.

    Returns:
        str: The query to use to fetch the appropriate incidents.
    """
    issue_field_in_fetch_query_error_message = "The issue field to fetch by cannot be in the fetch query"
    if issue_field_to_fetch_from in fetch_query:
        raise DemistoException(issue_field_in_fetch_query_error_message)
    error_message = f"Could not create the proper fetch query for the issue field {issue_field_to_fetch_from}"
    exclude_issue_ids_query = f" AND ID NOT IN ({', '.join(map(str, issue_ids_to_exclude))}) " if issue_ids_to_exclude else " "
    if issue_field_to_fetch_from == "id":
        if "id" not in fetch_query:
            return f"{fetch_query} AND id >= {last_fetch_id}{exclude_issue_ids_query}ORDER BY id ASC"
        error_message = f"{error_message}\n{issue_field_in_fetch_query_error_message}"
    elif issue_field_to_fetch_from == "created date":
        if "created" not in fetch_query:
            return (
                f'{fetch_query} AND created >= "{last_fetch_created_time or first_fetch_interval}"{exclude_issue_ids_query}'
                "ORDER BY created ASC"
            )
        error_message = f"{error_message}\n{issue_field_in_fetch_query_error_message}"
    elif issue_field_to_fetch_from == "updated date":
        if "updated" not in fetch_query:
            return (
                f'{fetch_query} AND updated >= "{last_fetch_updated_time or first_fetch_interval}"{exclude_issue_ids_query}'
                "ORDER BY updated ASC"
            )
        error_message = f"{error_message}\n{issue_field_in_fetch_query_error_message}"
    raise DemistoException(error_message)


def get_comments_entries_for_fetched_incident(client: JiraBaseClient, issue_id_or_key: str) -> List[Dict[str, str]]:
    """Return the comments' entries, for a fetched incident.

    Args:
        client (JiraBaseClient): The Jira client.
        issue_id_or_key (str): The issue id or key.

    Returns:
        List[Dict[str, Any]]: The comment entries for a fetched or mirrored incident.
    """
    comments_entries: List[Dict[str, str]] = []
    get_comments_response = client.get_comments(issue_id_or_key=issue_id_or_key)
    if comments_response := get_comments_response.get("comments", []):
        for comment_response in comments_response:
            comment_entry = extract_comment_entry_from_raw_response(comment_response)
            comments_entries.append(comment_entry)
    return comments_entries


def get_attachments_entries_for_fetched_incident(
    client: JiraBaseClient,
    attachments_metadata: List[Dict[str, Any]],
    incident_modified_date: datetime | None = None,
    user_timezone_name: str = "",
) -> List[Dict[str, Any]]:
    """Return the attachments' entries for a fetched and mirrored incident

    Args:
        client (JiraBaseClient): The Jira client.
        attachments_metadata (List[str]): The metadata of the attachments, which includes the ids and created time of the
        attachments.
        incident_modified_date (datetime | None): The modified date of the incident.
        user_timezone_name (str): The timezone of the user.

    Returns:
        List[Dict[str, Any]]: The attachment entries for a fetched or mirrored incident.
    """
    attachment_ids: List[str] = []
    attachments_entries: List[Dict[str, Any]] = []
    for attachment_metadata in attachments_metadata:
        if (
            incident_modified_date
            and (
                attachment_created_date := dateparser.parse(
                    attachment_metadata.get("created", ""), settings={"TIMEZONE": user_timezone_name}
                )
            )
            and attachment_created_date <= incident_modified_date
        ):
            demisto.debug(
                f"The attachment with the id {attachment_metadata.get('id', '')} was created before the incident"
                f" was modified, therefore, it will not be fetched."
            )
            continue
        attachment_id = attachment_metadata.get("id", "")
        attachments_entries.append(create_file_info_from_attachment(client=client, attachment_id=attachment_id))
        attachment_ids.append(attachment_id)
    demisto.debug(f"The fetched attachments' ids {attachment_ids}")
    return attachments_entries


def create_incident_from_issue(
    client: JiraBaseClient,
    issue: Dict[str, Any],
    fetch_attachments: bool,
    fetch_comments: bool,
    mirror_direction: str,
    comment_tag_from_jira: str,
    comment_tag_to_jira: str,
    attachment_tag_from_jira: str,
    attachment_tag_to_jira: str,
) -> Dict[str, Any]:
    """Create an incident from a Jira Issue.

    Args:
        client (JiraBaseClient): The Jira client.
        issue (Dict[str, Any]): The issue object to create the incident from.
        fetch_attachments (bool): Whether to fetch the attachments or not.
        fetch_comments (bool): Whether to fetch the comments or not.
        mirror_direction (str): The mirroring direction.
        comment_tag_from_jira (str): The comment tag to add to the entry if the comment is from Jira.
        attachment_tag_from_jira (str): The attachment tag to add to the attachment if it is from Jira.
        comment_tag_to_jira (str): The comment tag to add to the entry if the comment should be mirrored to Jira.
        attachment_tag_to_jira (str): The attachment tag to add to the attachment if it should be mirrored to Jira.

    Returns:
        Dict[str, Any]: A dictionary that is represents an incident.
    """
    issue_description: dict = JiraIssueFieldsParser.get_description_context(issue_data=issue)
    issue_parsed_description: str = issue_description.get("Description", "")
    issue_raw_description: str = issue_description.get("RawDescription", "")
    issue_id = str(issue.get("id"))
    labels = [
        {"type": "issue", "value": json.dumps(issue)},
        {"type": "id", "value": issue_id},
        {"type": "lastViewed", "value": str(demisto.get(issue, "fields.lastViewed"))},
        {"type": "priority", "value": str(demisto.get(issue, "fields.priority.name"))},
        {"type": "status", "value": str(demisto.get(issue, "fields.status.name"))},
        {"type": "project", "value": str(demisto.get(issue, "fields.project.name"))},
        {"type": "updated", "value": str(demisto.get(issue, "fields.updated"))},
        {"type": "reportername", "value": str(demisto.get(issue, "fields.reporter.displayName"))},
        {"type": "reporteremail", "value": str(demisto.get(issue, "fields.reporter.emailAddress"))},
        {"type": "created", "value": str(demisto.get(issue, "fields.created"))},
        {"type": "summary", "value": str(demisto.get(issue, "fields.summary"))},
        {"type": "description", "value": issue_parsed_description},
        {"type": "rawDescription", "value": issue_raw_description},
    ]
    issue["parsedDescription"] = issue_parsed_description
    demisto.debug(f"Extracting extra data for {issue_id}.")

    issue |= add_extracted_data_to_incident(issue=issue)
    incident_name = f"Jira issue: {issue.get('id')}"

    severity = get_jira_issue_severity(issue_field_priority=demisto.get(issue, "fields.priority") or {})

    attachments: List[Dict[str, Any]] = []
    if fetch_attachments:
        demisto.debug(f"Fetching attachment for {issue_id}.")
        attachments = get_fetched_attachments(client=client, issue=issue)
    if fetch_comments:
        demisto.debug(f"Fetching comments for {issue_id}.")

        comments_entries = get_fetched_comments(client, issue_id)
        issue["extractedComments"] = comments_entries
        labels.append({"type": "comments", "value": str(comments_entries)})

    issue["mirror_direction"] = MIRROR_DIRECTION_DICT.get(mirror_direction)

    issue["mirror_tags"] = [comment_tag_from_jira, comment_tag_to_jira, attachment_tag_from_jira, attachment_tag_to_jira]
    issue["mirror_instance"] = demisto.integrationInstance()
    issue["extractedAttachments"] = attachments

    # Fetch any forms for the issue. When using DataCenter onPrem this will fail.
    if isinstance(client, JiraOnPremClient):
        try:
            _, forms = get_issue_forms(client, str(issue.get("key")))
            issue["forms"] = forms
        except DemistoException:
            demisto.debug(f"Failed to get reports for {issue_id}, Not retrieving. Error: {traceback.format_exc()}")

    demisto.debug(f"Incident for issue {issue_id} is being created.")

    return {
        "name": incident_name,
        "labels": labels,
        "details": issue_parsed_description,
        "severity": severity,
        "attachment": attachments,
        "rawJSON": json.dumps(issue),
    }


def get_fetched_attachments(client: JiraBaseClient, issue: Dict[str, Any]) -> List[Dict[str, Any]]:
    """This function is in charge of fetching the attachments when fetching an incident if the user configured to fetch
    the attachments.

    Args:
        client (JiraBaseClient): The Jira client.
        issue (Dict[str, Any]): The issue object returned from the API, which holds the data of the incident.

    Returns:
        List[Dict[str, Any]]: The attachments' entries to return as part of the incident.
    """
    attachments: List[Dict[str, Any]] = []
    demisto.debug("Fetching attachments")
    attachments_entries = get_attachments_entries_for_fetched_incident(
        client=client,
        attachments_metadata=demisto.get(issue, "fields.attachment") or [],
    )
    for attachment_entry in attachments_entries:
        if attachment_entry["Type"] != EntryType.ERROR:
            attachments.append({"path": attachment_entry.get("FileID", ""), "name": attachment_entry.get("File", "")})
        else:
            demisto.debug(f"The attachment entry {attachment_entry} has an error")
    return attachments


def get_fetched_comments(client: JiraBaseClient, issue_id: str) -> List[Dict[str, str]]:
    """This function is in charge of fetching the comments when fetching an incident if the user configured to fetch
    the comments.

    Args:
        client (JiraBaseClient): The Jira client.
        issue_id (str): The issue id that was fetched.

    Returns:
        List[Dict[str, str]]: The fetched comments' entries.
    """
    demisto.debug("Fetching comments")
    comments_entries = get_comments_entries_for_fetched_incident(client=client, issue_id_or_key=issue_id)
    demisto.debug(f"Fetched comments {comments_entries}")
    return comments_entries


def add_extracted_data_to_incident(issue: Dict[str, Any]) -> Dict[str, Any]:
    """This function extracts data from the issue response returned from the API, to add it to the given issue object,
    so it can be forwarded as part of the incident's data, since most of the data returned from the API contains a lot
    of nested objects, which require further extraction.
    The data that is extracted: Subtasks, Creator, Components

    Args:
        issue (Dict[str, Any]): The issue object returned from the API.

    Returns:
        Dict[str, Any]: The extracted data which will be added to the incident.
    """
    return {
        "extractedSubtasks": JiraIssueFieldsParser.get_subtasks_context(issue_data=issue).get("Subtasks") or [],
        "extractedCreator": JiraIssueFieldsParser.get_creator_context(issue_data=issue).get("Creator") or "",
        "extractedComponents": JiraIssueFieldsParser.get_components_context(issue_data=issue).get("Components") or [],
    }


def get_jira_issue_severity(issue_field_priority: Dict[str, Any]) -> int:
    """Returns the severity of the incident according to the priority of the issue.

    Args:
        issue_field_priority (Dict[str, Any]): The priority field of the issue.

    Returns:
        int: A severity integer, where 4 is the highest, and 0 the lowest.
    """
    severity = 0
    if issue_priority_name := issue_field_priority.get("name", ""):
        if issue_priority_name == "Highest":
            severity = 4
        elif issue_priority_name == "High":
            severity = 3
        elif issue_priority_name == "Medium":
            severity = 2
        elif issue_priority_name in ["Low", "Lowest"]:
            severity = 1
    return severity


def convert_string_date_to_specific_format(
    string_date: str, date_format: str = "%Y-%m-%d %H:%M", dateparser_settings: Any | None = None
) -> str:
    """Convert a string that acts as a date to a specific format. Default is %Y-%m-%d %H:%M

    Args:
        string_date (str): The date as a string, or an empty string if there is not last fetch date.
        date_format (str): The format of the date to return. Default is %Y-%m-%d %H:%M
        dateparser_settings (Any): Configured settings to use in dateparser.parse()

    Raises:
        DemistoException: When last_fetch_date is not a valid date.

    Returns:
        str: A string representing the date in %Y-%m-%d %H:%M format, or an empty string if string_date is an
        empty string.
    """
    if not string_date:
        return ""
    if parsed_string_date := dateparser.parse(string_date, settings=dateparser_settings):
        return parsed_string_date.strftime(date_format)
    raise DemistoException(f"Could not parse the following date: {string_date}.")


# Mirroring
def get_user_timezone(client: JiraBaseClient) -> str:
    """Returns the timezone of the Jira user.
    This will also print to the debug console the timezone of the Jira user.

    Args:
        client (JiraBaseClient): The Jira client

    Returns:
        str: The timezone of the Jira user.
    """
    user_info_res = client.get_user_info()
    if not (timezone_name := user_info_res.get("timeZone", "")):
        raise DemistoException(
            "Could not get Jira's timezone, the following response was"
            f" returned:\n{user_info_res}, with timezone:\n{timezone_name}"
        )
    demisto.debug(f"Timezone of the Jira user: {timezone_name}")
    return timezone_name


def get_system_timezone() -> Any:
    """Returns the system's timezone.
    This will also print to the debug console the system timezone.
    """
    system_timezone = datetime.utcnow().astimezone().tzinfo
    demisto.debug(f"Timezone of the system: {system_timezone}")
    return system_timezone


def get_modified_remote_data_command(client: JiraBaseClient, args: Dict[str, Any]) -> GetModifiedRemoteDataResponse:
    """Available from Cortex XSOAR version 6.1.0. This command queries for incidents that were modified since the last
    update. If the command is implemented in the integration, the get-remote-data command will only be performed on
    incidents returned from this command, rather than on all existing incidents.

    Args:
        client (JiraBaseClient): The Jira client.
        args (Dict[str, Any]): args['last_update'] - Date string represents the last time we retrieved modified incidents for this
     integration.

    Returns:
        GetModifiedRemoteDataResponse: The object that maintains a list of incident ids to run
     'get-remote-data' on.
    """
    demisto.debug("Running get_modified_remote_data_command")
    remote_args = GetModifiedRemoteDataArgs(args)
    last_update_date: str = remote_args.last_update
    modified_issues_ids = []
    try:
        user_timezone_name = get_user_timezone(client=client)
        modified_issues_ids = get_modified_issue_ids(
            client=client,
            last_update_date=last_update_date,
            timezone_name=user_timezone_name,
        )
    except Exception as e:
        demisto.error(f"An error has occurred. Error message:\n{e}")
    finally:
        return GetModifiedRemoteDataResponse(modified_issues_ids)


def get_modified_issue_ids(client: JiraBaseClient, last_update_date: str, timezone_name: str) -> List:
    last_update = convert_string_date_to_specific_format(last_update_date, dateparser_settings={"TIMEZONE": timezone_name})
    demisto.debug(f"Performing get-modified-remote-data command. Last update is: {last_update}")
    query_params = create_query_params(jql_query=f'updated > "{last_update}"', max_results=100)
    query_res = client.run_query(query_params=query_params)
    modified_issues = query_res.get("issues", [])
    result = [issue.get("id", "") for issue in modified_issues]
    demisto.debug(f'The number of modified issues to update in XSOAR in this run is {len(result)}: {",".join(result)}')
    return result


def get_remote_data_command(
    client: JiraBaseClient,
    args: Dict[str, Any],
    attachment_tag_from_jira: str,
    comment_tag_from_jira: str,
    mirror_resolved_issue: bool,
    fetch_attachments: bool,
    fetch_comments: bool,
) -> GetRemoteDataResponse:
    """Mirror-in data to incident from Jira into XSOAR 'JiraV3 Incident' incident.

    NOTE: Documentation on mirroring - https://xsoar.pan.dev/docs/integrations/mirroring_integration

    Args:
        client (JiraBaseClient): The Jira client.
        attachment_tag (str): The attachment tag, to tag the mirrored attachments.
        comment_tag (str): The comment tag, to tag the mirrored comments.
        fetch_attachments (bool): Whether to fetch the attachments or not.
        fetch_comments (bool): Whether to fetch the comments or not.
        mirror_resolved_issue (bool): Whether to mirror Jira issues that have been resolved, or have the status `Done`.
        args:
            id: Remote incident id.
            lastUpdate: Server last sync time with remote server.

    Returns:
        GetRemoteDataResponse: Structured incident response.
    """
    updated_incident: Dict[str, Any] = {}
    parsed_entries: List[Dict[str, Any]] = []
    parsed_args = GetRemoteDataArgs(args)
    try:
        issue_id = parsed_args.remote_incident_id
        demisto.debug(
            f"Performing get-remote-data command with incident id: {issue_id} and last_update: {parsed_args.last_update}"
        )
        # Get raw response for issue ID
        issue = client.get_issue(issue_id_or_key=issue_id)
        demisto.debug(f"Got remote data for incident {issue_id}")
        parse_custom_fields(issue=issue, issue_fields_id_to_name_mapping=issue.get("names", {}) or {})
        demisto.debug(f"Raw issue response: {issue}")
        issue["parsedDescription"] = JiraIssueFieldsParser.get_description_context(issue).get("Description") or ""
        issue |= add_extracted_data_to_incident(issue=issue)
        user_timezone_name = get_user_timezone(client=client)
        _ = get_system_timezone()
        demisto.debug(f'Issue modified date in Jira: {dateparser.parse(demisto.get(issue, "fields.updated"))}')
        demisto.debug(f"Incident Last update time: {dateparser.parse(parsed_args.last_update)}")
        demisto.debug("Updating incident from remote system")
        incident_modified_date = dateparser.parse(parsed_args.last_update, settings={"TIMEZONE": user_timezone_name})
        updated_incident = issue
        parsed_entries = get_updated_remote_data(
            client=client,
            issue=issue,
            updated_incident=updated_incident,
            issue_id=issue_id,
            mirror_resolved_issue=mirror_resolved_issue,
            attachment_tag_from_jira=attachment_tag_from_jira,
            comment_tag_from_jira=comment_tag_from_jira,
            user_timezone_name=user_timezone_name,
            incident_modified_date=incident_modified_date,
            fetch_attachments=fetch_attachments,
            fetch_comments=fetch_comments,
        )
        if parsed_entries:
            demisto.debug(f"Update the next entries: {parsed_entries}")
        else:
            demisto.debug("No new entries to update.")

        return GetRemoteDataResponse(updated_incident, parsed_entries)

    except Exception as e:
        demisto.debug(f"Error in Jira incoming mirror for incident {parsed_args.remote_incident_id}Error message: {e!s}")

        if "Rate limit exceeded" in str(e):
            return_error("API rate limit")

        incident_update = {}
        if updated_incident:
            updated_incident["in_mirror_error"] = str(e)
        else:
            incident_update = {"id": parsed_args.remote_incident_id, "in_mirror_error": str(e)}
        return GetRemoteDataResponse(mirrored_object=incident_update, entries=[])


def get_updated_remote_data(
    client: JiraBaseClient,
    issue: Dict[str, Any],
    updated_incident: Dict[str, Any],
    issue_id: str,
    mirror_resolved_issue: bool,
    attachment_tag_from_jira: str,
    comment_tag_from_jira: str,
    user_timezone_name: str,
    incident_modified_date: datetime | None,
    fetch_attachments: bool,
    fetch_comments: bool,
) -> List[Dict[str, Any]]:
    """This function is in charge of returning the parsed entries of the updated incident, while updating
    the content of updated_incident, which is in charge of holding the updated data of the incident (since arguments
    are passed by reference, we can update the object in this function, and the changes to the object will be reflected
    when we return to the function that called this function).

    Args:
        client (JiraBaseClient): The Jira client.
        issue (Dict[str, Any]): The issue object returned from the API.
        updated_incident (Dict[str, Any]): The object that will hold the updated data of the incident.
        issue_modified_date (datetime): Timestamp of the last updated time of the issue in Jira.
        attachment_tag_from_jira (str): The attachment tag to add to an entry to mirror it as an attachment from Jira.
        comment_tag_from_jira (str): The comment tag to add to an entry to mirror it as a comment from Jira.
        incident_modified_date (datetime): Timestamp of the last updated time of the incident in XSOAR, with timezone equal
        to the Jira user's timezone (using {'TIMEZONE': user_timezone_name} setting in dateparser.parse)
        issue_id (str): The issue id.
        user_timezone_name (str): The timezone of the Jira user.
        mirror_resolved_issue (bool): Whether to mirror Jira issues that have been resolved, or have the status `Done`.
        fetch_attachments (bool): Whether to fetch the attachments or not.
        fetch_comments (bool): Whether to fetch the comments or not.

    Returns:
        List[Dict[str, Any]]:  Parsed entries of the updated incident, which will be supplied to the class GetRemoteDataResponse.
    """
    parsed_entries: List[Dict[str, Any]] = []
    demisto.debug(f"Update incident, Incident name: Jira issue {issue.get('id')}Reason: Issue modified in remote")
    # Close incident if the Jira issue gets resolved, or its status gets updated to Done.
    if mirror_resolved_issue and (closed_issue := handle_incoming_resolved_issue(updated_incident)):
        demisto.debug(f"Closing incident with ID: {issue_id}, since corresponding issue was resolved")
        parsed_entries.append(closed_issue)

    # Mirroring attachments
    if fetch_attachments:
        attachments_entries = get_attachments_entries_for_fetched_incident(
            client=client,
            attachments_metadata=demisto.get(issue, "fields.attachment") or [],
            incident_modified_date=incident_modified_date,
            user_timezone_name=user_timezone_name,
        )
        attachments_incident_field = []
        demisto.debug(f"Got the following attachments entries {attachments_entries}")
        for attachment_entry in attachments_entries:
            if ATTACHMENT_MIRRORED_FROM_XSOAR not in attachment_entry.get("File", ""):
                attachment_entry["Tags"] = [attachment_tag_from_jira]
                parsed_entries.append(attachment_entry)
            attachments_incident_field.append(
                {"path": attachment_entry.get("FileID", ""), "name": attachment_entry.get("File", "")}
            )
        updated_incident["extractedAttachments"] = attachments_incident_field
    # Mirroring comments
    if fetch_comments:
        comments_entries = get_comments_entries_for_fetched_incident(client=client, issue_id_or_key=issue_id)
        for comment_entry in comments_entries:
            comment_body = comment_entry.get("Comment", "")
            if comment_updated_date := dateparser.parse(
                comment_entry.get("Updated", ""), settings={"TIMEZONE": user_timezone_name}
            ):
                if (
                    COMMENT_MIRRORED_FROM_XSOAR not in comment_body
                    and incident_modified_date
                    and comment_updated_date > incident_modified_date
                ):
                    # We only want to add comments as a Note Entry if it is newer than the incident's modified date.
                    parsed_entries.append(
                        {
                            "Type": EntryType.NOTE,
                            "Contents": f'{comment_body}\nJira Author: {comment_entry.get("UpdateUser")}',
                            "ContentsFormat": EntryFormat.TEXT,
                            "Tags": [comment_tag_from_jira],  # The list of tags to add to the entry
                            "Note": True,
                        }
                    )
                elif not incident_modified_date:
                    demisto.debug(f"Could not parse the incident updated date, got the following date: {incident_modified_date}")
            else:
                demisto.debug(
                    f'Could not parse the comment updated date, got the following date: {comment_entry.get("Updated", "")}'
                )
        updated_incident["extractedComments"] = comments_entries
    return parsed_entries


def handle_incoming_resolved_issue(issue: Dict[str, Any]) -> Dict[str, Any]:
    """This function creates an entry to send to XSOAR, which will indicate that the incident that corresponds
    to the issue, transitioned to status `Done`, or has been resolved and closed, by checking the resolution time.
    NOTE: Checking the status if it equals to `Done` is not enough, since not every
    workflow has these two statuses, therefore, to make the implementation backwards compatible, this condition
    was left in V3, and an extra condition was added to check if the issue was `resolved`.

    Args:
        issue (Dict[str, Any]): The issue object returned from the API, which will be mirrored to XSOAR.

    Returns:
        Dict[str, Any]: An entry that indicates that the incident that corresponds to the issue will be closed.
    """
    closing_entry: Dict[str, Any] = {}
    issue_id = issue.get("id", "") or ""
    issue_fields = issue.get("fields") or {}
    resolution_date = ""
    if (demisto.get(issue_fields, "status.name", "") == "Done") or (
        resolution_date := demisto.get(issue, "fields.resolutiondate", "")
    ):
        demisto.debug(
            f"Handling incoming resolved issue (id {issue_id}) with resolution date: {resolution_date}"
            if resolution_date
            else f"Handling incoming resolved issue (id {issue_id}) with status `Done`"
        )
        closing_entry = {
            "Type": EntryType.NOTE,
            "Contents": {
                "dbotIncidentClose": True,
                "closeReason": CLOSE_INCIDENT_REASON,
            },
            "ContentsFormat": EntryFormat.JSON,
        }
    return closing_entry


def issue_get_forms_command(client: JiraBaseClient, args: Dict[str, Any]) -> List[CommandResults]:
    """Retrieves all forms, including corresponding questions and answers, for a specified issue.

    :param client: The Jira client to use for making the API calls
    :type client: JiraBaseClient
    :param args: Generic arguments dict which has the argument `issue_id` for finding
                 the specific issue and it's forms
    :type args: Dict[str, Any]
    :raises DemistoException: When the command is tried for a Jira Cloud platform which is not supported.
    :raises ValueError: When the `issue_id` argument is not supplied
    :return: One CommandResult per form that is found with the form data
    :rtype: List[CommandResults]
    """
    if not isinstance(client, JiraOnPremClient):
        raise DemistoException("This command is only supported on Jira OnPrem")

    issue_id = args.get("issue_id", "")
    if not issue_id:
        raise ValueError("No issue_id specified for jira-get-issue-forms")

    raw, forms = get_issue_forms(client, issue_id)
    if not forms:
        return [CommandResults(readable_output="No forms found")]

    results = []
    for form in forms:
        results.append(
            CommandResults(
                outputs_prefix="Jira.Forms",
                outputs_key_field="ID",
                outputs=form,
                readable_output=f'Pulled data for form {form.get("ID")} from issue {issue_id}.',
                raw_response=raw,
            )
        )
    return results


def get_user_info_command(client: JiraBaseClient, args: Dict[str, Any]) -> CommandResults:
    """Gets a user's information from Jira

    :param client: The Jira client for calling the API
    :type client: JiraBaseClient
    :param args: Generic arguments dict which has the argument `username` or `key` for finding
                 the user
    :type args: Dict[str, Any]
    :raises ValueError: When no key, username or accountId is provided to the command
    :return: The CommandResults object with the data returned by the API
    :rtype: CommandResults
    """
    if isinstance(client, JiraOnPremClient):
        demisto.debug("On prem check")
        # On prem allows key or username
        key = args.get("key", "")
        username = args.get("username", "")
        if key:
            identifier = f"key={key}"
        elif username:
            identifier = f"username={username}"
        else:
            raise ValueError("No key or username specified for jira-get-user-info")
        key_field = "Key"
    else:
        # Jira Cloud requires using account_id
        demisto.debug("Cloud check")
        account_id = args.get("account_id", "")
        if not account_id:
            raise ValueError("No account_id specified for jira-get-user-info")
        identifier = f"accountId={account_id}"
        key_field = "AccountID"

    response = client.get_user_info(identifier)
    if not response:
        return CommandResults(readable_output="No users found")

    output = {
        "Key": response.get("key", ""),
        "Name": response.get("name", ""),
        "Email": response.get("emailAddress", ""),
        "DisplayName": response.get("displayName", ""),
        "Active": response.get("active", ""),
        "Deleted": response.get("deleted", ""),
        "Timezone": response.get("timeZone", ""),
        "Locale": response.get("locale", ""),
        "AccountID": response.get("accountId", ""),  # Cloud only
        "AccountType": response.get("accountType", ""),  # Cloud only
    }

    remove_nulls_from_dictionary(output)

    return CommandResults(outputs_prefix="Jira.Users", outputs_key_field=key_field, outputs=output, raw_response=response)


def get_mapping_fields_command(client: JiraBaseClient) -> GetMappingFieldsResponse:
    """
    This command pulls the remote schema for the different incident types, and their associated incident fields,
    from the remote system.
    Returns: A list of keys you want to map
    """
    jira_incident_type_scheme = SchemeTypeMapping(type_name=JIRA_INCIDENT_TYPE_NAME)
    custom_fields = get_issue_fields_id_to_description_mapping(client=client)
    custom_fields.update(ISSUE_INCIDENT_FIELDS)
    for argument, description in custom_fields.items():
        jira_incident_type_scheme.add_field(name=argument, description=description)

    mapping_response = GetMappingFieldsResponse()
    mapping_response.add_scheme_type(jira_incident_type_scheme)

    return mapping_response


def update_remote_system_command(
    client: JiraBaseClient, args: Dict[str, Any], comment_tag_to_jira: str, attachment_tag_to_jira: str
) -> str:
    """Mirror-out data that is in XSOAR into a Jira issue.

    Notes:
        1. Documentation on mirroring - https://xsoar.pan.dev/docs/integrations/mirroring_integration

    Args:
        client (JiraBaseClient): The Jira client.
        args (Dict[str, Any]): A dictionary contains the next data regarding a modified incident: data, entries,
            incident_changed, remote_incident_id, inc_status, delta.
        comment_tag_to_jira (str): The comment tag to add to an entry to mirror it as a comment in Jira.
        attachment_tag_to_jira (str): The attachment tag to add to an entry to mirror it as an attachment in Jira.

    Returns: The incident id that was modified.
    """
    remote_args = UpdateRemoteSystemArgs(args)
    entries = remote_args.entries
    remote_id = remote_args.remote_incident_id
    delta = remote_args.delta
    demisto.debug(
        f"Update remote system check if need to update: remoteId: {remote_id}, incidentChanged: "
        f"{remote_args.incident_changed}, data:"
        f" {remote_args.data}, entries: {entries}"
    )
    try:
        if delta and remote_args.incident_changed:
            demisto.debug(f"Got the following delta object: {delta}")
            demisto.debug(f"Got the following delta keys {list(delta.keys())} to update JiraV3 Incident {remote_id}")
            # take the val from data as it's the updated value
            delta = {k: remote_args.data.get(k) for k in delta}
            demisto.debug(f"Sending the following data to edit the issue with: {delta}")
            if issue_fields := create_issue_fields(
                client=client,
                issue_args=delta,
                issue_fields_mapper=client.ISSUE_FIELDS_CREATE_MAPPER,
            ):
                demisto.debug(f"Updating the issue with the following issue fields: {issue_fields}")
                client.edit_issue(issue_id_or_key=remote_id, json_data=issue_fields)
                demisto.debug("Updated the fields of the remote system successfully")

        else:
            demisto.debug(f"Skipping updating remote incident fields [{remote_id}] as it is neither new nor changed")

        if entries:
            for entry in entries:
                entry_id = entry.get("id", "")
                entry_type = entry.get("type", "")
                entry_tags = entry.get("tags", [])
                demisto.debug(f"Got the entry tags: {entry_tags}")
                demisto.debug(f"Sending entry {entry_id}, type: {entry_type}")
                if entry_type == EntryType.FILE and attachment_tag_to_jira in entry_tags:
                    demisto.debug("Add new file")
                    file_path = demisto.getFilePath(entry_id)
                    file_name, file_extension = os.path.splitext(file_path.get("name", ""))
                    upload_XSOAR_attachment_to_jira(
                        client=client,
                        entry_id=entry_id,
                        issue_id_or_key=remote_id,
                        attachment_name=f"{file_name}{ATTACHMENT_MIRRORED_FROM_XSOAR}{file_extension}",
                    )
                elif comment_tag_to_jira in entry_tags:
                    demisto.debug("Add new comment")
                    entry_content = f'{entry.get("contents", "")}\n\n{COMMENT_MIRRORED_FROM_XSOAR}'
                    comment_body = text_to_adf(entry_content) if isinstance(client, JiraCloudClient) else entry_content
                    payload = {"body": comment_body}
                    client.add_comment(issue_id_or_key=remote_id, json_data=payload)
            demisto.debug("Updated the entries (attachments and/or comments) of the remote system successfully")
    except Exception as e:
        demisto.error(f"Error in Jira outgoing mirror for incident {remote_args.remote_incident_id} \nError message: {e!s}")
    finally:
        return remote_id


def map_v2_args_to_v3(args: Dict[str, Any]) -> Dict[str, Any]:
    """As part of keeping Jira V3 backwards compatible, this function is in charge of mapping
    the command arguments of Jira V2 to the command arguments of Jira V3, since the command arguments
    of Jira V2 were inconsistent.
    """
    v3_args: Dict[str, Any] = {}
    demisto.debug(f"Got the following command arguments: {args}")
    for arg, value in args.items():
        if arg in ["issueId", "issueIdOrKey"]:
            # In v2, there was no differentiation between issue id and key arguments,
            # and in v3, we do differentiate.
            if is_issue_id(value):
                v3_args["issue_id"] = value
            else:
                v3_args["issue_key"] = value
        elif arg in V2_ARGS_TO_V3 and arg not in v3_args:
            v3_args[V2_ARGS_TO_V3[arg]] = value
        elif arg not in v3_args:
            # Since we are not breaking BC, we want to give the v2 arguments the priority.
            # therefore, the if statement that converts the v2 argument to v3 is executed before
            # this if statement, this way, the final argument is prioritized to v2.
            v3_args[arg] = value
    return v3_args


def get_issue_id_or_key(issue_id: str = "", issue_key: str = "") -> str:
    """Returns either the issue ID, or issue key.

    Args:
        issue_id (str, optional): The issue ID. Defaults to ''.
        issue_key (str, optional): issue key. Defaults to ''.

    Raises:
        DemistoException: If both issue ID, and key were given.
        DemistoException: If both issue ID, and key were not given.

    Returns:
        str: The issue ID, or key.
    """
    if not (issue_id or issue_key):
        raise DemistoException(ID_OR_KEY_MISSING_ERROR)
    if issue_id and issue_key:
        raise DemistoException(ID_AND_KEY_GIVEN)
    return issue_id or issue_key


def validate_auth_params(username: str, api_key: str, client_id: str, client_secret: str, pat: str) -> None:
    is_basic_auth = bool(username or api_key)
    is_oauth2 = bool(client_id or client_secret)
    is_pat_auth = bool(pat)

    if (not is_basic_auth) and (not is_oauth2) and (not is_pat_auth):
        raise DemistoException("The required parameters were not provided. See the help window for more information.")
    if sum([is_basic_auth, is_oauth2, is_pat_auth]) > 1:
        raise DemistoException(
            "The `User name` or `API key` parameters cannot be provided together"
            " with the `Client ID` or `Client Secret` parameters"
            " or with the `Personal Access Token` parameters. See the help window for more information."
        )
    if is_basic_auth and not (username and api_key):
        raise DemistoException("To use basic authentication, the 'User name' and 'API key' parameters are mandatory.")
    if is_oauth2 and not (client_id and client_secret):
        raise DemistoException("To use OAuth 2.0, the 'Client ID' and 'Client Secret' parameters are mandatory.")


def main():  # pragma: no cover
    params: Dict[str, Any] = demisto.params()
    args = map_v2_args_to_v3(demisto.args())
    verify_certificate: bool = not params.get("insecure", False)
    proxy = params.get("proxy", False)

    # Basic authentication configuration params
    username = params.get("basic_credentials", {}).get("identifier", "")
    api_key = params.get("basic_credentials", {}).get("password", "")

    # Cloud + on-prem configuration params
    server_url = params.get("server_url", "https://api.atlassian.com/ex/jira")
    client_id = params.get("credentials", {}).get("identifier", "")
    client_secret = params.get("credentials", {}).get("password", "")
    callback_url = params.get("callback_url", "")
    personal_access_token = params.get("pat_credential", {}).get("password", "")

    validate_auth_params(username, api_key, client_id, client_secret, personal_access_token)

    # Cloud configuration params
    cloud_id = params.get("cloud_id", "")

    # Fetch params
    issue_field_to_fetch_from = params.get("issue_field_to_fetch_from", "id")
    fetch_query = params.get("fetch_query", "status!=done")
    id_offset = params.get("id_offset", 0)
    fetch_attachments = argToBoolean(params.get("fetch_attachments", False))
    fetch_comments = argToBoolean(params.get("fetch_comments", False))
    max_fetch = params.get("max_fetch", DEFAULT_FETCH_LIMIT)
    # This is used in the first fetch of an instance, when issue_field_to_fetch_from is either, updated date, or created date
    # It holds values such as: 3 days, 1 minute, 5 hours,...
    first_fetch_interval = params.get("first_fetch", DEFAULT_FIRST_FETCH_INTERVAL)
    mirror_direction = params.get("mirror_direction", "None")
    comment_tag_to_jira = params.get("comment_tag_to_jira", "comment tag")
    comment_tag_from_jira = params.get("comment_tag_from_jira", "comment tag from Jira")
    if comment_tag_to_jira == comment_tag_from_jira:
        raise DemistoException("Comment Entry Tag to Jira and Comment Entry Tag from jira cannot have the same value.")

    attachment_tag_to_jira = params.get("attachment_tag_to_jira", "attachment tag")
    attachment_tag_from_jira = params.get("attachment_tag_from_jira", "attachment tag from Jira")
    if attachment_tag_to_jira == attachment_tag_from_jira:
        raise DemistoException("Attachment Entry Tag to Jira and Attachment Entry Tag from jira cannot have the same value.")
    # Mirroring params
    mirror_resolved_issue = argToBoolean(params.get("close_incident", False))
    command = demisto.command()
    demisto.debug(f"Command being called is {command}")
    commands: Dict[str, Callable] = {
<<<<<<< HEAD
        "jira-oauth-start": ouath_start_command,
        "jira-oauth-complete": oauth_complete_command,
        "jira-oauth-test": test_authorization,
        "jira-get-comments": get_comments_command,
        "jira-get-issue": get_issue_command,
        "jira-create-issue": create_issue_command,
        "jira-issue-assign": update_issue_assignee_command,
        "jira-edit-issue": edit_issue_command,
        "jira-delete-issue": delete_issue_command,
        "jira-list-transitions": get_transitions_command,
        "jira-issue-upload-file": upload_file_command,
        "jira-issue-add-comment": add_comment_command,
        "jira-get-id-offset": get_id_offset_command,
        "jira-get-id-by-attribute": get_id_by_attribute_command,
        "jira-get-specific-field": get_specific_fields_command,
        "jira-issue-query": issue_query_command,
        "jira-issue-add-link": add_link_command,
=======
        'jira-oauth-start': ouath_start_command,
        'jira-oauth-complete': oauth_complete_command,
        'jira-oauth-test': test_authorization,
        'jira-get-comments': get_comments_command,
        'jira-get-issue': get_issue_command,
        'jira-create-issue': create_issue_command,
        'jira-create-issue-quick-action': create_issue_command,
        'jira-issue-assign': update_issue_assignee_command,
        'jira-edit-issue': edit_issue_command,
        'jira-delete-issue': delete_issue_command,
        'jira-list-transitions': get_transitions_command,
        'jira-issue-upload-file': upload_file_command,
        'jira-issue-add-comment': add_comment_command,
        'jira-get-id-offset': get_id_offset_command,
        'jira-get-id-by-attribute': get_id_by_attribute_command,
        'jira-get-specific-field': get_specific_fields_command,
        'jira-issue-query': issue_query_command,
        'jira-issue-add-link': add_link_command,
>>>>>>> 91c819cf
        # New Commands
        "jira-issue-get-attachment": issue_get_attachment_command,
        "jira-issue-delete-comment": delete_comment_command,
        "jira-issue-edit-comment": edit_comment_command,
        "jira-issue-list-fields": list_fields_command,
        "jira-issue-to-backlog": issues_to_backlog_command,
        "jira-issue-to-board": issues_to_board_command,
        "jira-board-list": board_list_command,
        "jira-board-backlog-list": board_backlog_list_command,
        "jira-board-issue-list": board_issues_list_command,
        "jira-board-sprint-list": board_sprint_list_command,
        "jira-board-epic-list": board_epic_list_command,
        "jira-sprint-issue-list": sprint_issues_list_command,
        "jira-sprint-issue-move": issues_to_sprint_command,
        "jira-epic-issue-list": epic_issues_list_command,
        "jira-issue-link-type-get": get_issue_link_types_command,
        "jira-issue-to-issue-link": link_issue_to_issue_command,
        "jira-issue-delete-file": delete_attachment_file_command,
        "jira-issue-get-forms": issue_get_forms_command,
        "jira-get-user-info": get_user_info_command,
        "jira-create-metadata-field-list": get_create_metadata_field_command,
        "jira-create-metadata-issue-types-list": get_create_metadata_issue_types_command,
    }
    try:
        client: JiraBaseClient
        if cloud_id:
            # Configure JiraCloudClient
            client = JiraCloudClient(
                cloud_id=cloud_id,
                verify=verify_certificate,
                proxy=proxy,
                client_id=client_id,
                client_secret=client_secret,
                callback_url=callback_url,
                server_url=server_url,
                username=username,
                api_key=api_key,
                pat=personal_access_token,
            )
        else:
            # Configure JiraOnPremClient
            client = JiraOnPremClient(
                verify=verify_certificate,
                proxy=proxy,
                client_id=client_id,
                client_secret=client_secret,
                callback_url=callback_url,
                server_url=server_url,
                username=username,
                api_key=api_key,
                pat=personal_access_token,
            )
        demisto.debug(f"The configured Jira client is: {type(client)}")

        if command == "test-module":
            return_results(test_module(client=client))
        elif command in commands:
            return_results(commands[command](client, args))
        elif command == "fetch-incidents":
            demisto.incidents(
                fetch_incidents(
                    client=client,
                    issue_field_to_fetch_from=issue_field_to_fetch_from,
                    fetch_query=fetch_query,
                    id_offset=arg_to_number(id_offset) or 0,
                    fetch_attachments=fetch_attachments,
                    fetch_comments=fetch_comments,
                    max_fetch_incidents=arg_to_number(max_fetch) or DEFAULT_FETCH_LIMIT,
                    first_fetch_interval=first_fetch_interval,
                    mirror_direction=mirror_direction,
                    comment_tag_to_jira=comment_tag_to_jira,
                    comment_tag_from_jira=comment_tag_from_jira,
                    attachment_tag_to_jira=attachment_tag_to_jira,
                    attachment_tag_from_jira=attachment_tag_from_jira,
                ),
            )

        elif demisto.command() == "get-remote-data":
            return_results(
                get_remote_data_command(
                    client=client,
                    args=args,
                    comment_tag_from_jira=comment_tag_from_jira,
                    attachment_tag_from_jira=attachment_tag_from_jira,
                    mirror_resolved_issue=mirror_resolved_issue,
                    fetch_attachments=fetch_attachments,
                    fetch_comments=fetch_comments,
                )
            )
        elif demisto.command() == "get-modified-remote-data":
            return_results(get_modified_remote_data_command(client=client, args=args))
        elif demisto.command() == "get-mapping-fields":
            return_results(get_mapping_fields_command(client=client))
        elif demisto.command() == "update-remote-system":
            return_results(
                update_remote_system_command(
                    client=client,
                    args=args,
                    comment_tag_to_jira=comment_tag_to_jira,
                    attachment_tag_to_jira=attachment_tag_to_jira,
                )
            )
        else:
            raise NotImplementedError(f"{command} command is not implemented.")

    except Exception as e:
        return_error(str(e))


if __name__ in ["__main__", "builtin", "builtins"]:
    main()<|MERGE_RESOLUTION|>--- conflicted
+++ resolved
@@ -4520,25 +4520,6 @@
     command = demisto.command()
     demisto.debug(f"Command being called is {command}")
     commands: Dict[str, Callable] = {
-<<<<<<< HEAD
-        "jira-oauth-start": ouath_start_command,
-        "jira-oauth-complete": oauth_complete_command,
-        "jira-oauth-test": test_authorization,
-        "jira-get-comments": get_comments_command,
-        "jira-get-issue": get_issue_command,
-        "jira-create-issue": create_issue_command,
-        "jira-issue-assign": update_issue_assignee_command,
-        "jira-edit-issue": edit_issue_command,
-        "jira-delete-issue": delete_issue_command,
-        "jira-list-transitions": get_transitions_command,
-        "jira-issue-upload-file": upload_file_command,
-        "jira-issue-add-comment": add_comment_command,
-        "jira-get-id-offset": get_id_offset_command,
-        "jira-get-id-by-attribute": get_id_by_attribute_command,
-        "jira-get-specific-field": get_specific_fields_command,
-        "jira-issue-query": issue_query_command,
-        "jira-issue-add-link": add_link_command,
-=======
         'jira-oauth-start': ouath_start_command,
         'jira-oauth-complete': oauth_complete_command,
         'jira-oauth-test': test_authorization,
@@ -4557,7 +4538,6 @@
         'jira-get-specific-field': get_specific_fields_command,
         'jira-issue-query': issue_query_command,
         'jira-issue-add-link': add_link_command,
->>>>>>> 91c819cf
         # New Commands
         "jira-issue-get-attachment": issue_get_attachment_command,
         "jira-issue-delete-comment": delete_comment_command,
