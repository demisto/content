--- conflicted
+++ resolved
@@ -44,10 +44,7 @@
     - description: First fetch time (<number> <time unit>, e.g., 12 hours, 1 day, 3 months). Default is 3 days.
       isArray: true
       name: first_fetch
-<<<<<<< HEAD
-=======
   runonce: false
->>>>>>> 9ddafcfd
   script: '-'
   isfetchevents: true
   type: python
