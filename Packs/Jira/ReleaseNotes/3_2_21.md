--- conflicted
+++ resolved
@@ -3,10 +3,7 @@
 
 ##### Atlassian Jira v3
 
-<<<<<<< HEAD
 - Added MirrorObject outputs to the context of the **jira-create-ticket** command.
-=======
 - Updated the Jira V3 integration to support mirroring type annotation for quick action commands.
->>>>>>> 4125596d
 - Added support for **get-remote-data-preview** command that gets remote data from a remote incident. this method does not update the current incident, and should be used for debugging purposes only.
 - Updated the Docker image to: *demisto/btfl-soup:1.0.1.3150379*.