--- conflicted
+++ resolved
@@ -3,8 +3,4 @@
 name: JiraEventCollector
 rules: ''
 schema: ''
-<<<<<<< HEAD
-toversion: 6.8.9
-=======
-toversion: 6.9.9
->>>>>>> 8a4c7dbc
+toversion: 6.9.9