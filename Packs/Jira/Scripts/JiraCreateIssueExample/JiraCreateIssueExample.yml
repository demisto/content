commonfields:
  id: JiraCreateIssue-example
  version: -1
name: JiraCreateIssue-example
script: ''
type: python
subtype: python3
tags:
- jira
- example
comment: |
  This script is used to simplify the process of creating a new Issue in Jira. 
  You can specify custom fields using the `customFields` argument.
enabled: true
args:
- name: summary
  required: true
  description: Summary of the issue, a mandatory field.
- name: projectKey
  description: Project key to associate the issue.
- name: issueTypeName
  description: Choose issue type by name - e.g. Problem.
- name: issueTypeId
  description: Choose issue type by its numeric ID.
- name: projectName
  description: Project name to associate the issue.
- name: description
  description: Issue description.
- name: labels
<<<<<<< HEAD
  description: 'comma separated list of labels'
=======
  description: 'comma separated list of labels.'
>>>>>>> 90cf3b88
  isArray: true
- name: priority
  description: priority name, e.g. High/Medium.
- name: dueDate
<<<<<<< HEAD
  description: Due date for the issue, in format YYYY-MM-DD
=======
  description: Due date for the issue, in format YYYY-MM-DD.
>>>>>>> 90cf3b88
- name: assignee
  description: assignee name.
- name: reporter
  description: reporter name.
- name: parentIssueKey
  description: Parent issue key if you create a sub-task.
- name: parentIssueId
<<<<<<< HEAD
  description: Parent issue ID if you create a sub-task
- name: customFields
  description: Comma-separated custom field keys and values to include in the created incident, e.g. `customfield_10101=foo,customfield_10102=bar`
=======
  description: Parent issue ID if you create a sub-task.
- name: customFields
  description: Comma-separated custom field keys and values to include in the created incident, e.g. `customfield_10101=foo,customfield_10102=bar`.
>>>>>>> 90cf3b88
  isArray: true
outputs:
- contextPath: Ticket.Id
  description: Id of ticket.
- contextPath: Ticket.Key
  description: Key of ticket.
scripttarget: 0
dependson:
  must:
  - jira-create-issue
tests:
- No tests
fromversion: 5.0.0
<<<<<<< HEAD
dockerimage: demisto/python3:3.10.12.63474
=======
dockerimage: demisto/python3:3.10.13.83255
>>>>>>> 90cf3b88
<|MERGE_RESOLUTION|>--- conflicted
+++ resolved
@@ -27,20 +27,12 @@
 - name: description
   description: Issue description.
 - name: labels
-<<<<<<< HEAD
-  description: 'comma separated list of labels'
-=======
   description: 'comma separated list of labels.'
->>>>>>> 90cf3b88
   isArray: true
 - name: priority
   description: priority name, e.g. High/Medium.
 - name: dueDate
-<<<<<<< HEAD
-  description: Due date for the issue, in format YYYY-MM-DD
-=======
   description: Due date for the issue, in format YYYY-MM-DD.
->>>>>>> 90cf3b88
 - name: assignee
   description: assignee name.
 - name: reporter
@@ -48,15 +40,9 @@
 - name: parentIssueKey
   description: Parent issue key if you create a sub-task.
 - name: parentIssueId
-<<<<<<< HEAD
-  description: Parent issue ID if you create a sub-task
-- name: customFields
-  description: Comma-separated custom field keys and values to include in the created incident, e.g. `customfield_10101=foo,customfield_10102=bar`
-=======
   description: Parent issue ID if you create a sub-task.
 - name: customFields
   description: Comma-separated custom field keys and values to include in the created incident, e.g. `customfield_10101=foo,customfield_10102=bar`.
->>>>>>> 90cf3b88
   isArray: true
 outputs:
 - contextPath: Ticket.Id
@@ -70,8 +56,4 @@
 tests:
 - No tests
 fromversion: 5.0.0
-<<<<<<< HEAD
-dockerimage: demisto/python3:3.10.12.63474
-=======
-dockerimage: demisto/python3:3.10.13.83255
->>>>>>> 90cf3b88
+dockerimage: demisto/python3:3.10.13.83255