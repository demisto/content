from JiraCreateIssueExample import \
    DATE_FORMAT \
    , validate_date_field \
    # , parse_custom_fields \
    # , add_custom_fields \
    # , rm_custom_field_from_args
import pytest


@pytest.mark.parametrize("due_date", [
    ("2022-01-01"),
    ("2022-12-12T13:00:00")
])
<<<<<<< HEAD
def test_validate_date_field_data_remains(due_date):

    try:
        validate_date_field(due_date)
    except ValueError as ve:
        assert "unconverted data remains" in str(ve)
=======
def test_get_known_args_from_input(input, expected):
    """
    Given:
        - A dictionary view with Jira fields
    When:
        - 1 known argument key is supplied
        - 1 known argument key is supplied, 1 unknown argument key is supplied
        - 0 known arguments are supplied,  1 unknown argument key is supplied
>>>>>>> 4a5c4fa3


@pytest.mark.parametrize("due_date", [
    ("2022-01-01"),
    ("2022-31-31")
])
def test_validate_date_field_format(due_date):

    try:
        validate_date_field(due_date)
    except ValueError as ve:
        assert f"time data '{due_date}' does not match format '{DATE_FORMAT}'" in str(ve)
<|MERGE_RESOLUTION|>--- conflicted
+++ resolved
@@ -11,23 +11,12 @@
     ("2022-01-01"),
     ("2022-12-12T13:00:00")
 ])
-<<<<<<< HEAD
 def test_validate_date_field_data_remains(due_date):
 
     try:
         validate_date_field(due_date)
     except ValueError as ve:
         assert "unconverted data remains" in str(ve)
-=======
-def test_get_known_args_from_input(input, expected):
-    """
-    Given:
-        - A dictionary view with Jira fields
-    When:
-        - 1 known argument key is supplied
-        - 1 known argument key is supplied, 1 unknown argument key is supplied
-        - 0 known arguments are supplied,  1 unknown argument key is supplied
->>>>>>> 4a5c4fa3
 
 
 @pytest.mark.parametrize("due_date", [
@@ -39,4 +28,4 @@
     try:
         validate_date_field(due_date)
     except ValueError as ve:
-        assert f"time data '{due_date}' does not match format '{DATE_FORMAT}'" in str(ve)
+        assert f"time data '{due_date}' does not match format '{DATE_FORMAT}'" in str(ve)