--- conflicted
+++ resolved
@@ -1,40 +1,4 @@
 {
-<<<<<<< HEAD
-  "name": "Atlassian Jira",
-  "description": "Use the Jira integration to manage issues and create Cortex XSOAR incidents from Jira projects.",
-  "support": "xsoar",
-  "currentVersion": "3.2.23",
-  "author": "Cortex XSOAR",
-  "url": "https://www.paloaltonetworks.com/cortex",
-  "email": "",
-  "created": "2020-04-14T00:00:00Z",
-  "categories": [
-    "Case Management"
-  ],
-  "tags": [],
-  "itemPrefix": [
-    "Jira"
-  ],
-  "useCases": [],
-  "keywords": [],
-  "marketplaces": [
-    "xsoar",
-    "marketplacev2",
-    "xpanse",
-    "platform"
-  ],
-  "defaultDataSource": "Jira Event Collector",
-  "supportedModules": [
-    "C1",
-    "C3",
-    "X0",
-    "X1",
-    "X3",
-    "X5",
-    "ENT_PLUS",
-    "agentix"
-  ]
-=======
     "name": "Atlassian Jira",
     "description": "Use the Jira integration to manage issues and create Cortex XSOAR incidents from Jira projects.",
     "support": "xsoar",
@@ -69,5 +33,4 @@
         "ENT_PLUS",
         "agentix"
     ]
->>>>>>> 36cb4b66
 }