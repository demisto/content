--- conflicted
+++ resolved
@@ -2,11 +2,7 @@
     "name": "Atlassian Jira",
     "description": "Use the Jira integration to manage issues and create Cortex XSOAR incidents from Jira projects.",
     "support": "xsoar",
-<<<<<<< HEAD
-    "currentVersion": "3.1.5",
-=======
     "currentVersion": "3.1.6",
->>>>>>> 194a8164
     "author": "Cortex XSOAR",
     "url": "https://www.paloaltonetworks.com/cortex",
     "email": "",
