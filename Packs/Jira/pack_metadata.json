{
    "name": "Atlassian Jira",
    "description": "Use the Jira integration to manage issues and create Cortex XSOAR incidents from Jira projects.",
    "support": "xsoar",
    "currentVersion": "3.2.13",
    "author": "Cortex XSOAR",
    "url": "https://www.paloaltonetworks.com/cortex",
    "email": "",
    "created": "2020-04-14T00:00:00Z",
    "categories": [
        "Case Management"
    ],
    "tags": [],
    "itemPrefix": [
        "Jira"
    ],
    "useCases": [],
    "keywords": [],
    "marketplaces": [
        "xsoar",
        "marketplacev2",
        "xpanse"
    ],
<<<<<<< HEAD
    "supportedModules": ["automation", "b"],
=======
>>>>>>> f7f099ab
    "defaultDataSource": "Jira Event Collector"
}<|MERGE_RESOLUTION|>--- conflicted
+++ resolved
@@ -21,9 +21,4 @@
         "marketplacev2",
         "xpanse"
     ],
-<<<<<<< HEAD
-    "supportedModules": ["automation", "b"],
-=======
->>>>>>> f7f099ab
-    "defaultDataSource": "Jira Event Collector"
-}+    "supportedModules": ["automation", "b"],