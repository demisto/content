--- conflicted
+++ resolved
@@ -2,11 +2,7 @@
     "name": "Atlassian Jira",
     "description": "Use the Jira integration to manage issues and create Cortex XSOAR incidents from Jira projects.",
     "support": "xsoar",
-<<<<<<< HEAD
     "currentVersion": "3.3.12",
-=======
-    "currentVersion": "3.3.11",
->>>>>>> 9de43da1
     "author": "Cortex XSOAR",
     "url": "https://www.paloaltonetworks.com/cortex",
     "email": "",
