{
    "name": "Atlassian Jira",
    "description": "Use the Jira integration to manage issues and create Cortex XSOAR incidents from Jira projects.",
    "support": "xsoar",
<<<<<<< HEAD
    "currentVersion": "3.0.13",
=======
    "currentVersion": "3.1.0",
>>>>>>> fdfaf0d2
    "author": "Cortex XSOAR",
    "url": "https://www.paloaltonetworks.com/cortex",
    "email": "",
    "created": "2020-04-14T00:00:00Z",
    "categories": [
        "Case Management"
    ],
    "tags": [],
    "itemPrefix": [
        "Jira"
    ],
    "useCases": [],
    "keywords": [],
    "marketplaces": [
        "xsoar",
        "marketplacev2",
        "xpanse"
    ]
}<|MERGE_RESOLUTION|>--- conflicted
+++ resolved
@@ -2,11 +2,7 @@
     "name": "Atlassian Jira",
     "description": "Use the Jira integration to manage issues and create Cortex XSOAR incidents from Jira projects.",
     "support": "xsoar",
-<<<<<<< HEAD
-    "currentVersion": "3.0.13",
-=======
     "currentVersion": "3.1.0",
->>>>>>> fdfaf0d2
     "author": "Cortex XSOAR",
     "url": "https://www.paloaltonetworks.com/cortex",
     "email": "",
