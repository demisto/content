--- conflicted
+++ resolved
@@ -3,14 +3,10 @@
 
 ##### Suspicious Domain Hunting Incident
 
-<<<<<<< HEAD
-- Fixed an issue where the dynamic section used the wrong script id, causing the panel to not render correctly.
+- Fixed an issue where the dynamic section used the wrong script ID, causing the panel not to render correctly.
 
 #### Scripts
 
 ##### RasterizeImageOriginal
 
 - Improved code readability.
-=======
-- Fixed an issue where the dynamic section used the wrong script ID, causing the panel not to render correctly.
->>>>>>> a0d0d352
