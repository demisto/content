--- conflicted
+++ resolved
@@ -74,12 +74,8 @@
       description: For malicious files, the reason that the vendor made the decision.
       type: string
     description: Returns the verdict for a scanned file.
-<<<<<<< HEAD
-  dockerimage: demisto/python3:3.10.11.54132
-=======
   runonce: false
   dockerimage: demisto/python3:3.10.12.63474
->>>>>>> ad185257
 tests:
 - Detonate File - BitDam Test
 fromversion: 5.0.0