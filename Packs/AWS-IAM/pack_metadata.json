--- conflicted
+++ resolved
@@ -20,12 +20,9 @@
         "platform"
     ],
     "supportedModules": [
-<<<<<<< HEAD
-=======
         "C1",
         "C3",
         "X0",
->>>>>>> 3e1e3f55
         "X1",
         "X3",
         "X5",
