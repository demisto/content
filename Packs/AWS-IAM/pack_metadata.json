{
    "name": "AWS - IAM",
    "description": "Amazon Web Services Identity and Access Management (IAM)",
    "support": "xsoar",
    "author": "Cortex XSOAR",
<<<<<<< HEAD
    "currentVersion": "1.1.21",
=======
    "currentVersion": "1.1.23",
>>>>>>> 0e7c7be5
    "url": "https://www.paloaltonetworks.com/cortex",
    "email": "",
    "created": "2020-04-14T00:00:00Z",
    "categories": [
        "Cloud Services"
    ],
    "tags": [],
    "useCases": [],
    "keywords": [],
    "marketplaces": [
        "xsoar",
        "marketplacev2",
        "xpanse"
    ]
}<|MERGE_RESOLUTION|>--- conflicted
+++ resolved
@@ -3,11 +3,7 @@
     "description": "Amazon Web Services Identity and Access Management (IAM)",
     "support": "xsoar",
     "author": "Cortex XSOAR",
-<<<<<<< HEAD
-    "currentVersion": "1.1.21",
-=======
-    "currentVersion": "1.1.23",
->>>>>>> 0e7c7be5
+    "currentVersion": "1.1.24",
     "url": "https://www.paloaltonetworks.com/cortex",
     "email": "",
     "created": "2020-04-14T00:00:00Z",
