--- conflicted
+++ resolved
@@ -1545,11 +1545,7 @@
     - contextPath: AWS.IAM.Roles.AttachedPolicies.Query.Marker
       description: When IsTruncated is true, this element is present and contains the value to use for the Marker parameter in a subsequent pagination request.
       type: string
-<<<<<<< HEAD
-  dockerimage: demisto/boto3py3:1.0.0.89611
-=======
   dockerimage: demisto/boto3py3:1.0.0.91694
->>>>>>> 693bcc8a
   runonce: false
   script: '-'
   subtype: python3
