--- conflicted
+++ resolved
@@ -1498,10 +1498,7 @@
       description: The date when the given access key was last used.
       type: string
   dockerimage: demisto/boto3py3:1.0.0.63846
-<<<<<<< HEAD
-=======
   runonce: false
->>>>>>> 9ddafcfd
   script: '-'
   subtype: python3
   type: python
