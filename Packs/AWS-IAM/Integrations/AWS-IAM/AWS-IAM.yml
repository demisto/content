category: IT Services
sectionOrder:
- Connect
- Collect
commonfields:
  id: AWS - IAM
  version: -1
configuration:
- display: Role Arn
  name: roleArn
  type: 0
  section: Connect
  required: false
- display: Role Session Name
  name: roleSessionName
  type: 0
  section: Connect
  required: false
- display: AWS Default Region
  name: defaultRegion
  options:
  - us-east-1
  - us-east-2
  - us-west-1
  - us-west-2
  - ca-central-1
  - eu-west-1
  - eu-central-1
  - eu-west-2
  - ap-northeast-1
  - ap-northeast-2
  - ap-southeast-1
  - ap-southeast-2
  - ap-south-1
  - sa-east-1
  - eu-north-1
  - eu-west-3
  - us-gov-east-1
  - us-gov-west-1
  type: 15
  section: Collect
  advanced: true
  required: false
- display: Role Session Duration
  name: sessionDuration
  type: 0
  section: Connect
  advanced: true
  required: false
- display: Access Key
  name: credentials
  type: 9
  displaypassword: Secret Key
  section: Connect
  required: false
- display: Access Key
  name: access_key
  type: 0
  hidden: true
  section: Connect
  required: false
- display: Secret Key
  name: secret_key
  type: 4
  hidden: true
  section: Connect
  required: false
- additionalinfo: The time in seconds till a timeout exception is reached. You can specify just the read timeout (for example 60) or also the connect timeout followed after a comma (for example 60,10). If a connect timeout is not specified, a default of 10 second will be used.
  defaultvalue: 60,10
  display: Timeout
  name: timeout
  type: 0
  section: Connect
  advanced: true
  required: false
- additionalinfo: 'The maximum number of retry attempts when connection or throttling errors are encountered. Set to 0 to disable retries. The default value is 5 and the limit is 10. Note: Increasing the number of retries will increase the execution time.'
  defaultvalue: '5'
  display: Retries
  name: retries
  type: 0
  section: Connect
  advanced: true
  required: false
- display: Trust any certificate (not secure)
  name: insecure
  type: 8
  section: Connect
  advanced: true
  required: false
- display: Use system proxy settings
  name: proxy
  type: 8
  section: Connect
  advanced: true
  required: false
description: Amazon Web Services Identity and Access Management (IAM).
display: AWS - Identity and Access Management
name: AWS - IAM
script:
  commands:
  - arguments:
    - description: The name of the user to create.
      name: userName
      required: true
    - description: The path for the user name. This parameter is optional. If it is not included, it defaults to a slash (/).
      name: path
    - description: The Amazon Resource Name (ARN) of the role to assume.
      name: roleArn
    - description: An identifier for the assumed role session.
      name: roleSessionName
    - description: The duration, in seconds, of the role session. The value can range from 900 seconds (15 minutes) up to the maximum session duration setting for the role.
      name: roleSessionDuration
    description: Creates a new IAM user for your AWS account.
    name: aws-iam-create-user
    outputs:
    - contextPath: AWS.IAM.Users.UserName
      description: The friendly name identifying the user.
      type: string
    - contextPath: AWS.IAM.Users.UserId
      description: The stable and unique string identifying the user.
      type: string
    - contextPath: AWS.IAM.Users.Arn
      description: The Amazon Resource Name (ARN) that identifies the user.
      type: string
    - contextPath: AWS.IAM.Users.CreateDate
      description: The date and time, when the user was created.
      type: date
    - contextPath: AWS.IAM.Users.Path
      description: The path to the user.
      type: string
  - arguments:
    - description: The name of the user to get information about.
      name: userName
      required: true
    - description: The Amazon Resource Name (ARN) of the role to assume.
      name: roleArn
    - description: An identifier for the assumed role session.
      name: roleSessionName
    - description: The duration, in seconds, of the role session. The value can range from 900 seconds (15 minutes) up to the maximum session duration setting for the role.
      name: roleSessionDuration
    description: Retrieves information about the specified IAM user, including the user's creation date, path, unique ID, and ARN.
    name: aws-iam-get-user
    outputs:
    - contextPath: AWS.IAM.Users.UserName
      description: The friendly name identifying the user.
      type: string
    - contextPath: AWS.IAM.Users.UserId
      description: The stable and unique string identifying the user.
      type: string
    - contextPath: AWS.IAM.Users.Arn
      description: The Amazon Resource Name (ARN) that identifies the user.
      type: string
    - contextPath: AWS.IAM.Users.CreateDate
      description: The date and time when the user was created.
      type: date
    - contextPath: AWS.IAM.Users.Path
      description: The path to the user.
      type: string
    - contextPath: AWS.IAM.Users.PasswordLastUsed
      description: The date and time,  when the user's password was last used to sign in to an AWS website.
      type: date
  - arguments:
    - description: The Amazon Resource Name (ARN) of the role to assume.
      name: roleArn
    - description: An identifier for the assumed role session.
      name: roleSessionName
    - description: The duration, in seconds, of the role session. The value can range from 900 seconds (15 minutes) up to the maximum session duration setting for the role.
      name: roleSessionDuration
    description: Lists the IAM users, returns all users in the AWS account.
    name: aws-iam-list-users
    outputs:
    - contextPath: AWS.IAM.Users.UserName
      description: The friendly name identifying the user.
      type: string
    - contextPath: AWS.IAM.Users.UserId
      description: The stable and unique string identifying the user.
      type: string
    - contextPath: AWS.IAM.Users.Arn
      description: The Amazon Resource Name (ARN) that identifies the user.
      type: string
    - contextPath: AWS.IAM.Users.CreateDate
      description: The date and time when the user was created.
      type: date
    - contextPath: AWS.IAM.Users.Path
      description: The path to the user.
      type: string
    - contextPath: AWS.IAM.Users.PasswordLastUsed
      description: The date and time when the password was last used.
      type: date
  - arguments:
    - description: Name of the user to update.
      name: oldUserName
      required: true
    - description: New name for the user. Include this parameter only if you're changing the user's name.
      name: newUserName
    - description: New path for the IAM user. Include this parameter only if you're changing the user's path.
      name: newPath
    - description: The Amazon Resource Name (ARN) of the role to assume.
      name: roleArn
    - description: An identifier for the assumed role session.
      name: roleSessionName
    - description: The duration, in seconds, of the role session. The value can range from 900 seconds (15 minutes) up to the maximum session duration setting for the role.
      name: roleSessionDuration
    description: Updates the name and/or the path of the specified IAM user.
    name: aws-iam-update-user
  - arguments:
    - description: The name of the user to delete.
      name: userName
      required: true
    - description: The Amazon Resource Name (ARN) of the role to assume.
      name: roleArn
    - description: An identifier for the assumed role session.
      name: roleSessionName
    - description: The duration, in seconds, of the role session. The value can range from 900 seconds (15 minutes) up to the maximum session duration setting for the role.
      name: roleSessionDuration
    description: Deletes the specified IAM user. The user must not belong to any groups or have any access keys, signing certificates, or attached policies.
    name: aws-iam-delete-user
  - arguments:
    - description: The name of the user whose password you want to update.
      name: userName
      required: true
    - description: The new password for the specified IAM user.
      name: newPassword
      required: true
    - auto: PREDEFINED
      description: Allows this new password to be used only once by requiring the specified IAM user to set a new password on next sign-in.
      name: passwordResetRequired
      predefined:
      - 'True'
      - 'False'
      required: true
    - description: The Amazon Resource Name (ARN) of the role to assume.
      name: roleArn
    - description: An identifier for the assumed role session.
      name: roleSessionName
    - description: The duration, in seconds, of the role session. The value can range from 900 seconds (15 minutes) up to the maximum session duration setting for the role.
      name: roleSessionDuration
    description: Changes the password for the specified IAM user.
    name: aws-iam-update-login-profile
  - arguments:
    - description: The name of the group to create. Do not include the path in this value.
      name: groupName
    - description: The path to the group.
      name: path
    - description: The Amazon Resource Name (ARN) of the role to assume.
      name: roleArn
    - description: An identifier for the assumed role session.
      name: roleSessionName
    - description: The duration, in seconds, of the role session. The value can range from 900 seconds (15 minutes) up to the maximum session duration setting for the role.
      name: roleSessionDuration
    description: Creates a new iam group.
    name: aws-iam-create-group
    outputs:
    - contextPath: AWS.IAM.Groups.GroupName
      description: The friendly name that identifies the group.
      type: string
    - contextPath: AWS.IAM.Groups.GroupId
      description: The stable and unique string identifying the group.
      type: string
    - contextPath: AWS.IAM.Groups.Arn
      description: The Amazon Resource Name (ARN) specifying the group.
      type: string
    - contextPath: AWS.IAM.Groups.CreateDate
      description: The date and time when the group was created.
      type: date
    - contextPath: AWS.IAM.Groups.Path
      description: The path to the group.
      type: string
  - arguments:
    - description: The Amazon Resource Name (ARN) of the role to assume.
      name: roleArn
    - description: An identifier for the assumed role session.
      name: roleSessionName
    - description: The duration, in seconds, of the role session. The value can range from 900 seconds (15 minutes) up to the maximum session duration setting for the role.
      name: roleSessionDuration
    description: Lists all the IAM groups in the AWS account.
    name: aws-iam-list-groups
    outputs:
    - contextPath: AWS.IAM.Groups.GroupName
      description: The friendly name that identifies the group.
      type: string
    - contextPath: AWS.IAM.Groups.GroupId
      description: The stable and unique string identifying the group.
      type: string
    - contextPath: AWS.IAM.Groups.Arn
      description: The Amazon Resource Name (ARN) specifying the group.
      type: string
    - contextPath: AWS.IAM.Groups.CreateDate
      description: The date and time when the group was created.
      type: date
    - contextPath: AWS.IAM.Groups.Path
      description: The path to the group.
      type: string
  - arguments:
    - description: The name of the user to list groups for.
      name: userName
      required: true
    - description: The Amazon Resource Name (ARN) of the role to assume.
      name: roleArn
    - description: An identifier for the assumed role session.
      name: roleSessionName
    - description: The duration, in seconds, of the role session. The value can range from 900 seconds (15 minutes) up to the maximum session duration setting for the role.
      name: roleSessionDuration
    description: Lists the IAM groups that the specified IAM user belongs to.
    name: aws-iam-list-groups-for-user
    outputs:
    - contextPath: AWS.IAM.Users.Groups.GroupName
      description: The friendly name that identifies the group.
      type: string
    - contextPath: AWS.IAM.Users.Groups.GroupId
      description: The stable and unique string identifying the group.
      type: string
    - contextPath: AWS.IAM.Users.Groups.Arn
      description: The Amazon Resource Name (ARN) specifying the group.
      type: string
    - contextPath: AWS.IAM.Users.Groups.CreateDate
      description: The date and time when the group was created.
      type: date
    - contextPath: AWS.IAM.Users.Groups.Path
      description: The path to the group.
      type: string
  - arguments:
    - description: The name of the user to add.
      name: userName
      required: true
    - description: The name of the group to update.
      name: groupName
      required: true
    - description: The Amazon Resource Name (ARN) of the role to assume.
      name: roleArn
    - description: An identifier for the assumed role session.
      name: roleSessionName
    - description: The duration, in seconds, of the role session. The value can range from 900 seconds (15 minutes) up to the maximum session duration setting for the role.
      name: roleSessionDuration
    description: Adds the specified user to the specified group.
    name: aws-iam-add-user-to-group
  - arguments:
    - description: The name of the IAM user that the new key will belong to. If username is not provided, the account name configured in your integration will be used.
      name: userName
    - description: The Amazon Resource Name (ARN) of the role to assume.
      name: roleArn
    - description: An identifier for the assumed role session.
      name: roleSessionName
    - description: The duration, in seconds, of the role session. The value can range from 900 seconds (15 minutes) up to the maximum session duration setting for the role.
      name: roleSessionDuration
    description: Creates a new AWS secret access key and corresponding AWS access key ID for the specified user. The default status for new keys is Active .
    name: aws-iam-create-access-key
    outputs:
    - contextPath: AWS.IAM.Users.AccessKeys.AccessKeyId
      description: The ID for this access key.
      type: string
    - contextPath: AWS.IAM.Users.AccessKeys.SecretAccessKey
      description: The secret key used to sign requests.
      type: string
    - contextPath: AWS.IAM.Users.AccessKeys.Status
      description: The status of the access key. Active means that the key is valid for API calls, while Inactive means it is not.
      type: string
    - contextPath: AWS.IAM.Users.AccessKeys.CreateDate
      description: The date when the access key was created.
      type: date
  - arguments:
    - description: The name of the user whose key you want to update. If username is not provided, the account name configured in your integration will be used.
      name: userName
    - description: The access key ID of the secret access key you want to update.
      name: accessKeyId
      required: true
    - auto: PREDEFINED
      description: The status you want to assign to the secret access key. Active means that the key can be used for API calls to AWS, while Inactive means that the key cannot be used.
      name: status
      predefined:
      - Active
      - Inactive
      required: true
    - description: The Amazon Resource Name (ARN) of the role to assume.
      name: roleArn
    - description: An identifier for the assumed role session.
      name: roleSessionName
    - description: The duration, in seconds, of the role session. The value can range from 900 seconds (15 minutes) up to the maximum session duration setting for the role.
      name: roleSessionDuration
    description: Changes the status of the specified access key from Active to Inactive, or vice versa. This operation can be used to disable a user's key as part of a key rotation workflow.
    name: aws-iam-update-access-key
  - arguments:
    - description: The name of the user.
      name: userName
      required: true
    - description: The Amazon Resource Name (ARN) of the role to assume.
      name: roleArn
    - description: An identifier for the assumed role session.
      name: roleSessionName
    - description: The duration, in seconds, of the role session. The value can range from 900 seconds (15 minutes) up to the maximum session duration setting for the role.
      name: roleSessionDuration
    description: Returns information about the access key IDs associated with the specified IAM user.
    name: aws-iam-list-access-keys-for-user
    outputs:
    - contextPath: AWS.IAM.Users.AccessKeys.AccessKeyId
      description: The ID for this access key.
      type: string
    - contextPath: AWS.IAM.Users.AccessKeys.Status
      description: The status of the access key. Active means the key is valid for API calls; Inactive means it is not.
      type: string
    - contextPath: AWS.IAM.Users.AccessKeys.CreateDate
      description: The date when the access key was created.
      type: date
    - contextPath: AWS.IAM.Users.AccessKeys.UserName
      description: The name of the IAM user that the key is associated with.
      type: string
  - arguments:
    - auto: PREDEFINED
      defaultValue: All
      description: The scope to use for filtering the results. To list only AWS managed policies, set Scope to AWS. To list only the customer managed policies in your AWS account, set Scope to Local.
      name: scope
      predefined:
      - All
      - AWS
      - Local
    - auto: PREDEFINED
      defaultValue: 'False'
      description: A flag to filter the results to only the attached policies.  When OnlyAttached is true , the returned list contains only the policies that are attached to an IAM user, group, or role. When OnlyAttached is false , or when the parameter is not included, all policies are returned.
      name: onlyAttached
      predefined:
      - 'True'
      - 'False'
    - description: The Amazon Resource Name (ARN) of the role to assume.
      name: roleArn
    - description: An identifier for the assumed role session.
      name: roleSessionName
    - description: The duration, in seconds, of the role session. The value can range from 900 seconds (15 minutes) up to the maximum session duration setting for the role.
      name: roleSessionDuration
    description: Lists all the managed policies that are available in your AWS account, including your own customer-defined managed policies and all AWS managed policies.
    name: aws-iam-list-policies
    outputs:
    - contextPath: AWS.IAM.Policies.PolicyName
      description: The friendly name (not ARN) identifying the policy.
      type: string
    - contextPath: AWS.IAM.Policies.PolicyId
      description: The stable and unique string identifying the policy.
      type: string
    - contextPath: AWS.IAM.Policies.Arn
      description: The Amazon Resource Name (ARN).
      type: string
    - contextPath: AWS.IAM.Policies.Path
      description: The path to the policy.
      type: string
    - contextPath: AWS.IAM.Policies.DefaultVersionId
      description: The identifier for the version of the policy that is set as the default version.
      type: string
    - contextPath: AWS.IAM.Policies.IsAttachable
      description: Specifies whether the policy can be attached to an IAM user, group, or role.
      type: string
    - contextPath: AWS.IAM.Policies.CreateDate
      description: when the policy was created.
      type: date
    - contextPath: AWS.IAM.Policies.UpdateDate
      description: when the policy was last updated.
      type: date
    - contextPath: AWS.IAM.Policies.AttachmentCount
      description: The number of entities (users, groups, and roles) that the policy is attached to.
      type: number
  - arguments:
    - description: The Amazon Resource Name (ARN) of the role to assume.
      name: roleArn
    - description: An identifier for the assumed role session.
      name: roleSessionName
    - description: The duration, in seconds, of the role session. The value can range from 900 seconds (15 minutes) up to the maximum session duration setting for the role.
      name: roleSessionDuration
    description: Lists all IAM roles.
    name: aws-iam-list-roles
    outputs:
    - contextPath: AWS.IAM.Roles.RoleName
      description: The friendly name that identifies the role.
      type: string
    - contextPath: AWS.IAM.Roles.RoleId
      description: The stable and unique string identifying the role.
      type: string
    - contextPath: AWS.IAM.Roles.Arn
      description: The Amazon Resource Name (ARN) specifying the role.
      type: string
    - contextPath: AWS.IAM.Roles.CreateDate
      description: The date and time when the role was created.
      type: date
    - contextPath: AWS.IAM.Roles.Path
      description: The path to the role.
      type: string
    - contextPath: AWS.IAM.Roles.AssumeRolePolicyDocument
      description: The policy that grants an entity permission to assume the role.
      type: string
    - contextPath: AWS.IAM.Roles.Description
      description: A description of the role that you provide.
      type: string
    - contextPath: AWS.IAM.Roles.MaxSessionDuration
      description: The maximum session duration (in seconds) for the specified role. Anyone who uses the AWS CLI or API to assume the role can specify the duration using the optional DurationSeconds API parameter or duration-seconds CLI parameter.
      type: number
  - arguments:
    - auto: PREDEFINED
      description: The Type of IAM Entity.
      name: type
      predefined:
      - User
      - Group
      - Role
      required: true
    - description: The name (friendly name, not ARN) of the IAM Entity to attach the policy to.
      name: entityName
    - description: The Amazon Resource Name (ARN) of the IAM policy you want to attach.
      name: policyArn
    description: Attaches the specified managed policy to the specified IAM Entity.
    name: aws-iam-attach-policy
  - arguments:
    - auto: PREDEFINED
      description: IAM Entity Type.
      name: type
      predefined:
      - User
      - Group
      - Role
      required: true
    - description: The name (friendly name, not ARN) of the IAM Entity to detach the policy from.
      name: entityName
    - description: The Amazon Resource Name (ARN) of the IAM policy you want to detach.
      name: policyArn
    - description: The Amazon Resource Name (ARN) of the role to assume.
      name: roleArn
    - description: An identifier for the assumed role session.
      name: roleSessionName
    - description: The duration, in seconds, of the role session. The value can range from 900 seconds (15 minutes) up to the maximum session duration setting for the role.
      name: roleSessionDuration
    description: Removes the specified managed policy from the specified IAM Entity.
    name: aws-iam-detach-policy
  - arguments:
    - description: The name of the user whose password you want to delete.
      name: userName
      required: true
    - description: The Amazon Resource Name (ARN) of the role to assume.
      name: roleArn
    - description: An identifier for the assumed role session.
      name: roleSessionName
    - description: The duration, in seconds, of the role session. The value can range from 900 seconds (15 minutes) up to the maximum session duration setting for the role.
      name: roleSessionDuration
    description: Deletes the password for the specified IAM user, which terminates the user's ability to access AWS services through the AWS Management Console.
    name: aws-iam-delete-login-profile
  - arguments:
    - description: The name of the IAM group to delete.
      name: groupName
      required: true
    - description: The Amazon Resource Name (ARN) of the role to assume.
      name: roleArn
    - description: An identifier for the assumed role session.
      name: roleSessionName
    - description: The duration, in seconds, of the role session. The value can range from 900 seconds (15 minutes) up to the maximum session duration setting for the role.
      name: roleSessionDuration
    description: Deletes the specified IAM group. The group must not contain any users or have any attached policies.
    name: aws-iam-delete-group
  - arguments:
    - description: The name of the user to remove.
      name: userName
      required: true
    - description: The name of the group to update.
      name: groupName
      required: true
    - description: The Amazon Resource Name (ARN) of the role to assume.
      name: roleArn
    - description: An identifier for the assumed role session.
      name: roleSessionName
    - description: The duration, in seconds, of the role session. The value can range from 900 seconds (15 minutes) up to the maximum session duration setting for the role.
      name: roleSessionDuration
    description: Removes the specified user from the specified group.
    name: aws-iam-remove-user-from-group
  - arguments:
    - description: The name of the IAM user to create a password for. The user must already exist.
      name: userName
      required: true
    - description: The new password for the user.
      name: password
      required: true
    - auto: PREDEFINED
      description: Specifies whether the user is required to set a new password on next sign-in.
      name: passwordResetRequired
      predefined:
      - 'True'
      - 'False'
    - description: The Amazon Resource Name (ARN) of the role to assume.
      name: roleArn
    - description: An identifier for the assumed role session.
      name: roleSessionName
    - description: The duration, in seconds, of the role session. The value can range from 900 seconds (15 minutes) up to the maximum session duration setting for the role.
      name: roleSessionDuration
    description: Creates a password for the specified user, giving the user the ability to access AWS services through the AWS Management Console.
    name: aws-iam-create-login-profile
  - arguments:
    - description: The name of the user whose access key pair you want to delete. If username is not provided, the account name configured in your integration will be used.
      name: userName
    - description: The access key ID for the access key ID and secret access key you want to delete.
      name: AccessKeyId
      required: true
    - description: The Amazon Resource Name (ARN) of the role to assume.
      name: roleArn
    - description: An identifier for the assumed role session.
      name: roleSessionName
    - description: The duration, in seconds, of the role session. The value can range from 900 seconds (15 minutes) up to the maximum session duration setting for the role.
      name: roleSessionDuration
    description: Deletes the access key pair associated with the specified IAM user.
    name: aws-iam-delete-access-key
  - arguments:
    - description: The name of the instance profile to create.
      name: instanceProfileName
      required: true
    - description: The path to the instance profile.
      name: path
    - description: The Amazon Resource Name (ARN) of the role to assume.
      name: roleArn
    - description: An identifier for the assumed role session.
      name: roleSessionName
    - description: The duration, in seconds, of the role session. The value can range from 900 seconds (15 minutes) up to the maximum session duration setting for the role.
      name: roleSessionDuration
    description: Creates a new instance profile.
    name: aws-iam-create-instance-profile
    outputs:
    - contextPath: AWS.IAM.InstanceProfiles.Path
      description: The path to the instance profile.
      type: string
    - contextPath: AWS.IAM.InstanceProfiles.InstanceProfileName
      description: The name identifying the instance profile.
      type: string
    - contextPath: AWS.IAM.InstanceProfiles.InstanceProfileId
      description: The stable and unique string identifying the instance profile.
      type: string
    - contextPath: AWS.IAM.InstanceProfiles.Arn
      description: The Amazon Resource Name (ARN) specifying the instance profile.
      type: string
    - contextPath: AWS.IAM.InstanceProfiles.CreateDate
      description: The date when the instance profile was created.
      type: date
  - arguments:
    - description: The name of the instance profile to delete.
      name: instanceProfileName
      required: true
    - description: The Amazon Resource Name (ARN) of the role to assume.
      name: roleArn
    - description: An identifier for the assumed role session.
      name: roleSessionName
    - description: The duration, in seconds, of the role session. The value can range from 900 seconds (15 minutes) up to the maximum session duration setting for the role.
      name: roleSessionDuration
    description: Deletes the specified instance profile. The instance profile must not have an associated role.
    name: aws-iam-delete-instance-profile
  - arguments:
    - description: The Amazon Resource Name (ARN) of the role to assume.
      name: roleArn
    - description: An identifier for the assumed role session.
      name: roleSessionName
    - description: The duration, in seconds, of the role session. The value can range from 900 seconds (15 minutes) up to the maximum session duration setting for the role.
      name: roleSessionDuration
    description: Lists all the instance profiles tin your AWS account.
    name: aws-iam-list-instance-profiles
    outputs:
    - contextPath: AWS.IAM.InstanceProfiles.Path
      description: The path to the instance profile.
      type: string
    - contextPath: AWS.IAM.InstanceProfiles.InstanceProfileName
      description: The name identifying the instance profile.
      type: string
    - contextPath: AWS.IAM.InstanceProfiles.InstanceProfileId
      description: The stable and unique string identifying the instance profile.
      type: string
    - contextPath: AWS.IAM.InstanceProfiles.Arn
      description: The Amazon Resource Name (ARN) specifying the instance profile.
      type: string
    - contextPath: AWS.IAM.InstanceProfiles.CreateDate
      description: The date when the instance profile was created.
      type: date
    - contextPath: AWS.IAM.InstanceProfiles.Roles.Path
      description: The path to the role.
      type: string
    - contextPath: AWS.IAM.InstanceProfiles.Roles.RoleName
      description: The friendly name that identifies the role.
      type: string
    - contextPath: AWS.IAM.InstanceProfiles.Roles.RoleId
      description: The stable and unique string identifying the role.
      type: string
    - contextPath: AWS.IAM.InstanceProfiles.Roles.Arn
      description: The Amazon Resource Name (ARN) specifying the role.
      type: string
    - contextPath: AWS.IAM.InstanceProfiles.Roles.CreateDate
      description: The date and time, when the role was created.
      type: date
    - contextPath: AWS.IAM.InstanceProfiles.Roles.AssumeRolePolicyDocument
      description: The policy that grants an entity permission to assume the role.
      type: string
    - contextPath: AWS.IAM.InstanceProfiles.Roles.Description
      description: A description of the role that you provide.
      type: string
    - contextPath: AWS.IAM.InstanceProfiles.Roles.MaxSessionDuration
      description: The maximum session duration (in seconds) for the specified role.
      type: number
  - arguments:
    - description: The name of the instance profile to update.
      name: instanceProfileName
      required: true
    - description: The name of the role to add.
      name: roleName
      required: true
    - description: The Amazon Resource Name (ARN) of the role to assume.
      name: roleArn
    - description: An identifier for the assumed role session.
      name: roleSessionName
    - description: The duration, in seconds, of the role session. The value can range from 900 seconds (15 minutes) up to the maximum session duration setting for the role.
      name: roleSessionDuration
    description: Adds the specified IAM role to the specified instance profile. An instance profile can contain only one role, and this limit cannot be increased. You can remove the existing role and then add a different role to an instance profile.
    name: aws-iam-add-role-to-instance-profile
    outputs:
    - contextPath: AWS.IAM.InstanceProfiles.Path
      description: The path to the instance profile.
      type: string
    - contextPath: AWS.IAM.InstanceProfiles.InstanceProfileName
      description: The name identifying the instance profile.
      type: string
    - contextPath: AWS.IAM.InstanceProfiles.InstanceProfileId
      description: The stable and unique string identifying the instance profile.
      type: string
    - contextPath: AWS.IAM.InstanceProfiles.Arn
      description: The Amazon Resource Name (ARN) specifying the instance profile.
      type: string
    - contextPath: AWS.IAM.InstanceProfiles.CreateDate
      description: The date when the instance profile was created.
      type: date
    - contextPath: AWS.IAM.InstanceProfiles.Roles.Path
      description: The path to the role.
      type: string
    - contextPath: AWS.IAM.InstanceProfiles.Roles.RoleName
      description: The friendly name that identifies the role.
      type: string
    - contextPath: AWS.IAM.InstanceProfiles.Roles.RoleId
      description: The stable and unique string identifying the role.
      type: string
    - contextPath: AWS.IAM.InstanceProfiles.Roles.Arn
      description: The Amazon Resource Name (ARN) specifying the role.
      type: string
    - contextPath: AWS.IAM.InstanceProfiles.Roles.CreateDate
      description: The date and time, when the role was created.
      type: date
    - contextPath: AWS.IAM.InstanceProfiles.Roles.AssumeRolePolicyDocument
      description: The policy that grants an entity permission to assume the role.
      type: string
    - contextPath: AWS.IAM.InstanceProfiles.Roles.Description
      description: A description of the role that you provide.
      type: string
    - contextPath: AWS.IAM.InstanceProfiles.Roles.MaxSessionDuration
      description: The maximum session duration (in seconds) for the specified role.
      type: number
  - arguments:
    - description: The name of the instance profile to update.
      name: instanceProfileName
      required: true
    - description: The name of the role to remove.
      name: roleName
      required: true
    - description: The Amazon Resource Name (ARN) of the role to assume.
      name: roleArn
    - description: An identifier for the assumed role session.
      name: roleSessionName
    - description: The duration, in seconds, of the role session. The value can range from 900 seconds (15 minutes) up to the maximum session duration setting for the role.
      name: roleSessionDuration
    description: Removes the specified IAM role from the specified EC2 instance profile.
    name: aws-iam-remove-role-from-instance-profile
    outputs:
    - contextPath: AWS.IAM.InstanceProfiles.Path
      description: The path to the instance profile.
      type: string
    - contextPath: AWS.IAM.InstanceProfiles.InstanceProfileName
      description: The name identifying the instance profile.
      type: string
    - contextPath: AWS.IAM.InstanceProfiles.InstanceProfileId
      description: The stable and unique string identifying the instance profile.
      type: string
    - contextPath: AWS.IAM.InstanceProfiles.Arn
      description: The Amazon Resource Name (ARN) specifying the instance profile.
      type: string
    - contextPath: AWS.IAM.InstanceProfiles.CreateDate
      description: The date when the instance profile was created.
      type: date
    - contextPath: AWS.IAM.InstanceProfiles.Roles.Path
      description: The path to the role.
      type: string
    - contextPath: AWS.IAM.InstanceProfiles.Roles.RoleName
      description: The friendly name that identifies the role.
      type: string
    - contextPath: AWS.IAM.InstanceProfiles.Roles.RoleId
      description: The stable and unique string identifying the role.
      type: string
    - contextPath: AWS.IAM.InstanceProfiles.Roles.Arn
      description: The Amazon Resource Name (ARN) specifying the role.
      type: string
    - contextPath: AWS.IAM.InstanceProfiles.Roles.CreateDate
      description: The date and time, when the role was created.
      type: date
    - contextPath: AWS.IAM.InstanceProfiles.Roles.AssumeRolePolicyDocument
      description: The policy that grants an entity permission to assume the role.
      type: string
    - contextPath: AWS.IAM.InstanceProfiles.Roles.Description
      description: A description of the role that you provide.
      type: string
    - contextPath: AWS.IAM.InstanceProfiles.Roles.MaxSessionDuration
      description: The maximum session duration (in seconds) for the specified role.
      type: number
  - arguments:
    - description: The name of the role to list instance profiles for.
      name: roleName
      required: true
    - description: The Amazon Resource Name (ARN) of the role to assume.
      name: roleArn
    - description: An identifier for the assumed role session.
      name: roleSessionName
    - description: The duration, in seconds, of the role session. The value can range from 900 seconds (15 minutes) up to the maximum session duration setting for the role.
      name: roleSessionDuration
    description: Lists the instance profiles that have the specified associated IAM role.
    name: aws-iam-list-instance-profiles-for-role
    outputs:
    - contextPath: AWS.IAM.InstanceProfiles.Path
      description: The path to the instance profile.
      type: string
    - contextPath: AWS.IAM.InstanceProfiles.InstanceProfileName
      description: The name identifying the instance profile.
      type: string
    - contextPath: AWS.IAM.InstanceProfiles.InstanceProfileId
      description: The stable and unique string identifying the instance profile.
      type: string
    - contextPath: AWS.IAM.InstanceProfiles.Arn
      description: The Amazon Resource Name (ARN) specifying the instance profile.
      type: string
    - contextPath: AWS.IAM.InstanceProfiles.CreateDate
      description: The date when the instance profile was created.
      type: date
    - contextPath: AWS.IAM.InstanceProfiles.Roles.Path
      description: The path to the role.
      type: string
    - contextPath: AWS.IAM.InstanceProfiles.Roles.RoleName
      description: The friendly name that identifies the role.
      type: string
    - contextPath: AWS.IAM.InstanceProfiles.Roles.RoleId
      description: The stable and unique string identifying the role.
      type: string
    - contextPath: AWS.IAM.InstanceProfiles.Roles.Arn
      description: The Amazon Resource Name (ARN) specifying the role.
      type: string
    - contextPath: AWS.IAM.InstanceProfiles.Roles.CreateDate
      description: The date and time, when the role was created.
      type: date
    - contextPath: AWS.IAM.InstanceProfiles.Roles.AssumeRolePolicyDocument
      description: The policy that grants an entity permission to assume the role.
      type: string
    - contextPath: AWS.IAM.InstanceProfiles.Roles.Description
      description: A description of the role that you provide.
      type: string
    - contextPath: AWS.IAM.InstanceProfiles.Roles.MaxSessionDuration
      description: The maximum session duration (in seconds) for the specified role.
      type: number
  - arguments:
    - description: The name of the instance profile to get information about.
      name: instanceProfileName
      required: true
    - description: The Amazon Resource Name (ARN) of the role to assume.
      name: roleArn
    - description: An identifier for the assumed role session.
      name: roleSessionName
    - description: The duration, in seconds, of the role session. The value can range from 900 seconds (15 minutes) up to the maximum session duration setting for the role.
      name: roleSessionDuration
    description: Retrieves information about the specified instance profile.
    name: aws-iam-get-instance-profile
    outputs:
    - contextPath: AWS.IAM.InstanceProfiles.Path
      description: The path to the instance profile.
      type: string
    - contextPath: AWS.IAM.InstanceProfiles.InstanceProfileName
      description: The name identifying the instance profile.
      type: string
    - contextPath: AWS.IAM.InstanceProfiles.InstanceProfileId
      description: The stable and unique string identifying the instance profile.
      type: string
    - contextPath: AWS.IAM.InstanceProfiles.Arn
      description: The Amazon Resource Name (ARN) specifying the instance profile.
      type: string
    - contextPath: AWS.IAM.InstanceProfiles.CreateDate
      description: The date when the instance profile was created.
      type: date
    - contextPath: AWS.IAM.InstanceProfiles.Roles.Path
      description: The path to the role.
      type: string
    - contextPath: AWS.IAM.InstanceProfiles.Roles.RoleName
      description: The friendly name that identifies the role.
      type: string
    - contextPath: AWS.IAM.InstanceProfiles.Roles.RoleId
      description: The stable and unique string identifying the role.
      type: string
    - contextPath: AWS.IAM.InstanceProfiles.Roles.Arn
      description: The Amazon Resource Name (ARN) specifying the role.
      type: string
    - contextPath: AWS.IAM.InstanceProfiles.Roles.CreateDate
      description: The date and time, when the role was created.
      type: date
    - contextPath: AWS.IAM.InstanceProfiles.Roles.AssumeRolePolicyDocument
      description: The policy that grants an entity permission to assume the role.
      type: string
    - contextPath: AWS.IAM.InstanceProfiles.Roles.Description
      description: A description of the role that you provide.
      type: string
    - contextPath: AWS.IAM.InstanceProfiles.Roles. MaxSessionDuration
      description: The maximum session duration (in seconds) for the specified role.
      type: number
  - arguments:
    - description: The name of the IAM role to get information about.
      name: roleName
      required: true
    - description: The Amazon Resource Name (ARN) of the role to assume.
      name: roleArn
    - description: An identifier for the assumed role session.
      name: roleSessionName
    - description: The duration, in seconds, of the role session. The value can range from 900 seconds (15 minutes) up to the maximum session duration setting for the role.
      name: roleSessionDuration
    description: Retrieves information about the specified role.
    name: aws-iam-get-role
    outputs:
    - contextPath: AWS.IAM.Roles.Path
      description: The path to the role.
      type: string
    - contextPath: AWS.IAM.Roles.RoleName
      description: The friendly name that identifies the role.
      type: string
    - contextPath: AWS.IAM.Roles.RoleId
      description: The stable and unique string identifying the role.
      type: string
    - contextPath: AWS.IAM.Roles.Arn
      description: The Amazon Resource Name (ARN) specifying the role.
      type: string
    - contextPath: AWS.IAM.Roles.CreateDate
      description: The date and time, when the role was created.
      type: date
    - contextPath: AWS.IAM.Roles.AssumeRolePolicyDocument
      description: The policy that grants an entity permission to assume the role.
      type: string
    - contextPath: AWS.IAM.Roles.Description
      description: A description of the role that you provide.
      type: string
    - contextPath: AWS.IAM.Roles.MaxSessionDuration
      description: The maximum session duration (in seconds) for the specified role.
      type: number
    - contextPath: AWS.IAM.Roles.Tags.Key
      description: The tag key.
      type: string
    - contextPath: AWS.IAM.Roles.Tags.Value
      description: The tag value.
      type: string
  - arguments:
    - description: The name of the role to delete.
      name: roleName
      required: true
    - description: The Amazon Resource Name (ARN) of the role to assume.
      name: roleArn
    - description: An identifier for the assumed role session.
      name: roleSessionName
    - description: The duration, in seconds, of the role session. The value can range from 900 seconds (15 minutes) up to the maximum session duration setting for the role.
      name: roleSessionDuration
    description: Deletes the specified role. The role must not have any policies attached.
    name: aws-iam-delete-role
  - arguments:
    - description: The name of the role to create.
      name: roleName
      required: true
    - description: The trust relationship policy document that grants an entity permission to assume the role.
      name: assumeRolePolicyDocument
      required: true
    - description: The path to the role.
      name: path
    - description: A description of the role.
      name: description
    - description: The maximum session duration (in seconds) that you want to set for the specified role. If you do not specify a value for this setting, the default maximum of one hour is applied. This setting can have a value from 1 hour to 12 hours.
      name: maxSessionDuration
    - description: The Amazon Resource Name (ARN) of the role to assume.
      name: roleArn
    - description: An identifier for the assumed role session.
      name: roleSessionName
    - description: The duration, in seconds, of the role session. The value can range from 900 seconds (15 minutes) up to the maximum session duration setting for the role.
      name: roleSessionDuration
    description: Creates a new role for your AWS account.
    name: aws-iam-create-role
    outputs:
    - contextPath: AWS.IAM.Roles.RoleName
      description: The friendly name that identifies the role.
      type: string
    - contextPath: AWS.IAM.Roles.RoleId
      description: The stable and unique string identifying the role.
      type: string
    - contextPath: AWS.IAM.Roles.Arn
      description: The Amazon Resource Name (ARN) specifying the role.
      type: string
    - contextPath: AWS.IAM.Roles.CreateDate
      description: The date and time, when the role was created.
      type: date
    - contextPath: AWS.IAM.Roles.Path
      description: The path to the role.
      type: string
    - contextPath: AWS.IAM.Roles.AssumeRolePolicyDocument
      description: he policy that grants an entity permission to assume the role.
      type: string
    - contextPath: AWS.IAM.Roles.Description
      description: A description of the role that you provide.
      type: string
    - contextPath: AWS.IAM.Roles.MaxSessionDuration
      description: The maximum session duration (in seconds) for the specified role.
      type: number
  - arguments:
    - description: The friendly name of the policy.
      name: policyName
      required: true
    - description: The JSON policy document that you want to use as the content for the new policy.
      name: policyDocument
      required: true
    - description: The path for the policy.
      name: path
    - description: A friendly description of the policy.
      name: description
    - description: The Amazon Resource Name (ARN) of the role to assume.
      name: roleArn
    - description: An identifier for the assumed role session.
      name: roleSessionName
    - description: The duration, in seconds, of the role session. The value can range from 900 seconds (15 minutes) up to the maximum session duration setting for the role.
      name: roleSessionDuration
    description: Creates a new managed policy for your AWS account.  This operation creates a policy version with a version identifier of v1 and sets v1 as the policy's default version.
    execution: true
    name: aws-iam-create-policy
    outputs:
    - contextPath: AWS.IAM.Policies.PolicyName
      description: The friendly name (not ARN) identifying the policy.
      type: string
    - contextPath: AWS.IAM.Policies.PolicyId
      description: The stable and unique string identifying the policy.
      type: string
    - contextPath: AWS.IAM.Policies.Arn
      description: The Amazon Resource Name (ARN). ARNs are unique identifiers for AWS resources.
      type: string
    - contextPath: AWS.IAM.Policies.Path
      description: The path to the policy.
      type: string
    - contextPath: AWS.IAM.Policies.DefaultVersionId
      description: The identifier for the version of the policy that is set as the default version.
      type: string
    - contextPath: AWS.IAM.Policies.AttachmentCount
      description: The number of entities (users, groups, and roles) that the policy is attached to.
      type: number
    - contextPath: AWS.IAM.Policies.PermissionsBoundaryUsageCount
      description: The number of entities (users and roles) for which the policy is used to set the permissions boundary.
      type: number
    - contextPath: AWS.IAM.Policies.IsAttachable
      description: Specifies whether the policy can be attached to an IAM user, group, or role.
      type: boolean
    - contextPath: AWS.IAM.Policies.Description
      description: A friendly description of the policy.
      type: string
    - contextPath: AWS.IAM.Policies.CreateDate
      description: The date and time, in ISO 8601 date-time format , when the policy was created.
      type: date
    - contextPath: AWS.IAM.Policies.UpdateDate
      description: The date and time, in ISO 8601 date-time format , when the policy was last updated.
      type: date
  - arguments:
    - description: The Amazon Resource Name (ARN) of the IAM policy you want to delete.
      name: policyArn
      required: true
    - description: The Amazon Resource Name (ARN) of the role to assume.
      name: roleArn
    - description: An identifier for the assumed role session.
      name: roleSessionName
    - description: The duration, in seconds, of the role session. The value can range from 900 seconds (15 minutes) up to the maximum session duration setting for the role.
      name: roleSessionDuration
    description: Deletes the specified managed policy.  Before you can delete a managed policy, you must first detach the policy from all users, groups, and roles that it is attached to. In addition you must delete all the policy's versions.
    execution: true
    name: aws-iam-delete-policy
  - arguments:
    - description: The Amazon Resource Name (ARN) of the IAM policy to which you want to add a new version.
      name: policyArn
      required: true
    - description: The JSON policy document that you want to use as the content for this new version of the policy.
      name: policyDocument
      required: true
    - auto: PREDEFINED
      description: Specifies whether to set this version as the policy's default version.
      name: setAsDefault
      predefined:
      - 'True'
      - 'False'
    - description: The Amazon Resource Name (ARN) of the role to assume.
      name: roleArn
    - description: An identifier for the assumed role session.
      name: roleSessionName
    - description: The duration, in seconds, of the role session. The value can range from 900 seconds (15 minutes) up to the maximum session duration setting for the role.
      name: roleSessionDuration
    description: Creates a new version of the specified managed policy. To update a managed policy, you create a new policy version. A managed policy can have up to five versions. If the policy has five versions, you must delete an existing version using DeletePolicyVersion before you create a new version.  Optionally, you can set the new version as the policy's default version. The default version is the version that is in effect for the IAM users, groups, and roles to which the policy is attached.
    execution: true
    name: aws-iam-create-policy-version
    outputs:
    - contextPath: AWS.IAM.Policies.Versions.Document
      description: The policy document.
      type: string
    - contextPath: AWS.IAM.Policies.Versions.VersionId
      description: The identifier for the policy version.
      type: string
    - contextPath: AWS.IAM.Policies.Versions.IsDefaultVersion
      description: The identifier for the policy version.
      type: string
    - contextPath: AWS.IAM.Policies.Versions.CreateDate
      description: The date and time, in ISO 8601 date-time format , when the policy version was created.
      type: string
  - arguments:
    - description: The Amazon Resource Name (ARN) of the IAM policy from which you want to delete a version.
      name: policyArn
      required: true
    - description: The policy version to delete.
      name: versionId
      required: true
    - description: The Amazon Resource Name (ARN) of the role to assume.
      name: roleArn
    - description: An identifier for the assumed role session.
      name: roleSessionName
    - description: The duration, in seconds, of the role session. The value can range from 900 seconds (15 minutes) up to the maximum session duration setting for the role.
      name: roleSessionDuration
    description: Deletes the specified version from the specified managed policy.  You cannot delete the default version from a policy using this API. To delete the default version from a policy, use DeletePolicy . To find out which version of a policy is marked as the default version, use ListPolicyVersions .
    execution: true
    name: aws-iam-delete-policy-version
  - arguments:
    - description: The Amazon Resource Name (ARN) of the IAM policy for which you want the versions.
      name: policyArn
      required: true
    description: Lists information about the versions of the specified managed policy, including the version that is currently set as the policy's default version.
    name: aws-iam-list-policy-versions
    outputs:
    - contextPath: AWS.IAM.Policies.Versions.Document
      description: The policy document.
      type: string
    - contextPath: AWS.IAM.Policies.Versions.VersionId
      description: The identifier for the policy version.
      type: string
    - contextPath: AWS.IAM.Policies.Versions.IsDefaultVersion
      description: Specifies whether the policy version is set as the policy's default version.
      type: boolean
    - contextPath: AWS.IAM.Policies.Versions.CreateDate
      description: The date and time, in ISO 8601 date-time format , when the policy version was created.
      type: date
  - arguments:
    - description: The Amazon Resource Name (ARN) of the managed policy that you want information about.
      name: policyArn
      required: true
    - description: Identifies the policy version to retrieve.
      name: versionId
      required: true
    - description: The Amazon Resource Name (ARN) of the role to assume.
      name: roleArn
    - description: An identifier for the assumed role session.
      name: roleSessionName
    - description: The duration, in seconds, of the role session. The value can range from 900 seconds (15 minutes) up to the maximum session duration setting for the role.
      name: roleSessionDuration
    description: Retrieves information about the specified version of the specified managed policy, including the policy document.
    name: aws-iam-get-policy-version
    outputs:
    - contextPath: AWS.IAM.Policies.Versions.Document
      description: The policy document.
      type: Unknown
    - contextPath: AWS.IAM.Policies.Versions.VersionId
      description: The identifier for the policy version.
      type: Unknown
    - contextPath: AWS.IAM.Policies.Versions.IsDefaultVersion
      description: Specifies whether the policy version is set as the policy's default version.
      type: Unknown
    - contextPath: AWS.IAM.Policies.Versions.CreateDate
      description: The date and time, in ISO 8601 date-time format , when the policy version was created.
      type: Unknown
  - arguments:
    - description: The Amazon Resource Name (ARN) of the IAM policy whose default version you want to set.
      name: policyArn
      required: true
    - description: The version of the policy to set as the default (operative) version.
      name: versionId
      required: true
    - description: The Amazon Resource Name (ARN) of the role to assume.
      name: roleArn
    - description: An identifier for the assumed role session.
      name: roleSessionName
    - description: The duration, in seconds, of the role session. The value can range from 900 seconds (15 minutes) up to the maximum session duration setting for the role.
      name: roleSessionDuration
    description: Sets the specified version of the specified policy as the policy's default (operative) version.  This operation affects all users, groups, and roles that the policy is attached to.
    execution: true
    name: aws-iam-set-default-policy-version
  - arguments:
    - description: The account alias to create.
      name: accountAlias
      required: true
    - description: The Amazon Resource Name (ARN) of the role to assume.
      name: roleArn
    - description: An identifier for the assumed role session.
      name: roleSessionName
    - description: The duration, in seconds, of the role session. The value can range from 900 seconds (15 minutes) up to the maximum session duration setting for the role.
      name: roleSessionDuration
    description: Creates an alias for your AWS account.
    execution: true
    name: aws-iam-create-account-alias
  - arguments:
    - description: The name of the account alias to delete.
      name: accountAlias
      required: true
    - description: The Amazon Resource Name (ARN) of the role to assume.
      name: roleArn
    - description: An identifier for the assumed role session.
      name: roleSessionName
    - description: The duration, in seconds, of the role session. The value can range from 900 seconds (15 minutes) up to the maximum session duration setting for the role.
      name: roleSessionDuration
    description: Deletes the specified AWS account alias.
    execution: true
    name: aws-iam-delete-account-alias
  - description: Get AWS account's password policy.
    name: aws-iam-get-account-password-policy
    outputs:
    - contextPath: AWS.IAM.PasswordPolicy
      description: Account's password policy.
      type: Unknown
  - arguments:
    - description: The minimum number of characters allowed in an IAM user password.
      name: minimumPasswordLength
      predefined:
      - ''
    - auto: PREDEFINED
      description: Specifies whether IAM user passwords must contain at least one of the non-alphanumeric characters. Can be "True" or "False".
      name: requireSymbols
      predefined:
      - 'True'
      - 'False'
    - auto: PREDEFINED
      description: Specifies whether IAM user passwords must contain at least one numeric character (0 to 9). Can be "True" or "False".
      name: requireNumbers
      predefined:
      - 'True'
      - 'False'
    - auto: PREDEFINED
      description: Specifies whether IAM user passwords must contain at least one uppercase character from the ISO basic Latin alphabet (A to Z). Can be "True" or "False".
      name: requireUppercaseCharacters
      predefined:
      - 'True'
      - 'False'
    - auto: PREDEFINED
      description: Specifies whether IAM user passwords must contain at least one lowercase character from the ISO basic Latin alphabet (a to z). Can be "True" or "False".
      name: requireLowercaseCharacters
      predefined:
      - 'True'
      - 'False'
    - auto: PREDEFINED
      description: Allows all IAM users in your account to use the AWS Management Console to change their own passwords. Can be "True" or "False".
      name: allowUsersToChangePassword
      predefined:
      - 'True'
      - 'False'
    - description: The number of days that an IAM user password is valid.
      name: maxPasswordAge
      predefined:
      - ''
    - description: Specifies the number of previous passwords that IAM users are prevented from reusing.
      name: passwordReusePrevention
      predefined:
      - ''
    - auto: PREDEFINED
      description: Prevents IAM users from setting a new password after their password has expired. Can be "True" or "False".
      name: hardExpiry
      predefined:
      - 'True'
      - 'False'
    description: Create/update password policy.
    execution: true
    name: aws-iam-update-account-password-policy
  - arguments:
    - description: The name of the role to list policies for.
      name: roleName
      required: true
    description: Lists the names of the inline policies that are embedded in the specified IAM role.
    name: aws-iam-list-role-policies
    outputs:
    - contextPath: AWS.IAM.Roles.RoleName.Policies
      description: A list of policy names.
      type: Unknown
  - arguments:
    - description: The name of the role associated with the policy.
      name: roleName
      required: true
    - description: The name of the policy document to get.
      name: policyName
      required: true
    description: Retrieves the specified inline policy document that is embedded with the specified IAM role.
    name: aws-iam-get-role-policy
    outputs:
    - contextPath: AWS.IAM.Roles.PolicyDocument
      description: The policy document.
      type: string
  - arguments:
    - description: The Amazon Resource Name (ARN) of the managed policy that you want information about.
      name: policyArn
      required: true
    description: Retrieves information about the specified managed policy, including the policy's default version and the total number of IAM users, groups, and roles to which the policy is attached.
    name: aws-iam-get-policy
    outputs:
    - contextPath: AWS.IAM.Policy.PolicyName
      description: The friendly name (not ARN) identifying the policy.
      type: string
    - contextPath: AWS.IAM.Policy.PolicyId
      description: The stable and unique string identifying the policy.
      type: string
    - contextPath: AWS.IAM.Policy.Arn
      description: The Amazon Resource Name (ARN). ARNs are unique identifiers for Amazon Web Services resources.
      type: string
    - contextPath: AWS.IAM.Policy.Path
      description: The path to the policy.
      type: string
    - contextPath: AWS.IAM.Policy.Description
      description: A friendly description of the policy.
      type: string
  - arguments:
    - description: The name (friendly name, not ARN) of the user to list attached policies for.
      name: userName
      required: true
    - description: Number of results to display.
      defaultValue: '50'
      name: limit
    - description: Page number you would like to view. Each page contains page_size values. Must be used along with page_size.
      name: page
    - description: Number of results per page to display.
      name: page_size
    - description: Starting item of the next page to view. Retrieved from a previous run of the command (InlinePoliciesMarker).
      name: marker
    description: Lists the names of the inline policies embedded in the specified IAM user.
    name: aws-iam-list-user-policies
    outputs:
    - contextPath: AWS.IAM.UserPolicies.UserName
      description: The name (friendly name, not ARN) of the user to list attached policies for.
      type: String
    - contextPath: AWS.IAM.UserPolicies.PolicyName
      description: The name of the policy.
      type: String
    - contextPath: AWS.IAM.Users.InlinePoliciesMarker
      description: First element of next page of items.
      type: String
  - arguments:
    - description: The name (friendly name, not ARN) of the user to list attached policies for.
      name: userName
      required: true
    - description: Number of results to display.
      defaultValue: '50'
      name: limit
    - description: Page number you would like to view. Each page contains page_size values. Must be used along with page_size.
      name: page
    - description: Number of results per page to display.
      name: page_size
    - description: Starting item of the next page to view. Can be retrieved from context (AttachedPoliciesMarker).
      name: marker
    description: Lists all managed policies that are attached to the specified IAM user.
    name: aws-iam-list-attached-user-policies
    outputs:
    - contextPath: AWS.IAM.AttachedUserPolicies.UserName
      description: The name (friendly name, not ARN) of the user to list attached policies for.
      type: String
    - contextPath: AWS.IAM.AttachedUserPolicies.PolicyName
      description: The name of the attached policy.
      type: String
    - contextPath: AWS.IAM.AttachedUserPolicies.PolicyArn
      description: The Amazon Resource Name (ARN) of the attached policy.
      type: String
    - contextPath: AWS.IAM.Users.AttachedPoliciesMarker
      description: First element of next page of items.
      type: String
  - arguments:
    - description: The name (friendly name, not ARN) of the group to list attached policies for.
      name: groupName
      required: true
    - description: Number of results to display.
      defaultValue: '50'
      name: limit
    - description: Page number you would like to view. Each page contains page_size values. Must be used along with page_size.
      name: page
    - description: Number of results per page to display.
      name: page_size
    - description: Starting item of the next page to view. Can be retrieved from context (AttachedPoliciesMarker).
      name: marker
    description: Lists all managed policies that are attached to the specified IAM group.
    name: aws-iam-list-attached-group-policies
    outputs:
    - contextPath: AWS.IAM.AttachedGroupPolicies.GroupName
      description: The name (friendly name, not ARN) of the group to list attached policies for.
      type: String
    - contextPath: AWS.IAM.AttachedGroupPolicies.PolicyName
      description: The name of the attached policy.
      type: String
    - contextPath: AWS.IAM.AttachedGroupPolicies.PolicyArn
      description: The Amazon Resource Name (ARN) of the attached policy.
      type: String
    - contextPath: AWS.IAM.Groups.AttachedPoliciesMarker
      description: First element of next page of items.
      type: String
  - arguments:
    - description: The name (friendly name, not ARN) of the user to list attached policies for.
      name: userName
      required: true
    description: Retrieves the user login profile information for AWS management consle.
    name: aws-iam-get-user-login-profile
    outputs:
    - contextPath: AWS.IAM.Users.LoginProfile.CreateDate
      description: The date when the password for the user was created.
      type: Date
    - contextPath: AWS.IAM.Users.LoginProfile.PasswordResetRequired
      description: Specifies whether the user is required to set a new password on next sign-in.
      type: Boolean
  - arguments:
    - description: The policy document. You must provide policies in JSON format in IAM.
      name: policyDocument
      required: true
    - description: The name of the policy document.
      name: policyName
      required: true
    - description: The name of the role to associate the policy with.
      name: roleName
      required: true
    description: Adds or updates an inline policy document that is embedded in the specified IAM role.
    name: aws-iam-put-role-policy
  - arguments:
    - description: The policy document. You must provide policies in JSON format in IAM.
      name: policyDocument
      required: true
    - description: The name of the policy document.
      name: policyName
      required: true
    - description: The name of the user to associate the policy with.
      name: userName
      required: true
    description: Adds or updates an inline policy document that is embedded in the specified IAM user.
    name: aws-iam-put-user-policy
  - arguments:
    - description: The policy document. You must provide policies in JSON format in IAM.
      name: policyDocument
      required: true
    - description: The name of the policy document.
      name: policyName
      required: true
    - description: The name of the group to associate the policy with.
      name: groupName
      required: true
    description: Adds or updates an inline policy document that is embedded in the specified IAM group.
    name: aws-iam-put-group-policy
  - arguments:
    - description: The name of the IAM role to which you want to add tags.
      name: roleName
      required: true
    - description: A comma-separated list of Key:Value tag objects. I.e., Key1:Value1,Key2:Value2.
      isArray: true
      name: tags
      required: true
    description: Adds one or more tags to an IAM role. The role can be a regular role or a service-linked role. If a tag with the same key name already exists, then that tag is overwritten with the new value.
    name: aws-iam-tag-role
  - arguments:
    - description: The name of the IAM user to which you want to add tags.
      name: userName
      required: true
    - description: A comma-separated list of Key:Value tag objects. I.e., Key1:Value1,Key2:Value2.
      isArray: true
      name: tags
      required: true
    description: Adds one or more tags to an IAM user. If a tag with the same key name already exists, then that tag is overwritten with the new value.
    name: aws-iam-tag-user
  - arguments:
    - description: The name of the IAM role to which you want to untag.
      name: userName
      required: true
    - description: A comma-separated list of tag keys.
      isArray: true
      name: tagKeys
      required: true
    description: Removes the specified tags from the user.
    name: aws-iam-untag-user
  - arguments:
    - description: The name of the IAM role to which you want to untag.
      name: roleName
      required: true
    - description: A comma-separated list of tag keys.
      isArray: true
      name: tagKeys
      required: true
    description: Removes the specified tags from the role.
    name: aws-iam-untag-role
  - arguments:
    - description: The identifier of an access key.
      name: accessKeyId
      required: true
    description: Retrieves information about when the specified access key was last used. The information includes the date and time of last use, along with the AWS service and region that were specified in the last request made with that key.
    name: aws-iam-get-access-key-last-used
    outputs:
    - contextPath: AWS.IAM.AccessKey.ID
      description: The access key ID.
      type: string
    - contextPath: AWS.IAM.AccessKey.UserName
      description: The username owning the given access key.
      type: string
    - contextPath: AWS.IAM.AccessKey.LastUsedServiceName
      description: The name of the service that last used the given access key.
      type: string
    - contextPath: AWS.IAM.AccessKey.LastUsedRegion
      description: The name of the region where the given access key was last used in.
      type: string
    - contextPath: AWS.IAM.AccessKey.LastUsedDate
      description: The date when the given access key was last used.
      type: string
  - name: aws-iam-list-attached-role-policies
    arguments:
    - description: The name (friendly name, not ARN) of the role to list attached policies for.
      name: roleName
      required: true
    - name: pathPrefix
      description: The path prefix for filtering the results. This parameter is optional. If it is not included, it defaults to a slash (/), listing all policies.
    - name: maxItems
      description: The maximum number of items to return in the command's output.
    - name: marker
      description: Use this parameter only when paginating results and only after you receive a response indicating that the results are truncated. Set it to the value of the Marker element in the response that you received to indicate where the next call should start.
    description: List all managed policies that are attached to the specified IAM role.
    outputs:
    - contextPath: AWS.IAM.Roles.AttachedPolicies.Policies.RoleName
      description: The role name.
      type: string
    - contextPath: AWS.IAM.Roles.AttachedPolicies.Policies.PolicyName
      description: The policy name.
      type: string
    - contextPath: AWS.IAM.Roles.AttachedPolicies.Policies.PolicyArn
      description: The policy ARN.
      type: string
    - contextPath: AWS.IAM.Roles.AttachedPolicies.Query.IsTruncated
      description: Whether there are more items to return. If the results were truncated, make a subsequent pagination request using the Marker request parameter to retrieve more items. Note that IAM might return fewer than the MaxItems number of results even when there are more results available. AWS recommends checking IsTruncated after every call to ensure that all results are received.
      type: boolean
    - contextPath: AWS.IAM.Roles.AttachedPolicies.Query.Marker
      description: When IsTruncated is true, this element is present and contains the value to use for the Marker parameter in a subsequent pagination request.
      type: string
<<<<<<< HEAD
  dockerimage: demisto/boto3py3:1.0.0.83094
=======
  dockerimage: demisto/boto3py3:1.0.0.83986
>>>>>>> 194a8164
  runonce: false
  script: '-'
  subtype: python3
  type: python
tests:
- AWS - IAM Test Playbook
fromversion: 5.0.0<|MERGE_RESOLUTION|>--- conflicted
+++ resolved
@@ -1536,11 +1536,7 @@
     - contextPath: AWS.IAM.Roles.AttachedPolicies.Query.Marker
       description: When IsTruncated is true, this element is present and contains the value to use for the Marker parameter in a subsequent pagination request.
       type: string
-<<<<<<< HEAD
-  dockerimage: demisto/boto3py3:1.0.0.83094
-=======
   dockerimage: demisto/boto3py3:1.0.0.83986
->>>>>>> 194a8164
   runonce: false
   script: '-'
   subtype: python3
