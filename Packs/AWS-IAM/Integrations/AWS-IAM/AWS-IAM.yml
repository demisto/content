--- conflicted
+++ resolved
@@ -1655,11 +1655,7 @@
       required: false
     description: Deletes a virtual MFA device.
     name: aws-iam-delete-mfa-devices
-<<<<<<< HEAD
   dockerimage: demisto/boto3py3:1.0.0.5983318
-=======
-  dockerimage: demisto/boto3py3:1.0.0.5533693
->>>>>>> d142b27c
   runonce: false
   script: '-'
   subtype: python3
