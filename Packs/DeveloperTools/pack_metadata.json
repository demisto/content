{
    "name": "Developer Tools",
    "description": "Basic tools for content development.",
    "support": "xsoar",
<<<<<<< HEAD
    "currentVersion": "1.2.45",
=======
    "currentVersion": "1.2.46",
>>>>>>> fa455ac2
    "author": "Cortex XSOAR",
    "url": "https://www.paloaltonetworks.com/cortex",
    "email": "",
    "created": "2020-06-09T15:04:49Z",
    "categories": [
        "Utilities"
    ],
    "tags": [],
    "useCases": [],
    "keywords": [
        "tools",
        "developer"
    ],
    "dependencies": {
        "DemistoRESTAPI": {
            "mandatory": true,
            "display_name": "Cortex REST API"
        },
        "CommonScripts": {
            "mandatory": true,
            "display_name": "Common Scripts"
        },
        "GenericSQL": {
            "mandatory": true,
            "display_name": "GenericSQL"
        },
        "CommonTypes": {
            "mandatory": true,
            "display_name": "Common Types"
        }
    },
    "marketplaces": [
        "xsoar",
        "marketplacev2"
    ],
    "displayedImages": [
        "DemistoRESTAPI",
        "CommonScripts",
        "GenericSQL",
        "CommonTypes"
    ]
}<|MERGE_RESOLUTION|>--- conflicted
+++ resolved
@@ -2,11 +2,7 @@
     "name": "Developer Tools",
     "description": "Basic tools for content development.",
     "support": "xsoar",
-<<<<<<< HEAD
-    "currentVersion": "1.2.45",
-=======
     "currentVersion": "1.2.46",
->>>>>>> fa455ac2
     "author": "Cortex XSOAR",
     "url": "https://www.paloaltonetworks.com/cortex",
     "email": "",
