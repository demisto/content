{
    "name": "Developer Tools",
    "description": "Basic tools for content development.",
    "support": "community",
<<<<<<< HEAD
    "currentVersion": "1.3.2",
=======
    "currentVersion": "1.3.9",
>>>>>>> 5cfcc708
    "author": "Cortex XSOAR",
    "url": "https://www.paloaltonetworks.com/cortex",
    "email": "",
    "created": "2020-06-09T15:04:49Z",
    "categories": [
        "Utilities"
    ],
    "tags": [],
    "useCases": [],
    "keywords": [
        "tools",
        "developer"
    ],
    "dependencies": {
        "DemistoRESTAPI": {
            "mandatory": true,
            "display_name": "Cortex REST API"
        },
        "CommonScripts": {
            "mandatory": true,
            "display_name": "Common Scripts"
        },
        "GenericSQL": {
            "mandatory": true,
            "display_name": "GenericSQL"
        },
        "CommonTypes": {
            "mandatory": true,
            "display_name": "Common Types"
        }
    },
    "marketplaces": [
        "xsoar",
        "marketplacev2"
    ],
    "displayedImages": [
        "DemistoRESTAPI",
        "CommonScripts",
        "GenericSQL",
        "CommonTypes"
    ]
}<|MERGE_RESOLUTION|>--- conflicted
+++ resolved
@@ -2,11 +2,7 @@
     "name": "Developer Tools",
     "description": "Basic tools for content development.",
     "support": "community",
-<<<<<<< HEAD
-    "currentVersion": "1.3.2",
-=======
     "currentVersion": "1.3.9",
->>>>>>> 5cfcc708
     "author": "Cortex XSOAR",
     "url": "https://www.paloaltonetworks.com/cortex",
     "email": "",
