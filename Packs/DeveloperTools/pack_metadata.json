--- conflicted
+++ resolved
@@ -1,13 +1,8 @@
 {
     "name": "Developer Tools",
     "description": "Basic tools for content development.",
-<<<<<<< HEAD
-    "support": "xsoar",
-    "currentVersion": "1.2.59",
-=======
     "support": "community",
     "currentVersion": "1.3.13",
->>>>>>> 90cf3b88
     "author": "Cortex XSOAR",
     "url": "https://www.paloaltonetworks.com/cortex",
     "email": "",
