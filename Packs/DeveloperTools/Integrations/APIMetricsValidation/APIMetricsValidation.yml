commonfields:
  id: APIMetricsValidation
  version: -1
sectionOrder:
- Connect
- Collect
name: APIMetricsValidation
display: APIMetricsValidation
category: Utilities
description: This integration runs through all scenarios as defined in the API Metrics expected results guide.
configuration:
- display: This is not needed
  name: testing
  defaultvalue: okay
  type: 0
  required: true
  section: Connect
script:
  script: ''
  type: python
  commands:
  - name: test-scenario-one
    arguments: []
    description: Test Scenario One - All 10 Pass on first try
    polling: true
  - name: test-scenario-two
    arguments: []
    description: Test Scenario Two - 5 Pass on first try, 5 error on quota and are scheduled
    polling: true
  - name: test-scenario-three
    arguments: []
    description: Test Scenario Three - 5 Fail on second try
    polling: true
  - name: test-scenario-four
    arguments: []
    description: Test Scenario Four - 2 Succeed, 3 Fail on retry
    polling: true
  - name: test-scenario-five
    arguments: []
    description: Test Scenario Five - 10 IPs as a string, 1 success
    polling: true
  - name: test-scenario-six
    arguments: []
    description: Test Scenario Six - 10 items are in 1 call. 1 fail.
    polling: true
  - name: test-scenario-seven
    arguments: []
    description: Test Scenario Seven - 10 items are in 1 call. 1 fail. No metrics are returned.
    polling: true
  - name: test-scenario-eight
    arguments: []
    description: Test Scenario Eight - 10 items are in 1 call. 1 fail. No metrics returned. Timeout.
    polling: true
  - name: test-scenario-nine
    arguments: []
    description: This is the test PB scenario
  - name: test-scenario-ten
    arguments: []
    description: This command is executed five times in the PB
<<<<<<< HEAD
  dockerimage: demisto/python3:3.10.11.61265
=======
  dockerimage: demisto/python3:3.10.12.63474
  runonce: false
>>>>>>> c6375ee7
  subtype: python3
fromversion: 6.8.0
tests:
- No tests (auto formatted)<|MERGE_RESOLUTION|>--- conflicted
+++ resolved
@@ -57,12 +57,8 @@
   - name: test-scenario-ten
     arguments: []
     description: This command is executed five times in the PB
-<<<<<<< HEAD
-  dockerimage: demisto/python3:3.10.11.61265
-=======
   dockerimage: demisto/python3:3.10.12.63474
   runonce: false
->>>>>>> c6375ee7
   subtype: python3
 fromversion: 6.8.0
 tests:
