--- conflicted
+++ resolved
@@ -1,7 +1,4 @@
-<<<<<<< HEAD
-=======
 import base64
->>>>>>> 90cf3b88
 import json
 
 import demistomock as demisto  # noqa: F401
@@ -72,9 +69,6 @@
         if 'attachment' in incident:
             _add_attachments(client, incident)
         if 'entry_id_attachment' in incident:
-<<<<<<< HEAD
-            incident.setdefault('attachment', []).extend(incident['entry_id_attachment'])
-=======
             for attachment_entry_id in incident['entry_id_attachment']:
                 file = fileResult(attachment_entry_id['name'], base64.b64decode(attachment_entry_id['content'].encode('utf-8')))
                 incident.setdefault('attachment', []).append({
@@ -82,7 +76,6 @@
                     'name': attachment_entry_id['name']
                 })
             incident.pop('entry_id_attachment')
->>>>>>> 90cf3b88
 
     # clear the integration contex from already seen incidents
     set_integration_context({'incidents': []})
@@ -131,10 +124,6 @@
     incidents_json = args.get('incident_raw_json')
     if (not incidents_entry_id and not incidents_json) or (incidents_entry_id and incidents_json):
         raise DemistoException('Please insert entry_id or incident_raw_json, and not both')
-<<<<<<< HEAD
-
-=======
->>>>>>> 90cf3b88
     if incidents_entry_id:
         incidents_file_path = demisto.getFilePath(incidents_entry_id)
         with open(incidents_file_path['path'], 'rb') as incidents_file:
@@ -196,12 +185,6 @@
             parsed_incident['attachment'] = attachment_path
 
         if attachment_entry_ids:
-<<<<<<< HEAD
-            for attachment_entry_id in attachment_entry_ids:
-                attachment = demisto.getFilePath(attachment_entry_id)
-                parsed_incident.setdefault('entry_id_attachment', []).append({'path': attachment.get('file'),
-                                                                              'name': attachment.get('name')})
-=======
             parsed_incident['entry_id_attachment'] = []
             for attachment_entry_id in attachment_entry_ids:
                 attachment = demisto.getFilePath(attachment_entry_id)
@@ -211,7 +194,6 @@
                         'content': base64.b64encode(attachment_content).decode('utf-8'),
                         'name': attachment['name']
                     })
->>>>>>> 90cf3b88
 
         ready_incidents.append(parsed_incident)
     return ready_incidents
