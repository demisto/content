category: Utilities
sectionOrder:
- Connect
- Collect
commonfields:
  id: CreateIncidents
  version: -1
configuration:
- defaultvalue: https://raw.github.com/demisto/content/master
  additionalinfo: The base url of the source you wish to upload/ downlowd files from.
  display: Source URL
  name: url
  required: true
  type: 0
  section: Connect
- display: Trust any certificate (not secure)
  name: insecure
  type: 8
  section: Connect
  advanced: true
- display: Use system proxy settings
  name: proxy
  type: 8
  section: Connect
  advanced: true
- display: Incident type
  name: incidentType
  type: 13
  section: Connect
- display: Fetch incidents
  name: isFetch
  type: 8
  section: Collect
description: CreateIncidents fetches custom incidents that are created manually.
display: Create Test Incidents
name: CreateIncidents
script:
  commands:
  - arguments:
    - description: |-
        The path of json file containing incidents. Can contain one incident
        or a list of incidents. For example: Packs/somePack/TestPlaybooks/examples.json'. 
        Incidents without name will be named Mocked Incident
      name: incidents_path
      required: true
    - description: 'The paths of the files to be added to incidents as attachment. Would be added to all incidents provided in the incident_path file. For example: Packs/somePack/TestPlaybooks/attach.eml'
      name: attachment_paths
    description: Creates incidents from json files provided, and stores it in the instance context.
    name: create-test-incident-from-file
<<<<<<< HEAD
  dockerimage: demisto/python3:3.10.11.61265
=======
  dockerimage: demisto/python3:3.10.12.63474
  feed: false
>>>>>>> 004e751d
  isfetch: true
  script: '-'
  subtype: python3
  type: python
tests:
- No tests (auto formatted)
fromversion: 6.1.0<|MERGE_RESOLUTION|>--- conflicted
+++ resolved
@@ -47,12 +47,7 @@
       name: attachment_paths
     description: Creates incidents from json files provided, and stores it in the instance context.
     name: create-test-incident-from-file
-<<<<<<< HEAD
-  dockerimage: demisto/python3:3.10.11.61265
-=======
   dockerimage: demisto/python3:3.10.12.63474
-  feed: false
->>>>>>> 004e751d
   isfetch: true
   script: '-'
   subtype: python3
