category: Utilities
sectionOrder:
- Connect
- Collect
commonfields:
  id: CreateIncidents
  version: -1
configuration:
- defaultvalue: https://raw.github.com/demisto/content/master
  additionalinfo: The base url of the source you wish to upload/ downlowd files from.
  display: Source URL
  name: url
  required: false
  type: 0
  section: Connect
- display: Trust any certificate (not secure)
  name: insecure
  type: 8
  section: Connect
  advanced: true
  required: false
- display: Use system proxy settings
  name: proxy
  type: 8
  section: Connect
  advanced: true
  required: false
- display: Incident type
  name: incidentType
  type: 13
  section: Connect
  required: false
- display: Fetch incidents
  name: isFetch
  type: 8
  section: Collect
  required: false
description: CreateIncidents fetches custom incidents that are created manually.
display: Create Test Incidents
name: CreateIncidents
script:
  commands:
  - arguments:
    - description: |-
        The path of json file containing incidents. Can contain one incident
        or a list of incidents. For example: Packs/somePack/TestPlaybooks/examples.json'. 
        Incidents without name will be named Mocked Incident.
      name: incidents_path
      required: true
    - description: 'The paths of the files to be added to incidents as attachment. Would be added to all incidents provided in the incident_path file. For example: Packs/somePack/TestPlaybooks/attach.eml'
      name: attachment_paths
    description: Creates incidents from json files provided, and stores it in the instance context.
    name: create-test-incident-from-file
  - arguments:
    - description: 'The enry ID of the json file that represents the incidents.'
      name: incident_entry_id
      required: false
    - description: 'The enry IDs of the incident attachments.'
      name: attachment_entry_ids
      required: false
    - description: 'The json object that represents the incident.'
      name: incident_raw_json
      required: false
    - description: 'The paths of the files to be added to incidents as attachment. Would be added to all incidents provided in the incident_path file. For example: Packs/somePack/TestPlaybooks/attach.eml'
      name: attachment_paths
    description: Creates incidents from json file, and stores it in the instance context.
    name: create-test-incident-from-raw-json
<<<<<<< HEAD
  dockerimage: demisto/python3:3.10.13.80014
=======
  dockerimage: demisto/python3:3.10.13.83255
>>>>>>> 51ee7d33
  isfetch: true
  runonce: false
  script: '-'
  subtype: python3
  type: python
tests:
- No tests (auto formatted)
fromversion: 6.1.0<|MERGE_RESOLUTION|>--- conflicted
+++ resolved
@@ -65,11 +65,7 @@
       name: attachment_paths
     description: Creates incidents from json file, and stores it in the instance context.
     name: create-test-incident-from-raw-json
-<<<<<<< HEAD
-  dockerimage: demisto/python3:3.10.13.80014
-=======
   dockerimage: demisto/python3:3.10.13.83255
->>>>>>> 51ee7d33
   isfetch: true
   runonce: false
   script: '-'
