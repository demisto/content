category: Utilities
sectionOrder:
- Connect
- Collect
commonfields:
  id: CreateIncidents
  version: -1
configuration:
- defaultvalue: https://raw.github.com/demisto/content/master
  additionalinfo: The base url of the source you wish to upload/ downlowd files from.
  display: Source URL
  name: url
  required: false
  type: 0
  section: Connect
- display: Trust any certificate (not secure)
  name: insecure
  type: 8
  section: Connect
  advanced: true
  required: false
- display: Use system proxy settings
  name: proxy
  type: 8
  section: Connect
  advanced: true
  required: false
- display: Incident type
  name: incidentType
  type: 13
  section: Connect
  required: false
- display: Fetch incidents
  name: isFetch
  type: 8
  section: Collect
  required: false
description: CreateIncidents fetches custom incidents that are created manually.
display: Create Test Incidents
name: CreateIncidents
script:
  commands:
  - arguments:
    - description: |-
        The path of json file containing incidents. Can contain one incident
        or a list of incidents. For example: Packs/somePack/TestPlaybooks/examples.json'. 
        Incidents without name will be named Mocked Incident.
      name: incidents_path
      required: true
    - description: 'The paths of the files to be added to incidents as attachment. Would be added to all incidents provided in the incident_path file. For example: Packs/somePack/TestPlaybooks/attach.eml'
      name: attachment_paths
    description: Creates incidents from json files provided, and stores it in the instance context.
    name: create-test-incident-from-file
  - arguments:
    - description: 'The enry ID of the json file that represents the incidents.'
      name: incident_entry_id
      required: false
    - description: 'The enry IDs of the incident attachments.'
      name: attachment_entry_ids
      required: false
<<<<<<< HEAD
=======
      isArray: true
>>>>>>> 90cf3b88
    - description: 'The json object that represents the incident.'
      name: incident_raw_json
      required: false
    - description: 'The paths of the files to be added to incidents as attachment. Would be added to all incidents provided in the incident_path file. For example: Packs/somePack/TestPlaybooks/attach.eml'
      name: attachment_paths
    description: Creates incidents from json file, and stores it in the instance context.
    name: create-test-incident-from-raw-json
<<<<<<< HEAD
  dockerimage: demisto/python3:3.10.13.80014
=======
  dockerimage: demisto/python3:3.10.14.90585
>>>>>>> 90cf3b88
  isfetch: true
  runonce: false
  script: '-'
  subtype: python3
  type: python
tests:
- No tests (auto formatted)
fromversion: 6.1.0<|MERGE_RESOLUTION|>--- conflicted
+++ resolved
@@ -58,10 +58,7 @@
     - description: 'The enry IDs of the incident attachments.'
       name: attachment_entry_ids
       required: false
-<<<<<<< HEAD
-=======
       isArray: true
->>>>>>> 90cf3b88
     - description: 'The json object that represents the incident.'
       name: incident_raw_json
       required: false
@@ -69,11 +66,7 @@
       name: attachment_paths
     description: Creates incidents from json file, and stores it in the instance context.
     name: create-test-incident-from-raw-json
-<<<<<<< HEAD
-  dockerimage: demisto/python3:3.10.13.80014
-=======
   dockerimage: demisto/python3:3.10.14.90585
->>>>>>> 90cf3b88
   isfetch: true
   runonce: false
   script: '-'
