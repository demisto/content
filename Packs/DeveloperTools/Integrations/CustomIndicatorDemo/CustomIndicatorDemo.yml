--- conflicted
+++ resolved
@@ -17,10 +17,7 @@
     - contextPath: Demo.Result.Output
       description: Dummy output.
       type: String
-<<<<<<< HEAD
-=======
   runonce: false
->>>>>>> 9ddafcfd
   script: '-'
   type: python
   subtype: python3
