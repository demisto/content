--- conflicted
+++ resolved
@@ -31,10 +31,7 @@
 - contextPath: FetchedIncidents
   description: All incidents entries (raw JSON)
 scripttarget: 0
-<<<<<<< HEAD
-=======
 runonce: false
->>>>>>> 9ddafcfd
 tests:
 - No test - cannot create a dummy integration inorder to test that
 dockerimage: demisto/python3:3.10.6.33415