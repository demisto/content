--- conflicted
+++ resolved
@@ -26,11 +26,7 @@
   type: String
 scripttarget: 0
 subtype: python3
-<<<<<<< HEAD
-dockerimage: demisto/netutils:1.0.0.79439
-=======
 dockerimage: demisto/netutils:1.0.0.83404
->>>>>>> 5cfcc708
 runas: DBotWeakRole
 tests:
 - No test