category: Vulnerability Management
sectionOrder:
- Connect
- Collect
commonfields:
  id: QualysV2
  version: -1
configuration:
- defaultvalue: https://qualysguard.qg2.apps.qualys.com
  display: Server URL
  name: url
  required: true
  type: 0
  additionalinfo: "When using asset-tag commands, the official documentation recommends that the SERVER URL parameter should be in the following format: `https://qualysapi.<tenant>.apps.qualys.com/<end-point>`. For more details see the integration documentation."
  section: Connect
- display: Username
  name: credentials
  required: true
  type: 9
  section: Connect
- display: Trust any certificate (not secure)
  name: insecure
  type: 8
  required: false
  section: Connect
  advanced: true
- display: Use system proxy settings
  name: proxy
  type: 8
  required: false
  section: Connect
  advanced: true
- display: Fetch Vulnerabilities Behavior
  defaultvalue: Fetch by last modified date
  name: fetch_vulnerabilities_behavior
  options:
  - Fetch by last modified date
  - Fetch by unique QIDs of assets
  section: Collect
  advanced: true
  required: false
  type: 15
  hidden:
  - xsoar
  - xpanse
- defaultvalue: 3 days
  section: Collect
  display: Event first fetch time
  name: first_fetch
  additionalinfo: If "First event fetch time" is set for a long time ago, it may cause performance issues.
  required: false
  advanced: true
  type: 0
  hidden:
  - xsoar
  - xpanse
- defaultvalue: 10000
  section: Collect
  display: Event Fetch Limit
  name: max_fetch_activity_logs
  additionalinfo: Maximum number of events to fetch per fetch iteration.
  advanced: true
  required: false
  type: 0
  hidden:
  - xsoar
  - xpanse
- defaultvalue: 1
  display: Events Fetch Interval
  name: eventFetchInterval
  type: 19
  section: Collect
  advanced: true
  required: false
  hidden:
  - xsoar
  - xpanse
- additionalinfo: The fetch interval for assets and vulnerabilities. It is recommended to set it to 24 hours. Interval lower then 1 hour is not supported.
  defaultvalue: 1440
  display: Assets and Vulnerabilities Fetch Interval
  name: assetsFetchInterval
  type: 19
  section: Collect
  advanced: true
  required: false
  hidden:
  - xsoar
  - xpanse
description: Qualys Vulnerability Management lets you create, run, manage reports and to fetch Activity Logs, Assets and Vulnerabilities, launch and manage vulnerability and compliance scans, and manage the host assets you want to scan for vulnerabilities and compliance.
display: Qualys VMDR
name: QualysV2
script:
  commands:
  - arguments:
    - description: Show only certain IP addresses/ranges.
      name: ips
    - description: Restrict the request to a certain custom network ID.
      name: network_id
    - auto: PREDEFINED
      description: Show only IP addresses/ranges which have a certain tracking method.
      name: tracking_method
      predefined:
      - IP
      - DNS
      - NETBIOS
    - auto: PREDEFINED
      description: Specify 1 to list compliance IP addresses in the user’s account. These hosts are assigned to the policy compliance module. Specify 0 to get host that are not assigned to the policy compliance module.
      name: compliance_enabled
      predefined:
      - '0'
      - '1'
    - auto: PREDEFINED
      description: (Optional) Specify 1 to list IP addresses in the user’s account assigned to the Certificate View module. Specify 0 to list IP addresses that are not assigned to the Certificate View module. Note - This option will be supported when Certificate View GA is released and is enabled for your account.
      name: certview_enabled
      predefined:
      - '0'
      - '1'
    - description: Specify a positive numeric value to limit the amount of results in the requested list.
      name: limit
    description: View a list of IP addresses in the user account.
    name: qualys-ip-list
    outputs:
    - contextPath: Qualys.IP.Address
      description: IP addresses.
    - contextPath: Qualys.IP.Range
      description: IP range.
  - arguments:
    - description: Specify a report ID of a report that is saved in the Report Share storage space.
      name: id
    - auto: PREDEFINED
      description: Specify reports with a certain state.
      name: state
      predefined:
      - Running
      - Finished
      - Canceled
      - Errors
    - description: Specify a user login ID to get reports launched by the specified user login ID.
      name: user_login
    - description: Specify the date and time to get only reports that expire before it. use YYYY-MM-DD[THH:MM:SSZ] like “2007-07-01” or “2007-01-25T23:12:00Z” or today, yesterday, 24hr ago, 3 days ago, last week.
      name: expires_before_datetime
    - description: (Optional) Id assigned to the client (Consultant type subscriptions).
      name: client_id
    - description: (Optional) Name of the client (Consultant type subscriptions). Note, The client_id and client_name parameters are mutually exclusive and cannot be specified together in the same request.
      name: client_name
    - description: Specify a positive numeric value to limit the amount of results in the requested list.
      name: limit
    description: Get a list of generated reports in the system.
    name: qualys-report-list
    outputs:
    - contextPath: Qualys.Report.ID
      description: Report ID.
      type: String
    - contextPath: Qualys.Report.TITLE
      description: Report title.
    - contextPath: Qualys.Report.TYPE
      description: Report type.
    - contextPath: Qualys.Report.LAUNCH_DATETIME
      description: Date and time the report launched.
    - contextPath: Qualys.Report.OUTPUT_FORMAT
      description: Report output format.
    - contextPath: Qualys.Report.SIZE
      description: Report size.
    - contextPath: Qualys.Report.STATUS.STATE
      description: Report state status.
    - contextPath: Qualys.Report.STATUS.MESSAGE
      description: Report status message.
    - contextPath: Qualys.Report.STATUS.PERCENT
      description: Report status percent.
    - contextPath: Qualys.Report.EXPIRATION_DATETIME
      description: Report expiration datetime.
  - arguments:
    - description: Show only a scan with a certain scan reference code.
      name: scan_ref
    - description: Show only one or more scan states.
      name: state
    - auto: PREDEFINED
      description: Specify 0 to show only scans that are not processed. Specify 1 to show only scans that have been processed.
      name: processed
      predefined:
      - '0'
      - '1'
    - auto: PREDEFINED
      description: Show only a certain scan type.
      name: type
      predefined:
      - On-Demand
      - Scheduled
      - API
    - description: Show only one or more target IP addresses.
      name: target
    - description: Show only a certain user login.
      name: user_login
    - description: Show only scans launched after a certain date and time. use YYYY-MM-DD[THH:MM:SSZ] like “2007-07-01” or “2007-01-25T23:12:00Z” or today, yesterday, 24hr ago, 3 days ago, last week.'
      name: launched_after_datetime
    - description: Show only scans launched before a certain date and time. use YYYY-MM-DD[THH:MM:SSZ] like “2007-07-01” or “2007-01-25T23:12:00Z” or today, yesterday, 24hr ago, 3 days ago, last week.'
      name: launched_before_datetime
    - auto: PREDEFINED
      description: Specify 1 to show asset group information for each scan in the output.
      name: show_ags
      predefined:
      - '1'
    - auto: PREDEFINED
      description: Specify 1 to show option profile information for each scan in the output.
      name: show_op
      predefined:
      - '1'
    - auto: PREDEFINED
      description: Specify 0 to not show scan status for each scan in the output.
      name: show_status
      predefined:
      - '0'
    - auto: PREDEFINED
      description: Specify 1 to show only the most recent scan (which meets all other search filters in the request) in the output.
      name: show_last
      predefined:
      - '1'
    - description: (Optional) Show only a scan with a certain compliance scan ID.
      name: scan_id
    - description: (Optional) Id assigned to the client (Consultant type subscription only). Parameter client_id or client_name may be specified for the same request.
      name: client_id
    - description: (Optional) Name of the client (Consultant type subscription only). Parameter client_id or client_name may be specified for the same request.
      name: client_name
    - auto: PREDEFINED
      description: (Optional) Specify 1 to show only external PCI scans in the XML output. External PCI scans are vulnerability scans run with the option profile "Payment Card Industry (PCI) Options". When pci_only=1 is specified, the XML output will not include other types of scans run with other option profiles.
      name: pci_only
      predefined:
      - '1'
    - auto: PREDEFINED
      description: (Optional) Specify 1 to hide target information from the scan list. Specify 0 to display the target information.
      name: ignore_target
      predefined:
      - '1'
      - '0'
    - description: Specify a positive numeric value to limit the amount of results in the requested list.
      name: limit
    description: Lists vulnerability scans in the user’s account.
    name: qualys-vm-scan-list
    outputs:
    - contextPath: Qualys.Scan.REF
      description: Scan REF.
    - contextPath: Qualys.Scan.TYPE
      description: Scan type.
    - contextPath: Qualys.Scan.TITLE
      description: Scan title.
    - contextPath: Qualys.Scan.LAUNCH_DATETIME
      description: Date and time the scan launched.
    - contextPath: Qualys.Scan.DURATION
      description: Scan Duration.
    - contextPath: Qualys.Scan.PROCESSING_PRIORITY
      description: Scan Processing Priority.
    - contextPath: Qualys.Scan.PROCESSED
      description: Scan Processed.
    - contextPath: Qualys.Scan.STATUS.STATE
      description: Scan status state.
    - contextPath: Qualys.Scan.STATUS.SUB_STATE
      description: Scan status sub state.
    - contextPath: Qualys.Scan.SCHEDULE
      description: Scan Schedule.
    - contextPath: Qualys.Scan.TARGET
      description: Scan Target.
    - contextPath: Qualys.Scan.ASSET_GROUP_TITLE
      description: Target Asset Group Title.
    - contextPath: Qualys.Scan.DEFAULT_FLAG
      description: Scan Default Flag.
    - contextPath: Qualys.Scan.USER_LOGIN
      description: The user that created the scan.
  - arguments:
    - description: Show only a scan with a certain scan reference code.
      name: scan_ref
    - description: Show only one or more scan states.
      name: state
    - auto: PREDEFINED
      description: Specify 0 to show only scans that are not processed. Specify 1 to show only scans that have been processed.
      name: processed
      predefined:
      - '0'
      - '1'
    - auto: PREDEFINED
      description: Show only a certain scan type.
      name: type
      predefined:
      - On-Demand
      - Scheduled
      - API
    - description: Show only one or more target IP addresses.
      name: target
    - description: Show only a certain user login.
      name: user_login
    - description: Show only scans launched after a certain date and time. use YYYY-MM-DD[THH:MM:SSZ] like “2007-07-01” or “2007-01-25T23:12:00Z” or today, yesterday, 24hr ago, 3 days ago, last week.'
      name: launched_after_datetime
    - description: Show only scans launched before a certain date and time. use YYYY-MM-DD[THH:MM:SSZ] like “2007-07-01” or “2007-01-25T23:12:00Z” or today, yesterday, 24hr ago, 3 days ago, last week.'
      name: launched_before_datetime
    - auto: PREDEFINED
      description: Specify 1 to show asset group information for each scan in the output.
      name: show_ags
      predefined:
      - '1'
    - auto: PREDEFINED
      description: Specify 1 to show option profile information for each scan in the output.
      name: show_op
      predefined:
      - '1'
    - auto: PREDEFINED
      description: Specify 0 to not show scan status for each scan in the output.
      name: show_status
      predefined:
      - '0'
    - auto: PREDEFINED
      description: Specify 1 to show only the most recent scan (which meets all other search filters in the request) in the output.
      name: show_last
      predefined:
      - '1'
    - description: (Optional) Show only a scan with a certain compliance scan ID.
      name: scan_id
    - description: (Optional) Id assigned to the client (Consultant type subscription only). Parameter client_id or client_name may be specified for the same request.
      name: client_id
    - description: (Optional) Name of the client (Consultant type subscription only). Parameter client_id or client_name may be specified for the same request.
      name: client_name
    - auto: PREDEFINED
      description: (Optional) Specify 1 to show only external PCI scans in the XML output. External PCI scans are vulnerability scans run with the option profile "Payment Card Industry (PCI) Options". When pci_only=1 is specified, the XML output will not include other types of scans run with other option profiles.
      name: pci_only
      predefined:
      - '1'
    - auto: PREDEFINED
      description: (Optional) Specify 1 to hide target information from the scan list. Specify 0 to display the target information.
      name: ignore_target
      predefined:
      - '1'
      - '0'
    - description: Specify a positive numeric value to limit the amount of results in the requested list.
      name: limit
    description: Gives you a list of SCAP scans in your account.
    name: qualys-scap-scan-list
    outputs:
    - contextPath: Qualys.SCAP.Scan.ID
      description: Scan ID.
    - contextPath: Qualys.SCAP.Scan.Reference
      description: Scan ref.
    - contextPath: Qualys.SCAP.Scan.REF
      description: Scan REF.
    - contextPath: Qualys.SCAP.Scan.Type
      description: Scan type.
    - contextPath: Qualys.SCAP.Scan.Title
      description: Scan title.
    - contextPath: Qualys.SCAP.Scan.LaunchDatetime
      description: Date and time the scan launched.
    - contextPath: Qualys.SCAP.Scan.Duration
      description: Scan Duration.
    - contextPath: Qualys.SCAP.Scan.ProcessingPriority
      description: Scan Processing Priority.
    - contextPath: Qualys.SCAP.Scan.Processed
      description: Scan Processed.
    - contextPath: Qualys.SCAP.Scan.Status.State
      description: Scan status state.
    - contextPath: Qualys.SCAP.Scan.Status.SubState
      description: Scan status sub state.
    - contextPath: Qualys.SCAP.Scan.Schedule
      description: Scan Schedule.
    - contextPath: Qualys.SCAP.Scan.Target
      description: Scan Target.
    - contextPath: Qualys.SCAP.Scan.AssetGroupTitle
      description: Target Asset Group Title.
    - contextPath: Qualys.SCAP.Scan.DeafualtFlag
      description: Scan Default Flag.
    - contextPath: Qualys.SCAP.Scan.UserLogin
      description: The user that created the scan.
  - arguments:
    - description: Scan id.
      name: scan_id
    - description: Scan reference.
      name: scan_ref
    - description: Show only one or more scan states.
      name: state
    - auto: PREDEFINED
      description: Specify 0 to show only scans that are not processed. Specify 1 to show only scans that have been processed.
      name: processed
      predefined:
      - '0'
      - '1'
    - description: Show only a certain scan type.
      name: type
    - description: Show only one or more target IP addresses.
      name: target
    - description: Show only a certain user login.
      name: user_login
    - description: Show only scans launched after a certain date and time. use YYYY-MM-DD[THH:MM:SSZ] like “2007-07-01” or “2007-01-25T23:12:00Z” or today, yesterday, 24hr ago, 3 days ago, last week.'
      name: launched_after_datetime
    - description: Show only scans launched before a certain date and time. use YYYY-MM-DD[THH:MM:SSZ] like “2007-07-01” or “2007-01-25T23:12:00Z” or today, yesterday, 24hr ago, 3 days ago, last week.'
      name: launched_before_datetime
    - auto: PREDEFINED
      description: Specify 1 to show asset group information for each scan in the output.
      name: show_ags
      predefined:
      - '1'
    - auto: PREDEFINED
      description: Specify 1 to show option profile information for each scan in the output.
      name: show_op
      predefined:
      - '1'
    - auto: PREDEFINED
      description: Specify 0 to not show scan status for each scan in the output.
      name: show_status
      predefined:
      - '0'
    - auto: PREDEFINED
      description: Specify 1 to show only the most recent scan (which meets all other search filters in the request) in the output.
      name: show_last
      predefined:
      - '1'
    - auto: PREDEFINED
      description: Specify 1 to show only external PCI scans in the XML output. External PCI scans are vulnerability scans run with the option profile "Payment Card Industry (PCI) Options". When pci_only=1 is specified, the XML output will not include other types of scans run with other option profiles.
      name: pci_only
      predefined:
      - '1'
      - '0'
    - auto: PREDEFINED
      description: Specify 1 to hide target information from the scan list. Specify 0 to display the target information.
      name: ignore_target
      predefined:
      - '1'
      - '0'
    - description: (Optional) Id assigned to the client (Consultant type subscriptions).
      name: client_id
    - description: (Optional) Name of the client (Consultant type subscriptions). Note, The client_id and client_name parameters are mutually exclusive and cannot be specified together in the same request.
      name: client_name
    - description: Specify a positive numeric value to limit the amount of results in the requested list.
      name: limit
    description: Get a list of compliance scans in your account.
    name: qualys-pc-scan-list
    outputs:
    - contextPath: Qualys.Scan.REF
      description: Scan REF.
    - contextPath: Qualys.Scan.TYPE
      description: Scan type.
    - contextPath: Qualys.Scan.TITLE
      description: Scan title.
    - contextPath: Qualys.Scan.LAUNCH_DATETIME
      description: Date and time the scan launched.
    - contextPath: Qualys.Scan.DURATION
      description: Scan Duration.
    - contextPath: Qualys.Scan.PROCESSING_PRIORITY
      description: Scan Processing Priority.
    - contextPath: Qualys.Scan.PROCESSED
      description: Scan Processed.
    - contextPath: Qualys.Scan.STATUS.STATE
      description: Scan status state.
    - contextPath: Qualys.Scan.STATUS.SUB_STATE
      description: Scan status sub state.
    - contextPath: Qualys.Scan.SCHEDULE
      description: Scan Schedule.
    - contextPath: Qualys.Scan.TARGET
      description: Scan Target.
    - contextPath: Qualys.Scan.ASSET_GROUP_TITLE
      description: Target Asset Group Title.
    - contextPath: Qualys.Scan.DEFAULT_FLAG
      description: Scan Default Flag.
    - contextPath: Qualys.Scan.USER_LOGIN
      description: The user that created the scan.
  - arguments:
    - description: The ID of the scan schedule you want to display.
      name: id
    - auto: PREDEFINED
      description: Specify 1 for active schedules only, or 0 for deactivated schedules only.
      name: active
      predefined:
      - '0'
      - '1'
    - description: (Optional) Specify 1 to include the notification settings for each schedule in the XML output.
      name: show_notifications
    - auto: PREDEFINED
      description: (Optional) Launch a scan with a certain type.
      name: scan_type
      predefined:
      - certview
      - perimeter
    - description: (Optional) The target FQDN for a vulnerability scan. You must specify at least one target i.e. IPs, asset groups or FQDNs. Multiple values are comma separated.
      name: fqdn
    - description: (Optional) Set to 1 to display the cloud details (Provider, Connector, Scan Type and Cloud Target) in the XML output. Otherwise the details are not displayed in the output. The cloud details will show scan type "Cloud Perimeter" for cloud perimeter scans.
      name: show_cloud_details
    - description: (Optional) Id assigned to the client (Consultant type subscription only). Parameter client_id or client_name may be specified for the same request.
      name: client_id
    - description: (Optional) Name of the client (Consultant type subscription only). Parameter client_id or client_name may be specified for the same request.
      name: client_name
    - description: Specify a positive numeric value to limit the amount of results in the requested list.
      name: limit
    description: Shows schedule scans.
    name: qualys-schedule-scan-list
    outputs:
    - contextPath: Qualys.Scan.ID
      description: Scan ID.
    - contextPath: Qualys.Scan.REF
      description: Scan REF.
    - contextPath: Qualys.Scan.TYPE
      description: Scan type.
    - contextPath: Qualys.Scan.TITLE
      description: Scan title.
    - contextPath: Qualys.Scan.LAUNCH_DATETIME
      description: Date and time the scan launched.
    - contextPath: Qualys.Scan.DURATION
      description: Scan Duration.
    - contextPath: Qualys.Scan.PROCESSING_PRIORITY
      description: Scan Processing Priority.
    - contextPath: Qualys.Scan.PROCESSED
      description: Scan Processed.
    - contextPath: Qualys.Scan.STATUS.STATE
      description: Scan status state.
    - contextPath: Qualys.Scan.STATUS.SUB_STATE
      description: Scan status sub state.
    - contextPath: Qualys.Scan.TARGET
      description: Scan Target.
    - contextPath: Qualys.Scan.ASSET_GROUP_TITLE
      description: Target Asset Group Title.
    - contextPath: Qualys.Scan.DEFAULT_FLAG
      description: Scan Deafualt Flag.
    - contextPath: Qualys.Scan.USER_LOGIN
      description: The user that created the scan.
    - contextPath: Qualys.Scan.ACTIVE
      description: Scheduled scan active.
    - contextPath: Qualys.Scan.USER_ENTERED_IPS.RANGE.START
      description: IP range requested start.
    - contextPath: Qualys.Scan.USER_ENTERED_IPS.RANGE.END
      description: IP range requested end.
    - contextPath: Qualys.Scan.ISCANNER_NAME
      description: Iscanner name used in the scan.
    - contextPath: Qualys.Scan.SCHEDULE.DAILY.@frequency_days
      description: Frequency of usage of the scan.
    - contextPath: Qualys.Scan.SCHEDULE.START_DATE_UTC
      description: Start date of the scheduled scan in UTC format.
    - contextPath: Qualys.Scan.SCHEDULE.START_HOUR
      description: Start hour of the scheduled scan.
    - contextPath: Qualys.Scan.SCHEDULE.START_MINUTE
      description: Start minute of the scheduled scan.
    - contextPath: Qualys.Scan.SCHEDULE.TIME_ZONE.TIME_ZONE_CODE
      description: Time zone code of the time for the scheduled scan.
    - contextPath: Qualys.Scan.SCHEDULE.TIME_ZONE.TIME_ZONE_DETAILS
      description: Time zone details of the time for the scheduled scan.
    - contextPath: Qualys.Scan.OPTION_PROFILE.DEFAULT_FLAG
      description: Default flag of the option profile.
    - contextPath: Qualys.Scan.OPTION_PROFILE.TITLE
      description: Title of the option profile.
    - contextPath: Qualys.Scan.EC2_INSTANCE.CONNECTOR_UUID
      description: Connector UUID of EC2 instance.
    - contextPath: Qualys.Scan.EC2_INSTANCE.EC2_ENDPOINT
      description: Endpoint of EC2 instance.
    - contextPath: Qualys.Scan.EC2_INSTANCE.EC2_ONLY_CLASSIC
      description: EC2 only classic.
  - arguments:
    - description: Show only hosts which have an operating system matching a certain regular expression. An empty value cannot be specified. Use “%5E%24” to match empty string.
      name: os_pattern
    - description: Specify the maximum number of host records processed per request. When not specified, the truncation limit is set to 1000 host records. You may specify a value less than the default (1-999) or greater than the default (1001-1000000).
      name: truncation_limit
    - description: Show only certain IP addresses/ranges. One or more IPs/ranges may be specified. Multiple entries are comma separated. An IP range is specified with a hyphen (for example, 10.10.10.1-10.10.10.100).
      name: ips
    - description: Show only hosts belonging to asset groups with certain strings in the asset group title. One or more asset group titles may be specified. Multiple entries are comma separated (for example, My+First+Asset+Group,Another+Asset+Group).
      name: ag_titles
    - description: Show only certain host IDs/ranges. One or more host IDs/ranges may be specified. Multiple entries are comma separated. A host ID range is specified with a hyphen (for example, 190-400).Valid host IDs are required.
      name: ids
    - description: (Optional, and valid only when the Network Support feature is enabled for the user’s account) Restrict the request to certain custom network IDs. Multiple network IDs are comma separated.
      name: network_ids
    - description: 'Show hosts not scanned since a certain date and time (optional). use YYYY-MM-DD[THH:MM:SSZ] like “2007-07-01” or “2007-01-25T23:12:00Z” or today, yesterday, 24hr ago, 3 days ago, last week. Permissions: An Auditor cannot specify this parameter.'
      name: no_vm_scan_since
    - description: 'Show hosts that were last scanned for vulnerabilities since a certain date and time (optional). Hosts that were the target of a vulnerability scan since the date/time will be shown. use YYYY-MM-DD[THH:MM:SSZ] like “2007-07-01” or “2007-01-25T23:12:00Z” or today, yesterday, 24hr ago, 3 days ago, last week. Permissions: An Auditor cannot specify this parameter.'
      name: vm_scan_since
    - description: (Optional) Show compliance hosts not scanned since a certain date and time (optional). This parameter is invalid for an Express Lite user. use YYYY-MM-DD[THH:MM:SSZ] like “2007-07-01” or “2007-01-25T23:12:00Z” or today, yesterday, 24hr ago, 3 days ago, last week.
      name: no_compliance_scan_since
    - auto: PREDEFINED
      description: Specify 0 (the default) if you want to select hosts based on IP addresses/ranges and/or asset groups. Specify 1 if you want to select hosts based on asset tags.
      name: use_tags
      predefined:
      - '0'
      - '1'
    - auto: PREDEFINED
      description: (Optional when use_tags=1) Specify “id” (the default) to select a tag set by providing tag IDs. Specify “name” to select a tag set by providing tag names.
      name: tag_set_by
      predefined:
      - id
      - name
    - auto: PREDEFINED
      description: (Optional when use_tags=1) Select “any” (the default) to include hosts that match at least one of the selected tags. Select “all” to include hosts that match all of the selected tags.
      name: tag_include_selector
      predefined:
      - any
      - all
    - auto: PREDEFINED
      description: (Optional when use_tags=1) Select “any” (the default) to exclude hosts that match at least one of the selected tags. Select “all” to exclude hosts that match all of the selected tags.
      name: tag_exclude_selector
      predefined:
      - any
      - all
    - description: (Optional when use_tags=1) Specify a tag set to include. Hosts that match these tags will be included. You identify the tag set by providing tag names or IDs. Multiple entries are comma separated.
      name: tag_set_include
    - description: (Optional when use_tags=1) Specify a tag set to exclude. Hosts that match these tags will be excluded. You identify the tag set by providing tag names or IDs. Multiple entries are comma separated.
      name: tag_set_exclude
    - auto: PREDEFINED
      description: (Optional) Specify 1 to display asset tags associated with each host in the XML output.
      name: show_tags
      predefined:
      - '0'
      - '1'
    - description: 'Specify the name of the cloud provider to show the assets managed by the cloud provider. Valid values: ec2, google, azure.'
      name: host_metadata
    - description: (Optional when host_metadata is specified) Specify metadata fields to only return data for certain attributes.
      name: host_metadata_fields
    - auto: PREDEFINED
      description: (Optional) Specify 1 to display cloud provider tags for each scanned host asset in the output. The default value of the parameter is set to 0. When set to 0, we will not show the cloud provider tags for the scanned assets.
      name: show_cloud_tags
      predefined:
      - '0'
      - '1'
    - description: (Optional when show_cloud_tags is specified) Specify cloud tags or cloud tag and name combinations to only return information for specified cloud tags. A cloud tag name and value combination is specified with a colon (for example:SomeTag6:AY_ec2). For each cloud tag, we show the cloud tag’s name, its value, and last success date (the tag last success date/time, fetched from instance). If this parameter is not specified and "show_cloud_tags" is set to 1, we will show all the cloud provider tags for the assets.
      name: cloud_tag_fields
    - description: Specify a positive numeric value to limit the amount of results in the requested list.
      name: limit
      auto: PREDEFINED
    - auto: PREDEFINED
      defaultValue: Basic
      description: '(Optional) Show the requested amount of host information for each host. A valid value is: Basic, Basic/AGs, All, All/AGs, or None. AGs is equal to Asset Groups.'
      name: details
      predefined:
      - Basic
      - Basic/AGs
      - All
      - All/AGs
      - None
    description: View a list of scanned hosts in the user account.
    name: qualys-host-list
    outputs:
    - contextPath: Qualys.Endpoint.ID
      description: Endpoint ID.
    - contextPath: Qualys.Endpoint.IP
      description: IP.
    - contextPath: Qualys.Endpoint.CLOUD_PROVIDER
      description: Host's cloud provider.
    - contextPath: Qualys.Endpoint.DNS
      description: DNS.
    - contextPath: Qualys.Endpoint.EC2_INSTANCE_ID
      description: EC2 instance ID.
    - contextPath: Qualys.Endpoint.QG_HOSTID
      description: QG host ID.
    - contextPath: Qualys.Endpoint.CLOUD_SERVICE
      description: Cloud service of the endpoint.
    - contextPath: Qualys.Endpoint.TRACKING_METHOD
      description: Tracking method of the endpoint.
    - contextPath: Qualys.Endpoint.CLOUD_RESOURCE_ID
      description: Cloud resource ID of the endpoint.
    - contextPath: Qualys.Endpoint.DNS_DATA.DOMAIN
      description: Domain of the endpoint.
    - contextPath: Qualys.Endpoint.DNS_DATA.HOSTNAME
      description: Host name of the endpoint.
    - contextPath: Qualys.Endpoint.NETBIOS
      description: NETBIOS.
    - contextPath: Qualys.Endpoint.OS
      description: Endpoint operating system.
  - arguments:
    - description: Show only virtual hosts that have a certain IP address.
      name: ip
    - description: Show only virtual hosts that have a certain port.
      name: port
    - description: Specify a positive numeric value to limit the amount of results in the requested list.
      name: limit
    description: View a list of virtual hosts in the user account.
    name: qualys-virtual-host-list
    outputs:
    - contextPath: Qualys.VirtualEndpoint.IP
      description: IP.
    - contextPath: Qualys.VirtualEndpoint.PORT
      description: Port.
    - contextPath: Qualys.VirtualEndpoint.FQDN
      description: Fully qualified domain name.
  - arguments:
    - auto: PREDEFINED
      description: Virtual host action to perform.
      name: action
      predefined:
      - create
      - update
      - delete
      - add_fqdn
      - delete_fqdn
      required: true
    - description: An IP address for the virtual host configuration.
      name: ip
      required: true
    - description: A port number for the virtual host configuration.
      name: port
      required: true
    - description: Network support must be enabled to specify the network_id. If network support is enabled and you do not provide a network_id, then the Default Global Network is considered. You can specify only one network_id.
      name: network_id
    - description: (Required for all actions except “delete”. Invalid for “delete”.) One or more fully-qualified domain names (FQDNs) for the virtual host configuration. Multiple entries are comma separated.
      name: fqdn
    description: View a list of virtual hosts in the user account.
    name: qualys-virtual-host-manage
    outputs:
    - contextPath: Qualys.VirtualEndpoint.DATETIME
      description: Date and time of the executed manage action.
    - contextPath: Qualys.VirtualEndpoint.TEXT
      description: Result message of the executed action.
  - arguments:
    - description: Get list of excluded hosts or addresses range.
      name: ips
    - description: (Optional, and valid only when the Network Support feature is enabled for the user’s account) Restrict the request to a certain custom network ID.
      name: network_id
    - description: (Optional) Show excluded hosts belonging to asset groups with certain IDs. One or more asset group IDs and/or ranges may be specified. Multiple entries are comma separated. A range is specified with a dash (for example, 386941-386945). Valid asset group IDs are required.
      name: ag_ids
    - description: (Optional) Show excluded hosts belonging to asset groups with certain strings in the asset group title. One or more asset group titles may be specified. Multiple entries are comma separated (for example, My+First+Asset+Group,Another+Asset+Group).
      name: ag_titles
    - auto: PREDEFINED
      description: (Optional) Specify 0 (the default) if you want to select hosts based on IP addresses/ranges and/or asset groups. Specify 1 if you want to select hosts based on asset tags.
      name: use_tags
      predefined:
      - '0'
      - '1'
    - auto: PREDEFINED
      description: (Optional when use_tags=1) Specify "any" (the default) to include excluded hosts that match at least one of the selected tags. Specify "all" to include excluded hosts that match all of the selected tags.
      name: tag_include_selector
      predefined:
      - any
      - all
    - auto: PREDEFINED
      description: (Optional when use_tags=1) Specify "any" (the default) to ignore excluded hosts that match at least one of the selected tags. Specify "all" to ignore excluded hosts that match all of the selected tags.
      name: tag_exclude_selector
      predefined:
      - any
      - all
    - auto: PREDEFINED
      description: (Optional when use_tags=1) Specify "id" (the default) to select a tag set by providing tag IDs. Specify "name" to select a tag set by providing tag names.
      name: tag_set_by
      predefined:
      - id
      - name
    - description: (Optional when use_tags=1) Specify a tag set to include. Excluded hosts that match these tags will be included. You identify the tag set by providing tag names or IDs. Multiple entries are comma separated.
      name: tag_set_include
    - description: (Optional when use_tags=1) Specify a tag set to exclude. Excluded hosts that match these tags will be ignored. You identify the tag set by providing tag names or IDs. Multiple entries are comma separated.
      name: tag_set_exclude
    - description: Specify a positive numeric value to limit the amount of results in the requested list.
      name: limit
    description: Show the excluded host list for the user's account. Hosts in your excluded host list will not be scanned.
    name: qualys-host-excluded-list
    outputs:
    - contextPath: Qualys.Excluded.Host.Address
      description: IP Address.
    - contextPath: Qualys.Excluded.Host.Address.#text
      description: IP of excluded host with expiration date.
    - contextPath: Qualys.Excluded.Host.Address.@expiration_date
      description: Expiration date of excluded host address.
    - contextPath: Qualys.Excluded.Host.Range.#text
      description: Range of excluded hosts with expiration date.
    - contextPath: Qualys.Excluded.Host.Range.@expiration_date
      description: Expiration date of excluded hosts ranges.
    - contextPath: Qualys.Excluded.Host.Range
      description: Range of IP addresses.
  - arguments:
    - description: Scheduled report ID.
      name: id
    - auto: PREDEFINED
      description: Select is_active=1 for active or is_active=0 for inactive scheduled reports to view.
      name: is_active
      predefined:
      - '1'
      - '0'
    - description: Specify a positive numeric value to limit the amount of results in the requested list.
      name: limit
    description: Get list of scheduled reports.
    name: qualys-scheduled-report-list
    outputs:
    - contextPath: Qualys.Report.ID
      description: Report ID.
      type: String
    - contextPath: Qualys.Report.TITLE
      description: Report title.
    - contextPath: Qualys.Report.TYPE
      description: Report type.
    - contextPath: Qualys.Report.LAUNCH_DATETIME
      description: Date and time the report launched.
    - contextPath: Qualys.Report.OUTPUT_FORMAT
      description: Report output format.
    - contextPath: Qualys.Report.SIZE
      description: Report size.
    - contextPath: Qualys.Report.STATUS.STATE
      description: Report state status.
    - contextPath: Qualys.Report.STATUS.MESSAGE
      description: Report status message.
    - contextPath: Qualys.Report.STATUS.PERCENT
      description: Report status percent.
    - contextPath: Qualys.Report.EXPIRATION_DATETIME
      description: Report expiration datetime.
    - contextPath: Qualys.Report.ACTIVE
      description: Report active.
    - contextPath: Qualys.Report.TEMPLATE_TITLE
      description: Title of the template.
    - contextPath: Qualys.Report.SCHEDULE.START_DATE_UTC
      description: Start date of the scheduled report in UTC format.
    - contextPath: Qualys.Report.SCHEDULE.START_HOUR
      description: Start hour of the scheduled report.
    - contextPath: Qualys.Report.SCHEDULE.START_MINUTE
      description: Start minute of the scheduled report.
    - contextPath: Qualys.Report.SCHEDULE.DAILY.@frequency_days
      description: Frequency of the scheduled report.
    - contextPath: Qualys.Report.SCHEDULE.TIME_ZONE.TIME_ZONE_CODE
      description: Timezone of the scheduled report.
    - contextPath: Qualys.Report.SCHEDULE.TIME_ZONE.TIME_ZONE_DETAILS
      description: Timezone details of the scheduled report.
  - arguments:
    - description: Specify a positive numeric value to limit the amount of results in the requested list.
      name: limit
    description: get list of report template for user.
    name: qualys-report-template-list
    outputs:
    - contextPath: Qualys.ReportTemplate.ID
      description: Report template ID.
    - contextPath: Qualys.ReportTemplate.TYPE
      description: Report type.
    - contextPath: Qualys.ReportTemplate.TITLE
      description: Report template title.
    - contextPath: Qualys.ReportTemplate.LAST_UPDATE
      description: Last update time.
    - contextPath: Qualys.ReportTemplate.GLOBAL
      description: Report template global.
    - contextPath: Qualys.ReportTemplate.DEFAULT
      description: Report template default.
    - contextPath: Qualys.ReportTemplate.USER.LOGIN
      description: Last updated user login.
    - contextPath: Qualys.ReportTemplate.USER.FIRSTNAME
      description: Last updated user login first name.
    - contextPath: Qualys.ReportTemplate.USER.LASTNAME
      description: Last updated user login last name.
    - contextPath: Qualys.ReportTemplate.TEMPLATE_TYPE
      description: Type of report template.
  - arguments:
    - auto: PREDEFINED
      description: 'Show the requested amount of information for each vulnerability in the XML output. A valid value is: Basic (default), All, or None. Basic includes basic elements plus CVSS Base and Temporal scores. All includes all vulnerability details, including the Basic details.'
      name: details
      predefined:
      - Basic
      - All
      - None
    - description: Used to filter the XML output to include only vulnerabilities that have QID numbers matching the QID numbers you specify.
      name: ids
    - description: Used to filter the XML output to show only vulnerabilities that have a QID number greater than or equal to a QID number you specify.
      name: id_min
    - description: Used to filter the XML output to show only vulnerabilities that have a QID number less than or equal to a QID number you specify.
      name: id_max
    - auto: PREDEFINED
      description: Used to filter the XML output to show only vulnerabilities that are patchable or not patchable. A vulnerability is considered patchable when a patch exists for it. When 1 is specified, only vulnerabilities that are patchable will be included in the output. When 0 is specified, only vulnerabilities that are not patchable will be included in the output. When unspecified, patchable and unpatchable vulnerabilities will be included in the output.
      name: is_patchable
      predefined:
      - '0'
      - '1'
    - description: Used to filter the XML output to show only vulnerabilities last modified after a certain date and time. When specified vulnerabilities last modified by a user or by the service will be shown. use YYYY-MM-DD[THH:MM:SSZ] like “2007-07-01” or “2007-01-25T23:12:00Z” or today, yesterday, 24hr ago, 3 days ago, last week.
      name: last_modified_after
    - description: Used to filter the XML output to show only vulnerabilities last modified before a certain date and time. When specified vulnerabilities last modified by a user or by the service will be shown. use YYYY-MM-DD[THH:MM:SSZ] like “2007-07-01” or “2007-01-25T23:12:00Z” or today, yesterday, 24hr ago, 3 days ago, last week.
      name: last_modified_before
    - description: Used to filter the XML output to show only vulnerabilities last modified by a user after a certain date and time. use YYYY-MM-DD[THH:MM:SSZ] like “2007-07-01” or “2007-01-25T23:12:00Z” or today, yesterday, 24hr ago, 3 days ago, last week.
      name: last_modified_by_user_after
    - description: Used to filter the XML output to show only vulnerabilities last modified by a user before a certain date and time. use YYYY-MM-DD[THH:MM:SSZ] like “2007-07-01” or “2007-01-25T23:12:00Z” or today, yesterday, 24hr ago, 3 days ago, last week.
      name: last_modified_by_user_before
    - description: Used to filter the XML output to show only vulnerabilities last modified by the service after a certain date and time. use YYYY-MM-DD[THH:MM:SSZ] like “2007-07-01” or “2007-01-25T23:12:00Z” or today, yesterday, 24hr ago, 3 days ago, last week.
      name: last_modified_by_service_after
    - description: Used to filter the XML output to show only vulnerabilities last modified by the service before a certain date and time. use YYYY-MM-DD[THH:MM:SSZ] like “2007-07-01” or “2007-01-25T23:12:00Z” or today, yesterday, 24hr ago, 3 days ago, last week.
      name: last_modified_by_service_before
    - description: Used to filter the XML output to show only vulnerabilities published after a certain date and time. use YYYY-MM-DD[THH:MM:SSZ] like “2007-07-01” or “2007-01-25T23:12:00Z” or today, yesterday, 24hr ago, 3 days ago, last week.
      name: published_after
    - description: Used to filter the XML output to show only vulnerabilities published before a certain date and time. use YYYY-MM-DD[THH:MM:SSZ] like “2007-07-01” or “2007-01-25T23:12:00Z” or today, yesterday, 24hr ago, 3 days ago, last week.
      name: published_before
    - auto: PREDEFINED
      description: ' (Optional) Used to filter the XML output to show only vulnerabilities assigned a certain discovery method. A valid value is: Remote, Authenticated, RemoteOnly, AuthenticatedOnly, or RemoteAndAuthenticated.'
      name: discovery_method
      predefined:
      - Remote
      - Authenticated
      - RemoteOnly
      - AuthenticatedOnly
      - RemoteAndAuthenticated
    - description: 'Used to filter the XML output to show only vulnerabilities having one or more authentication types. A valid value is: Windows, Oracle, Unix or SNMP. Multiple values are entered as a comma-separated list.'
      name: discovery_auth_types
    - auto: PREDEFINED
      description: Used to filter the XML output to show reasons for passing or failing PCI compliance (when the CVSS Scoring feature is turned on in the user’s subscription). Specify 1 to view the reasons in the XML output. When unspecified, the reasons are not included in the XML output.
      name: show_pci_reasons
      predefined:
      - '0'
      - '1'
    - auto: PREDEFINED
      description: Used to filter the XML output to show Qualys modules that can be used to detect each vulnerability. Specify 1 to view supported modules in the XML output. When unspecified, supported modules are not included in the XML output.
      name: show_supported_modules_info
      predefined:
      - '0'
      - '1'
    - auto: PREDEFINED
      description: Specify 1 to include the disabled flag for each vulnerability in the XML output.
      name: show_disabled_flag
      predefined:
      - '0'
      - '1'
    - auto: PREDEFINED
      description: Specify 1 to include QID changes for each vulnerability in the XML output.
      name: show_qid_change_log
      predefined:
      - '0'
      - '1'
    - description: Specify a positive numeric value to limit the amount of results in the requested list.
      name: limit
    description: download a list of vulnerabilities from Qualys’ KnowledgeBase.
    name: qualys-vulnerability-list
    outputs:
    - contextPath: Qualys.Vulnerability.List.QID
      description: Vulnerability QID.
    - contextPath: Qualys.Vulnerability.List.PATCHABLE
      description: Is Vulnerability patchable.
    - contextPath: Qualys.Vulnerability.List.SEVERITY_LEVEL
      description: Severity level of the Vulnerability.
    - contextPath: Qualys.Vulnerability.List.CONSEQUENCE
      description: Consequence of the Vulnerability.
    - contextPath: Qualys.Vulnerability.List.VENDOR_REFERENCE_LIST.VENDOR_REFERENCE.ID
      description: ID of the vendor.
    - contextPath: Qualys.Vulnerability.List.VENDOR_REFERENCE_LIST.VENDOR_REFERENCE.URL
      description: URL of the vendor.
    - contextPath: Qualys.Vulnerability.List.LAST_SERVICE_MODIFICATION_DATETIME
      description: Date of the last service modification.
    - contextPath: Qualys.Vulnerability.List.CVE_LIST.CVE.ID
      description: CVE ID.
    - contextPath: Qualys.Vulnerability.List.CVE_LIST.CVE.URL
      description: CVE URL.
    - contextPath: Qualys.Vulnerability.List.PUBLISHED_DATETIME
      description: Published date.
    - contextPath: Qualys.Vulnerability.List.DISCOVERY.ADDITIONAL_INFO
      description: Additional info.
    - contextPath: Qualys.Vulnerability.List.DISCOVERY.AUTH_TYPE_LIST.AUTH_TYPE
      description: Discovery Authentication type.
    - contextPath: Qualys.Vulnerability.List.DISCOVERY.REMOTE
      description: Is discovery remote.
    - contextPath: Qualys.Vulnerability.List.DIAGNOSIS
      description: Diagnosis of vulnerability.
    - contextPath: Qualys.Vulnerability.List.PCI_FLAG
      description: PCI flag.
    - contextPath: Qualys.Vulnerability.List.SOFTWARE_LIST.SOFTWARE.PRODUCT
      description: Product name.
    - contextPath: Qualys.Vulnerability.List.SOFTWARE_LIST.SOFTWARE.VENDOR
      description: Vendor of the product.
    - contextPath: Qualys.Vulnerability.List.VULN_TYPE
      description: Type of the vulnerability.
    - contextPath: Qualys.Vulnerability.List.TITLE
      description: Title of the vulnerability.
    - contextPath: Qualys.Vulnerability.List.SOLUTION
      description: Solution for the vulnerability.
    - contextPath: Qualys.Vulnerability.List.CATEGORY
      description: Category of the vulnerability.
  - arguments:
    - description: Show only asset groups with certain IDs. Multiple IDs are comma separated.
      name: ids
    - description: Show only asset groups with certain IDs. Multiple IDs are comma separated.
      name: id_min
    - description: Show only asset groups that have an ID less than or equal to the specified ID.
      name: id_max
    - description: Specify the maximum number of asset group records to output. By default this is set to 1000 records. If you specify truncation_limit=0, the output is not paginated and all records are returned in a single output.
      name: truncation_limit
    - description: Optional and valid only when the Networks feature is enabled in your account) Restrict the request to certain network IDs. Multiple IDs are comma separated.
      name: network_ids
    - description: Show only asset groups that have a business unit ID equal to the specified ID.
      name: unit_id
    - description: Show only asset groups that have a user ID equal to the specified ID.
      name: user_id
    - description: ' Show only the asset group that has a title equal to the specified string - this must be an exact match.'
      name: title
    - description: 'Show attributes for each asset group along with the ID. Your options are: None, All or a comma-separated list of attribute names: ID, TITLE, OWNER_USER_NAME, OWNER_USER_ID, OWNER_UNIT_ID, NETWORK_IDS, LAST_UPDATE, IP_SET, APPLIANCE_LIST, DOMAIN_LIST, DNS_LIST, NETBIOS_LIST, EC2_ID_LIST, HOST_IDS, ASSIGNED_USER_IDS, ASSIGNED_UNIT_IDS, BUSINESS_IMPACT, CVSS, COMMENTS.'
      name: show_attributes
    - description: Specify a positive numeric value to limit the amount of results in the requested list.
      name: limit
    description: Get account asset groups.
    name: qualys-group-list
    outputs:
    - contextPath: Qualys.AssetGroup.ID
      description: Asset Group ID.
    - contextPath: Qualys.AssetGroup.TITLE
      description: Asset Group title.
    - contextPath: Qualys.AssetGroup.OWNER_ID
      description: Asset Group owner ID.
    - contextPath: Qualys.AssetGroup.UNIT_ID
      description: Asset Group unit ID.
    - contextPath: Qualys.AssetGroup.NETWORK_ID
      description: Asset Group network ID.
    - contextPath: Qualys.AssetGroup.IP_SET.IP
      description: IP in the asset group.
    - contextPath: Qualys.AssetGroup.IP_SET.IP_RANGE
      description: Asset Group IP range.
    - contextPath: Qualys.AssetGroup.APPLIANCE_IDS
      description: Appliance IDs of the asset group.
    - contextPath: Qualys.AssetGroup.DEFAULT_APPLIANCE_ID
      description: Default appliance IDs of the asset group.
  - arguments:
    - description: Report ID of a saved report that you want to download.
      name: id
      required: true
    - auto: PREDEFINED
      description: Type of the file of the report. Can be checked by calling the qualys-report-list command.
      name: file_format
      predefined:
      - pdf
      - html
      - mht
      - xml
      - csv
      - docx
      - online
      required: true
    description: Download report.
    name: qualys-report-fetch
    outputs:
    - contextPath: InfoFile.Name
      description: The file name.
    - contextPath: InfoFile.EntryID
      description: The ID for locating the file in the War Room.
    - contextPath: InfoFile.Size
      description: The size of the file (in bytes).
    - contextPath: InfoFile.Type
      description: The file type, as determined by libmagic (same as displayed in file entries).
    - contextPath: InfoFile.Extension
      description: The file extension.
    - contextPath: InfoFile.Info
      description: Basic information about the file.
  - arguments:
    - description: 'The scan reference for a vulnerability scan. This will have the format: scan/nnnnnnnnnn.nnnnn'
      name: scan_ref
      required: true
    - description: 'Show only certain IP addresses/ranges in the scan results. One or more IPs/ranges may be specified. A range entry is specified using a hyphen (for example, 10.10.10.1-10.10.10.20). Multiple entries are comma separated.    '
      name: ips
    - auto: PREDEFINED
      description: 'The verbosity of the scan results details. One verbosity mode may be specified: brief (the default) or extended. The brief output includes this information: IP address, DNS hostname, NetBIOS hostname, QID and scan test results if applicable. The extended output includes the brief output plus this extended information: protocol, port, an SSL flag (“yes” is returned when SSL was used for the detection, “no” is returned when SSL was not used), and FQDN if applicable.'
      name: mode
      predefined:
      - brief
      - extended
    - description: Id assigned to the client (Consultant type subscription only). Parameter client_id or client_name may be specified for the same request.
      name: client_id
    - description: Name of the client (Consultant type subscription only). Parameter client_id or client_name may be specified for the same request.
      name: client_name
    description: Download scan results when scan has status Finished, Canceled, Paused or Error.
    name: qualys-vm-scan-fetch
    outputs:
    - contextPath: Qualys.VM.Dns
      description: Scanned device DNS.
    - contextPath: Qualys.VM.Instance
      description: Scanned device instance.
    - contextPath: Qualys.VM.IP
      description: Scanned device IP address.
    - contextPath: Qualys.VM.Netbios
      description: Scanned device Netbios.
    - contextPath: Qualys.VM.QID
      description: Qualys ID for vulnerabilities.
    - contextPath: Qualys.VM.Result
      description: Scan result.
  - arguments:
    - description: 'The scan reference for a compliance scan. This will have the format: compliance/nnnnnnnnnn.nnnnn'
      name: scan_ref
      required: true
    description: fetch scan results for a scan.
    name: qualys-pc-scan-fetch
    outputs:
    - contextPath: Qualys.PC.USERNAME
      description: The user who executed the scan.
    - contextPath: Qualys.PC.COMPANY
      description: The company of the user who executed the scan.
    - contextPath: Qualys.PC.USERNAME
      description: The user who executed the scan.
    - contextPath: Qualys.PC.DATE
      description: The date of the scan.
    - contextPath: Qualys.PC.TITLE
      description: The scan title.
    - contextPath: Qualys.PC.TARGET
      description: IP’s which were scanned.
    - contextPath: Qualys.PC.EXCLUDED_TARGET
      description: IP’s which were excluded from the scan.
    - contextPath: Qualys.PC.DURATION
      description: The duration of the scan.
    - contextPath: Qualys.PC.NBHOST_ALIVE
      description: Number of hosts that are available during the scan.
    - contextPath: Qualys.PC.NBHOST_TOTAL
      description: Total number of hosts that were submitted to scan.
    - contextPath: Qualys.PC.REPORT_TYPE
      description: Type of the report.
    - contextPath: Qualys.PC.OPTIONS
      description: Scan option profile.
    - contextPath: Qualys.PC.STATUS
      description: Status of the scan.
  - arguments:
    - description: Report ID.
      name: id
      required: true
    description: Cancel the running report.
    execution: true
    name: qualys-report-cancel
    outputs:
    - contextPath: Qualys.Report.ID
      description: ID of the canceled report.
      type: String
    - contextPath: Qualys.ScheduleScan.DATETIME
      description: Date the command was executed.
      type: Date
    - contextPath: Qualys.ScheduleScan.TEXT
      description: Qualys response for report cancellation.
      type: String
  - arguments:
    - description: (Required) The report ID you want to take action on.
      name: id
      required: true
    description: Delete a saved report in the user’s Report Share.
    execution: true
    name: qualys-report-delete
    outputs:
    - contextPath: Qualys.Report.ID
      description: Deleted report ID.
      type: String
    - contextPath: Qualys.ScheduleScan.DATETIME
      description: Date the command was executed.
      type: Date
    - contextPath: Qualys.ScheduleScan.TEXT
      description: Qualys response for the report deletion.
      type: String
  - arguments:
    - description: Scorecard name for the vulnerability scorecard report.
      name: name
      required: true
    - description: User-defined report title.
      name: report_title
    - auto: PREDEFINED
      defaultValue: xml
      description: Output format of the report. One output format may be specified.
      name: output_format
      predefined:
      - pdf
      - html
      - mht
      - xml
      - csv
      required: true
    - description: The source asset groups for the report.
      name: source
      required: true
    - auto: PREDEFINED
      description: (Valid for CSV format report only). Specify hide_header=1 to omit the header information from the report.
      name: hide_header
      predefined:
      - '1'
      - '0'
    - description: The password to be used for encryption.
      name: pdf_password
    - description: The report recipients in the form of one or more distribution groups.
      name: recipient_group
    - description: Specify users who will receive the email notification when the report is complete.
      name: recipient_group_id
    - description: The titles of asset groups to be used as source asset groups for the scorecard report.
      name: asset_groups
    - auto: PREDEFINED
      description: et to 1 to select all asset groups available in your account as the source asset groups for the scorecard report.
      name: all_asset_groups
      predefined:
      - '1'
    - description: The title of a business unit containing the source asset groups.
      name: business_unit
    - description: A business info tag identifying a division that asset group(s) belong to.
      name: division
    - description: A business info tag identifying a business function for asset group(s).
      name: function
    - description: A business info tag identifying a location where asset group(s) are located.
      name: location
    - description: Up to 10 QIDs for vulnerabilities or potential vulnerabilities with available patches. Multiple QIDs are comma separated.
      name: patch_qids
    - description: One or two QIDs for missing software. Two QIDs are comma separated.
      name: missing_qids
    description: Launch a vulnerability scorecard report.
    execution: true
    name: qualys-scorecard-launch
    outputs:
    - contextPath: Qualys.Report.ID
      description: Report ID.
      type: String
    - contextPath: Qualys.ScheduleScan.DATETIME
      description: Date the command was executed.
      type: Date
    - contextPath: Qualys.ScheduleScan.TEXT
      description: Qualys response for the scorecard launch.
      type: String
  - arguments:
    - description: The scan title. This can be a maximum of 2000 characters (ascii).
      name: scan_title
    - auto: PREDEFINED
      defaultValue: assets
      description: Specify “assets” (the default) when your scan target will include IP addresses/ranges and/or asset groups. Specify “tags” when your scan target will include asset tags.
      name: target_from
      predefined:
      - assets
      - tags
    - description: 'The IP addresses to be scanned. You may enter individual IP addresses and/or ranges. Multiple entries are comma separated. One of these parameters is required: ip, asset_groups or asset_group_ids.'
      name: ip
    - description: 'The titles of asset groups containing the hosts to be scanned. Multiple titles are comma separated. One of these parameters is required: ip, asset_groups or asset_group_ids.'
      name: asset_groups
    - description: 'The IDs of asset groups containing the hosts to be scanned. Multiple IDs are comma separated. One of these parameters is required: ip, asset_groups or asset_group_ids.'
      name: asset_group_ids
    - description: The IP addresses to be excluded from the scan when the scan target is specified as IP addresses (not asset tags). You may enter individual IP addresses and/or ranges. Multiple entries are comma separated.
      name: exclude_ip_per_scan
    - auto: PREDEFINED
      description: ' Select “any” (the default) to include hosts that match at least one of the selected tags. Select “all” to include hosts that match all of the selected tags.'
      name: tag_include_selector
      predefined:
      - all
      - any
    - auto: PREDEFINED
      description: Select “any” (the default) to exclude hosts that match at least one of the selected tags. Select “all” to exclude hosts that match all of the selected tags.
      name: tag_exclude_selector
      predefined:
      - all
      - any
    - auto: PREDEFINED
      description: Specify “id” (the default) to select a tag set by providing tag IDs. Specify “name” to select a tag set by providing tag names.
      name: tag_set_by
      predefined:
      - id
      - name
    - description: Specify a tag set to include. Hosts that match these tags will be included. You identify the tag set by providing tag names or IDs. Multiple entries are comma separated.
      name: tag_set_include
    - description: Specify a tag set to exclude. Hosts that match these tags will be excluded. You identify the tag set by providing tag names or IDs. Multiple entries are comma separated.
      name: tag_set_exclude
    - auto: PREDEFINED
      description: Specify “0” (the default) to select from all tags (tags with any tag rule). Specify “1” to scan all IP addresses defined in the tag selection. When this is specified, only tags with the dynamic IP address rule called “IP address in Network Range(s)” can be selected. valid only when target_from=tags is specified.
      name: use_ip_nt_range_tags_include
      predefined:
      - '0'
      - '1'
    - auto: PREDEFINED
      description: Specify “0” (the default) to select from all tags (tags with any tag rule). Specify “1” to exclude all IP addresses defined in the tag selection. When this is specified, only tags with the dynamic IP address rule called “IP address in Network Range(s)” can be selected.  valid only when target_from=tags is specified.
      name: use_ip_nt_range_tags_exclude
      predefined:
      - '0'
      - '1'
    - auto: PREDEFINED
      description: Specify “0” (the default) to select from all tags (tags with any tag rule). Specify “1” to scan all IP addresses defined in tags. When this is specified, only tags with the dynamic IP address rule called “IP address in Network Range(s)” can be selected.
      name: use_ip_nt_range_tags
      predefined:
      - '0'
      - '1'
    - description: "The IDs of the scanner appliances to be used. Multiple entries are comma separated. For an Express Lite user, Internal Scanning must be enabled in the user's account. One of these parameters must also be specified in a request: iscanner_name, iscanner_id, default_scanner, scanners_in_ag, scanners_in_tagset. When none of these are specified, External scanners are used. These parameters are mutually exclusive and cannot be specified in the same request: iscanner_id and iscanner_name."
      name: iscanner_id
    - description: Specifies the name of the Scanner Appliance for the map, when the map target has private use internal IPs. Using Express Lite, Internal Scanning must be enabled in your account.
      name: iscanner_name
    - auto: PREDEFINED
      description: Specify 1 to use the default scanner in each target asset group. For an Express Lite user, Internal Scanning must be enabled in the user’s account.
      name: default_scanner
      predefined:
      - '0'
      - '1'
    - auto: PREDEFINED
      description: Specify 1 to distribute the scan to the target asset groups’ scanner appliances. Appliances in each asset group are tasked with scanning the IPs in the group. By default up to 5 appliances per group will be used and this can be configured for your account (please contact your Account Manager or Support). For an Express Lite user, Internal Scanning must be enabled in the user’s account.
      name: scanners_in_ag
      predefined:
      - '0'
      - '1'
    - auto: PREDEFINED
      description: 'Specify 1 to distribute the scan to scanner appliances that match the asset tags specified for the scan target. One of these parameters must be specified in a request for an internal scan: iscanner_name, iscanner_id, default_scanner, scanners_in_ag, scanners_in_tagset. When none of these are specified, external scanners are used. Only valid when the target_from=tags is specified.'
      name: scanners_in_tagset
      predefined:
      - '0'
      - '1'
    - description: Specify 1 to distribute the scan to all scanner appliances in the network.
      name: scanners_in_network
    - description: 'The title of the compliance option profile to be used. One of these parameters must be specified in a request: option_title or option_id. These are mutually exclusive and cannot be specified in the same request.'
      name: option_title
    - description: 'The ID of the compliance option profile to be used. One of these parameters must be specified in a request: option_title or option_id. These are mutually exclusive and cannot be specified in the same request.'
      name: option_id
    - auto: PREDEFINED
      description: Specify a value of 0 - 9 to set a processing priority level for the scan. When not specified, a value of 0 (no priority) is used. 0 = No Priority (the default), 1 = Emergency, 2 = Ultimate, 3 = Critical, 4 = Major, 5 = High, 6 = Standard, 7 = Medium, 8 = Minor, 9 = Low.
      name: priority
      predefined:
      - '0'
      - '1'
      - '2'
      - '3'
      - '4'
      - '5'
      - '6'
      - '7'
      - '8'
      - '9'
    - description: (Required for EC2 scan) The name of the EC2 connector for the AWS integration you want to run the scan on.
      name: connector_name
    - description: (Required for EC2 scan) The EC2 region code or the ID of the Virtual Private Cloud (VPC) zone.
      name: ec2_endpoint
    - description: The ID of the EC2 instance on which you want to launch the VM or compliance scan. Multiple ec2 instance ids are comma separated. You can add up to maximum 10 instance Ids.
      name: ec2_instance_ids
    - description: The ID of a network used to filter the IPs/ranges specified in the“ip” parameter. Set to a custom network ID (note this does not filter IPs/ranges specified in “asset_groups” or “asset_group_ids”). Or set to “0” (the default) for the Global Default Network - this is used to scan hosts outside of your custom networks.
      name: ip_network_id
    - description: Set a custom value in order to drop defenses (such as logging, IPs, etc) when an authorized scan is being run. The value you enter will be used in the “Qualys-Scan:” header that will be set for many CGI and web application fingerprinting checks. Some discovery and web server fingerprinting checks will not use this header.
      name: runtime_http_header
    - auto: PREDEFINED
      description: Launch a CertView type scan. This option will be supported when CertView GA is released and enabled for your account.
      name: scan_type
      predefined:
      - certview
    - description: The target FQDN for a vulnerability scan. You must specify at least one target i.e. IPs, asset groups or FQDNs. Multiple values are comma separated.
      name: fqdn
    - description: Id assigned to the client (Consultant type subscription only). Parameter client_id or client_name may be specified for the same request.
      name: client_id
    - description: Name of the client (Consultant type subscriptions  only). Parameter client_id or client_name may be specified for the same request.
      name: client_name
    - auto: PREDEFINED
      description: Specify 1 when your scan target includes agent hosts. This lets you scan private IPs where agents are installed when these IPs are not in your VM/PC license.
      name: include_agent_targets
      predefined:
      - '0'
      - '1'
    description: ' launch vulnerability scans in the user’s account.'
    name: qualys-vm-scan-launch
    outputs:
    - contextPath: Qualys.Report.VM.Launched.KEY
      description: Key name of launched VM scan, either ID or a REFERENCE.
    - contextPath: Qualys.Report.VM.Launched.VALUE
      description: Value of the key.
  - arguments:
    - auto: PREDEFINED
      description: One action required for the request.
      name: action
      predefined:
      - cancel
      - pause
      - resume
      - delete
      required: true
    - description: 'The scan reference for a vulnerability scan. This will have the format: scan/nnnnnnnnnn.nnnnn'
      name: scan_ref
      required: true
    description: allows users to take actions on vulnerability scans in their account, like cancel, pause, resume, delete and fetch completed scan results.
    execution: true
    name: qualys-vm-scan-action
  - arguments:
    - auto: PREDEFINED
      description: One action required for the request.
      name: action
      predefined:
      - cancel
      - pause
      - resume
      - delete
      required: true
    - description: ' The scan reference for a compliance scan. This will have the format: compliance/nnnnnnnnnn.nnnnn'
      name: scan_ref
      required: true
    description: Allows users to take actions on compliance scans in their account, like cancel, pause, resume, delete and fetch completed scan results.
    name: qualys-pc-scan-manage
    outputs:
    - contextPath: Qualys.Scan.KEY
      description: Key name, either ID or REFERENCE.
    - contextPath: Qualys.Scan.VALUE
      description: Value of either ID or REFERENCE.
  - arguments:
    - description: The scan title. This can be a maximum of 2000 characters (ascii).
      name: scan_title
    - description: ' The ID of the compliance option profile to be used. One of these parameters must be specified in a request: option_title or option_id. These are mutually exclusive and cannot be specified in the same request.'
      name: option_id
    - description: 'The title of the compliance option profile to be used. One of these parameters must be specified in a request: option_title or option_id. These are mutually exclusive and cannot be specified in the same request.'
      name: option_title
    - description: ' The IP addresses to be scanned. You may enter individual IP addresses and/or ranges. Multiple entries are comma separated. One of these parameters is required: ip, asset_groups or asset_group_ids.'
      name: ip
    - description: 'The IDs of asset groups containing the hosts to be scanned. Multiple IDs are comma separated. One of these parameters is required: ip, asset_groups or asset_group_ids.'
      name: asset_group_ids
    - description: 'The titles of asset groups containing the hosts to be scanned. Multiple titles are comma separated. One of these parameters is required: ip, asset_groups or asset_group_ids.'
      name: asset_groups
    - description: The IP addresses to be excluded from the scan when the scan target is specified as IP addresses (not asset tags). You may enter individual IP addresses and/or ranges. Multiple entries are comma separated.
      name: exclude_ip_per_scan
    - auto: PREDEFINED
      description: Specify 1 to use the default scanner in each target asset group. For an Express Lite user, Internal Scanning must be enabled in the user’s account.
      name: default_scanner
      predefined:
      - '0'
      - '1'
    - auto: PREDEFINED
      description: Specify 1 to distribute the scan to the target asset groups’ scanner appliances. Appliances in each asset group are tasked with scanning the IPs in the group. By default up to 5 appliances per group will be used and this can be configured for your account (please contact your Account Manager or Support). For an Express Lite user, Internal Scanning must be enabled in the user’s account.
      name: scanners_in_ag
      predefined:
      - '0'
      - '1'
    - auto: PREDEFINED
      defaultValue: assets
      description: Specify “assets” (the default) when your scan target will include IP addresses/ranges and/or asset groups. Specify “tags” when your scan target will include asset tags.
      name: target_from
      predefined:
      - assets
      - tags
    - auto: PREDEFINED
      description: ' Select “any” (the default) to include hosts that match at least one of the selected tags. Select “all” to include hosts that match all of the selected tags.'
      name: tag_include_selector
      predefined:
      - all
      - any
    - auto: PREDEFINED
      description: Select “any” (the default) to exclude hosts that match at least one of the selected tags. Select “all” to exclude hosts that match all of the selected tags.
      name: tag_exclude_selector
      predefined:
      - all
      - any
    - auto: PREDEFINED
      description: Specify “id” (the default) to select a tag set by providing tag IDs. Specify “name” to select a tag set by providing tag names.
      name: tag_set_by
      predefined:
      - id
      - name
    - description: Specify a tag set to include. Hosts that match these tags will be included. You identify the tag set by providing tag names or IDs. Multiple entries are comma separated.
      name: tag_set_include
    - description: Specify a tag set to exclude. Hosts that match these tags will be excluded. You identify the tag set by providing tag names or IDs. Multiple entries are comma separated.
      name: tag_set_exclude
    - auto: PREDEFINED
      description: Specify “0” (the default) to select from all tags (tags with any tag rule). Specify “1” to scan all IP addresses defined in tags. When this is specified, only tags with the dynamic IP address rule called “IP address in Network Range(s)” can be selected.
      name: use_ip_nt_range_tags
      predefined:
      - '0'
      - '1'
    - description: The ID of a network used to filter the IPs/ranges specified in the“ip” parameter. Set to a custom network ID (note this does not filter IPs/ranges specified in “asset_groups” or “asset_group_ids”). Or set to “0” (the default) for the Global Default Network - this is used to scan hosts outside of your custom networks.
      name: ip_network_id
    - description: Set a custom value in order to drop defenses (such as logging, IPs, etc) when an authorized scan is being run. The value you enter will be used in the “Qualys-Scan:” header that will be set for many CGI and web application fingerprinting checks. Some discovery and web server fingerprinting checks will not use this header.
      name: runtime_http_header
    - description: Specifies the name of the Scanner Appliance for the map, when the map target has private use internal IPs. Using Express Lite, Internal Scanning must be enabled in your account.
      name: iscanner_name
    description: launch compliance scans.
    execution: true
    name: qualys-pc-scan-launch
    outputs:
    - contextPath: Qualys.Scan.KEY
      description: Scan key, either ID or Reference.
    - contextPath: Qualys.Scan.VALUE
      description: Scan value, either value of ID or Reference.
  - arguments:
    - description: 'The hosts you want to add to the subscription. '
      name: ips
      required: true
    - auto: PREDEFINED
      description: The tracking method is set to IP for IP address by default. To use another tracking method specify DNS or NETBIOS.
      name: tracking_method
      predefined:
      - IP
      - DNS
      - NETBIOS
    - auto: PREDEFINED
      defaultValue: '0'
      description: You must enable the hosts for the VM application (enable_vm=1) or the PC application (enable_pc=1) or both VM and PC.
      name: enable_vm
      predefined:
      - '0'
      - '1'
      required: true
    - auto: PREDEFINED
      defaultValue: '0'
      description: You must enable the hosts for the VM application (enable_vm=1) or the PC application (enable_pc=1) or both VM and PC.
      name: enable_pc
      predefined:
      - '0'
      - '1'
      required: true
    - description: The owner of the host asset(s). The owner must be a Manager or a Unit Manager.
      name: owner
    - description: Values for user-defined fields 1, 2 and 3. You can specify a maximum of 128 characters.
      name: ud1
    - description: Values for user-defined fields 1, 2 and 3. You can specify a maximum of 128 characters.
      name: ud2
    - description: Values for user-defined fields 1, 2 and 3. You can specify a maximum of 128 characters.
      name: ud3
    - description: User-defined comments.
      name: comment
    - description: (Required if the request is being made by a Unit Manager; otherwise invalid) The title of an asset group in the Unit Manager’s business unit that the host(s) will be added to.
      name: ag_title
    - auto: PREDEFINED
      description: Set to 1 to add IPs to your CertView license. By default IPs are not added to your CertView license. This option will be supported when CertView GA is released and is enabled for your account.
      name: enable_certview
      predefined:
      - '0'
      - '1'
    description: Add IP addresses to the subscription.
    execution: true
    name: qualys-ip-add
    outputs:
    - contextPath: Qualys.IP.Add.TEXT
      description: Action result message.
      type: String
    - contextPath: Qualys.IP.Add.DATETIME
      description: Date & time of the action.
      type: Date
  - arguments:
    - description: ' The hosts within the subscription that you want to update.'
      name: ips
      required: true
    - description: (valid only when the Network Support feature is enabled for the user's account) Restrict the request to a certain custom network by specifying the network ID. When unspecified, we default to "0" for Global Default Network.
      name: network_id
    - description: (Optional) The DNS hostname for the IP you want to update. A single IP must be specified in the same request and the IP will only be updated if it matches the hostname specified.
      name: host_dns
    - description: (Optional) The NetBIOS hostname for the IP you want to update. A single IP must be specified in the same request and the IP will only be updated if it matches the hostname specified.
      name: host_netbios
    - auto: PREDEFINED
      description: The tracking method is set to IP for IP address by default. To use another tracking method specify DNS or NETBIOS.
      name: tracking_method
      predefined:
      - IP
      - DNS
      - NETBIOS
    - description: The owner of the host asset(s). The owner must be a Manager or a Unit Manager.
      name: owner
    - description: Values for user-defined fields 1, 2 and 3. You can specify a maximum of 128 characters.
      name: ud1
    - description: Values for user-defined fields 1, 2 and 3. You can specify a maximum of 128 characters.
      name: ud2
    - description: Values for user-defined fields 1, 2 and 3. You can specify a maximum of 128 characters.
      name: ud3
    - description: User-defined comments.
      name: comment
    description: gives you the ability to update IP addresses within the subscription.
    execution: true
    name: qualys-ip-update
    outputs:
    - contextPath: Qualys.IP.Update.TEXT
      description: Action result message.
    - contextPath: Qualys.IP.Update.DATETIME
      description: Date & time of the action.
  - arguments:
    - auto: PREDEFINED
      description: Select add/remove/remove_all ips.
      name: action
      predefined:
      - add
      - remove
      - remove_all
      required: true
    - description: User-defined notes (up to 1024 characters).
      name: comment
      required: true
    - description: 'The IP addresses to be added to the excluded IPs list. Enter a comma-separated list of IPv4 singletons or ranges. For example: 10.10.10.13,10.10.10.25-10.10.10.29.'
      name: ips
    - description: (Optional when action=add) The number of days the IPs being added to the excluded IPs list will be considered valid for exclusion. When the expiration is reached, the IPs are removed from the list and made available again for scanning. When unspecified, the IPs being added have no expiration and will remain on the list until removed by a user.
      name: expiry_days
    - description: (Optional when action=add) Specify users who will be notified 7 days before hosts are removed from the excluded hosts list (i.e. supply distribution group names as defined in the Qualys UI).
      name: dg_names
    - description: Assign a network ID to the IPs being added to the excluded IPs list. By default, the user’s default network ID is assigned.
      name: network_id
    description: Manage your excluded IPs list using the Excluded IP. The IPs in your excluded IPs list will not be scanned.
    execution: true
    name: qualys-host-excluded-manage
    outputs:
    - contextPath: Qualys.Endpoint.KEY
      description: Result of action requested.
    - contextPath: Qualys.Endpoint
      description: IPs action was made on.
  - arguments:
    - description: Scheduled report ID. Can be found by running the command qualys-scheduled-report-list.
      name: id
      required: true
    description: Launch a scheduled report now.
    execution: true
    name: qualys-scheduled-report-launch
    outputs:
    - contextPath: Qualys.Report.ID
      description: Launched report ID.
      type: String
    - contextPath: Qualys.ScheduleScan.DATETIME
      description: Date the command was executed.
      type: Date
    - contextPath: Qualys.ScheduleScan.TEXT
      description: Qualys response for the scheduled report launch.
      type: String
  - arguments:
    - description: The template ID of the report you want to launch. Can be found by running the command qualys-report-template-list.
      name: template_id
      required: true
    - description: Specifies the map references (1 or 2) to include. A map reference starts with the string "map/" followed by a reference ID number. When two map references are given, the report compares map results. Two map references are comma separated.
      name: report_refs
      required: true
    - auto: PREDEFINED
      description: One output format may be specified.
      name: output_format
      predefined:
      - pdf
      - html
      - mht
      - xml
      - csv
      required: true
    - description: Specifies the target domain for the map report. Include the domain name only; do not enter "www." at the start of the domain name. When the special “none” domain is specified as a parameter value, the ip_restriction parameter is required.
      name: domain
      required: true
    - description: A user-defined report title. The title may have a maximum of 128 characters. For a PCI compliance report, the report title is provided by Qualys and cannot be changed.
      name: report_title
    - auto: PREDEFINED
      description: (Valid for CSV format report only). Specify hide_header=1 to omit the header information from the report. By default this information is included.
      name: hide_header
      predefined:
      - '0'
      - '1'
    - description: (Required for secure PDF distribution, Manager or Unit Manager only) Used for secure PDF report distribution when this feature is enabled in the user's account (under Reports > Setup > Report Share). The password to be used for encryption. - the password must have a minimum of 8 characters (ascii), and a maximum of 32 characters - the password must contain alpha and numeric characters - the password cannot match the password for the user’s Qualys account. - the password must follow the password security guidelines defined for your subscription (under Users > Setup > Security).
      name: pdf_password
    - description: Used for secure PDF distribution. The report recipients in the form of one or more distribution group names, as defined using the Qualys UI. Multiple distribution groups are comma separated. A maximum of 50 distribution groups may be entered.
      name: recipient_group
    - description: The report recipients in the form of one or more distribution group IDs. Multiple distribution group IDs are comma separated. Where do I find this ID? Log in to your Qualys account, go to Users > Distribution Groups and select Info for a group in the list.
      name: recipient_group_id
    - description: For a map report, specifies certain IPs/ranges to include in the report. Multiple IPs and/or ranges are comma separated.
      name: ip_restriction
    description: Launches a map report.
    execution: true
    name: qualys-report-launch-map
    outputs:
    - contextPath: Qualys.Report.ID
      description: Launched map report ID.
      type: String
    - contextPath: Qualys.ScheduleScan.DATETIME
      description: Date the command was executed.
      type: Date
    - contextPath: Qualys.ScheduleScan.TEXT
      description: Qualys response for the report launch map.
      type: String
  - arguments:
    - description: The template ID of the report you want to launch. Can be found by running the command qualys-report-template-list.
      name: template_id
      required: true
    - auto: PREDEFINED
      description: output format may be specified. When output_format=pdf is specified, the Secure PDF Distribution may be used.
      name: output_format
      predefined:
      - pdf
      - html
      - mht
      - xml
      - csv
      required: true
    - description: A user-defined report title. The title may have a maximum of 128 characters. For a PCI compliance report, the report title is provided by Qualys and cannot be changed.
      name: report_title
    - description: (Valid for CSV format report only). Specify hide_header=1 to omit the header information from the report. By default this information is included.
      name: hide_header
    - description: Specify users who will receive the email notification when the report is complete (i.e. supply a distribution group ID). Where do I find this ID? Log in to your Qualys account, go to Users > Distribution Groups and select Info for a group in the list.
      name: recipient_group_id
    - description: '(Optional; Required for secure PDF distribution) The password to be used for encryption. Requirements: - the password must have a minimum of 8 characters (ascii), and a maximum of 32 characters - the password must contain alpha and numeric characters - the password cannot match the password for the user’s Qualys account. - the password must follow the password security guidelines defined for your subscription (log in and go to Subscription Setup—>Security Options).'
      name: pdf_password
    - description: Optional; Optional for secure PDF distribution) The report recipients in the form of one or more distribution groups, as defined using the Qualys UI. Multiple distribution groups are comma separated. A maximum of 50 distribution groups may be entered. Chapter 4 — Report API Launch Report  recipient_group={value}.
      name: recipient_group
    - description: Specify IPs/ranges to change (override) the report target, as defined in the scan report template. Multiple IPs/ranges are comma separated. When specified, hosts defined in the report template are not included in the report. See also “Using Asset Tags.”.
      name: ips
    - description: Specify asset group IDs to change (override) the report target, as defined in the scan report template. When specified, hosts defined in the report template are not included in the report. Looking for asset group IDs? Use the asset_group_list.php function (see the API v1 User Guide).
      name: asset_group_ids
    - description: Optional, and valid only when the Network Support feature is enabled for the user’s account) The ID of a network that is used to restrict the report’s target to the IPs/ranges specified in the“ips” parameter. Set to a custom network ID (note this does not filter IPs/ranges specified in “asset_group_ids”). Or set to “0” (the default) for the Global Default Network - this is used to report on hosts outside of your custom networks.
      name: ips_network_id
    description: Run host based findings report.
    execution: true
    name: qualys-report-launch-host-based-findings
    outputs:
    - contextPath: Qualys.Report.ID
      description: Report ID.
      type: String
    - contextPath: Qualys.ScheduleScan.DATETIME
      description: Date the command was executed.
      type: Date
    - contextPath: Qualys.ScheduleScan.TEXT
      description: Qualys response for the scan based findings.
      type: String
  - arguments:
    - description: The template ID of the report you want to launch. Can be found by running qualys-report-template-list.
      name: template_id
      required: true
    - auto: PREDEFINED
      description: One output format may be specified. When output_format=pdf is specified, the Secure PDF Distribution may be used.
      name: output_format
      predefined:
      - pdf
      - html
      - mht
      - xml
      - csv
      - docx
      required: true
    - description: (Required) This parameter specifies the scan references to include. A scan reference starts with the string "scan/" followed by a reference ID number. Multiple scan references are comma separated. Reference can be found by running the command qualys-vm-scan-list.
      name: report_refs
      required: true
    - description: A user-defined report title. The title may have a maximum of 128 characters. For a PCI compliance report, the report title is provided by Qualys and cannot be changed.
      name: report_title
    - description: (Valid for CSV format report only). Specify hide_header=1 to omit the header information from the report. By default this information is included.
      name: hide_header
    - description: Specify users who will receive the email notification when the report is complete (i.e. supply a distribution group ID). Where do I find this ID? Log in to your Qualys account, go to Users > Distribution Groups and select Info for a group in the list.
      name: recipient_group_id
    - description: '(Optional; Required for secure PDF distribution) The password to be used for encryption. Requirements: - the password must have a minimum of 8 characters (ascii), and a maximum of 32 characters - the password must contain alpha and numeric characters - the password cannot match the password for the user’s Qualys account. - the password must follow the password security guidelines defined for your subscription (log in and go to Subscription Setup—>Security Options).'
      name: pdf_password
    - description: Optional; Optional for secure PDF distribution) The report recipients in the form of one or more distribution groups, as defined using the Qualys UI. Multiple distribution groups are comma separated. A maximum of 50 distribution groups may be entered. Chapter 4 — Report API Launch Report  recipient_group={value}.
      name: recipient_group
    - description: (Optional)  For a scan report, the report content will be restricted to the specified IPs/ranges. Multiple IPs and/or ranges are comma separated.
      name: ip_restriction
    description: launches a scan report including scan based findings.
    name: qualys-report-launch-scan-based-findings
    outputs:
    - contextPath: Qualys.Report.ID
      description: Report ID.
      type: String
  - arguments:
    - description: The template ID of the report you want to launch. Can be found by running the command qualys-report-template-list.
      name: template_id
      required: true
    - auto: PREDEFINED
      description: One output format may be specified. When output_format=pdf is specified, the Secure PDF Distribution may be used.
      name: output_format
      predefined:
      - pdf
      - online
      - xml
      - csv
      required: true
    - description: A user-defined report title. The title may have a maximum of 128 characters. For a PCI compliance report, the report title is provided by Qualys and cannot be changed.
      name: report_title
    - description: (Valid for CSV format report only). Specify hide_header=1 to omit the header information from the report. By default this information is included.
      name: hide_header
    - description: Specify users who will receive the email notification when the report is complete (i.e. supply a distribution group ID). Where do I find this ID? Log in to your Qualys account, go to Users > Distribution Groups and select Info for a group in the list.
      name: recipient_group_id
    - description: '(Optional; Required for secure PDF distribution) The password to be used for encryption. Requirements: - the password must have a minimum of 8 characters (ascii), and a maximum of 32 characters - the password must contain alpha and numeric characters - the password cannot match the password for the user’s Qualys account. - the password must follow the password security guidelines defined for your subscription (log in and go to Subscription Setup—>Security Options).'
      name: pdf_password
    - description: Optional; Optional for secure PDF distribution) The report recipients in the form of one or more distribution groups, as defined using the Qualys UI. Multiple distribution groups are comma separated. A maximum of 50 distribution groups may be entered. Chapter 4 — Report API Launch Report  recipient_group={value}.
      name: recipient_group
    - description: Specify IPs/ranges to change (override) the report target, as defined in the patch report template. Multiple IPs/ranges are comma separated. When specified, hosts defined in the report template are not included in the report. See also “Using Asset Tags.”.
      name: ips
    - description: Specify IPs/ranges to change (override) the report target, as defined in the patch report template. Multiple asset group IDs are comma separated. When specified, hosts defined in the report template are not included in the report. Looking for asset group IDs? Use the asset_group_list.php function (see the API v1 User Guide).
      name: asset_group_ids
    description: Run patch report.
    execution: true
    name: qualys-report-launch-patch
    outputs:
    - contextPath: Qualys.Report.ID
      description: Report ID.
      type: String
    - contextPath: Qualys.ScheduleScan.DATETIME
      description: Date the command was executed.
      type: Date
    - contextPath: Qualys.ScheduleScan.TEXT
      description: Qualys response for the launch patch.
      type: String
  - arguments:
    - description: The template ID of the report you want to launch. Can be found by running qualys-report-template-list.
      name: template_id
      required: true
    - auto: PREDEFINED
      description: One output format may be specified. When output_format=pdf is specified, the Secure PDF Distribution may be used.
      name: output_format
      predefined:
      - pdf
      - html
      - mht
      - csv
      required: true
    - description: A user-defined report title. The title may have a maximum of 128 characters. For a PCI compliance report, the report title is provided by Qualys and cannot be changed.
      name: report_title
    - description: (Valid for CSV format report only). Specify hide_header=1 to omit the header information from the report. By default this information is included.
      name: hide_header
    - description: Specify users who will receive the email notification when the report is complete (i.e. supply a distribution group ID). Where do I find this ID? Log in to your Qualys account, go to Users > Distribution Groups and select Info for a group in the list.
      name: recipient_group_id
    - description: '(Optional; Required for secure PDF distribution) The password to be used for encryption. Requirements: - the password must have a minimum of 8 characters (ascii), and a maximum of 32 characters - the password must contain alpha and numeric characters - the password cannot match the password for the user’s Qualys account. - the password must follow the password security guidelines defined for your subscription (log in and go to Subscription Setup—>Security Options).'
      name: pdf_password
    - description: Optional; Optional for secure PDF distribution) The report recipients in the form of one or more distribution groups, as defined using the Qualys UI. Multiple distribution groups are comma separated. A maximum of 50 distribution groups may be entered. Chapter 4 — Report API Launch Report  recipient_group={value}.
      name: recipient_group
    - description: (Optional for remediation report) Specify IPs/ranges you want to include in the report. Multiple IPs and/or ranges are comma separated.
      name: ips
    - description: Specify asset group IDs that identify hosts you want to include in the report. Multiple asset group IDs are comma separated. Looking for asset group IDs? Use the asset_group_list.php function (in the API v1 User Guide).
      name: asset_group_ids
    - auto: PREDEFINED
      description: ' Specifies whether the report will include tickets assigned to the current user, or all tickets in the user account. By default tickets assigned to the current user are included. Valid values are: User (default) or All.'
      name: assignee_type
      predefined:
      - User
      - All
    description: Run remediation report.
    execution: true
    name: qualys-report-launch-remediation
    outputs:
    - contextPath: Qualys.Report.ID
      description: Remediation report ID.
      type: String
    - contextPath: Qualys.ScheduleScan.DATETIME
      description: Date the command was executed.
      type: Date
    - contextPath: Qualys.ScheduleScan.TEXT
      description: Qualys response for the launch remediation.
      type: String
  - arguments:
    - description: The template ID of the report you want to launch. Can be found by running the command qualys-report-template-list.
      name: template_id
      required: true
    - description: A user-defined report title. The title may have a maximum of 128 characters. For a PCI compliance report, the report title is provided by Qualys and cannot be changed.
      name: report_title
    - description: (Valid for CSV format report only). Specify hide_header=1 to omit the header information from the report. By default this information is included.
      name: hide_header
    - description: Specify users who will receive the email notification when the report is complete (i.e. supply a distribution group ID). Where do I find this ID? Log in to your Qualys account, go to Users > Distribution Groups and select Info for a group in the list.
      name: recipient_group_id
    - description: '(Optional; Required for secure PDF distribution) The password to be used for encryption. Requirements: - the password must have a minimum of 8 characters (ascii), and a maximum of 32 characters - the password must contain alpha and numeric characters - the password cannot match the password for the user’s Qualys account. - the password must follow the password security guidelines defined for your subscription (log in and go to Subscription Setup—>Security Options).'
      name: pdf_password
    - description: Optional; Optional for secure PDF distribution) The report recipients in the form of one or more distribution groups, as defined using the Qualys UI. Multiple distribution groups are comma separated. A maximum of 50 distribution groups may be entered. Chapter 4 — Report API Launch Report  recipient_group={value}.
      name: recipient_group
    - auto: PREDEFINED
      description: 'One output format may be specified. When output_format=pdf is specified, the Secure PDF Distribution may be used. '
      name: output_format
      predefined:
      - pdf
      - html
      - mht
      required: true
    - description: (Optional for compliance report) For a compliance report (except a PCI report), specify the IPs/ranges you want to include in the report. Multiple IPs and/or ranges are comma separated.
      name: ips
    - description: (Optional for compliance report) For a compliance report (except a PCI report), specify asset groups IDs which identify hosts to include in the report. Multiple asset group IDs are comma separated. Looking for asset group IDs? Use the asset_group_list.php function (in the API v1 User Guide).
      name: asset_group_ids
    - description: For a PCI compliance report, either the technical or executive report, this parameter specifies the scan reference to include. A scan reference starts with the string “scan/” followed by a reference ID number. The scan reference must be for a scan that was run using the PCI Options profile. Only one scan reference may be specified. Reference can be found by running the command qualys-pc-scan-list.
      name: report_refs
    description: Run compliance report.
    execution: true
    name: qualys-report-launch-compliance
    outputs:
    - contextPath: Qualys.Report.ID
      description: Compliance report ID.
      type: String
    - contextPath: Qualys.ScheduleScan.DATETIME
      description: Date the command was executed.
      type: Date
    - contextPath: Qualys.ScheduleScan.TEXT
      description: Qualys response for the launch compliance.
      type: String
  - arguments:
    - description: The template ID of the report you want to launch. Can be found by running the command qualys-report-template-list.
      name: template_id
      required: true
    - description: A user-defined report title. The title may have a maximum of 128 characters. For a PCI compliance report, the report title is provided by Qualys and cannot be changed.
      name: report_title
    - description: (Valid for CSV format report only). Specify hide_header=1 to omit the header information from the report. By default this information is included.
      name: hide_header
    - description: Specify users who will receive the email notification when the report is complete (i.e. supply a distribution group ID). Where do I find this ID? Log in to your Qualys account, go to Users > Distribution Groups and select Info for a group in the list.
      name: recipient_group_id
    - description: '(Optional; Required for secure PDF distribution) The password to be used for encryption. Requirements: - the password must have a minimum of 8 characters (ascii), and a maximum of 32 characters - the password must contain alpha and numeric characters - the password cannot match the password for the user’s Qualys account. - the password must follow the password security guidelines defined for your subscription (log in and go to Subscription Setup—>Security Options).'
      name: pdf_password
    - description: Optional; Optional for secure PDF distribution) The report recipients in the form of one or more distribution groups, as defined using the Qualys UI. Multiple distribution groups are comma separated. A maximum of 50 distribution groups may be entered. Chapter 4 — Report API Launch Report  recipient_group={value}.
      name: recipient_group
    - auto: PREDEFINED
      description: 'One output format may be specified. When output_format=pdf is specified, the Secure PDF Distribution may be used. '
      name: output_format
      predefined:
      - pdf
      - html
      - mht
      - xml
      - csv
      required: true
    - description: Specifies the policy to run the report on. A valid policy ID must be entered.
      name: policy_id
      required: true
    - description: Specify asset group IDS if you want to include only certain asset groups in your report. These asset groups must be assigned to the policy you are reporting on. Multiple asset group IDs are comma separated. Looking for asset group IDs? Use the asset_group_list.php function (in the API v1 User Guide).
      name: asset_group_ids
    - description: Specify IPs/ranges if you want to include only certain IP addresses in your report. These IPs must be assigned to the policy you’re reporting on. Multiple entries are comma separated.
      name: ips
    - description: ' In the policy report output, show only results for a single host instance. Specify the ID for the host to include in the report. A valid host ID must be entered.'
      name: host_id
    - description: Specifies a single instance on the selected host. The instance string may be “os” or a string like “oracle10:1:1521:ora10204u”.
      name: instance_string
    description: Run compliance policy report.
    execution: true
    name: qualys-report-launch-compliance-policy
    outputs:
    - contextPath: Qualys.Report.ID
      description: Policy report ID.
      type: String
    - contextPath: Qualys.ScheduleScan.DATETIME
      description: Date the command was executed.
      type: Date
    - contextPath: Qualys.ScheduleScan.TEXT
      description: Qualys response for the launch compliance policy.
      type: String
  - arguments:
    - description: Specify a positive numeric value to limit the amount of results in the requested list.
      name: limit
    description: Get the list of restricted IPs within the user's subscription.
    execution: true
    name: qualys-ip-restricted-list
    outputs:
    - contextPath: Qualys.Restricted.Address
      description: List of the restricted IPs.
    - contextPath: Qualys.Restricted.Range
      description: List of the restricted IPs.
  - arguments:
    - auto: PREDEFINED
      description: activate - enable or disable the restricted IPs feature. clear - clear all restricted IPs and de-active this feature. add - add restricted IPs. delete - delete restricted IPs. replace - replace restricted IPs.
      name: action
      predefined:
      - activate
      - clear
      - add
      - delete
      - replace
      required: true
    - auto: PREDEFINED
      description: Enable or disable the restricted IPs list. set enable=1 to enable the list; set enable=0 to clear any IPs in the list and disable the feature.
      name: enable
      predefined:
      - '0'
      - '1'
    - description: The hosts you want to add to, remove from or replace in the restricted IPs list. How to specify IP addresses. One or more IPs/ranges may be specified. Multiple IPs/ranges are comma separated. An IP range is specified with a hyphen (for example, 10.10.30.1-10.10.30.50).
      name: ips
    description: Get the list of restricted IPs within the user's subscription.
    execution: true
    name: qualys-ip-restricted-manage
    outputs:
    - contextPath: Qualys.Restricted.Manage.TEXT
      description: Action result message.
    - contextPath: Qualys.Restricted.Manage.DATETIME
      description: Date & time of the action.
    - contextPath: Qualys.Restricted.Manage.ITEM_LIST.ITEM.VALUE
      description: Status of the restricted ips feature.
  - arguments:
    - description: A comma-separated list of host IDs/ranges. A host ID range is specified with a hyphen (for example, 190-400). Valid host IDs are required.
      isArray: true
      name: ids
    - description: A comma-separated list of host IP addresses/ranges. An IP address range is specified with a hyphen (for example, 10.10.30.1-10.10.30.50).
      isArray: true
      name: ips
    - description: A comma-separated list of valid detection record QIDs. A range is specified with a dash (for example, 68518-68522).
      isArray: true
      name: qids
    - description: A comma-separated list of severity levels. A range is specified with a dash (for example, 1-5 where 1 is low and 5 is high)..
      isArray: true
      name: severities
    - auto: PREDEFINED
      description: Specify 0 (the default) to select hosts based on IP addresses/ranges and/or asset groups. Specify 1 to select hosts based on asset tags.
      name: use_tags
      predefined:
      - '0'
      - '1'
    - auto: PREDEFINED
      description: (Optional when use_tags=1) Specify “id” (the default) to select a tag set by providing tag IDs. Specify “name” to select a tag set by providing tag names.
      name: tag_set_by
      predefined:
      - id
      - name
    - auto: PREDEFINED
      description: (Optional when use_tags=1) Specify “any” (the default) to include hosts that match at least one of the selected tags. Specify “all” to include hosts that match all of the selected tags.
      name: tag_include_selector
      predefined:
      - any
      - all
    - auto: PREDEFINED
      description: (Optional when use_tags=1) Specify “any” (the default) to exclude hosts that match at least one of the selected tags. Specify “all” to exclude hosts that match all of the selected tags.
      name: tag_exclude_selector
      predefined:
      - any
      - all
    - description: (Optional when use_tags=1) Specify a comma-separated list of tag names or IDs to include hosts that match these tags.
      isArray: true
      name: tag_set_include
    - description: (Optional when use_tags=1) Specify a comma-separated list of tag names or IDs for which to exclude hosts that match the tags.
      isArray: true
      name: tag_set_exclude
    - description: Specify the date before which to retrieve detections vulnerability scan results that were processed. Specify the date in YYYY-MMDD[THH:MM:SSZ] format (UTC/GMT), for example, “2016-09-12” or “2016-09-12T23:15:00Z”.
      name: detection_processed_before
    - description: Specify the date after which to retrieve detections vulnerability scan results that were processed. Specify the date in YYYY-MMDD[THH:MM:SSZ] format (UTC/GMT), for example, “2016-09-12” or “2016-09-12T23:15:00Z”.
      name: detection_processed_after
    - description: 'Show hosts that were last scanned for vulnerabilities since the specified date and time (optional). Hosts that were the target of a vulnerability scan since the date/time will be shown. Date/time is specified in the following format: YYYY-MM-DD[THH:MM:SSZ] (UTC/GMT). Permissions: An Auditor cannot specify this parameter.'
      name: vm_scan_since
    - description: 'Show hosts not scanned since the specified date and time (optional). The date/time is specified in the following format: YYYY-MMDD[THH:MM:SSZ] format (UTC/GMT), for example, “2007-07-01” or “2007-01-25T23:12:00Z”. Permissions - An Auditor cannot specify this parameter.'
      name: no_vm_scan_since
    - description: Specify the maximum number of host records processed per request. When not specified, the truncation limit is set to 1000 host records. You may specify a value less than the default (1-999) or greater than the default (1001-1000000).
      name: truncation_limit
    description: Get a list of hosts with the hosts latest vulnerability data. The list is based on the host based scan data available in the user’s account.
    execution: true
    name: qualys-host-list-detection
    outputs:
    - contextPath: Qualys.HostDetections.ID
      description: Host detection ID.
      type: String
    - contextPath: Qualys.HostDetections.IP
      description: Host detection IP address.
      type: String
    - contextPath: Qualys.HostDetections.TRACKING_METHOD
      description: Tracking method.
      type: String
    - contextPath: Qualys.HostDetections.OS
      description: Host operating system.
      type: String
    - contextPath: Qualys.HostDetections.DNS
      description: Host DNS.
      type: String
    - contextPath: Qualys.HostDetections.DNS_DATA.HOSTNAME
      description: DNS data host name.
      type: String
    - contextPath: Qualys.HostDetections.DNS_DATA.DOMAIN
      description: DNS data domain.
      type: Unknown
    - contextPath: Qualys.HostDetections.DNS_DATA.FQDN
      description: DNS data FQDN.
      type: Unknown
    - contextPath: Qualys.HostDetections.NETBIOS
      description: Netbios.
      type: String
    - contextPath: Qualys.HostDetections.QG_HOSTID
      description: QG host ID.
      type: String
    - contextPath: Qualys.HostDetections.LAST_SCAN_DATETIME
      description: Last scan date.
      type: Date
    - contextPath: Qualys.HostDetections.LAST_VM_SCANNED_DATE
      description: Last VM scan date.
      type: Date
    - contextPath: Qualys.HostDetections.LAST_VM_SCANNED_DURATION
      description: Last VM scan duration.
      type: String
    - contextPath: Qualys.HostDetections.LAST_PC_SCANNED_DATE
      description: Last PC scan date.
      type: Date
    - contextPath: Qualys.HostDetections.DETECTION_LIST.DETECTION.QID
      description: Detection QID.
      type: String
    - contextPath: Qualys.HostDetections.DETECTION_LIST.DETECTION.TYPE
      description: Detection type.
      type: String
    - contextPath: Qualys.HostDetections.DETECTION_LIST.DETECTION.SEVERITY
      description: Detection severity.
      type: String
    - contextPath: Qualys.HostDetections.DETECTION_LIST.DETECTION.SSL
      description: Detection SSL.
      type: String
    - contextPath: Qualys.HostDetections.DETECTION_LIST.DETECTION.RESULTS
      description: Detection results.
      type: String
    - contextPath: Qualys.HostDetections.DETECTION_LIST.DETECTION.STATUS
      description: Detection status.
      type: String
    - contextPath: Qualys.HostDetections.DETECTION_LIST.DETECTION.FIRST_FOUND_DATETIME
      description: Date detection was first found.
      type: Date
    - contextPath: Qualys.HostDetections.DETECTION_LIST.DETECTION.LAST_FOUND_DATETIME
      description: Date detection was last found.
      type: Date
    - contextPath: Qualys.HostDetections.DETECTION_LIST.DETECTION.TIMES_FOUND
      description: Number of times detection was found.
      type: String
    - contextPath: Qualys.HostDetections.DETECTION_LIST.DETECTION.LAST_TEST_DATETIME
      description: Date detection was last tested.
      type: Date
    - contextPath: Qualys.HostDetections.DETECTION_LIST.DETECTION.LAST_UPDATE_DATETIME
      description: Date detection was last updated.
      type: Date
    - contextPath: Qualys.HostDetections.DETECTION_LIST.DETECTION.IS_IGNORED
      description: Whether detection is ignored.
      type: String
    - contextPath: Qualys.HostDetections.DETECTION_LIST.DETECTION.IS_DISABLED
      description: Whether detection is disabled.
      type: String
    - contextPath: Qualys.HostDetections.DETECTION_LIST.DETECTION.LAST_PROCESSED_DATETIME
      description: Date detection was last processed.
      type: Date
    - contextPath: Qualys.HostDetections.DETECTION_LIST.DETECTION.PORT
      description: Detection port.
      type: String
    - contextPath: Qualys.HostDetections.DETECTION_LIST.DETECTION.PROTOCOL
      description: Detection protocol.
      type: String
    - contextPath: Qualys.HostDetections.DETECTION_LIST.DETECTION.QDS
      description: Detection score.
      type: Object
    - contextPath: Qualys.HostDetections.DETECTION_LIST.DETECTION.QDS_FACTORS
      description: Factors affecting detection score.
      type: Object
  - arguments:
    - description: A comma-separated list of host IDs/ranges to update. A host ID range is specified with a hyphen (for example, 190-400). Valid host IDs are required. Either the `ips` or `ids` parameter must be supplied. IDs or IPs can be retrieved via running the `qualys-host-list-detection` command, using the ID field or IPs field.
      isArray: true
      name: ids
    - description: A comma-separated list of host IP addresses/ranges to add to, remove from or replace in the restricted IPs list. An IP range is specified with a hyphen (for example, 10.10.30.1-10.10.30.50). Either the `ips` or `ids` parameter must be supplied.
      isArray: true
      name: ips
    - description: (Valid only when the Network Support feature is enabled for the user’s account.) The network ID of the custom network for which to restrict the request. When unspecified, defaults to Global Default Network.
      name: network_id
    - description: The DNS hostname for the IP you want to update. A single IP must be specified in the same request and the IP will only be updated if it matches the hostname specified.
      name: host_dns
    - description: The NetBIOS hostname for the IP you want to update. A single IP must be specified in the same request and the IP will only be updated if it matches the hostname specified.
      name: host_netbios
    - auto: PREDEFINED
      description: Show only IP addresses/ranges which have a certain tracking method.
      name: tracking_method
      predefined:
      - IP
      - DNS
      - NETBIOS
    - auto: PREDEFINED
      description: The new tracking method. Note - You cannot change the tracking method to EC2 or AGENT. If an IP is already tracked by EC2 or AGENT, you cannot change the tracking method to something else.
      name: new_tracking_method
      predefined:
      - IP
      - DNS
      - NETBIOS
    - description: The new owner of the host asset(s). The owner must be a Manager. Another user (Unit Manager, Scanner, Reader) can be the owner if the IP address is in the user’s account.
      isArray: true
      name: new_owner
    - description: The user-defined comments. Specify new comments for the host asset(s).
      name: new_comment
    - description: Change value for user-defined field 1. You can specify a maximum of 128 characters (ASCII) for each field value.
      name: new_ud1
    - description: Change value for user-defined field 2. You can specify a maximum of 128 characters (ASCII) for each field value.
      name: new_ud2
    - description: Change value for user-defined field 3. You can specify a maximum of 128 characters (ASCII) for each field value.
      name: new_ud3
    description: Update host attributes using new update parameters.
    execution: true
    name: qualys-host-update
    outputs:
    - contextPath: Qualys.Endpoint.Update.DATETIME
      description: Date the command was executed.
      type: Date
    - contextPath: Qualys.Endpoint.Update.TEXT
      description: Qualys response for the host update.
      type: String
  - arguments:
    - description: Specify 1 for active schedules only, or 0 for deactivated schedules only.
      name: active
    - description: Specify 1 to distribute the scan to all scanner appliances in the network.
      name: scanners_in_network
    - description: A comma-separated list of Fully Qualified Domain Names to be scanned.
      name: fqdn
    - description: The number of times the scan will be run before it is deactivated.
      name: recurrence
    - description: Specify 1 to distribute the scan to all scanner appliances in the network.
      name: end_after_mins
    - description: Specifies the name of the Scanner Appliance for the map, when the map target has private use internal IPs. When using Express Lite, Internal Scanning must be enabled in your account.
      name: iscanner_id
    - description: The scan title.
      name: scan_title
      required: true
    - description: 'A comma-separated list of IP addresses/ranges to be scanned. At most, one of these parameters can be supplied: ip, asset_groups or asset_group_ids.'
      isArray: true
      name: ip
    - description: 'A comma-separated list of IDs of asset groups containing the hosts to be scanned. At most, one of these parameters can be supplied: ip, asset_groups or asset_group_ids.'
      isArray: true
      name: asset_group_ids
    - description: 'A comma-separated list of titles of asset groups containing the hosts to be scanned. At most, one of these parameters can be supplied: ip, asset_groups or asset_group_ids.'
      isArray: true
      name: asset_groups
    - description: The title of the compliance option profile to be used.
      name: option_title
    - description: "Filter IPs/ranges in “ip” parameter (valid when the networks feature is enabled)."
      name: ip_network_id
    - description: "The ID of the option profile to be used."
      name: option_id
    - description: "End a scan after some number of hours. A valid value is from 0 to 119."
      name: end_after
    - description: "The frequency (days) in which the scan occurs. The value is between 1-365. For example: '1' indicates that the schedule will occur every day. '2' indicates that the schedule will occur every 2 days. At most, one of these parameters can be supplied: 'frequency_days', 'frequency_weeks', 'frequency_months'."
      name: frequency_days
    - description: "The frequency (weeks) in which the scan occurs. The value is between 1-52. For example: '1' indicates that the schedule will occur every week. '2' indicates that the schedule will occur every 2 weeks. The argument 'weekdays' is required when frequency_weeks is given. Scan will occur only on specified days given in the 'weekdays' argument. At most, one of these parameters can be supplied: 'frequency_days', 'frequency_weeks', 'frequency_months'."
      name: frequency_weeks
    - description: "The frequency (months) in which the scan occurs. The value is between 1-12. For example: '1' indicates that the schedule will occur every month. '2' indicates that the schedule will occur every 2 months. Either the argument 'day_of_month' or the arguments 'day_of_week' and 'week_of_month' are required when frequency_months is given. The scan will occur only on specified days given in those arguments At most, one of these parameters can be supplied: 'frequency_days', 'frequency_weeks', 'frequency_months'."
      name: frequency_months
    - auto: PREDEFINED
      description: "A comma-separated list of the days when the scan will occur each week. Required when 'frequency_weeks' is given. For example: weekdays='sunday,tuesday' along with 'frequency_weeks=2' means the scan will occur on Sunday and Tuesday every two weeks."
      isArray: true
      name: weekdays
      predefined:
      - sunday
      - monday
      - tuesday
      - wednesday
      - thursday
      - friday
      - saturday
    - description: "Day of the month the monthly schedule will run on. The value is between 1-31 depending on the month. Only relevant when 'frequency_months' value was given. For example: day_of_month=15 along with frequency_months=2 will result in the scan running every 2 months on the 15th of the month."
      name: day_of_month
    - description: "Day of week that the schedule will run on. The value is between 0-6, where 0 is Sunday, and 6 is Saturday depending on the month. Only relevant when 'frequency_months' value was given. Must be used with 'week_of_month' as well. For example: day_of_week=2, week_of_month=second along with frequency_months=2 will result in the scan running every 2 months on Tuesday in the second week of the month."
      name: day_of_week
      auto: PREDEFINED
      predefined:
      - '0'
      - '1'
      - '2'
      - '3'
      - '4'
      - '5'
      - '6'
    - description: "Comma-separated list of the days of the week that the schedule will run on. The value is between 0-6, where 0 is Sunday, and 6 is Saturday depending on the month. Only relevant when 'frequency_months' value was given. Must be used with 'week_of_month' as well. For example: day_of_week=2, week_of_month=second along with frequency_months=2 will result in the scan running every 2 months on Tuesday in the second week of the month."
      name: week_of_month
      auto: PREDEFINED
      isArray: true
      predefined:
      - first
      - second
      - third
      - fourth
      - last
    - description: 'The start date of the schedule in the format of mm/dd/yyyy. For example: 12/15/2020.'
      name: start_date
      required: true
    - description: The start hour of the scheduled scan. Required when 'start_date' is given. The value is between 0-23.
      name: start_hour
      required: true
    - description: "The start minute of the scheduled scan. Required when 'start_date' is given. The value is between 0-59."
      name: start_minute
      required: true
    - description: "Time zone code of the given scheduled scan. For example: US-CA for California time zone in the US. Required when 'start_date' is given."
      name: time_zone_code
      required: true
    - auto: PREDEFINED
      description: "Whether to observe Daylight Saving Time (DST). Required when start_date is given. This parameter is valid when the time zone code specified in time_zone_code supports DST. To get the list of time zones and their DST support, use the `qualys-time-zone-code` command."
      name: observe_dst
      predefined:
      - 'yes'
      - 'no'
    - description: "A comma-separated list of IP addresses/ranges to be excluded from the scan when the scan target is specified as IP addresses (not asset tags). One of the following parameters must be set: 'scanners_in_ag', 'default_scanner'."
      isArray: true
      name: exclude_ip_per_scan
    - auto: PREDEFINED
      description: "Specify 1 to use the default scanner in each target asset group. For an Express Lite user, Internal Scanning must be enabled in the user’s account. At most, one of these parameters can be supplied: 'scanners_in_ag', 'default_scanner'."
      name: default_scanner
      predefined:
      - '0'
      - '1'
    - auto: PREDEFINED
      description: "Specify 1 to distribute the scan to the target asset groups’ scanner appliances. Appliances in each asset group are tasked with scanning the IPs in the group. By default, up to 5 appliances per group will be used and this can be configured for your account (contact your Account Manager or Support). For an Express Lite user, Internal Scanning must be enabled in the user’s account. At most, one of these parameters can be supplied: 'scanners_in_ag', 'default_scanner'."
      name: scanners_in_ag
      predefined:
      - '0'
      - '1'
    - auto: PREDEFINED
      description: (Optional) Specify "assets" (the default) when your scan target will include IP addresses/ranges and/or asset groups. Specify "tags" when your scan target will include asset tags.
      name: target_from
      predefined:
      - assets
      - tags
    - auto: PREDEFINED
      description: (Optional) Select "any" (the default) to include hosts that match at least one of the selected tags. Select "all" to include hosts that match all of the selected tags.
      name: tag_include_selector
      predefined:
      - all
      - any
    - auto: PREDEFINED
      description: (Optional) Select "any" (the default) to exclude hosts that match at least one of the selected tags. Select "all" to exclude hosts that match all of the selected tags.
      name: tag_exclude_selector
      predefined:
      - all
      - any
    - auto: PREDEFINED
      description: (Optional) Specify "id" (the default) to select a tag set by providing tag IDs. Specify "name" to select a tag set by providing tag names.
      name: tag_set_by
      predefined:
      - id
      - name
    - description: (Optional) Specify a tag set to include. Hosts that match these tags will be included. You identify the tag set by providing tag names or IDs. Multiple entries are comma separated.
      name: tag_set_include
    - description: (Optional) Specify a tag set to exclude. Hosts that match these tags will be excluded. You identify the tag set by providing a tag names or IDs. Multiple entries are comma separated.
      name: tag_set_exclude
    - auto: PREDEFINED
      description: (Optional) Specify “0” (the default) to select from all tags (tags with any tag rule). Specify “1” to scan all IP addresses defined in the tag selection. When this is specified, only tags with the dynamic IP address rule called “IP address in Network Range(s)” can be selected.
      name: use_ip_nt_range_tags_include
      predefined:
      - "0"
      - "1"
    - auto: PREDEFINED
      description: (Optional) Specify “0” (the default) to select from all tags (tags with any tag rule). Specify “1” to exclude all IP addresses defined in the tag selection. When this is specified, only tags with the dynamic IP address rule called “IP address in Network Range(s)” can be selected.
      name: use_ip_nt_range_tags_exclude
      predefined:
      - "0"
      - "1"
    description: Create a scan schedule in the user’s account.
    execution: true
    name: qualys-schedule-scan-create
    outputs:
    - contextPath: Qualys.ScheduleScan.ID
      description: ID of the new scheduled scan.
      type: String
    - contextPath: Qualys.ScheduleScan.DATETIME
      description: Date the command was executed.
      type: Date
    - contextPath: Qualys.ScheduleScan.TEXT
      description: Qualys response for the scheduled scan creation.
      type: String
  - arguments:
    - description: The scan ID to update. The ID can be retrieved by running the 'qualys-schedule-scan-list' command, and using the ID field.
      name: id
      required: true
    - description: The scan title.
      name: scan_title
    - description: 'A comma-separated list of IP addresses/ranges to be scanned. At most, one of these parameters can be supplied: ip, asset_groups or asset_group_ids.'
      isArray: true
      name: ip
    - description: 'A comma-separated list of IDs of asset groups containing the hosts to be scanned. At most, one of these parameters can be supplied: ip, asset_groups or asset_group_ids.'
      isArray: true
      name: asset_group_ids
    - description: 'A comma-separated list of titles of asset groups containing the hosts to be scanned. At most, one of these parameters can be supplied: ip, asset_groups or asset_group_ids.'
      isArray: true
      name: asset_groups
    - description: "The frequency (days) in which the scan occurs. The value is between 1-365. For example: '1' indicates that the schedule will occur every day. '2' indicates that the schedule will occur every 2 days. At most, one of these parameters can be supplied: 'frequency_days', 'frequency_weeks', 'frequency_months'."
      name: frequency_days
    - description: "The frequency (weeks) in which the scan occurs. The value is between 1-52. For example: '1' indicates that the schedule will occur every week. '2' indicates that the schedule will occur every 2 weeks. The argument 'weekdays' is required when frequency_weeks is given. Scan will occur only on specified days given in the 'weekdays' argument. At most, one of these parameters can be supplied: 'frequency_days', 'frequency_weeks', 'frequency_months'."
      name: frequency_weeks
    - description: "The frequency (months) in which the scan occurs. The value is between 1-12. For example: '1' indicates that the schedule will occur every month. '2' indicates that the schedule will occur every 2 months. Either the argument 'day_of_month' or the arguments 'day_of_week' and 'week_of_month' are required when frequency_months is given. The scan will occur only on specified days given in those arguments At most, one of these parameters can be supplied: 'frequency_days', 'frequency_weeks', 'frequency_months'."
      name: frequency_months
    - auto: PREDEFINED
      description: "A comma-separated list of the days when the scan will occur each week. Required when 'frequency_weeks' is given. For example: weekdays='sunday,tuesday' along with 'frequency_weeks=2' means the scan will occur on Sunday and Tuesday every two weeks."
      isArray: true
      name: weekdays
      predefined:
      - sunday
      - monday
      - tuesday
      - wednesday
      - thursday
      - friday
      - saturday
    - description: "Day of the month the monthly schedule will run on. The value is between 1-31 depending on the month. Only relevant when 'frequency_months' value was given. For example: day_of_month=15 along with frequency_months=2 will result in the scan running every 2 months on the 15th of the month."
      name: day_of_month
    - auto: PREDEFINED
      description: "Day of week that the schedule will run on. The value is between 0-6, where 0 is Sunday, and 6 is Saturday depending on the month. Only relevant when 'frequency_months' value was given. Must be used with 'week_of_month' as well. For example: day_of_week=2, week_of_month=second along with frequency_months=2 will result in the scan running every 2 months on Tuesday in the second week of the month."
      name: day_of_week
      predefined:
      - '0'
      - '1'
      - '2'
      - '3'
      - '4'
      - '5'
      - '6'
    - auto: PREDEFINED
      description: "Comma-separated list of the days of the week that the schedule will run on. The value is between 0-6, where 0 is Sunday, and 6 is Saturday depending on the month. Only relevant when 'frequency_months' value was given. Must be used with 'week_of_month' as well. For example: day_of_week=2, week_of_month=second along with frequency_months=2 will result in the scan running every 2 months on Tuesday in the second week of the month."
      isArray: true
      name: week_of_month
      predefined:
      - first
      - second
      - third
      - fourth
      - last
    - description: 'The start date of the schedule in the format of mm/dd/yyyy. For example: 12/15/2020.'
      name: start_date
    - description: The start hour of the scheduled scan. Required when 'start_date' is given. The value is between 0-23.
      name: start_hour
    - description: The start minute of the scheduled scan. Required when 'start_date' is given. The value is between 0-59.
      name: start_minute
    - description: "Time zone code of the given scheduled scan. For example: US-CA for California time zone in the US. Required when 'start_date' is given."
      name: time_zone_code
    - auto: PREDEFINED
      description: Whether to observe Daylight Saving Time (DST). Required when start_date is given. This parameter is valid when the time zone code specified in time_zone_code supports DST. To get the list of time zones and their DST support, use the `qualys-time-zone-code` command.
      name: observe_dst
      predefined:
      - yes
      - no
    - description: "A comma-separated list of IP addresses/ranges to be excluded from the scan when the scan target is specified as IP addresses (not asset tags). One of the following parameters must be set: 'scanners_in_ag', 'default_scanner'."
      isArray: true
      name: exclude_ip_per_scan
    - auto: PREDEFINED
      description: "Specify 1 to use the default scanner in each target asset group. For an Express Lite user, Internal Scanning must be enabled in the user’s account. At most, one of these parameters can be supplied: 'scanners_in_ag', 'default_scanner'."
      name: default_scanner
      predefined:
      - '0'
      - '1'
    - auto: PREDEFINED
      description: "Specify 1 to distribute the scan to the target asset groups’ scanner appliances. Appliances in each asset group are tasked with scanning the IPs in the group. By default, up to 5 appliances per group will be used and this can be configured for your account (contact your Account Manager or Support). For an Express Lite user, Internal Scanning must be enabled in the user’s account. At most, one of these parameters can be supplied: 'scanners_in_ag', 'default_scanner'."
      name: scanners_in_ag
      predefined:
      - '0'
      - '1'
    - auto: PREDEFINED
      description: Whether the scheduled scan is activated.
      name: active
      predefined:
      - '0'
      - '1'
    - description: Specifies the name of the Scanner Appliance for the map, when the map target has private use internal IPs. Using Express Lite, Internal Scanning must be enabled in your account.
      name: iscanner_name
    - description: Filter IPs/ranges in “ip” parameter (valid when the networks feature is enabled).
      name: ip_network_id
    - description: The ID of the option profile to be used.
      name: option_id
    - description: End a scan after some number of hours. A valid value is from 0 to 119.
      name: end_after
    - description: (Optional) Specify "assets" (the default) when your scan target will include IP addresses/ranges and/or asset groups. Specify "tags" when your scan target will include asset tags.
      name: target_from
      auto: PREDEFINED
      predefined:
      - assets
      - tags
    - auto: PREDEFINED
      description: (Optional) Select "any" (the default) to include hosts that match at least one of the selected tags. Select "all" to include hosts that match all of the selected tags.
      name: tag_include_selector
      predefined:
      - all
      - any
    - auto: PREDEFINED
      description: (Optional) Select "any" (the default) to exclude hosts that match at least one of the selected tags. Select "all" to exclude hosts that match all of the selected tags.
      name: tag_exclude_selector
      predefined:
      - all
      - any
    - auto: PREDEFINED
      description: (Optional) Specify "id" (the default) to select a tag set by providing tag IDs. Specify "name" to select a tag set by providing tag names.
      name: tag_set_by
      predefined:
      - id
      - name
    - description: (Optional) Specify a tag set to include. Hosts that match these tags will be included. You identify the tag set by providing tag names or IDs. Multiple entries are comma separated.
      name: tag_set_include
    - description: (Optional) Specify a tag set to exclude. Hosts that match these tags will be excluded. You identify the tag set by providing tag names or IDs. Multiple entries are comma separated.
      name: tag_set_exclude
    - auto: PREDEFINED
      description: (Optional) Specify “0” (the default) to select from all tags (tags with any tag rule). Specify “1” to scan all IP addresses defined in the tag selection. When this is specified, only tags with the dynamic IP address rule called “IP address in Network Range(s)” can be selected.
      name: use_ip_nt_range_tags_include
      predefined:
      - "0"
      - "1"
    - auto: PREDEFINED
      description: (Optional) Specify “0” (the default) to select from all tags (tags with any tag rule). Specify “1” to exclude all IP addresses defined in the tag selection. When this is specified, only tags with the dynamic IP address rule called “IP address in Network Range(s)” can be selected.
      name: use_ip_nt_range_tags_exclude
      predefined:
      - "0"
      - "1"
    description: Updates a scan schedule in the user’s account.
    execution: true
    name: qualys-schedule-scan-update
    outputs:
    - contextPath: Qualys.ScheduleScan.ID
      description: ID of the scheduled scan to be updated.
      type: String
    - contextPath: Qualys.ScheduleScan.DATETIME
      description: Date the command was executed.
      type: Date
    - contextPath: Qualys.ScheduleScan.TEXT
      description: Qualys response for the scheduled scan update.
      type: String
  - arguments:
    - description: The asset group title to add.
      name: title
      required: true
    - description: Restrict the request to a certain custom network ID.
      name: network_id
    - description: A comma-separated list of IP address/ranges to add to an asset group. An IP range is specified with a hyphen (for example, 10.10.10.1-10.10.10.100).
      isArray: true
      name: ips
    - description: A comma-separated list of domains to add to an asset group. Do not enter "www." at the start of the domain name.
      isArray: true
      name: domains
    - description: A comma-separated list of DNS names to add to an asset group.
      isArray: true
      name: dns_names
    - description: A comma-separated list of NETBIOS names to add to an asset group.
      isArray: true
      name: netbios_names
    - auto: PREDEFINED
      description: The CVSS environment target distribution to add.
      name: cvss_enviro_td
      predefined:
      - high
      - medium
      - low
      - none
    - auto: PREDEFINED
      description: The CVSS environment confidentiality requirement to add.
      name: cvss_enviro_cr
      predefined:
      - high
      - medium
      - low
    - auto: PREDEFINED
      description: The CVSS environment integrity requirement to add.
      name: cvss_enviro_ir
      predefined:
      - high
      - medium
      - low
    - auto: PREDEFINED
      description: The CVSS environment availability requirement to add.
      name: cvss_enviro_ar
      predefined:
      - high
      - medium
      - low
    - description: A comma-separated list of appliance IDs to add to an asset group.
      isArray: true
      name: appliance_ids
    description: Create a new asset group.
    execution: true
    name: qualys-asset-group-add
    outputs:
    - contextPath: Qualys.AssetGroup.ID
      description: Asset group ID.
      type: String
    - contextPath: Qualys.AssetGroup.DATETIME
      description: Date the command was executed.
      type: Date
    - contextPath: Qualys.AssetGroup.TEXT
      description: Qualys response for the asset group creation.
      type: String
  - arguments:
    - description: The new asset group title.
      name: set_title
    - description: The ID of the asset group to edit. The ID of asset groups can be retrieved via running the `qualys-group-list` command and using its ID field.
      name: id
      required: true
    - description: A comma-separated list of IP address/ranges to add to an asset group. An IP range is specified with a hyphen (for example, 10.10.10.1-10.10.10.100).
      isArray: true
      name: add_ips
    - description: A comma-separated list of IP address/ranges of an asset group to set. An IP range is specified with a hyphen (for example, 10.10.10.1-10.10.10.100).
      isArray: true
      name: set_ips
    - description: A comma-separated list of IP addresses/ranges to remove from an asset group. An IP range is specified with a hyphen (for example, 10.10.10.1-10.10.10.100).
      isArray: true
      name: remove_ips
    - description: A comma-separated list of domains to add to an asset group. Do not enter "www." at the start of the domain name.
      isArray: true
      name: add_domains
    - description: A comma-separated list of domains of an asset group to set. Do not enter "www." at the start of the domain name.
      isArray: true
      name: set_domains
    - description: A comma-separated list of domains to remove from an asset group. Do not enter "www." at the start of the domain name.
      isArray: true
      name: remove_domains
    - description: A comma-separated list of DNS names to add to an asset group.
      isArray: true
      name: add_dns_names
    - description: A comma-separated list of DNS names of asset group to set.
      isArray: true
      name: set_dns_names
    - description: A comma-separated list of DNS names to remove from an asset group.
      isArray: true
      name: remove_dns_names
    - description: A comma-separated list of NETBIOS names to add to an asset group.
      isArray: true
      name: add_netbios_names
    - description: A comma-separated list of NETBIOS names of an asset group to set.
      isArray: true
      name: set_netbios_names
    - description: A comma-separated list of NETBIOS names to delete from an asset group.
      isArray: true
      name: remove_netbios_names
    - auto: PREDEFINED
      description: The CVSS environment target distribution to set.
      name: set_cvss_enviro_td
      predefined:
      - high
      - medium
      - low
      - none
    - auto: PREDEFINED
      description: The CVSS environment confidentiality requirement to set.
      name: set_cvss_enviro_cr
      predefined:
      - high
      - medium
      - low
    - auto: PREDEFINED
      description: The CVSS environment integrity requirement to set.
      name: set_cvss_enviro_ir
      predefined:
      - high
      - medium
      - low
    - auto: PREDEFINED
      description: The CVSS environment availability requirement to set.
      name: set_cvss_enviro_ar
      predefined:
      - high
      - medium
      - low
    - description: A comma-separated list of appliance IDs to add to an asset group.
      isArray: true
      name: add_appliance_ids
    - description: A comma-separated list of appliance IDs of an asset group to set.
      isArray: true
      name: set_appliance_ids
    - description: A comma-separated list of appliance IDs to remove from an asset group.
      isArray: true
      name: remove_appliance_ids
    description: Update an asset group.
    execution: true
    name: qualys-asset-group-edit
    outputs:
    - contextPath: Qualys.AssetGroup.ID
      description: Asset group ID.
      type: String
    - contextPath: Qualys.AssetGroup.DATETIME
      description: Date the command was executed.
      type: Date
    - contextPath: Qualys.AssetGroup.TEXT
      description: Qualys response for the asset group update.
      type: String
  - arguments:
    - description: Asset group ID to delete. ID of asset groups can be retrieved via running the `qualys-group-list` command and using its ID field.
      name: id
      required: true
    description: Delete an asset group.
    execution: true
    name: qualys-asset-group-delete
    outputs:
    - contextPath: Qualys.AssetGroup.ID
      description: Asset group ID.
      type: String
    - contextPath: Qualys.AssetGroup.DATETIME
      description: Date the command was executed.
      type: Date
    - contextPath: Qualys.AssetGroup.TEXT
      description: Qualys response for the asset group deletion.
      type: String
  - arguments:
    - description: Scheduled Scan ID to delete. The ID can be retrieved via running the `qualys-schedule-scan-list` command, and using the ID field.
      name: id
      required: true
    description: Delete a scheduled scan.
    execution: true
    name: qualys-schedule-scan-delete
    outputs:
    - contextPath: Qualys.ScheduleScan.ID
      description: ID of the scheduled scan to be deleted.
      type: String
    - contextPath: Qualys.ScheduleScan.DATETIME
      description: Date the command was executed.
      type: Date
    - contextPath: Qualys.ScheduleScan.TEXT
      description: Qualys response for the scheduled scan deletion.
      type: String
  - arguments: []
    description: Gets a list of the supported time zone codes.
    execution: true
    name: qualys-time-zone-code
    outputs:
    - contextPath: Qualys.TimeZone.DST_SUPPORTED
      description: Whether Daylight Saving Time (DST) is supported.
      type: String
    - contextPath: Qualys.TimeZone.TIME_ZONE_CODE
      description: Time zone code.
      type: String
    - contextPath: Qualys.TimeZone.TIME_ZONE_DETAILS
      description: Timezone code details.
      type: String
  - arguments:
    - description: Record IDs to update.
      name: ids
      required: true
    - description: IPs specified will overwrite existing IPs in the record, and existing IPs will be removed.
      name: add_ips
      required: true
    name: qualys-update-unix-record
    description: Update Unix records for authenticated scans of hosts running on Unix.
  - arguments:
    - description: Criteria field to search by predefined types.
      name: criteria
      required: true
      auto: PREDEFINED
      predefined:
      - parent
      - provider
      - ruleType
      - name
      - id
      - criticalityScore
    - description: "Operator assigned to the search criteria.\nAcceptable values are:\nparent - EQUALS, NOT EQUALS, IN\nprovider - EQUALS, NOT EQUALS, IN\nruleType - EQUALS, NOT EQUALS, IN\nname - CONTAINS, EQUALS, NOT EQUALS\nid - EQUALS, NOT EQUALS, IN, GREATER, LESSER\ncriticalityScore - EQUALS, NOT EQUALS, GREATER, LESSER."
      name: operator
      required: true
    - description: Content to search.
      name: search_data
      required: true
    - description: The total number of items to return (Automatic Pagination). The default is 100.
      name: limit
    description: List asset tags based on a search criteria.
    name: qualys-asset-tag-list
    outputs:
    - contextPath: Qualys.AssetTags.id
      description: Parent asset tag ID.
      type: Number
    - contextPath: Qualys.AssetTags.name
      description: Parent asset tag name.
      type: String
    - contextPath: Qualys.AssetTags.criticality_score
      description: Criticality score assigned to the asset tag.
      type: Number
    - contextPath: Qualys.AssetTags.chlid_id
      description: Child asset tags ID.
      type: Number
    - contextPath: Qualys.AssetTags.chlid_id.child_name
      description: Child asset tags name.
      type: String
    - contextPath: Qualys.AssetTags.tag_name.rule_type
      description: Created tag rule type.
      type: String
    - contextPath: Qualys.AssetTags.tag_name.rule_text
      description: Created tag rule text.
      type: String
  - arguments:
    - description: Name of the created tag.
      name: name
      required: true
    - description: Names of the created child tags.
      name: child_name
      isArray: true
    - description: "Type of rule to dynamically tagging host.\nThe Rule Type argument determines the type of the Rule Text argument that is acceptable."
      name: rule_type
      required: true
      auto: PREDEFINED
      predefined:
      - INSTALLED_SOFTWARE
      - NETWORK_RANGE
      - NAME_CONTAINS
      - OPEN_PORTS
      - VULN_EXIST
      - STATIC
    - description: "Criteria for the rule. \nOptional for STATIC rule type, required for the rest of the rule types. \nAcceptable formats for each Rule Type argument: \nNETWORK_RANGE - formats: 10.10.10.1-10.10.10.6 OR 10.10.10.0/24\nVULN_EXIST(QID) - format: 12345(int)\nOPEN_PORTS - format: 443,888,12034(int)\nNAME_CONTAINS - format: REGEX\nINSTALLED_SOFTWARE - format: REGEX\nSTATIC - *RULE TEXT OPTIONAL*."
      name: rule_text
    - description: Criticality score of the asset tag. Values between 1 (lowest) and 5 (highest).
      name: criticality_score
    description: "Create a new asset tag. \nThe changes caused by this procedure do not take effect immediately. The procedure could take several hours, depending (among other things) on the the amount of assets in the system."
    name: qualys-asset-tag-create
    outputs:
    - contextPath: Qualys.AssetTags.id
      description: Parent asset tag ID.
      type: String
    - contextPath: Qualys.AssetTags.name
      description: Parent asset tag name.
      type: String
    - contextPath: Qualys.AssetTags.criticality_score
      description: Criticality score assigned to the asset tag.
      type: Number
    - contextPath: Qualys.AssetTags.chlid_id
      description: Child asset tags ID.
      type: Number
    - contextPath: Qualys.AssetTags.chlid_id.child_name
      description: Child asset tags name.
      type: String
    - contextPath: Qualys.AssetTags.tag_name.rule_type
      description: Created tag rule type.
      type: String
    - contextPath: Qualys.AssetTags.tag_name.rule_text
      description: Created tag rule text.
      type: String
  - arguments:
    - description: ID of the tag to update.
      name: id
      required: true
    - description: Name of the created tag.
      name: name
      required: true
    - description: "Type of rule to dynamically tagging host.\nThe Rule Type argument determines the type of the Rule Text argument that is acceptable."
      name: rule_type
      required: true
      auto: PREDEFINED
      predefined:
      - INSTALLED_SOFTWARE
      - NETWORK_RANGE
      - NAME_CONTAINS
      - OPEN_PORTS
      - VULN_EXIST
      - STATIC
    - description: "Criteria for the rule. \nOptional for STATIC rule type, required for the rest of the rule types. \nAcceptable formats for each Rule Type argument: \nNETWORK_RANGE - formats: 10.10.10.1-10.10.10.6 OR 10.10.10.0/24\nVULN_EXIST(QID) - format: 12345(int)\nOPEN_PORTS - format: 443,888,12034(int)\nNAME_CONTAINS - format: REGEX\nINSTALLED_SOFTWARE - format: REGEX\nSTATIC - *RULE TEXT OPTIONAL*."
      name: rule_text
    - description: Comma-separated list of child tag ID's to remove.
      name: child_to_remove
    - description: Criticality score of the asset tag. Values between 1 (lowest) and 5 (highest).
      name: criticality_score
    description: "Update an existing asset tag. \nThe changes caused by this procedure do not take effect immediately. The procedure could take several hours, depending (among other things) on the the amount of assets in the system."
    name: qualys-asset-tag-update
  - arguments:
    - description: ID of the tag to delete.
      name: id
      required: true
    description: Delete an existing asset tag.
    name: qualys-asset-tag-delete
  - arguments:
    - description: Specify 1 to view input parameters in the XML output.
      name: echo_request
      auto: PREDEFINED
      predefined:
      - "0"
      - "1"
      defaultValue: "0"
    - description: Purge host information for the defined host IDs/ranges.
      name: ids
    - description: Purge host information for the defined IP addresses/ranges.
      name: ips
    - description: Purge hosts belonging to asset groups with the defined IDs,.
      name: ag_ids
    - description: Purge hosts belonging to asset groups with the defined strings in the asset group title.
      name: ag_titles
    - description: Restrict the request to the defined custom network IDs.
      name: network_ids
    - description: Purge hosts not scanned since the defined date and time.
      name: no_vm_scan_since
    - description: Purge compliance hosts not scanned since the defined date and time.
      name: no_compliance_scan_since
    - description: The type of data to purge. Specify “vm” to purge vulnerability data, specify “pc” to purge compliance data, or specify both as a comma-separated list to purge both types of data.
      name: data_scope
    - description: This parameter is valid only when the policy compliance module is enabled for the user account. Specify 1 to purge compliance hosts in the user's account. Specify 0 to purge hosts which are not assigned to the PC module.
      name: compliance_enabled
      auto: PREDEFINED
      predefined:
      - "0"
      - "1"
    - description: Purge only hosts that have an operating system matching the defined regular expression. Use “%5E%24” to match an empty string.
      name: os_pattern
    name: qualys-purge-scan-host-data
    outputs:
    - contextPath: Qualys.Purge.ID
      description: IDs of the hosts queued for purging.
    description: Purge hosts in your account to remove the assessment data associated with them.
  - name: qualys-update-vmware-record
    arguments:
    - name: ids
      required: true
      description: A comma-separated list of record IDs to update. Specify record IDs and/or ID ranges.
    - name: add_ips
      required: true
      description: A comma-separated list of IPs and/or ranges to add to the IPs list for this record.
    description: Update Vmware records for authenticated scans of hosts running on Vmware.
  - name: qualys-update-vcenter-record
    arguments:
    - name: ids
      required: true
      description: A comma-separated list of record IDs to update. Specify record IDs and/or ID ranges.
    - name: add_ips
      required: true
      description: A comma-separated list of IPs and/or ranges to add to the IPs list for this record.
    description: Update vCenter records for authenticated scans of hosts running on vCenter.
  - name: qualys-vcenter-esxi-mapped-record-list
    arguments:
    - description: Specify a positive numeric value to limit the amount of results in the requested list.
      name: limit
    description: List VCenter ESXi mapping records.
    outputs:
    - contextPath: Qualys.VcenterToEsxi.ESXI_IP
      description: The IP address of the ESXi server.
    - contextPath: Qualys.VcenterToEsxi.MAPPING_DATA_SOURCE
      description: The source of this mapping record.
    - contextPath: Qualys.VcenterToEsxi.VCENTER_IP
      description: The IP address of the vCenter.
  - name: qualys-vcenter-esxi-mapped-record-import
    description: Import vCenter - ESXi mapping records.
    arguments:
    - name: csv_data
      description: The CSV data file containing the vCenter - ESXi mapping records that you want to import.
      required: true
  - name: qualys-vcenter-esxi-mapped-record-purge
    description: Purge vCenter - ESXi mapping records.
    arguments:
    - name: csv_data
      description: The CSV data file containing the vCenter - ESXi mapping records that you want to purge.
      required: true
  - arguments:
    - auto: PREDEFINED
      defaultValue: 'false'
      description: If true, the command will create events, otherwise it will only display them.
      name: should_push_events
      predefined:
      - 'true'
      - 'false'
      required: true
    - description: Maximum number of results to return.
      name: limit
    - description: Date to return results from.
      name: since_datetime
    - description: Offset which events to return.
      name: offset
    description: Gets activity logs from Qualys.
    name: qualys-get-events
  - arguments:
    - auto: PREDEFINED
      defaultValue: 'false'
      description: If true, the command will create assets, otherwise it will only display the amount of available assets.
      name: should_push_assets
      predefined:
      - 'true'
      - 'false'
      required: true
    description: Gets assets from Qualys.
    name: qualys-get-assets
<<<<<<< HEAD
  - arguments:
      - description: The CVE identifier (e.g., CVE-2023-12345) used to look up the corresponding Qualys QID.
        name: cve
        required: true
    description: Retrieves the Qualys QID (Qualys ID) associated with a specified CVE.
    name: qualys-get-quid-by-cve
  - arguments:
      - description: The Qualys ID (QID) used to identify and retrieve assets affected by the specified vulnerability.
        name: qid
        required: true
    description: Retrieves a list of assets (hosts) affected by a specified Qualys QID.
    name: qualys-get-assets-by-qid
  dockerimage: demisto/python3:3.11.11.1940698
=======
  dockerimage: demisto/python3:3.12.8.3296088
>>>>>>> e287cff6
  isfetchevents: true
  isfetchassets: true
  runonce: false
  script: ''
  subtype: python3
  type: python
fromversion: 5.5.0
tests:
- QualysVulnerabilityManagement-Test<|MERGE_RESOLUTION|>--- conflicted
+++ resolved
@@ -2859,23 +2859,7 @@
       required: true
     description: Gets assets from Qualys.
     name: qualys-get-assets
-<<<<<<< HEAD
-  - arguments:
-      - description: The CVE identifier (e.g., CVE-2023-12345) used to look up the corresponding Qualys QID.
-        name: cve
-        required: true
-    description: Retrieves the Qualys QID (Qualys ID) associated with a specified CVE.
-    name: qualys-get-quid-by-cve
-  - arguments:
-      - description: The Qualys ID (QID) used to identify and retrieve assets affected by the specified vulnerability.
-        name: qid
-        required: true
-    description: Retrieves a list of assets (hosts) affected by a specified Qualys QID.
-    name: qualys-get-assets-by-qid
-  dockerimage: demisto/python3:3.11.11.1940698
-=======
   dockerimage: demisto/python3:3.12.8.3296088
->>>>>>> e287cff6
   isfetchevents: true
   isfetchassets: true
   runonce: false
