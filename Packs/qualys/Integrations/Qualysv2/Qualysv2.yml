--- conflicted
+++ resolved
@@ -2840,11 +2840,7 @@
       required: true
     description: Gets assets from Qualys.
     name: qualys-get-assets
-<<<<<<< HEAD
   dockerimage: demisto/python3:3.12.7.117934
-=======
-  dockerimage: demisto/python3:3.11.11.1940698
->>>>>>> b03851ae
   isfetchevents: true
   isfetchassets: true
   runonce: false
