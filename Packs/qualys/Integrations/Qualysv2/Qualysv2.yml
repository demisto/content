category: Vulnerability Management
commonfields:
  id: QualysV2
  version: -1
configuration:
- defaultvalue: https://qualysguard.qg2.apps.qualys.com
  display: Server URL
  name: url
  required: true
  type: 0
  additionalinfo: "When using asset-tag commands, the official documentation recommends that the SERVER URL parameter should be in the following format: `https://qualysapi.<tenant>.apps.qualys.com/<end-point>`. For more details see the integration documentation."
- display: Username
  name: credentials
  required: true
  type: 9
- display: Trust any certificate (not secure)
  name: insecure
  type: 8
- display: Use system proxy settings
  name: proxy
  type: 8
description: Qualys Vulnerability Management lets you create, run, fetch and manage reports, launch and manage vulnerability and compliance scans, and manage the host assets you want to scan for vulnerabilities and compliance.
display: Qualys v2
name: QualysV2
script:
  commands:
  - arguments:
    - description: Show only certain IP addresses/ranges.
      name: ips
    - description: Restrict the request to a certain custom network ID.
      name: network_id
    - auto: PREDEFINED
      description: Show only IP addresses/ranges which have a certain tracking method.
      name: tracking_method
      predefined:
      - IP
      - DNS
      - NETBIOS
    - auto: PREDEFINED
      description: Specify 1 to list compliance IP addresses in the user’s account. These hosts are assigned to the policy compliance module. Specify 0 to get host that are not assigned to the policy compliance module.
      name: compliance_enabled
      predefined:
      - '0'
      - '1'
    - auto: PREDEFINED
      description: (Optional) Specify 1 to list IP addresses in the user’s account assigned to the Certificate View module. Specify 0 to list IP addresses that are not assigned to the Certificate View module. Note - This option will be supported when Certificate View GA is released and is enabled for your account.
      name: certview_enabled
      predefined:
      - '0'
      - '1'
    - description: Specify a positive numeric value to limit the amount of results in the requested list.
      name: limit
    description: View a list of IP addresses in the user account.
    name: qualys-ip-list
    outputs:
    - contextPath: Qualys.IP.Address
      description: IP addresses.
    - contextPath: Qualys.IP.Range
      description: IP range.
  - arguments:
    - description: Specify a report ID of a report that is saved in the Report Share storage space.
      name: id
    - auto: PREDEFINED
      description: Specify reports with a certain state.
      name: state
      predefined:
      - Running
      - Finished
      - Canceled
      - Errors
    - description: Specify a user login ID to get reports launched by the specified user login ID
      name: user_login
    - description: Specify the date and time to get only reports that expire before it. use YYYY-MM-DD[THH:MM:SSZ] like “2007-07-01” or “2007-01-25T23:12:00Z” or today, yesterday, 24hr ago, 3 days ago, last week.
      name: expires_before_datetime
    - description: (Optional) Id assigned to the client (Consultant type subscriptions).
      name: client_id
    - description: (Optional) Name of the client (Consultant type subscriptions). Note, The client_id and client_name parameters are mutually exclusive and cannot be specified together in the same request.
      name: client_name
    - description: Specify a positive numeric value to limit the amount of results in the requested list
      name: limit
    description: Get a list of generated reports in the system
    name: qualys-report-list
    outputs:
    - contextPath: Qualys.Report.ID
      description: Report ID.
      type: String
    - contextPath: Qualys.Report.TITLE
      description: Report title.
    - contextPath: Qualys.Report.TYPE
      description: Report type.
    - contextPath: Qualys.Report.LAUNCH_DATETIME
      description: Date and time the report launched.
    - contextPath: Qualys.Report.OUTPUT_FORMAT
      description: Report output format.
    - contextPath: Qualys.Report.SIZE
      description: Report size.
    - contextPath: Qualys.Report.STATUS.STATE
      description: Report state status.
    - contextPath: Qualys.Report.STATUS.MESSAGE
      description: Report status message.
    - contextPath: Qualys.Report.STATUS.PERCENT
      description: Report status percent.
    - contextPath: Qualys.Report.EXPIRATION_DATETIME
      description: Report expiration datetime.
  - arguments:
    - description: Show only a scan with a certain scan reference code.
      name: scan_ref
    - description: Show only one or more scan states.
      name: state
    - auto: PREDEFINED
      description: Specify 0 to show only scans that are not processed. Specify 1 to show only scans that have been processed.
      name: processed
      predefined:
      - '0'
      - '1'
    - auto: PREDEFINED
      description: Show only a certain scan type.
      name: type
      predefined:
      - On-Demand
      - Scheduled
      - API
    - description: Show only one or more target IP addresses.
      name: target
    - description: Show only a certain user login.
      name: user_login
    - description: Show only scans launched after a certain date and time. use YYYY-MM-DD[THH:MM:SSZ] like “2007-07-01” or “2007-01-25T23:12:00Z” or today, yesterday, 24hr ago, 3 days ago, last week.'
      name: launched_after_datetime
    - description: Show only scans launched before a certain date and time. use YYYY-MM-DD[THH:MM:SSZ] like “2007-07-01” or “2007-01-25T23:12:00Z” or today, yesterday, 24hr ago, 3 days ago, last week.'
      name: launched_before_datetime
    - auto: PREDEFINED
      description: Specify 1 to show asset group information for each scan in the output.
      name: show_ags
      predefined:
      - '1'
    - auto: PREDEFINED
      description: Specify 1 to show option profile information for each scan in the output.
      name: show_op
      predefined:
      - '1'
    - auto: PREDEFINED
      description: Specify 0 to not show scan status for each scan in the output.
      name: show_status
      predefined:
      - '0'
    - auto: PREDEFINED
      description: Specify 1 to show only the most recent scan (which meets all other search filters in the request) in the output.
      name: show_last
      predefined:
      - '1'
    - description: (Optional) Show only a scan with a certain compliance scan ID.
      name: scan_id
    - description: (Optional) Id assigned to the client (Consultant type subscription only). Parameter client_id or client_name may be specified for the same request.
      name: client_id
    - description: (Optional) Name of the client (Consultant type subscription only). Parameter client_id or client_name may be specified for the same request.
      name: client_name
    - auto: PREDEFINED
      description: (Optional) Specify 1 to show only external PCI scans in the XML output. External PCI scans are vulnerability scans run with the option profile "Payment Card Industry (PCI) Options". When pci_only=1 is specified, the XML output will not include other types of scans run with other option profiles.
      name: pci_only
      predefined:
      - '1'
    - auto: PREDEFINED
      description: (Optional) Specify 1 to hide target information from the scan list. Specify 0 to display the target information.
      name: ignore_target
      predefined:
      - '1'
      - '0'
    - description: Specify a positive numeric value to limit the amount of results in the requested list
      name: limit
    description: Lists vulnerability scans in the user’s account
    name: qualys-vm-scan-list
    outputs:
    - contextPath: Qualys.Scan.REF
      description: Scan REF.
    - contextPath: Qualys.Scan.TYPE
      description: Scan type.
    - contextPath: Qualys.Scan.TITLE
      description: Scan title.
    - contextPath: Qualys.Scan.LAUNCH_DATETIME
      description: Date and time the scan launched.
    - contextPath: Qualys.Scan.DURATION
      description: Scan Duration.
    - contextPath: Qualys.Scan.PROCESSING_PRIORITY
      description: Scan Processing Priority.
    - contextPath: Qualys.Scan.PROCESSED
      description: Scan Processed.
    - contextPath: Qualys.Scan.STATUS.STATE
      description: Scan status state.
    - contextPath: Qualys.Scan.STATUS.SUB_STATE
      description: Scan status sub state.
    - contextPath: Qualys.Scan.SCHEDULE
      description: Scan Schedule.
    - contextPath: Qualys.Scan.TARGET
      description: Scan Target.
    - contextPath: Qualys.Scan.ASSET_GROUP_TITLE
      description: Target Asset Group Title.
    - contextPath: Qualys.Scan.DEFAULT_FLAG
      description: Scan Default Flag.
    - contextPath: Qualys.Scan.USER_LOGIN
      description: The user that created the scan.
  - arguments:
    - description: Show only a scan with a certain scan reference code.
      name: scan_ref
    - description: Show only one or more scan states.
      name: state
    - auto: PREDEFINED
      description: Specify 0 to show only scans that are not processed. Specify 1 to show only scans that have been processed.
      name: processed
      predefined:
      - '0'
      - '1'
    - auto: PREDEFINED
      description: Show only a certain scan type.
      name: type
      predefined:
      - On-Demand
      - Scheduled
      - API
    - description: Show only one or more target IP addresses.
      name: target
    - description: Show only a certain user login.
      name: user_login
    - description: Show only scans launched after a certain date and time. use YYYY-MM-DD[THH:MM:SSZ] like “2007-07-01” or “2007-01-25T23:12:00Z” or today, yesterday, 24hr ago, 3 days ago, last week.'
      name: launched_after_datetime
    - description: Show only scans launched before a certain date and time. use YYYY-MM-DD[THH:MM:SSZ] like “2007-07-01” or “2007-01-25T23:12:00Z” or today, yesterday, 24hr ago, 3 days ago, last week.'
      name: launched_before_datetime
    - auto: PREDEFINED
      description: Specify 1 to show asset group information for each scan in the output.
      name: show_ags
      predefined:
      - '1'
    - auto: PREDEFINED
      description: Specify 1 to show option profile information for each scan in the output.
      name: show_op
      predefined:
      - '1'
    - auto: PREDEFINED
      description: Specify 0 to not show scan status for each scan in the output.
      name: show_status
      predefined:
      - '0'
    - auto: PREDEFINED
      description: Specify 1 to show only the most recent scan (which meets all other search filters in the request) in the output.
      name: show_last
      predefined:
      - '1'
    - description: (Optional) Show only a scan with a certain compliance scan ID.
      name: scan_id
    - description: (Optional) Id assigned to the client (Consultant type subscription only). Parameter client_id or client_name may be specified for the same request.
      name: client_id
    - description: (Optional) Name of the client (Consultant type subscription only). Parameter client_id or client_name may be specified for the same request.
      name: client_name
    - auto: PREDEFINED
      description: (Optional) Specify 1 to show only external PCI scans in the XML output. External PCI scans are vulnerability scans run with the option profile "Payment Card Industry (PCI) Options". When pci_only=1 is specified, the XML output will not include other types of scans run with other option profiles.
      name: pci_only
      predefined:
      - '1'
    - auto: PREDEFINED
      description: (Optional) Specify 1 to hide target information from the scan list. Specify 0 to display the target information.
      name: ignore_target
      predefined:
      - '1'
      - '0'
    - description: Specify a positive numeric value to limit the amount of results in the requested list
      name: limit
    description: Gives you a list of SCAP scans in your account
    name: qualys-scap-scan-list
    outputs:
    - contextPath: Qualys.SCAP.Scan.ID
      description: Scan ID.
    - contextPath: Qualys.SCAP.Scan.Reference
      description: Scan ref.
    - contextPath: Qualys.SCAP.Scan.REF
      description: Scan REF.
    - contextPath: Qualys.SCAP.Scan.Type
      description: Scan type.
    - contextPath: Qualys.SCAP.Scan.Title
      description: Scan title.
    - contextPath: Qualys.SCAP.Scan.LaunchDatetime
      description: Date and time the scan launched.
    - contextPath: Qualys.SCAP.Scan.Duration
      description: Scan Duration.
    - contextPath: Qualys.SCAP.Scan.ProcessingPriority
      description: Scan Processing Priority.
    - contextPath: Qualys.SCAP.Scan.Processed
      description: Scan Processed.
    - contextPath: Qualys.SCAP.Scan.Status.State
      description: Scan status state.
    - contextPath: Qualys.SCAP.Scan.Status.SubState
      description: Scan status sub state.
    - contextPath: Qualys.SCAP.Scan.Schedule
      description: Scan Schedule.
    - contextPath: Qualys.SCAP.Scan.Target
      description: Scan Target.
    - contextPath: Qualys.SCAP.Scan.AssetGroupTitle
      description: Target Asset Group Title.
    - contextPath: Qualys.SCAP.Scan.DeafualtFlag
      description: Scan Default Flag.
    - contextPath: Qualys.SCAP.Scan.UserLogin
      description: The user that created the scan.
  - arguments:
    - description: Scan id
      name: scan_id
    - description: Scan reference
      name: scan_ref
    - description: Show only one or more scan states.
      name: state
    - auto: PREDEFINED
      description: Specify 0 to show only scans that are not processed. Specify 1 to show only scans that have been processed.
      name: processed
      predefined:
      - '0'
      - '1'
    - description: Show only a certain scan type.
      name: type
    - description: Show only one or more target IP addresses.
      name: target
    - description: Show only a certain user login.
      name: user_login
    - description: Show only scans launched after a certain date and time. use YYYY-MM-DD[THH:MM:SSZ] like “2007-07-01” or “2007-01-25T23:12:00Z” or today, yesterday, 24hr ago, 3 days ago, last week.'
      name: launched_after_datetime
    - description: Show only scans launched before a certain date and time. use YYYY-MM-DD[THH:MM:SSZ] like “2007-07-01” or “2007-01-25T23:12:00Z” or today, yesterday, 24hr ago, 3 days ago, last week.'
      name: launched_before_datetime
    - auto: PREDEFINED
      description: Specify 1 to show asset group information for each scan in the output.
      name: show_ags
      predefined:
      - '1'
    - auto: PREDEFINED
      description: Specify 1 to show option profile information for each scan in the output.
      name: show_op
      predefined:
      - '1'
    - auto: PREDEFINED
      description: Specify 0 to not show scan status for each scan in the output.
      name: show_status
      predefined:
      - '0'
    - auto: PREDEFINED
      description: Specify 1 to show only the most recent scan (which meets all other search filters in the request) in the output.
      name: show_last
      predefined:
      - '1'
    - auto: PREDEFINED
      description: Specify 1 to show only external PCI scans in the XML output. External PCI scans are vulnerability scans run with the option profile "Payment Card Industry (PCI) Options". When pci_only=1 is specified, the XML output will not include other types of scans run with other option profiles.
      name: pci_only
      predefined:
      - '1'
      - '0'
    - auto: PREDEFINED
      description: Specify 1 to hide target information from the scan list. Specify 0 to display the target information.
      name: ignore_target
      predefined:
      - '1'
      - '0'
    - description: (Optional) Id assigned to the client (Consultant type subscriptions).
      name: client_id
    - description: (Optional) Name of the client (Consultant type subscriptions). Note, The client_id and client_name parameters are mutually exclusive and cannot be specified together in the same request.
      name: client_name
    - description: Specify a positive numeric value to limit the amount of results in the requested list
      name: limit
    description: Get a list of compliance scans in your account.
    name: qualys-pc-scan-list
    outputs:
    - contextPath: Qualys.Scan.REF
      description: Scan REF.
    - contextPath: Qualys.Scan.TYPE
      description: Scan type.
    - contextPath: Qualys.Scan.TITLE
      description: Scan title.
    - contextPath: Qualys.Scan.LAUNCH_DATETIME
      description: Date and time the scan launched.
    - contextPath: Qualys.Scan.DURATION
      description: Scan Duration.
    - contextPath: Qualys.Scan.PROCESSING_PRIORITY
      description: Scan Processing Priority.
    - contextPath: Qualys.Scan.PROCESSED
      description: Scan Processed.
    - contextPath: Qualys.Scan.STATUS.STATE
      description: Scan status state.
    - contextPath: Qualys.Scan.STATUS.SUB_STATE
      description: Scan status sub state.
    - contextPath: Qualys.Scan.SCHEDULE
      description: Scan Schedule.
    - contextPath: Qualys.Scan.TARGET
      description: Scan Target.
    - contextPath: Qualys.Scan.ASSET_GROUP_TITLE
      description: Target Asset Group Title.
    - contextPath: Qualys.Scan.DEFAULT_FLAG
      description: Scan Default Flag.
    - contextPath: Qualys.Scan.USER_LOGIN
      description: The user that created the scan.
  - arguments:
    - description: The ID of the scan schedule you want to display.
      name: id
    - auto: PREDEFINED
      description: Specify 1 for active schedules only, or 0 for deactivated schedules only.
      name: active
      predefined:
      - '0'
      - '1'
    - description: (Optional) Specify 1 to include the notification settings for each schedule in the XML output.
      name: show_notifications
    - auto: PREDEFINED
      description: (Optional) Launch a scan with a certain type
      name: scan_type
      predefined:
      - certview
      - perimeter
    - description: (Optional) The target FQDN for a vulnerability scan. You must specify at least one target i.e. IPs, asset groups or FQDNs. Multiple values are comma separated.
      name: fqdn
    - description: (Optional) Set to 1 to display the cloud details (Provider, Connector, Scan Type and Cloud Target) in the XML output. Otherwise the details are not displayed in the output. The cloud details will show scan type "Cloud Perimeter" for cloud perimeter scans.
      name: show_cloud_details
    - description: (Optional) Id assigned to the client (Consultant type subscription only). Parameter client_id or client_name may be specified for the same request.
      name: client_id
    - description: (Optional) Name of the client (Consultant type subscription only). Parameter client_id or client_name may be specified for the same request.
      name: client_name
    - description: Specify a positive numeric value to limit the amount of results in the requested list
      name: limit
    description: Shows schedule scans
    name: qualys-schedule-scan-list
    outputs:
    - contextPath: Qualys.Scan.ID
      description: Scan ID.
    - contextPath: Qualys.Scan.REF
      description: Scan REF.
    - contextPath: Qualys.Scan.TYPE
      description: Scan type.
    - contextPath: Qualys.Scan.TITLE
      description: Scan title.
    - contextPath: Qualys.Scan.LAUNCH_DATETIME
      description: Date and time the scan launched.
    - contextPath: Qualys.Scan.DURATION
      description: Scan Duration.
    - contextPath: Qualys.Scan.PROCESSING_PRIORITY
      description: Scan Processing Priority.
    - contextPath: Qualys.Scan.PROCESSED
      description: Scan Processed.
    - contextPath: Qualys.Scan.STATUS.STATE
      description: Scan status state.
    - contextPath: Qualys.Scan.STATUS.SUB_STATE
      description: Scan status sub state.
    - contextPath: Qualys.Scan.TARGET
      description: Scan Target.
    - contextPath: Qualys.Scan.ASSET_GROUP_TITLE
      description: Target Asset Group Title.
    - contextPath: Qualys.Scan.DEFAULT_FLAG
      description: Scan Deafualt Flag.
    - contextPath: Qualys.Scan.USER_LOGIN
      description: The user that created the scan.
    - contextPath: Qualys.Scan.ACTIVE
      description: Scheduled scan active.
    - contextPath: Qualys.Scan.USER_ENTERED_IPS.RANGE.START
      description: IP range requested start.
    - contextPath: Qualys.Scan.USER_ENTERED_IPS.RANGE.END
      description: IP range requested end.
    - contextPath: Qualys.Scan.ISCANNER_NAME
      description: Iscanner name used in the scan.
    - contextPath: Qualys.Scan.SCHEDULE.DAILY.@frequency_days
      description: Frequency of usage of the scan.
    - contextPath: Qualys.Scan.SCHEDULE.START_DATE_UTC
      description: Start date of the scheduled scan in UTC format.
    - contextPath: Qualys.Scan.SCHEDULE.START_HOUR
      description: Start hour of the scheduled scan.
    - contextPath: Qualys.Scan.SCHEDULE.START_MINUTE
      description: Start minute of the scheduled scan.
    - contextPath: Qualys.Scan.SCHEDULE.TIME_ZONE.TIME_ZONE_CODE
      description: Time zone code of the time for the scheduled scan.
    - contextPath: Qualys.Scan.SCHEDULE.TIME_ZONE.TIME_ZONE_DETAILS
      description: Time zone details of the time for the scheduled scan.
    - contextPath: Qualys.Scan.OPTION_PROFILE.DEFAULT_FLAG
      description: Default flag of the option profile.
    - contextPath: Qualys.Scan.OPTION_PROFILE.TITLE
      description: Title of the option profile.
    - contextPath: Qualys.Scan.EC2_INSTANCE.CONNECTOR_UUID
      description: Connector UUID of EC2 instance.
    - contextPath: Qualys.Scan.EC2_INSTANCE.EC2_ENDPOINT
      description: Endpoint of EC2 instance.
    - contextPath: Qualys.Scan.EC2_INSTANCE.EC2_ONLY_CLASSIC
      description: EC2 only classic.
  - arguments:
    - description: Show only hosts which have an operating system matching a certain regular expression. An empty value cannot be specified. Use “%5E%24” to match empty string.
      name: os_pattern
    - description: Specify the maximum number of host records processed per request. When not specified, the truncation limit is set to 1000 host records. You may specify a value less than the default (1-999) or greater than the default (1001-1000000).
      name: truncation_limit
    - description: Show only certain IP addresses/ranges. One or more IPs/ranges may be specified. Multiple entries are comma separated. An IP range is specified with a hyphen (for example, 10.10.10.1-10.10.10.100).
      name: ips
    - description: Show only hosts belonging to asset groups with certain strings in the asset group title. One or more asset group titles may be specified. Multiple entries are comma separated (for example, My+First+Asset+Group,Another+Asset+Group).
      name: ag_titles
    - description: Show only certain host IDs/ranges. One or more host IDs/ranges may be specified. Multiple entries are comma separated. A host ID range is specified with a hyphen (for example, 190-400).Valid host IDs are required.
      name: ids
    - description: (Optional, and valid only when the Network Support feature is enabled for the user’s account) Restrict the request to certain custom network IDs. Multiple network IDs are comma separated.
      name: network_ids
    - description: 'Show hosts not scanned since a certain date and time (optional). use YYYY-MM-DD[THH:MM:SSZ] like “2007-07-01” or “2007-01-25T23:12:00Z” or today, yesterday, 24hr ago, 3 days ago, last week. Permissions: An Auditor cannot specify this parameter.'
      name: no_vm_scan_since
    - description: 'Show hosts that were last scanned for vulnerabilities since a certain date and time (optional). Hosts that were the target of a vulnerability scan since the date/time will be shown. use YYYY-MM-DD[THH:MM:SSZ] like “2007-07-01” or “2007-01-25T23:12:00Z” or today, yesterday, 24hr ago, 3 days ago, last week. Permissions: An Auditor cannot specify this parameter.'
      name: vm_scan_since
    - description: (Optional) Show compliance hosts not scanned since a certain date and time (optional). This parameter is invalid for an Express Lite user. use YYYY-MM-DD[THH:MM:SSZ] like “2007-07-01” or “2007-01-25T23:12:00Z” or today, yesterday, 24hr ago, 3 days ago, last week.
      name: no_compliance_scan_since
    - auto: PREDEFINED
      description: Specify 0 (the default) if you want to select hosts based on IP addresses/ranges and/or asset groups. Specify 1 if you want to select hosts based on asset tags.
      name: use_tags
      predefined:
      - '0'
      - '1'
    - auto: PREDEFINED
      description: (Optional when use_tags=1) Specify “id” (the default) to select a tag set by providing tag IDs. Specify “name” to select a tag set by providing tag names.
      name: tag_set_by
      predefined:
      - id
      - name
    - auto: PREDEFINED
      description: (Optional when use_tags=1) Select “any” (the default) to include hosts that match at least one of the selected tags. Select “all” to include hosts that match all of the selected tags.
      name: tag_include_selector
      predefined:
      - any
      - all
    - auto: PREDEFINED
      description: (Optional when use_tags=1) Select “any” (the default) to exclude hosts that match at least one of the selected tags. Select “all” to exclude hosts that match all of the selected tags.
      name: tag_exclude_selector
      predefined:
      - any
      - all
    - description: (Optional when use_tags=1) Specify a tag set to include. Hosts that match these tags will be included. You identify the tag set by providing tag names or IDs. Multiple entries are comma separated.
      name: tag_set_include
    - description: (Optional when use_tags=1) Specify a tag set to exclude. Hosts that match these tags will be excluded. You identify the tag set by providing tag names or IDs. Multiple entries are comma separated.
      name: tag_set_exclude
    - auto: PREDEFINED
      description: (Optional) Specify 1 to display asset tags associated with each host in the XML output.
      name: show_tags
      predefined:
      - '0'
      - '1'
    - description: 'Specify the name of the cloud provider to show the assets managed by the cloud provider. Valid values: ec2, google, azure'
      name: host_metadata
    - description: (Optional when host_metadata is specified) Specify metadata fields to only return data for certain attributes.
      name: host_metadata_fields
    - auto: PREDEFINED
      description: (Optional) Specify 1 to display cloud provider tags for each scanned host asset in the output. The default value of the parameter is set to 0. When set to 0, we will not show the cloud provider tags for the scanned assets.
      name: show_cloud_tags
      predefined:
      - '0'
      - '1'
    - description: (Optional when show_cloud_tags is specified) Specify cloud tags or cloud tag and name combinations to only return information for specified cloud tags. A cloud tag name and value combination is specified with a colon (for example:SomeTag6:AY_ec2). For each cloud tag, we show the cloud tag’s name, its value, and last success date (the tag last success date/time, fetched from instance). If this parameter is not specified and "show_cloud_tags" is set to 1, we will show all the cloud provider tags for the assets.
      name: cloud_tag_fields
    - description: Specify a positive numeric value to limit the amount of results in the requested list
      name: limit
      auto: PREDEFINED
    - auto: PREDEFINED
      defaultValue: Basic
      description: '(Optional) Show the requested amount of host information for each host. A valid value is: Basic, Basic/AGs, All, All/AGs, or None. AGs is equal to Asset Groups'
      name: details
      predefined:
      - Basic
      - Basic/AGs
      - All
      - All/AGs
      - None
    description: View a list of scanned hosts in the user account.
    name: qualys-host-list
    outputs:
    - contextPath: Qualys.Endpoint.ID
      description: Endpoint ID.
    - contextPath: Qualys.Endpoint.IP
      description: IP.
    - contextPath: Qualys.Endpoint.CLOUD_PROVIDER
      description: Host's cloud provider.
    - contextPath: Qualys.Endpoint.DNS
      description: DNS.
    - contextPath: Qualys.Endpoint.EC2_INSTANCE_ID
      description: EC2 instance ID.
    - contextPath: Qualys.Endpoint.QG_HOSTID
      description: QG host ID.
    - contextPath: Qualys.Endpoint.CLOUD_SERVICE
      description: Cloud service of the endpoint.
    - contextPath: Qualys.Endpoint.TRACKING_METHOD
      description: Tracking method of the endpoint.
    - contextPath: Qualys.Endpoint.CLOUD_RESOURCE_ID
      description: Cloud resource ID of the endpoint.
    - contextPath: Qualys.Endpoint.DNS_DATA.DOMAIN
      description: Domain of the endpoint.
    - contextPath: Qualys.Endpoint.DNS_DATA.HOSTNAME
      description: Host name of the endpoint.
    - contextPath: Qualys.Endpoint.NETBIOS
      description: NETBIOS.
    - contextPath: Qualys.Endpoint.OS
      description: Endpoint operating system.
  - arguments:
    - description: Show only virtual hosts that have a certain IP address.
      name: ip
    - description: Show only virtual hosts that have a certain port.
      name: port
    - description: Specify a positive numeric value to limit the amount of results in the requested list
      name: limit
    description: View a list of virtual hosts in the user account.
    name: qualys-virtual-host-list
    outputs:
    - contextPath: Qualys.VirtualEndpoint.IP
      description: IP.
    - contextPath: Qualys.VirtualEndpoint.PORT
      description: Port.
    - contextPath: Qualys.VirtualEndpoint.FQDN
      description: Fully qualified domain name.
  - arguments:
    - auto: PREDEFINED
      description: Virtual host action to perform
      name: action
      predefined:
      - create
      - update
      - delete
      - add_fqdn
      - delete_fqdn
      required: true
    - description: An IP address for the virtual host configuration.
      name: ip
      required: true
    - description: A port number for the virtual host configuration.
      name: port
      required: true
    - description: Network support must be enabled to specify the network_id. If network support is enabled and you do not provide a network_id, then the Default Global Network is considered. You can specify only one network_id.
      name: network_id
    - description: (Required for all actions except “delete”. Invalid for “delete”.) One or more fully-qualified domain names (FQDNs) for the virtual host configuration. Multiple entries are comma separated.
      name: fqdn
    description: View a list of virtual hosts in the user account.
    name: qualys-virtual-host-manage
    outputs:
    - contextPath: Qualys.VirtualEndpoint.DATETIME
      description: Date and time of the executed manage action.
    - contextPath: Qualys.VirtualEndpoint.TEXT
      description: Result message of the executed action.
  - arguments:
    - description: Get list of excluded hosts or addresses range
      name: ips
    - description: (Optional, and valid only when the Network Support feature is enabled for the user’s account) Restrict the request to a certain custom network ID.
      name: network_id
    - description: (Optional) Show excluded hosts belonging to asset groups with certain IDs. One or more asset group IDs and/or ranges may be specified. Multiple entries are comma separated. A range is specified with a dash (for example, 386941-386945). Valid asset group IDs are required.
      name: ag_ids
    - description: (Optional) Show excluded hosts belonging to asset groups with certain strings in the asset group title. One or more asset group titles may be specified. Multiple entries are comma separated (for example, My+First+Asset+Group,Another+Asset+Group).
      name: ag_titles
    - auto: PREDEFINED
      description: (Optional) Specify 0 (the default) if you want to select hosts based on IP addresses/ranges and/or asset groups. Specify 1 if you want to select hosts based on asset tags.
      name: use_tags
      predefined:
      - '0'
      - '1'
    - auto: PREDEFINED
      description: (Optional when use_tags=1) Specify "any" (the default) to include excluded hosts that match at least one of the selected tags. Specify "all" to include excluded hosts that match all of the selected tags.
      name: tag_include_selector
      predefined:
      - any
      - all
    - auto: PREDEFINED
      description: (Optional when use_tags=1) Specify "any" (the default) to ignore excluded hosts that match at least one of the selected tags. Specify "all" to ignore excluded hosts that match all of the selected tags.
      name: tag_exclude_selector
      predefined:
      - any
      - all
    - auto: PREDEFINED
      description: (Optional when use_tags=1) Specify "id" (the default) to select a tag set by providing tag IDs. Specify "name" to select a tag set by providing tag names.
      name: tag_set_by
      predefined:
      - id
      - name
    - description: (Optional when use_tags=1) Specify a tag set to include. Excluded hosts that match these tags will be included. You identify the tag set by providing tag names or IDs. Multiple entries are comma separated.
      name: tag_set_include
    - description: (Optional when use_tags=1) Specify a tag set to exclude. Excluded hosts that match these tags will be ignored. You identify the tag set by providing tag names or IDs. Multiple entries are comma separated.
      name: tag_set_exclude
    - description: Specify a positive numeric value to limit the amount of results in the requested list
      name: limit
    description: Show the excluded host list for the user's account. Hosts in your excluded host list will not be scanned.
    name: qualys-host-excluded-list
    outputs:
    - contextPath: Qualys.Excluded.Host.Address
      description: IP Address.
    - contextPath: Qualys.Excluded.Host.Address.#text
      description: IP of excluded host with expiration date.
    - contextPath: Qualys.Excluded.Host.Address.@expiration_date
      description: Expiration date of excluded host address.
    - contextPath: Qualys.Excluded.Host.Range.#text
      description: Range of excluded hosts with expiration date.
    - contextPath: Qualys.Excluded.Host.Range.@expiration_date
      description: Expiration date of excluded hosts ranges.
    - contextPath: Qualys.Excluded.Host.Range
      description: Range of IP addresses.
  - arguments:
    - description: Scheduled report ID
      name: id
    - auto: PREDEFINED
      description: Select is_active=1 for active or is_active=0 for inactive scheduled reports to view
      name: is_active
      predefined:
      - '1'
      - '0'
    - description: Specify a positive numeric value to limit the amount of results in the requested list
      name: limit
    description: Get list of scheduled reports
    name: qualys-scheduled-report-list
    outputs:
    - contextPath: Qualys.Report.ID
      description: Report ID.
      type: String
    - contextPath: Qualys.Report.TITLE
      description: Report title.
    - contextPath: Qualys.Report.TYPE
      description: Report type.
    - contextPath: Qualys.Report.LAUNCH_DATETIME
      description: Date and time the report launched.
    - contextPath: Qualys.Report.OUTPUT_FORMAT
      description: Report output format.
    - contextPath: Qualys.Report.SIZE
      description: Report size.
    - contextPath: Qualys.Report.STATUS.STATE
      description: Report state status.
    - contextPath: Qualys.Report.STATUS.MESSAGE
      description: Report status message.
    - contextPath: Qualys.Report.STATUS.PERCENT
      description: Report status percent.
    - contextPath: Qualys.Report.EXPIRATION_DATETIME
      description: Report expiration datetime.
    - contextPath: Qualys.Report.ACTIVE
      description: Report active.
    - contextPath: Qualys.Report.TEMPLATE_TITLE
      description: Title of the template.
    - contextPath: Qualys.Report.SCHEDULE.START_DATE_UTC
      description: Start date of the scheduled report in UTC format.
    - contextPath: Qualys.Report.SCHEDULE.START_HOUR
      description: Start hour of the scheduled report.
    - contextPath: Qualys.Report.SCHEDULE.START_MINUTE
      description: Start minute of the scheduled report.
    - contextPath: Qualys.Report.SCHEDULE.DAILY.@frequency_days
      description: Frequency of the scheduled report.
    - contextPath: Qualys.Report.SCHEDULE.TIME_ZONE.TIME_ZONE_CODE
      description: Timezone of the scheduled report.
    - contextPath: Qualys.Report.SCHEDULE.TIME_ZONE.TIME_ZONE_DETAILS
      description: Timezone details of the scheduled report.
  - arguments:
    - description: Specify a positive numeric value to limit the amount of results in the requested list
      name: limit
    description: get list of report template for user
    name: qualys-report-template-list
    outputs:
    - contextPath: Qualys.ReportTemplate.ID
      description: Report template ID.
    - contextPath: Qualys.ReportTemplate.TYPE
      description: Report type.
    - contextPath: Qualys.ReportTemplate.TITLE
      description: Report template title.
    - contextPath: Qualys.ReportTemplate.LAST_UPDATE
      description: Last update time.
    - contextPath: Qualys.ReportTemplate.GLOBAL
      description: Report template global.
    - contextPath: Qualys.ReportTemplate.DEFAULT
      description: Report template default.
    - contextPath: Qualys.ReportTemplate.USER.LOGIN
      description: Last updated user login.
    - contextPath: Qualys.ReportTemplate.USER.FIRSTNAME
      description: Last updated user login first name.
    - contextPath: Qualys.ReportTemplate.USER.LASTNAME
      description: Last updated user login last name.
    - contextPath: Qualys.ReportTemplate.TEMPLATE_TYPE
      description: Type of report template.
  - arguments:
    - auto: PREDEFINED
      description: 'Show the requested amount of information for each vulnerability in the XML output. A valid value is: Basic (default), All, or None. Basic includes basic elements plus CVSS Base and Temporal scores. All includes all vulnerability details, including the Basic details.'
      name: details
      predefined:
      - Basic
      - All
      - None
    - description: Used to filter the XML output to include only vulnerabilities that have QID numbers matching the QID numbers you specify.
      name: ids
    - description: Used to filter the XML output to show only vulnerabilities that have a QID number greater than or equal to a QID number you specify.
      name: id_min
    - description: Used to filter the XML output to show only vulnerabilities that have a QID number less than or equal to a QID number you specify.
      name: id_max
    - auto: PREDEFINED
      description: Used to filter the XML output to show only vulnerabilities that are patchable or not patchable. A vulnerability is considered patchable when a patch exists for it. When 1 is specified, only vulnerabilities that are patchable will be included in the output. When 0 is specified, only vulnerabilities that are not patchable will be included in the output. When unspecified, patchable and unpatchable vulnerabilities will be included in the output.
      name: is_patchable
      predefined:
      - '0'
      - '1'
    - description: Used to filter the XML output to show only vulnerabilities last modified after a certain date and time. When specified vulnerabilities last modified by a user or by the service will be shown. use YYYY-MM-DD[THH:MM:SSZ] like “2007-07-01” or “2007-01-25T23:12:00Z” or today, yesterday, 24hr ago, 3 days ago, last week.
      name: last_modified_after
    - description: Used to filter the XML output to show only vulnerabilities last modified before a certain date and time. When specified vulnerabilities last modified by a user or by the service will be shown. use YYYY-MM-DD[THH:MM:SSZ] like “2007-07-01” or “2007-01-25T23:12:00Z” or today, yesterday, 24hr ago, 3 days ago, last week.
      name: last_modified_before
    - description: Used to filter the XML output to show only vulnerabilities last modified by a user after a certain date and time. use YYYY-MM-DD[THH:MM:SSZ] like “2007-07-01” or “2007-01-25T23:12:00Z” or today, yesterday, 24hr ago, 3 days ago, last week.
      name: last_modified_by_user_after
    - description: Used to filter the XML output to show only vulnerabilities last modified by a user before a certain date and time. use YYYY-MM-DD[THH:MM:SSZ] like “2007-07-01” or “2007-01-25T23:12:00Z” or today, yesterday, 24hr ago, 3 days ago, last week.
      name: last_modified_by_user_before
    - description: Used to filter the XML output to show only vulnerabilities last modified by the service after a certain date and time. use YYYY-MM-DD[THH:MM:SSZ] like “2007-07-01” or “2007-01-25T23:12:00Z” or today, yesterday, 24hr ago, 3 days ago, last week.
      name: last_modified_by_service_after
    - description: Used to filter the XML output to show only vulnerabilities last modified by the service before a certain date and time. use YYYY-MM-DD[THH:MM:SSZ] like “2007-07-01” or “2007-01-25T23:12:00Z” or today, yesterday, 24hr ago, 3 days ago, last week.
      name: last_modified_by_service_before
    - description: Used to filter the XML output to show only vulnerabilities published after a certain date and time. use YYYY-MM-DD[THH:MM:SSZ] like “2007-07-01” or “2007-01-25T23:12:00Z” or today, yesterday, 24hr ago, 3 days ago, last week.
      name: published_after
    - description: Used to filter the XML output to show only vulnerabilities published before a certain date and time. use YYYY-MM-DD[THH:MM:SSZ] like “2007-07-01” or “2007-01-25T23:12:00Z” or today, yesterday, 24hr ago, 3 days ago, last week.
      name: published_before
    - auto: PREDEFINED
      description: ' (Optional) Used to filter the XML output to show only vulnerabilities assigned a certain discovery method. A valid value is: Remote, Authenticated, RemoteOnly, AuthenticatedOnly, or RemoteAndAuthenticated.'
      name: discovery_method
      predefined:
      - Remote
      - Authenticated
      - RemoteOnly
      - AuthenticatedOnly
      - RemoteAndAuthenticated
    - description: 'Used to filter the XML output to show only vulnerabilities having one or more authentication types. A valid value is: Windows, Oracle, Unix or SNMP. Multiple values are entered as a comma-separated list.'
      name: discovery_auth_types
    - auto: PREDEFINED
      description: Used to filter the XML output to show reasons for passing or failing PCI compliance (when the CVSS Scoring feature is turned on in the user’s subscription). Specify 1 to view the reasons in the XML output. When unspecified, the reasons are not included in the XML output.
      name: show_pci_reasons
      predefined:
      - '0'
      - '1'
    - auto: PREDEFINED
      description: Used to filter the XML output to show Qualys modules that can be used to detect each vulnerability. Specify 1 to view supported modules in the XML output. When unspecified, supported modules are not included in the XML output.
      name: show_supported_modules_info
      predefined:
      - '0'
      - '1'
    - auto: PREDEFINED
      description: Specify 1 to include the disabled flag for each vulnerability in the XML output.
      name: show_disabled_flag
      predefined:
      - '0'
      - '1'
    - auto: PREDEFINED
      description: Specify 1 to include QID changes for each vulnerability in the XML output.
      name: show_qid_change_log
      predefined:
      - '0'
      - '1'
    - description: Specify a positive numeric value to limit the amount of results in the requested list
      name: limit
    description: download a list of vulnerabilities from Qualys’ KnowledgeBase
    name: qualys-vulnerability-list
    outputs:
    - contextPath: Qualys.Vulnerability.List.QID
      description: Vulnerability QID.
    - contextPath: Qualys.Vulnerability.List.PATCHABLE
      description: Is Vulnerability patchable.
    - contextPath: Qualys.Vulnerability.List.SEVERITY_LEVEL
      description: Severity level of the Vulnerability.
    - contextPath: Qualys.Vulnerability.List.CONSEQUENCE
      description: Consequence of the Vulnerability.
    - contextPath: Qualys.Vulnerability.List.VENDOR_REFERENCE_LIST.VENDOR_REFERENCE.ID
      description: ID of the vendor.
    - contextPath: Qualys.Vulnerability.List.VENDOR_REFERENCE_LIST.VENDOR_REFERENCE.URL
      description: URL of the vendor.
    - contextPath: Qualys.Vulnerability.List.LAST_SERVICE_MODIFICATION_DATETIME
      description: Date of the last service modification.
    - contextPath: Qualys.Vulnerability.List.CVE_LIST.CVE.ID
      description: CVE ID.
    - contextPath: Qualys.Vulnerability.List.CVE_LIST.CVE.URL
      description: CVE URL.
    - contextPath: Qualys.Vulnerability.List.PUBLISHED_DATETIME
      description: Published date.
    - contextPath: Qualys.Vulnerability.List.DISCOVERY.ADDITIONAL_INFO
      description: Additional info.
    - contextPath: Qualys.Vulnerability.List.DISCOVERY.AUTH_TYPE_LIST.AUTH_TYPE
      description: Discovery Authentication type.
    - contextPath: Qualys.Vulnerability.List.DISCOVERY.REMOTE
      description: Is discovery remote.
    - contextPath: Qualys.Vulnerability.List.DIAGNOSIS
      description: Diagnosis of vulnerability.
    - contextPath: Qualys.Vulnerability.List.PCI_FLAG
      description: PCI flag.
    - contextPath: Qualys.Vulnerability.List.SOFTWARE_LIST.SOFTWARE.PRODUCT
      description: Product name.
    - contextPath: Qualys.Vulnerability.List.SOFTWARE_LIST.SOFTWARE.VENDOR
      description: Vendor of the product.
    - contextPath: Qualys.Vulnerability.List.VULN_TYPE
      description: Type of the vulnerability.
    - contextPath: Qualys.Vulnerability.List.TITLE
      description: Title of the vulnerability.
    - contextPath: Qualys.Vulnerability.List.SOLUTION
      description: Solution for the vulnerability.
    - contextPath: Qualys.Vulnerability.List.CATEGORY
      description: Category of the vulnerability.
  - arguments:
    - description: Show only asset groups with certain IDs. Multiple IDs are comma separated.
      name: ids
    - description: Show only asset groups with certain IDs. Multiple IDs are comma separated.
      name: id_min
    - description: Show only asset groups that have an ID less than or equal to the specified ID.
      name: id_max
    - description: Specify the maximum number of asset group records to output. By default this is set to 1000 records. If you specify truncation_limit=0, the output is not paginated and all records are returned in a single output
      name: truncation_limit
    - description: Optional and valid only when the Networks feature is enabled in your account) Restrict the request to certain network IDs. Multiple IDs are comma separated.
      name: network_ids
    - description: Show only asset groups that have a business unit ID equal to the specified ID.
      name: unit_id
    - description: Show only asset groups that have a user ID equal to the specified ID.
      name: user_id
    - description: ' Show only the asset group that has a title equal to the specified string - this must be an exact match.'
      name: title
    - description: 'Show attributes for each asset group along with the ID. Your options are: None, All or a comma-separated list of attribute names: ID, TITLE, OWNER_USER_NAME, OWNER_USER_ID, OWNER_UNIT_ID, NETWORK_IDS, LAST_UPDATE, IP_SET, APPLIANCE_LIST, DOMAIN_LIST, DNS_LIST, NETBIOS_LIST, EC2_ID_LIST, HOST_IDS, ASSIGNED_USER_IDS, ASSIGNED_UNIT_IDS, BUSINESS_IMPACT, CVSS, COMMENTS.'
      name: show_attributes
    - description: Specify a positive numeric value to limit the amount of results in the requested list
      name: limit
    description: Get account asset groups
    name: qualys-group-list
    outputs:
    - contextPath: Qualys.AssetGroup.ID
      description: Asset Group ID.
    - contextPath: Qualys.AssetGroup.TITLE
      description: Asset Group title.
    - contextPath: Qualys.AssetGroup.OWNER_ID
      description: Asset Group owner ID.
    - contextPath: Qualys.AssetGroup.UNIT_ID
      description: Asset Group unit ID.
    - contextPath: Qualys.AssetGroup.NETWORK_ID
      description: Asset Group network ID.
    - contextPath: Qualys.AssetGroup.IP_SET.IP
      description: IP in the asset group.
    - contextPath: Qualys.AssetGroup.IP_SET.IP_RANGE
      description: Asset Group IP range.
    - contextPath: Qualys.AssetGroup.APPLIANCE_IDS
      description: Appliance IDs of the asset group.
    - contextPath: Qualys.AssetGroup.DEFAULT_APPLIANCE_ID
      description: Default appliance IDs of the asset group.
  - arguments:
    - description: Report ID of a saved report that you want to download.
      name: id
      required: true
    - auto: PREDEFINED
      description: Type of the file of the report. Can be checked by calling the qualys-report-list command
      name: file_format
      predefined:
      - pdf
      - html
      - mht
      - xml
      - csv
      - docx
      - online
      required: true
    description: Download report
    name: qualys-report-fetch
    outputs:
    - contextPath: InfoFile.Name
      description: The file name.
    - contextPath: InfoFile.EntryID
      description: The ID for locating the file in the War Room.
    - contextPath: InfoFile.Size
      description: The size of the file (in bytes).
    - contextPath: InfoFile.Type
      description: The file type, as determined by libmagic (same as displayed in file entries).
    - contextPath: InfoFile.Extension
      description: The file extension.
    - contextPath: InfoFile.Info
      description: Basic information about the file.
  - arguments:
    - description: 'The scan reference for a vulnerability scan. This will have the format: scan/nnnnnnnnnn.nnnnn'
      name: scan_ref
      required: true
    - description: 'Show only certain IP addresses/ranges in the scan results. One or more IPs/ranges may be specified. A range entry is specified using a hyphen (for example, 10.10.10.1-10.10.10.20). Multiple entries are comma separated.    '
      name: ips
    - auto: PREDEFINED
      description: 'The verbosity of the scan results details. One verbosity mode may be specified: brief (the default) or extended. The brief output includes this information: IP address, DNS hostname, NetBIOS hostname, QID and scan test results if applicable. The extended output includes the brief output plus this extended information: protocol, port, an SSL flag (“yes” is returned when SSL was used for the detection, “no” is returned when SSL was not used), and FQDN if applicable.'
      name: mode
      predefined:
      - brief
      - extended
    - description: Id assigned to the client (Consultant type subscription only). Parameter client_id or client_name may be specified for the same request.
      name: client_id
    - description: Name of the client (Consultant type subscription only). Parameter client_id or client_name may be specified for the same request.
      name: client_name
    description: Download scan results when scan has status Finished, Canceled, Paused or Error
    name: qualys-vm-scan-fetch
    outputs:
    - contextPath: Qualys.VM.Dns
      description: Scanned device DNS.
    - contextPath: Qualys.VM.Instance
      description: Scanned device instance.
    - contextPath: Qualys.VM.IP
      description: Scanned device IP address.
    - contextPath: Qualys.VM.Netbios
      description: Scanned device Netbios.
    - contextPath: Qualys.VM.QID
      description: Qualys ID for vulnerabilities.
    - contextPath: Qualys.VM.Result
      description: Scan result.
  - arguments:
    - description: 'The scan reference for a compliance scan. This will have the format: compliance/nnnnnnnnnn.nnnnn'
      name: scan_ref
      required: true
    description: fetch scan results for a scan
    name: qualys-pc-scan-fetch
    outputs:
    - contextPath: Qualys.PC.USERNAME
      description: The user who executed the scan.
    - contextPath: Qualys.PC.COMPANY
      description: The company of the user who executed the scan.
    - contextPath: Qualys.PC.USERNAME
      description: The user who executed the scan.
    - contextPath: Qualys.PC.DATE
      description: The date of the scan.
    - contextPath: Qualys.PC.TITLE
      description: The scan title.
    - contextPath: Qualys.PC.TARGET
      description: IP’s which were scanned.
    - contextPath: Qualys.PC.EXCLUDED_TARGET
      description: IP’s which were excluded from the scan.
    - contextPath: Qualys.PC.DURATION
      description: The duration of the scan.
    - contextPath: Qualys.PC.NBHOST_ALIVE
      description: Number of hosts that are available during the scan.
    - contextPath: Qualys.PC.NBHOST_TOTAL
      description: Total number of hosts that were submitted to scan.
    - contextPath: Qualys.PC.REPORT_TYPE
      description: Type of the report.
    - contextPath: Qualys.PC.OPTIONS
      description: Scan option profile.
    - contextPath: Qualys.PC.STATUS
      description: Status of the scan.
  - arguments:
    - description: Report ID
      name: id
      required: true
    description: Cancel the running report.
    execution: true
    name: qualys-report-cancel
    outputs:
    - contextPath: Qualys.Report.ID
      description: ID of the canceled report
      type: String
    - contextPath: Qualys.ScheduleScan.DATETIME
      description: Date the command was executed.
      type: Date
    - contextPath: Qualys.ScheduleScan.TEXT
      description: Qualys response for report cancellation.
      type: String
  - arguments:
    - description: (Required) The report ID you want to take action on.
      name: id
      required: true
    description: Delete a saved report in the user’s Report Share.
    execution: true
    name: qualys-report-delete
    outputs:
    - contextPath: Qualys.Report.ID
      description: Deleted report ID.
      type: String
    - contextPath: Qualys.ScheduleScan.DATETIME
      description: Date the command was executed.
      type: Date
    - contextPath: Qualys.ScheduleScan.TEXT
      description: Qualys response for the report deletion.
      type: String
  - arguments:
    - description: Scorecard name for the vulnerability scorecard report
      name: name
      required: true
    - description: User-defined report title
      name: report_title
    - auto: PREDEFINED
      defaultValue: xml
      description: Output format of the report. One output format may be specified.
      name: output_format
      predefined:
      - pdf
      - html
      - mht
      - xml
      - csv
      required: true
    - description: The source asset groups for the report
      name: source
      required: true
    - auto: PREDEFINED
      description: (Valid for CSV format report only). Specify hide_header=1 to omit the header information from the report.
      name: hide_header
      predefined:
      - '1'
      - '0'
    - description: The password to be used for encryption.
      name: pdf_password
    - description: The report recipients in the form of one or more distribution groups
      name: recipient_group
    - description: Specify users who will receive the email notification when the report is complete
      name: recipient_group_id
    - description: The titles of asset groups to be used as source asset groups for the scorecard report.
      name: asset_groups
    - auto: PREDEFINED
      description: et to 1 to select all asset groups available in your account as the source asset groups for the scorecard report.
      name: all_asset_groups
      predefined:
      - '1'
    - description: The title of a business unit containing the source asset groups.
      name: business_unit
    - description: A business info tag identifying a division that asset group(s) belong to.
      name: division
    - description: A business info tag identifying a business function for asset group(s).
      name: function
    - description: A business info tag identifying a location where asset group(s) are located.
      name: location
    - description: Up to 10 QIDs for vulnerabilities or potential vulnerabilities with available patches. Multiple QIDs are comma separated.
      name: patch_qids
    - description: One or two QIDs for missing software. Two QIDs are comma separated.
      name: missing_qids
    description: Launch a vulnerability scorecard report.
    execution: true
    name: qualys-scorecard-launch
    outputs:
    - contextPath: Qualys.Report.ID
      description: Report ID.
      type: String
    - contextPath: Qualys.ScheduleScan.DATETIME
      description: Date the command was executed.
      type: Date
    - contextPath: Qualys.ScheduleScan.TEXT
      description: Qualys response for the scorecard launch.
      type: String
  - arguments:
    - description: The scan title. This can be a maximum of 2000 characters (ascii).
      name: scan_title
    - auto: PREDEFINED
      defaultValue: assets
      description: Specify “assets” (the default) when your scan target will include IP addresses/ranges and/or asset groups. Specify “tags” when your scan target will include asset tags.
      name: target_from
      predefined:
      - assets
      - tags
    - description: 'The IP addresses to be scanned. You may enter individual IP addresses and/or ranges. Multiple entries are comma separated. One of these parameters is required: ip, asset_groups or asset_group_ids.'
      name: ip
    - description: 'The titles of asset groups containing the hosts to be scanned. Multiple titles are comma separated. One of these parameters is required: ip, asset_groups or asset_group_ids.'
      name: asset_groups
    - description: 'The IDs of asset groups containing the hosts to be scanned. Multiple IDs are comma separated. One of these parameters is required: ip, asset_groups or asset_group_ids.'
      name: asset_group_ids
    - description: The IP addresses to be excluded from the scan when the scan target is specified as IP addresses (not asset tags). You may enter individual IP addresses and/or ranges. Multiple entries are comma separated.
      name: exclude_ip_per_scan
    - auto: PREDEFINED
      description: ' Select “any” (the default) to include hosts that match at least one of the selected tags. Select “all” to include hosts that match all of the selected tags.'
      name: tag_include_selector
      predefined:
      - all
      - any
    - auto: PREDEFINED
      description: Select “any” (the default) to exclude hosts that match at least one of the selected tags. Select “all” to exclude hosts that match all of the selected tags.
      name: tag_exclude_selector
      predefined:
      - all
      - any
    - auto: PREDEFINED
      description: Specify “id” (the default) to select a tag set by providing tag IDs. Specify “name” to select a tag set by providing tag names.
      name: tag_set_by
      predefined:
      - id
      - name
    - description: Specify a tag set to include. Hosts that match these tags will be included. You identify the tag set by providing tag names or IDs. Multiple entries are comma separated.
      name: tag_set_include
    - description: Specify a tag set to exclude. Hosts that match these tags will be excluded. You identify the tag set by providing tag names or IDs. Multiple entries are comma separated.
      name: tag_set_exclude
    - auto: PREDEFINED
      description: Specify “0” (the default) to select from all tags (tags with any tag rule). Specify “1” to scan all IP addresses defined in the tag selection. When this is specified, only tags with the dynamic IP address rule called “IP address in Network Range(s)” can be selected. valid only when target_from=tags is specified.
      name: use_ip_nt_range_tags_include
      predefined:
      - '0'
      - '1'
    - auto: PREDEFINED
      description: Specify “0” (the default) to select from all tags (tags with any tag rule). Specify “1” to exclude all IP addresses defined in the tag selection. When this is specified, only tags with the dynamic IP address rule called “IP address in Network Range(s)” can be selected.  valid only when target_from=tags is specified.
      name: use_ip_nt_range_tags_exclude
      predefined:
      - '0'
      - '1'
    - auto: PREDEFINED
      description: Specify “0” (the default) to select from all tags (tags with any tag rule). Specify “1” to scan all IP addresses defined in tags. When this is specified, only tags with the dynamic IP address rule called “IP address in Network Range(s)” can be selected.
      name: use_ip_nt_range_tags
      predefined:
      - '0'
      - '1'
    - description: "The IDs of the scanner appliances to be used. Multiple entries are comma separated. For an Express Lite user, Internal Scanning must be enabled in the user's account. One of these parameters must also be specified in a request: iscanner_name, iscanner_id, default_scanner, scanners_in_ag, scanners_in_tagset. When none of these are specified, External scanners are used. These parameters are mutually exclusive and cannot be specified in the same request: iscanner_id and iscanner_name."
      name: iscanner_id
    - description: Specifies the name of the Scanner Appliance for the map, when the map target has private use internal IPs. Using Express Lite, Internal Scanning must be enabled in your account.
      name: iscanner_name
    - auto: PREDEFINED
      description: Specify 1 to use the default scanner in each target asset group. For an Express Lite user, Internal Scanning must be enabled in the user’s account.
      name: default_scanner
      predefined:
      - '0'
      - '1'
    - auto: PREDEFINED
      description: Specify 1 to distribute the scan to the target asset groups’ scanner appliances. Appliances in each asset group are tasked with scanning the IPs in the group. By default up to 5 appliances per group will be used and this can be configured for your account (please contact your Account Manager or Support). For an Express Lite user, Internal Scanning must be enabled in the user’s account.
      name: scanners_in_ag
      predefined:
      - '0'
      - '1'
    - auto: PREDEFINED
      description: 'Specify 1 to distribute the scan to scanner appliances that match the asset tags specified for the scan target. One of these parameters must be specified in a request for an internal scan: iscanner_name, iscanner_id, default_scanner, scanners_in_ag, scanners_in_tagset. When none of these are specified, external scanners are used. Only valid when the target_from=tags is specified.'
      name: scanners_in_tagset
      predefined:
      - '0'
      - '1'
    - description: Specify 1 to distribute the scan to all scanner appliances in the network.
      name: scanners_in_network
    - description: 'The title of the compliance option profile to be used. One of these parameters must be specified in a request: option_title or option_id. These are mutually exclusive and cannot be specified in the same request.'
      name: option_title
    - description: 'The ID of the compliance option profile to be used. One of these parameters must be specified in a request: option_title or option_id. These are mutually exclusive and cannot be specified in the same request.'
      name: option_id
    - auto: PREDEFINED
      description: Specify a value of 0 - 9 to set a processing priority level for the scan. When not specified, a value of 0 (no priority) is used. 0 = No Priority (the default), 1 = Emergency, 2 = Ultimate, 3 = Critical, 4 = Major, 5 = High, 6 = Standard, 7 = Medium, 8 = Minor, 9 = Low
      name: priority
      predefined:
      - '0'
      - '1'
      - '2'
      - '3'
      - '4'
      - '5'
      - '6'
      - '7'
      - '8'
      - '9'
    - description: (Required for EC2 scan) The name of the EC2 connector for the AWS integration you want to run the scan on.
      name: connector_name
    - description: (Required for EC2 scan) The EC2 region code or the ID of the Virtual Private Cloud (VPC) zone.
      name: ec2_endpoint
    - description: The ID of the EC2 instance on which you want to launch the VM or compliance scan. Multiple ec2 instance ids are comma separated. You can add up to maximum 10 instance Ids.
      name: ec2_instance_ids
    - description: The ID of a network used to filter the IPs/ranges specified in the“ip” parameter. Set to a custom network ID (note this does not filter IPs/ranges specified in “asset_groups” or “asset_group_ids”). Or set to “0” (the default) for the Global Default Network - this is used to scan hosts outside of your custom networks.
      name: ip_network_id
    - description: Set a custom value in order to drop defenses (such as logging, IPs, etc) when an authorized scan is being run. The value you enter will be used in the “Qualys-Scan:” header that will be set for many CGI and web application fingerprinting checks. Some discovery and web server fingerprinting checks will not use this header.
      name: runtime_http_header
    - auto: PREDEFINED
      description: Launch a CertView type scan. This option will be supported when CertView GA is released and enabled for your account.
      name: scan_type
      predefined:
      - certview
    - description: The target FQDN for a vulnerability scan. You must specify at least one target i.e. IPs, asset groups or FQDNs. Multiple values are comma separated.
      name: fqdn
    - description: Id assigned to the client (Consultant type subscription only). Parameter client_id or client_name may be specified for the same request.
      name: client_id
    - description: Name of the client (Consultant type subscriptions  only). Parameter client_id or client_name may be specified for the same request.
      name: client_name
    - auto: PREDEFINED
      description: Specify 1 when your scan target includes agent hosts. This lets you scan private IPs where agents are installed when these IPs are not in your VM/PC license.
      name: include_agent_targets
      predefined:
      - '0'
      - '1'
    description: ' launch vulnerability scans in the user’s account.'
    name: qualys-vm-scan-launch
    outputs:
    - contextPath: Qualys.Report.VM.Launched.KEY
      description: Key name of launched VM scan, either ID or a REFERENCE.
    - contextPath: Qualys.Report.VM.Launched.VALUE
      description: Value of the key.
  - arguments:
    - auto: PREDEFINED
      description: One action required for the request
      name: action
      predefined:
      - cancel
      - pause
      - resume
      - delete
      required: true
    - description: 'The scan reference for a vulnerability scan. This will have the format: scan/nnnnnnnnnn.nnnnn'
      name: scan_ref
      required: true
    description: allows users to take actions on vulnerability scans in their account, like cancel, pause, resume, delete and fetch completed scan results
    execution: true
    name: qualys-vm-scan-action
  - arguments:
    - auto: PREDEFINED
      description: One action required for the request
      name: action
      predefined:
      - cancel
      - pause
      - resume
      - delete
      required: true
    - description: ' The scan reference for a compliance scan. This will have the format: compliance/nnnnnnnnnn.nnnnn'
      name: scan_ref
      required: true
    description: Allows users to take actions on compliance scans in their account, like cancel, pause, resume, delete and fetch completed scan results.
    name: qualys-pc-scan-manage
    outputs:
    - contextPath: Qualys.Scan.KEY
      description: Key name, either ID or REFERENCE.
    - contextPath: Qualys.Scan.VALUE
      description: Value of either ID or REFERENCE.
  - arguments:
    - description: The scan title. This can be a maximum of 2000 characters (ascii).
      name: scan_title
    - description: ' The ID of the compliance option profile to be used. One of these parameters must be specified in a request: option_title or option_id. These are mutually exclusive and cannot be specified in the same request.'
      name: option_id
    - description: 'The title of the compliance option profile to be used. One of these parameters must be specified in a request: option_title or option_id. These are mutually exclusive and cannot be specified in the same request.'
      name: option_title
    - description: ' The IP addresses to be scanned. You may enter individual IP addresses and/or ranges. Multiple entries are comma separated. One of these parameters is required: ip, asset_groups or asset_group_ids.'
      name: ip
    - description: 'The IDs of asset groups containing the hosts to be scanned. Multiple IDs are comma separated. One of these parameters is required: ip, asset_groups or asset_group_ids.'
      name: asset_group_ids
    - description: 'The titles of asset groups containing the hosts to be scanned. Multiple titles are comma separated. One of these parameters is required: ip, asset_groups or asset_group_ids.'
      name: asset_groups
    - description: The IP addresses to be excluded from the scan when the scan target is specified as IP addresses (not asset tags). You may enter individual IP addresses and/or ranges. Multiple entries are comma separated.
      name: exclude_ip_per_scan
    - auto: PREDEFINED
      description: Specify 1 to use the default scanner in each target asset group. For an Express Lite user, Internal Scanning must be enabled in the user’s account.
      name: default_scanner
      predefined:
      - '0'
      - '1'
    - auto: PREDEFINED
      description: Specify 1 to distribute the scan to the target asset groups’ scanner appliances. Appliances in each asset group are tasked with scanning the IPs in the group. By default up to 5 appliances per group will be used and this can be configured for your account (please contact your Account Manager or Support). For an Express Lite user, Internal Scanning must be enabled in the user’s account.
      name: scanners_in_ag
      predefined:
      - '0'
      - '1'
    - auto: PREDEFINED
      defaultValue: assets
      description: Specify “assets” (the default) when your scan target will include IP addresses/ranges and/or asset groups. Specify “tags” when your scan target will include asset tags.
      name: target_from
      predefined:
      - assets
      - tags
    - auto: PREDEFINED
      description: ' Select “any” (the default) to include hosts that match at least one of the selected tags. Select “all” to include hosts that match all of the selected tags.'
      name: tag_include_selector
      predefined:
      - all
      - any
    - auto: PREDEFINED
      description: Select “any” (the default) to exclude hosts that match at least one of the selected tags. Select “all” to exclude hosts that match all of the selected tags.
      name: tag_exclude_selector
      predefined:
      - all
      - any
    - auto: PREDEFINED
      description: Specify “id” (the default) to select a tag set by providing tag IDs. Specify “name” to select a tag set by providing tag names.
      name: tag_set_by
      predefined:
      - id
      - name
    - description: Specify a tag set to include. Hosts that match these tags will be included. You identify the tag set by providing tag names or IDs. Multiple entries are comma separated.
      name: tag_set_include
    - description: Specify a tag set to exclude. Hosts that match these tags will be excluded. You identify the tag set by providing tag names or IDs. Multiple entries are comma separated.
      name: tag_set_exclude
    - auto: PREDEFINED
      description: Specify “0” (the default) to select from all tags (tags with any tag rule). Specify “1” to scan all IP addresses defined in tags. When this is specified, only tags with the dynamic IP address rule called “IP address in Network Range(s)” can be selected.
      name: use_ip_nt_range_tags
      predefined:
      - '0'
      - '1'
    - description: The ID of a network used to filter the IPs/ranges specified in the“ip” parameter. Set to a custom network ID (note this does not filter IPs/ranges specified in “asset_groups” or “asset_group_ids”). Or set to “0” (the default) for the Global Default Network - this is used to scan hosts outside of your custom networks.
      name: ip_network_id
    - description: Set a custom value in order to drop defenses (such as logging, IPs, etc) when an authorized scan is being run. The value you enter will be used in the “Qualys-Scan:” header that will be set for many CGI and web application fingerprinting checks. Some discovery and web server fingerprinting checks will not use this header.
      name: runtime_http_header
    - description: Specifies the name of the Scanner Appliance for the map, when the map target has private use internal IPs. Using Express Lite, Internal Scanning must be enabled in your account.
      name: iscanner_name
    description: launch compliance scans.
    execution: true
    name: qualys-pc-scan-launch
    outputs:
    - contextPath: Qualys.Scan.KEY
      description: Scan key, either ID or Reference
    - contextPath: Qualys.Scan.VALUE
      description: Scan value, either value of ID or Reference
  - arguments:
    - description: 'The hosts you want to add to the subscription. '
      name: ips
      required: true
    - auto: PREDEFINED
      description: The tracking method is set to IP for IP address by default. To use another tracking method specify DNS or NETBIOS.
      name: tracking_method
      predefined:
      - IP
      - DNS
      - NETBIOS
    - auto: PREDEFINED
      defaultValue: '0'
      description: You must enable the hosts for the VM application (enable_vm=1) or the PC application (enable_pc=1) or both VM and PC.
      name: enable_vm
      predefined:
      - '0'
      - '1'
      required: true
    - auto: PREDEFINED
      defaultValue: '0'
      description: You must enable the hosts for the VM application (enable_vm=1) or the PC application (enable_pc=1) or both VM and PC.
      name: enable_pc
      predefined:
      - '0'
      - '1'
      required: true
    - description: The owner of the host asset(s). The owner must be a Manager or a Unit Manager.
      name: owner
    - description: Values for user-defined fields 1, 2 and 3. You can specify a maximum of 128 characters
      name: ud1
    - description: Values for user-defined fields 1, 2 and 3. You can specify a maximum of 128 characters
      name: ud2
    - description: Values for user-defined fields 1, 2 and 3. You can specify a maximum of 128 characters
      name: ud3
    - description: User-defined comments.
      name: comment
    - description: (Required if the request is being made by a Unit Manager; otherwise invalid) The title of an asset group in the Unit Manager’s business unit that the host(s) will be added to.
      name: ag_title
    - auto: PREDEFINED
      description: Set to 1 to add IPs to your CertView license. By default IPs are not added to your CertView license. This option will be supported when CertView GA is released and is enabled for your account.
      name: enable_certview
      predefined:
      - '0'
      - '1'
    description: Add IP addresses to the subscription.
    execution: true
    name: qualys-ip-add
    outputs:
    - contextPath: Qualys.IP.Add.TEXT
      description: Action result message.
      type: String
    - contextPath: Qualys.IP.Add.DATETIME
      description: Date & time of the action.
      type: Date
  - arguments:
    - description: ' The hosts within the subscription that you want to update.'
      name: ips
      required: true
    - description: (valid only when the Network Support feature is enabled for the user's account) Restrict the request to a certain custom network by specifying the network ID. When unspecified, we default to "0" for Global Default Network.
      name: network_id
    - description: (Optional) The DNS hostname for the IP you want to update. A single IP must be specified in the same request and the IP will only be updated if it matches the hostname specified.
      name: host_dns
    - description: (Optional) The NetBIOS hostname for the IP you want to update. A single IP must be specified in the same request and the IP will only be updated if it matches the hostname specified.
      name: host_netbios
    - auto: PREDEFINED
      description: The tracking method is set to IP for IP address by default. To use another tracking method specify DNS or NETBIOS.
      name: tracking_method
      predefined:
      - IP
      - DNS
      - NETBIOS
    - description: The owner of the host asset(s). The owner must be a Manager or a Unit Manager.
      name: owner
    - description: Values for user-defined fields 1, 2 and 3. You can specify a maximum of 128 characters
      name: ud1
    - description: Values for user-defined fields 1, 2 and 3. You can specify a maximum of 128 characters
      name: ud2
    - description: Values for user-defined fields 1, 2 and 3. You can specify a maximum of 128 characters
      name: ud3
    - description: User-defined comments.
      name: comment
    description: gives you the ability to update IP addresses within the subscription.
    execution: true
    name: qualys-ip-update
    outputs:
    - contextPath: Qualys.IP.Update.TEXT
      description: Action result message.
    - contextPath: Qualys.IP.Update.DATETIME
      description: Date & time of the action.
  - arguments:
    - auto: PREDEFINED
      description: Select add/remove/remove_all ips
      name: action
      predefined:
      - add
      - remove
      - remove_all
      required: true
    - description: User-defined notes (up to 1024 characters).
      name: comment
      required: true
    - description: 'The IP addresses to be added to the excluded IPs list. Enter a comma-separated list of IPv4 singletons or ranges. For example: 10.10.10.13,10.10.10.25-10.10.10.29'
      name: ips
    - description: (Optional when action=add) The number of days the IPs being added to the excluded IPs list will be considered valid for exclusion. When the expiration is reached, the IPs are removed from the list and made available again for scanning. When unspecified, the IPs being added have no expiration and will remain on the list until removed by a user.
      name: expiry_days
    - description: (Optional when action=add) Specify users who will be notified 7 days before hosts are removed from the excluded hosts list (i.e. supply distribution group names as defined in the Qualys UI).
      name: dg_names
    - description: Assign a network ID to the IPs being added to the excluded IPs list. By default, the user’s default network ID is assigned.
      name: network_id
    description: Manage your excluded IPs list using the Excluded IP. The IPs in your excluded IPs list will not be scanned.
    execution: true
    name: qualys-host-excluded-manage
    outputs:
    - contextPath: Qualys.Endpoint.KEY
      description: Result of action requested.
    - contextPath: Qualys.Endpoint
      description: IPs action was made on.
  - arguments:
    - description: Scheduled report ID. Can be found by running the command qualys-scheduled-report-list.
      name: id
      required: true
    description: Launch a scheduled report now.
    execution: true
    name: qualys-scheduled-report-launch
    outputs:
    - contextPath: Qualys.Report.ID
      description: Launched report ID.
      type: String
    - contextPath: Qualys.ScheduleScan.DATETIME
      description: Date the command was executed.
      type: Date
    - contextPath: Qualys.ScheduleScan.TEXT
      description: Qualys response for the scheduled report launch.
      type: String
  - arguments:
    - description: The template ID of the report you want to launch. Can be found by running the command qualys-report-template-list.
      name: template_id
      required: true
    - description: Specifies the map references (1 or 2) to include. A map reference starts with the string "map/" followed by a reference ID number. When two map references are given, the report compares map results. Two map references are comma separated.
      name: report_refs
      required: true
    - auto: PREDEFINED
      description: One output format may be specified
      name: output_format
      predefined:
      - pdf
      - html
      - mht
      - xml
      - csv
      required: true
    - description: Specifies the target domain for the map report. Include the domain name only; do not enter "www." at the start of the domain name. When the special “none” domain is specified as a parameter value, the ip_restriction parameter is required.
      name: domain
      required: true
    - description: A user-defined report title. The title may have a maximum of 128 characters. For a PCI compliance report, the report title is provided by Qualys and cannot be changed.
      name: report_title
    - auto: PREDEFINED
      description: (Valid for CSV format report only). Specify hide_header=1 to omit the header information from the report. By default this information is included.
      name: hide_header
      predefined:
      - '0'
      - '1'
    - description: (Required for secure PDF distribution, Manager or Unit Manager only) Used for secure PDF report distribution when this feature is enabled in the user's account (under Reports > Setup > Report Share). The password to be used for encryption. - the password must have a minimum of 8 characters (ascii), and a maximum of 32 characters - the password must contain alpha and numeric characters - the password cannot match the password for the user’s Qualys account. - the password must follow the password security guidelines defined for your subscription (under Users > Setup > Security)
      name: pdf_password
    - description: Used for secure PDF distribution. The report recipients in the form of one or more distribution group names, as defined using the Qualys UI. Multiple distribution groups are comma separated. A maximum of 50 distribution groups may be entered.
      name: recipient_group
    - description: The report recipients in the form of one or more distribution group IDs. Multiple distribution group IDs are comma separated. Where do I find this ID? Log in to your Qualys account, go to Users > Distribution Groups and select Info for a group in the list.
      name: recipient_group_id
    - description: For a map report, specifies certain IPs/ranges to include in the report. Multiple IPs and/or ranges are comma separated.
      name: ip_restriction
    description: Launches a map report.
    execution: true
    name: qualys-report-launch-map
    outputs:
    - contextPath: Qualys.Report.ID
      description: Launched map report ID.
      type: String
    - contextPath: Qualys.ScheduleScan.DATETIME
      description: Date the command was executed.
      type: Date
    - contextPath: Qualys.ScheduleScan.TEXT
      description: Qualys response for the report launch map.
      type: String
  - arguments:
    - description: The template ID of the report you want to launch. Can be found by running the command qualys-report-template-list.
      name: template_id
      required: true
    - auto: PREDEFINED
      description: output format may be specified. When output_format=pdf is specified, the Secure PDF Distribution may be used.
      name: output_format
      predefined:
      - pdf
      - html
      - mht
      - xml
      - csv
      required: true
    - description: A user-defined report title. The title may have a maximum of 128 characters. For a PCI compliance report, the report title is provided by Qualys and cannot be changed.
      name: report_title
    - description: (Valid for CSV format report only). Specify hide_header=1 to omit the header information from the report. By default this information is included.
      name: hide_header
    - description: Specify users who will receive the email notification when the report is complete (i.e. supply a distribution group ID). Where do I find this ID? Log in to your Qualys account, go to Users > Distribution Groups and select Info for a group in the list.
      name: recipient_group_id
    - description: '(Optional; Required for secure PDF distribution) The password to be used for encryption. Requirements: - the password must have a minimum of 8 characters (ascii), and a maximum of 32 characters - the password must contain alpha and numeric characters - the password cannot match the password for the user’s Qualys account. - the password must follow the password security guidelines defined for your subscription (log in and go to Subscription Setup—>Security Options).'
      name: pdf_password
    - description: Optional; Optional for secure PDF distribution) The report recipients in the form of one or more distribution groups, as defined using the Qualys UI. Multiple distribution groups are comma separated. A maximum of 50 distribution groups may be entered. Chapter 4 — Report API Launch Report  recipient_group={value}
      name: recipient_group
    - description: Specify IPs/ranges to change (override) the report target, as defined in the scan report template. Multiple IPs/ranges are comma separated. When specified, hosts defined in the report template are not included in the report. See also “Using Asset Tags.”
      name: ips
    - description: Specify asset group IDs to change (override) the report target, as defined in the scan report template. When specified, hosts defined in the report template are not included in the report. Looking for asset group IDs? Use the asset_group_list.php function (see the API v1 User Guide).
      name: asset_group_ids
    - description: Optional, and valid only when the Network Support feature is enabled for the user’s account) The ID of a network that is used to restrict the report’s target to the IPs/ranges specified in the“ips” parameter. Set to a custom network ID (note this does not filter IPs/ranges specified in “asset_group_ids”). Or set to “0” (the default) for the Global Default Network - this is used to report on hosts outside of your custom networks.
      name: ips_network_id
    description: Run host based findings report
    execution: true
    name: qualys-report-launch-host-based-findings
    outputs:
    - contextPath: Qualys.Report.ID
      description: Report ID.
      type: String
    - contextPath: Qualys.ScheduleScan.DATETIME
      description: Date the command was executed.
      type: Date
    - contextPath: Qualys.ScheduleScan.TEXT
      description: Qualys response for the scan based findings.
      type: String
  - arguments:
    - description: The template ID of the report you want to launch. Can be found by running qualys-report-template-list.
      name: template_id
      required: true
    - auto: PREDEFINED
      description: One output format may be specified. When output_format=pdf is specified, the Secure PDF Distribution may be used.
      name: output_format
      predefined:
      - pdf
      - html
      - mht
      - xml
      - csv
      - docx
      required: true
    - description: (Required) This parameter specifies the scan references to include. A scan reference starts with the string "scan/" followed by a reference ID number. Multiple scan references are comma separated. Reference can be found by running the command qualys-vm-scan-list.
      name: report_refs
      required: true
    - description: A user-defined report title. The title may have a maximum of 128 characters. For a PCI compliance report, the report title is provided by Qualys and cannot be changed.
      name: report_title
    - description: (Valid for CSV format report only). Specify hide_header=1 to omit the header information from the report. By default this information is included.
      name: hide_header
    - description: Specify users who will receive the email notification when the report is complete (i.e. supply a distribution group ID). Where do I find this ID? Log in to your Qualys account, go to Users > Distribution Groups and select Info for a group in the list.
      name: recipient_group_id
    - description: '(Optional; Required for secure PDF distribution) The password to be used for encryption. Requirements: - the password must have a minimum of 8 characters (ascii), and a maximum of 32 characters - the password must contain alpha and numeric characters - the password cannot match the password for the user’s Qualys account. - the password must follow the password security guidelines defined for your subscription (log in and go to Subscription Setup—>Security Options).'
      name: pdf_password
    - description: Optional; Optional for secure PDF distribution) The report recipients in the form of one or more distribution groups, as defined using the Qualys UI. Multiple distribution groups are comma separated. A maximum of 50 distribution groups may be entered. Chapter 4 — Report API Launch Report  recipient_group={value}
      name: recipient_group
    - description: (Optional)  For a scan report, the report content will be restricted to the specified IPs/ranges. Multiple IPs and/or ranges are comma separated.
      name: ip_restriction
    description: launches a scan report including scan based findings
    name: qualys-report-launch-scan-based-findings
    outputs:
    - contextPath: Qualys.Report.ID
      description: Report ID.
      type: String
  - arguments:
    - description: The template ID of the report you want to launch. Can be found by running the command qualys-report-template-list.
      name: template_id
      required: true
    - auto: PREDEFINED
      description: One output format may be specified. When output_format=pdf is specified, the Secure PDF Distribution may be used.
      name: output_format
      predefined:
      - pdf
      - online
      - xml
      - csv
      required: true
    - description: A user-defined report title. The title may have a maximum of 128 characters. For a PCI compliance report, the report title is provided by Qualys and cannot be changed.
      name: report_title
    - description: (Valid for CSV format report only). Specify hide_header=1 to omit the header information from the report. By default this information is included.
      name: hide_header
    - description: Specify users who will receive the email notification when the report is complete (i.e. supply a distribution group ID). Where do I find this ID? Log in to your Qualys account, go to Users > Distribution Groups and select Info for a group in the list.
      name: recipient_group_id
    - description: '(Optional; Required for secure PDF distribution) The password to be used for encryption. Requirements: - the password must have a minimum of 8 characters (ascii), and a maximum of 32 characters - the password must contain alpha and numeric characters - the password cannot match the password for the user’s Qualys account. - the password must follow the password security guidelines defined for your subscription (log in and go to Subscription Setup—>Security Options).'
      name: pdf_password
    - description: Optional; Optional for secure PDF distribution) The report recipients in the form of one or more distribution groups, as defined using the Qualys UI. Multiple distribution groups are comma separated. A maximum of 50 distribution groups may be entered. Chapter 4 — Report API Launch Report  recipient_group={value}
      name: recipient_group
    - description: Specify IPs/ranges to change (override) the report target, as defined in the patch report template. Multiple IPs/ranges are comma separated. When specified, hosts defined in the report template are not included in the report. See also “Using Asset Tags.”
      name: ips
    - description: Specify IPs/ranges to change (override) the report target, as defined in the patch report template. Multiple asset group IDs are comma separated. When specified, hosts defined in the report template are not included in the report. Looking for asset group IDs? Use the asset_group_list.php function (see the API v1 User Guide).
      name: asset_group_ids
    description: Run patch report
    execution: true
    name: qualys-report-launch-patch
    outputs:
    - contextPath: Qualys.Report.ID
      description: Report ID.
      type: String
    - contextPath: Qualys.ScheduleScan.DATETIME
      description: Date the command was executed.
      type: Date
    - contextPath: Qualys.ScheduleScan.TEXT
      description: Qualys response for the launch patch.
      type: String
  - arguments:
    - description: The template ID of the report you want to launch. Can be found by running qualys-report-template-list.
      name: template_id
      required: true
    - auto: PREDEFINED
      description: One output format may be specified. When output_format=pdf is specified, the Secure PDF Distribution may be used.
      name: output_format
      predefined:
      - pdf
      - html
      - mht
      - csv
      required: true
    - description: A user-defined report title. The title may have a maximum of 128 characters. For a PCI compliance report, the report title is provided by Qualys and cannot be changed.
      name: report_title
    - description: (Valid for CSV format report only). Specify hide_header=1 to omit the header information from the report. By default this information is included.
      name: hide_header
    - description: Specify users who will receive the email notification when the report is complete (i.e. supply a distribution group ID). Where do I find this ID? Log in to your Qualys account, go to Users > Distribution Groups and select Info for a group in the list.
      name: recipient_group_id
    - description: '(Optional; Required for secure PDF distribution) The password to be used for encryption. Requirements: - the password must have a minimum of 8 characters (ascii), and a maximum of 32 characters - the password must contain alpha and numeric characters - the password cannot match the password for the user’s Qualys account. - the password must follow the password security guidelines defined for your subscription (log in and go to Subscription Setup—>Security Options).'
      name: pdf_password
    - description: Optional; Optional for secure PDF distribution) The report recipients in the form of one or more distribution groups, as defined using the Qualys UI. Multiple distribution groups are comma separated. A maximum of 50 distribution groups may be entered. Chapter 4 — Report API Launch Report  recipient_group={value}
      name: recipient_group
    - description: (Optional for remediation report) Specify IPs/ranges you want to include in the report. Multiple IPs and/or ranges are comma separated.
      name: ips
    - description: Specify asset group IDs that identify hosts you want to include in the report. Multiple asset group IDs are comma separated. Looking for asset group IDs? Use the asset_group_list.php function (in the API v1 User Guide).
      name: asset_group_ids
    - auto: PREDEFINED
      description: ' Specifies whether the report will include tickets assigned to the current user, or all tickets in the user account. By default tickets assigned to the current user are included. Valid values are: User (default) or All.'
      name: assignee_type
      predefined:
      - User
      - All
    description: Run remediation report
    execution: true
    name: qualys-report-launch-remediation
    outputs:
    - contextPath: Qualys.Report.ID
      description: Remediation report ID.
      type: String
    - contextPath: Qualys.ScheduleScan.DATETIME
      description: Date the command was executed.
      type: Date
    - contextPath: Qualys.ScheduleScan.TEXT
      description: Qualys response for the launch remediation.
      type: String
  - arguments:
    - description: The template ID of the report you want to launch. Can be found by running the command qualys-report-template-list
      name: template_id
      required: true
    - description: A user-defined report title. The title may have a maximum of 128 characters. For a PCI compliance report, the report title is provided by Qualys and cannot be changed.
      name: report_title
    - description: (Valid for CSV format report only). Specify hide_header=1 to omit the header information from the report. By default this information is included.
      name: hide_header
    - description: Specify users who will receive the email notification when the report is complete (i.e. supply a distribution group ID). Where do I find this ID? Log in to your Qualys account, go to Users > Distribution Groups and select Info for a group in the list.
      name: recipient_group_id
    - description: '(Optional; Required for secure PDF distribution) The password to be used for encryption. Requirements: - the password must have a minimum of 8 characters (ascii), and a maximum of 32 characters - the password must contain alpha and numeric characters - the password cannot match the password for the user’s Qualys account. - the password must follow the password security guidelines defined for your subscription (log in and go to Subscription Setup—>Security Options).'
      name: pdf_password
    - description: Optional; Optional for secure PDF distribution) The report recipients in the form of one or more distribution groups, as defined using the Qualys UI. Multiple distribution groups are comma separated. A maximum of 50 distribution groups may be entered. Chapter 4 — Report API Launch Report  recipient_group={value}
      name: recipient_group
    - auto: PREDEFINED
      description: 'One output format may be specified. When output_format=pdf is specified, the Secure PDF Distribution may be used. '
      name: output_format
      predefined:
      - pdf
      - html
      - mht
      required: true
    - description: (Optional for compliance report) For a compliance report (except a PCI report), specify the IPs/ranges you want to include in the report. Multiple IPs and/or ranges are comma separated.
      name: ips
    - description: (Optional for compliance report) For a compliance report (except a PCI report), specify asset groups IDs which identify hosts to include in the report. Multiple asset group IDs are comma separated. Looking for asset group IDs? Use the asset_group_list.php function (in the API v1 User Guide).
      name: asset_group_ids
    - description: For a PCI compliance report, either the technical or executive report, this parameter specifies the scan reference to include. A scan reference starts with the string “scan/” followed by a reference ID number. The scan reference must be for a scan that was run using the PCI Options profile. Only one scan reference may be specified. Reference can be found by running the command qualys-pc-scan-list.
      name: report_refs
    description: Run compliance report
    execution: true
    name: qualys-report-launch-compliance
    outputs:
    - contextPath: Qualys.Report.ID
      description: Compliance report ID.
      type: String
    - contextPath: Qualys.ScheduleScan.DATETIME
      description: Date the command was executed.
      type: Date
    - contextPath: Qualys.ScheduleScan.TEXT
      description: Qualys response for the launch compliance.
      type: String
  - arguments:
    - description: The template ID of the report you want to launch. Can be found by running the command qualys-report-template-list.
      name: template_id
      required: true
    - description: A user-defined report title. The title may have a maximum of 128 characters. For a PCI compliance report, the report title is provided by Qualys and cannot be changed.
      name: report_title
    - description: (Valid for CSV format report only). Specify hide_header=1 to omit the header information from the report. By default this information is included.
      name: hide_header
    - description: Specify users who will receive the email notification when the report is complete (i.e. supply a distribution group ID). Where do I find this ID? Log in to your Qualys account, go to Users > Distribution Groups and select Info for a group in the list.
      name: recipient_group_id
    - description: '(Optional; Required for secure PDF distribution) The password to be used for encryption. Requirements: - the password must have a minimum of 8 characters (ascii), and a maximum of 32 characters - the password must contain alpha and numeric characters - the password cannot match the password for the user’s Qualys account. - the password must follow the password security guidelines defined for your subscription (log in and go to Subscription Setup—>Security Options).'
      name: pdf_password
    - description: Optional; Optional for secure PDF distribution) The report recipients in the form of one or more distribution groups, as defined using the Qualys UI. Multiple distribution groups are comma separated. A maximum of 50 distribution groups may be entered. Chapter 4 — Report API Launch Report  recipient_group={value}
      name: recipient_group
    - auto: PREDEFINED
      description: 'One output format may be specified. When output_format=pdf is specified, the Secure PDF Distribution may be used. '
      name: output_format
      predefined:
      - pdf
      - html
      - mht
      - xml
      - csv
      required: true
    - description: Specifies the policy to run the report on. A valid policy ID must be entered.
      name: policy_id
      required: true
    - description: Specify asset group IDS if you want to include only certain asset groups in your report. These asset groups must be assigned to the policy you are reporting on. Multiple asset group IDs are comma separated. Looking for asset group IDs? Use the asset_group_list.php function (in the API v1 User Guide).
      name: asset_group_ids
    - description: Specify IPs/ranges if you want to include only certain IP addresses in your report. These IPs must be assigned to the policy you’re reporting on. Multiple entries are comma separated.
      name: ips
    - description: ' In the policy report output, show only results for a single host instance. Specify the ID for the host to include in the report. A valid host ID must be entered.'
      name: host_id
    - description: Specifies a single instance on the selected host. The instance string may be “os” or a string like “oracle10:1:1521:ora10204u”.
      name: instance_string
    description: Run compliance policy report
    execution: true
    name: qualys-report-launch-compliance-policy
    outputs:
    - contextPath: Qualys.Report.ID
      description: Policy report ID.
      type: String
    - contextPath: Qualys.ScheduleScan.DATETIME
      description: Date the command was executed.
      type: Date
    - contextPath: Qualys.ScheduleScan.TEXT
      description: Qualys response for the launch compliance policy.
      type: String
  - arguments:
    - description: Specify a positive numeric value to limit the amount of results in the requested list
      name: limit
    description: Get the list of restricted IPs within the user's subscription.
    execution: true
    name: qualys-ip-restricted-list
    outputs:
    - contextPath: Qualys.Restricted.Address
      description: List of the restricted IPs.
    - contextPath: Qualys.Restricted.Range
      description: List of the restricted IPs.
  - arguments:
    - auto: PREDEFINED
      description: activate - enable or disable the restricted IPs feature. clear - clear all restricted IPs and de-active this feature. add - add restricted IPs. delete - delete restricted IPs. replace - replace restricted IPs
      name: action
      predefined:
      - activate
      - clear
      - add
      - delete
      - replace
      required: true
    - auto: PREDEFINED
      description: Enable or disable the restricted IPs list. set enable=1 to enable the list; set enable=0 to clear any IPs in the list and disable the feature.
      name: enable
      predefined:
      - '0'
      - '1'
    - description: The hosts you want to add to, remove from or replace in the restricted IPs list. How to specify IP addresses. One or more IPs/ranges may be specified. Multiple IPs/ranges are comma separated. An IP range is specified with a hyphen (for example, 10.10.30.1-10.10.30.50).
      name: ips
    description: Get the list of restricted IPs within the user's subscription.
    execution: true
    name: qualys-ip-restricted-manage
    outputs:
    - contextPath: Qualys.Restricted.Manage.TEXT
      description: Action result message.
    - contextPath: Qualys.Restricted.Manage.DATETIME
      description: Date & time of the action.
    - contextPath: Qualys.Restricted.Manage.ITEM_LIST.ITEM.VALUE
      description: Status of the restricted ips feature.
  - arguments:
    - description: A comma-separated list of host IDs/ranges. A host ID range is specified with a hyphen (for example, 190-400). Valid host IDs are required.
      isArray: true
      name: ids
    - description: A comma-separated list of host IP addresses/ranges. An IP address range is specified with a hyphen (for example, 10.10.30.1-10.10.30.50).
      isArray: true
      name: ips
    - description: A comma-separated list of valid detection record QIDs. A range is specified with a dash (for example, 68518-68522).
      isArray: true
      name: qids
    - description: A comma-separated list of severity levels. A range is specified with a dash (for example, 1-5 where 1 is low and 5 is high)..
      isArray: true
      name: severities
    - auto: PREDEFINED
      description: Specify 0 (the default) to select hosts based on IP addresses/ranges and/or asset groups. Specify 1 to select hosts based on asset tags.
      name: use_tags
      predefined:
      - '0'
      - '1'
    - auto: PREDEFINED
      description: (Optional when use_tags=1) Specify “id” (the default) to select a tag set by providing tag IDs. Specify “name” to select a tag set by providing tag names.
      name: tag_set_by
      predefined:
      - id
      - name
    - auto: PREDEFINED
      description: (Optional when use_tags=1) Specify “any” (the default) to include hosts that match at least one of the selected tags. Specify “all” to include hosts that match all of the selected tags.
      name: tag_include_selector
      predefined:
      - any
      - all
    - auto: PREDEFINED
      description: (Optional when use_tags=1) Specify “any” (the default) to exclude hosts that match at least one of the selected tags. Specify “all” to exclude hosts that match all of the selected tags.
      name: tag_exclude_selector
      predefined:
      - any
      - all
    - description: (Optional when use_tags=1) Specify a comma-separated list of tag names or IDs to include hosts that match these tags.
      isArray: true
      name: tag_set_include
    - description: (Optional when use_tags=1) Specify a comma-separated list of tag names or IDs for which to exclude hosts that match the tags.
      isArray: true
      name: tag_set_exclude
    - description: Specify the date before which to retrieve detections vulnerability scan results that were processed. Specify the date in YYYY-MMDD[THH:MM:SSZ] format (UTC/GMT), for example, “2016-09-12” or “2016-09-12T23:15:00Z”.
      name: detection_processed_before
    - description: Specify the date after which to retrieve detections vulnerability scan results that were processed. Specify the date in YYYY-MMDD[THH:MM:SSZ] format (UTC/GMT), for example, “2016-09-12” or “2016-09-12T23:15:00Z”.
      name: detection_processed_after
    - description: 'Show hosts that were last scanned for vulnerabilities since the specified date and time (optional). Hosts that were the target of a vulnerability scan since the date/time will be shown. Date/time is specified in the following format: YYYY-MM-DD[THH:MM:SSZ] (UTC/GMT). Permissions: An Auditor cannot specify this parameter.'
      name: vm_scan_since
    - description: 'Show hosts not scanned since the specified date and time (optional). The date/time is specified in the following format: YYYY-MMDD[THH:MM:SSZ] format (UTC/GMT), for example, “2007-07-01” or “2007-01-25T23:12:00Z”. Permissions - An Auditor cannot specify this parameter.'
      name: no_vm_scan_since
    - description: Specify the maximum number of host records processed per request. When not specified, the truncation limit is set to 1000 host records. You may specify a value less than the default (1-999) or greater than the default (1001-1000000).
      name: truncation_limit
    description: Get a list of hosts with the hosts latest vulnerability data. The list is based on the host based scan data available in the user’s account.
    execution: true
    name: qualys-host-list-detection
    outputs:
    - contextPath: Qualys.HostDetections.ID
      description: Host detection ID.
      type: String
    - contextPath: Qualys.HostDetections.IP
      description: Host detection IP address.
      type: String
    - contextPath: Qualys.HostDetections.TRACKING_METHOD
      description: Tracking method.
      type: String
    - contextPath: Qualys.HostDetections.OS
      description: Host operating system.
      type: String
    - contextPath: Qualys.HostDetections.DNS
      description: Host DNS.
      type: String
    - contextPath: Qualys.HostDetections.DNS_DATA.HOSTNAME
      description: DNS data host name.
      type: String
    - contextPath: Qualys.HostDetections.DNS_DATA.DOMAIN
      description: DNS data domain.
      type: Unknown
    - contextPath: Qualys.HostDetections.DNS_DATA.FQDN
      description: DNS data FQDN.
      type: Unknown
    - contextPath: Qualys.HostDetections.NETBIOS
      description: Netbios.
      type: String
    - contextPath: Qualys.HostDetections.QG_HOSTID
      description: QG host ID.
      type: String
    - contextPath: Qualys.HostDetections.LAST_SCAN_DATETIME
      description: Last scan date.
      type: Date
    - contextPath: Qualys.HostDetections.LAST_VM_SCANNED_DATE
      description: Last VM scan date.
      type: Date
    - contextPath: Qualys.HostDetections.LAST_VM_SCANNED_DURATION
      description: Last VM scan duration.
      type: String
    - contextPath: Qualys.HostDetections.LAST_PC_SCANNED_DATE
      description: Last PC scan date.
      type: Date
    - contextPath: Qualys.HostDetections.DETECTION_LIST.DETECTION.QID
      description: Detection QID.
      type: String
    - contextPath: Qualys.HostDetections.DETECTION_LIST.DETECTION.TYPE
      description: Detection type.
      type: String
    - contextPath: Qualys.HostDetections.DETECTION_LIST.DETECTION.SEVERITY
      description: Detection severity.
      type: String
    - contextPath: Qualys.HostDetections.DETECTION_LIST.DETECTION.SSL
      description: Detection SSL.
      type: String
    - contextPath: Qualys.HostDetections.DETECTION_LIST.DETECTION.RESULTS
      description: Detection results.
      type: String
    - contextPath: Qualys.HostDetections.DETECTION_LIST.DETECTION.STATUS
      description: Detection status.
      type: String
    - contextPath: Qualys.HostDetections.DETECTION_LIST.DETECTION.FIRST_FOUND_DATETIME
      description: Date detection was first found.
      type: Date
    - contextPath: Qualys.HostDetections.DETECTION_LIST.DETECTION.LAST_FOUND_DATETIME
      description: Date detection was last found.
      type: Date
    - contextPath: Qualys.HostDetections.DETECTION_LIST.DETECTION.TIMES_FOUND
      description: Number of times detection was found.
      type: String
    - contextPath: Qualys.HostDetections.DETECTION_LIST.DETECTION.LAST_TEST_DATETIME
      description: Date detection was last tested.
      type: Date
    - contextPath: Qualys.HostDetections.DETECTION_LIST.DETECTION.LAST_UPDATE_DATETIME
      description: Date detection was last updated.
      type: Date
    - contextPath: Qualys.HostDetections.DETECTION_LIST.DETECTION.IS_IGNORED
      description: Whether detection is ignored.
      type: String
    - contextPath: Qualys.HostDetections.DETECTION_LIST.DETECTION.IS_DISABLED
      description: Whether detection is disabled.
      type: String
    - contextPath: Qualys.HostDetections.DETECTION_LIST.DETECTION.LAST_PROCESSED_DATETIME
      description: Date detection was last processed.
      type: Date
    - contextPath: Qualys.HostDetections.DETECTION_LIST.DETECTION.PORT
      description: Detection port.
      type: String
    - contextPath: Qualys.HostDetections.DETECTION_LIST.DETECTION.PROTOCOL
      description: Detection protocol.
      type: String
  - arguments:
    - description: A comma-separated list of host IDs/ranges to update. A host ID range is specified with a hyphen (for example, 190-400). Valid host IDs are required. Either the `ips` or `ids` parameter must be supplied. IDs or IPs can be retrieved via running the `qualys-host-list-detection` command, using the ID field or IPs field.
      isArray: true
      name: ids
    - description: A comma-separated list of host IP addresses/ranges to add to, remove from or replace in the restricted IPs list. An IP range is specified with a hyphen (for example, 10.10.30.1-10.10.30.50). Either the `ips` or `ids` parameter must be supplied.
      isArray: true
      name: ips
    - description: (Valid only when the Network Support feature is enabled for the user’s account.) The network ID of the custom network for which to restrict the request. When unspecified, defaults to Global Default Network.
      name: network_id
    - description: The DNS hostname for the IP you want to update. A single IP must be specified in the same request and the IP will only be updated if it matches the hostname specified.
      name: host_dns
    - description: The NetBIOS hostname for the IP you want to update. A single IP must be specified in the same request and the IP will only be updated if it matches the hostname specified.
      name: host_netbios
    - auto: PREDEFINED
      description: Show only IP addresses/ranges which have a certain tracking method.
      name: tracking_method
      predefined:
      - IP
      - DNS
      - NETBIOS
    - auto: PREDEFINED
      description: The new tracking method. Note - You cannot change the tracking method to EC2 or AGENT. If an IP is already tracked by EC2 or AGENT, you cannot change the tracking method to something else.
      name: new_tracking_method
      predefined:
      - IP
      - DNS
      - NETBIOS
    - description: The new owner of the host asset(s). The owner must be a Manager. Another user (Unit Manager, Scanner, Reader) can be the owner if the IP address is in the user’s account.
      isArray: true
      name: new_owner
    - description: The user-defined comments. Specify new comments for the host asset(s).
      name: new_comment
    - description: Change value for user-defined field 1. You can specify a maximum of 128 characters (ASCII) for each field value.
      name: new_ud1
    - description: Change value for user-defined field 2. You can specify a maximum of 128 characters (ASCII) for each field value.
      name: new_ud2
    - description: Change value for user-defined field 3. You can specify a maximum of 128 characters (ASCII) for each field value.
      name: new_ud3
    description: Update host attributes using new update parameters.
    execution: true
    name: qualys-host-update
    outputs:
    - contextPath: Qualys.Endpoint.Update.DATETIME
      description: Date the command was executed.
      type: Date
    - contextPath: Qualys.Endpoint.Update.TEXT
      description: Qualys response for the host update.
      type: String
  - arguments:
    - description: Specify 1 for active schedules only, or 0 for deactivated schedules only.
      name: active
    - description: Specify 1 to distribute the scan to all scanner appliances in the network.
      name: scanners_in_network
    - description: A comma-separated list of Fully Qualified Domain Names to be scanned. 
      name: fqdn
    - description: The number of times the scan will be run before it is deactivated.
      name: recurrence
    - description: Specify 1 to distribute the scan to all scanner appliances in the network.
      name: end_after_mins
    - description: Specifies the name of the Scanner Appliance for the map, when the map target has private use internal IPs. When using Express Lite, Internal Scanning must be enabled in your account.
      name: iscanner_id
    - description: The scan title.
      name: scan_title
      required: true
    - description: 'A comma-separated list of IP addresses/ranges to be scanned. At most, one of these parameters can be supplied: ip, asset_groups or asset_group_ids.'
      isArray: true
      name: ip
    - description: 'A comma-separated list of IDs of asset groups containing the hosts to be scanned. At most, one of these parameters can be supplied: ip, asset_groups or asset_group_ids.'
      isArray: true
      name: asset_group_ids
    - description: 'A comma-separated list of titles of asset groups containing the hosts to be scanned. At most, one of these parameters can be supplied: ip, asset_groups or asset_group_ids.'
      isArray: true
      name: asset_groups
    - description: The title of the compliance option profile to be used.
      name: option_title
    - description: "Filter IPs/ranges in “ip” parameter (valid when the networks feature is enabled)."
      name: ip_network_id
    - description: "The ID of the option profile to be used."
      name: option_id
    - description: "End a scan after some number of hours. A valid value is from 0 to 119."
      name: end_after
    - description: "The frequency (days) in which the scan occurs. The value is between 1-365. For example: '1' indicates that the schedule will occur every day. '2' indicates that the schedule will occur every 2 days. At most, one of these parameters can be supplied: 'frequency_days', 'frequency_weeks', 'frequency_months'."
      name: frequency_days
    - description: "The frequency (weeks) in which the scan occurs. The value is between 1-52. For example: '1' indicates that the schedule will occur every week. '2' indicates that the schedule will occur every 2 weeks. The argument 'weekdays' is required when frequency_weeks is given. Scan will occur only on specified days given in the 'weekdays' argument. At most, one of these parameters can be supplied: 'frequency_days', 'frequency_weeks', 'frequency_months'."
      name: frequency_weeks
    - description: "The frequency (months) in which the scan occurs. The value is between 1-12. For example: '1' indicates that the schedule will occur every month. '2' indicates that the schedule will occur every 2 months. Either the argument 'day_of_month' or the arguments 'day_of_week' and 'week_of_month' are required when frequency_months is given. The scan will occur only on specified days given in those arguments At most, one of these parameters can be supplied: 'frequency_days', 'frequency_weeks', 'frequency_months'."
      name: frequency_months
    - auto: PREDEFINED
      description: "A comma-separated list of the days when the scan will occur each week. Required when 'frequency_weeks' is given. For example: weekdays='sunday,tuesday' along with 'frequency_weeks=2' means the scan will occur on Sunday and Tuesday every two weeks."
      isArray: true
      name: weekdays
      predefined:
      - sunday
      - monday
      - tuesday
      - wednesday
      - thursday
      - friday
      - saturday
    - description: "Day of the month the monthly schedule will run on. The value is between 1-31 depending on the month. Only relevant when 'frequency_months' value was given. For example: day_of_month=15 along with frequency_months=2 will result in the scan running every 2 months on the 15th of the month."
      name: day_of_month
    - description: "Day of week that the schedule will run on. The value is between 0-6, where 0 is Sunday, and 6 is Saturday depending on the month. Only relevant when 'frequency_months' value was given. Must be used with 'week_of_month' as well. For example: day_of_week=2, week_of_month=second along with frequency_months=2 will result in the scan running every 2 months on Tuesday in the second week of the month."
      name: day_of_week
      auto: PREDEFINED
      predefined:
      - '0'
      - '1'
      - '2'
      - '3'
      - '4'
      - '5'
      - '6'
    - description: "Comma-separated list of the days of the week that the schedule will run on. The value is between 0-6, where 0 is Sunday, and 6 is Saturday depending on the month. Only relevant when 'frequency_months' value was given. Must be used with 'week_of_month' as well. For example: day_of_week=2, week_of_month=second along with frequency_months=2 will result in the scan running every 2 months on Tuesday in the second week of the month."
      name: week_of_month
      auto: PREDEFINED
      isArray: true
      predefined:
      - first
      - second
      - third
      - fourth
      - last
    - description: 'The start date of the schedule in the format of mm/dd/yyyy. For example: 12/15/2020.'
      name: start_date
      required: true
    - description: The start hour of the scheduled scan. Required when 'start_date' is given. The value is between 0-23.
      name: start_hour
      required: true
    - description: "The start minute of the scheduled scan. Required when 'start_date' is given. The value is between 0-59."
      name: start_minute
      required: true
    - description: "Time zone code of the given scheduled scan. For example: US-CA for California time zone in the US. Required when 'start_date' is given."
      name: time_zone_code
      required: true
    - auto: PREDEFINED
      description: "Whether to observe Daylight Saving Time (DST). Required when start_date is given. This parameter is valid when the time zone code specified in time_zone_code supports DST. To get the list of time zones and their DST support, use the `qualys-time-zone-code` command."
      name: observe_dst
      predefined:
      - 'yes'
      - 'no'
    - description: "A comma-separated list of IP addresses/ranges to be excluded from the scan when the scan target is specified as IP addresses (not asset tags). One of the following parameters must be set: 'scanners_in_ag', 'default_scanner'."
      isArray: true
      name: exclude_ip_per_scan
    - auto: PREDEFINED
      description: "Specify 1 to use the default scanner in each target asset group. For an Express Lite user, Internal Scanning must be enabled in the user’s account. At most, one of these parameters can be supplied: 'scanners_in_ag', 'default_scanner'."
      name: default_scanner
      predefined:
      - '0'
      - '1'
    - auto: PREDEFINED
      description: "Specify 1 to distribute the scan to the target asset groups’ scanner appliances. Appliances in each asset group are tasked with scanning the IPs in the group. By default, up to 5 appliances per group will be used and this can be configured for your account (contact your Account Manager or Support). For an Express Lite user, Internal Scanning must be enabled in the user’s account. At most, one of these parameters can be supplied: 'scanners_in_ag', 'default_scanner'."
      name: scanners_in_ag
      predefined:
      - '0'
      - '1'
    - auto: PREDEFINED
      description: (Optional) Specify "assets" (the default) when your scan target will include IP addresses/ranges and/or asset groups. Specify "tags" when your scan target will include asset tags.
      name: target_from
      predefined:
      - assets
      - tags
    - auto: PREDEFINED
      description: (Optional) Select "any" (the default) to include hosts that match at least one of the selected tags. Select "all" to include hosts that match all of the selected tags.
      name: tag_include_selector
      predefined:
      - all
      - any
    - auto: PREDEFINED
      description: (Optional) Select "any" (the default) to exclude hosts that match at least one of the selected tags. Select "all" to exclude hosts that match all of the selected tags.
      name: tag_exclude_selector
      predefined:
      - all
      - any
    - auto: PREDEFINED
      description: (Optional) Specify "id" (the default) to select a tag set by providing tag IDs. Specify "name" to select a tag set by providing tag names.
      name: tag_set_by
      predefined:
      - id
      - name
    - description: (Optional) Specify a tag set to include. Hosts that match these tags will be included. You identify the tag set by providing tag names or IDs. Multiple entries are comma separated.
      name: tag_set_include
    - description: (Optional) Specify a tag set to exclude. Hosts that match these tags will be excluded. You identify the tag set by providing a tag names or IDs. Multiple entries are comma separated.
      name: tag_set_exclude
    - auto: PREDEFINED
      description: (Optional) Specify “0” (the default) to select from all tags (tags with any tag rule). Specify “1” to scan all IP addresses defined in the tag selection. When this is specified, only tags with the dynamic IP address rule called “IP address in Network Range(s)” can be selected.
      name: use_ip_nt_range_tags_include
      predefined:
      - "0"
      - "1"
    - auto: PREDEFINED
      description: (Optional) Specify “0” (the default) to select from all tags (tags with any tag rule). Specify “1” to exclude all IP addresses defined in the tag selection. When this is specified, only tags with the dynamic IP address rule called “IP address in Network Range(s)” can be selected.
      name: use_ip_nt_range_tags_exclude
      predefined:
      - "0"
      - "1"
    description: Create a scan schedule in the user’s account.
    execution: true
    name: qualys-schedule-scan-create
    outputs:
    - contextPath: Qualys.ScheduleScan.ID
      description: ID of the new scheduled scan.
      type: String
    - contextPath: Qualys.ScheduleScan.DATETIME
      description: Date the command was executed.
      type: Date
    - contextPath: Qualys.ScheduleScan.TEXT
      description: Qualys response for the scheduled scan creation.
      type: String
  - arguments:
    - description: The scan ID to update. The ID can be retrieved by running the 'qualys-schedule-scan-list' command, and using the ID field.
      name: id
      required: true
    - description: The scan title.
      name: scan_title
    - description: 'A comma-separated list of IP addresses/ranges to be scanned. At most, one of these parameters can be supplied: ip, asset_groups or asset_group_ids.'
      isArray: true
      name: ip
    - description: 'A comma-separated list of IDs of asset groups containing the hosts to be scanned. At most, one of these parameters can be supplied: ip, asset_groups or asset_group_ids.'
      isArray: true
      name: asset_group_ids
    - description: 'A comma-separated list of titles of asset groups containing the hosts to be scanned. At most, one of these parameters can be supplied: ip, asset_groups or asset_group_ids.'
      isArray: true
      name: asset_groups
    - description: "The frequency (days) in which the scan occurs. The value is between 1-365. For example: '1' indicates that the schedule will occur every day. '2' indicates that the schedule will occur every 2 days. At most, one of these parameters can be supplied: 'frequency_days', 'frequency_weeks', 'frequency_months'."
      name: frequency_days
    - description: "The frequency (weeks) in which the scan occurs. The value is between 1-52. For example: '1' indicates that the schedule will occur every week. '2' indicates that the schedule will occur every 2 weeks. The argument 'weekdays' is required when frequency_weeks is given. Scan will occur only on specified days given in the 'weekdays' argument. At most, one of these parameters can be supplied: 'frequency_days', 'frequency_weeks', 'frequency_months'."
      name: frequency_weeks
    - description: "The frequency (months) in which the scan occurs. The value is between 1-12. For example: '1' indicates that the schedule will occur every month. '2' indicates that the schedule will occur every 2 months. Either the argument 'day_of_month' or the arguments 'day_of_week' and 'week_of_month' are required when frequency_months is given. The scan will occur only on specified days given in those arguments At most, one of these parameters can be supplied: 'frequency_days', 'frequency_weeks', 'frequency_months'."
      name: frequency_months
    - auto: PREDEFINED
      description: "A comma-separated list of the days when the scan will occur each week. Required when 'frequency_weeks' is given. For example: weekdays='sunday,tuesday' along with 'frequency_weeks=2' means the scan will occur on Sunday and Tuesday every two weeks."
      isArray: true
      name: weekdays
      predefined:
      - sunday
      - monday
      - tuesday
      - wednesday
      - thursday
      - friday
      - saturday
    - description: "Day of the month the monthly schedule will run on. The value is between 1-31 depending on the month. Only relevant when 'frequency_months' value was given. For example: day_of_month=15 along with frequency_months=2 will result in the scan running every 2 months on the 15th of the month."
      name: day_of_month
    - auto: PREDEFINED
      description: "Day of week that the schedule will run on. The value is between 0-6, where 0 is Sunday, and 6 is Saturday depending on the month. Only relevant when 'frequency_months' value was given. Must be used with 'week_of_month' as well. For example: day_of_week=2, week_of_month=second along with frequency_months=2 will result in the scan running every 2 months on Tuesday in the second week of the month."
      name: day_of_week
      predefined:
      - '0'
      - '1'
      - '2'
      - '3'
      - '4'
      - '5'
      - '6'
    - auto: PREDEFINED
      description: "Comma-separated list of the days of the week that the schedule will run on. The value is between 0-6, where 0 is Sunday, and 6 is Saturday depending on the month. Only relevant when 'frequency_months' value was given. Must be used with 'week_of_month' as well. For example: day_of_week=2, week_of_month=second along with frequency_months=2 will result in the scan running every 2 months on Tuesday in the second week of the month."
      isArray: true
      name: week_of_month
      predefined:
      - first
      - second
      - third
      - fourth
      - last
    - description: 'The start date of the schedule in the format of mm/dd/yyyy. For example: 12/15/2020.'
      name: start_date
    - description: The start hour of the scheduled scan. Required when 'start_date' is given. The value is between 0-23.
      name: start_hour
    - description: The start minute of the scheduled scan. Required when 'start_date' is given. The value is between 0-59.
      name: start_minute
    - description: "Time zone code of the given scheduled scan. For example: US-CA for California time zone in the US. Required when 'start_date' is given."
      name: time_zone_code
    - auto: PREDEFINED
      description: Whether to observe Daylight Saving Time (DST). Required when start_date is given. This parameter is valid when the time zone code specified in time_zone_code supports DST. To get the list of time zones and their DST support, use the `qualys-time-zone-code` command.
      name: observe_dst
      predefined:
      - yes
      - no
    - description: "A comma-separated list of IP addresses/ranges to be excluded from the scan when the scan target is specified as IP addresses (not asset tags). One of the following parameters must be set: 'scanners_in_ag', 'default_scanner'."
      isArray: true
      name: exclude_ip_per_scan
    - auto: PREDEFINED
      description: "Specify 1 to use the default scanner in each target asset group. For an Express Lite user, Internal Scanning must be enabled in the user’s account. At most, one of these parameters can be supplied: 'scanners_in_ag', 'default_scanner'."
      name: default_scanner
      predefined:
      - '0'
      - '1'
    - auto: PREDEFINED
      description: "Specify 1 to distribute the scan to the target asset groups’ scanner appliances. Appliances in each asset group are tasked with scanning the IPs in the group. By default, up to 5 appliances per group will be used and this can be configured for your account (contact your Account Manager or Support). For an Express Lite user, Internal Scanning must be enabled in the user’s account. At most, one of these parameters can be supplied: 'scanners_in_ag', 'default_scanner'."
      name: scanners_in_ag
      predefined:
      - '0'
      - '1'
    - auto: PREDEFINED
      description: Whether the scheduled scan is activated.
      name: active
      predefined:
      - '0'
      - '1'
    - description: Specifies the name of the Scanner Appliance for the map, when the map target has private use internal IPs. Using Express Lite, Internal Scanning must be enabled in your account.
      name: iscanner_name
    - description: Filter IPs/ranges in “ip” parameter (valid when the networks feature is enabled).
      name: ip_network_id
    - description: The ID of the option profile to be used.
      name: option_id
    - description: End a scan after some number of hours. A valid value is from 0 to 119.
      name: end_after
    - description: (Optional) Specify "assets" (the default) when your scan target will include IP addresses/ranges and/or asset groups. Specify "tags" when your scan target will include asset tags.
      name: target_from
      auto: PREDEFINED
      predefined:
      - assets
      - tags
    - auto: PREDEFINED
      description: (Optional) Select "any" (the default) to include hosts that match at least one of the selected tags. Select "all" to include hosts that match all of the selected tags.
      name: tag_include_selector
      predefined:
      - all
      - any
    - auto: PREDEFINED
      description: (Optional) Select "any" (the default) to exclude hosts that match at least one of the selected tags. Select "all" to exclude hosts that match all of the selected tags.
      name: tag_exclude_selector
      predefined:
      - all
      - any
    - auto: PREDEFINED
      description: (Optional) Specify "id" (the default) to select a tag set by providing tag IDs. Specify "name" to select a tag set by providing tag names.
      name: tag_set_by
      predefined:
      - id
      - name
    - description: (Optional) Specify a tag set to include. Hosts that match these tags will be included. You identify the tag set by providing tag names or IDs. Multiple entries are comma separated.
      name: tag_set_include
    - description: (Optional) Specify a tag set to exclude. Hosts that match these tags will be excluded. You identify the tag set by providing tag names or IDs. Multiple entries are comma separated.
      name: tag_set_exclude
    - auto: PREDEFINED
      description: (Optional) Specify “0” (the default) to select from all tags (tags with any tag rule). Specify “1” to scan all IP addresses defined in the tag selection. When this is specified, only tags with the dynamic IP address rule called “IP address in Network Range(s)” can be selected.
      name: use_ip_nt_range_tags_include
      predefined:
      - "0"
      - "1"
    - auto: PREDEFINED
      description: (Optional) Specify “0” (the default) to select from all tags (tags with any tag rule). Specify “1” to exclude all IP addresses defined in the tag selection. When this is specified, only tags with the dynamic IP address rule called “IP address in Network Range(s)” can be selected.
      name: use_ip_nt_range_tags_exclude
      predefined:
      - "0"
      - "1"
    description: Updates a scan schedule in the user’s account.
    execution: true
    name: qualys-schedule-scan-update
    outputs:
    - contextPath: Qualys.ScheduleScan.ID
      description: ID of the scheduled scan to be updated.
      type: String
    - contextPath: Qualys.ScheduleScan.DATETIME
      description: Date the command was executed.
      type: Date
    - contextPath: Qualys.ScheduleScan.TEXT
      description: Qualys response for the scheduled scan update.
      type: String
  - arguments:
    - description: The asset group title to add.
      name: title
      required: true
    - description: Restrict the request to a certain custom network ID.
      name: network_id
    - description: A comma-separated list of IP address/ranges to add to an asset group. An IP range is specified with a hyphen (for example, 10.10.10.1-10.10.10.100).
      isArray: true
      name: ips
    - description: A comma-separated list of domains to add to an asset group. Do not enter "www." at the start of the domain name.
      isArray: true
      name: domains
    - description: A comma-separated list of DNS names to add to an asset group.
      isArray: true
      name: dns_names
    - description: A comma-separated list of NETBIOS names to add to an asset group.
      isArray: true
      name: netbios_names
    - auto: PREDEFINED
      description: The CVSS environment target distribution to add.
      name: cvss_enviro_td
      predefined:
      - high
      - medium
      - low
      - none
    - auto: PREDEFINED
      description: The CVSS environment confidentiality requirement to add.
      name: cvss_enviro_cr
      predefined:
      - high
      - medium
      - low
    - auto: PREDEFINED
      description: The CVSS environment integrity requirement to add.
      name: cvss_enviro_ir
      predefined:
      - high
      - medium
      - low
    - auto: PREDEFINED
      description: The CVSS environment availability requirement to add.
      name: cvss_enviro_ar
      predefined:
      - high
      - medium
      - low
    - description: A comma-separated list of appliance IDs to add to an asset group.
      isArray: true
      name: appliance_ids
    description: Create a new asset group.
    execution: true
    name: qualys-asset-group-add
    outputs:
    - contextPath: Qualys.AssetGroup.ID
      description: Asset group ID.
      type: String
    - contextPath: Qualys.AssetGroup.DATETIME
      description: Date the command was executed.
      type: Date
    - contextPath: Qualys.AssetGroup.TEXT
      description: Qualys response for the asset group creation.
      type: String
  - arguments:
    - description: The new asset group title.
      name: set_title
    - description: The ID of the asset group to edit. The ID of asset groups can be retrieved via running the `qualys-group-list` command and using its ID field.
      name: id
      required: true
    - description: A comma-separated list of IP address/ranges to add to an asset group. An IP range is specified with a hyphen (for example, 10.10.10.1-10.10.10.100).
      isArray: true
      name: add_ips
    - description: A comma-separated list of IP address/ranges of an asset group to set. An IP range is specified with a hyphen (for example, 10.10.10.1-10.10.10.100).
      isArray: true
      name: set_ips
    - description: A comma-separated list of IP addresses/ranges to remove from an asset group. An IP range is specified with a hyphen (for example, 10.10.10.1-10.10.10.100).
      isArray: true
      name: remove_ips
    - description: A comma-separated list of domains to add to an asset group. Do not enter "www." at the start of the domain name.
      isArray: true
      name: add_domains
    - description: A comma-separated list of domains of an asset group to set. Do not enter "www." at the start of the domain name.
      isArray: true
      name: set_domains
    - description: A comma-separated list of domains to remove from an asset group. Do not enter "www." at the start of the domain name.
      isArray: true
      name: remove_domains
    - description: A comma-separated list of DNS names to add to an asset group.
      isArray: true
      name: add_dns_names
    - description: A comma-separated list of DNS names of asset group to set.
      isArray: true
      name: set_dns_names
    - description: A comma-separated list of DNS names to remove from an asset group.
      isArray: true
      name: remove_dns_names
    - description: A comma-separated list of NETBIOS names to add to an asset group.
      isArray: true
      name: add_netbios_names
    - description: A comma-separated list of NETBIOS names of an asset group to set.
      isArray: true
      name: set_netbios_names
    - description: A comma-separated list of NETBIOS names to delete from an asset group.
      isArray: true
      name: remove_netbios_names
    - auto: PREDEFINED
      description: The CVSS environment target distribution to set.
      name: set_cvss_enviro_td
      predefined:
      - high
      - medium
      - low
      - none
    - auto: PREDEFINED
      description: The CVSS environment confidentiality requirement to set.
      name: set_cvss_enviro_cr
      predefined:
      - high
      - medium
      - low
    - auto: PREDEFINED
      description: The CVSS environment integrity requirement to set.
      name: set_cvss_enviro_ir
      predefined:
      - high
      - medium
      - low
    - auto: PREDEFINED
      description: The CVSS environment availability requirement to set.
      name: set_cvss_enviro_ar
      predefined:
      - high
      - medium
      - low
    - description: A comma-separated list of appliance IDs to add to an asset group.
      isArray: true
      name: add_appliance_ids
    - description: A comma-separated list of appliance IDs of an asset group to set.
      isArray: true
      name: set_appliance_ids
    - description: A comma-separated list of appliance IDs to remove from an asset group.
      isArray: true
      name: remove_appliance_ids
    description: Update an asset group.
    execution: true
    name: qualys-asset-group-edit
    outputs:
    - contextPath: Qualys.AssetGroup.ID
      description: Asset group ID.
      type: String
    - contextPath: Qualys.AssetGroup.DATETIME
      description: Date the command was executed.
      type: Date
    - contextPath: Qualys.AssetGroup.TEXT
      description: Qualys response for the asset group update.
      type: String
  - arguments:
    - description: Asset group ID to delete. ID of asset groups can be retrieved via running the `qualys-group-list` command and using its ID field.
      name: id
      required: true
    description: Delete an asset group.
    execution: true
    name: qualys-asset-group-delete
    outputs:
    - contextPath: Qualys.AssetGroup.ID
      description: Asset group ID.
      type: String
    - contextPath: Qualys.AssetGroup.DATETIME
      description: Date the command was executed.
      type: Date
    - contextPath: Qualys.AssetGroup.TEXT
      description: Qualys response for the asset group deletion.
      type: String
  - arguments:
    - description: Scheduled Scan ID to delete. The ID can be retrieved via running the `qualys-schedule-scan-list` command, and using the ID field.
      name: id
      required: true
    description: Delete a scheduled scan.
    execution: true
    name: qualys-schedule-scan-delete
    outputs:
    - contextPath: Qualys.ScheduleScan.ID
      description: ID of the scheduled scan to be deleted.
      type: String
    - contextPath: Qualys.ScheduleScan.DATETIME
      description: Date the command was executed.
      type: Date
    - contextPath: Qualys.ScheduleScan.TEXT
      description: Qualys response for the scheduled scan deletion.
      type: String
  - arguments: []
    description: Gets a list of the supported time zone codes.
    execution: true
    name: qualys-time-zone-code
    outputs:
    - contextPath: Qualys.TimeZone.DST_SUPPORTED
      description: Whether Daylight Saving Time (DST) is supported.
      type: String
    - contextPath: Qualys.TimeZone.TIME_ZONE_CODE
      description: Time zone code.
      type: String
    - contextPath: Qualys.TimeZone.TIME_ZONE_DETAILS
      description: Timezone code details.
      type: String
  - arguments:
    - description: Record IDs to update
      name: ids
      required: true
    - description: IPs specified will overwrite existing IPs in the record, and existing IPs will be removed
      name: add_ips
      required: true
    name: qualys-update-unix-record
    description: Update Unix records for authenticated scans of hosts running on Unix
  - arguments:
    - description: Criteria field to search by predefined types.
      name: criteria
      required: true
      auto: PREDEFINED
      predefined:
      - parent
      - provider
      - ruleType
      - name
      - id
      - criticalityScore
    - description: "Operator assigned to the search criteria.\nAcceptable values are:\nparent - EQUALS, NOT EQUALS, IN\nprovider - EQUALS, NOT EQUALS, IN\nruleType - EQUALS, NOT EQUALS, IN\nname - CONTAINS, EQUALS, NOT EQUALS\nid - EQUALS, NOT EQUALS, IN, GREATER, LESSER\ncriticalityScore - EQUALS, NOT EQUALS, GREATER, LESSER"
      name: operator
      required: true
    - description: Content to search.
      name: search_data
      required: true
    - description: The total number of items to return (Automatic Pagination). The default is 100.
      name: limit
    description: List asset tags based on a search criteria.
    name: qualys-asset-tag-list
    outputs:
    - contextPath: Qualys.AssetTags.id
      description: Parent asset tag ID.
      type: Number
    - contextPath: Qualys.AssetTags.name
      description: Parent asset tag name.
      type: String
    - contextPath: Qualys.AssetTags.criticality_score
      description: Criticality score assigned to the asset tag.
      type: Number
    - contextPath: Qualys.AssetTags.chlid_id
      description: Child asset tags ID.
      type: Number
    - contextPath: Qualys.AssetTags.chlid_id.child_name
      description: Child asset tags name.
      type: String
    - contextPath: Qualys.AssetTags.tag_name.rule_type
      description: Created tag rule type.
      type: String
    - contextPath: Qualys.AssetTags.tag_name.rule_text
      description: Created tag rule text.
      type: String
  - arguments:
    - description: Name of the created tag.
      name: name
      required: true
    - description: Names of the created child tags.
      name: child_name
      isArray: true
    - description: "Type of rule to dynamically tagging host.\nThe Rule Type argument determines the type of the Rule Text argument that is acceptable."
      name: rule_type
      required: true
      auto: PREDEFINED
      predefined:
      - INSTALLED_SOFTWARE
      - NETWORK_RANGE
      - NAME_CONTAINS
      - OPEN_PORTS
      - VULN_EXIST
      - STATIC
    - description: "Criteria for the rule. \nOptional for STATIC rule type, required for the rest of the rule types. \nAcceptable formats for each Rule Type argument: \nNETWORK_RANGE - formats: 10.10.10.1-10.10.10.6 OR 10.10.10.0/24\nVULN_EXIST(QID) - format: 12345(int)\nOPEN_PORTS - format: 443,888,12034(int)\nNAME_CONTAINS - format: REGEX\nINSTALLED_SOFTWARE - format: REGEX\nSTATIC - *RULE TEXT OPTIONAL*"
      name: rule_text
    - description: Criticality score of the asset tag. Values between 1 (lowest) and 5 (highest).
      name: criticality_score
    description: "Create a new asset tag. \nThe changes caused by this procedure do not take effect immediately. The procedure could take several hours, depending (among other things) on the the amount of assets in the system."
    name: qualys-asset-tag-create
    outputs:
    - contextPath: Qualys.AssetTags.id
      description: Parent asset tag ID.
      type: String
    - contextPath: Qualys.AssetTags.name
      description: Parent asset tag name.
      type: String
    - contextPath: Qualys.AssetTags.criticality_score
      description: Criticality score assigned to the asset tag.
      type: Number
    - contextPath: Qualys.AssetTags.chlid_id
      description: Child asset tags ID.
      type: Number
    - contextPath: Qualys.AssetTags.chlid_id.child_name
      description: Child asset tags name.
      type: String
    - contextPath: Qualys.AssetTags.tag_name.rule_type
      description: Created tag rule type.
      type: String
    - contextPath: Qualys.AssetTags.tag_name.rule_text
      description: Created tag rule text.
      type: String
  - arguments:
    - description: ID of the tag to update.
      name: id
      required: true
    - description: Name of the created tag.
      name: name
      required: true
    - description: "Type of rule to dynamically tagging host.\nThe Rule Type argument determines the type of the Rule Text argument that is acceptable."
      name: rule_type
      required: true
      auto: PREDEFINED
      predefined:
      - INSTALLED_SOFTWARE
      - NETWORK_RANGE
      - NAME_CONTAINS
      - OPEN_PORTS
      - VULN_EXIST
      - STATIC
    - description: "Criteria for the rule. \nOptional for STATIC rule type, required for the rest of the rule types. \nAcceptable formats for each Rule Type argument: \nNETWORK_RANGE - formats: 10.10.10.1-10.10.10.6 OR 10.10.10.0/24\nVULN_EXIST(QID) - format: 12345(int)\nOPEN_PORTS - format: 443,888,12034(int)\nNAME_CONTAINS - format: REGEX\nINSTALLED_SOFTWARE - format: REGEX\nSTATIC - *RULE TEXT OPTIONAL*"
      name: rule_text
    - description: Comma-separated list of child tag ID's to remove.
      name: child_to_remove
    - description: Criticality score of the asset tag. Values between 1 (lowest) and 5 (highest).
      name: criticality_score
    description: "Update an existing asset tag. \nThe changes caused by this procedure do not take effect immediately. The procedure could take several hours, depending (among other things) on the the amount of assets in the system."
    name: qualys-asset-tag-update
  - arguments:
    - description: ID of the tag to delete.
      name: id
      required: true
    description: Delete an existing asset tag.
    name: qualys-asset-tag-delete
<<<<<<< HEAD

  dockerimage: demisto/python3:3.10.11.61265
=======
  - arguments:
    - description: Specify 1 to view input parameters in the XML output.
      name: echo_request
      auto: PREDEFINED
      predefined:
      - "0"
      - "1"
      defaultValue: "0"
    - description: Purge host information for the defined host IDs/ranges.
      name: ids
    - description: Purge host information for the defined IP addresses/ranges.
      name: ips
    - description: Purge hosts belonging to asset groups with the defined IDs,
      name: ag_ids
    - description: Purge hosts belonging to asset groups with the defined strings in the asset group title.
      name: ag_titles
    - description: Restrict the request to the defined custom network IDs.
      name: network_ids
    - description: Purge hosts not scanned since the defined date and time.
      name: no_vm_scan_since
    - description: Purge compliance hosts not scanned since the defined date and time.
      name: no_compliance_scan_since
    - description: The type of data to purge. Specify “vm” to purge vulnerability data, specify “pc” to purge compliance data, or specify both as a comma-separated list to purge both types of data
      name: data_scope
    - description: This parameter is valid only when the policy compliance module is enabled for the user account. Specify 1 to purge compliance hosts in the user's account. Specify 0 to purge hosts which are not assigned to the PC module.
      name: compliance_enabled
      auto: PREDEFINED
      predefined:
      - "0"
      - "1"
    - description: Purge only hosts that have an operating system matching the defined regular expression. Use “%5E%24” to match an empty string.
      name: os_pattern
    name: qualys-purge-scan-host-data
    outputs:
    - contextPath: Qualys.Purge.ID
      description: IDs of the hosts queued for purging.
    description: Purge hosts in your account to remove the assessment data associated with them.
  dockerimage: demisto/python3:3.10.12.63474
  runonce: false
>>>>>>> f4a397e1
  script: ''
  subtype: python3
  type: python
fromversion: 5.5.0
tests:
- QualysVulnerabilityManagement-Test<|MERGE_RESOLUTION|>--- conflicted
+++ resolved
@@ -2679,10 +2679,6 @@
       required: true
     description: Delete an existing asset tag.
     name: qualys-asset-tag-delete
-<<<<<<< HEAD
-
-  dockerimage: demisto/python3:3.10.11.61265
-=======
   - arguments:
     - description: Specify 1 to view input parameters in the XML output.
       name: echo_request
@@ -2722,7 +2718,6 @@
     description: Purge hosts in your account to remove the assessment data associated with them.
   dockerimage: demisto/python3:3.10.12.63474
   runonce: false
->>>>>>> f4a397e1
   script: ''
   subtype: python3
   type: python
