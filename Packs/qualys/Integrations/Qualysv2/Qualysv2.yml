category: Vulnerability Management
<<<<<<< HEAD
=======
sectionOrder:
- Connect
- Collect
>>>>>>> 90cf3b88
commonfields:
  id: QualysV2
  version: -1
configuration:
- defaultvalue: https://qualysguard.qg2.apps.qualys.com
  display: Server URL
  name: url
  required: true
  type: 0
  additionalinfo: "When using asset-tag commands, the official documentation recommends that the SERVER URL parameter should be in the following format: `https://qualysapi.<tenant>.apps.qualys.com/<end-point>`. For more details see the integration documentation."
<<<<<<< HEAD
=======
  section: Connect
>>>>>>> 90cf3b88
- display: Username
  name: credentials
  required: true
  type: 9
  section: Connect
- display: Trust any certificate (not secure)
  name: insecure
  type: 8
  required: false
<<<<<<< HEAD
=======
  section: Connect
  advanced: true
>>>>>>> 90cf3b88
- display: Use system proxy settings
  name: proxy
  type: 8
  required: false
<<<<<<< HEAD
description: Qualys Vulnerability Management lets you create, run, fetch and manage reports, launch and manage vulnerability and compliance scans, and manage the host assets you want to scan for vulnerabilities and compliance.
display: Qualys v2
=======
  section: Connect
  advanced: true
- defaultvalue: 3 days
  section: Collect
  display: Event first fetch time
  name: first_fetch
  additionalinfo: If "First event fetch time" is set for a long time ago, it may cause performance issues.
  required: false
  advanced: true
  type: 0
- defaultvalue: 10000
  section: Collect
  display: Event Fetch Limit
  name: max_fetch_activity_logs
  additionalinfo: Maximum number of events to fetch per fetch iteration.
  advanced: true
  required: false
  type: 0
- additionalinfo: The fetch interval. It is recommended to set it to 24 hours, and the minimum interval is 1 hour.
  defaultvalue: 1440
  display: Assets and Vulnerabilities Fetch Interval
  name: assetsFetchInterval
  type: 19
  section: Collect
  advanced: true
  required: false
description: Qualys Vulnerability Management lets you create, run, manage reports and to fetch Activity Logs, Assets and Vulnerabilities, launch and manage vulnerability and compliance scans, and manage the host assets you want to scan for vulnerabilities and compliance.
display: Qualys VMDR
>>>>>>> 90cf3b88
name: QualysV2
script:
  commands:
  - arguments:
    - description: Show only certain IP addresses/ranges.
      name: ips
    - description: Restrict the request to a certain custom network ID.
      name: network_id
    - auto: PREDEFINED
      description: Show only IP addresses/ranges which have a certain tracking method.
      name: tracking_method
      predefined:
      - IP
      - DNS
      - NETBIOS
    - auto: PREDEFINED
      description: Specify 1 to list compliance IP addresses in the user’s account. These hosts are assigned to the policy compliance module. Specify 0 to get host that are not assigned to the policy compliance module.
      name: compliance_enabled
      predefined:
      - '0'
      - '1'
    - auto: PREDEFINED
      description: (Optional) Specify 1 to list IP addresses in the user’s account assigned to the Certificate View module. Specify 0 to list IP addresses that are not assigned to the Certificate View module. Note - This option will be supported when Certificate View GA is released and is enabled for your account.
      name: certview_enabled
      predefined:
      - '0'
      - '1'
    - description: Specify a positive numeric value to limit the amount of results in the requested list.
      name: limit
    description: View a list of IP addresses in the user account.
    name: qualys-ip-list
    outputs:
    - contextPath: Qualys.IP.Address
      description: IP addresses.
    - contextPath: Qualys.IP.Range
      description: IP range.
  - arguments:
    - description: Specify a report ID of a report that is saved in the Report Share storage space.
      name: id
    - auto: PREDEFINED
      description: Specify reports with a certain state.
      name: state
      predefined:
      - Running
      - Finished
      - Canceled
      - Errors
    - description: Specify a user login ID to get reports launched by the specified user login ID.
      name: user_login
    - description: Specify the date and time to get only reports that expire before it. use YYYY-MM-DD[THH:MM:SSZ] like “2007-07-01” or “2007-01-25T23:12:00Z” or today, yesterday, 24hr ago, 3 days ago, last week.
      name: expires_before_datetime
    - description: (Optional) Id assigned to the client (Consultant type subscriptions).
      name: client_id
    - description: (Optional) Name of the client (Consultant type subscriptions). Note, The client_id and client_name parameters are mutually exclusive and cannot be specified together in the same request.
      name: client_name
    - description: Specify a positive numeric value to limit the amount of results in the requested list.
      name: limit
    description: Get a list of generated reports in the system.
    name: qualys-report-list
    outputs:
    - contextPath: Qualys.Report.ID
      description: Report ID.
      type: String
    - contextPath: Qualys.Report.TITLE
      description: Report title.
    - contextPath: Qualys.Report.TYPE
      description: Report type.
    - contextPath: Qualys.Report.LAUNCH_DATETIME
      description: Date and time the report launched.
    - contextPath: Qualys.Report.OUTPUT_FORMAT
      description: Report output format.
    - contextPath: Qualys.Report.SIZE
      description: Report size.
    - contextPath: Qualys.Report.STATUS.STATE
      description: Report state status.
    - contextPath: Qualys.Report.STATUS.MESSAGE
      description: Report status message.
    - contextPath: Qualys.Report.STATUS.PERCENT
      description: Report status percent.
    - contextPath: Qualys.Report.EXPIRATION_DATETIME
      description: Report expiration datetime.
  - arguments:
    - description: Show only a scan with a certain scan reference code.
      name: scan_ref
    - description: Show only one or more scan states.
      name: state
    - auto: PREDEFINED
      description: Specify 0 to show only scans that are not processed. Specify 1 to show only scans that have been processed.
      name: processed
      predefined:
      - '0'
      - '1'
    - auto: PREDEFINED
      description: Show only a certain scan type.
      name: type
      predefined:
      - On-Demand
      - Scheduled
      - API
    - description: Show only one or more target IP addresses.
      name: target
    - description: Show only a certain user login.
      name: user_login
    - description: Show only scans launched after a certain date and time. use YYYY-MM-DD[THH:MM:SSZ] like “2007-07-01” or “2007-01-25T23:12:00Z” or today, yesterday, 24hr ago, 3 days ago, last week.'
      name: launched_after_datetime
    - description: Show only scans launched before a certain date and time. use YYYY-MM-DD[THH:MM:SSZ] like “2007-07-01” or “2007-01-25T23:12:00Z” or today, yesterday, 24hr ago, 3 days ago, last week.'
      name: launched_before_datetime
    - auto: PREDEFINED
      description: Specify 1 to show asset group information for each scan in the output.
      name: show_ags
      predefined:
      - '1'
    - auto: PREDEFINED
      description: Specify 1 to show option profile information for each scan in the output.
      name: show_op
      predefined:
      - '1'
    - auto: PREDEFINED
      description: Specify 0 to not show scan status for each scan in the output.
      name: show_status
      predefined:
      - '0'
    - auto: PREDEFINED
      description: Specify 1 to show only the most recent scan (which meets all other search filters in the request) in the output.
      name: show_last
      predefined:
      - '1'
    - description: (Optional) Show only a scan with a certain compliance scan ID.
      name: scan_id
    - description: (Optional) Id assigned to the client (Consultant type subscription only). Parameter client_id or client_name may be specified for the same request.
      name: client_id
    - description: (Optional) Name of the client (Consultant type subscription only). Parameter client_id or client_name may be specified for the same request.
      name: client_name
    - auto: PREDEFINED
      description: (Optional) Specify 1 to show only external PCI scans in the XML output. External PCI scans are vulnerability scans run with the option profile "Payment Card Industry (PCI) Options". When pci_only=1 is specified, the XML output will not include other types of scans run with other option profiles.
      name: pci_only
      predefined:
      - '1'
    - auto: PREDEFINED
      description: (Optional) Specify 1 to hide target information from the scan list. Specify 0 to display the target information.
      name: ignore_target
      predefined:
      - '1'
      - '0'
    - description: Specify a positive numeric value to limit the amount of results in the requested list.
      name: limit
    description: Lists vulnerability scans in the user’s account.
    name: qualys-vm-scan-list
    outputs:
    - contextPath: Qualys.Scan.REF
      description: Scan REF.
    - contextPath: Qualys.Scan.TYPE
      description: Scan type.
    - contextPath: Qualys.Scan.TITLE
      description: Scan title.
    - contextPath: Qualys.Scan.LAUNCH_DATETIME
      description: Date and time the scan launched.
    - contextPath: Qualys.Scan.DURATION
      description: Scan Duration.
    - contextPath: Qualys.Scan.PROCESSING_PRIORITY
      description: Scan Processing Priority.
    - contextPath: Qualys.Scan.PROCESSED
      description: Scan Processed.
    - contextPath: Qualys.Scan.STATUS.STATE
      description: Scan status state.
    - contextPath: Qualys.Scan.STATUS.SUB_STATE
      description: Scan status sub state.
    - contextPath: Qualys.Scan.SCHEDULE
      description: Scan Schedule.
    - contextPath: Qualys.Scan.TARGET
      description: Scan Target.
    - contextPath: Qualys.Scan.ASSET_GROUP_TITLE
      description: Target Asset Group Title.
    - contextPath: Qualys.Scan.DEFAULT_FLAG
      description: Scan Default Flag.
    - contextPath: Qualys.Scan.USER_LOGIN
      description: The user that created the scan.
  - arguments:
    - description: Show only a scan with a certain scan reference code.
      name: scan_ref
    - description: Show only one or more scan states.
      name: state
    - auto: PREDEFINED
      description: Specify 0 to show only scans that are not processed. Specify 1 to show only scans that have been processed.
      name: processed
      predefined:
      - '0'
      - '1'
    - auto: PREDEFINED
      description: Show only a certain scan type.
      name: type
      predefined:
      - On-Demand
      - Scheduled
      - API
    - description: Show only one or more target IP addresses.
      name: target
    - description: Show only a certain user login.
      name: user_login
    - description: Show only scans launched after a certain date and time. use YYYY-MM-DD[THH:MM:SSZ] like “2007-07-01” or “2007-01-25T23:12:00Z” or today, yesterday, 24hr ago, 3 days ago, last week.'
      name: launched_after_datetime
    - description: Show only scans launched before a certain date and time. use YYYY-MM-DD[THH:MM:SSZ] like “2007-07-01” or “2007-01-25T23:12:00Z” or today, yesterday, 24hr ago, 3 days ago, last week.'
      name: launched_before_datetime
    - auto: PREDEFINED
      description: Specify 1 to show asset group information for each scan in the output.
      name: show_ags
      predefined:
      - '1'
    - auto: PREDEFINED
      description: Specify 1 to show option profile information for each scan in the output.
      name: show_op
      predefined:
      - '1'
    - auto: PREDEFINED
      description: Specify 0 to not show scan status for each scan in the output.
      name: show_status
      predefined:
      - '0'
    - auto: PREDEFINED
      description: Specify 1 to show only the most recent scan (which meets all other search filters in the request) in the output.
      name: show_last
      predefined:
      - '1'
    - description: (Optional) Show only a scan with a certain compliance scan ID.
      name: scan_id
    - description: (Optional) Id assigned to the client (Consultant type subscription only). Parameter client_id or client_name may be specified for the same request.
      name: client_id
    - description: (Optional) Name of the client (Consultant type subscription only). Parameter client_id or client_name may be specified for the same request.
      name: client_name
    - auto: PREDEFINED
      description: (Optional) Specify 1 to show only external PCI scans in the XML output. External PCI scans are vulnerability scans run with the option profile "Payment Card Industry (PCI) Options". When pci_only=1 is specified, the XML output will not include other types of scans run with other option profiles.
      name: pci_only
      predefined:
      - '1'
    - auto: PREDEFINED
      description: (Optional) Specify 1 to hide target information from the scan list. Specify 0 to display the target information.
      name: ignore_target
      predefined:
      - '1'
      - '0'
    - description: Specify a positive numeric value to limit the amount of results in the requested list.
      name: limit
    description: Gives you a list of SCAP scans in your account.
    name: qualys-scap-scan-list
    outputs:
    - contextPath: Qualys.SCAP.Scan.ID
      description: Scan ID.
    - contextPath: Qualys.SCAP.Scan.Reference
      description: Scan ref.
    - contextPath: Qualys.SCAP.Scan.REF
      description: Scan REF.
    - contextPath: Qualys.SCAP.Scan.Type
      description: Scan type.
    - contextPath: Qualys.SCAP.Scan.Title
      description: Scan title.
    - contextPath: Qualys.SCAP.Scan.LaunchDatetime
      description: Date and time the scan launched.
    - contextPath: Qualys.SCAP.Scan.Duration
      description: Scan Duration.
    - contextPath: Qualys.SCAP.Scan.ProcessingPriority
      description: Scan Processing Priority.
    - contextPath: Qualys.SCAP.Scan.Processed
      description: Scan Processed.
    - contextPath: Qualys.SCAP.Scan.Status.State
      description: Scan status state.
    - contextPath: Qualys.SCAP.Scan.Status.SubState
      description: Scan status sub state.
    - contextPath: Qualys.SCAP.Scan.Schedule
      description: Scan Schedule.
    - contextPath: Qualys.SCAP.Scan.Target
      description: Scan Target.
    - contextPath: Qualys.SCAP.Scan.AssetGroupTitle
      description: Target Asset Group Title.
    - contextPath: Qualys.SCAP.Scan.DeafualtFlag
      description: Scan Default Flag.
    - contextPath: Qualys.SCAP.Scan.UserLogin
      description: The user that created the scan.
  - arguments:
    - description: Scan id.
      name: scan_id
    - description: Scan reference.
      name: scan_ref
    - description: Show only one or more scan states.
      name: state
    - auto: PREDEFINED
      description: Specify 0 to show only scans that are not processed. Specify 1 to show only scans that have been processed.
      name: processed
      predefined:
      - '0'
      - '1'
    - description: Show only a certain scan type.
      name: type
    - description: Show only one or more target IP addresses.
      name: target
    - description: Show only a certain user login.
      name: user_login
    - description: Show only scans launched after a certain date and time. use YYYY-MM-DD[THH:MM:SSZ] like “2007-07-01” or “2007-01-25T23:12:00Z” or today, yesterday, 24hr ago, 3 days ago, last week.'
      name: launched_after_datetime
    - description: Show only scans launched before a certain date and time. use YYYY-MM-DD[THH:MM:SSZ] like “2007-07-01” or “2007-01-25T23:12:00Z” or today, yesterday, 24hr ago, 3 days ago, last week.'
      name: launched_before_datetime
    - auto: PREDEFINED
      description: Specify 1 to show asset group information for each scan in the output.
      name: show_ags
      predefined:
      - '1'
    - auto: PREDEFINED
      description: Specify 1 to show option profile information for each scan in the output.
      name: show_op
      predefined:
      - '1'
    - auto: PREDEFINED
      description: Specify 0 to not show scan status for each scan in the output.
      name: show_status
      predefined:
      - '0'
    - auto: PREDEFINED
      description: Specify 1 to show only the most recent scan (which meets all other search filters in the request) in the output.
      name: show_last
      predefined:
      - '1'
    - auto: PREDEFINED
      description: Specify 1 to show only external PCI scans in the XML output. External PCI scans are vulnerability scans run with the option profile "Payment Card Industry (PCI) Options". When pci_only=1 is specified, the XML output will not include other types of scans run with other option profiles.
      name: pci_only
      predefined:
      - '1'
      - '0'
    - auto: PREDEFINED
      description: Specify 1 to hide target information from the scan list. Specify 0 to display the target information.
      name: ignore_target
      predefined:
      - '1'
      - '0'
    - description: (Optional) Id assigned to the client (Consultant type subscriptions).
      name: client_id
    - description: (Optional) Name of the client (Consultant type subscriptions). Note, The client_id and client_name parameters are mutually exclusive and cannot be specified together in the same request.
      name: client_name
    - description: Specify a positive numeric value to limit the amount of results in the requested list.
      name: limit
    description: Get a list of compliance scans in your account.
    name: qualys-pc-scan-list
    outputs:
    - contextPath: Qualys.Scan.REF
      description: Scan REF.
    - contextPath: Qualys.Scan.TYPE
      description: Scan type.
    - contextPath: Qualys.Scan.TITLE
      description: Scan title.
    - contextPath: Qualys.Scan.LAUNCH_DATETIME
      description: Date and time the scan launched.
    - contextPath: Qualys.Scan.DURATION
      description: Scan Duration.
    - contextPath: Qualys.Scan.PROCESSING_PRIORITY
      description: Scan Processing Priority.
    - contextPath: Qualys.Scan.PROCESSED
      description: Scan Processed.
    - contextPath: Qualys.Scan.STATUS.STATE
      description: Scan status state.
    - contextPath: Qualys.Scan.STATUS.SUB_STATE
      description: Scan status sub state.
    - contextPath: Qualys.Scan.SCHEDULE
      description: Scan Schedule.
    - contextPath: Qualys.Scan.TARGET
      description: Scan Target.
    - contextPath: Qualys.Scan.ASSET_GROUP_TITLE
      description: Target Asset Group Title.
    - contextPath: Qualys.Scan.DEFAULT_FLAG
      description: Scan Default Flag.
    - contextPath: Qualys.Scan.USER_LOGIN
      description: The user that created the scan.
  - arguments:
    - description: The ID of the scan schedule you want to display.
      name: id
    - auto: PREDEFINED
      description: Specify 1 for active schedules only, or 0 for deactivated schedules only.
      name: active
      predefined:
      - '0'
      - '1'
    - description: (Optional) Specify 1 to include the notification settings for each schedule in the XML output.
      name: show_notifications
    - auto: PREDEFINED
      description: (Optional) Launch a scan with a certain type.
      name: scan_type
      predefined:
      - certview
      - perimeter
    - description: (Optional) The target FQDN for a vulnerability scan. You must specify at least one target i.e. IPs, asset groups or FQDNs. Multiple values are comma separated.
      name: fqdn
    - description: (Optional) Set to 1 to display the cloud details (Provider, Connector, Scan Type and Cloud Target) in the XML output. Otherwise the details are not displayed in the output. The cloud details will show scan type "Cloud Perimeter" for cloud perimeter scans.
      name: show_cloud_details
    - description: (Optional) Id assigned to the client (Consultant type subscription only). Parameter client_id or client_name may be specified for the same request.
      name: client_id
    - description: (Optional) Name of the client (Consultant type subscription only). Parameter client_id or client_name may be specified for the same request.
      name: client_name
    - description: Specify a positive numeric value to limit the amount of results in the requested list.
      name: limit
    description: Shows schedule scans.
    name: qualys-schedule-scan-list
    outputs:
    - contextPath: Qualys.Scan.ID
      description: Scan ID.
    - contextPath: Qualys.Scan.REF
      description: Scan REF.
    - contextPath: Qualys.Scan.TYPE
      description: Scan type.
    - contextPath: Qualys.Scan.TITLE
      description: Scan title.
    - contextPath: Qualys.Scan.LAUNCH_DATETIME
      description: Date and time the scan launched.
    - contextPath: Qualys.Scan.DURATION
      description: Scan Duration.
    - contextPath: Qualys.Scan.PROCESSING_PRIORITY
      description: Scan Processing Priority.
    - contextPath: Qualys.Scan.PROCESSED
      description: Scan Processed.
    - contextPath: Qualys.Scan.STATUS.STATE
      description: Scan status state.
    - contextPath: Qualys.Scan.STATUS.SUB_STATE
      description: Scan status sub state.
    - contextPath: Qualys.Scan.TARGET
      description: Scan Target.
    - contextPath: Qualys.Scan.ASSET_GROUP_TITLE
      description: Target Asset Group Title.
    - contextPath: Qualys.Scan.DEFAULT_FLAG
      description: Scan Deafualt Flag.
    - contextPath: Qualys.Scan.USER_LOGIN
      description: The user that created the scan.
    - contextPath: Qualys.Scan.ACTIVE
      description: Scheduled scan active.
    - contextPath: Qualys.Scan.USER_ENTERED_IPS.RANGE.START
      description: IP range requested start.
    - contextPath: Qualys.Scan.USER_ENTERED_IPS.RANGE.END
      description: IP range requested end.
    - contextPath: Qualys.Scan.ISCANNER_NAME
      description: Iscanner name used in the scan.
    - contextPath: Qualys.Scan.SCHEDULE.DAILY.@frequency_days
      description: Frequency of usage of the scan.
    - contextPath: Qualys.Scan.SCHEDULE.START_DATE_UTC
      description: Start date of the scheduled scan in UTC format.
    - contextPath: Qualys.Scan.SCHEDULE.START_HOUR
      description: Start hour of the scheduled scan.
    - contextPath: Qualys.Scan.SCHEDULE.START_MINUTE
      description: Start minute of the scheduled scan.
    - contextPath: Qualys.Scan.SCHEDULE.TIME_ZONE.TIME_ZONE_CODE
      description: Time zone code of the time for the scheduled scan.
    - contextPath: Qualys.Scan.SCHEDULE.TIME_ZONE.TIME_ZONE_DETAILS
      description: Time zone details of the time for the scheduled scan.
    - contextPath: Qualys.Scan.OPTION_PROFILE.DEFAULT_FLAG
      description: Default flag of the option profile.
    - contextPath: Qualys.Scan.OPTION_PROFILE.TITLE
      description: Title of the option profile.
    - contextPath: Qualys.Scan.EC2_INSTANCE.CONNECTOR_UUID
      description: Connector UUID of EC2 instance.
    - contextPath: Qualys.Scan.EC2_INSTANCE.EC2_ENDPOINT
      description: Endpoint of EC2 instance.
    - contextPath: Qualys.Scan.EC2_INSTANCE.EC2_ONLY_CLASSIC
      description: EC2 only classic.
  - arguments:
    - description: Show only hosts which have an operating system matching a certain regular expression. An empty value cannot be specified. Use “%5E%24” to match empty string.
      name: os_pattern
    - description: Specify the maximum number of host records processed per request. When not specified, the truncation limit is set to 1000 host records. You may specify a value less than the default (1-999) or greater than the default (1001-1000000).
      name: truncation_limit
    - description: Show only certain IP addresses/ranges. One or more IPs/ranges may be specified. Multiple entries are comma separated. An IP range is specified with a hyphen (for example, 10.10.10.1-10.10.10.100).
      name: ips
    - description: Show only hosts belonging to asset groups with certain strings in the asset group title. One or more asset group titles may be specified. Multiple entries are comma separated (for example, My+First+Asset+Group,Another+Asset+Group).
      name: ag_titles
    - description: Show only certain host IDs/ranges. One or more host IDs/ranges may be specified. Multiple entries are comma separated. A host ID range is specified with a hyphen (for example, 190-400).Valid host IDs are required.
      name: ids
    - description: (Optional, and valid only when the Network Support feature is enabled for the user’s account) Restrict the request to certain custom network IDs. Multiple network IDs are comma separated.
      name: network_ids
    - description: 'Show hosts not scanned since a certain date and time (optional). use YYYY-MM-DD[THH:MM:SSZ] like “2007-07-01” or “2007-01-25T23:12:00Z” or today, yesterday, 24hr ago, 3 days ago, last week. Permissions: An Auditor cannot specify this parameter.'
      name: no_vm_scan_since
    - description: 'Show hosts that were last scanned for vulnerabilities since a certain date and time (optional). Hosts that were the target of a vulnerability scan since the date/time will be shown. use YYYY-MM-DD[THH:MM:SSZ] like “2007-07-01” or “2007-01-25T23:12:00Z” or today, yesterday, 24hr ago, 3 days ago, last week. Permissions: An Auditor cannot specify this parameter.'
      name: vm_scan_since
    - description: (Optional) Show compliance hosts not scanned since a certain date and time (optional). This parameter is invalid for an Express Lite user. use YYYY-MM-DD[THH:MM:SSZ] like “2007-07-01” or “2007-01-25T23:12:00Z” or today, yesterday, 24hr ago, 3 days ago, last week.
      name: no_compliance_scan_since
    - auto: PREDEFINED
      description: Specify 0 (the default) if you want to select hosts based on IP addresses/ranges and/or asset groups. Specify 1 if you want to select hosts based on asset tags.
      name: use_tags
      predefined:
      - '0'
      - '1'
    - auto: PREDEFINED
      description: (Optional when use_tags=1) Specify “id” (the default) to select a tag set by providing tag IDs. Specify “name” to select a tag set by providing tag names.
      name: tag_set_by
      predefined:
      - id
      - name
    - auto: PREDEFINED
      description: (Optional when use_tags=1) Select “any” (the default) to include hosts that match at least one of the selected tags. Select “all” to include hosts that match all of the selected tags.
      name: tag_include_selector
      predefined:
      - any
      - all
    - auto: PREDEFINED
      description: (Optional when use_tags=1) Select “any” (the default) to exclude hosts that match at least one of the selected tags. Select “all” to exclude hosts that match all of the selected tags.
      name: tag_exclude_selector
      predefined:
      - any
      - all
    - description: (Optional when use_tags=1) Specify a tag set to include. Hosts that match these tags will be included. You identify the tag set by providing tag names or IDs. Multiple entries are comma separated.
      name: tag_set_include
    - description: (Optional when use_tags=1) Specify a tag set to exclude. Hosts that match these tags will be excluded. You identify the tag set by providing tag names or IDs. Multiple entries are comma separated.
      name: tag_set_exclude
    - auto: PREDEFINED
      description: (Optional) Specify 1 to display asset tags associated with each host in the XML output.
      name: show_tags
      predefined:
      - '0'
      - '1'
    - description: 'Specify the name of the cloud provider to show the assets managed by the cloud provider. Valid values: ec2, google, azure.'
      name: host_metadata
    - description: (Optional when host_metadata is specified) Specify metadata fields to only return data for certain attributes.
      name: host_metadata_fields
    - auto: PREDEFINED
      description: (Optional) Specify 1 to display cloud provider tags for each scanned host asset in the output. The default value of the parameter is set to 0. When set to 0, we will not show the cloud provider tags for the scanned assets.
      name: show_cloud_tags
      predefined:
      - '0'
      - '1'
    - description: (Optional when show_cloud_tags is specified) Specify cloud tags or cloud tag and name combinations to only return information for specified cloud tags. A cloud tag name and value combination is specified with a colon (for example:SomeTag6:AY_ec2). For each cloud tag, we show the cloud tag’s name, its value, and last success date (the tag last success date/time, fetched from instance). If this parameter is not specified and "show_cloud_tags" is set to 1, we will show all the cloud provider tags for the assets.
      name: cloud_tag_fields
    - description: Specify a positive numeric value to limit the amount of results in the requested list.
      name: limit
      auto: PREDEFINED
    - auto: PREDEFINED
      defaultValue: Basic
<<<<<<< HEAD
      description: '(Optional) Show the requested amount of host information for each host. A valid value is: Basic, Basic/AGs, All, All/AGs, or None. AGs is equal to Asset Groups'
=======
      description: '(Optional) Show the requested amount of host information for each host. A valid value is: Basic, Basic/AGs, All, All/AGs, or None. AGs is equal to Asset Groups.'
>>>>>>> 90cf3b88
      name: details
      predefined:
      - Basic
      - Basic/AGs
      - All
      - All/AGs
      - None
    description: View a list of scanned hosts in the user account.
    name: qualys-host-list
    outputs:
    - contextPath: Qualys.Endpoint.ID
      description: Endpoint ID.
    - contextPath: Qualys.Endpoint.IP
      description: IP.
    - contextPath: Qualys.Endpoint.CLOUD_PROVIDER
      description: Host's cloud provider.
    - contextPath: Qualys.Endpoint.DNS
      description: DNS.
    - contextPath: Qualys.Endpoint.EC2_INSTANCE_ID
      description: EC2 instance ID.
    - contextPath: Qualys.Endpoint.QG_HOSTID
      description: QG host ID.
    - contextPath: Qualys.Endpoint.CLOUD_SERVICE
      description: Cloud service of the endpoint.
    - contextPath: Qualys.Endpoint.TRACKING_METHOD
      description: Tracking method of the endpoint.
    - contextPath: Qualys.Endpoint.CLOUD_RESOURCE_ID
      description: Cloud resource ID of the endpoint.
    - contextPath: Qualys.Endpoint.DNS_DATA.DOMAIN
      description: Domain of the endpoint.
    - contextPath: Qualys.Endpoint.DNS_DATA.HOSTNAME
      description: Host name of the endpoint.
    - contextPath: Qualys.Endpoint.NETBIOS
      description: NETBIOS.
    - contextPath: Qualys.Endpoint.OS
      description: Endpoint operating system.
  - arguments:
    - description: Show only virtual hosts that have a certain IP address.
      name: ip
    - description: Show only virtual hosts that have a certain port.
      name: port
    - description: Specify a positive numeric value to limit the amount of results in the requested list.
      name: limit
    description: View a list of virtual hosts in the user account.
    name: qualys-virtual-host-list
    outputs:
    - contextPath: Qualys.VirtualEndpoint.IP
      description: IP.
    - contextPath: Qualys.VirtualEndpoint.PORT
      description: Port.
    - contextPath: Qualys.VirtualEndpoint.FQDN
      description: Fully qualified domain name.
  - arguments:
    - auto: PREDEFINED
      description: Virtual host action to perform.
      name: action
      predefined:
      - create
      - update
      - delete
      - add_fqdn
      - delete_fqdn
      required: true
    - description: An IP address for the virtual host configuration.
      name: ip
      required: true
    - description: A port number for the virtual host configuration.
      name: port
      required: true
    - description: Network support must be enabled to specify the network_id. If network support is enabled and you do not provide a network_id, then the Default Global Network is considered. You can specify only one network_id.
      name: network_id
    - description: (Required for all actions except “delete”. Invalid for “delete”.) One or more fully-qualified domain names (FQDNs) for the virtual host configuration. Multiple entries are comma separated.
      name: fqdn
    description: View a list of virtual hosts in the user account.
    name: qualys-virtual-host-manage
    outputs:
    - contextPath: Qualys.VirtualEndpoint.DATETIME
      description: Date and time of the executed manage action.
    - contextPath: Qualys.VirtualEndpoint.TEXT
      description: Result message of the executed action.
  - arguments:
    - description: Get list of excluded hosts or addresses range.
      name: ips
    - description: (Optional, and valid only when the Network Support feature is enabled for the user’s account) Restrict the request to a certain custom network ID.
      name: network_id
    - description: (Optional) Show excluded hosts belonging to asset groups with certain IDs. One or more asset group IDs and/or ranges may be specified. Multiple entries are comma separated. A range is specified with a dash (for example, 386941-386945). Valid asset group IDs are required.
      name: ag_ids
    - description: (Optional) Show excluded hosts belonging to asset groups with certain strings in the asset group title. One or more asset group titles may be specified. Multiple entries are comma separated (for example, My+First+Asset+Group,Another+Asset+Group).
      name: ag_titles
    - auto: PREDEFINED
      description: (Optional) Specify 0 (the default) if you want to select hosts based on IP addresses/ranges and/or asset groups. Specify 1 if you want to select hosts based on asset tags.
      name: use_tags
      predefined:
      - '0'
      - '1'
    - auto: PREDEFINED
      description: (Optional when use_tags=1) Specify "any" (the default) to include excluded hosts that match at least one of the selected tags. Specify "all" to include excluded hosts that match all of the selected tags.
      name: tag_include_selector
      predefined:
      - any
      - all
    - auto: PREDEFINED
      description: (Optional when use_tags=1) Specify "any" (the default) to ignore excluded hosts that match at least one of the selected tags. Specify "all" to ignore excluded hosts that match all of the selected tags.
      name: tag_exclude_selector
      predefined:
      - any
      - all
    - auto: PREDEFINED
      description: (Optional when use_tags=1) Specify "id" (the default) to select a tag set by providing tag IDs. Specify "name" to select a tag set by providing tag names.
      name: tag_set_by
      predefined:
      - id
      - name
    - description: (Optional when use_tags=1) Specify a tag set to include. Excluded hosts that match these tags will be included. You identify the tag set by providing tag names or IDs. Multiple entries are comma separated.
      name: tag_set_include
    - description: (Optional when use_tags=1) Specify a tag set to exclude. Excluded hosts that match these tags will be ignored. You identify the tag set by providing tag names or IDs. Multiple entries are comma separated.
      name: tag_set_exclude
    - description: Specify a positive numeric value to limit the amount of results in the requested list.
      name: limit
    description: Show the excluded host list for the user's account. Hosts in your excluded host list will not be scanned.
    name: qualys-host-excluded-list
    outputs:
    - contextPath: Qualys.Excluded.Host.Address
      description: IP Address.
    - contextPath: Qualys.Excluded.Host.Address.#text
      description: IP of excluded host with expiration date.
    - contextPath: Qualys.Excluded.Host.Address.@expiration_date
      description: Expiration date of excluded host address.
    - contextPath: Qualys.Excluded.Host.Range.#text
      description: Range of excluded hosts with expiration date.
    - contextPath: Qualys.Excluded.Host.Range.@expiration_date
      description: Expiration date of excluded hosts ranges.
    - contextPath: Qualys.Excluded.Host.Range
      description: Range of IP addresses.
  - arguments:
    - description: Scheduled report ID.
      name: id
    - auto: PREDEFINED
      description: Select is_active=1 for active or is_active=0 for inactive scheduled reports to view.
      name: is_active
      predefined:
      - '1'
      - '0'
    - description: Specify a positive numeric value to limit the amount of results in the requested list.
      name: limit
    description: Get list of scheduled reports.
    name: qualys-scheduled-report-list
    outputs:
    - contextPath: Qualys.Report.ID
      description: Report ID.
      type: String
    - contextPath: Qualys.Report.TITLE
      description: Report title.
    - contextPath: Qualys.Report.TYPE
      description: Report type.
    - contextPath: Qualys.Report.LAUNCH_DATETIME
      description: Date and time the report launched.
    - contextPath: Qualys.Report.OUTPUT_FORMAT
      description: Report output format.
    - contextPath: Qualys.Report.SIZE
      description: Report size.
    - contextPath: Qualys.Report.STATUS.STATE
      description: Report state status.
    - contextPath: Qualys.Report.STATUS.MESSAGE
      description: Report status message.
    - contextPath: Qualys.Report.STATUS.PERCENT
      description: Report status percent.
    - contextPath: Qualys.Report.EXPIRATION_DATETIME
      description: Report expiration datetime.
    - contextPath: Qualys.Report.ACTIVE
      description: Report active.
    - contextPath: Qualys.Report.TEMPLATE_TITLE
      description: Title of the template.
    - contextPath: Qualys.Report.SCHEDULE.START_DATE_UTC
      description: Start date of the scheduled report in UTC format.
    - contextPath: Qualys.Report.SCHEDULE.START_HOUR
      description: Start hour of the scheduled report.
    - contextPath: Qualys.Report.SCHEDULE.START_MINUTE
      description: Start minute of the scheduled report.
    - contextPath: Qualys.Report.SCHEDULE.DAILY.@frequency_days
      description: Frequency of the scheduled report.
    - contextPath: Qualys.Report.SCHEDULE.TIME_ZONE.TIME_ZONE_CODE
      description: Timezone of the scheduled report.
    - contextPath: Qualys.Report.SCHEDULE.TIME_ZONE.TIME_ZONE_DETAILS
      description: Timezone details of the scheduled report.
  - arguments:
    - description: Specify a positive numeric value to limit the amount of results in the requested list.
      name: limit
    description: get list of report template for user.
    name: qualys-report-template-list
    outputs:
    - contextPath: Qualys.ReportTemplate.ID
      description: Report template ID.
    - contextPath: Qualys.ReportTemplate.TYPE
      description: Report type.
    - contextPath: Qualys.ReportTemplate.TITLE
      description: Report template title.
    - contextPath: Qualys.ReportTemplate.LAST_UPDATE
      description: Last update time.
    - contextPath: Qualys.ReportTemplate.GLOBAL
      description: Report template global.
    - contextPath: Qualys.ReportTemplate.DEFAULT
      description: Report template default.
    - contextPath: Qualys.ReportTemplate.USER.LOGIN
      description: Last updated user login.
    - contextPath: Qualys.ReportTemplate.USER.FIRSTNAME
      description: Last updated user login first name.
    - contextPath: Qualys.ReportTemplate.USER.LASTNAME
      description: Last updated user login last name.
    - contextPath: Qualys.ReportTemplate.TEMPLATE_TYPE
      description: Type of report template.
  - arguments:
    - auto: PREDEFINED
      description: 'Show the requested amount of information for each vulnerability in the XML output. A valid value is: Basic (default), All, or None. Basic includes basic elements plus CVSS Base and Temporal scores. All includes all vulnerability details, including the Basic details.'
      name: details
      predefined:
      - Basic
      - All
      - None
    - description: Used to filter the XML output to include only vulnerabilities that have QID numbers matching the QID numbers you specify.
      name: ids
    - description: Used to filter the XML output to show only vulnerabilities that have a QID number greater than or equal to a QID number you specify.
      name: id_min
    - description: Used to filter the XML output to show only vulnerabilities that have a QID number less than or equal to a QID number you specify.
      name: id_max
    - auto: PREDEFINED
      description: Used to filter the XML output to show only vulnerabilities that are patchable or not patchable. A vulnerability is considered patchable when a patch exists for it. When 1 is specified, only vulnerabilities that are patchable will be included in the output. When 0 is specified, only vulnerabilities that are not patchable will be included in the output. When unspecified, patchable and unpatchable vulnerabilities will be included in the output.
      name: is_patchable
      predefined:
      - '0'
      - '1'
    - description: Used to filter the XML output to show only vulnerabilities last modified after a certain date and time. When specified vulnerabilities last modified by a user or by the service will be shown. use YYYY-MM-DD[THH:MM:SSZ] like “2007-07-01” or “2007-01-25T23:12:00Z” or today, yesterday, 24hr ago, 3 days ago, last week.
      name: last_modified_after
    - description: Used to filter the XML output to show only vulnerabilities last modified before a certain date and time. When specified vulnerabilities last modified by a user or by the service will be shown. use YYYY-MM-DD[THH:MM:SSZ] like “2007-07-01” or “2007-01-25T23:12:00Z” or today, yesterday, 24hr ago, 3 days ago, last week.
      name: last_modified_before
    - description: Used to filter the XML output to show only vulnerabilities last modified by a user after a certain date and time. use YYYY-MM-DD[THH:MM:SSZ] like “2007-07-01” or “2007-01-25T23:12:00Z” or today, yesterday, 24hr ago, 3 days ago, last week.
      name: last_modified_by_user_after
    - description: Used to filter the XML output to show only vulnerabilities last modified by a user before a certain date and time. use YYYY-MM-DD[THH:MM:SSZ] like “2007-07-01” or “2007-01-25T23:12:00Z” or today, yesterday, 24hr ago, 3 days ago, last week.
      name: last_modified_by_user_before
    - description: Used to filter the XML output to show only vulnerabilities last modified by the service after a certain date and time. use YYYY-MM-DD[THH:MM:SSZ] like “2007-07-01” or “2007-01-25T23:12:00Z” or today, yesterday, 24hr ago, 3 days ago, last week.
      name: last_modified_by_service_after
    - description: Used to filter the XML output to show only vulnerabilities last modified by the service before a certain date and time. use YYYY-MM-DD[THH:MM:SSZ] like “2007-07-01” or “2007-01-25T23:12:00Z” or today, yesterday, 24hr ago, 3 days ago, last week.
      name: last_modified_by_service_before
    - description: Used to filter the XML output to show only vulnerabilities published after a certain date and time. use YYYY-MM-DD[THH:MM:SSZ] like “2007-07-01” or “2007-01-25T23:12:00Z” or today, yesterday, 24hr ago, 3 days ago, last week.
      name: published_after
    - description: Used to filter the XML output to show only vulnerabilities published before a certain date and time. use YYYY-MM-DD[THH:MM:SSZ] like “2007-07-01” or “2007-01-25T23:12:00Z” or today, yesterday, 24hr ago, 3 days ago, last week.
      name: published_before
    - auto: PREDEFINED
      description: ' (Optional) Used to filter the XML output to show only vulnerabilities assigned a certain discovery method. A valid value is: Remote, Authenticated, RemoteOnly, AuthenticatedOnly, or RemoteAndAuthenticated.'
      name: discovery_method
      predefined:
      - Remote
      - Authenticated
      - RemoteOnly
      - AuthenticatedOnly
      - RemoteAndAuthenticated
    - description: 'Used to filter the XML output to show only vulnerabilities having one or more authentication types. A valid value is: Windows, Oracle, Unix or SNMP. Multiple values are entered as a comma-separated list.'
      name: discovery_auth_types
    - auto: PREDEFINED
      description: Used to filter the XML output to show reasons for passing or failing PCI compliance (when the CVSS Scoring feature is turned on in the user’s subscription). Specify 1 to view the reasons in the XML output. When unspecified, the reasons are not included in the XML output.
      name: show_pci_reasons
      predefined:
      - '0'
      - '1'
    - auto: PREDEFINED
      description: Used to filter the XML output to show Qualys modules that can be used to detect each vulnerability. Specify 1 to view supported modules in the XML output. When unspecified, supported modules are not included in the XML output.
      name: show_supported_modules_info
      predefined:
      - '0'
      - '1'
    - auto: PREDEFINED
      description: Specify 1 to include the disabled flag for each vulnerability in the XML output.
      name: show_disabled_flag
      predefined:
      - '0'
      - '1'
    - auto: PREDEFINED
      description: Specify 1 to include QID changes for each vulnerability in the XML output.
      name: show_qid_change_log
      predefined:
      - '0'
      - '1'
    - description: Specify a positive numeric value to limit the amount of results in the requested list.
      name: limit
    description: download a list of vulnerabilities from Qualys’ KnowledgeBase.
    name: qualys-vulnerability-list
    outputs:
    - contextPath: Qualys.Vulnerability.List.QID
      description: Vulnerability QID.
    - contextPath: Qualys.Vulnerability.List.PATCHABLE
      description: Is Vulnerability patchable.
    - contextPath: Qualys.Vulnerability.List.SEVERITY_LEVEL
      description: Severity level of the Vulnerability.
    - contextPath: Qualys.Vulnerability.List.CONSEQUENCE
      description: Consequence of the Vulnerability.
    - contextPath: Qualys.Vulnerability.List.VENDOR_REFERENCE_LIST.VENDOR_REFERENCE.ID
      description: ID of the vendor.
    - contextPath: Qualys.Vulnerability.List.VENDOR_REFERENCE_LIST.VENDOR_REFERENCE.URL
      description: URL of the vendor.
    - contextPath: Qualys.Vulnerability.List.LAST_SERVICE_MODIFICATION_DATETIME
      description: Date of the last service modification.
    - contextPath: Qualys.Vulnerability.List.CVE_LIST.CVE.ID
      description: CVE ID.
    - contextPath: Qualys.Vulnerability.List.CVE_LIST.CVE.URL
      description: CVE URL.
    - contextPath: Qualys.Vulnerability.List.PUBLISHED_DATETIME
      description: Published date.
    - contextPath: Qualys.Vulnerability.List.DISCOVERY.ADDITIONAL_INFO
      description: Additional info.
    - contextPath: Qualys.Vulnerability.List.DISCOVERY.AUTH_TYPE_LIST.AUTH_TYPE
      description: Discovery Authentication type.
    - contextPath: Qualys.Vulnerability.List.DISCOVERY.REMOTE
      description: Is discovery remote.
    - contextPath: Qualys.Vulnerability.List.DIAGNOSIS
      description: Diagnosis of vulnerability.
    - contextPath: Qualys.Vulnerability.List.PCI_FLAG
      description: PCI flag.
    - contextPath: Qualys.Vulnerability.List.SOFTWARE_LIST.SOFTWARE.PRODUCT
      description: Product name.
    - contextPath: Qualys.Vulnerability.List.SOFTWARE_LIST.SOFTWARE.VENDOR
      description: Vendor of the product.
    - contextPath: Qualys.Vulnerability.List.VULN_TYPE
      description: Type of the vulnerability.
    - contextPath: Qualys.Vulnerability.List.TITLE
      description: Title of the vulnerability.
    - contextPath: Qualys.Vulnerability.List.SOLUTION
      description: Solution for the vulnerability.
    - contextPath: Qualys.Vulnerability.List.CATEGORY
      description: Category of the vulnerability.
  - arguments:
    - description: Show only asset groups with certain IDs. Multiple IDs are comma separated.
      name: ids
    - description: Show only asset groups with certain IDs. Multiple IDs are comma separated.
      name: id_min
    - description: Show only asset groups that have an ID less than or equal to the specified ID.
      name: id_max
    - description: Specify the maximum number of asset group records to output. By default this is set to 1000 records. If you specify truncation_limit=0, the output is not paginated and all records are returned in a single output.
      name: truncation_limit
    - description: Optional and valid only when the Networks feature is enabled in your account) Restrict the request to certain network IDs. Multiple IDs are comma separated.
      name: network_ids
    - description: Show only asset groups that have a business unit ID equal to the specified ID.
      name: unit_id
    - description: Show only asset groups that have a user ID equal to the specified ID.
      name: user_id
    - description: ' Show only the asset group that has a title equal to the specified string - this must be an exact match.'
      name: title
    - description: 'Show attributes for each asset group along with the ID. Your options are: None, All or a comma-separated list of attribute names: ID, TITLE, OWNER_USER_NAME, OWNER_USER_ID, OWNER_UNIT_ID, NETWORK_IDS, LAST_UPDATE, IP_SET, APPLIANCE_LIST, DOMAIN_LIST, DNS_LIST, NETBIOS_LIST, EC2_ID_LIST, HOST_IDS, ASSIGNED_USER_IDS, ASSIGNED_UNIT_IDS, BUSINESS_IMPACT, CVSS, COMMENTS.'
      name: show_attributes
    - description: Specify a positive numeric value to limit the amount of results in the requested list.
      name: limit
    description: Get account asset groups.
    name: qualys-group-list
    outputs:
    - contextPath: Qualys.AssetGroup.ID
      description: Asset Group ID.
    - contextPath: Qualys.AssetGroup.TITLE
      description: Asset Group title.
    - contextPath: Qualys.AssetGroup.OWNER_ID
      description: Asset Group owner ID.
    - contextPath: Qualys.AssetGroup.UNIT_ID
      description: Asset Group unit ID.
    - contextPath: Qualys.AssetGroup.NETWORK_ID
      description: Asset Group network ID.
    - contextPath: Qualys.AssetGroup.IP_SET.IP
      description: IP in the asset group.
    - contextPath: Qualys.AssetGroup.IP_SET.IP_RANGE
      description: Asset Group IP range.
    - contextPath: Qualys.AssetGroup.APPLIANCE_IDS
      description: Appliance IDs of the asset group.
    - contextPath: Qualys.AssetGroup.DEFAULT_APPLIANCE_ID
      description: Default appliance IDs of the asset group.
  - arguments:
    - description: Report ID of a saved report that you want to download.
      name: id
      required: true
    - auto: PREDEFINED
      description: Type of the file of the report. Can be checked by calling the qualys-report-list command.
      name: file_format
      predefined:
      - pdf
      - html
      - mht
      - xml
      - csv
      - docx
      - online
      required: true
    description: Download report.
    name: qualys-report-fetch
    outputs:
    - contextPath: InfoFile.Name
      description: The file name.
    - contextPath: InfoFile.EntryID
      description: The ID for locating the file in the War Room.
    - contextPath: InfoFile.Size
      description: The size of the file (in bytes).
    - contextPath: InfoFile.Type
      description: The file type, as determined by libmagic (same as displayed in file entries).
    - contextPath: InfoFile.Extension
      description: The file extension.
    - contextPath: InfoFile.Info
      description: Basic information about the file.
  - arguments:
    - description: 'The scan reference for a vulnerability scan. This will have the format: scan/nnnnnnnnnn.nnnnn'
      name: scan_ref
      required: true
    - description: 'Show only certain IP addresses/ranges in the scan results. One or more IPs/ranges may be specified. A range entry is specified using a hyphen (for example, 10.10.10.1-10.10.10.20). Multiple entries are comma separated.    '
      name: ips
    - auto: PREDEFINED
      description: 'The verbosity of the scan results details. One verbosity mode may be specified: brief (the default) or extended. The brief output includes this information: IP address, DNS hostname, NetBIOS hostname, QID and scan test results if applicable. The extended output includes the brief output plus this extended information: protocol, port, an SSL flag (“yes” is returned when SSL was used for the detection, “no” is returned when SSL was not used), and FQDN if applicable.'
      name: mode
      predefined:
      - brief
      - extended
    - description: Id assigned to the client (Consultant type subscription only). Parameter client_id or client_name may be specified for the same request.
      name: client_id
    - description: Name of the client (Consultant type subscription only). Parameter client_id or client_name may be specified for the same request.
      name: client_name
    description: Download scan results when scan has status Finished, Canceled, Paused or Error.
    name: qualys-vm-scan-fetch
    outputs:
    - contextPath: Qualys.VM.Dns
      description: Scanned device DNS.
    - contextPath: Qualys.VM.Instance
      description: Scanned device instance.
    - contextPath: Qualys.VM.IP
      description: Scanned device IP address.
    - contextPath: Qualys.VM.Netbios
      description: Scanned device Netbios.
    - contextPath: Qualys.VM.QID
      description: Qualys ID for vulnerabilities.
    - contextPath: Qualys.VM.Result
      description: Scan result.
  - arguments:
    - description: 'The scan reference for a compliance scan. This will have the format: compliance/nnnnnnnnnn.nnnnn'
      name: scan_ref
      required: true
    description: fetch scan results for a scan.
    name: qualys-pc-scan-fetch
    outputs:
    - contextPath: Qualys.PC.USERNAME
      description: The user who executed the scan.
    - contextPath: Qualys.PC.COMPANY
      description: The company of the user who executed the scan.
    - contextPath: Qualys.PC.USERNAME
      description: The user who executed the scan.
    - contextPath: Qualys.PC.DATE
      description: The date of the scan.
    - contextPath: Qualys.PC.TITLE
      description: The scan title.
    - contextPath: Qualys.PC.TARGET
      description: IP’s which were scanned.
    - contextPath: Qualys.PC.EXCLUDED_TARGET
      description: IP’s which were excluded from the scan.
    - contextPath: Qualys.PC.DURATION
      description: The duration of the scan.
    - contextPath: Qualys.PC.NBHOST_ALIVE
      description: Number of hosts that are available during the scan.
    - contextPath: Qualys.PC.NBHOST_TOTAL
      description: Total number of hosts that were submitted to scan.
    - contextPath: Qualys.PC.REPORT_TYPE
      description: Type of the report.
    - contextPath: Qualys.PC.OPTIONS
      description: Scan option profile.
    - contextPath: Qualys.PC.STATUS
      description: Status of the scan.
  - arguments:
    - description: Report ID.
      name: id
      required: true
    description: Cancel the running report.
    execution: true
    name: qualys-report-cancel
    outputs:
    - contextPath: Qualys.Report.ID
      description: ID of the canceled report.
      type: String
    - contextPath: Qualys.ScheduleScan.DATETIME
      description: Date the command was executed.
      type: Date
    - contextPath: Qualys.ScheduleScan.TEXT
      description: Qualys response for report cancellation.
      type: String
  - arguments:
    - description: (Required) The report ID you want to take action on.
      name: id
      required: true
    description: Delete a saved report in the user’s Report Share.
    execution: true
    name: qualys-report-delete
    outputs:
    - contextPath: Qualys.Report.ID
      description: Deleted report ID.
      type: String
    - contextPath: Qualys.ScheduleScan.DATETIME
      description: Date the command was executed.
      type: Date
    - contextPath: Qualys.ScheduleScan.TEXT
      description: Qualys response for the report deletion.
      type: String
  - arguments:
    - description: Scorecard name for the vulnerability scorecard report.
      name: name
      required: true
    - description: User-defined report title.
      name: report_title
    - auto: PREDEFINED
      defaultValue: xml
      description: Output format of the report. One output format may be specified.
      name: output_format
      predefined:
      - pdf
      - html
      - mht
      - xml
      - csv
      required: true
    - description: The source asset groups for the report.
      name: source
      required: true
    - auto: PREDEFINED
      description: (Valid for CSV format report only). Specify hide_header=1 to omit the header information from the report.
      name: hide_header
      predefined:
      - '1'
      - '0'
    - description: The password to be used for encryption.
      name: pdf_password
    - description: The report recipients in the form of one or more distribution groups.
      name: recipient_group
    - description: Specify users who will receive the email notification when the report is complete.
      name: recipient_group_id
    - description: The titles of asset groups to be used as source asset groups for the scorecard report.
      name: asset_groups
    - auto: PREDEFINED
      description: et to 1 to select all asset groups available in your account as the source asset groups for the scorecard report.
      name: all_asset_groups
      predefined:
      - '1'
    - description: The title of a business unit containing the source asset groups.
      name: business_unit
    - description: A business info tag identifying a division that asset group(s) belong to.
      name: division
    - description: A business info tag identifying a business function for asset group(s).
      name: function
    - description: A business info tag identifying a location where asset group(s) are located.
      name: location
    - description: Up to 10 QIDs for vulnerabilities or potential vulnerabilities with available patches. Multiple QIDs are comma separated.
      name: patch_qids
    - description: One or two QIDs for missing software. Two QIDs are comma separated.
      name: missing_qids
    description: Launch a vulnerability scorecard report.
    execution: true
    name: qualys-scorecard-launch
    outputs:
    - contextPath: Qualys.Report.ID
      description: Report ID.
      type: String
    - contextPath: Qualys.ScheduleScan.DATETIME
      description: Date the command was executed.
      type: Date
    - contextPath: Qualys.ScheduleScan.TEXT
      description: Qualys response for the scorecard launch.
      type: String
  - arguments:
    - description: The scan title. This can be a maximum of 2000 characters (ascii).
      name: scan_title
    - auto: PREDEFINED
      defaultValue: assets
      description: Specify “assets” (the default) when your scan target will include IP addresses/ranges and/or asset groups. Specify “tags” when your scan target will include asset tags.
      name: target_from
      predefined:
      - assets
      - tags
    - description: 'The IP addresses to be scanned. You may enter individual IP addresses and/or ranges. Multiple entries are comma separated. One of these parameters is required: ip, asset_groups or asset_group_ids.'
      name: ip
    - description: 'The titles of asset groups containing the hosts to be scanned. Multiple titles are comma separated. One of these parameters is required: ip, asset_groups or asset_group_ids.'
      name: asset_groups
    - description: 'The IDs of asset groups containing the hosts to be scanned. Multiple IDs are comma separated. One of these parameters is required: ip, asset_groups or asset_group_ids.'
      name: asset_group_ids
    - description: The IP addresses to be excluded from the scan when the scan target is specified as IP addresses (not asset tags). You may enter individual IP addresses and/or ranges. Multiple entries are comma separated.
      name: exclude_ip_per_scan
    - auto: PREDEFINED
      description: ' Select “any” (the default) to include hosts that match at least one of the selected tags. Select “all” to include hosts that match all of the selected tags.'
      name: tag_include_selector
      predefined:
      - all
      - any
    - auto: PREDEFINED
      description: Select “any” (the default) to exclude hosts that match at least one of the selected tags. Select “all” to exclude hosts that match all of the selected tags.
      name: tag_exclude_selector
      predefined:
      - all
      - any
    - auto: PREDEFINED
      description: Specify “id” (the default) to select a tag set by providing tag IDs. Specify “name” to select a tag set by providing tag names.
      name: tag_set_by
      predefined:
      - id
      - name
    - description: Specify a tag set to include. Hosts that match these tags will be included. You identify the tag set by providing tag names or IDs. Multiple entries are comma separated.
      name: tag_set_include
    - description: Specify a tag set to exclude. Hosts that match these tags will be excluded. You identify the tag set by providing tag names or IDs. Multiple entries are comma separated.
      name: tag_set_exclude
    - auto: PREDEFINED
      description: Specify “0” (the default) to select from all tags (tags with any tag rule). Specify “1” to scan all IP addresses defined in the tag selection. When this is specified, only tags with the dynamic IP address rule called “IP address in Network Range(s)” can be selected. valid only when target_from=tags is specified.
      name: use_ip_nt_range_tags_include
      predefined:
      - '0'
      - '1'
    - auto: PREDEFINED
      description: Specify “0” (the default) to select from all tags (tags with any tag rule). Specify “1” to exclude all IP addresses defined in the tag selection. When this is specified, only tags with the dynamic IP address rule called “IP address in Network Range(s)” can be selected.  valid only when target_from=tags is specified.
      name: use_ip_nt_range_tags_exclude
      predefined:
      - '0'
      - '1'
    - auto: PREDEFINED
      description: Specify “0” (the default) to select from all tags (tags with any tag rule). Specify “1” to scan all IP addresses defined in tags. When this is specified, only tags with the dynamic IP address rule called “IP address in Network Range(s)” can be selected.
      name: use_ip_nt_range_tags
      predefined:
      - '0'
      - '1'
    - description: "The IDs of the scanner appliances to be used. Multiple entries are comma separated. For an Express Lite user, Internal Scanning must be enabled in the user's account. One of these parameters must also be specified in a request: iscanner_name, iscanner_id, default_scanner, scanners_in_ag, scanners_in_tagset. When none of these are specified, External scanners are used. These parameters are mutually exclusive and cannot be specified in the same request: iscanner_id and iscanner_name."
      name: iscanner_id
    - description: Specifies the name of the Scanner Appliance for the map, when the map target has private use internal IPs. Using Express Lite, Internal Scanning must be enabled in your account.
      name: iscanner_name
    - auto: PREDEFINED
      description: Specify 1 to use the default scanner in each target asset group. For an Express Lite user, Internal Scanning must be enabled in the user’s account.
      name: default_scanner
      predefined:
      - '0'
      - '1'
    - auto: PREDEFINED
      description: Specify 1 to distribute the scan to the target asset groups’ scanner appliances. Appliances in each asset group are tasked with scanning the IPs in the group. By default up to 5 appliances per group will be used and this can be configured for your account (please contact your Account Manager or Support). For an Express Lite user, Internal Scanning must be enabled in the user’s account.
      name: scanners_in_ag
      predefined:
      - '0'
      - '1'
    - auto: PREDEFINED
      description: 'Specify 1 to distribute the scan to scanner appliances that match the asset tags specified for the scan target. One of these parameters must be specified in a request for an internal scan: iscanner_name, iscanner_id, default_scanner, scanners_in_ag, scanners_in_tagset. When none of these are specified, external scanners are used. Only valid when the target_from=tags is specified.'
      name: scanners_in_tagset
      predefined:
      - '0'
      - '1'
    - description: Specify 1 to distribute the scan to all scanner appliances in the network.
      name: scanners_in_network
    - description: 'The title of the compliance option profile to be used. One of these parameters must be specified in a request: option_title or option_id. These are mutually exclusive and cannot be specified in the same request.'
      name: option_title
    - description: 'The ID of the compliance option profile to be used. One of these parameters must be specified in a request: option_title or option_id. These are mutually exclusive and cannot be specified in the same request.'
      name: option_id
    - auto: PREDEFINED
      description: Specify a value of 0 - 9 to set a processing priority level for the scan. When not specified, a value of 0 (no priority) is used. 0 = No Priority (the default), 1 = Emergency, 2 = Ultimate, 3 = Critical, 4 = Major, 5 = High, 6 = Standard, 7 = Medium, 8 = Minor, 9 = Low.
      name: priority
      predefined:
      - '0'
      - '1'
      - '2'
      - '3'
      - '4'
      - '5'
      - '6'
      - '7'
      - '8'
      - '9'
    - description: (Required for EC2 scan) The name of the EC2 connector for the AWS integration you want to run the scan on.
      name: connector_name
    - description: (Required for EC2 scan) The EC2 region code or the ID of the Virtual Private Cloud (VPC) zone.
      name: ec2_endpoint
    - description: The ID of the EC2 instance on which you want to launch the VM or compliance scan. Multiple ec2 instance ids are comma separated. You can add up to maximum 10 instance Ids.
      name: ec2_instance_ids
    - description: The ID of a network used to filter the IPs/ranges specified in the“ip” parameter. Set to a custom network ID (note this does not filter IPs/ranges specified in “asset_groups” or “asset_group_ids”). Or set to “0” (the default) for the Global Default Network - this is used to scan hosts outside of your custom networks.
      name: ip_network_id
    - description: Set a custom value in order to drop defenses (such as logging, IPs, etc) when an authorized scan is being run. The value you enter will be used in the “Qualys-Scan:” header that will be set for many CGI and web application fingerprinting checks. Some discovery and web server fingerprinting checks will not use this header.
      name: runtime_http_header
    - auto: PREDEFINED
      description: Launch a CertView type scan. This option will be supported when CertView GA is released and enabled for your account.
      name: scan_type
      predefined:
      - certview
    - description: The target FQDN for a vulnerability scan. You must specify at least one target i.e. IPs, asset groups or FQDNs. Multiple values are comma separated.
      name: fqdn
    - description: Id assigned to the client (Consultant type subscription only). Parameter client_id or client_name may be specified for the same request.
      name: client_id
    - description: Name of the client (Consultant type subscriptions  only). Parameter client_id or client_name may be specified for the same request.
      name: client_name
    - auto: PREDEFINED
      description: Specify 1 when your scan target includes agent hosts. This lets you scan private IPs where agents are installed when these IPs are not in your VM/PC license.
      name: include_agent_targets
      predefined:
      - '0'
      - '1'
    description: ' launch vulnerability scans in the user’s account.'
    name: qualys-vm-scan-launch
    outputs:
    - contextPath: Qualys.Report.VM.Launched.KEY
      description: Key name of launched VM scan, either ID or a REFERENCE.
    - contextPath: Qualys.Report.VM.Launched.VALUE
      description: Value of the key.
  - arguments:
    - auto: PREDEFINED
      description: One action required for the request.
      name: action
      predefined:
      - cancel
      - pause
      - resume
      - delete
      required: true
    - description: 'The scan reference for a vulnerability scan. This will have the format: scan/nnnnnnnnnn.nnnnn'
      name: scan_ref
      required: true
    description: allows users to take actions on vulnerability scans in their account, like cancel, pause, resume, delete and fetch completed scan results.
    execution: true
    name: qualys-vm-scan-action
  - arguments:
    - auto: PREDEFINED
      description: One action required for the request.
      name: action
      predefined:
      - cancel
      - pause
      - resume
      - delete
      required: true
    - description: ' The scan reference for a compliance scan. This will have the format: compliance/nnnnnnnnnn.nnnnn'
      name: scan_ref
      required: true
    description: Allows users to take actions on compliance scans in their account, like cancel, pause, resume, delete and fetch completed scan results.
    name: qualys-pc-scan-manage
    outputs:
    - contextPath: Qualys.Scan.KEY
      description: Key name, either ID or REFERENCE.
    - contextPath: Qualys.Scan.VALUE
      description: Value of either ID or REFERENCE.
  - arguments:
    - description: The scan title. This can be a maximum of 2000 characters (ascii).
      name: scan_title
    - description: ' The ID of the compliance option profile to be used. One of these parameters must be specified in a request: option_title or option_id. These are mutually exclusive and cannot be specified in the same request.'
      name: option_id
    - description: 'The title of the compliance option profile to be used. One of these parameters must be specified in a request: option_title or option_id. These are mutually exclusive and cannot be specified in the same request.'
      name: option_title
    - description: ' The IP addresses to be scanned. You may enter individual IP addresses and/or ranges. Multiple entries are comma separated. One of these parameters is required: ip, asset_groups or asset_group_ids.'
      name: ip
    - description: 'The IDs of asset groups containing the hosts to be scanned. Multiple IDs are comma separated. One of these parameters is required: ip, asset_groups or asset_group_ids.'
      name: asset_group_ids
    - description: 'The titles of asset groups containing the hosts to be scanned. Multiple titles are comma separated. One of these parameters is required: ip, asset_groups or asset_group_ids.'
      name: asset_groups
    - description: The IP addresses to be excluded from the scan when the scan target is specified as IP addresses (not asset tags). You may enter individual IP addresses and/or ranges. Multiple entries are comma separated.
      name: exclude_ip_per_scan
    - auto: PREDEFINED
      description: Specify 1 to use the default scanner in each target asset group. For an Express Lite user, Internal Scanning must be enabled in the user’s account.
      name: default_scanner
      predefined:
      - '0'
      - '1'
    - auto: PREDEFINED
      description: Specify 1 to distribute the scan to the target asset groups’ scanner appliances. Appliances in each asset group are tasked with scanning the IPs in the group. By default up to 5 appliances per group will be used and this can be configured for your account (please contact your Account Manager or Support). For an Express Lite user, Internal Scanning must be enabled in the user’s account.
      name: scanners_in_ag
      predefined:
      - '0'
      - '1'
    - auto: PREDEFINED
      defaultValue: assets
      description: Specify “assets” (the default) when your scan target will include IP addresses/ranges and/or asset groups. Specify “tags” when your scan target will include asset tags.
      name: target_from
      predefined:
      - assets
      - tags
    - auto: PREDEFINED
      description: ' Select “any” (the default) to include hosts that match at least one of the selected tags. Select “all” to include hosts that match all of the selected tags.'
      name: tag_include_selector
      predefined:
      - all
      - any
    - auto: PREDEFINED
      description: Select “any” (the default) to exclude hosts that match at least one of the selected tags. Select “all” to exclude hosts that match all of the selected tags.
      name: tag_exclude_selector
      predefined:
      - all
      - any
    - auto: PREDEFINED
      description: Specify “id” (the default) to select a tag set by providing tag IDs. Specify “name” to select a tag set by providing tag names.
      name: tag_set_by
      predefined:
      - id
      - name
    - description: Specify a tag set to include. Hosts that match these tags will be included. You identify the tag set by providing tag names or IDs. Multiple entries are comma separated.
      name: tag_set_include
    - description: Specify a tag set to exclude. Hosts that match these tags will be excluded. You identify the tag set by providing tag names or IDs. Multiple entries are comma separated.
      name: tag_set_exclude
    - auto: PREDEFINED
      description: Specify “0” (the default) to select from all tags (tags with any tag rule). Specify “1” to scan all IP addresses defined in tags. When this is specified, only tags with the dynamic IP address rule called “IP address in Network Range(s)” can be selected.
      name: use_ip_nt_range_tags
      predefined:
      - '0'
      - '1'
    - description: The ID of a network used to filter the IPs/ranges specified in the“ip” parameter. Set to a custom network ID (note this does not filter IPs/ranges specified in “asset_groups” or “asset_group_ids”). Or set to “0” (the default) for the Global Default Network - this is used to scan hosts outside of your custom networks.
      name: ip_network_id
    - description: Set a custom value in order to drop defenses (such as logging, IPs, etc) when an authorized scan is being run. The value you enter will be used in the “Qualys-Scan:” header that will be set for many CGI and web application fingerprinting checks. Some discovery and web server fingerprinting checks will not use this header.
      name: runtime_http_header
    - description: Specifies the name of the Scanner Appliance for the map, when the map target has private use internal IPs. Using Express Lite, Internal Scanning must be enabled in your account.
      name: iscanner_name
    description: launch compliance scans.
    execution: true
    name: qualys-pc-scan-launch
    outputs:
    - contextPath: Qualys.Scan.KEY
      description: Scan key, either ID or Reference.
    - contextPath: Qualys.Scan.VALUE
      description: Scan value, either value of ID or Reference.
  - arguments:
    - description: 'The hosts you want to add to the subscription. '
      name: ips
      required: true
    - auto: PREDEFINED
      description: The tracking method is set to IP for IP address by default. To use another tracking method specify DNS or NETBIOS.
      name: tracking_method
      predefined:
      - IP
      - DNS
      - NETBIOS
    - auto: PREDEFINED
      defaultValue: '0'
      description: You must enable the hosts for the VM application (enable_vm=1) or the PC application (enable_pc=1) or both VM and PC.
      name: enable_vm
      predefined:
      - '0'
      - '1'
      required: true
    - auto: PREDEFINED
      defaultValue: '0'
      description: You must enable the hosts for the VM application (enable_vm=1) or the PC application (enable_pc=1) or both VM and PC.
      name: enable_pc
      predefined:
      - '0'
      - '1'
      required: true
    - description: The owner of the host asset(s). The owner must be a Manager or a Unit Manager.
      name: owner
    - description: Values for user-defined fields 1, 2 and 3. You can specify a maximum of 128 characters.
      name: ud1
    - description: Values for user-defined fields 1, 2 and 3. You can specify a maximum of 128 characters.
      name: ud2
    - description: Values for user-defined fields 1, 2 and 3. You can specify a maximum of 128 characters.
      name: ud3
    - description: User-defined comments.
      name: comment
    - description: (Required if the request is being made by a Unit Manager; otherwise invalid) The title of an asset group in the Unit Manager’s business unit that the host(s) will be added to.
      name: ag_title
    - auto: PREDEFINED
      description: Set to 1 to add IPs to your CertView license. By default IPs are not added to your CertView license. This option will be supported when CertView GA is released and is enabled for your account.
      name: enable_certview
      predefined:
      - '0'
      - '1'
    description: Add IP addresses to the subscription.
    execution: true
    name: qualys-ip-add
    outputs:
    - contextPath: Qualys.IP.Add.TEXT
      description: Action result message.
      type: String
    - contextPath: Qualys.IP.Add.DATETIME
      description: Date & time of the action.
      type: Date
  - arguments:
    - description: ' The hosts within the subscription that you want to update.'
      name: ips
      required: true
    - description: (valid only when the Network Support feature is enabled for the user's account) Restrict the request to a certain custom network by specifying the network ID. When unspecified, we default to "0" for Global Default Network.
      name: network_id
    - description: (Optional) The DNS hostname for the IP you want to update. A single IP must be specified in the same request and the IP will only be updated if it matches the hostname specified.
      name: host_dns
    - description: (Optional) The NetBIOS hostname for the IP you want to update. A single IP must be specified in the same request and the IP will only be updated if it matches the hostname specified.
      name: host_netbios
    - auto: PREDEFINED
      description: The tracking method is set to IP for IP address by default. To use another tracking method specify DNS or NETBIOS.
      name: tracking_method
      predefined:
      - IP
      - DNS
      - NETBIOS
    - description: The owner of the host asset(s). The owner must be a Manager or a Unit Manager.
      name: owner
    - description: Values for user-defined fields 1, 2 and 3. You can specify a maximum of 128 characters.
      name: ud1
    - description: Values for user-defined fields 1, 2 and 3. You can specify a maximum of 128 characters.
      name: ud2
    - description: Values for user-defined fields 1, 2 and 3. You can specify a maximum of 128 characters.
      name: ud3
    - description: User-defined comments.
      name: comment
    description: gives you the ability to update IP addresses within the subscription.
    execution: true
    name: qualys-ip-update
    outputs:
    - contextPath: Qualys.IP.Update.TEXT
      description: Action result message.
    - contextPath: Qualys.IP.Update.DATETIME
      description: Date & time of the action.
  - arguments:
    - auto: PREDEFINED
      description: Select add/remove/remove_all ips.
      name: action
      predefined:
      - add
      - remove
      - remove_all
      required: true
    - description: User-defined notes (up to 1024 characters).
      name: comment
      required: true
    - description: 'The IP addresses to be added to the excluded IPs list. Enter a comma-separated list of IPv4 singletons or ranges. For example: 10.10.10.13,10.10.10.25-10.10.10.29.'
      name: ips
    - description: (Optional when action=add) The number of days the IPs being added to the excluded IPs list will be considered valid for exclusion. When the expiration is reached, the IPs are removed from the list and made available again for scanning. When unspecified, the IPs being added have no expiration and will remain on the list until removed by a user.
      name: expiry_days
    - description: (Optional when action=add) Specify users who will be notified 7 days before hosts are removed from the excluded hosts list (i.e. supply distribution group names as defined in the Qualys UI).
      name: dg_names
    - description: Assign a network ID to the IPs being added to the excluded IPs list. By default, the user’s default network ID is assigned.
      name: network_id
    description: Manage your excluded IPs list using the Excluded IP. The IPs in your excluded IPs list will not be scanned.
    execution: true
    name: qualys-host-excluded-manage
    outputs:
    - contextPath: Qualys.Endpoint.KEY
      description: Result of action requested.
    - contextPath: Qualys.Endpoint
      description: IPs action was made on.
  - arguments:
    - description: Scheduled report ID. Can be found by running the command qualys-scheduled-report-list.
      name: id
      required: true
    description: Launch a scheduled report now.
    execution: true
    name: qualys-scheduled-report-launch
    outputs:
    - contextPath: Qualys.Report.ID
      description: Launched report ID.
      type: String
    - contextPath: Qualys.ScheduleScan.DATETIME
      description: Date the command was executed.
      type: Date
    - contextPath: Qualys.ScheduleScan.TEXT
      description: Qualys response for the scheduled report launch.
      type: String
  - arguments:
    - description: The template ID of the report you want to launch. Can be found by running the command qualys-report-template-list.
      name: template_id
      required: true
    - description: Specifies the map references (1 or 2) to include. A map reference starts with the string "map/" followed by a reference ID number. When two map references are given, the report compares map results. Two map references are comma separated.
      name: report_refs
      required: true
    - auto: PREDEFINED
      description: One output format may be specified.
      name: output_format
      predefined:
      - pdf
      - html
      - mht
      - xml
      - csv
      required: true
    - description: Specifies the target domain for the map report. Include the domain name only; do not enter "www." at the start of the domain name. When the special “none” domain is specified as a parameter value, the ip_restriction parameter is required.
      name: domain
      required: true
    - description: A user-defined report title. The title may have a maximum of 128 characters. For a PCI compliance report, the report title is provided by Qualys and cannot be changed.
      name: report_title
    - auto: PREDEFINED
      description: (Valid for CSV format report only). Specify hide_header=1 to omit the header information from the report. By default this information is included.
      name: hide_header
      predefined:
      - '0'
      - '1'
    - description: (Required for secure PDF distribution, Manager or Unit Manager only) Used for secure PDF report distribution when this feature is enabled in the user's account (under Reports > Setup > Report Share). The password to be used for encryption. - the password must have a minimum of 8 characters (ascii), and a maximum of 32 characters - the password must contain alpha and numeric characters - the password cannot match the password for the user’s Qualys account. - the password must follow the password security guidelines defined for your subscription (under Users > Setup > Security).
      name: pdf_password
    - description: Used for secure PDF distribution. The report recipients in the form of one or more distribution group names, as defined using the Qualys UI. Multiple distribution groups are comma separated. A maximum of 50 distribution groups may be entered.
      name: recipient_group
    - description: The report recipients in the form of one or more distribution group IDs. Multiple distribution group IDs are comma separated. Where do I find this ID? Log in to your Qualys account, go to Users > Distribution Groups and select Info for a group in the list.
      name: recipient_group_id
    - description: For a map report, specifies certain IPs/ranges to include in the report. Multiple IPs and/or ranges are comma separated.
      name: ip_restriction
    description: Launches a map report.
    execution: true
    name: qualys-report-launch-map
    outputs:
    - contextPath: Qualys.Report.ID
      description: Launched map report ID.
      type: String
    - contextPath: Qualys.ScheduleScan.DATETIME
      description: Date the command was executed.
      type: Date
    - contextPath: Qualys.ScheduleScan.TEXT
      description: Qualys response for the report launch map.
      type: String
  - arguments:
    - description: The template ID of the report you want to launch. Can be found by running the command qualys-report-template-list.
      name: template_id
      required: true
    - auto: PREDEFINED
      description: output format may be specified. When output_format=pdf is specified, the Secure PDF Distribution may be used.
      name: output_format
      predefined:
      - pdf
      - html
      - mht
      - xml
      - csv
      required: true
    - description: A user-defined report title. The title may have a maximum of 128 characters. For a PCI compliance report, the report title is provided by Qualys and cannot be changed.
      name: report_title
    - description: (Valid for CSV format report only). Specify hide_header=1 to omit the header information from the report. By default this information is included.
      name: hide_header
    - description: Specify users who will receive the email notification when the report is complete (i.e. supply a distribution group ID). Where do I find this ID? Log in to your Qualys account, go to Users > Distribution Groups and select Info for a group in the list.
      name: recipient_group_id
    - description: '(Optional; Required for secure PDF distribution) The password to be used for encryption. Requirements: - the password must have a minimum of 8 characters (ascii), and a maximum of 32 characters - the password must contain alpha and numeric characters - the password cannot match the password for the user’s Qualys account. - the password must follow the password security guidelines defined for your subscription (log in and go to Subscription Setup—>Security Options).'
      name: pdf_password
    - description: Optional; Optional for secure PDF distribution) The report recipients in the form of one or more distribution groups, as defined using the Qualys UI. Multiple distribution groups are comma separated. A maximum of 50 distribution groups may be entered. Chapter 4 — Report API Launch Report  recipient_group={value}.
      name: recipient_group
    - description: Specify IPs/ranges to change (override) the report target, as defined in the scan report template. Multiple IPs/ranges are comma separated. When specified, hosts defined in the report template are not included in the report. See also “Using Asset Tags.”.
      name: ips
    - description: Specify asset group IDs to change (override) the report target, as defined in the scan report template. When specified, hosts defined in the report template are not included in the report. Looking for asset group IDs? Use the asset_group_list.php function (see the API v1 User Guide).
      name: asset_group_ids
    - description: Optional, and valid only when the Network Support feature is enabled for the user’s account) The ID of a network that is used to restrict the report’s target to the IPs/ranges specified in the“ips” parameter. Set to a custom network ID (note this does not filter IPs/ranges specified in “asset_group_ids”). Or set to “0” (the default) for the Global Default Network - this is used to report on hosts outside of your custom networks.
      name: ips_network_id
    description: Run host based findings report.
    execution: true
    name: qualys-report-launch-host-based-findings
    outputs:
    - contextPath: Qualys.Report.ID
      description: Report ID.
      type: String
    - contextPath: Qualys.ScheduleScan.DATETIME
      description: Date the command was executed.
      type: Date
    - contextPath: Qualys.ScheduleScan.TEXT
      description: Qualys response for the scan based findings.
      type: String
  - arguments:
    - description: The template ID of the report you want to launch. Can be found by running qualys-report-template-list.
      name: template_id
      required: true
    - auto: PREDEFINED
      description: One output format may be specified. When output_format=pdf is specified, the Secure PDF Distribution may be used.
      name: output_format
      predefined:
      - pdf
      - html
      - mht
      - xml
      - csv
      - docx
      required: true
    - description: (Required) This parameter specifies the scan references to include. A scan reference starts with the string "scan/" followed by a reference ID number. Multiple scan references are comma separated. Reference can be found by running the command qualys-vm-scan-list.
      name: report_refs
      required: true
    - description: A user-defined report title. The title may have a maximum of 128 characters. For a PCI compliance report, the report title is provided by Qualys and cannot be changed.
      name: report_title
    - description: (Valid for CSV format report only). Specify hide_header=1 to omit the header information from the report. By default this information is included.
      name: hide_header
    - description: Specify users who will receive the email notification when the report is complete (i.e. supply a distribution group ID). Where do I find this ID? Log in to your Qualys account, go to Users > Distribution Groups and select Info for a group in the list.
      name: recipient_group_id
    - description: '(Optional; Required for secure PDF distribution) The password to be used for encryption. Requirements: - the password must have a minimum of 8 characters (ascii), and a maximum of 32 characters - the password must contain alpha and numeric characters - the password cannot match the password for the user’s Qualys account. - the password must follow the password security guidelines defined for your subscription (log in and go to Subscription Setup—>Security Options).'
      name: pdf_password
    - description: Optional; Optional for secure PDF distribution) The report recipients in the form of one or more distribution groups, as defined using the Qualys UI. Multiple distribution groups are comma separated. A maximum of 50 distribution groups may be entered. Chapter 4 — Report API Launch Report  recipient_group={value}.
      name: recipient_group
    - description: (Optional)  For a scan report, the report content will be restricted to the specified IPs/ranges. Multiple IPs and/or ranges are comma separated.
      name: ip_restriction
    description: launches a scan report including scan based findings.
    name: qualys-report-launch-scan-based-findings
    outputs:
    - contextPath: Qualys.Report.ID
      description: Report ID.
      type: String
  - arguments:
    - description: The template ID of the report you want to launch. Can be found by running the command qualys-report-template-list.
      name: template_id
      required: true
    - auto: PREDEFINED
      description: One output format may be specified. When output_format=pdf is specified, the Secure PDF Distribution may be used.
      name: output_format
      predefined:
      - pdf
      - online
      - xml
      - csv
      required: true
    - description: A user-defined report title. The title may have a maximum of 128 characters. For a PCI compliance report, the report title is provided by Qualys and cannot be changed.
      name: report_title
    - description: (Valid for CSV format report only). Specify hide_header=1 to omit the header information from the report. By default this information is included.
      name: hide_header
    - description: Specify users who will receive the email notification when the report is complete (i.e. supply a distribution group ID). Where do I find this ID? Log in to your Qualys account, go to Users > Distribution Groups and select Info for a group in the list.
      name: recipient_group_id
    - description: '(Optional; Required for secure PDF distribution) The password to be used for encryption. Requirements: - the password must have a minimum of 8 characters (ascii), and a maximum of 32 characters - the password must contain alpha and numeric characters - the password cannot match the password for the user’s Qualys account. - the password must follow the password security guidelines defined for your subscription (log in and go to Subscription Setup—>Security Options).'
      name: pdf_password
    - description: Optional; Optional for secure PDF distribution) The report recipients in the form of one or more distribution groups, as defined using the Qualys UI. Multiple distribution groups are comma separated. A maximum of 50 distribution groups may be entered. Chapter 4 — Report API Launch Report  recipient_group={value}.
      name: recipient_group
    - description: Specify IPs/ranges to change (override) the report target, as defined in the patch report template. Multiple IPs/ranges are comma separated. When specified, hosts defined in the report template are not included in the report. See also “Using Asset Tags.”.
      name: ips
    - description: Specify IPs/ranges to change (override) the report target, as defined in the patch report template. Multiple asset group IDs are comma separated. When specified, hosts defined in the report template are not included in the report. Looking for asset group IDs? Use the asset_group_list.php function (see the API v1 User Guide).
      name: asset_group_ids
    description: Run patch report.
    execution: true
    name: qualys-report-launch-patch
    outputs:
    - contextPath: Qualys.Report.ID
      description: Report ID.
      type: String
    - contextPath: Qualys.ScheduleScan.DATETIME
      description: Date the command was executed.
      type: Date
    - contextPath: Qualys.ScheduleScan.TEXT
      description: Qualys response for the launch patch.
      type: String
  - arguments:
    - description: The template ID of the report you want to launch. Can be found by running qualys-report-template-list.
      name: template_id
      required: true
    - auto: PREDEFINED
      description: One output format may be specified. When output_format=pdf is specified, the Secure PDF Distribution may be used.
      name: output_format
      predefined:
      - pdf
      - html
      - mht
      - csv
      required: true
    - description: A user-defined report title. The title may have a maximum of 128 characters. For a PCI compliance report, the report title is provided by Qualys and cannot be changed.
      name: report_title
    - description: (Valid for CSV format report only). Specify hide_header=1 to omit the header information from the report. By default this information is included.
      name: hide_header
    - description: Specify users who will receive the email notification when the report is complete (i.e. supply a distribution group ID). Where do I find this ID? Log in to your Qualys account, go to Users > Distribution Groups and select Info for a group in the list.
      name: recipient_group_id
    - description: '(Optional; Required for secure PDF distribution) The password to be used for encryption. Requirements: - the password must have a minimum of 8 characters (ascii), and a maximum of 32 characters - the password must contain alpha and numeric characters - the password cannot match the password for the user’s Qualys account. - the password must follow the password security guidelines defined for your subscription (log in and go to Subscription Setup—>Security Options).'
      name: pdf_password
    - description: Optional; Optional for secure PDF distribution) The report recipients in the form of one or more distribution groups, as defined using the Qualys UI. Multiple distribution groups are comma separated. A maximum of 50 distribution groups may be entered. Chapter 4 — Report API Launch Report  recipient_group={value}.
      name: recipient_group
    - description: (Optional for remediation report) Specify IPs/ranges you want to include in the report. Multiple IPs and/or ranges are comma separated.
      name: ips
    - description: Specify asset group IDs that identify hosts you want to include in the report. Multiple asset group IDs are comma separated. Looking for asset group IDs? Use the asset_group_list.php function (in the API v1 User Guide).
      name: asset_group_ids
    - auto: PREDEFINED
      description: ' Specifies whether the report will include tickets assigned to the current user, or all tickets in the user account. By default tickets assigned to the current user are included. Valid values are: User (default) or All.'
      name: assignee_type
      predefined:
      - User
      - All
    description: Run remediation report.
    execution: true
    name: qualys-report-launch-remediation
    outputs:
    - contextPath: Qualys.Report.ID
      description: Remediation report ID.
      type: String
    - contextPath: Qualys.ScheduleScan.DATETIME
      description: Date the command was executed.
      type: Date
    - contextPath: Qualys.ScheduleScan.TEXT
      description: Qualys response for the launch remediation.
      type: String
  - arguments:
    - description: The template ID of the report you want to launch. Can be found by running the command qualys-report-template-list.
      name: template_id
      required: true
    - description: A user-defined report title. The title may have a maximum of 128 characters. For a PCI compliance report, the report title is provided by Qualys and cannot be changed.
      name: report_title
    - description: (Valid for CSV format report only). Specify hide_header=1 to omit the header information from the report. By default this information is included.
      name: hide_header
    - description: Specify users who will receive the email notification when the report is complete (i.e. supply a distribution group ID). Where do I find this ID? Log in to your Qualys account, go to Users > Distribution Groups and select Info for a group in the list.
      name: recipient_group_id
    - description: '(Optional; Required for secure PDF distribution) The password to be used for encryption. Requirements: - the password must have a minimum of 8 characters (ascii), and a maximum of 32 characters - the password must contain alpha and numeric characters - the password cannot match the password for the user’s Qualys account. - the password must follow the password security guidelines defined for your subscription (log in and go to Subscription Setup—>Security Options).'
      name: pdf_password
    - description: Optional; Optional for secure PDF distribution) The report recipients in the form of one or more distribution groups, as defined using the Qualys UI. Multiple distribution groups are comma separated. A maximum of 50 distribution groups may be entered. Chapter 4 — Report API Launch Report  recipient_group={value}.
      name: recipient_group
    - auto: PREDEFINED
      description: 'One output format may be specified. When output_format=pdf is specified, the Secure PDF Distribution may be used. '
      name: output_format
      predefined:
      - pdf
      - html
      - mht
      required: true
    - description: (Optional for compliance report) For a compliance report (except a PCI report), specify the IPs/ranges you want to include in the report. Multiple IPs and/or ranges are comma separated.
      name: ips
    - description: (Optional for compliance report) For a compliance report (except a PCI report), specify asset groups IDs which identify hosts to include in the report. Multiple asset group IDs are comma separated. Looking for asset group IDs? Use the asset_group_list.php function (in the API v1 User Guide).
      name: asset_group_ids
    - description: For a PCI compliance report, either the technical or executive report, this parameter specifies the scan reference to include. A scan reference starts with the string “scan/” followed by a reference ID number. The scan reference must be for a scan that was run using the PCI Options profile. Only one scan reference may be specified. Reference can be found by running the command qualys-pc-scan-list.
      name: report_refs
    description: Run compliance report.
    execution: true
    name: qualys-report-launch-compliance
    outputs:
    - contextPath: Qualys.Report.ID
      description: Compliance report ID.
      type: String
    - contextPath: Qualys.ScheduleScan.DATETIME
      description: Date the command was executed.
      type: Date
    - contextPath: Qualys.ScheduleScan.TEXT
      description: Qualys response for the launch compliance.
      type: String
  - arguments:
    - description: The template ID of the report you want to launch. Can be found by running the command qualys-report-template-list.
      name: template_id
      required: true
    - description: A user-defined report title. The title may have a maximum of 128 characters. For a PCI compliance report, the report title is provided by Qualys and cannot be changed.
      name: report_title
    - description: (Valid for CSV format report only). Specify hide_header=1 to omit the header information from the report. By default this information is included.
      name: hide_header
    - description: Specify users who will receive the email notification when the report is complete (i.e. supply a distribution group ID). Where do I find this ID? Log in to your Qualys account, go to Users > Distribution Groups and select Info for a group in the list.
      name: recipient_group_id
    - description: '(Optional; Required for secure PDF distribution) The password to be used for encryption. Requirements: - the password must have a minimum of 8 characters (ascii), and a maximum of 32 characters - the password must contain alpha and numeric characters - the password cannot match the password for the user’s Qualys account. - the password must follow the password security guidelines defined for your subscription (log in and go to Subscription Setup—>Security Options).'
      name: pdf_password
    - description: Optional; Optional for secure PDF distribution) The report recipients in the form of one or more distribution groups, as defined using the Qualys UI. Multiple distribution groups are comma separated. A maximum of 50 distribution groups may be entered. Chapter 4 — Report API Launch Report  recipient_group={value}.
      name: recipient_group
    - auto: PREDEFINED
      description: 'One output format may be specified. When output_format=pdf is specified, the Secure PDF Distribution may be used. '
      name: output_format
      predefined:
      - pdf
      - html
      - mht
      - xml
      - csv
      required: true
    - description: Specifies the policy to run the report on. A valid policy ID must be entered.
      name: policy_id
      required: true
    - description: Specify asset group IDS if you want to include only certain asset groups in your report. These asset groups must be assigned to the policy you are reporting on. Multiple asset group IDs are comma separated. Looking for asset group IDs? Use the asset_group_list.php function (in the API v1 User Guide).
      name: asset_group_ids
    - description: Specify IPs/ranges if you want to include only certain IP addresses in your report. These IPs must be assigned to the policy you’re reporting on. Multiple entries are comma separated.
      name: ips
    - description: ' In the policy report output, show only results for a single host instance. Specify the ID for the host to include in the report. A valid host ID must be entered.'
      name: host_id
    - description: Specifies a single instance on the selected host. The instance string may be “os” or a string like “oracle10:1:1521:ora10204u”.
      name: instance_string
    description: Run compliance policy report.
    execution: true
    name: qualys-report-launch-compliance-policy
    outputs:
    - contextPath: Qualys.Report.ID
      description: Policy report ID.
      type: String
    - contextPath: Qualys.ScheduleScan.DATETIME
      description: Date the command was executed.
      type: Date
    - contextPath: Qualys.ScheduleScan.TEXT
      description: Qualys response for the launch compliance policy.
      type: String
  - arguments:
    - description: Specify a positive numeric value to limit the amount of results in the requested list.
      name: limit
    description: Get the list of restricted IPs within the user's subscription.
    execution: true
    name: qualys-ip-restricted-list
    outputs:
    - contextPath: Qualys.Restricted.Address
      description: List of the restricted IPs.
    - contextPath: Qualys.Restricted.Range
      description: List of the restricted IPs.
  - arguments:
    - auto: PREDEFINED
      description: activate - enable or disable the restricted IPs feature. clear - clear all restricted IPs and de-active this feature. add - add restricted IPs. delete - delete restricted IPs. replace - replace restricted IPs.
      name: action
      predefined:
      - activate
      - clear
      - add
      - delete
      - replace
      required: true
    - auto: PREDEFINED
      description: Enable or disable the restricted IPs list. set enable=1 to enable the list; set enable=0 to clear any IPs in the list and disable the feature.
      name: enable
      predefined:
      - '0'
      - '1'
    - description: The hosts you want to add to, remove from or replace in the restricted IPs list. How to specify IP addresses. One or more IPs/ranges may be specified. Multiple IPs/ranges are comma separated. An IP range is specified with a hyphen (for example, 10.10.30.1-10.10.30.50).
      name: ips
    description: Get the list of restricted IPs within the user's subscription.
    execution: true
    name: qualys-ip-restricted-manage
    outputs:
    - contextPath: Qualys.Restricted.Manage.TEXT
      description: Action result message.
    - contextPath: Qualys.Restricted.Manage.DATETIME
      description: Date & time of the action.
    - contextPath: Qualys.Restricted.Manage.ITEM_LIST.ITEM.VALUE
      description: Status of the restricted ips feature.
  - arguments:
    - description: A comma-separated list of host IDs/ranges. A host ID range is specified with a hyphen (for example, 190-400). Valid host IDs are required.
      isArray: true
      name: ids
    - description: A comma-separated list of host IP addresses/ranges. An IP address range is specified with a hyphen (for example, 10.10.30.1-10.10.30.50).
      isArray: true
      name: ips
    - description: A comma-separated list of valid detection record QIDs. A range is specified with a dash (for example, 68518-68522).
      isArray: true
      name: qids
    - description: A comma-separated list of severity levels. A range is specified with a dash (for example, 1-5 where 1 is low and 5 is high)..
      isArray: true
      name: severities
    - auto: PREDEFINED
      description: Specify 0 (the default) to select hosts based on IP addresses/ranges and/or asset groups. Specify 1 to select hosts based on asset tags.
      name: use_tags
      predefined:
      - '0'
      - '1'
    - auto: PREDEFINED
      description: (Optional when use_tags=1) Specify “id” (the default) to select a tag set by providing tag IDs. Specify “name” to select a tag set by providing tag names.
      name: tag_set_by
      predefined:
      - id
      - name
    - auto: PREDEFINED
      description: (Optional when use_tags=1) Specify “any” (the default) to include hosts that match at least one of the selected tags. Specify “all” to include hosts that match all of the selected tags.
      name: tag_include_selector
      predefined:
      - any
      - all
    - auto: PREDEFINED
      description: (Optional when use_tags=1) Specify “any” (the default) to exclude hosts that match at least one of the selected tags. Specify “all” to exclude hosts that match all of the selected tags.
      name: tag_exclude_selector
      predefined:
      - any
      - all
    - description: (Optional when use_tags=1) Specify a comma-separated list of tag names or IDs to include hosts that match these tags.
      isArray: true
      name: tag_set_include
    - description: (Optional when use_tags=1) Specify a comma-separated list of tag names or IDs for which to exclude hosts that match the tags.
      isArray: true
      name: tag_set_exclude
    - description: Specify the date before which to retrieve detections vulnerability scan results that were processed. Specify the date in YYYY-MMDD[THH:MM:SSZ] format (UTC/GMT), for example, “2016-09-12” or “2016-09-12T23:15:00Z”.
      name: detection_processed_before
    - description: Specify the date after which to retrieve detections vulnerability scan results that were processed. Specify the date in YYYY-MMDD[THH:MM:SSZ] format (UTC/GMT), for example, “2016-09-12” or “2016-09-12T23:15:00Z”.
      name: detection_processed_after
    - description: 'Show hosts that were last scanned for vulnerabilities since the specified date and time (optional). Hosts that were the target of a vulnerability scan since the date/time will be shown. Date/time is specified in the following format: YYYY-MM-DD[THH:MM:SSZ] (UTC/GMT). Permissions: An Auditor cannot specify this parameter.'
      name: vm_scan_since
    - description: 'Show hosts not scanned since the specified date and time (optional). The date/time is specified in the following format: YYYY-MMDD[THH:MM:SSZ] format (UTC/GMT), for example, “2007-07-01” or “2007-01-25T23:12:00Z”. Permissions - An Auditor cannot specify this parameter.'
      name: no_vm_scan_since
    - description: Specify the maximum number of host records processed per request. When not specified, the truncation limit is set to 1000 host records. You may specify a value less than the default (1-999) or greater than the default (1001-1000000).
      name: truncation_limit
    description: Get a list of hosts with the hosts latest vulnerability data. The list is based on the host based scan data available in the user’s account.
    execution: true
    name: qualys-host-list-detection
    outputs:
    - contextPath: Qualys.HostDetections.ID
      description: Host detection ID.
      type: String
    - contextPath: Qualys.HostDetections.IP
      description: Host detection IP address.
      type: String
    - contextPath: Qualys.HostDetections.TRACKING_METHOD
      description: Tracking method.
      type: String
    - contextPath: Qualys.HostDetections.OS
      description: Host operating system.
      type: String
    - contextPath: Qualys.HostDetections.DNS
      description: Host DNS.
      type: String
    - contextPath: Qualys.HostDetections.DNS_DATA.HOSTNAME
      description: DNS data host name.
      type: String
    - contextPath: Qualys.HostDetections.DNS_DATA.DOMAIN
      description: DNS data domain.
      type: Unknown
    - contextPath: Qualys.HostDetections.DNS_DATA.FQDN
      description: DNS data FQDN.
      type: Unknown
    - contextPath: Qualys.HostDetections.NETBIOS
      description: Netbios.
      type: String
    - contextPath: Qualys.HostDetections.QG_HOSTID
      description: QG host ID.
      type: String
    - contextPath: Qualys.HostDetections.LAST_SCAN_DATETIME
      description: Last scan date.
      type: Date
    - contextPath: Qualys.HostDetections.LAST_VM_SCANNED_DATE
      description: Last VM scan date.
      type: Date
    - contextPath: Qualys.HostDetections.LAST_VM_SCANNED_DURATION
      description: Last VM scan duration.
      type: String
    - contextPath: Qualys.HostDetections.LAST_PC_SCANNED_DATE
      description: Last PC scan date.
      type: Date
    - contextPath: Qualys.HostDetections.DETECTION_LIST.DETECTION.QID
      description: Detection QID.
      type: String
    - contextPath: Qualys.HostDetections.DETECTION_LIST.DETECTION.TYPE
      description: Detection type.
      type: String
    - contextPath: Qualys.HostDetections.DETECTION_LIST.DETECTION.SEVERITY
      description: Detection severity.
      type: String
    - contextPath: Qualys.HostDetections.DETECTION_LIST.DETECTION.SSL
      description: Detection SSL.
      type: String
    - contextPath: Qualys.HostDetections.DETECTION_LIST.DETECTION.RESULTS
      description: Detection results.
      type: String
    - contextPath: Qualys.HostDetections.DETECTION_LIST.DETECTION.STATUS
      description: Detection status.
      type: String
    - contextPath: Qualys.HostDetections.DETECTION_LIST.DETECTION.FIRST_FOUND_DATETIME
      description: Date detection was first found.
      type: Date
    - contextPath: Qualys.HostDetections.DETECTION_LIST.DETECTION.LAST_FOUND_DATETIME
      description: Date detection was last found.
      type: Date
    - contextPath: Qualys.HostDetections.DETECTION_LIST.DETECTION.TIMES_FOUND
      description: Number of times detection was found.
      type: String
    - contextPath: Qualys.HostDetections.DETECTION_LIST.DETECTION.LAST_TEST_DATETIME
      description: Date detection was last tested.
      type: Date
    - contextPath: Qualys.HostDetections.DETECTION_LIST.DETECTION.LAST_UPDATE_DATETIME
      description: Date detection was last updated.
      type: Date
    - contextPath: Qualys.HostDetections.DETECTION_LIST.DETECTION.IS_IGNORED
      description: Whether detection is ignored.
      type: String
    - contextPath: Qualys.HostDetections.DETECTION_LIST.DETECTION.IS_DISABLED
      description: Whether detection is disabled.
      type: String
    - contextPath: Qualys.HostDetections.DETECTION_LIST.DETECTION.LAST_PROCESSED_DATETIME
      description: Date detection was last processed.
      type: Date
    - contextPath: Qualys.HostDetections.DETECTION_LIST.DETECTION.PORT
      description: Detection port.
      type: String
    - contextPath: Qualys.HostDetections.DETECTION_LIST.DETECTION.PROTOCOL
      description: Detection protocol.
      type: String
  - arguments:
    - description: A comma-separated list of host IDs/ranges to update. A host ID range is specified with a hyphen (for example, 190-400). Valid host IDs are required. Either the `ips` or `ids` parameter must be supplied. IDs or IPs can be retrieved via running the `qualys-host-list-detection` command, using the ID field or IPs field.
      isArray: true
      name: ids
    - description: A comma-separated list of host IP addresses/ranges to add to, remove from or replace in the restricted IPs list. An IP range is specified with a hyphen (for example, 10.10.30.1-10.10.30.50). Either the `ips` or `ids` parameter must be supplied.
      isArray: true
      name: ips
    - description: (Valid only when the Network Support feature is enabled for the user’s account.) The network ID of the custom network for which to restrict the request. When unspecified, defaults to Global Default Network.
      name: network_id
    - description: The DNS hostname for the IP you want to update. A single IP must be specified in the same request and the IP will only be updated if it matches the hostname specified.
      name: host_dns
    - description: The NetBIOS hostname for the IP you want to update. A single IP must be specified in the same request and the IP will only be updated if it matches the hostname specified.
      name: host_netbios
    - auto: PREDEFINED
      description: Show only IP addresses/ranges which have a certain tracking method.
      name: tracking_method
      predefined:
      - IP
      - DNS
      - NETBIOS
    - auto: PREDEFINED
      description: The new tracking method. Note - You cannot change the tracking method to EC2 or AGENT. If an IP is already tracked by EC2 or AGENT, you cannot change the tracking method to something else.
      name: new_tracking_method
      predefined:
      - IP
      - DNS
      - NETBIOS
    - description: The new owner of the host asset(s). The owner must be a Manager. Another user (Unit Manager, Scanner, Reader) can be the owner if the IP address is in the user’s account.
      isArray: true
      name: new_owner
    - description: The user-defined comments. Specify new comments for the host asset(s).
      name: new_comment
    - description: Change value for user-defined field 1. You can specify a maximum of 128 characters (ASCII) for each field value.
      name: new_ud1
    - description: Change value for user-defined field 2. You can specify a maximum of 128 characters (ASCII) for each field value.
      name: new_ud2
    - description: Change value for user-defined field 3. You can specify a maximum of 128 characters (ASCII) for each field value.
      name: new_ud3
    description: Update host attributes using new update parameters.
    execution: true
    name: qualys-host-update
    outputs:
    - contextPath: Qualys.Endpoint.Update.DATETIME
      description: Date the command was executed.
      type: Date
    - contextPath: Qualys.Endpoint.Update.TEXT
      description: Qualys response for the host update.
      type: String
  - arguments:
    - description: Specify 1 for active schedules only, or 0 for deactivated schedules only.
      name: active
    - description: Specify 1 to distribute the scan to all scanner appliances in the network.
      name: scanners_in_network
    - description: A comma-separated list of Fully Qualified Domain Names to be scanned.
      name: fqdn
    - description: The number of times the scan will be run before it is deactivated.
      name: recurrence
    - description: Specify 1 to distribute the scan to all scanner appliances in the network.
      name: end_after_mins
    - description: Specifies the name of the Scanner Appliance for the map, when the map target has private use internal IPs. When using Express Lite, Internal Scanning must be enabled in your account.
      name: iscanner_id
    - description: The scan title.
      name: scan_title
      required: true
    - description: 'A comma-separated list of IP addresses/ranges to be scanned. At most, one of these parameters can be supplied: ip, asset_groups or asset_group_ids.'
      isArray: true
      name: ip
    - description: 'A comma-separated list of IDs of asset groups containing the hosts to be scanned. At most, one of these parameters can be supplied: ip, asset_groups or asset_group_ids.'
      isArray: true
      name: asset_group_ids
    - description: 'A comma-separated list of titles of asset groups containing the hosts to be scanned. At most, one of these parameters can be supplied: ip, asset_groups or asset_group_ids.'
      isArray: true
      name: asset_groups
    - description: The title of the compliance option profile to be used.
      name: option_title
    - description: "Filter IPs/ranges in “ip” parameter (valid when the networks feature is enabled)."
      name: ip_network_id
    - description: "The ID of the option profile to be used."
      name: option_id
    - description: "End a scan after some number of hours. A valid value is from 0 to 119."
      name: end_after
    - description: "The frequency (days) in which the scan occurs. The value is between 1-365. For example: '1' indicates that the schedule will occur every day. '2' indicates that the schedule will occur every 2 days. At most, one of these parameters can be supplied: 'frequency_days', 'frequency_weeks', 'frequency_months'."
      name: frequency_days
    - description: "The frequency (weeks) in which the scan occurs. The value is between 1-52. For example: '1' indicates that the schedule will occur every week. '2' indicates that the schedule will occur every 2 weeks. The argument 'weekdays' is required when frequency_weeks is given. Scan will occur only on specified days given in the 'weekdays' argument. At most, one of these parameters can be supplied: 'frequency_days', 'frequency_weeks', 'frequency_months'."
      name: frequency_weeks
    - description: "The frequency (months) in which the scan occurs. The value is between 1-12. For example: '1' indicates that the schedule will occur every month. '2' indicates that the schedule will occur every 2 months. Either the argument 'day_of_month' or the arguments 'day_of_week' and 'week_of_month' are required when frequency_months is given. The scan will occur only on specified days given in those arguments At most, one of these parameters can be supplied: 'frequency_days', 'frequency_weeks', 'frequency_months'."
      name: frequency_months
    - auto: PREDEFINED
      description: "A comma-separated list of the days when the scan will occur each week. Required when 'frequency_weeks' is given. For example: weekdays='sunday,tuesday' along with 'frequency_weeks=2' means the scan will occur on Sunday and Tuesday every two weeks."
      isArray: true
      name: weekdays
      predefined:
      - sunday
      - monday
      - tuesday
      - wednesday
      - thursday
      - friday
      - saturday
    - description: "Day of the month the monthly schedule will run on. The value is between 1-31 depending on the month. Only relevant when 'frequency_months' value was given. For example: day_of_month=15 along with frequency_months=2 will result in the scan running every 2 months on the 15th of the month."
      name: day_of_month
    - description: "Day of week that the schedule will run on. The value is between 0-6, where 0 is Sunday, and 6 is Saturday depending on the month. Only relevant when 'frequency_months' value was given. Must be used with 'week_of_month' as well. For example: day_of_week=2, week_of_month=second along with frequency_months=2 will result in the scan running every 2 months on Tuesday in the second week of the month."
      name: day_of_week
      auto: PREDEFINED
      predefined:
      - '0'
      - '1'
      - '2'
      - '3'
      - '4'
      - '5'
      - '6'
    - description: "Comma-separated list of the days of the week that the schedule will run on. The value is between 0-6, where 0 is Sunday, and 6 is Saturday depending on the month. Only relevant when 'frequency_months' value was given. Must be used with 'week_of_month' as well. For example: day_of_week=2, week_of_month=second along with frequency_months=2 will result in the scan running every 2 months on Tuesday in the second week of the month."
      name: week_of_month
      auto: PREDEFINED
      isArray: true
      predefined:
      - first
      - second
      - third
      - fourth
      - last
    - description: 'The start date of the schedule in the format of mm/dd/yyyy. For example: 12/15/2020.'
      name: start_date
      required: true
    - description: The start hour of the scheduled scan. Required when 'start_date' is given. The value is between 0-23.
      name: start_hour
      required: true
    - description: "The start minute of the scheduled scan. Required when 'start_date' is given. The value is between 0-59."
      name: start_minute
      required: true
    - description: "Time zone code of the given scheduled scan. For example: US-CA for California time zone in the US. Required when 'start_date' is given."
      name: time_zone_code
      required: true
    - auto: PREDEFINED
      description: "Whether to observe Daylight Saving Time (DST). Required when start_date is given. This parameter is valid when the time zone code specified in time_zone_code supports DST. To get the list of time zones and their DST support, use the `qualys-time-zone-code` command."
      name: observe_dst
      predefined:
      - 'yes'
      - 'no'
    - description: "A comma-separated list of IP addresses/ranges to be excluded from the scan when the scan target is specified as IP addresses (not asset tags). One of the following parameters must be set: 'scanners_in_ag', 'default_scanner'."
      isArray: true
      name: exclude_ip_per_scan
    - auto: PREDEFINED
      description: "Specify 1 to use the default scanner in each target asset group. For an Express Lite user, Internal Scanning must be enabled in the user’s account. At most, one of these parameters can be supplied: 'scanners_in_ag', 'default_scanner'."
      name: default_scanner
      predefined:
      - '0'
      - '1'
    - auto: PREDEFINED
      description: "Specify 1 to distribute the scan to the target asset groups’ scanner appliances. Appliances in each asset group are tasked with scanning the IPs in the group. By default, up to 5 appliances per group will be used and this can be configured for your account (contact your Account Manager or Support). For an Express Lite user, Internal Scanning must be enabled in the user’s account. At most, one of these parameters can be supplied: 'scanners_in_ag', 'default_scanner'."
      name: scanners_in_ag
      predefined:
      - '0'
      - '1'
    - auto: PREDEFINED
      description: (Optional) Specify "assets" (the default) when your scan target will include IP addresses/ranges and/or asset groups. Specify "tags" when your scan target will include asset tags.
      name: target_from
      predefined:
      - assets
      - tags
    - auto: PREDEFINED
      description: (Optional) Select "any" (the default) to include hosts that match at least one of the selected tags. Select "all" to include hosts that match all of the selected tags.
      name: tag_include_selector
      predefined:
      - all
      - any
    - auto: PREDEFINED
      description: (Optional) Select "any" (the default) to exclude hosts that match at least one of the selected tags. Select "all" to exclude hosts that match all of the selected tags.
      name: tag_exclude_selector
      predefined:
      - all
      - any
    - auto: PREDEFINED
      description: (Optional) Specify "id" (the default) to select a tag set by providing tag IDs. Specify "name" to select a tag set by providing tag names.
      name: tag_set_by
      predefined:
      - id
      - name
    - description: (Optional) Specify a tag set to include. Hosts that match these tags will be included. You identify the tag set by providing tag names or IDs. Multiple entries are comma separated.
      name: tag_set_include
    - description: (Optional) Specify a tag set to exclude. Hosts that match these tags will be excluded. You identify the tag set by providing a tag names or IDs. Multiple entries are comma separated.
      name: tag_set_exclude
    - auto: PREDEFINED
      description: (Optional) Specify “0” (the default) to select from all tags (tags with any tag rule). Specify “1” to scan all IP addresses defined in the tag selection. When this is specified, only tags with the dynamic IP address rule called “IP address in Network Range(s)” can be selected.
      name: use_ip_nt_range_tags_include
      predefined:
      - "0"
      - "1"
    - auto: PREDEFINED
      description: (Optional) Specify “0” (the default) to select from all tags (tags with any tag rule). Specify “1” to exclude all IP addresses defined in the tag selection. When this is specified, only tags with the dynamic IP address rule called “IP address in Network Range(s)” can be selected.
      name: use_ip_nt_range_tags_exclude
      predefined:
      - "0"
      - "1"
    description: Create a scan schedule in the user’s account.
    execution: true
    name: qualys-schedule-scan-create
    outputs:
    - contextPath: Qualys.ScheduleScan.ID
      description: ID of the new scheduled scan.
      type: String
    - contextPath: Qualys.ScheduleScan.DATETIME
      description: Date the command was executed.
      type: Date
    - contextPath: Qualys.ScheduleScan.TEXT
      description: Qualys response for the scheduled scan creation.
      type: String
  - arguments:
    - description: The scan ID to update. The ID can be retrieved by running the 'qualys-schedule-scan-list' command, and using the ID field.
      name: id
      required: true
    - description: The scan title.
      name: scan_title
    - description: 'A comma-separated list of IP addresses/ranges to be scanned. At most, one of these parameters can be supplied: ip, asset_groups or asset_group_ids.'
      isArray: true
      name: ip
    - description: 'A comma-separated list of IDs of asset groups containing the hosts to be scanned. At most, one of these parameters can be supplied: ip, asset_groups or asset_group_ids.'
      isArray: true
      name: asset_group_ids
    - description: 'A comma-separated list of titles of asset groups containing the hosts to be scanned. At most, one of these parameters can be supplied: ip, asset_groups or asset_group_ids.'
      isArray: true
      name: asset_groups
    - description: "The frequency (days) in which the scan occurs. The value is between 1-365. For example: '1' indicates that the schedule will occur every day. '2' indicates that the schedule will occur every 2 days. At most, one of these parameters can be supplied: 'frequency_days', 'frequency_weeks', 'frequency_months'."
      name: frequency_days
    - description: "The frequency (weeks) in which the scan occurs. The value is between 1-52. For example: '1' indicates that the schedule will occur every week. '2' indicates that the schedule will occur every 2 weeks. The argument 'weekdays' is required when frequency_weeks is given. Scan will occur only on specified days given in the 'weekdays' argument. At most, one of these parameters can be supplied: 'frequency_days', 'frequency_weeks', 'frequency_months'."
      name: frequency_weeks
    - description: "The frequency (months) in which the scan occurs. The value is between 1-12. For example: '1' indicates that the schedule will occur every month. '2' indicates that the schedule will occur every 2 months. Either the argument 'day_of_month' or the arguments 'day_of_week' and 'week_of_month' are required when frequency_months is given. The scan will occur only on specified days given in those arguments At most, one of these parameters can be supplied: 'frequency_days', 'frequency_weeks', 'frequency_months'."
      name: frequency_months
    - auto: PREDEFINED
      description: "A comma-separated list of the days when the scan will occur each week. Required when 'frequency_weeks' is given. For example: weekdays='sunday,tuesday' along with 'frequency_weeks=2' means the scan will occur on Sunday and Tuesday every two weeks."
      isArray: true
      name: weekdays
      predefined:
      - sunday
      - monday
      - tuesday
      - wednesday
      - thursday
      - friday
      - saturday
    - description: "Day of the month the monthly schedule will run on. The value is between 1-31 depending on the month. Only relevant when 'frequency_months' value was given. For example: day_of_month=15 along with frequency_months=2 will result in the scan running every 2 months on the 15th of the month."
      name: day_of_month
    - auto: PREDEFINED
      description: "Day of week that the schedule will run on. The value is between 0-6, where 0 is Sunday, and 6 is Saturday depending on the month. Only relevant when 'frequency_months' value was given. Must be used with 'week_of_month' as well. For example: day_of_week=2, week_of_month=second along with frequency_months=2 will result in the scan running every 2 months on Tuesday in the second week of the month."
      name: day_of_week
      predefined:
      - '0'
      - '1'
      - '2'
      - '3'
      - '4'
      - '5'
      - '6'
    - auto: PREDEFINED
      description: "Comma-separated list of the days of the week that the schedule will run on. The value is between 0-6, where 0 is Sunday, and 6 is Saturday depending on the month. Only relevant when 'frequency_months' value was given. Must be used with 'week_of_month' as well. For example: day_of_week=2, week_of_month=second along with frequency_months=2 will result in the scan running every 2 months on Tuesday in the second week of the month."
      isArray: true
      name: week_of_month
      predefined:
      - first
      - second
      - third
      - fourth
      - last
    - description: 'The start date of the schedule in the format of mm/dd/yyyy. For example: 12/15/2020.'
      name: start_date
    - description: The start hour of the scheduled scan. Required when 'start_date' is given. The value is between 0-23.
      name: start_hour
    - description: The start minute of the scheduled scan. Required when 'start_date' is given. The value is between 0-59.
      name: start_minute
    - description: "Time zone code of the given scheduled scan. For example: US-CA for California time zone in the US. Required when 'start_date' is given."
      name: time_zone_code
    - auto: PREDEFINED
      description: Whether to observe Daylight Saving Time (DST). Required when start_date is given. This parameter is valid when the time zone code specified in time_zone_code supports DST. To get the list of time zones and their DST support, use the `qualys-time-zone-code` command.
      name: observe_dst
      predefined:
      - yes
      - no
    - description: "A comma-separated list of IP addresses/ranges to be excluded from the scan when the scan target is specified as IP addresses (not asset tags). One of the following parameters must be set: 'scanners_in_ag', 'default_scanner'."
      isArray: true
      name: exclude_ip_per_scan
    - auto: PREDEFINED
      description: "Specify 1 to use the default scanner in each target asset group. For an Express Lite user, Internal Scanning must be enabled in the user’s account. At most, one of these parameters can be supplied: 'scanners_in_ag', 'default_scanner'."
      name: default_scanner
      predefined:
      - '0'
      - '1'
    - auto: PREDEFINED
      description: "Specify 1 to distribute the scan to the target asset groups’ scanner appliances. Appliances in each asset group are tasked with scanning the IPs in the group. By default, up to 5 appliances per group will be used and this can be configured for your account (contact your Account Manager or Support). For an Express Lite user, Internal Scanning must be enabled in the user’s account. At most, one of these parameters can be supplied: 'scanners_in_ag', 'default_scanner'."
      name: scanners_in_ag
      predefined:
      - '0'
      - '1'
    - auto: PREDEFINED
      description: Whether the scheduled scan is activated.
      name: active
      predefined:
      - '0'
      - '1'
    - description: Specifies the name of the Scanner Appliance for the map, when the map target has private use internal IPs. Using Express Lite, Internal Scanning must be enabled in your account.
      name: iscanner_name
    - description: Filter IPs/ranges in “ip” parameter (valid when the networks feature is enabled).
      name: ip_network_id
    - description: The ID of the option profile to be used.
      name: option_id
    - description: End a scan after some number of hours. A valid value is from 0 to 119.
      name: end_after
    - description: (Optional) Specify "assets" (the default) when your scan target will include IP addresses/ranges and/or asset groups. Specify "tags" when your scan target will include asset tags.
      name: target_from
      auto: PREDEFINED
      predefined:
      - assets
      - tags
    - auto: PREDEFINED
      description: (Optional) Select "any" (the default) to include hosts that match at least one of the selected tags. Select "all" to include hosts that match all of the selected tags.
      name: tag_include_selector
      predefined:
      - all
      - any
    - auto: PREDEFINED
      description: (Optional) Select "any" (the default) to exclude hosts that match at least one of the selected tags. Select "all" to exclude hosts that match all of the selected tags.
      name: tag_exclude_selector
      predefined:
      - all
      - any
    - auto: PREDEFINED
      description: (Optional) Specify "id" (the default) to select a tag set by providing tag IDs. Specify "name" to select a tag set by providing tag names.
      name: tag_set_by
      predefined:
      - id
      - name
    - description: (Optional) Specify a tag set to include. Hosts that match these tags will be included. You identify the tag set by providing tag names or IDs. Multiple entries are comma separated.
      name: tag_set_include
    - description: (Optional) Specify a tag set to exclude. Hosts that match these tags will be excluded. You identify the tag set by providing tag names or IDs. Multiple entries are comma separated.
      name: tag_set_exclude
    - auto: PREDEFINED
      description: (Optional) Specify “0” (the default) to select from all tags (tags with any tag rule). Specify “1” to scan all IP addresses defined in the tag selection. When this is specified, only tags with the dynamic IP address rule called “IP address in Network Range(s)” can be selected.
      name: use_ip_nt_range_tags_include
      predefined:
      - "0"
      - "1"
    - auto: PREDEFINED
      description: (Optional) Specify “0” (the default) to select from all tags (tags with any tag rule). Specify “1” to exclude all IP addresses defined in the tag selection. When this is specified, only tags with the dynamic IP address rule called “IP address in Network Range(s)” can be selected.
      name: use_ip_nt_range_tags_exclude
      predefined:
      - "0"
      - "1"
    description: Updates a scan schedule in the user’s account.
    execution: true
    name: qualys-schedule-scan-update
    outputs:
    - contextPath: Qualys.ScheduleScan.ID
      description: ID of the scheduled scan to be updated.
      type: String
    - contextPath: Qualys.ScheduleScan.DATETIME
      description: Date the command was executed.
      type: Date
    - contextPath: Qualys.ScheduleScan.TEXT
      description: Qualys response for the scheduled scan update.
      type: String
  - arguments:
    - description: The asset group title to add.
      name: title
      required: true
    - description: Restrict the request to a certain custom network ID.
      name: network_id
    - description: A comma-separated list of IP address/ranges to add to an asset group. An IP range is specified with a hyphen (for example, 10.10.10.1-10.10.10.100).
      isArray: true
      name: ips
    - description: A comma-separated list of domains to add to an asset group. Do not enter "www." at the start of the domain name.
      isArray: true
      name: domains
    - description: A comma-separated list of DNS names to add to an asset group.
      isArray: true
      name: dns_names
    - description: A comma-separated list of NETBIOS names to add to an asset group.
      isArray: true
      name: netbios_names
    - auto: PREDEFINED
      description: The CVSS environment target distribution to add.
      name: cvss_enviro_td
      predefined:
      - high
      - medium
      - low
      - none
    - auto: PREDEFINED
      description: The CVSS environment confidentiality requirement to add.
      name: cvss_enviro_cr
      predefined:
      - high
      - medium
      - low
    - auto: PREDEFINED
      description: The CVSS environment integrity requirement to add.
      name: cvss_enviro_ir
      predefined:
      - high
      - medium
      - low
    - auto: PREDEFINED
      description: The CVSS environment availability requirement to add.
      name: cvss_enviro_ar
      predefined:
      - high
      - medium
      - low
    - description: A comma-separated list of appliance IDs to add to an asset group.
      isArray: true
      name: appliance_ids
    description: Create a new asset group.
    execution: true
    name: qualys-asset-group-add
    outputs:
    - contextPath: Qualys.AssetGroup.ID
      description: Asset group ID.
      type: String
    - contextPath: Qualys.AssetGroup.DATETIME
      description: Date the command was executed.
      type: Date
    - contextPath: Qualys.AssetGroup.TEXT
      description: Qualys response for the asset group creation.
      type: String
  - arguments:
    - description: The new asset group title.
      name: set_title
    - description: The ID of the asset group to edit. The ID of asset groups can be retrieved via running the `qualys-group-list` command and using its ID field.
      name: id
      required: true
    - description: A comma-separated list of IP address/ranges to add to an asset group. An IP range is specified with a hyphen (for example, 10.10.10.1-10.10.10.100).
      isArray: true
      name: add_ips
    - description: A comma-separated list of IP address/ranges of an asset group to set. An IP range is specified with a hyphen (for example, 10.10.10.1-10.10.10.100).
      isArray: true
      name: set_ips
    - description: A comma-separated list of IP addresses/ranges to remove from an asset group. An IP range is specified with a hyphen (for example, 10.10.10.1-10.10.10.100).
      isArray: true
      name: remove_ips
    - description: A comma-separated list of domains to add to an asset group. Do not enter "www." at the start of the domain name.
      isArray: true
      name: add_domains
    - description: A comma-separated list of domains of an asset group to set. Do not enter "www." at the start of the domain name.
      isArray: true
      name: set_domains
    - description: A comma-separated list of domains to remove from an asset group. Do not enter "www." at the start of the domain name.
      isArray: true
      name: remove_domains
    - description: A comma-separated list of DNS names to add to an asset group.
      isArray: true
      name: add_dns_names
    - description: A comma-separated list of DNS names of asset group to set.
      isArray: true
      name: set_dns_names
    - description: A comma-separated list of DNS names to remove from an asset group.
      isArray: true
      name: remove_dns_names
    - description: A comma-separated list of NETBIOS names to add to an asset group.
      isArray: true
      name: add_netbios_names
    - description: A comma-separated list of NETBIOS names of an asset group to set.
      isArray: true
      name: set_netbios_names
    - description: A comma-separated list of NETBIOS names to delete from an asset group.
      isArray: true
      name: remove_netbios_names
    - auto: PREDEFINED
      description: The CVSS environment target distribution to set.
      name: set_cvss_enviro_td
      predefined:
      - high
      - medium
      - low
      - none
    - auto: PREDEFINED
      description: The CVSS environment confidentiality requirement to set.
      name: set_cvss_enviro_cr
      predefined:
      - high
      - medium
      - low
    - auto: PREDEFINED
      description: The CVSS environment integrity requirement to set.
      name: set_cvss_enviro_ir
      predefined:
      - high
      - medium
      - low
    - auto: PREDEFINED
      description: The CVSS environment availability requirement to set.
      name: set_cvss_enviro_ar
      predefined:
      - high
      - medium
      - low
    - description: A comma-separated list of appliance IDs to add to an asset group.
      isArray: true
      name: add_appliance_ids
    - description: A comma-separated list of appliance IDs of an asset group to set.
      isArray: true
      name: set_appliance_ids
    - description: A comma-separated list of appliance IDs to remove from an asset group.
      isArray: true
      name: remove_appliance_ids
    description: Update an asset group.
    execution: true
    name: qualys-asset-group-edit
    outputs:
    - contextPath: Qualys.AssetGroup.ID
      description: Asset group ID.
      type: String
    - contextPath: Qualys.AssetGroup.DATETIME
      description: Date the command was executed.
      type: Date
    - contextPath: Qualys.AssetGroup.TEXT
      description: Qualys response for the asset group update.
      type: String
  - arguments:
    - description: Asset group ID to delete. ID of asset groups can be retrieved via running the `qualys-group-list` command and using its ID field.
      name: id
      required: true
    description: Delete an asset group.
    execution: true
    name: qualys-asset-group-delete
    outputs:
    - contextPath: Qualys.AssetGroup.ID
      description: Asset group ID.
      type: String
    - contextPath: Qualys.AssetGroup.DATETIME
      description: Date the command was executed.
      type: Date
    - contextPath: Qualys.AssetGroup.TEXT
      description: Qualys response for the asset group deletion.
      type: String
  - arguments:
    - description: Scheduled Scan ID to delete. The ID can be retrieved via running the `qualys-schedule-scan-list` command, and using the ID field.
      name: id
      required: true
    description: Delete a scheduled scan.
    execution: true
    name: qualys-schedule-scan-delete
    outputs:
    - contextPath: Qualys.ScheduleScan.ID
      description: ID of the scheduled scan to be deleted.
      type: String
    - contextPath: Qualys.ScheduleScan.DATETIME
      description: Date the command was executed.
      type: Date
    - contextPath: Qualys.ScheduleScan.TEXT
      description: Qualys response for the scheduled scan deletion.
      type: String
  - arguments: []
    description: Gets a list of the supported time zone codes.
    execution: true
    name: qualys-time-zone-code
    outputs:
    - contextPath: Qualys.TimeZone.DST_SUPPORTED
      description: Whether Daylight Saving Time (DST) is supported.
      type: String
    - contextPath: Qualys.TimeZone.TIME_ZONE_CODE
      description: Time zone code.
      type: String
    - contextPath: Qualys.TimeZone.TIME_ZONE_DETAILS
      description: Timezone code details.
      type: String
  - arguments:
    - description: Record IDs to update.
      name: ids
      required: true
    - description: IPs specified will overwrite existing IPs in the record, and existing IPs will be removed.
      name: add_ips
      required: true
    name: qualys-update-unix-record
    description: Update Unix records for authenticated scans of hosts running on Unix.
  - arguments:
    - description: Criteria field to search by predefined types.
      name: criteria
      required: true
      auto: PREDEFINED
      predefined:
      - parent
      - provider
      - ruleType
      - name
      - id
      - criticalityScore
    - description: "Operator assigned to the search criteria.\nAcceptable values are:\nparent - EQUALS, NOT EQUALS, IN\nprovider - EQUALS, NOT EQUALS, IN\nruleType - EQUALS, NOT EQUALS, IN\nname - CONTAINS, EQUALS, NOT EQUALS\nid - EQUALS, NOT EQUALS, IN, GREATER, LESSER\ncriticalityScore - EQUALS, NOT EQUALS, GREATER, LESSER."
      name: operator
      required: true
    - description: Content to search.
      name: search_data
      required: true
    - description: The total number of items to return (Automatic Pagination). The default is 100.
      name: limit
    description: List asset tags based on a search criteria.
    name: qualys-asset-tag-list
    outputs:
    - contextPath: Qualys.AssetTags.id
      description: Parent asset tag ID.
      type: Number
    - contextPath: Qualys.AssetTags.name
      description: Parent asset tag name.
      type: String
    - contextPath: Qualys.AssetTags.criticality_score
      description: Criticality score assigned to the asset tag.
      type: Number
    - contextPath: Qualys.AssetTags.chlid_id
      description: Child asset tags ID.
      type: Number
    - contextPath: Qualys.AssetTags.chlid_id.child_name
      description: Child asset tags name.
      type: String
    - contextPath: Qualys.AssetTags.tag_name.rule_type
      description: Created tag rule type.
      type: String
    - contextPath: Qualys.AssetTags.tag_name.rule_text
      description: Created tag rule text.
      type: String
  - arguments:
    - description: Name of the created tag.
      name: name
      required: true
    - description: Names of the created child tags.
      name: child_name
      isArray: true
    - description: "Type of rule to dynamically tagging host.\nThe Rule Type argument determines the type of the Rule Text argument that is acceptable."
      name: rule_type
      required: true
      auto: PREDEFINED
      predefined:
      - INSTALLED_SOFTWARE
      - NETWORK_RANGE
      - NAME_CONTAINS
      - OPEN_PORTS
      - VULN_EXIST
      - STATIC
    - description: "Criteria for the rule. \nOptional for STATIC rule type, required for the rest of the rule types. \nAcceptable formats for each Rule Type argument: \nNETWORK_RANGE - formats: 10.10.10.1-10.10.10.6 OR 10.10.10.0/24\nVULN_EXIST(QID) - format: 12345(int)\nOPEN_PORTS - format: 443,888,12034(int)\nNAME_CONTAINS - format: REGEX\nINSTALLED_SOFTWARE - format: REGEX\nSTATIC - *RULE TEXT OPTIONAL*."
      name: rule_text
    - description: Criticality score of the asset tag. Values between 1 (lowest) and 5 (highest).
      name: criticality_score
    description: "Create a new asset tag. \nThe changes caused by this procedure do not take effect immediately. The procedure could take several hours, depending (among other things) on the the amount of assets in the system."
    name: qualys-asset-tag-create
    outputs:
    - contextPath: Qualys.AssetTags.id
      description: Parent asset tag ID.
      type: String
    - contextPath: Qualys.AssetTags.name
      description: Parent asset tag name.
      type: String
    - contextPath: Qualys.AssetTags.criticality_score
      description: Criticality score assigned to the asset tag.
      type: Number
    - contextPath: Qualys.AssetTags.chlid_id
      description: Child asset tags ID.
      type: Number
    - contextPath: Qualys.AssetTags.chlid_id.child_name
      description: Child asset tags name.
      type: String
    - contextPath: Qualys.AssetTags.tag_name.rule_type
      description: Created tag rule type.
      type: String
    - contextPath: Qualys.AssetTags.tag_name.rule_text
      description: Created tag rule text.
      type: String
  - arguments:
    - description: ID of the tag to update.
      name: id
      required: true
    - description: Name of the created tag.
      name: name
      required: true
    - description: "Type of rule to dynamically tagging host.\nThe Rule Type argument determines the type of the Rule Text argument that is acceptable."
      name: rule_type
      required: true
      auto: PREDEFINED
      predefined:
      - INSTALLED_SOFTWARE
      - NETWORK_RANGE
      - NAME_CONTAINS
      - OPEN_PORTS
      - VULN_EXIST
      - STATIC
    - description: "Criteria for the rule. \nOptional for STATIC rule type, required for the rest of the rule types. \nAcceptable formats for each Rule Type argument: \nNETWORK_RANGE - formats: 10.10.10.1-10.10.10.6 OR 10.10.10.0/24\nVULN_EXIST(QID) - format: 12345(int)\nOPEN_PORTS - format: 443,888,12034(int)\nNAME_CONTAINS - format: REGEX\nINSTALLED_SOFTWARE - format: REGEX\nSTATIC - *RULE TEXT OPTIONAL*."
      name: rule_text
    - description: Comma-separated list of child tag ID's to remove.
      name: child_to_remove
    - description: Criticality score of the asset tag. Values between 1 (lowest) and 5 (highest).
      name: criticality_score
    description: "Update an existing asset tag. \nThe changes caused by this procedure do not take effect immediately. The procedure could take several hours, depending (among other things) on the the amount of assets in the system."
    name: qualys-asset-tag-update
  - arguments:
    - description: ID of the tag to delete.
      name: id
      required: true
    description: Delete an existing asset tag.
    name: qualys-asset-tag-delete
  - arguments:
    - description: Specify 1 to view input parameters in the XML output.
      name: echo_request
      auto: PREDEFINED
      predefined:
      - "0"
      - "1"
      defaultValue: "0"
    - description: Purge host information for the defined host IDs/ranges.
      name: ids
    - description: Purge host information for the defined IP addresses/ranges.
      name: ips
<<<<<<< HEAD
    - description: Purge hosts belonging to asset groups with the defined IDs,
=======
    - description: Purge hosts belonging to asset groups with the defined IDs,.
>>>>>>> 90cf3b88
      name: ag_ids
    - description: Purge hosts belonging to asset groups with the defined strings in the asset group title.
      name: ag_titles
    - description: Restrict the request to the defined custom network IDs.
      name: network_ids
    - description: Purge hosts not scanned since the defined date and time.
      name: no_vm_scan_since
    - description: Purge compliance hosts not scanned since the defined date and time.
      name: no_compliance_scan_since
<<<<<<< HEAD
    - description: The type of data to purge. Specify “vm” to purge vulnerability data, specify “pc” to purge compliance data, or specify both as a comma-separated list to purge both types of data
=======
    - description: The type of data to purge. Specify “vm” to purge vulnerability data, specify “pc” to purge compliance data, or specify both as a comma-separated list to purge both types of data.
>>>>>>> 90cf3b88
      name: data_scope
    - description: This parameter is valid only when the policy compliance module is enabled for the user account. Specify 1 to purge compliance hosts in the user's account. Specify 0 to purge hosts which are not assigned to the PC module.
      name: compliance_enabled
      auto: PREDEFINED
      predefined:
      - "0"
      - "1"
    - description: Purge only hosts that have an operating system matching the defined regular expression. Use “%5E%24” to match an empty string.
      name: os_pattern
    name: qualys-purge-scan-host-data
    outputs:
    - contextPath: Qualys.Purge.ID
      description: IDs of the hosts queued for purging.
    description: Purge hosts in your account to remove the assessment data associated with them.
<<<<<<< HEAD
  dockerimage: demisto/python3:3.10.12.63474
=======
  - name: qualys-update-vmware-record
    arguments:
    - name: ids
      required: true
      description:  A comma-separated list of record IDs to update. Specify record IDs and/or ID ranges.
    - name: add_ips
      required: true
      description: A comma-separated list of IPs and/or ranges to add to the IPs list for this record.
    description: Update Vmware records for authenticated scans of hosts running on Vmware.
  - name: qualys-update-vcenter-record
    arguments:
    - name: ids
      required: true
      description: A comma-separated list of record IDs to update. Specify record IDs and/or ID ranges.
    - name: add_ips
      required: true
      description: A comma-separated list of IPs and/or ranges to add to the IPs list for this record.
    description: Update vCenter records for authenticated scans of hosts running on vCenter.
  - name: qualys-vcenter-esxi-mapped-record-list
    arguments:
    - description: Specify a positive numeric value to limit the amount of results in the requested list.
      name: limit
    description: List VCenter ESXi mapping records.
    outputs:
    - contextPath: Qualys.VcenterToEsxi.ESXI_IP
      description: The IP address of the ESXi server.
    - contextPath: Qualys.VcenterToEsxi.MAPPING_DATA_SOURCE
      description: The source of this mapping record.
    - contextPath: Qualys.VcenterToEsxi.VCENTER_IP
      description: The IP address of the vCenter.
  - name: qualys-vcenter-esxi-mapped-record-import
    description: Import vCenter - ESXi mapping records.
    arguments:
    - name: csv_data
      description: The CSV data file containing the vCenter - ESXi mapping records that you want to import.
      required: true
  - name: qualys-vcenter-esxi-mapped-record-purge
    description: Purge vCenter - ESXi mapping records.
    arguments:
    - name: csv_data
      description: The CSV data file containing the vCenter - ESXi mapping records that you want to purge.
      required: true
  - arguments:
    - auto: PREDEFINED
      defaultValue: 'false'
      description: If true, the command will create events, otherwise it will only display them.
      name: should_push_events
      predefined:
      - 'true'
      - 'false'
      required: true
    - description: Maximum number of results to return.
      name: limit
    - description: Date to return results from.
      name: since_datetime
    - description: Offset which events to return.
      name: offset
    description: Gets activity logs from Qualys.
    name: qualys-get-events
  - arguments:
      - auto: PREDEFINED
        defaultValue: 'false'
        description: If true, the command will create assets, otherwise it will only display the amount of available assets.
        name: should_push_assets
        predefined:
          - 'true'
          - 'false'
        required: true
    description: Gets assets from Qualys.
    name: qualys-get-assets
  dockerimage: demisto/python3:3.10.14.92207
  isfetchevents: true
  isfetchassets: true
  runonce: false
>>>>>>> 90cf3b88
  script: ''
  subtype: python3
  type: python
fromversion: 5.5.0
tests:
- QualysVulnerabilityManagement-Test<|MERGE_RESOLUTION|>--- conflicted
+++ resolved
@@ -1,10 +1,7 @@
 category: Vulnerability Management
-<<<<<<< HEAD
-=======
 sectionOrder:
 - Connect
 - Collect
->>>>>>> 90cf3b88
 commonfields:
   id: QualysV2
   version: -1
@@ -15,10 +12,7 @@
   required: true
   type: 0
   additionalinfo: "When using asset-tag commands, the official documentation recommends that the SERVER URL parameter should be in the following format: `https://qualysapi.<tenant>.apps.qualys.com/<end-point>`. For more details see the integration documentation."
-<<<<<<< HEAD
-=======
   section: Connect
->>>>>>> 90cf3b88
 - display: Username
   name: credentials
   required: true
@@ -28,19 +22,12 @@
   name: insecure
   type: 8
   required: false
-<<<<<<< HEAD
-=======
   section: Connect
   advanced: true
->>>>>>> 90cf3b88
 - display: Use system proxy settings
   name: proxy
   type: 8
   required: false
-<<<<<<< HEAD
-description: Qualys Vulnerability Management lets you create, run, fetch and manage reports, launch and manage vulnerability and compliance scans, and manage the host assets you want to scan for vulnerabilities and compliance.
-display: Qualys v2
-=======
   section: Connect
   advanced: true
 - defaultvalue: 3 days
@@ -69,7 +56,6 @@
   required: false
 description: Qualys Vulnerability Management lets you create, run, manage reports and to fetch Activity Logs, Assets and Vulnerabilities, launch and manage vulnerability and compliance scans, and manage the host assets you want to scan for vulnerabilities and compliance.
 display: Qualys VMDR
->>>>>>> 90cf3b88
 name: QualysV2
 script:
   commands:
@@ -597,11 +583,7 @@
       auto: PREDEFINED
     - auto: PREDEFINED
       defaultValue: Basic
-<<<<<<< HEAD
-      description: '(Optional) Show the requested amount of host information for each host. A valid value is: Basic, Basic/AGs, All, All/AGs, or None. AGs is equal to Asset Groups'
-=======
       description: '(Optional) Show the requested amount of host information for each host. A valid value is: Basic, Basic/AGs, All, All/AGs, or None. AGs is equal to Asset Groups.'
->>>>>>> 90cf3b88
       name: details
       predefined:
       - Basic
@@ -2744,11 +2726,7 @@
       name: ids
     - description: Purge host information for the defined IP addresses/ranges.
       name: ips
-<<<<<<< HEAD
-    - description: Purge hosts belonging to asset groups with the defined IDs,
-=======
     - description: Purge hosts belonging to asset groups with the defined IDs,.
->>>>>>> 90cf3b88
       name: ag_ids
     - description: Purge hosts belonging to asset groups with the defined strings in the asset group title.
       name: ag_titles
@@ -2758,11 +2736,7 @@
       name: no_vm_scan_since
     - description: Purge compliance hosts not scanned since the defined date and time.
       name: no_compliance_scan_since
-<<<<<<< HEAD
-    - description: The type of data to purge. Specify “vm” to purge vulnerability data, specify “pc” to purge compliance data, or specify both as a comma-separated list to purge both types of data
-=======
     - description: The type of data to purge. Specify “vm” to purge vulnerability data, specify “pc” to purge compliance data, or specify both as a comma-separated list to purge both types of data.
->>>>>>> 90cf3b88
       name: data_scope
     - description: This parameter is valid only when the policy compliance module is enabled for the user account. Specify 1 to purge compliance hosts in the user's account. Specify 0 to purge hosts which are not assigned to the PC module.
       name: compliance_enabled
@@ -2777,9 +2751,6 @@
     - contextPath: Qualys.Purge.ID
       description: IDs of the hosts queued for purging.
     description: Purge hosts in your account to remove the assessment data associated with them.
-<<<<<<< HEAD
-  dockerimage: demisto/python3:3.10.12.63474
-=======
   - name: qualys-update-vmware-record
     arguments:
     - name: ids
@@ -2854,7 +2825,6 @@
   isfetchevents: true
   isfetchassets: true
   runonce: false
->>>>>>> 90cf3b88
   script: ''
   subtype: python3
   type: python
