--- conflicted
+++ resolved
@@ -3,29 +3,6 @@
   id: QualysV2
   version: -1
 configuration:
-<<<<<<< HEAD
-  - defaultvalue: https://qualysguard.qg2.apps.qualys.com
-    display: Server URL
-    name: url
-    required: true
-    type: 0
-  - display: Username
-    name: credentials
-    required: true
-    type: 9
-  - display: Trust any certificate (not secure)
-    name: insecure
-    required: false
-    type: 8
-  - display: Use system proxy settings
-    name: proxy
-    required: false
-    type: 8
-description:
-  Qualys Vulnerability Management lets you create, run, fetch and manage
-  reports, launch and manage vulnerability and compliance scans, and manage the host
-  assets you want to scan for vulnerabilities and compliance.
-=======
 - defaultvalue: https://qualysguard.qg2.apps.qualys.com
   display: Server URL
   name: url
@@ -44,3669 +21,10 @@
   required: false
   type: 8
 description: Qualys Vulnerability Management lets you create, run, fetch and manage reports, launch and manage vulnerability and compliance scans, and manage the host assets you want to scan for vulnerabilities and compliance.
->>>>>>> 1ad7e81e
 display: Qualys v2
 name: QualysV2
 script:
   commands:
-<<<<<<< HEAD
-    - arguments:
-        - description: Show only certain IP addresses/ranges.
-          name: ips
-        - description: Restrict the request to a certain custom network ID.
-          name: network_id
-        - auto: PREDEFINED
-          description: Show only IP addresses/ranges which have a certain tracking method.
-          name: tracking_method
-          predefined:
-            - IP
-            - DNS
-            - NETBIOS
-        - auto: PREDEFINED
-          description:
-            Specify 1 to list compliance IP addresses in the user’s account.
-            These hosts are assigned to the policy compliance module. Specify 0 to get
-            host that are not assigned to the policy compliance module.
-          name: compliance_enabled
-          predefined:
-            - "0"
-            - "1"
-        - auto: PREDEFINED
-          description:
-            (Optional) Specify 1 to list IP addresses in the user’s account
-            assigned to the Certificate View module. Specify 0 to list IP addresses that
-            are not assigned to the Certificate View module. Note - This option will be
-            supported when Certificate View GA is released and is enabled for your account.
-          name: certview_enabled
-          predefined:
-            - "0"
-            - "1"
-        - description:
-            Specify a positive numeric value to limit the amount of results
-            in the requested list.
-          name: limit
-      description: View a list of IP addresses in the user account.
-      name: qualys-ip-list
-      outputs:
-        - contextPath: Qualys.IP.Address
-          description: IP addresses.
-        - contextPath: Qualys.IP.Range
-          description: IP range.
-    - arguments:
-        - description:
-            Specify a report ID of a report that is saved in the Report Share
-            storage space.
-          name: id
-        - auto: PREDEFINED
-          description: Specify reports with a certain state.
-          name: state
-          predefined:
-            - Running
-            - Finished
-            - Canceled
-            - Errors
-        - description:
-            Specify a user login ID to get reports launched by the specified
-            user login ID
-          name: user_login
-        - description:
-            Specify the date and time to get only reports that expire before
-            it. use YYYY-MM-DD[THH:MM:SSZ] like “2007-07-01” or “2007-01-25T23:12:00Z”
-            or today, yesterday, 24hr ago, 3 days ago, last week.
-          name: expires_before_datetime
-        - description: (Optional) Id assigned to the client (Consultant type subscriptions).
-          name: client_id
-        - description:
-            (Optional) Name of the client (Consultant type subscriptions).
-            Note, The client_id and client_name parameters are mutually exclusive and
-            cannot be specified together in the same request.
-          name: client_name
-        - description:
-            Specify a positive numeric value to limit the amount of results
-            in the requested list
-          name: limit
-      description: Get a list of generated reports in the system
-      name: qualys-report-list
-      outputs:
-        - contextPath: Qualys.Report.ID
-          description: Report ID.
-          type: String
-        - contextPath: Qualys.Report.TITLE
-          description: Report title.
-        - contextPath: Qualys.Report.TYPE
-          description: Report type.
-        - contextPath: Qualys.Report.LAUNCH_DATETIME
-          description: Date and time the report launched.
-        - contextPath: Qualys.Report.OUTPUT_FORMAT
-          description: Report output format.
-        - contextPath: Qualys.Report.SIZE
-          description: Report size.
-        - contextPath: Qualys.Report.STATUS.STATE
-          description: Report state status.
-        - contextPath: Qualys.Report.STATUS.MESSAGE
-          description: Report status message.
-        - contextPath: Qualys.Report.STATUS.PERCENT
-          description: Report status percent.
-        - contextPath: Qualys.Report.EXPIRATION_DATETIME
-          description: Report expiration datetime.
-    - arguments:
-        - description: Show only a scan with a certain scan referenc ecode.
-          name: scan_ref
-        - description: Show only one or more scan states.
-          name: state
-        - auto: PREDEFINED
-          description:
-            Specify 0 to show only scans that are not processed. Specify 1
-            to show only scans that have been processed.
-          name: processed
-          predefined:
-            - "0"
-            - "1"
-        - auto: PREDEFINED
-          description: Show only a certain scan type.
-          name: type
-          predefined:
-            - On-Demand
-            - Scheduled
-            - API
-        - description: Show only one or more target IP addresses.
-          name: target
-        - description: Show only a certain user login.
-          name: user_login
-        - description:
-            Show only scans launched after a certain date and time. use YYYY-MM-DD[THH:MM:SSZ]
-            like “2007-07-01” or “2007-01-25T23:12:00Z” or today, yesterday, 24hr ago,
-            3 days ago, last week.'
-          name: launched_after_datetime
-        - description:
-            Show only scans launched before a certain date and time. use YYYY-MM-DD[THH:MM:SSZ]
-            like “2007-07-01” or “2007-01-25T23:12:00Z” or today, yesterday, 24hr ago,
-            3 days ago, last week.'
-          name: launched_before_datetime
-        - auto: PREDEFINED
-          description:
-            Specify 1 to show asset group information for each scan in the
-            output.
-          name: show_ags
-          predefined:
-            - "1"
-        - auto: PREDEFINED
-          description:
-            Specify 1 to show option profile information for each scan in the
-            output.
-          name: show_op
-          predefined:
-            - "1"
-        - auto: PREDEFINED
-          description: Specify 0 to not show scan status for each scan in the output.
-          name: show_status
-          predefined:
-            - "0"
-        - auto: PREDEFINED
-          description:
-            Specify 1 to show only the most recent scan (which meets all other
-            search filters in the request) in the output.
-          name: show_last
-          predefined:
-            - "1"
-        - description: (Optional) Show only a scan with a certain compliance scan ID.
-          name: scan_id
-        - description:
-            (Optional) Id assigned to the client (Consultant type subscription
-            only). Parameter client_id or client_name may be specified for the same request.
-          name: client_id
-        - description:
-            (Optional) Name of the client (Consultant type subscription only).
-            Parameter client_id or client_name may be specified for the same request.
-          name: client_name
-        - auto: PREDEFINED
-          description:
-            (Optional) Specify 1 to show only external PCI scans in the XML
-            output. External PCI scans are vulnerability scans run with the option profile
-            "Payment Card Industry (PCI) Options". When pci_only=1 is specified, the XML
-            output will not include other types of scans run with other option profiles.
-          name: pci_only
-          predefined:
-            - "1"
-        - auto: PREDEFINED
-          description:
-            (Optional) Specify 1 to hide target information from the scan list.
-            Specify 0 to display the target information.
-          name: ignore_target
-          predefined:
-            - "1"
-            - "0"
-        - description:
-            Specify a positive numeric value to limit the amount of results
-            in the requested list
-          name: limit
-      description: Lists vulnerability scans in the user’s account
-      name: qualys-vm-scan-list
-      outputs:
-        - contextPath: Qualys.Scan.REF
-          description: Scan REF.
-        - contextPath: Qualys.Scan.TYPE
-          description: Scan type.
-        - contextPath: Qualys.Scan.TITLE
-          description: Scan title.
-        - contextPath: Qualys.Scan.LAUNCH_DATETIME
-          description: Date and time the scan launched.
-        - contextPath: Qualys.Scan.DURATION
-          description: Scan Duration.
-        - contextPath: Qualys.Scan.PROCESSING_PRIORITY
-          description: Scan Processing Priority.
-        - contextPath: Qualys.Scan.PROCESSED
-          description: Scan Processed.
-        - contextPath: Qualys.Scan.STATUS.STATE
-          description: Scan status state.
-        - contextPath: Qualys.Scan.STATUS.SUB_STATE
-          description: Scan status sub state.
-        - contextPath: Qualys.Scan.SCHEDULE
-          description: Scan Schedule.
-        - contextPath: Qualys.Scan.TARGET
-          description: Scan Target.
-        - contextPath: Qualys.Scan.ASSET_GROUP_TITLE
-          description: Target Asset Group Title.
-        - contextPath: Qualys.Scan.DEFAULT_FLAG
-          description: Scan Deafualt Flag.
-        - contextPath: Qualys.Scan.USER_LOGIN
-          description: The user that created the scan.
-    - arguments:
-        - description: Show only a scan with a certain scan reference code.
-          name: scan_ref
-        - description: Show only one or more scan states.
-          name: state
-        - auto: PREDEFINED
-          description:
-            Specify 0 to show only scans that are not processed. Specify 1
-            to show only scans that have been processed.
-          name: processed
-          predefined:
-            - "0"
-            - "1"
-        - auto: PREDEFINED
-          description: Show only a certain scan type.
-          name: type
-          predefined:
-            - On-Demand
-            - Scheduled
-            - API
-        - description: Show only one or more target IP addresses.
-          name: target
-        - description: Show only a certain user login.
-          name: user_login
-        - description:
-            Show only scans launched after a certain date and time. use YYYY-MM-DD[THH:MM:SSZ]
-            like “2007-07-01” or “2007-01-25T23:12:00Z” or today, yesterday, 24hr ago,
-            3 days ago, last week.'
-          name: launched_after_datetime
-        - description:
-            Show only scans launched before a certain date and time. use YYYY-MM-DD[THH:MM:SSZ]
-            like “2007-07-01” or “2007-01-25T23:12:00Z” or today, yesterday, 24hr ago,
-            3 days ago, last week.'
-          name: launched_before_datetime
-        - auto: PREDEFINED
-          description:
-            Specify 1 to show asset group information for each scan in the
-            output.
-          name: show_ags
-          predefined:
-            - "1"
-        - auto: PREDEFINED
-          description:
-            Specify 1 to show option profile information for each scan in the
-            output.
-          name: show_op
-          predefined:
-            - "1"
-        - auto: PREDEFINED
-          description: Specify 0 to not show scan status for each scan in the output.
-          name: show_status
-          predefined:
-            - "0"
-        - auto: PREDEFINED
-          description:
-            Specify 1 to show only the most recent scan (which meets all other
-            search filters in the request) in the output.
-          name: show_last
-          predefined:
-            - "1"
-        - description: (Optional) Show only a scan with a certain compliance scan ID.
-          name: scan_id
-        - description:
-            (Optional) Id assigned to the client (Consultant type subscription
-            only). Parameter client_id or client_name may be specified for the same request.
-          name: client_id
-        - description:
-            (Optional) Name of the client (Consultant type subscription only).
-            Parameter client_id or client_name may be specified for the same request.
-          name: client_name
-        - auto: PREDEFINED
-          description:
-            (Optional) Specify 1 to show only external PCI scans in the XML
-            output. External PCI scans are vulnerability scans run with the option profile
-            "Payment Card Industry (PCI) Options". When pci_only=1 is specified, the XML
-            output will not include other types of scans run with other option profiles.
-          name: pci_only
-          predefined:
-            - "1"
-        - auto: PREDEFINED
-          description:
-            (Optional) Specify 1 to hide target information from the scan list.
-            Specify 0 to display the target information.
-          name: ignore_target
-          predefined:
-            - "1"
-            - "0"
-        - description:
-            Specify a positive numeric value to limit the amount of results
-            in the requested list
-          name: limit
-      description: Gives you a list of SCAP scans in your account
-      name: qualys-scap-scan-list
-      outputs:
-        - contextPath: Qualys.SCAP.Scan.ID
-          description: Scan ID.
-        - contextPath: Qualys.SCAP.Scan.Reference
-          description: Scan ref.
-        - contextPath: Qualys.SCAP.Scan.REF
-          description: Scan REF.
-        - contextPath: Qualys.SCAP.Scan.Type
-          description: Scan type.
-        - contextPath: Qualys.SCAP.Scan.Title
-          description: Scan title.
-        - contextPath: Qualys.SCAP.Scan.LaunchDatetime
-          description: Date and time the scan launched.
-        - contextPath: Qualys.SCAP.Scan.Duration
-          description: Scan Duration.
-        - contextPath: Qualys.SCAP.Scan.ProcessingPriority
-          description: Scan Processing Priority.
-        - contextPath: Qualys.SCAP.Scan.Processed
-          description: Scan Processed.
-        - contextPath: Qualys.SCAP.Scan.Status.State
-          description: Scan status state.
-        - contextPath: Qualys.SCAP.Scan.Status.SubState
-          description: Scan status sub state.
-        - contextPath: Qualys.SCAP.Scan.Schedule
-          description: Scan Schedule.
-        - contextPath: Qualys.SCAP.Scan.Target
-          description: Scan Target.
-        - contextPath: Qualys.SCAP.Scan.AssetGroupTitle
-          description: Target Asset Group Title.
-        - contextPath: Qualys.SCAP.Scan.DeafualtFlag
-          description: Scan Deafualt Flag.
-        - contextPath: Qualys.SCAP.Scan.UserLogin
-          description: The user that created the scan.
-    - arguments:
-        - description: Scan id
-          name: scan_id
-        - description: Scan reference
-          name: scan_ref
-        - description: Show only one or more scan states.
-          name: state
-        - auto: PREDEFINED
-          description:
-            Specify 0 to show only scans that are not processed. Specify 1
-            to show only scans that have been processed.
-          name: processed
-          predefined:
-            - "0"
-            - "1"
-        - description: Show only a certain scan type.
-          name: type
-        - description: Show only one or more target IP addresses.
-          name: target
-        - description: Show only a certain user login.
-          name: user_login
-        - description:
-            Show only scans launched after a certain date and time. use YYYY-MM-DD[THH:MM:SSZ]
-            like “2007-07-01” or “2007-01-25T23:12:00Z” or today, yesterday, 24hr ago,
-            3 days ago, last week.'
-          name: launched_after_datetime
-        - description:
-            Show only scans launched before a certain date and time. use YYYY-MM-DD[THH:MM:SSZ]
-            like “2007-07-01” or “2007-01-25T23:12:00Z” or today, yesterday, 24hr ago,
-            3 days ago, last week.'
-          name: launched_before_datetime
-        - auto: PREDEFINED
-          description:
-            Specify 1 to show asset group information for each scan in the
-            output.
-          name: show_ags
-          predefined:
-            - "1"
-        - auto: PREDEFINED
-          description:
-            Specify 1 to show option profile information for each scan in the
-            output.
-          name: show_op
-          predefined:
-            - "1"
-        - auto: PREDEFINED
-          description: Specify 0 to not show scan status for each scan in the output.
-          name: show_status
-          predefined:
-            - "0"
-        - auto: PREDEFINED
-          description:
-            Specify 1 to show only the most recent scan (which meets all other
-            search filters in the request) in the output.
-          name: show_last
-          predefined:
-            - "1"
-        - auto: PREDEFINED
-          description:
-            Specify 1 to show only external PCI scans in the XML output. External
-            PCI scans are vulnerability scans run with the option profile "Payment Card
-            Industry (PCI) Options". When pci_only=1 is specified, the XML output will
-            not include other types of scans run with other option profiles.
-          name: pci_only
-          predefined:
-            - "1"
-            - "0"
-        - auto: PREDEFINED
-          description:
-            Specify 1 to hide target information from the scan list. Specify
-            0 to display the target information.
-          name: ignore_target
-          predefined:
-            - "1"
-            - "0"
-        - description: (Optional) Id assigned to the client (Consultant type subscriptions).
-          name: client_id
-        - description:
-            (Optional) Name of the client (Consultant type subscriptions).
-            Note, The client_id and client_name parameters are mutually exclusive and
-            cannot be specified together in the same request.
-          name: client_name
-        - description:
-            Specify a positive numeric value to limit the amount of results
-            in the requested list
-          name: limit
-      description: Get a list of compliance scans in your account.
-      name: qualys-pc-scan-list
-      outputs:
-        - contextPath: Qualys.Scan.REF
-          description: Scan REF.
-        - contextPath: Qualys.Scan.TYPE
-          description: Scan type.
-        - contextPath: Qualys.Scan.TITLE
-          description: Scan title.
-        - contextPath: Qualys.Scan.LAUNCH_DATETIME
-          description: Date and time the scan launched.
-        - contextPath: Qualys.Scan.DURATION
-          description: Scan Duration.
-        - contextPath: Qualys.Scan.PROCESSING_PRIORITY
-          description: Scan Processing Priority.
-        - contextPath: Qualys.Scan.PROCESSED
-          description: Scan Processed.
-        - contextPath: Qualys.Scan.STATUS.STATE
-          description: Scan status state.
-        - contextPath: Qualys.Scan.STATUS.SUB_STATE
-          description: Scan status sub state.
-        - contextPath: Qualys.Scan.SCHEDULE
-          description: Scan Schedule.
-        - contextPath: Qualys.Scan.TARGET
-          description: Scan Target.
-        - contextPath: Qualys.Scan.ASSET_GROUP_TITLE
-          description: Target Asset Group Title.
-        - contextPath: Qualys.Scan.DEFAULT_FLAG
-          description: Scan Default Flag.
-        - contextPath: Qualys.Scan.USER_LOGIN
-          description: The user that created the scan.
-    - arguments:
-        - description: The ID of the scan schedule you want to display.
-          name: id
-        - auto: PREDEFINED
-          description:
-            Specify 1 for active schedules only, or 0 for deactivated schedules
-            only.
-          name: active
-          predefined:
-            - "0"
-            - "1"
-        - description:
-            (Optional) Specify 1 to include the notification settings for each
-            schedule in the XML output.
-          name: show_notifications
-        - auto: PREDEFINED
-          description: (Optional) Launch a scan with a certain type
-          name: scan_type
-          predefined:
-            - certview
-            - perimeter
-        - description:
-            (Optional) The target FQDN for a vulnerability scan. You must specify
-            at least one target i.e. IPs, asset groups or FQDNs. Multiple values are comma
-            separated.
-          name: fqdn
-        - description:
-            (Optional) Set to 1 to display the cloud details (Provider, Connector,
-            Scan Type and Cloud Target) in the XML output. Otherwise the details are not
-            displayed in the output. The cloud details will show scan type "Cloud Perimeter"
-            for cloud perimeter scans.
-          name: show_cloud_details
-        - description:
-            (Optional) Id assigned to the client (Consultant type subscription
-            only). Parameter client_id or client_name may be specified for the same request.
-          name: client_id
-        - description:
-            (Optional) Name of the client (Consultant type subscription only).
-            Parameter client_id or client_name may be specified for the same request.
-          name: client_name
-        - description:
-            Specify a positive numeric value to limit the amount of results
-            in the requested list
-          name: limit
-      description: Shows schedule scans
-      name: qualys-schedule-scan-list
-      outputs:
-        - contextPath: Qualys.Scan.ID
-          description: Scan ID.
-        - contextPath: Qualys.Scan.REF
-          description: Scan REF.
-        - contextPath: Qualys.Scan.TYPE
-          description: Scan type.
-        - contextPath: Qualys.Scan.TITLE
-          description: Scan title.
-        - contextPath: Qualys.Scan.LAUNCH_DATETIME
-          description: Date and time the scan launched.
-        - contextPath: Qualys.Scan.DURATION
-          description: Scan Duration.
-        - contextPath: Qualys.Scan.PROCESSING_PRIORITY
-          description: Scan Processing Priority.
-        - contextPath: Qualys.Scan.PROCESSED
-          description: Scan Processed.
-        - contextPath: Qualys.Scan.STATUS.STATE
-          description: Scan status state.
-        - contextPath: Qualys.Scan.STATUS.SUB_STATE
-          description: Scan status sub state.
-        - contextPath: Qualys.Scan.TARGET
-          description: Scan Target.
-        - contextPath: Qualys.Scan.ASSET_GROUP_TITLE
-          description: Target Asset Group Title.
-        - contextPath: Qualys.Scan.DEFAULT_FLAG
-          description: Scan Deafualt Flag.
-        - contextPath: Qualys.Scan.USER_LOGIN
-          description: The user that created the scan.
-        - contextPath: Qualys.Scan.ACTIVE
-          description: Scheduled scan active.
-        - contextPath: Qualys.Scan.USER_ENTERED_IPS.RANGE.START
-          description: IP range requested start.
-        - contextPath: Qualys.Scan.USER_ENTERED_IPS.RANGE.END
-          description: IP range requested end.
-        - contextPath: Qualys.Scan.ISCANNER_NAME
-          description: Iscanner name used in the scan.
-        - contextPath: Qualys.Scan.SCHEDULE.DAILY.@frequency_days
-          description: Frequency of usage of the scan.
-        - contextPath: Qualys.Scan.SCHEDULE.START_DATE_UTC
-          description: Start date of the scheduled scan in UTC format.
-        - contextPath: Qualys.Scan.SCHEDULE.START_HOUR
-          description: Start hour of the scheduled scan.
-        - contextPath: Qualys.Scan.SCHEDULE.START_MINUTE
-          description: Start minute of the scheduled scan.
-        - contextPath: Qualys.Scan.SCHEDULE.TIME_ZONE.TIME_ZONE_CODE
-          description: Time zone code of the time for the scheduled scan.
-        - contextPath: Qualys.Scan.SCHEDULE.TIME_ZONE.TIME_ZONE_DETAILS
-          description: Time zone details of the time for the scheduled scan.
-        - contextPath: Qualys.Scan.OPTION_PROFILE.DEFAULT_FLAG
-          description: Default flag of the option profile.
-        - contextPath: Qualys.Scan.OPTION_PROFILE.TITLE
-          description: Title of the option profile.
-        - contextPath: Qualys.Scan.EC2_INSTANCE.CONNECTOR_UUID
-          description: Connector UUID of EC2 instance.
-        - contextPath: Qualys.Scan.EC2_INSTANCE.EC2_ENDPOINT
-          description: Endpoint of EC2 instance.
-        - contextPath: Qualys.Scan.EC2_INSTANCE.EC2_ONLY_CLASSIC
-          description: EC2 only classic.
-    - arguments:
-        - description:
-            Show only hosts which have an operating system matching a certain
-            regular expression. An empty value cannot be specified. Use “%5E%24” to match
-            empty string.
-          name: os_pattern
-        - description:
-            Specify the maximum number of host records processed per request.
-            When not specified, the truncation limit is set to 1000 host records. You
-            may specify a value less than the default (1-999) or greater than the default
-            (1001-1000000).
-          name: truncation_limit
-        - description:
-            Show only certain IP addresses/ranges. One or more IPs/ranges may
-            be specified. Multiple entries are comma separated. An IP range is specified
-            with a hyphen (for example, 10.10.10.1-10.10.10.100).
-          name: ips
-        - description:
-            Show only hosts belonging to asset groups with certain strings
-            in the asset group title. One or more asset group titles may be specified.
-            Multiple entries are comma separated (for example, My+First+Asset+Group,Another+Asset+Group).
-          name: ag_titles
-        - description:
-            Show only certain host IDs/ranges. One or more host IDs/ranges
-            may be specified. Multiple entries are comma separated. A host ID range is
-            specified with a hyphen (for example, 190-400).Valid host IDs are required.
-          name: ids
-        - description:
-            (Optional, and valid only when the Network Support feature is enabled
-            for the user’s account) Restrict the request to certain custom network IDs.
-            Multiple network IDs are comma separated.
-          name: network_ids
-        - description:
-            "Show hosts not scanned since a certain date and time (optional).
-            use YYYY-MM-DD[THH:MM:SSZ] like “2007-07-01” or “2007-01-25T23:12:00Z” or
-            today, yesterday, 24hr ago, 3 days ago, last week. Permissions: An Auditor
-            cannot specify this parameter."
-          name: no_vm_scan_since
-        - description:
-            "Show hosts that were last scanned for vulnerabilities since a
-            certain date and time (optional). Hosts that were the target of a vulnerability
-            scan since the date/time will be shown. use YYYY-MM-DD[THH:MM:SSZ] like “2007-07-01”
-            or “2007-01-25T23:12:00Z” or today, yesterday, 24hr ago, 3 days ago, last
-            week. Permissions: An Auditor cannot specify this parameter."
-          name: vm_scan_since
-        - description:
-            (Optional) Show compliance hosts not scanned since a certain date
-            and time (optional). This parameter is invalid for an Express Lite user. use
-            YYYY-MM-DD[THH:MM:SSZ] like “2007-07-01” or “2007-01-25T23:12:00Z” or today,
-            yesterday, 24hr ago, 3 days ago, last week.
-          name: no_compliance_scan_since
-        - auto: PREDEFINED
-          description:
-            Specify 0 (the default) if you want to select hosts based on IP
-            addresses/ranges and/or asset groups. Specify 1 if you want to select hosts
-            based on asset tags.
-          name: use_tags
-          predefined:
-            - "0"
-            - "1"
-        - auto: PREDEFINED
-          description:
-            (Optional when use_tags=1) Specify “id” (the default) to select
-            a tag set by providing tag IDs. Specify “name” to select a tag set by providing
-            tag names.
-          name: tag_set_by
-          predefined:
-            - id
-            - name
-        - auto: PREDEFINED
-          description:
-            (Optional when use_tags=1) Select “any” (the default) to include
-            hosts that match at least one of the selected tags. Select “all” to include
-            hosts that match all of the selected tags.
-          name: tag_include_selector
-          predefined:
-            - any
-            - all
-        - auto: PREDEFINED
-          description:
-            (Optional when use_tags=1) Select “any” (the default) to exclude
-            hosts that match at least one of the selected tags. Select “all” to exclude
-            hosts that match all of the selected tags.
-          name: tag_exclude_selector
-          predefined:
-            - any
-            - all
-        - description:
-            (Optional when use_tags=1) Specify a tag set to include. Hosts
-            that match these tags will be included. You identify the tag set by providing
-            tag name or IDs. Multiple entries are comma separated.
-          name: tag_set_include
-        - description:
-            (Optional when use_tags=1) Specify a tag set to exclude. Hosts
-            that match these tags will be excluded. You identify the tag set by providing
-            tag name or IDs. Multiple entries are comma separated.
-          name: tag_set_exclude
-        - auto: PREDEFINED
-          description:
-            (Optional) Specify 1 to display asset tags associated with each
-            host in the XML output.
-          name: show_tags
-          predefined:
-            - "0"
-            - "1"
-        - description:
-            "Specify the name of the cloud provider to show the assets managed
-            by the cloud provider. Valid values: ec2, google, azure"
-          name: host_metadata
-        - description:
-            (Optional when host_metadata is specified) Specify metadata fields
-            to only return data for certain attributes.
-          name: host_metadata_fields
-        - auto: PREDEFINED
-          description:
-            (Optional) Specify 1 to display cloud provider tags for each scanned
-            host asset in the output. The default value of the parameter is set to 0.
-            When set to 0, we will not show the cloud provider tags for the scanned assets.
-          name: show_cloud_tags
-          predefined:
-            - "0"
-            - "1"
-        - description:
-            (Optional when show_cloud_tags is specified) Specify cloud tags
-            or cloud tag and name combinations to only return information for specified
-            cloud tags. A cloud tag name and value combination is specified with a colon
-            (for example:SomeTag6:AY_ec2). For each cloud tag, we show the cloud tag’s
-            name, its value, and last success date (the tag last success date/time, fetched
-            from instance). If this parameter is not specified and "show_cloud_tags" is
-            set to 1, we will show all the cloud provider tags for the assets.
-          name: cloud_tag_fields
-        - description:
-            Specify a positive numeric value to limit the amount of results
-            in the requested list
-          name: limit
-      description: View a list of scanned hosts in the user account.
-      name: qualys-host-list
-      outputs:
-        - contextPath: Qualys.Endpoint.ID
-          description: Endpoint ID.
-        - contextPath: Qualys.Endpoint.IP
-          description: IP.
-        - contextPath: Qualys.Endpoint.CLOUD_PROVIDER
-          description: Host's cloud provider.
-        - contextPath: Qualys.Endpoint.DNS
-          description: DNS.
-        - contextPath: Qualys.Endpoint.EC2_INSTANCE_ID
-          description: EC2 instance ID.
-        - contextPath: Qualys.Endpoint.QG_HOSTID
-          description: QG host ID.
-        - contextPath: Qualys.Endpoint.CLOUD_SERVICE
-          description: Cloud service of the endpoint.
-        - contextPath: Qualys.Endpoint.TRACKING_METHOD
-          description: Tracking method of the endpoint.
-        - contextPath: Qualys.Endpoint.CLOUD_RESOURCE_ID
-          description: Cloud resource ID of the endpoint.
-        - contextPath: Qualys.Endpoint.DNS_DATA.DOMAIN
-          description: Domain of the endpoint.
-        - contextPath: Qualys.Endpoint.DNS_DATA.HOSTNAME
-          description: Host name of the endpoint.
-        - contextPath: Qualys.Endpoint.NETBIOS
-          description: NETBIOS.
-        - contextPath: Qualys.Endpoint.OS
-          description: Endpoint operating system.
-    - arguments:
-        - description: Show only virtual hosts that have a certain IP address.
-          name: ip
-        - description: Show only virtual hosts that have a certain port.
-          name: port
-        - description:
-            Specify a positive numeric value to limit the amount of results
-            in the requested list
-          name: limit
-      description: View a list of virtual hosts in the user account.
-      name: qualys-virtual-host-list
-      outputs:
-        - contextPath: Qualys.VirtualEndpoint.IP
-          description: IP.
-        - contextPath: Qualys.VirtualEndpoint.PORT
-          description: Port.
-        - contextPath: Qualys.VirtualEndpoint.FQDN
-          description: Fully qualified domain name.
-    - arguments:
-        - auto: PREDEFINED
-          description: Virtual host action to perform
-          name: action
-          predefined:
-            - create
-            - update
-            - delete
-            - add_fqdn
-            - delete_fqdn
-          required: true
-        - description: An IP address for the virtual host configuration.
-          name: ip
-          required: true
-        - description: A port number for the virtual host configuration.
-          name: port
-          required: true
-        - description:
-            Network support must be enabled to specify the network_id. If network
-            support is enabled and you do not provide a network_id, then the Default Global
-            Network is considered. You can specify only one network_id.
-          name: network_id
-        - description:
-            (Required for all actions except “delete”. Invalid for “delete”.)
-            One or more fully-qualified domain names (FQDNs) for the virtual host configuration.
-            Multiple entries are comma separated.
-          name: fqdn
-      description: View a list of virtual hosts in the user account.
-      name: qualys-virtual-host-manage
-      outputs:
-        - contextPath: Qualys.VirtualEndpoint.DATETIME
-          description: Date and time of the executed manage action.
-        - contextPath: Qualys.VirtualEndpoint.TEXT
-          description: Result message of the executed action.
-    - arguments:
-        - description: Get list of excluded hosts or addresses range
-          name: ips
-        - description:
-            (Optional, and valid only when the Network Support feature is enabled
-            for the user’s account) Restrict the request to a certain custom network ID.
-          name: network_id
-        - description:
-            (Optional) Show excluded hosts belonging to asset groups with certain
-            IDs. One or more asset group IDs and/or ranges may be specified. Multiple
-            entries are comma separated. A range is specified with a dash (for example,
-            386941-386945). Valid asset group IDs are required.
-          name: ag_ids
-        - description:
-            (Optional) Show excluded hosts belonging to asset groups with certain
-            strings in the asset group title. One or more asset group titles may be specified.
-            Multiple entries are comma separated (for example, My+First+Asset+Group,Another+Asset+Group).
-          name: ag_titles
-        - auto: PREDEFINED
-          description:
-            (Optional) Specify 0 (the default) if you want to select hosts
-            based on IP addresses/ranges and/or asset groups. Specify 1 if you want to
-            select hosts based on asset tags.
-          name: use_tags
-          predefined:
-            - "0"
-            - "1"
-        - auto: PREDEFINED
-          description:
-            (Optional when use_tags=1) Specify "any" (the default) to include
-            excluded hosts that match at least one of the selected tags. Specify "all"
-            to include excluded hosts that match all of the selected tags.
-          name: tag_include_selector
-          predefined:
-            - any
-            - all
-        - auto: PREDEFINED
-          description:
-            (Optional when use_tags=1) Specify "any" (the default) to ignore
-            excluded hosts that match at least one of the selected tags. Specify "all"
-            to ignore excluded hosts that match all of the selected tags.
-          name: tag_exclude_selector
-          predefined:
-            - any
-            - all
-        - auto: PREDEFINED
-          description:
-            (Optional when use_tags=1) Specify "id" (the default) to select
-            a tag set by providing tag IDs. Specify "name" to select a tag set by providing
-            tag names.
-          name: tag_set_by
-          predefined:
-            - id
-            - name
-        - description:
-            (Optional when use_tags=1) Specify a tag set to include. Excluded
-            hosts that match these tags will be included. You identify the tag set by
-            providing tag name or IDs. Multiple entries are comma separated.
-          name: tag_set_include
-        - description:
-            (Optional when use_tags=1) Specify a tag set to exclude. Excluded
-            hosts that match these tags will be ignored. You identify the tag set by providing
-            tag name or IDs. Multiple entries are comma separated.
-          name: tag_set_exclude
-        - description:
-            Specify a positive numeric value to limit the amount of results
-            in the requested list
-          name: limit
-      description:
-        Show the excluded host list for the user's account. Hosts in your
-        excluded host list will not be scanned.
-      name: qualys-host-excluded-list
-      outputs:
-        - contextPath: Qualys.Excluded.Host.Address
-          description: IP Address.
-        - contextPath: Qualys.Excluded.Host.Address.#text
-          description: IP of excluded host with expiration date.
-        - contextPath: Qualys.Excluded.Host.Address.@expiration_date
-          description: Expiration date of excluded host address.
-        - contextPath: Qualys.Excluded.Host.Range.#text
-          description: Range of excluded hosts with expiration date.
-        - contextPath: Qualys.Excluded.Host.Range.@expiration_date
-          description: Expiration date of excluded hosts ranges.
-        - contextPath: Qualys.Excluded.Host.Range
-          description: Range of IP addresses.
-    - arguments:
-        - description: Scheduled report ID
-          name: id
-        - auto: PREDEFINED
-          description:
-            Select is_active=1 for active or is_active=0 for inactive scheduled
-            reports to view
-          name: is_active
-          predefined:
-            - "1"
-            - "0"
-        - description:
-            Specify a positive numeric value to limit the amount of results
-            in the requested list
-          name: limit
-      description: Get list of scheduled reports
-      name: qualys-scheduled-report-list
-      outputs:
-        - contextPath: Qualys.Report.ID
-          description: Report ID.
-          type: String
-        - contextPath: Qualys.Report.TITLE
-          description: Report title.
-        - contextPath: Qualys.Report.TYPE
-          description: Report type.
-        - contextPath: Qualys.Report.LAUNCH_DATETIME
-          description: Date and time the report launched.
-        - contextPath: Qualys.Report.OUTPUT_FORMAT
-          description: Report output format.
-        - contextPath: Qualys.Report.SIZE
-          description: Report size.
-        - contextPath: Qualys.Report.STATUS.STATE
-          description: Report state status.
-        - contextPath: Qualys.Report.STATUS.MESSAGE
-          description: Report status message.
-        - contextPath: Qualys.Report.STATUS.PERCENT
-          description: Report status percent.
-        - contextPath: Qualys.Report.EXPIRATION_DATETIME
-          description: Report expiration datetime.
-        - contextPath: Qualys.Report.ACTIVE
-          description: Report active.
-        - contextPath: Qualys.Report.TEMPLATE_TITLE
-          description: Title of the template.
-        - contextPath: Qualys.Report.SCHEDULE.START_DATE_UTC
-          description: Start date of the scheduled report in UTC format.
-        - contextPath: Qualys.Report.SCHEDULE.START_HOUR
-          description: Start hour of the scheduled report.
-        - contextPath: Qualys.Report.SCHEDULE.START_MINUTE
-          description: Start minute of the scheduled report.
-        - contextPath: Qualys.Report.SCHEDULE.DAILY.@frequency_days
-          description: Frequency of the schduled report.
-        - contextPath: Qualys.Report.SCHEDULE.TIME_ZONE.TIME_ZONE_CODE
-          description: Timezone of the scheduled report.
-        - contextPath: Qualys.Report.SCHEDULE.TIME_ZONE.TIME_ZONE_DETAILS
-          description: Timezone details of the scheduled report.
-    - arguments:
-        - description:
-            Specify a positive numeric value to limit the amount of results
-            in the requested list
-          name: limit
-      description: get list of report template for user
-      name: qualys-report-template-list
-      outputs:
-        - contextPath: Qualys.ReportTemplate.ID
-          description: Report template ID.
-        - contextPath: Qualys.ReportTemplate.TYPE
-          description: Report type.
-        - contextPath: Qualys.ReportTemplate.TITLE
-          description: Report template title.
-        - contextPath: Qualys.ReportTemplate.LAST_UPDATE
-          description: Last update time.
-        - contextPath: Qualys.ReportTemplate.GLOBAL
-          description: Report template global.
-        - contextPath: Qualys.ReportTemplate.DEFAULT
-          description: Report template default.
-        - contextPath: Qualys.ReportTemplate.USER.LOGIN
-          description: Last updated user login.
-        - contextPath: Qualys.ReportTemplate.USER.FIRSTNAME
-          description: Last updated user login first name.
-        - contextPath: Qualys.ReportTemplate.USER.LASTNAME
-          description: Last updated user login last name.
-        - contextPath: Qualys.ReportTemplate.TEMPLATE_TYPE
-          description: Type of report template.
-    - arguments:
-        - auto: PREDEFINED
-          description:
-            "Show the requested amount of information for each vulnerability
-            in the XML output. A valid value is: Basic (default), All, or None. Basic
-            includes basic elements plus CVSS Base and Temporal scores. All includes all
-            vulnerability details, including the Basic details."
-          name: details
-          predefined:
-            - Basic
-            - All
-            - None
-        - description:
-            Used to filter the XML output to include only vulnerabilities that
-            have QID numbers matching the QID numbers you specify.
-          name: ids
-        - description:
-            Used to filter the XML output to show only vulnerabilities that
-            have a QID number greater than or equal to a QID number you specify.
-          name: id_min
-        - description:
-            Used to filter the XML output to show only vulnerabilities that
-            have a QID number less than or equal to a QID number you specify.
-          name: id_max
-        - auto: PREDEFINED
-          description:
-            Used to filter the XML output to show only vulnerabilities that
-            are patchable or not patchable. A vulnerability is considered patchable when
-            a patch exists for it. When 1 is specified, only vulnerabilities that are
-            patchable will be included in the output. When 0 is specified, only vulnerabilities
-            that are not patchable will be included in the output. When unspecified, patchable
-            and unpatchable vulnerabilities will be included in the output.
-          name: is_patchable
-          predefined:
-            - "0"
-            - "1"
-        - description:
-            Used to filter the XML output to show only vulnerabilities last
-            modified after a certain date and time. When specified vulnerabilities last
-            modified by a user or by the service will be shown. use YYYY-MM-DD[THH:MM:SSZ]
-            like “2007-07-01” or “2007-01-25T23:12:00Z” or today, yesterday, 24hr ago,
-            3 days ago, last week.
-          name: last_modified_after
-        - description:
-            Used to filter the XML output to show only vulnerabilities last
-            modified before a certain date and time. When specified vulnerabilities last
-            modified by a user or by the service will be shown. use YYYY-MM-DD[THH:MM:SSZ]
-            like “2007-07-01” or “2007-01-25T23:12:00Z” or today, yesterday, 24hr ago,
-            3 days ago, last week.
-          name: last_modified_before
-        - description:
-            Used to filter the XML output to show only vulnerabilities last
-            modified by a user after a certain date and time. use YYYY-MM-DD[THH:MM:SSZ]
-            like “2007-07-01” or “2007-01-25T23:12:00Z” or today, yesterday, 24hr ago,
-            3 days ago, last week.
-          name: last_modified_by_user_after
-        - description:
-            Used to filter the XML output to show only vulnerabilities last
-            modified by a user before a certain date and time. use YYYY-MM-DD[THH:MM:SSZ]
-            like “2007-07-01” or “2007-01-25T23:12:00Z” or today, yesterday, 24hr ago,
-            3 days ago, last week.
-          name: last_modified_by_user_before
-        - description:
-            Used to filter the XML output to show only vulnerabilities last
-            modified by the service after a certain date and time. use YYYY-MM-DD[THH:MM:SSZ]
-            like “2007-07-01” or “2007-01-25T23:12:00Z” or today, yesterday, 24hr ago,
-            3 days ago, last week.
-          name: last_modified_by_service_after
-        - description:
-            Used to filter the XML output to show only vulnerabilities last
-            modified by the service before a certain date and time. use YYYY-MM-DD[THH:MM:SSZ]
-            like “2007-07-01” or “2007-01-25T23:12:00Z” or today, yesterday, 24hr ago,
-            3 days ago, last week.
-          name: last_modified_by_service_before
-        - description:
-            Used to filter the XML output to show only vulnerabilities published
-            after a certain date and time. use YYYY-MM-DD[THH:MM:SSZ] like “2007-07-01”
-            or “2007-01-25T23:12:00Z” or today, yesterday, 24hr ago, 3 days ago, last
-            week.
-          name: published_after
-        - description:
-            Used to filter the XML output to show only vulnerabilities published
-            before a certain date and time. use YYYY-MM-DD[THH:MM:SSZ] like “2007-07-01”
-            or “2007-01-25T23:12:00Z” or today, yesterday, 24hr ago, 3 days ago, last
-            week.
-          name: published_before
-        - auto: PREDEFINED
-          description:
-            " (Optional) Used to filter the XML output to show only vulnerabilities
-            assigned a certain discovery method. A valid value is: Remote, Authenticated,
-            RemoteOnly, AuthenticatedOnly, or RemoteAndAuthenticated."
-          name: discovery_method
-          predefined:
-            - Remote
-            - Authenticated
-            - RemoteOnly
-            - AuthenticatedOnly
-            - RemoteAndAuthenticated
-        - description:
-            "Used to filter the XML output to show only vulnerabilities having
-            one or more authentication types. A valid value is: Windows, Oracle, Unix
-            or SNMP. Multiple values are entered as a comma-separated list."
-          name: discovery_auth_types
-        - auto: PREDEFINED
-          description:
-            Used to filter the XML output to show reasons for passing or failing
-            PCI compliance (when the CVSS Scoring feature is turned on in the user’s subscription).
-            Specify 1 to view the reasons in the XML output. When unspecified, the reasons
-            are not included in the XML output.
-          name: show_pci_reasons
-          predefined:
-            - "0"
-            - "1"
-        - auto: PREDEFINED
-          description:
-            Used to filter the XML output to show Qualys modules that can be
-            used to detect each vulnerability. Specify 1 to view supported modules in
-            the XML output. When unspecified, supported modules are not included in the
-            XML output.
-          name: show_supported_modules_info
-          predefined:
-            - "0"
-            - "1"
-        - auto: PREDEFINED
-          description:
-            Specify 1 to include the disabled flag for each vulnerability in
-            the XML output.
-          name: show_disabled_flag
-          predefined:
-            - "0"
-            - "1"
-        - auto: PREDEFINED
-          description:
-            Specify 1 to include QID changes for each vulnerability in the
-            XML output.
-          name: show_qid_change_log
-          predefined:
-            - "0"
-            - "1"
-        - description:
-            Specify a positive numeric value to limit the amount of results
-            in the requested list
-          name: limit
-      description: download a list of vulnerabilities from Qualys’ KnowledgeBase
-      name: qualys-vulnerability-list
-      outputs:
-        - contextPath: Qualys.Vulnerability.List.QID
-          description: Vulnerability QID.
-        - contextPath: Qualys.Vulnerability.List.PATCHABLE
-          description: Is Vulnerability patchable.
-        - contextPath: Qualys.Vulnerability.List.SEVERITY_LEVEL
-          description: Severity level of the Vulnerability.
-        - contextPath: Qualys.Vulnerability.List.CONSEQUENCE
-          description: Consequence of the Vulnerability.
-        - contextPath: Qualys.Vulnerability.List.VENDOR_REFERENCE_LIST.VENDOR_REFERENCE.ID
-          description: ID of the vendor.
-        - contextPath: Qualys.Vulnerability.List.VENDOR_REFERENCE_LIST.VENDOR_REFERENCE.URL
-          description: URL of the vendor.
-        - contextPath: Qualys.Vulnerability.List.LAST_SERVICE_MODIFICATION_DATETIME
-          description: Date of the last service modification.
-        - contextPath: Qualys.Vulnerability.List.CVE_LIST.CVE.ID
-          description: CVE ID.
-        - contextPath: Qualys.Vulnerability.List.CVE_LIST.CVE.URL
-          description: CVE URL.
-        - contextPath: Qualys.Vulnerability.List.PUBLISHED_DATETIME
-          description: Published date.
-        - contextPath: Qualys.Vulnerability.List.DISCOVERY.ADDITIONAL_INFO
-          description: Additional info.
-        - contextPath: Qualys.Vulnerability.List.DISCOVERY.AUTH_TYPE_LIST.AUTH_TYPE
-          description: Discovery Authentication type.
-        - contextPath: Qualys.Vulnerability.List.DISCOVERY.REMOTE
-          description: Is discovery remote.
-        - contextPath: Qualys.Vulnerability.List.DIAGNOSIS
-          description: Diagnosis of vulnerability.
-        - contextPath: Qualys.Vulnerability.List.PCI_FLAG
-          description: PCI flag.
-        - contextPath: Qualys.Vulnerability.List.SOFTWARE_LIST.SOFTWARE.PRODUCT
-          description: Product name.
-        - contextPath: Qualys.Vulnerability.List.SOFTWARE_LIST.SOFTWARE.VENDOR
-          description: Vendor of the product.
-        - contextPath: Qualys.Vulnerability.List.VULN_TYPE
-          description: Type of the vulnerability.
-        - contextPath: Qualys.Vulnerability.List.TITLE
-          description: Title of the vulnerability.
-        - contextPath: Qualys.Vulnerability.List.SOLUTION
-          description: Solution for the vulnerability.
-        - contextPath: Qualys.Vulnerability.List.CATEGORY
-          description: Category of the vulnerability.
-    - arguments:
-        - description:
-            Show only asset groups with certain IDs. Multiple IDs are comma
-            separated.
-          name: ids
-        - description:
-            Show only asset groups with certain IDs. Multiple IDs are comma
-            separated.
-          name: id_min
-        - description:
-            Show only asset groups that have an ID less than or equal to the
-            specified ID.
-          name: id_max
-        - description:
-            Specify the maximum number of asset group records to output. By
-            default this is set to 1000 records. If you specify truncation_limit=0, the
-            output is not paginated and all records are returned in a single output
-          name: truncation_limit
-        - description:
-            Optional and valid only when the Networks feature is enabled in
-            your account) Restrict the request to certain network IDs. Multiple IDs are
-            comma separated.
-          name: network_ids
-        - description:
-            Show only asset groups that have a business unit ID equal to the
-            specified ID.
-          name: unit_id
-        - description:
-            Show only asset groups that have a user ID equal to the specified
-            ID.
-          name: user_id
-        - description:
-            " Show only the asset group that has a title equal to the specified
-            string - this must be an exact match."
-          name: title
-        - description:
-            "Show attributes for each asset group along with the ID. Your options
-            are: None, All or a comma-separated list of attribute names: ID, TITLE, OWNER_USER_NAME,
-            OWNER_USER_ID, OWNER_UNIT_ID, NETWORK_IDS, LAST_UPDATE, IP_SET, APPLIANCE_LIST,
-            DOMAIN_LIST, DNS_LIST, NETBIOS_LIST, EC2_ID_LIST, HOST_IDS, ASSIGNED_USER_IDS,
-            ASSIGNED_UNIT_IDS, BUSINESS_IMPACT, CVSS, COMMENTS."
-          name: show_attributes
-        - description:
-            Specify a positive numeric value to limit the amount of results
-            in the requested list
-          name: limit
-      description: Get account asset groups
-      name: qualys-group-list
-      outputs:
-        - contextPath: Qualys.AssetGroup.ID
-          description: Asset Group ID.
-        - contextPath: Qualys.AssetGroup.TITLE
-          description: Asset Group title.
-        - contextPath: Qualys.AssetGroup.OWNER_ID
-          description: Asset Group owner ID.
-        - contextPath: Qualys.AssetGroup.UNIT_ID
-          description: Asset Group unit ID.
-        - contextPath: Qualys.AssetGroup.NETWORK_ID
-          description: Asset Group network ID.
-        - contextPath: Qualys.AssetGroup.IP_SET.IP
-          description: IP in the asset group.
-        - contextPath: Qualys.AssetGroup.IP_SET.IP_RANGE
-          description: Asset Group IP range.
-        - contextPath: Qualys.AssetGroup.APPLIANCE_IDS
-          description: Appliance IDs of the asset group.
-        - contextPath: Qualys.AssetGroup.DEFAULT_APPLIANCE_ID
-          description: Default appliance IDs of the asset group.
-    - arguments:
-        - description: Report ID of a saved report that you want to download.
-          name: id
-          required: true
-        - auto: PREDEFINED
-          description:
-            Type of the file of the report. Can be checked by calling the qualys-report-list
-            command
-          name: file_format
-          predefined:
-            - pdf
-            - html
-            - mht
-            - xml
-            - csv
-            - docx
-            - online
-          required: true
-      description: Download report
-      name: qualys-report-fetch
-      outputs:
-        - contextPath: InfoFile.Name
-          description: The file name.
-        - contextPath: InfoFile.EntryID
-          description: The ID for locating the file in the War Room.
-        - contextPath: InfoFile.Size
-          description: The size of the file (in bytes).
-        - contextPath: InfoFile.Type
-          description:
-            The file type, as determined by libmagic (same as displayed in
-            file entries).
-        - contextPath: InfoFile.Extension
-          description: The file extension.
-        - contextPath: InfoFile.Info
-          description: Basic information about the file.
-    - arguments:
-        - description:
-            "The scan reference for a vulnerability scan. This will have the
-            format: scan/nnnnnnnnnn.nnnnn"
-          name: scan_ref
-          required: true
-        - description:
-            "Show only certain IP addresses/ranges in the scan results. One
-            or more IPs/ranges may be specified. A range entry is specified using a hyphen
-            (for example, 10.10.10.1-10.10.10.20). Multiple entries are comma separated.    "
-          name: ips
-        - auto: PREDEFINED
-          description:
-            "The verbosity of the scan results details. One verbosity mode
-            may be specified: brief (the default) or extended. The brief output includes
-            this information: IP address, DNS hostname, NetBIOS hostname, QID and scan
-            test results if applicable. The extended output includes the brief output
-            plus this extended information: protocol, port, an SSL flag (“yes” is returned
-            when SSL was used for the detection, “no” is returned when SSL was not used),
-            and FQDN if applicable."
-          name: mode
-          predefined:
-            - brief
-            - extended
-        - description:
-            Id assigned to the client (Consultant type subscription only).
-            Parameter client_id or client_name may be specified for the same request.
-          name: client_id
-        - description:
-            Name of the client (Consultant type subscription only). Parameter
-            client_id or client_name may be specified for the same request.
-          name: client_name
-      description:
-        Download scan results when scan has status Finished, Canceled, Paused
-        or Error
-      name: qualys-vm-scan-fetch
-      outputs:
-        - contextPath: Qualys.VM.Dns
-          description: Scanned device DNS.
-        - contextPath: Qualys.VM.Instance
-          description: Scanned device instance.
-        - contextPath: Qualys.VM.IP
-          description: Scanned device IP address.
-        - contextPath: Qualys.VM.Netbios
-          description: Scanned device Netbios.
-        - contextPath: Qualys.VM.QID
-          description: Qualys ID for vulnerabilities.
-        - contextPath: Qualys.VM.Result
-          description: Scan result.
-    - arguments:
-        - description:
-            "The scan reference for a compliance scan. This will have the format:
-            compliance/nnnnnnnnnn.nnnnn"
-          name: scan_ref
-          required: true
-      description: fetch scan results for a scan
-      name: qualys-pc-scan-fetch
-      outputs:
-        - contextPath: Qualys.PC.USERNAME
-          description: The user who executed the scan.
-        - contextPath: Qualys.PC.COMPANY
-          description: The company of the user who executed the scan.
-        - contextPath: Qualys.PC.USERNAME
-          description: The user who executed the scan.
-        - contextPath: Qualys.PC.DATE
-          description: The date of the scan.
-        - contextPath: Qualys.PC.TITLE
-          description: The scan title.
-        - contextPath: Qualys.PC.TARGET
-          description: IP’s which were scanned.
-        - contextPath: Qualys.PC.EXCLUDED_TARGET
-          description: IP’s which were excluded from the scan.
-        - contextPath: Qualys.PC.DURATION
-          description: The duration of the scan.
-        - contextPath: Qualys.PC.NBHOST_ALIVE
-          description: Number of hosts that are available during the scan.
-        - contextPath: Qualys.PC.NBHOST_TOTAL
-          description: Total number of hosts that were submitted to scan.
-        - contextPath: Qualys.PC.REPORT_TYPE
-          description: Type of the report.
-        - contextPath: Qualys.PC.OPTIONS
-          description: Scan option profile.
-        - contextPath: Qualys.PC.STATUS
-          description: Status of the scan.
-    - arguments:
-        - description: Report ID
-          name: id
-          required: true
-      description: Cancel the running report.
-      execution: true
-      name: qualys-report-cancel
-      outputs:
-        - contextPath: Qualys.Report.ID
-          description: ID of the canceled report
-          type: String
-        - contextPath: Qualys.ScheduleScan.DATETIME
-          description: Date the command was executed.
-          type: Date
-        - contextPath: Qualys.ScheduleScan.TEXT
-          description: Qualys response for report cancellation.
-          type: String
-    - arguments:
-        - description: (Required) The report ID you want to take action on.
-          name: id
-          required: true
-      description: Delete a saved report in the user’s Report Share.
-      execution: true
-      name: qualys-report-delete
-      outputs:
-        - contextPath: Qualys.Report.ID
-          description: Deleted report ID.
-          type: String
-        - contextPath: Qualys.ScheduleScan.DATETIME
-          description: Date the command was executed.
-          type: Date
-        - contextPath: Qualys.ScheduleScan.TEXT
-          description: Qualys response for the report deletion.
-          type: String
-    - arguments:
-        - description: Scorecard name for the vulnerability scorecard report
-          name: name
-          required: true
-        - description: User-defined report title
-          name: report_title
-        - auto: PREDEFINED
-          defaultValue: xml
-          description: Output format of the report. One output format may be specified.
-          name: output_format
-          predefined:
-            - pdf
-            - html
-            - mht
-            - xml
-            - csv
-          required: true
-        - description: The source asset groups for the report
-          name: source
-          required: true
-        - auto: PREDEFINED
-          description:
-            (Valid for CSV format report only). Specify hide_header=1 to omit
-            the header information from the report.
-          name: hide_header
-          predefined:
-            - "1"
-            - "0"
-        - description: The password to be used for encryption.
-          name: pdf_password
-        - description: The report recipients in the form of one or more distribution groups
-          name: recipient_group
-        - description:
-            Specify users who will receive the email notification when the
-            report is complete
-          name: recipient_group_id
-        - description:
-            The titles of asset groups to be used as source asset groups for
-            the scorecard report.
-          name: asset_groups
-        - auto: PREDEFINED
-          description:
-            et to 1 to select all asset groups available in your account as
-            the source asset groups for the scorecard report.
-          name: all_asset_groups
-          predefined:
-            - "1"
-        - description: The title of a business unit containing the source asset groups.
-          name: business_unit
-        - description:
-            A business info tag identifying a division that asset group(s)
-            belong to.
-          name: division
-        - description: A business info tag identifying a business function for asset group(s).
-          name: function
-        - description:
-            A business info tag identifying a location where asset group(s)
-            are located.
-          name: location
-        - description:
-            Up to 10 QIDs for vulnerabilities or potential vulnerabilities
-            with available patches. Multiple QIDs are comma separated.
-          name: patch_qids
-        - description: One or two QIDs for missing software. Two QIDs are comma separated.
-          name: missing_qids
-      description: Launch a vulnerability scorecard report.
-      execution: true
-      name: qualys-scorecard-launch
-      outputs:
-        - contextPath: Qualys.Report.ID
-          description: Report ID.
-          type: String
-        - contextPath: Qualys.ScheduleScan.DATETIME
-          description: Date the command was executed.
-          type: Date
-        - contextPath: Qualys.ScheduleScan.TEXT
-          description: Qualys response for the scorecard launch.
-          type: String
-    - arguments:
-        - description: The scan title. This can be a maximum of 2000 characters (ascii).
-          name: scan_title
-        - auto: PREDEFINED
-          defaultValue: assets
-          description:
-            Specify “assets” (the default) when your scan target will include
-            IP addresses/ranges and/or asset groups. Specify “tags” when your scan target
-            will include asset tags.
-          name: target_from
-          predefined:
-            - assets
-            - tags
-        - description:
-            "The IP addresses to be scanned. You may enter individual IP addresses
-            and/or ranges. Multiple entries are comma separated. One of these parameters
-            is required: ip, asset_groups or asset_group_ids."
-          name: ip
-        - description:
-            "The titles of asset groups containing the hosts to be scanned.
-            Multiple titles are comma separated. One of these parameters is required:
-            ip, asset_groups or asset_group_ids."
-          name: asset_groups
-        - description:
-            "The IDs of asset groups containing the hosts to be scanned. Multiple
-            IDs are comma separated. One of these parameters is required: ip, asset_groups
-            or asset_group_ids."
-          name: asset_group_ids
-        - description:
-            The IP addresses to be excluded from the scan when the scan target
-            is specified as IP addresses (not asset tags). You may enter individual IP
-            addresses and/or ranges. Multiple entries are comma separated.
-          name: exclude_ip_per_scan
-        - auto: PREDEFINED
-          description:
-            " Select “any” (the default) to include hosts that match at least
-            one of the selected tags. Select “all” to include hosts that match all of
-            the selected tags."
-          name: tag_include_selector
-          predefined:
-            - all
-            - any
-        - auto: PREDEFINED
-          description:
-            Select “any” (the default) to exclude hosts that match at least
-            one of the selected tags. Select “all” to exclude hosts that match all of
-            the selected tags.
-          name: tag_exclude_selector
-          predefined:
-            - all
-            - any
-        - auto: PREDEFINED
-          description:
-            Specify “id” (the default) to select a tag set by providing tag
-            IDs. Specify “name” to select a tag set by providing tag names.
-          name: tag_set_by
-          predefined:
-            - id
-            - name
-        - description:
-            Specify a tag set to include. Hosts that match these tags will
-            be included. You identify the tag set by providing tag name or IDs. Multiple
-            entries are comma separated.
-          name: tag_set_include
-        - description:
-            Specify a tag set to exclude. Hosts that match these tags will
-            be excluded. You identify the tag set by providing tag name or IDs. Multiple
-            entries are comma separated.
-          name: tag_set_exclude
-        - auto: PREDEFINED
-          description:
-            Specify “0” (the default) to select from all tags (tags with any
-            tag rule). Specify “1” to scan all IP addresses defined in tag selection.
-            When this is specified, only tags with the dynamic IP address rule called
-            “IP address in Network Range(s)” can be selected. valid only when target_from=tags
-            is specified.
-          name: use_ip_nt_range_tags_include
-          predefined:
-            - "0"
-            - "1"
-        - auto: PREDEFINED
-          description:
-            Specify “0” (the default) to select from all tags (tags with any
-            tag rule). Specify “1” to exclude all IP addresses defined in tag selection.
-            When this is specified, only tags with the dynamic IP address rule called
-            “IP address in Network Range(s)” can be selected.  valid only when target_from=tags
-            is specified.
-          name: use_ip_nt_range_tags_exclude
-          predefined:
-            - "0"
-            - "1"
-        - auto: PREDEFINED
-          description:
-            Specify “0” (the default) to select from all tags (tags with any
-            tag rule). Specify “1” to scan all IP addresses defined in tags. When this
-            is specified, only tags with the dynamic IP address rule called “IP address
-            in Network Range(s)” can be selected.
-          name: use_ip_nt_range_tags
-          predefined:
-            - "0"
-            - "1"
-        - description:
-            "The IDs of the scanner appliances to be used. Multiple entries\
-            \ are comma separated. For an Express Lite user, Internal Scanning must be\
-            \ enabled in the user's account. One of these parameters must also be specified\
-            \ in a request: iscanner_name, iscanner_id, default_scanner, scanners_in_ag,\
-            \ scanners_in_tagset. When none of these are specified, External scanners\
-            \ are used. These parameters are mutually exclusive and cannot be specified\
-            \ in the same request: iscanner_id and iscanner_name."
-          name: iscanner_id
-        - description:
-            Specifies the name of the Scanner Appliance for the map, when the
-            map target has private use internal IPs. Using Express Lite, Internal Scanning
-            must be enabled in your account.
-          name: iscanner_name
-        - auto: PREDEFINED
-          description:
-            Specify 1 to use the default scanner in each target asset group.
-            For an Express Lite user, Internal Scanning must be enabled in the user’s
-            account.
-          name: default_scanner
-          predefined:
-            - "0"
-            - "1"
-        - auto: PREDEFINED
-          description:
-            Specify 1 to distribute the scan to the target asset groups’ scanner
-            appliances. Appliances in each asset group are tasked with scanning the IPs
-            in the group. By default up to 5 appliances per group will be used and this
-            can be configured for your account (please contact your Account Manager or
-            Support). For an Express Lite user, Internal Scanning must be enabled in the
-            user’s account.
-          name: scanners_in_ag
-          predefined:
-            - "0"
-            - "1"
-        - auto: PREDEFINED
-          description:
-            "Specify 1 to distribute the scan to scanner appliances that match
-            the asset tags specified for the scan target. One of these parameters must
-            be specified in a request for an internal scan: iscanner_name, iscanner_id,
-            default_scanner, scanners_in_ag, scanners_in_tagset. When none of these are
-            specified, external scanners are used. Only valid when the target_from=tags
-            is specified."
-          name: scanners_in_tagset
-          predefined:
-            - "0"
-            - "1"
-        - description:
-            Specify 1 to distribute the scan to all scanner appliances in the
-            network.
-          name: scanners_in_network
-        - description:
-            "The title of the compliance option profile to be used. One of
-            these parameters must be specified in a request: option_title or option_id.
-            These are mutually exclusive and cannot be specified in the same request."
-          name: option_title
-        - description:
-            "The ID of the compliance option profile to be used. One of these
-            parameters must be specified in a request: option_title or option_id. These
-            are mutually exclusive and cannot be specified in the same request."
-          name: option_id
-        - auto: PREDEFINED
-          description:
-            Specify a value of 0 - 9 to set a processing priority level for
-            the scan. When not specified, a value of 0 (no priority) is used. 0 = No Priority
-            (the default), 1 = Emergency, 2 = Ultimate, 3 = Critical, 4 = Major, 5 = High,
-            6 = Standard, 7 = Medium, 8 = Minor, 9 = Low
-          name: priority
-          predefined:
-            - "0"
-            - "1"
-            - "2"
-            - "3"
-            - "4"
-            - "5"
-            - "6"
-            - "7"
-            - "8"
-            - "9"
-        - description:
-            (Required for EC2 scan) The name of the EC2 connector for the AWS
-            integration you want to run the scan on.
-          name: connector_name
-        - description:
-            (Required for EC2 scan) The EC2 region code or the ID of the Virtual
-            Private Cloud (VPC) zone.
-          name: ec2_endpoint
-        - description:
-            The ID of the EC2 instance on which you want to launch the VM or
-            compliance scan. Multiple ec2 instance ids are comma separated. You can add
-            up to maximum 10 instance Ids.
-          name: ec2_instance_ids
-        - description:
-            The ID of a network used to filter the IPs/ranges specified in
-            the“ip” parameter. Set to a custom network ID (note this does not filter IPs/ranges
-            specified in “asset_groups” or “asset_group_ids”). Or set to “0” (the default)
-            for the Global Default Network - this is used to scan hosts outside of your
-            custom networks.
-          name: ip_network_id
-        - description:
-            Set a custom value in order to drop defenses (such as logging,
-            IPs, etc) when an authorized scan is being run. The value you enter will be
-            used in the “Qualys-Scan:” header that will be set for many CGI and web application
-            fingerprinting checks. Some discovery and web server fingerprinting checks
-            will not use this header.
-          name: runtime_http_header
-        - auto: PREDEFINED
-          description:
-            Launch a CertView type scan. This option will be supported when
-            CertView GA is released and enabled for your account.
-          name: scan_type
-          predefined:
-            - certview
-        - description:
-            The target FQDN for a vulnerability scan. You must specify at least
-            one target i.e. IPs, asset groups or FQDNs. Multiple values are comma separated.
-          name: fqdn
-        - description:
-            Id assigned to the client (Consultant type subscription only).
-            Parameter client_id or client_name may be specified for the same request.
-          name: client_id
-        - description:
-            Name of the client (Consultant type subscriptions  only). Parameter
-            client_id or client_name may be specified for the same request.
-          name: client_name
-        - auto: PREDEFINED
-          description:
-            Specify 1 when your scan target includes agent hosts. This lets
-            you scan private IPs where agents are installed when these IPs are not in
-            your VM/PC license.
-          name: include_agent_targets
-          predefined:
-            - "0"
-            - "1"
-      description: " launch vulnerability scans in the user’s account."
-      name: qualys-vm-scan-launch
-      outputs:
-        - contextPath: Qualys.Report.VM.Launched.KEY
-          description: Key name of launched VM scan, either ID or a REFERENCE.
-        - contextPath: Qualys.Report.VM.Launched.VALUE
-          description: Value of the key.
-    - arguments:
-        - auto: PREDEFINED
-          description: One action required for the request
-          name: action
-          predefined:
-            - cancel
-            - pause
-            - resume
-            - delete
-          required: true
-        - description:
-            "The scan reference for a vulnerability scan. This will have the
-            format: scan/nnnnnnnnnn.nnnnn"
-          name: scan_ref
-          required: true
-      description:
-        allows users to take actions on vulnerability scans in their account,
-        like cancel, pause, resume, delete and fetch completed scan results
-      execution: true
-      name: qualys-vm-scan-action
-    - arguments:
-        - auto: PREDEFINED
-          description: One action required for the request
-          name: action
-          predefined:
-            - cancel
-            - pause
-            - resume
-            - delete
-          required: true
-        - description:
-            " The scan reference for a compliance scan. This will have the
-            format: compliance/nnnnnnnnnn.nnnnn"
-          name: scan_ref
-          required: true
-      description:
-        Allows users to take actions on compliance scans in their account,
-        like cancel, pause, resume, delete and fetch completed scan results.
-      name: qualys-pc-scan-manage
-      outputs:
-        - contextPath: Qualys.Scan.KEY
-          description: Key name, either ID or REFERENCE.
-        - contextPath: Qualys.Scan.VALUE
-          description: Value of either ID or REFERENCE.
-    - arguments:
-        - description: The scan title. This can be a maximum of 2000 characters (ascii).
-          name: scan_title
-        - description:
-            " The ID of the compliance option profile to be used. One of these
-            parameters must be specified in a request: option_title or option_id. These
-            are mutually exclusive and cannot be specified in the same request."
-          name: option_id
-        - description:
-            "The title of the compliance option profile to be used. One of
-            these parameters must be specified in a request: option_title or option_id.
-            These are mutually exclusive and cannot be specified in the same request."
-          name: option_title
-        - description:
-            " The IP addresses to be scanned. You may enter individual IP addresses
-            and/or ranges. Multiple entries are comma separated. One of these parameters
-            is required: ip, asset_groups or asset_group_ids."
-          name: ip
-        - description:
-            "The IDs of asset groups containing the hosts to be scanned. Multiple
-            IDs are comma separated. One of these parameters is required: ip, asset_groups
-            or asset_group_ids."
-          name: asset_group_ids
-        - description:
-            "The titles of asset groups containing the hosts to be scanned.
-            Multiple titles are comma separated. One of these parameters is required:
-            ip, asset_groups or asset_group_ids."
-          name: asset_groups
-        - description:
-            The IP addresses to be excluded from the scan when the scan target
-            is specified as IP addresses (not asset tags). You may enter individual IP
-            addresses and/or ranges. Multiple entries are comma separated.
-          name: exclude_ip_per_scan
-        - auto: PREDEFINED
-          description:
-            Specify 1 to use the default scanner in each target asset group.
-            For an Express Lite user, Internal Scanning must be enabled in the user’s
-            account.
-          name: default_scanner
-          predefined:
-            - "0"
-            - "1"
-        - auto: PREDEFINED
-          description:
-            Specify 1 to distribute the scan to the target asset groups’ scanner
-            appliances. Appliances in each asset group are tasked with scanning the IPs
-            in the group. By default up to 5 appliances per group will be used and this
-            can be configured for your account (please contact your Account Manager or
-            Support). For an Express Lite user, Internal Scanning must be enabled in the
-            user’s account.
-          name: scanners_in_ag
-          predefined:
-            - "0"
-            - "1"
-        - auto: PREDEFINED
-          defaultValue: assets
-          description:
-            Specify “assets” (the default) when your scan target will include
-            IP addresses/ranges and/or asset groups. Specify “tags” when your scan target
-            will include asset tags.
-          name: target_from
-          predefined:
-            - assets
-            - tags
-        - auto: PREDEFINED
-          description:
-            " Select “any” (the default) to include hosts that match at least
-            one of the selected tags. Select “all” to include hosts that match all of
-            the selected tags."
-          name: tag_include_selector
-          predefined:
-            - all
-            - any
-        - auto: PREDEFINED
-          description:
-            Select “any” (the default) to exclude hosts that match at least
-            one of the selected tags. Select “all” to exclude hosts that match all of
-            the selected tags.
-          name: tag_exclude_selector
-          predefined:
-            - all
-            - any
-        - auto: PREDEFINED
-          description:
-            Specify “id” (the default) to select a tag set by providing tag
-            IDs. Specify “name” to select a tag set by providing tag names.
-          name: tag_set_by
-          predefined:
-            - id
-            - name
-        - description:
-            Specify a tag set to include. Hosts that match these tags will
-            be included. You identify the tag set by providing tag name or IDs. Multiple
-            entries are comma separated.
-          name: tag_set_include
-        - description:
-            Specify a tag set to exclude. Hosts that match these tags will
-            be excluded. You identify the tag set by providing tag name or IDs. Multiple
-            entries are comma separated.
-          name: tag_set_exclude
-        - auto: PREDEFINED
-          description:
-            Specify “0” (the default) to select from all tags (tags with any
-            tag rule). Specify “1” to scan all IP addresses defined in tags. When this
-            is specified, only tags with the dynamic IP address rule called “IP address
-            in Network Range(s)” can be selected.
-          name: use_ip_nt_range_tags
-          predefined:
-            - "0"
-            - "1"
-        - description:
-            The ID of a network used to filter the IPs/ranges specified in
-            the“ip” parameter. Set to a custom network ID (note this does not filter IPs/ranges
-            specified in “asset_groups” or “asset_group_ids”). Or set to “0” (the default)
-            for the Global Default Network - this is used to scan hosts outside of your
-            custom networks.
-          name: ip_network_id
-        - description:
-            Set a custom value in order to drop defenses (such as logging,
-            IPs, etc) when an authorized scan is being run. The value you enter will be
-            used in the “Qualys-Scan:” header that will be set for many CGI and web application
-            fingerprinting checks. Some discovery and web server fingerprinting checks
-            will not use this header.
-          name: runtime_http_header
-        - description:
-            Specifies the name of the Scanner Appliance for the map, when the
-            map target has private use internal IPs. Using Express Lite, Internal Scanning
-            must be enabled in your account.
-          name: iscanner_name
-      description: launch compliance scans.
-      execution: true
-      name: qualys-pc-scan-launch
-      outputs:
-        - contextPath: Qualys.Scan.KEY
-          description: Scan key, either ID or Reference
-        - contextPath: Qualys.Scan.VALUE
-          description: Scan value, either value of ID or Reference
-    - arguments:
-        - description: "The hosts you want to add to the subscription. "
-          name: ips
-          required: true
-        - auto: PREDEFINED
-          description:
-            The tracking method is set to IP for IP address by default. To
-            use another tracking method specify DNS or NETBIOS.
-          name: tracking_method
-          predefined:
-            - IP
-            - DNS
-            - NETBIOS
-        - auto: PREDEFINED
-          defaultValue: "0"
-          description:
-            You must enable the hosts for the VM application (enable_vm=1)
-            or the PC application (enable_pc=1) or both VM and PC.
-          name: enable_vm
-          predefined:
-            - "0"
-            - "1"
-          required: true
-        - auto: PREDEFINED
-          defaultValue: "0"
-          description:
-            You must enable the hosts for the VM application (enable_vm=1)
-            or the PC application (enable_pc=1) or both VM and PC.
-          name: enable_pc
-          predefined:
-            - "0"
-            - "1"
-          required: true
-        - description:
-            The owner of the host asset(s). The owner must be a Manager or
-            a Unit Manager.
-          name: owner
-        - description:
-            Values for user-defined fields 1, 2 and 3. You can specify a maximum
-            of 128 characters
-          name: ud1
-        - description:
-            Values for user-defined fields 1, 2 and 3. You can specify a maximum
-            of 128 characters
-          name: ud2
-        - description:
-            Values for user-defined fields 1, 2 and 3. You can specify a maximum
-            of 128 characters
-          name: ud3
-        - description: User-defined comments.
-          name: comment
-        - description:
-            (Required if the request is being made by a Unit Manager; otherwise
-            invalid) The title of an asset group in the Unit Manager’s business unit that
-            the host(s) will be added to.
-          name: ag_title
-        - auto: PREDEFINED
-          description:
-            Set to 1 to add IPs to your CertView license. By default IPs are
-            not added to your CertView license. This option will be supported when CertView
-            GA is released and is enabled for your account.
-          name: enable_certview
-          predefined:
-            - "0"
-            - "1"
-      description: Add IP addresses to the subscription.
-      execution: true
-      name: qualys-ip-add
-      outputs:
-        - contextPath: Qualys.IP.Add.TEXT
-          description: Action result message.
-          type: String
-        - contextPath: Qualys.IP.Add.DATETIME
-          description: Date & time of the action.
-          type: Date
-    - arguments:
-        - description: " The hosts within the subscription that you want to update."
-          name: ips
-          required: true
-        - description:
-            (valid only when the Network Support feature is enabled for the
-            user's account) Restrict the request to a certain custom network by specifying
-            the network ID. When unspecified, we default to "0" for Global Default Network.
-          name: network_id
-        - description:
-            (Optional) The DNS hostname for the IP you want to update. A single
-            IP must be specified in the same request and the IP will only be updated if
-            it matches the hostname specified.
-          name: host_dns
-        - description:
-            (Optional) The NetBIOS hostname for the IP you want to update.
-            A single IP must be specified in the same request and the IP will only be
-            updated if it matches the hostname specified.
-          name: host_netbios
-        - auto: PREDEFINED
-          description:
-            The tracking method is set to IP for IP address by default. To
-            use another tracking method specify DNS or NETBIOS.
-          name: tracking_method
-          predefined:
-            - IP
-            - DNS
-            - NETBIOS
-        - description:
-            The owner of the host asset(s). The owner must be a Manager or
-            a Unit Manager.
-          name: owner
-        - description:
-            Values for user-defined fields 1, 2 and 3. You can specify a maximum
-            of 128 characters
-          name: ud1
-        - description:
-            Values for user-defined fields 1, 2 and 3. You can specify a maximum
-            of 128 characters
-          name: ud2
-        - description:
-            Values for user-defined fields 1, 2 and 3. You can specify a maximum
-            of 128 characters
-          name: ud3
-        - description: User-defined comments.
-          name: comment
-      description: gives you the ability to update IP addresses within the subscription.
-      execution: true
-      name: qualys-ip-update
-      outputs:
-        - contextPath: Qualys.IP.Update.TEXT
-          description: Action result message.
-        - contextPath: Qualys.IP.Update.DATETIME
-          description: Date & time of the action.
-    - arguments:
-        - auto: PREDEFINED
-          description: Select add/remove/remove_all ips
-          name: action
-          predefined:
-            - add
-            - remove
-            - remove_all
-          required: true
-        - description: User-defined notes (up to 1024 characters).
-          name: comment
-          required: true
-        - description:
-            "The IP addresses to be added to the excluded IPs list. Enter a
-            comma separated list of IPv4 singletons or ranges. For example: 10.10.10.13,10.10.10.25-10.10.10.29"
-          name: ips
-        - description:
-            (Optional when action=add) The number of days the IPs being added
-            to the excluded IPs list will be considered valid for exclusion. When the
-            expiration is reached, the IPs are removed from the list and made available
-            again for scanning. When unspecified, the IPs being added have no expiration
-            and will remain on the list until removed by a user.
-          name: expiry_days
-        - description:
-            (Optional when action=add) Specify users who will be notified 7
-            days before hosts are removed from the excluded hosts list (i.e. supply distribution
-            group names as defined in the Qualys UI).
-          name: dg_names
-        - description:
-            Assign a network ID to the IPs being added to the excluded IPs
-            list. By default, the user’s default network ID is assigned.
-          name: network_id
-      description:
-        Manage your excluded IPs list using the Excluded IP. The IPs in your
-        excluded IPs list will not be scanned.
-      execution: true
-      name: qualys-host-excluded-manage
-      outputs:
-        - contextPath: Qualys.Endpoint.KEY
-          description: Result of action requested.
-        - contextPath: Qualys.Endpoint
-          description: IPs action was made on.
-    - arguments:
-        - description: Scheduled report ID. Can be found by running the command qualys-scheduled-report-list.
-          name: id
-          required: true
-      description: Launch a scheduled report now.
-      execution: true
-      name: qualys-scheduled-report-launch
-      outputs:
-        - contextPath: Qualys.Report.ID
-          description: Launched report ID.
-          type: String
-        - contextPath: Qualys.ScheduleScan.DATETIME
-          description: Date the command was executed.
-          type: Date
-        - contextPath: Qualys.ScheduleScan.TEXT
-          description: Qualys response for the scheduled report launch.
-          type: String
-    - arguments:
-        - description:
-            The template ID of the report you want to launch. Can be found
-            by running the command qualys-report-template-list.
-          name: template_id
-          required: true
-        - description:
-            Specifies the map references (1 or 2) to include. A map reference
-            starts with the string "map/" followed by a reference ID number. When two
-            map references are given, the report compares map results. Two map references
-            are comma separated.
-          name: report_refs
-          required: true
-        - auto: PREDEFINED
-          description: One output format may be specified
-          name: output_format
-          predefined:
-            - pdf
-            - html
-            - mht
-            - xml
-            - csv
-          required: true
-        - description:
-            Specifies the target domain for the map report. Include the domain
-            name only; do not enter "www." at the start of the domain name. When the special
-            “none” domain is specified as a parameter value, the ip_restriction parameter
-            is required.
-          name: domain
-          required: true
-        - description:
-            A user-defined report title. The title may have a maximum of 128
-            characters. For a PCI compliance report, the report title is provided by Qualys
-            and cannot be changed.
-          name: report_title
-        - auto: PREDEFINED
-          description:
-            (Valid for CSV format report only). Specify hide_header=1 to omit
-            the header information from the report. By default this information is included.
-          name: hide_header
-          predefined:
-            - "0"
-            - "1"
-        - description:
-            (Required for secure PDF distribution, Manager or Unit Manager
-            only) Used for secure PDF report distribution when this feature is enabled
-            in the user's account (under Reports > Setup > Report Share). The password
-            to be used for encryption. - the password must have a minimum of 8 characters
-            (ascii), and a maximum of 32 characters - the password must contain alpha
-            and numeric characters - the password cannot match the password for the user’s
-            Qualys account. - the password must follow the password security guidelines
-            defined for your subscription (under Users > Setup > Security)
-          name: pdf_password
-        - description:
-            Used for secure PDF distribution. The report recipients in the
-            form of one or more distribution group names, as defined using the Qualys
-            UI. Multiple distribution groups are comma separated. A maximum of 50 distribution
-            groups may be entered.
-          name: recipient_group
-        - description:
-            The report recipients in the form of one or more distribution group
-            IDs. Multiple distribution group IDs are comma separated. Where do I find
-            this ID? Log in to your Qualys account, go to Users > Distribution Groups
-            and select Info for a group in the list.
-          name: recipient_group_id
-        - description:
-            For a map report, specifies certain IPs/ranges to include in the
-            report. Multiple IPs and/or ranges are comma separated.
-          name: ip_restriction
-      description: Launches a map report.
-      execution: true
-      name: qualys-report-launch-map
-      outputs:
-        - contextPath: Qualys.Report.ID
-          description: Launched map report ID.
-          type: String
-        - contextPath: Qualys.ScheduleScan.DATETIME
-          description: Date the command was executed.
-          type: Date
-        - contextPath: Qualys.ScheduleScan.TEXT
-          description: Qualys response for the report launch map.
-          type: String
-    - arguments:
-        - description:
-            The template ID of the report you want to launch. Can be found
-            by running the command qualys-report-template-list.
-          name: template_id
-          required: true
-        - auto: PREDEFINED
-          description:
-            output format may be specified. When output_format=pdf is specified,
-            the Secure PDF Distribution may be used.
-          name: output_format
-          predefined:
-            - pdf
-            - html
-            - mht
-            - xml
-            - csv
-          required: true
-        - description:
-            A user-defined report title. The title may have a maximum of 128
-            characters. For a PCI compliance report, the report title is provided by Qualys
-            and cannot be changed.
-          name: report_title
-        - description:
-            (Valid for CSV format report only). Specify hide_header=1 to omit
-            the header information from the report. By default this information is included.
-          name: hide_header
-        - description:
-            Specify users who will receive the email notification when the
-            report is complete (i.e. supply a distribution group ID). Where do I find
-            this ID? Log in to your Qualys account, go to Users > Distribution Groups
-            and select Info for a group in the list.
-          name: recipient_group_id
-        - description:
-            "(Optional; Required for secure PDF distribution) The password
-            to be used for encryption. Requirements: - the password must have a minimum
-            of 8 characters (ascii), and a maximum of 32 characters - the password must
-            contain alpha and numeric characters - the password cannot match the password
-            for the user’s Qualys account. - the password must follow the password security
-            guidelines defined for your subscription (log in and go to Subscription Setup—>Security
-            Options)."
-          name: pdf_password
-        - description:
-            Optional; Optional for secure PDF distribution) The report recipients
-            in the form of one or more distribution groups, as defined using the Qualys
-            UI. Multiple distribution groups are comma separated. A maximum of 50 distribution
-            groups may be entered. Chapter 4 — Report API Launch Report  recipient_group={value}
-          name: recipient_group
-        - description:
-            Specify IPs/ranges to change (override) the report target, as defined
-            in the scan report template. Multiple IPs/ranges are comma separated. When
-            specified, hosts defined in the report template are not included in the report.
-            See also “Using Asset Tags.”
-          name: ips
-        - description:
-            Specify asset group IDs to change (override) the report target,
-            as defined in the scan report template. When specified, hosts defined in the
-            report template are not included in the report. Looking for asset group IDs?
-            Use the asset_group_list.php function (see the API v1 User Guide).
-          name: asset_group_ids
-        - description:
-            Optional, and valid only when the Network Support feature is enabled
-            for the user’s account) The ID of a network that is used to restrict the report’s
-            target to the IPs/ranges specified in the“ips” parameter. Set to a custom
-            network ID (note this does not filter IPs/ranges specified in “asset_group_ids”).
-            Or set to “0” (the default) for the Global Default Network - this is used
-            to report on hosts outside of your custom networks.
-          name: ips_network_id
-      description: Run host based findings report
-      execution: true
-      name: qualys-report-launch-host-based-findings
-      outputs:
-        - contextPath: Qualys.Report.ID
-          description: Report ID.
-          type: String
-        - contextPath: Qualys.ScheduleScan.DATETIME
-          description: Date the command was executed.
-          type: Date
-        - contextPath: Qualys.ScheduleScan.TEXT
-          description: Qualys response for the scan based findings.
-          type: String
-    - arguments:
-        - description:
-            The template ID of the report you want to launch. Can be found
-            by running qualys-report-template-list.
-          name: template_id
-          required: true
-        - auto: PREDEFINED
-          description:
-            One output format may be specified. When output_format=pdf is specified,
-            the Secure PDF Distribution may be used.
-          name: output_format
-          predefined:
-            - pdf
-            - html
-            - mht
-            - xml
-            - csv
-            - docx
-          required: true
-        - description:
-            (Required) This parameter specifies the scan references to include.
-            A scan reference starts with the string "scan/" followed by a reference ID
-            number. Multiple scan references are comma separated. Reference can be found
-            by running the command qualys-vm-scan-list.
-          name: report_refs
-          required: true
-        - description:
-            A user-defined report title. The title may have a maximum of 128
-            characters. For a PCI compliance report, the report title is provided by Qualys
-            and cannot be changed.
-          name: report_title
-        - description:
-            (Valid for CSV format report only). Specify hide_header=1 to omit
-            the header information from the report. By default this information is included.
-          name: hide_header
-        - description:
-            Specify users who will receive the email notification when the
-            report is complete (i.e. supply a distribution group ID). Where do I find
-            this ID? Log in to your Qualys account, go to Users > Distribution Groups
-            and select Info for a group in the list.
-          name: recipient_group_id
-        - description:
-            "(Optional; Required for secure PDF distribution) The password
-            to be used for encryption. Requirements: - the password must have a minimum
-            of 8 characters (ascii), and a maximum of 32 characters - the password must
-            contain alpha and numeric characters - the password cannot match the password
-            for the user’s Qualys account. - the password must follow the password security
-            guidelines defined for your subscription (log in and go to Subscription Setup—>Security
-            Options)."
-          name: pdf_password
-        - description:
-            Optional; Optional for secure PDF distribution) The report recipients
-            in the form of one or more distribution groups, as defined using the Qualys
-            UI. Multiple distribution groups are comma separated. A maximum of 50 distribution
-            groups may be entered. Chapter 4 — Report API Launch Report  recipient_group={value}
-          name: recipient_group
-        - description:
-            (Optional)  For a scan report, the report content will be restricted
-            to the specified IPs/ranges. Multiple IPs and/or ranges are comma separated.
-          name: ip_restriction
-      description: launches a scan report including scan based findings
-      name: qualys-report-launch-scan-based-findings
-      outputs:
-        - contextPath: Qualys.Report.ID
-          description: Report ID.
-          type: String
-    - arguments:
-        - description:
-            The template ID of the report you want to launch. Can be found
-            by running the command qualys-report-template-list.
-          name: template_id
-          required: true
-        - auto: PREDEFINED
-          description:
-            One output format may be specified. When output_format=pdf is specified,
-            the Secure PDF Distribution may be used.
-          name: output_format
-          predefined:
-            - pdf
-            - online
-            - xml
-            - csv
-          required: true
-        - description:
-            A user-defined report title. The title may have a maximum of 128
-            characters. For a PCI compliance report, the report title is provided by Qualys
-            and cannot be changed.
-          name: report_title
-        - description:
-            (Valid for CSV format report only). Specify hide_header=1 to omit
-            the header information from the report. By default this information is included.
-          name: hide_header
-        - description:
-            pecify users who will receive the email notification when the report
-            is complete (i.e. supply a distribution group ID). Where do I find this ID?
-            Log in to your Qualys account, go to Users > Distribution Groups and select
-            Info for a group in the list.
-          name: recipient_group_id
-        - description:
-            "(Optional; Required for secure PDF distribution) The password
-            to be used for encryption. Requirements: - the password must have a minimum
-            of 8 characters (ascii), and a maximum of 32 characters - the password must
-            contain alpha and numeric characters - the password cannot match the password
-            for the user’s Qualys account. - the password must follow the password security
-            guidelines defined for your subscription (log in and go to Subscription Setup—>Security
-            Options)."
-          name: pdf_password
-        - description:
-            Optional; Optional for secure PDF distribution) The report recipients
-            in the form of one or more distribution groups, as defined using the Qualys
-            UI. Multiple distribution groups are comma separated. A maximum of 50 distribution
-            groups may be entered. Chapter 4 — Report API Launch Report  recipient_group={value}
-          name: recipient_group
-        - description:
-            Specify IPs/ranges to change (override) the report target, as defined
-            in the patch report template. Multiple IPs/ranges are comma separated. When
-            specified, hosts defined in the report template are not included in the report.
-            See also “Using Asset Tags.”
-          name: ips
-        - description:
-            Specify IPs/ranges to change (override) the report target, as defined
-            in the patch report template. Multiple asset group IDs are comma separated.
-            When specified, hosts defined in the report template are not included in the
-            report. Looking for asset group IDs? Use the asset_group_list.php function
-            (see the API v1 User Guide).
-          name: asset_group_ids
-      description: Run patch report
-      execution: true
-      name: qualys-report-launch-patch
-      outputs:
-        - contextPath: Qualys.Report.ID
-          description: Report ID.
-          type: String
-        - contextPath: Qualys.ScheduleScan.DATETIME
-          description: Date the command was executed.
-          type: Date
-        - contextPath: Qualys.ScheduleScan.TEXT
-          description: Qualys response for the launch patch.
-          type: String
-    - arguments:
-        - description:
-            The template ID of the report you want to launch. Can be found
-            by running qualys-report-template-list.
-          name: template_id
-          required: true
-        - auto: PREDEFINED
-          description:
-            One output format may be specified. When output_format=pdf is specified,
-            the Secure PDF Distribution may be used.
-          name: output_format
-          predefined:
-            - pdf
-            - html
-            - mht
-            - csv
-          required: true
-        - description:
-            A user-defined report title. The title may have a maximum of 128
-            characters. For a PCI compliance report, the report title is provided by Qualys
-            and cannot be changed.
-          name: report_title
-        - description:
-            (Valid for CSV format report only). Specify hide_header=1 to omit
-            the header information from the report. By default this information is included.
-          name: hide_header
-        - description:
-            pecify users who will receive the email notification when the report
-            is complete (i.e. supply a distribution group ID). Where do I find this ID?
-            Log in to your Qualys account, go to Users > Distribution Groups and select
-            Info for a group in the list.
-          name: recipient_group_id
-        - description:
-            "(Optional; Required for secure PDF distribution) The password
-            to be used for encryption. Requirements: - the password must have a minimum
-            of 8 characters (ascii), and a maximum of 32 characters - the password must
-            contain alpha and numeric characters - the password cannot match the password
-            for the user’s Qualys account. - the password must follow the password security
-            guidelines defined for your subscription (log in and go to Subscription Setup—>Security
-            Options)."
-          name: pdf_password
-        - description:
-            Optional; Optional for secure PDF distribution) The report recipients
-            in the form of one or more distribution groups, as defined using the Qualys
-            UI. Multiple distribution groups are comma separated. A maximum of 50 distribution
-            groups may be entered. Chapter 4 — Report API Launch Report  recipient_group={value}
-          name: recipient_group
-        - description:
-            (Optional for remediation report) Specify IPs/ranges you want to
-            include in the report. Multiple IPs and/or ranges are comma separated.
-          name: ips
-        - description:
-            Specify asset group IDs that identify hosts you want to include
-            in the report. Multiple asset group IDs are comma separated. Looking for asset
-            group IDs? Use the asset_group_list.php function (in the API v1 User Guide).
-          name: asset_group_ids
-        - auto: PREDEFINED
-          description:
-            " Specifies whether the report will include tickets assigned to
-            the current user, or all tickets in the user account. By default tickets assigned
-            to the current user are included. Valid values are: User (default) or All."
-          name: assignee_type
-          predefined:
-            - User
-            - All
-      description: Run remediation report
-      execution: true
-      name: qualys-report-launch-remediation
-      outputs:
-        - contextPath: Qualys.Report.ID
-          description: Remediation report ID.
-          type: String
-        - contextPath: Qualys.ScheduleScan.DATETIME
-          description: Date the command was executed.
-          type: Date
-        - contextPath: Qualys.ScheduleScan.TEXT
-          description: Qualys response for the launch remediation.
-          type: String
-    - arguments:
-        - description:
-            The template ID of the report you want to launch. Can be found
-            by running the command qualys-report-template-list
-          name: template_id
-          required: true
-        - description:
-            A user-defined report title. The title may have a maximum of 128
-            characters. For a PCI compliance report, the report title is provided by Qualys
-            and cannot be changed.
-          name: report_title
-        - description:
-            (Valid for CSV format report only). Specify hide_header=1 to omit
-            the header information from the report. By default this information is included.
-          name: hide_header
-        - description:
-            Specify users who will receive the email notification when the
-            report is complete (i.e. supply a distribution group ID). Where do I find
-            this ID? Log in to your Qualys account, go to Users > Distribution Groups
-            and select Info for a group in the list.
-          name: recipient_group_id
-        - description:
-            "(Optional; Required for secure PDF distribution) The password
-            to be used for encryption. Requirements: - the password must have a minimum
-            of 8 characters (ascii), and a maximum of 32 characters - the password must
-            contain alpha and numeric characters - the password cannot match the password
-            for the user’s Qualys account. - the password must follow the password security
-            guidelines defined for your subscription (log in and go to Subscription Setup—>Security
-            Options)."
-          name: pdf_password
-        - description:
-            Optional; Optional for secure PDF distribution) The report recipients
-            in the form of one or more distribution groups, as defined using the Qualys
-            UI. Multiple distribution groups are comma separated. A maximum of 50 distribution
-            groups may be entered. Chapter 4 — Report API Launch Report  recipient_group={value}
-          name: recipient_group
-        - auto: PREDEFINED
-          description:
-            "One output format may be specified. When output_format=pdf is
-            specified, the Secure PDF Distribution may be used. "
-          name: output_format
-          predefined:
-            - pdf
-            - html
-            - mht
-          required: true
-        - description:
-            (Optional for compliance report) For a compliance report (except
-            a PCI report), specify the IPs/ranges you want to include in the report. Multiple
-            IPs and/or ranges are comma separated.
-          name: ips
-        - description:
-            (Optional for compliance report) For a compliance report (except
-            a PCI report), specify asset groups IDs which identify hosts to include in
-            the report. Multiple asset group IDs are comma separated. Looking for asset
-            group IDs? Use the asset_group_list.php function (in the API v1 User Guide).
-          name: asset_group_ids
-        - description:
-            For a PCI compliance report, either the technical or executive
-            report, this parameter specifies the scan reference to include. A scan reference
-            starts with the string “scan/” followed by a reference ID number. The scan
-            reference must be for a scan that was run using the PCI Options profile. Only
-            one scan reference may be specified. Reference can be found by running the
-            command qualys-pc-scan-list.
-          name: report_refs
-      description: Run compliance report
-      execution: true
-      name: qualys-report-launch-compliance
-      outputs:
-        - contextPath: Qualys.Report.ID
-          description: Compliance report ID.
-          type: String
-        - contextPath: Qualys.ScheduleScan.DATETIME
-          description: Date the command was executed.
-          type: Date
-        - contextPath: Qualys.ScheduleScan.TEXT
-          description: Qualys response for the launch compliance.
-          type: String
-    - arguments:
-        - description:
-            The template ID of the report you want to launch. Can be found
-            by running the command qualys-report-template-list.
-          name: template_id
-          required: true
-        - description:
-            A user-defined report title. The title may have a maximum of 128
-            characters. For a PCI compliance report, the report title is provided by Qualys
-            and cannot be changed.
-          name: report_title
-        - description:
-            (Valid for CSV format report only). Specify hide_header=1 to omit
-            the header information from the report. By default this information is included.
-          name: hide_header
-        - description:
-            Specify users who will receive the email notification when the
-            report is complete (i.e. supply a distribution group ID). Where do I find
-            this ID? Log in to your Qualys account, go to Users > Distribution Groups
-            and select Info for a group in the list.
-          name: recipient_group_id
-        - description:
-            "(Optional; Required for secure PDF distribution) The password
-            to be used for encryption. Requirements: - the password must have a minimum
-            of 8 characters (ascii), and a maximum of 32 characters - the password must
-            contain alpha and numeric characters - the password cannot match the password
-            for the user’s Qualys account. - the password must follow the password security
-            guidelines defined for your subscription (log in and go to Subscription Setup—>Security
-            Options)."
-          name: pdf_password
-        - description:
-            Optional; Optional for secure PDF distribution) The report recipients
-            in the form of one or more distribution groups, as defined using the Qualys
-            UI. Multiple distribution groups are comma separated. A maximum of 50 distribution
-            groups may be entered. Chapter 4 — Report API Launch Report  recipient_group={value}
-          name: recipient_group
-        - auto: PREDEFINED
-          description:
-            "One output format may be specified. When output_format=pdf is
-            specified, the Secure PDF Distribution may be used. "
-          name: output_format
-          predefined:
-            - pdf
-            - html
-            - mht
-            - xml
-            - csv
-          required: true
-        - description:
-            Specifies the policy to run the report on. A valid policy ID must
-            be entered.
-          name: policy_id
-          required: true
-        - description:
-            Specify asset group IDS if you want to include only certain asset
-            groups in your report. These asset groups must be assigned to the policy you
-            are reporting on. Multiple asset group IDs are comma separated. Looking for
-            asset group IDs? Use the asset_group_list.php function (in the API v1 User
-            Guide).
-          name: asset_group_ids
-        - description:
-            Specify IPs/ranges if you want to include only certain IP addresses
-            in your report. These IPs must be assigned to the policy you’re reporting
-            on. Multiple entries are comma separated.
-          name: ips
-        - description:
-            " In the policy report output, show only results for a single host
-            instance. Specify the ID for the host to include in the report. A valid host
-            ID must be entered."
-          name: host_id
-        - description:
-            Specifies a single instance on the selected host. The instance
-            string may be “os” or a string like “oracle10:1:1521:ora10204u”.
-          name: instance_string
-      description: Run compliance policy report
-      execution: true
-      name: qualys-report-launch-compliance-policy
-      outputs:
-        - contextPath: Qualys.Report.ID
-          description: Policy report ID.
-          type: String
-        - contextPath: Qualys.ScheduleScan.DATETIME
-          description: Date the command was executed.
-          type: Date
-        - contextPath: Qualys.ScheduleScan.TEXT
-          description: Qualys response for the launch compliance policy.
-          type: String
-    - arguments:
-        - description:
-            Specify a positive numeric value to limit the amount of results
-            in the requested list
-          name: limit
-      description: Get the list of restricted IPs within the user's subscription.
-      execution: true
-      name: qualys-ip-restricted-list
-      outputs:
-        - contextPath: Qualys.Restricted.Address
-          description: List of the restricted IPs.
-        - contextPath: Qualys.Restricted.Range
-          description: List of the restricted IPs.
-    - arguments:
-        - auto: PREDEFINED
-          description:
-            activate - enable or disable the restricted IPs feature. clear
-            - clear all restricted IPs and de-active this feature. add - add restricted
-            IPs. delete - delete restricted IPs. replace - replace restricted IPs
-          name: action
-          predefined:
-            - activate
-            - clear
-            - add
-            - delete
-            - replace
-          required: true
-        - auto: PREDEFINED
-          description:
-            Enable or disable the restricted IPs list. set enable=1 to enable
-            the list; set enable=0 to clear any IPs in the list and disable the feature.
-          name: enable
-          predefined:
-            - "0"
-            - "1"
-        - description:
-            The hosts you want to add to, remove from or replace in the restricted
-            IPs list. How to specify IP addresses. One or more IPs/ranges may be specified.
-            Multiple IPs/ranges are comma separated. An IP range is specified with a hyphen
-            (for example, 10.10.30.1-10.10.30.50).
-          name: ips
-      description: Get the list of restricted IPs within the user's subscription.
-      execution: true
-      name: qualys-ip-restricted-manage
-      outputs:
-        - contextPath: Qualys.Restricted.Manage.TEXT
-          description: Action result message.
-        - contextPath: Qualys.Restricted.Manage.DATETIME
-          description: Date & time of the action.
-        - contextPath: Qualys.Restricted.Manage.ITEM_LIST.ITEM.VALUE
-          description: Status of the restricted ips feature.
-    - arguments:
-        - description:
-            A comma-separated list of host IDs/ranges. A host ID range is specified
-            with a hyphen (for example, 190-400). Valid host IDs are required.
-          isArray: true
-          name: ids
-        - description:
-            A comma-separated list of host IP addresses/ranges. An IP address
-            range is specified with a hyphen (for example, 10.10.30.1-10.10.30.50).
-          isArray: true
-          name: ips
-        - description:
-            A comma-separated list of valid detection record QIDs. A range
-            is specified with a dash (for example, 68518-68522).
-          isArray: true
-          name: qids
-        - description:
-            A comma-separated list of severity levels. A range is specified
-            with a dash (for example, 1-5 where 1 is low and 5 is high)..
-          isArray: true
-          name: severities
-        - auto: PREDEFINED
-          description:
-            Specify 0 (the default) to select hosts based on IP addresses/ranges
-            and/or asset groups. Specify 1 to select hosts based on asset tags.
-          name: use_tags
-          predefined:
-            - "0"
-            - "1"
-        - auto: PREDEFINED
-          description:
-            (Optional when use_tags=1) Specify “id” (the default) to select
-            a tag set by providing tag IDs. Specify “name” to select a tag set by providing
-            tag names.
-          name: tag_set_by
-          predefined:
-            - id
-            - name
-        - auto: PREDEFINED
-          description:
-            (Optional when use_tags=1) Specify “any” (the default) to include
-            hosts that match at least one of the selected tags. Specify “all” to include
-            hosts that match all of the selected tags.
-          name: tag_include_selector
-          predefined:
-            - any
-            - all
-        - auto: PREDEFINED
-          description:
-            (Optional when use_tags=1) Specify “any” (the default) to exclude
-            hosts that match at least one of the selected tags. Specify “all” to exclude
-            hosts that match all of the selected tags.
-          name: tag_exclude_selector
-          predefined:
-            - any
-            - all
-        - description:
-            (Optional when use_tags=1) Specify a comma-separated list of tag
-            names or IDs to include hosts that match these tags.
-          isArray: true
-          name: tag_set_include
-        - description:
-            (Optional when use_tags=1) Specify a comma-separated list of tag
-            names or IDs for which to exclude hosts that match the tags.
-          isArray: true
-          name: tag_set_exclude
-        - description:
-            Specify the date before which to retrieve detections vulnerability
-            scan results that were processed. Specify the date in YYYY-MMDD[THH:MM:SSZ]
-            format (UTC/GMT), for example, “2016-09-12” or “2016-09-12T23:15:00Z”.
-          name: detection_processed_before
-        - description:
-            Specify the date after which to retrieve detections vulnerability
-            scan results that were processed. Specify the date in YYYY-MMDD[THH:MM:SSZ]
-            format (UTC/GMT), for example, “2016-09-12” or “2016-09-12T23:15:00Z”.
-          name: detection_processed_after
-        - description:
-            "Show hosts that were last scanned for vulnerabilities since the
-            specified date and time (optional). Hosts that were the target of a vulnerability
-            scan since the date/time will be shown. Date/time is specified in the following
-            format: YYYY-MM-DD[THH:MM:SSZ] (UTC/GMT). Permissions: An Auditor cannot specify
-            this parameter."
-          name: vm_scan_since
-        - description:
-            "Show hosts not scanned since the specified date and time (optional).
-            The date/time is specified in the following format: YYYY-MMDD[THH:MM:SSZ]
-            format (UTC/GMT), for example, “2007-07-01” or “2007-01-25T23:12:00Z”. Permissions
-            - An Auditor cannot specify this parameter."
-          name: no_vm_scan_since
-        - description:
-            Specify the maximum number of host records processed per request.
-            When not specified, the truncation limit is set to 1000 host records. You
-            may specify a value less than the default (1-999) or greater than the default
-            (1001-1000000).
-          name: truncation_limit
-      description:
-        Get a list of hosts with the hosts latest vulnerability data. The
-        list is based on the host based scan data available in the user’s account.
-      execution: true
-      name: qualys-host-list-detection
-      outputs:
-        - contextPath: Qualys.HostDetections.ID
-          description: Host detection ID.
-          type: String
-        - contextPath: Qualys.HostDetections.IP
-          description: Host detection IP address.
-          type: String
-        - contextPath: Qualys.HostDetections.TRACKING_METHOD
-          description: Tracking method.
-          type: String
-        - contextPath: Qualys.HostDetections.OS
-          description: Host operating system.
-          type: String
-        - contextPath: Qualys.HostDetections.DNS
-          description: Host DNS.
-          type: String
-        - contextPath: Qualys.HostDetections.DNS_DATA.HOSTNAME
-          description: DNS data host name.
-          type: String
-        - contextPath: Qualys.HostDetections.DNS_DATA.DOMAIN
-          description: DNS data domain.
-          type: Unknown
-        - contextPath: Qualys.HostDetections.DNS_DATA.FQDN
-          description: DNS data FQDN.
-          type: Unknown
-        - contextPath: Qualys.HostDetections.NETBIOS
-          description: Netbios.
-          type: String
-        - contextPath: Qualys.HostDetections.QG_HOSTID
-          description: QG host ID.
-          type: String
-        - contextPath: Qualys.HostDetections.LAST_SCAN_DATETIME
-          description: Last scan date.
-          type: Date
-        - contextPath: Qualys.HostDetections.LAST_VM_SCANNED_DATE
-          description: Last VM scan date.
-          type: Date
-        - contextPath: Qualys.HostDetections.LAST_VM_SCANNED_DURATION
-          description: Last VM scan duration.
-          type: String
-        - contextPath: Qualys.HostDetections.LAST_PC_SCANNED_DATE
-          description: Last PC scan date.
-          type: Date
-        - contextPath: Qualys.HostDetections.DETECTION_LIST.DETECTION.QID
-          description: Detection QID.
-          type: String
-        - contextPath: Qualys.HostDetections.DETECTION_LIST.DETECTION.TYPE
-          description: Detection type.
-          type: String
-        - contextPath: Qualys.HostDetections.DETECTION_LIST.DETECTION.SEVERITY
-          description: Detection severity.
-          type: String
-        - contextPath: Qualys.HostDetections.DETECTION_LIST.DETECTION.SSL
-          description: Detection SSL.
-          type: String
-        - contextPath: Qualys.HostDetections.DETECTION_LIST.DETECTION.RESULTS
-          description: Detection results.
-          type: String
-        - contextPath: Qualys.HostDetections.DETECTION_LIST.DETECTION.STATUS
-          description: Detection status.
-          type: String
-        - contextPath: Qualys.HostDetections.DETECTION_LIST.DETECTION.FIRST_FOUND_DATETIME
-          description: Date detection was first found.
-          type: Date
-        - contextPath: Qualys.HostDetections.DETECTION_LIST.DETECTION.LAST_FOUND_DATETIME
-          description: Date detection was last found.
-          type: Date
-        - contextPath: Qualys.HostDetections.DETECTION_LIST.DETECTION.TIMES_FOUND
-          description: Number of times detection was found.
-          type: String
-        - contextPath: Qualys.HostDetections.DETECTION_LIST.DETECTION.LAST_TEST_DATETIME
-          description: Date detection was last tested.
-          type: Date
-        - contextPath: Qualys.HostDetections.DETECTION_LIST.DETECTION.LAST_UPDATE_DATETIME
-          description: Date detection was last updated.
-          type: Date
-        - contextPath: Qualys.HostDetections.DETECTION_LIST.DETECTION.IS_IGNORED
-          description: Whether detection is ignored.
-          type: String
-        - contextPath: Qualys.HostDetections.DETECTION_LIST.DETECTION.IS_DISABLED
-          description: Whether detection is disabled.
-          type: String
-        - contextPath: Qualys.HostDetections.DETECTION_LIST.DETECTION.LAST_PROCESSED_DATETIME
-          description: Date detection was last processed.
-          type: Date
-        - contextPath: Qualys.HostDetections.DETECTION_LIST.DETECTION.PORT
-          description: Detection port.
-          type: String
-        - contextPath: Qualys.HostDetections.DETECTION_LIST.DETECTION.PROTOCOL
-          description: Detection protocol.
-          type: String
-    - arguments:
-        - description:
-            A comma-separated list of host IDs/ranges to update. A host ID
-            range is specified with a hyphen (for example, 190-400). Valid host IDs are
-            required. Either the `ips` or `ids` parameter must be supplied. IDs or IPs
-            can be retrieved via running the `qualys-host-list-detection` command, using
-            the ID field or IPs field.
-          isArray: true
-          name: ids
-        - description:
-            A comma-separated list of host IP addresses/ranges to add to, remove
-            from or replace in the restricted IPs list. An IP range is specified with
-            a hyphen (for example, 10.10.30.1-10.10.30.50). Either the `ips` or `ids`
-            parameter must be supplied.
-          isArray: true
-          name: ips
-        - description:
-            (Valid only when the Network Support feature is enabled for the
-            user’s account.) The network ID of the custom network for which to restrict
-            the request. When unspecified, defaults to Global Default Network.
-          name: network_id
-        - description:
-            The DNS hostname for the IP you want to update. A single IP must
-            be specified in the same request and the IP will only be updated if it matches
-            the hostname specified.
-          name: host_dns
-        - description:
-            The NetBIOS hostname for the IP you want to update. A single IP
-            must be specified in the same request and the IP will only be updated if it
-            matches the hostname specified.
-          name: host_netbios
-        - auto: PREDEFINED
-          description: Show only IP addresses/ranges which have a certain tracking method.
-          name: tracking_method
-          predefined:
-            - IP
-            - DNS
-            - NETBIOS
-        - auto: PREDEFINED
-          description:
-            The new tracking method. Note - You cannot change the tracking
-            method to EC2 or AGENT. If an IP is already tracked by EC2 or AGENT, you cannot
-            change the tracking method to something else.
-          name: new_tracking_method
-          predefined:
-            - IP
-            - DNS
-            - NETBIOS
-        - description:
-            The new owner of the host asset(s). The owner must be a Manager.
-            Another user (Unit Manager, Scanner, Reader) can be the owner if the IP address
-            is in the user’s account.
-          isArray: true
-          name: new_owner
-        - description: The user-defined comments. Specify new comments for the host asset(s).
-          name: new_comment
-        - description:
-            Change value for user-defined field 1. You can specify a maximum
-            of 128 characters (ASCII) for each field value.
-          name: new_ud1
-        - description:
-            Change value for user-defined field 2. You can specify a maximum
-            of 128 characters (ASCII) for each field value.
-          name: new_ud2
-        - description:
-            Change value for user-defined field 3. You can specify a maximum
-            of 128 characters (ASCII) for each field value.
-          name: new_ud3
-      description: Update host attributes using new update parameters.
-      execution: true
-      name: qualys-host-update
-      outputs:
-        - contextPath: Qualys.Endpoint.Update.DATETIME
-          description: Date the command was executed.
-          type: Date
-        - contextPath: Qualys.Endpoint.Update.TEXT
-          description: Qualys response for the host update.
-          type: String
-    - arguments:
-        - description: The scan title.
-          name: scan_title
-          required: true
-        - description:
-            "A comma-separated list of IP addresses/ranges to be scanned. At
-            most, one of these parameters can be supplied: ip, asset_groups or asset_group_ids."
-          isArray: true
-          name: ip
-        - description:
-            "A comma-separated list of IDs of asset groups containing the hosts
-            to be scanned. At most, one of these parameters can be supplied: ip, asset_groups
-            or asset_group_ids."
-          isArray: true
-          name: asset_group_ids
-        - description:
-            "A comma-separated list of titles of asset groups containing the
-            hosts to be scanned. At most, one of these parameters can be supplied: ip,
-            asset_groups or asset_group_ids."
-          isArray: true
-          name: asset_groups
-        - description: The title of the compliance option profile to be used.
-          name: option_title
-          required: true
-        - description:
-            "The frequency (days) in which the scan occurs. The value is between\
-            \ 1-365. For example: '1' indicates that the schedule will occur every day.\
-            \ '2' indicates that the schedule will occur every 2 days. At most, one of\
-            \ these parameters can be supplied: 'frequency_days', 'frequency_weeks', 'frequency_months'."
-          name: frequency_days
-        - description:
-            "The frequency (weeks) in which the scan occurs. The value is between\
-            \ 1-52. For example: '1' indicates that the schedule will occur every week.\
-            \ '2' indicates that the schedule will occur every 2 weeks. The argument 'weekdays'\
-            \ is required when frequency_weeks is given. Scan will occur only on specified\
-            \ days given in the 'weekdays' argument. At most, one of these parameters\
-            \ can be supplied: 'frequency_days', 'frequency_weeks', 'frequency_months'."
-          name: frequency_weeks
-        - description:
-            "The frequency (months) in which the scan occurs. The value is\
-            \ between 1-12. For example: '1' indicates that the schedule will occur every\
-            \ month. '2' indicates that the schedule will occur every 2 months. Either\
-            \ the argument 'day_of_month' or the arguments 'day_of_week' and 'week_of_month'\
-            \ are required when frequency_months is given. The scan will occur only on\
-            \ specified days given in those arguments At most, one of these parameters\
-            \ can be supplied: 'frequency_days', 'frequency_weeks', 'frequency_months'."
-          name: frequency_months
-        - auto: PREDEFINED
-          description:
-            "A comma-separated list of the days when the scan will occur each\
-            \ week. Required when 'frequency_weeks' is given. For example: weekdays='sunday,tuesday'\
-            \ along with 'frequency_weeks=2' means the scan will occur on Sunday and Tuesday\
-            \ every two weeks."
-          isArray: true
-          name: weekdays
-          predefined:
-            - sunday
-            - monday
-            - tuesday
-            - wednesday
-            - thursday
-            - friday
-            - saturday
-        - description:
-            "Day of the month the monthly schedule will run on. The value is\
-            \ between 1-31 depending on the month. Only relevant when 'frequency_months'\
-            \ value was given. For example: day_of_month=15 along with frequency_months=2\
-            \ will result in the scan running every 2 months on the 15th of the month."
-          name: day_of_month
-        - auto: PREDEFINED
-          description:
-            "Day of week that the schedule will run on. The value is between\
-            \ 0-6, where 0 is Sunday, and 6 is Saturday depending on the month. Only relevant\
-            \ when 'frequency_months' value was given. Must be used with 'week_of_month'\
-            \ as well. For example: day_of_week=2, week_of_month=second along with frequency_months=2\
-            \ will result in the scan running every 2 months on Tuesday in the second\
-            \ week of the month."
-          name: day_of_week
-          predefined:
-            - "0"
-            - "1"
-            - "2"
-            - "3"
-            - "4"
-            - "5"
-            - "6"
-        - auto: PREDEFINED
-          description:
-            "Comma-separated list of the days of the week that the schedule\
-            \ will run on. The value is between 0-6, where 0 is Sunday, and 6 is Saturday\
-            \ depending on the month. Only relevant when 'frequency_months' value was\
-            \ given. Must be used with 'week_of_month' as well. For example: day_of_week=2,\
-            \ week_of_month=second along with frequency_months=2 will result in the scan\
-            \ running every 2 months on Tuesday in the second week of the month."
-          isArray: true
-          name: week_of_month
-          predefined:
-            - first
-            - second
-            - third
-            - fourth
-            - last
-        - description:
-            "The start date of the schedule in the format of mm/dd/yyyy. For
-            example: 12/15/2020."
-          name: start_date
-          required: true
-        - description:
-            The start hour of the scheduled scan. Required when 'start_date'
-            is given. The value is between 0-23.
-          name: start_hour
-          required: true
-        - description:
-            The start minute of the scheduled scan. Required when 'start_date'
-            is given. The value is between 0-59.
-          name: start_minute
-          required: true
-        - description:
-            "Time zone code of the given scheduled scan. For example: US-CA\
-            \ for California time zone in the US. Required when 'start_date' is given."
-          name: time_zone_code
-          required: true
-        - auto: PREDEFINED
-          description:
-            Whether to observe Daylight Saving Time (DST). Required when start_date
-            is given. This parameter is valid when the time zone code specified in time_zone_code
-            supports DST. To get the list of time zones and their DST support, use the
-            `qualys-time-zone-code` command.
-          name: observe_dst
-          predefined:
-            - yes
-            - no
-        - description:
-            "A comma-separated list of IP addresses/ranges to be excluded from\
-            \ the scan when the scan target is specified as IP addresses (not asset tags).\
-            \ One of the following parameters must be set: 'scanners_in_ag', 'default_scanner'."
-          isArray: true
-          name: exclude_ip_per_scan
-        - auto: PREDEFINED
-          description:
-            "Specify 1 to use the default scanner in each target asset group.\
-            \ For an Express Lite user, Internal Scanning must be enabled in the user’s\
-            \ account. At most, one of these parameters can be supplied: 'scanners_in_ag',\
-            \ 'default_scanner'."
-          name: default_scanner
-          predefined:
-            - "0"
-            - "1"
-        - auto: PREDEFINED
-          description:
-            "Specify 1 to distribute the scan to the target asset groups’ scanner\
-            \ appliances. Appliances in each asset group are tasked with scanning the\
-            \ IPs in the group. By default, up to 5 appliances per group will be used\
-            \ and this can be configured for your account (contact your Account Manager\
-            \ or Support). For an Express Lite user, Internal Scanning must be enabled\
-            \ in the user’s account. At most, one of these parameters can be supplied:\
-            \ 'scanners_in_ag', 'default_scanner'."
-          name: scanners_in_ag
-          predefined:
-            - "0"
-            - "1"
-      description: Create a scan schedule in the user’s account.
-      execution: true
-      name: qualys-schedule-scan-create
-      outputs:
-        - contextPath: Qualys.ScheduleScan.ID
-          description: ID of the new scheduled scan.
-          type: String
-        - contextPath: Qualys.ScheduleScan.DATETIME
-          description: Date the command was executed.
-          type: Date
-        - contextPath: Qualys.ScheduleScan.TEXT
-          description: Qualys response for the scheduled scan creation.
-          type: String
-    - arguments:
-        - description:
-            The scan ID to update. The ID can be retrieved by running the 'qualys-schedule-scan-list'
-            command, and using the ID field.
-          name: id
-          required: true
-        - description: The scan title.
-          name: scan_title
-        - description:
-            "A comma-separated list of IP addresses/ranges to be scanned. At
-            most, one of these parameters can be supplied: ip, asset_groups or asset_group_ids."
-          isArray: true
-          name: ip
-        - description:
-            "A comma-separated list of IDs of asset groups containing the hosts
-            to be scanned. At most, one of these parameters can be supplied: ip, asset_groups
-            or asset_group_ids."
-          isArray: true
-          name: asset_group_ids
-        - description:
-            "A comma-separated list of titles of asset groups containing the
-            hosts to be scanned. At most, one of these parameters can be supplied: ip,
-            asset_groups or asset_group_ids."
-          isArray: true
-          name: asset_groups
-        - description:
-            "The frequency (days) in which the scan occurs. The value is between\
-            \ 1-365. For example: '1' indicates that the schedule will occur every day.\
-            \ '2' indicates that the schedule will occur every 2 days. At most, one of\
-            \ these parameters can be supplied: 'frequency_days', 'frequency_weeks', 'frequency_months'."
-          name: frequency_days
-        - description:
-            "The frequency (weeks) in which the scan occurs. The value is between\
-            \ 1-52. For example: '1' indicates that the schedule will occur every week.\
-            \ '2' indicates that the schedule will occur every 2 weeks. The argument 'weekdays'\
-            \ is required when frequency_weeks is given. Scan will occur only on specified\
-            \ days given in the 'weekdays' argument. At most, one of these parameters\
-            \ can be supplied: 'frequency_days', 'frequency_weeks', 'frequency_months'."
-          name: frequency_weeks
-        - description:
-            "The frequency (months) in which the scan occurs. The value is\
-            \ between 1-12. For example: '1' indicates that the schedule will occur every\
-            \ month. '2' indicates that the schedule will occur every 2 months. Either\
-            \ the argument 'day_of_month' or the arguments 'day_of_week' and 'week_of_month'\
-            \ are required when frequency_months is given. The scan will occur only on\
-            \ specified days given in those arguments At most, one of these parameters\
-            \ can be supplied: 'frequency_days', 'frequency_weeks', 'frequency_months'."
-          name: frequency_months
-        - auto: PREDEFINED
-          description:
-            "A comma-separated list of the days when the scan will occur each\
-            \ week. Required when 'frequency_weeks' is given. For example: weekdays='sunday,tuesday'\
-            \ along with 'frequency_weeks=2' means the scan will occur on Sunday and Tuesday\
-            \ every two weeks."
-          isArray: true
-          name: weekdays
-          predefined:
-            - sunday
-            - monday
-            - tuesday
-            - wednesday
-            - thursday
-            - friday
-            - saturday
-        - description:
-            "Day of the month the monthly schedule will run on. The value is\
-            \ between 1-31 depending on the month. Only relevant when 'frequency_months'\
-            \ value was given. For example: day_of_month=15 along with frequency_months=2\
-            \ will result in the scan running every 2 months on the 15th of the month."
-          name: day_of_month
-        - auto: PREDEFINED
-          description:
-            "Day of week that the schedule will run on. The value is between\
-            \ 0-6, where 0 is Sunday, and 6 is Saturday depending on the month. Only relevant\
-            \ when 'frequency_months' value was given. Must be used with 'week_of_month'\
-            \ as well. For example: day_of_week=2, week_of_month=second along with frequency_months=2\
-            \ will result in the scan running every 2 months on Tuesday in the second\
-            \ week of the month."
-          name: day_of_week
-          predefined:
-            - "0"
-            - "1"
-            - "2"
-            - "3"
-            - "4"
-            - "5"
-            - "6"
-        - auto: PREDEFINED
-          description:
-            "Comma-separated list of the days of the week that the schedule\
-            \ will run on. The value is between 0-6, where 0 is Sunday, and 6 is Saturday\
-            \ depending on the month. Only relevant when 'frequency_months' value was\
-            \ given. Must be used with 'week_of_month' as well. For example: day_of_week=2,\
-            \ week_of_month=second along with frequency_months=2 will result in the scan\
-            \ running every 2 months on Tuesday in the second week of the month."
-          isArray: true
-          name: week_of_month
-          predefined:
-            - first
-            - second
-            - third
-            - fourth
-            - last
-        - description:
-            "The start date of the schedule in the format of mm/dd/yyyy. For
-            example: 12/15/2020."
-          name: start_date
-        - description:
-            The start hour of the scheduled scan. Required when 'start_date'
-            is given. The value is between 0-23.
-          name: start_hour
-        - description:
-            The start minute of the scheduled scan. Required when 'start_date'
-            is given. The value is between 0-59.
-          name: start_minute
-        - description:
-            "Time zone code of the given scheduled scan. For example: US-CA\
-            \ for California time zone in the US. Required when 'start_date' is given."
-          name: time_zone_code
-        - auto: PREDEFINED
-          description:
-            Whether to observe Daylight Saving Time (DST). Required when start_date
-            is given. This parameter is valid when the time zone code specified in time_zone_code
-            supports DST. To get the list of time zones and their DST support, use the
-            `qualys-time-zone-code` command.
-          name: observe_dst
-          predefined:
-            - yes
-            - no
-        - description:
-            "A comma-separated list of IP addresses/ranges to be excluded from\
-            \ the scan when the scan target is specified as IP addresses (not asset tags).\
-            \ One of the following parameters must be set: 'scanners_in_ag', 'default_scanner'."
-          isArray: true
-          name: exclude_ip_per_scan
-        - auto: PREDEFINED
-          description:
-            "Specify 1 to use the default scanner in each target asset group.\
-            \ For an Express Lite user, Internal Scanning must be enabled in the user’s\
-            \ account. At most, one of these parameters can be supplied: 'scanners_in_ag',\
-            \ 'default_scanner'."
-          name: default_scanner
-          predefined:
-            - "0"
-            - "1"
-        - auto: PREDEFINED
-          description:
-            "Specify 1 to distribute the scan to the target asset groups’ scanner\
-            \ appliances. Appliances in each asset group are tasked with scanning the\
-            \ IPs in the group. By default, up to 5 appliances per group will be used\
-            \ and this can be configured for your account (contact your Account Manager\
-            \ or Support). For an Express Lite user, Internal Scanning must be enabled\
-            \ in the user’s account. At most, one of these parameters can be supplied:\
-            \ 'scanners_in_ag', 'default_scanner'."
-          name: scanners_in_ag
-          predefined:
-            - "0"
-            - "1"
-        - auto: PREDEFINED
-          description: Whether the scheduled scan is activated.
-          name: active
-          predefined:
-            - "0"
-            - "1"
-        - auto: PREDEFINED
-          defaultValue: assets
-          description:
-            Specify “assets” (the default) when your scan target will include
-            IP addresses/ranges and/or asset groups. Specify “tags” when your scan target
-            will include asset tags.
-          name: target_from
-          predefined:
-            - assets
-            - tags
-        - description:
-            Specifies the name of the Scanner Appliance for the map, when the
-            map target has private use internal IPs. Using Express Lite, Internal Scanning
-            must be enabled in your account.
-          name: iscanner_name
-      description: Updates a scan schedule in the user’s account.
-      execution: true
-      name: qualys-schedule-scan-update
-      outputs:
-        - contextPath: Qualys.ScheduleScan.ID
-          description: ID of the scheduled scan to be updated.
-          type: String
-        - contextPath: Qualys.ScheduleScan.DATETIME
-          description: Date the command was executed.
-          type: Date
-        - contextPath: Qualys.ScheduleScan.TEXT
-          description: Qualys response for the scheduled scan update.
-          type: String
-    - arguments:
-        - description: The asset group title to add.
-          name: title
-          required: true
-        - description: Restrict the request to a certain custom network ID.
-          name: network_id
-        - description:
-            A comma-separated list of IP address/ranges to add to an asset
-            group. An IP range is specified with a hyphen (for example, 10.10.10.1-10.10.10.100).
-          isArray: true
-          name: ips
-        - description:
-            A comma-separated list of domains to add to an asset group. Do
-            not enter "www." at the start of the domain name.
-          isArray: true
-          name: domains
-        - description: A comma-separated list of DNS names to add to an asset group.
-          isArray: true
-          name: dns_names
-        - description: A comma-separated list of NETBIOS names to add to an asset group.
-          isArray: true
-          name: netbios_names
-        - auto: PREDEFINED
-          description: The CVSS environment target distribution to add.
-          name: cvss_enviro_td
-          predefined:
-            - high
-            - medium
-            - low
-            - none
-        - auto: PREDEFINED
-          description: The CVSS environment confidentiality requirement to add.
-          name: cvss_enviro_cr
-          predefined:
-            - high
-            - medium
-            - low
-        - auto: PREDEFINED
-          description: The CVSS environment integrity requirement to add.
-          name: cvss_enviro_ir
-          predefined:
-            - high
-            - medium
-            - low
-        - auto: PREDEFINED
-          description: The CVSS environment availability requirement to add.
-          name: cvss_enviro_ar
-          predefined:
-            - high
-            - medium
-            - low
-        - description: A comma-separated list of appliance IDs to add to an asset group.
-          isArray: true
-          name: appliance_ids
-      description: Create a new asset group.
-      execution: true
-      name: qualys-asset-group-add
-      outputs:
-        - contextPath: Qualys.AssetGroup.ID
-          description: Asset group ID.
-          type: String
-        - contextPath: Qualys.AssetGroup.DATETIME
-          description: Date the command was executed.
-          type: Date
-        - contextPath: Qualys.AssetGroup.TEXT
-          description: Qualys response for the asset group creation.
-          type: String
-    - arguments:
-        - description: The new asset group title.
-          name: set_title
-        - description:
-            The ID of the asset group to edit. The ID of asset groups can be
-            retrieved via running the `qualys-group-list` command and using its ID field.
-          name: id
-          required: true
-        - description:
-            A comma-separated list of IP address/ranges to add to an asset
-            group. An IP range is specified with a hyphen (for example, 10.10.10.1-10.10.10.100).
-          isArray: true
-          name: add_ips
-        - description:
-            A comma-separated list of IP address/ranges of an asset group to
-            set. An IP range is specified with a hyphen (for example, 10.10.10.1-10.10.10.100).
-          isArray: true
-          name: set_ips
-        - description:
-            A comma-separated list of IP addresses/ranges to remove from an
-            asset group. An IP range is specified with a hyphen (for example, 10.10.10.1-10.10.10.100).
-          isArray: true
-          name: remove_ips
-        - description:
-            A comma-separated list of domains to add to an asset group. Do
-            not enter "www." at the start of the domain name.
-          isArray: true
-          name: add_domains
-        - description:
-            A comma-separated list of domains of an asset group to set. Do
-            not enter "www." at the start of the domain name.
-          isArray: true
-          name: set_domains
-        - description:
-            A comma-separated list of domains to remove from an asset group.
-            Do not enter "www." at the start of the domain name.
-          isArray: true
-          name: remove_domains
-        - description: A comma-separated list of DNS names to add to an asset group.
-          isArray: true
-          name: add_dns_names
-        - description: A comma-separated list of DNS names of asset group to set.
-          isArray: true
-          name: set_dns_names
-        - description: A comma-separated list of DNS names to remove from an asset group.
-          isArray: true
-          name: remove_dns_names
-        - description: A comma-separated list of NETBIOS names to add to an asset group.
-          isArray: true
-          name: add_netbios_names
-        - description: A comma-separated list of NETBIOS names of an asset group to set.
-          isArray: true
-          name: set_netbios_names
-        - description:
-            A comma-separated list of NETBIOS names to delete from an asset
-            group.
-          isArray: true
-          name: remove_netbios_names
-        - auto: PREDEFINED
-          description: The CVSS environment target distribution to set.
-          name: set_cvss_enviro_td
-          predefined:
-            - high
-            - medium
-            - low
-            - none
-        - auto: PREDEFINED
-          description: The CVSS environment confidentiality requirement to set.
-          name: set_cvss_enviro_cr
-          predefined:
-            - high
-            - medium
-            - low
-        - auto: PREDEFINED
-          description: The CVSS environment integrity requirement to set.
-          name: set_cvss_enviro_ir
-          predefined:
-            - high
-            - medium
-            - low
-        - auto: PREDEFINED
-          description: The CVSS environment availability requirement to set.
-          name: set_cvss_enviro_ar
-          predefined:
-            - high
-            - medium
-            - low
-        - description: A comma-separated list of appliance IDs to add to an asset group.
-          isArray: true
-          name: add_appliance_ids
-        - description: A comma-separated list of appliance IDs of an asset group to set.
-          isArray: true
-          name: set_appliance_ids
-        - description:
-            A comma-separated list of appliance IDs to remove from an asset
-            group.
-          isArray: true
-          name: remove_appliance_ids
-      description: Update an asset group.
-      execution: true
-      name: qualys-asset-group-edit
-      outputs:
-        - contextPath: Qualys.AssetGroup.ID
-          description: Asset group ID.
-          type: String
-        - contextPath: Qualys.AssetGroup.DATETIME
-          description: Date the command was executed.
-          type: Date
-        - contextPath: Qualys.AssetGroup.TEXT
-          description: Qualys response for the asset group update.
-          type: String
-    - arguments:
-        - description:
-            Asset group ID to delete. ID of asset groups can be retrieved via
-            running the `qualys-group-list` command and using its ID field.
-          name: id
-          required: true
-      description: Delete an asset group.
-      execution: true
-      name: qualys-asset-group-delete
-      outputs:
-        - contextPath: Qualys.AssetGroup.ID
-          description: Asset group ID.
-          type: String
-        - contextPath: Qualys.AssetGroup.DATETIME
-          description: Date the command was executed.
-          type: Date
-        - contextPath: Qualys.AssetGroup.TEXT
-          description: Qualys response for the asset group deletion.
-          type: String
-    - arguments:
-        - description:
-            Scheduled Scan ID to delete. The ID can be retrieved via running
-            the `qualys-schedule-scan-list` command, and using the ID field.
-          name: id
-          required: true
-      description: Delete a scheduled scan.
-      execution: true
-      name: qualys-schedule-scan-delete
-      outputs:
-        - contextPath: Qualys.ScheduleScan.ID
-          description: ID of the scheduled scan to be deleted.
-          type: String
-        - contextPath: Qualys.ScheduleScan.DATETIME
-          description: Date the command was executed.
-          type: Date
-        - contextPath: Qualys.ScheduleScan.TEXT
-          description: Qualys response for the scheduled scan deletion.
-          type: String
-    - arguments: []
-      description: Gets a list of the supported time zone codes.
-      execution: true
-      name: qualys-time-zone-code
-      outputs:
-        - contextPath: Qualys.TimeZone.DST_SUPPORTED
-          description: Whether Daylight Saving Time (DST) is supported.
-          type: String
-        - contextPath: Qualys.TimeZone.TIME_ZONE_CODE
-          description: Time zone code.
-          type: String
-        - contextPath: Qualys.TimeZone.TIME_ZONE_DETAILS
-          description: Timezone code details.
-          type: String
-    - arguments:
-        - description: Record IDs to update
-          name: ids
-          required: true
-        - description:
-            IPs specified will overwrite existing IPs in the record, and existing
-            IPs will be removed
-          name: add_ips
-          required: true
-      name: qualys-update-unix-record
-      description: Update Unix records for authenticated scans of hosts running on Unix
-    - arguments:
-        - description: Criteria field to search by predefined types.
-          name: criteria
-          required: true
-          auto: PREDEFINED
-          predefined:
-            - parent
-            - provider
-            - ruleType
-            - name
-            - id
-            - criticalityScore
-        - description: Operator assign to the search criteria.
-          name: operator
-          required: true
-        - description: search content
-          name: search_data
-          required: true
-        - description: Automatic Pagination.
-          name: limit
-      description: List asset tag based on several search criteria.
-      name: qualys-asset-tag-list
-      outputs:
-        - contextPath: Qualys.AssetTags.id
-          description: Parent asset tag ID.
-          type: Number
-        - contextPath: Qualys.AssetTags.name
-          description: Parent asset tag name.
-          type: String
-        - contextPath: Qualys.AssetTags.criticality_score
-          description: Criticality score assign to the asset tag.
-          type: Number
-        - contextPath: Qualys.AssetTags.chlid_id
-          description: Child asset tags ID.
-          type: Number
-        - contextPath: Qualys.AssetTags.chlid_id.child_name
-          description: Child asset tags name.
-          type: String
-        - contextPath: Qualys.AssetTags.tag_name.rule_type
-          description: Created tag rule type.
-          type: String
-        - contextPath: Qualys.AssetTags.tag_name.rule_text
-          description: Created tag rule text.
-          type: String
-    - arguments:
-        - description: ID of the tag you wish to update.
-          name: id
-          required: true
-        - description: Name of the created tag.
-          name: name
-          required: true
-        - description: Names of the created child tags.
-          name: child_name
-          isArray: true
-        - description: Type of rule to dynamically tagging host.
-          name: rule_type
-          required: true
-          auto: PREDEFINED
-          predefined:
-            - INSTALLED_SOFTWARE
-            - NETWORK_RANGE
-            - NAME_CONTAINS
-            - OPEN_PORTS
-            - VULN_EXIST
-            - STATIC
-        - description: Criteria for the rule. Optional for STATIC rule type, required for the rest of rule types.
-          additionalinfo: By choosing STATIC rule type, a static tag will be created and will not assign automatically to asset.
-          name: rule_text
-        - description: Criticality score of the asset tag.
-          name: criticality_score
-          additionalinfo: Values range from 1 to 5, with 1 being the least critical.
-      description: Create a new asset tag.
-      name: qualys-asset-tag-create
-      outputs:
-        - contextPath: Qualys.AssetTags.id
-          description: Parent asset tag ID.
-          type: Number
-        - contextPath: Qualys.AssetTags.name
-          description: Parent asset tag name.
-          type: String
-        - contextPath: Qualys.AssetTags.criticality_score
-          description: Criticality score assign to the asset tag.
-          type: Number
-        - contextPath: Qualys.AssetTags.chlid_id
-          description: Child asset tags ID.
-          type: Number
-        - contextPath: Qualys.AssetTags.chlid_id.child_name
-          description: Child asset tags name.
-          type: String
-        - contextPath: Qualys.AssetTags.tag_name.rule_type
-          description: Created tag rule type.
-          type: String
-        - contextPath: Qualys.AssetTags.tag_name.rule_text
-          description: Created tag rule text.
-          type: String
-    - arguments:
-        - description: ID of the tag you wish to update.
-          name: id
-          required: true
-        - description: Name of the created tag.
-          name: name
-          required: true
-        - description: Names of the created child tags.
-          name: child_name
-          isArray: true
-        - description: Type of rule to dynamically tagging host.
-          name: rule_type
-          required: true
-          auto: PREDEFINED
-          predefined:
-            - INSTALLED_SOFTWARE
-            - NETWORK_RANGE
-            - NAME_CONTAINS
-            - OPEN_PORTS
-            - VULN_EXIST
-            - STATIC
-        - description: Criteria for the rule. Optional for STATIC rule type, required for the rest of rule types.
-          additionalinfo: By choosing STATIC rule type, a static tag will be created and will not assign automatically to asset.
-          name: rule_text
-        - description: Child tag to remove from the child tag list.
-          name: child_to_remove
-        - description: Criticality score of the asset tag.
-          name: criticality_score
-          additionalinfo: Values range from 1 to 5, with 1 being the least critical.
-      description: Update an existing asset tag.
-      name: qualys-asset-tag-update
-    - arguments:
-        - description: ID of the tag you wish to delete.
-          name: id
-          required: true
-      description: Delete an existing asset tag.
-      name: qualys-asset-tag-delete
-
-  dockerimage: demisto/python3:3.10.5.31928
-=======
   - arguments:
     - description: Show only certain IP addresses/ranges.
       name: ips
@@ -6144,8 +2462,133 @@
       required: true
     name: qualys-update-unix-record
     description: Update Unix records for authenticated scans of hosts running on Unix
+  - arguments:
+        - description: Criteria field to search by predefined types.
+          name: criteria
+          required: true
+          auto: PREDEFINED
+          predefined:
+            - parent
+            - provider
+            - ruleType
+            - name
+            - id
+            - criticalityScore
+        - description: Operator assign to the search criteria.
+          name: operator
+          required: true
+        - description: search content
+          name: search_data
+          required: true
+        - description: Automatic Pagination.
+          name: limit
+      description: List asset tag based on several search criteria.
+      name: qualys-asset-tag-list
+      outputs:
+        - contextPath: Qualys.AssetTags.id
+          description: Parent asset tag ID.
+          type: Number
+        - contextPath: Qualys.AssetTags.name
+          description: Parent asset tag name.
+          type: String
+        - contextPath: Qualys.AssetTags.criticality_score
+          description: Criticality score assign to the asset tag.
+          type: Number
+        - contextPath: Qualys.AssetTags.chlid_id
+          description: Child asset tags ID.
+          type: Number
+        - contextPath: Qualys.AssetTags.chlid_id.child_name
+          description: Child asset tags name.
+          type: String
+        - contextPath: Qualys.AssetTags.tag_name.rule_type
+          description: Created tag rule type.
+          type: String
+        - contextPath: Qualys.AssetTags.tag_name.rule_text
+          description: Created tag rule text.
+          type: String
+    - arguments:
+        - description: Name of the created tag.
+          name: name
+          required: true
+        - description: Names of the created child tags.
+          name: child_name
+          isArray: true
+        - description: Type of rule to dynamically tagging host.
+          name: rule_type
+          required: true
+          auto: PREDEFINED
+          predefined:
+            - INSTALLED_SOFTWARE
+            - NETWORK_RANGE
+            - NAME_CONTAINS
+            - OPEN_PORTS
+            - VULN_EXIST
+            - STATIC
+        - description: Criteria for the rule. Optional for STATIC rule type, required for the rest of rule types.
+          additionalinfo: By choosing STATIC rule type, a static tag will be created and will not assign automatically to asset.
+          name: rule_text
+        - description: Criticality score of the asset tag.
+          name: criticality_score
+          additionalinfo: Values range from 1 to 5, with 1 being the least critical.
+      description: Create a new asset tag.
+      name: qualys-asset-tag-create
+      outputs:
+        - contextPath: Qualys.AssetTags.name
+          description: Parent asset tag name.
+          type: String
+        - contextPath: Qualys.AssetTags.criticality_score
+          description: Criticality score assign to the asset tag.
+          type: Number
+        - contextPath: Qualys.AssetTags.chlid_id
+          description: Child asset tags ID.
+          type: Number
+        - contextPath: Qualys.AssetTags.chlid_id.child_name
+          description: Child asset tags name.
+          type: String
+        - contextPath: Qualys.AssetTags.tag_name.rule_type
+          description: Created tag rule type.
+          type: String
+        - contextPath: Qualys.AssetTags.tag_name.rule_text
+          description: Created tag rule text.
+          type: String
+    - arguments:
+        - description: ID of the tag you wish to update.
+          name: id
+          required: true
+        - description: Name of the created tag.
+          name: name
+          required: true
+        - description: Names of the created child tags.
+          name: child_name
+          isArray: true
+        - description: Type of rule to dynamically tagging host.
+          name: rule_type
+          required: true
+          auto: PREDEFINED
+          predefined:
+            - INSTALLED_SOFTWARE
+            - NETWORK_RANGE
+            - NAME_CONTAINS
+            - OPEN_PORTS
+            - VULN_EXIST
+            - STATIC
+        - description: Criteria for the rule. Optional for STATIC rule type, required for the rest of rule types.
+          additionalinfo: By choosing STATIC rule type, a static tag will be created and will not assign automatically to asset.
+          name: rule_text
+        - description: Child tag to remove from the child tag list.
+          name: child_to_remove
+        - description: Criticality score of the asset tag.
+          name: criticality_score
+          additionalinfo: Values range from 1 to 5, with 1 being the least critical.
+      description: Update an existing asset tag.
+      name: qualys-asset-tag-update
+    - arguments:
+        - description: ID of the tag you wish to delete.
+          name: id
+          required: true
+      description: Delete an existing asset tag.
+      name: qualys-asset-tag-delete
   dockerimage: demisto/python3:3.10.8.37233
->>>>>>> 1ad7e81e
   runonce: false
   script: ""
   subtype: python3
