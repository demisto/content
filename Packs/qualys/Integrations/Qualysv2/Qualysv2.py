import copy
import demistomock as demisto  # noqa: F401
from CommonServerPython import *  # noqa: F401
from collections.abc import Callable, Iterable
from typing import Any
import csv
import io
import requests

from urllib3 import disable_warnings


disable_warnings()  # pylint: disable=no-member


""" CONSTANTS """

VENDOR = 'qualys'
PRODUCT = 'qualys'
BEGIN_RESPONSE_LOGS_CSV = "----BEGIN_RESPONSE_BODY_CSV"
END_RESPONSE_LOGS_CSV = "----END_RESPONSE_BODY_CSV"
BEGIN_RESPONSE_FOOTER_CSV = "----BEGIN_RESPONSE_FOOTER_CSV"
END_RESPONSE_FOOTER_CSV = "----END_RESPONSE_FOOTER_CSV"
WARNING = 'WARNING'
ACTIVITY_LOGS_NEWEST_EVENT_DATETIME = 'activity_logs_newest_event_datetime'
ACTIVITY_LOGS_NEXT_PAGE = 'activity_logs_next_page'
ACTIVITY_LOGS_SINCE_DATETIME_PREV_RUN = 'activity_logs_since_datetime_prev_run'
HOST_DETECTIONS_NEWEST_EVENT_DATETIME = 'host_detections_newest_event_datetime'
HOST_DETECTIONS_NEXT_PAGE = 'host_detections_next_page'
HOST_DETECTIONS_SINCE_DATETIME_PREV_RUN = 'host_detections_since_datetime_prev_run'
HOST_LAST_FETCH = 'host_last_fetch'
ASSETS_FETCH_FROM = '90 days'
HOST_LIMIT = 1000
ASSET_SIZE_LIMIT = 10 ** 6   # 1MB
TEST_FROM_DATE = 'one day'
FETCH_ASSETS_COMMAND_TIME_OUT = 180
QIDS_BATCH_SIZE = 2000


ASSETS_DATE_FORMAT = '%Y-%m-%d'
DATE_FORMAT = "%Y-%m-%dT%H:%M:%SZ"  # ISO8601 format with UTC, default in XSOAR
EXECUTION_START_TIME = time.time()
API_SUFFIX = "/api/2.0/fo/"
TAG_API_SUFFIX = "/qps/rest/2.0/"

FETCH_COMMAND = {
    'events': 0,
    'assets': 1
}
DEFAULT_LAST_ASSETS_RUN = {
    'stage': 'assets',
    'next_page': '',
    'total_assets': 0,
    'nextTrigger': None,
    'type': FETCH_COMMAND.get('assets'),
}

# Arguments that need to be parsed as dates
DATE_ARGUMENTS = {
    "launched_after_datetime": "%Y-%m-%d",
    "launched_before_datetime": "%Y-%m-%d",
    "expires_before_datetime": "%Y-%m-%d",
    "no_vm_scan_since": "%Y-%m-%d",
    "vm_scan_since": "%Y-%m-%d",
    "no_compliance_scan_since": "%Y-%m-%d",
    "last_modified_after": "%Y-%m-%d",
    "last_modified_before": "%Y-%m-%d",
    "last_modified_by_user_after": "%Y-%m-%d",
    "last_modified_by_user_before": "%Y-%m-%d",
    "last_modified_by_service_after": "%Y-%m-%d",
    "last_modified_by_service_before": "%Y-%m-%d",
    "published_after": "%Y-%m-%d",
    "published_before": "%Y-%m-%d",
    "start_date": "%m/%d/%Y",
}

# Data for parsing and creating output
COMMANDS_PARSE_AND_OUTPUT_DATA: dict[str, dict[Any, Any]] = {
    "qualys-purge-scan-host-data": {
        "table_name": "Deleted report",
        "json_path": ["BATCH_RETURN", "RESPONSE", "BATCH_LIST", "BATCH"],
        "table_headers": ["ID"],
        "collection_name": "ITEM_LIST"
    },
    "qualys-report-list": {
        "collection_name": "REPORT_LIST",
        "table_name": "Report List",
        "table_headers": [
            "ID",
            "TITLE",
            "TYPE",
            "STATUS",
            "OUTPUT_FORMAT",
            "LAUNCH_DATETIME",
            "EXPIRATION_DATETIME",
            "SIZE",
            "USER_LOGIN",
        ],
        "json_path": ["REPORT_LIST_OUTPUT", "RESPONSE"],
    },
    "qualys-ip-list": {
        "collection_name": "IP_SET",
        "table_names": ["Range List", "Address List"],
        "json_path": ["IP_LIST_OUTPUT", "RESPONSE"],
        "new_names_dict": {"IP": "Address", "IP_RANGE": "Range"},
    },
    "qualys-vm-scan-list": {
        "collection_name": "SCAN_LIST",
        "table_name": "Scan List",
        "table_headers": [
            "REF",
            "TITLE",
            "STATUS",
            "PROCESSED",
            "TYPE",
            "TARGET",
            "PROCESSING_PRIORITY",
            "LAUNCH_DATETIME",
            "DURATION",
            "USER_LOGIN",
        ],
        "json_path": ["SCAN_LIST_OUTPUT", "RESPONSE"],
    },
    "qualys-scap-scan-list": {
        "collection_name": "SCAN_LIST",
        "table_name": "Scap Scan List",
        "json_path": ["SCAN_LIST_OUTPUT", "RESPONSE"],
    },
    "qualys-pc-scan-list": {
        "collection_name": "SCAN_LIST",
        "table_name": "PC Scan List",
        "json_path": ["SCAN_LIST_OUTPUT", "RESPONSE"],
    },
    "qualys-schedule-scan-list": {
        "collection_name": "SCHEDULE_SCAN_LIST",
        "table_name": "Schedule Scan List",
        "json_path": ["SCHEDULE_SCAN_LIST_OUTPUT", "RESPONSE"],
    },
    "qualys-ip-restricted-list": {
        "collection_name": "IP_SET",
        "table_names": ["Range List", "Address List"],
        "json_path": ["RESTRICTED_IPS_OUTPUT", "RESPONSE"],
        "new_names_dict": {"IP": "Address", "IP_RANGE": "Range"},
    },
    "qualys-ip-restricted-manage": {
        "collection_name": "",
        "table_name": "Restricted IPs",
        "json_path": ["SIMPLE_RETURN", "RESPONSE"],
    },
    "qualys-host-list": {
        "collection_name": "HOST_LIST",
        "table_name": "Host List",
        "json_path": ["HOST_LIST_OUTPUT", "RESPONSE"],
    },
    "qualys-virtual-host-list": {
        "collection_name": "VIRTUAL_HOST_LIST",
        "table_name": "Virtual Host List",
        "json_path": ["VIRTUAL_HOST_LIST_OUTPUT", "RESPONSE"],
    },
    "qualys-host-excluded-list": {
        "collection_name": "IP_SET",
        "table_names": ["Range List", "Address List"],
        "json_path": ["IP_LIST_OUTPUT", "RESPONSE"],
        "new_names_dict": {"IP": "Address", "IP_RANGE": "Range"},
    },
    "qualys-scheduled-report-list": {
        "collection_name": "SCHEDULE_REPORT_LIST",
        "table_name": "Scheduled Report List",
        "json_path": ["SCHEDULE_REPORT_LIST_OUTPUT", "RESPONSE"],
    },
    "qualys-report-template-list": {
        "collection_name": "REPORT_TEMPLATE",
        "table_name": "Template Report List",
        "json_path": ["REPORT_TEMPLATE_LIST", "REPORT_TEMPLATE"],
    },
    "qualys-vulnerability-list": {
        "collection_name": "VULN_LIST",
        "table_name": "Scheduled Report List",
        "json_path": ["KNOWLEDGE_BASE_VULN_LIST_OUTPUT", "RESPONSE"],
    },
    "qualys-group-list": {
        "collection_name": "ASSET_GROUP_LIST",
        "table_name": "Group List",
        "json_path": ["ASSET_GROUP_LIST_OUTPUT", "RESPONSE"],
        "table_headers": ["APPLIANCE_IDS", "DEFAULT_APPLIANCE_ID", "ID", "IP_SET", "TITLE"],
    },
    "qualys-report-fetch": {"file_prefix": "report", "file_id": "id"},
    "qualys-vm-scan-fetch": {
        "table_name": "VM Scan Fetch",
        "json_path": [],
        "file_prefix": "vm_scan",
        "file_id": "scan_ref",
        "new_names_dict": {
            "dns": "Dns",
            "instance": "Instance",
            "ip": "IP",
            "netbios": "Netbios",
            "qid": "QID",
            "result": "Result",
        },
    },
    "qualys-pc-scan-fetch": {
        "table_name": "Policy Compliance Scan",
        "json_path": ["COMPLIANCE_SCAN_RESULT_OUTPUT", "RESPONSE", "COMPLIANCE_SCAN", "HEADER", "KEY"],
    },
    "qualys-report-cancel": {
        "table_name": "Canceled report",
        "json_path": ["SIMPLE_RETURN", "RESPONSE"],
        "collection_name": "ITEM_LIST",
    },
    "qualys-report-delete": {
        "table_name": "Deleted report",
        "json_path": ["SIMPLE_RETURN", "RESPONSE"],
        "table_headers": ["Deleted", "ID"],
        "collection_name": "ITEM_LIST",
    },
    "qualys-scorecard-launch": {
        "table_name": "New scorecard launched",
        "json_path": ["SIMPLE_RETURN", "RESPONSE"],
        "collection_name": "ITEM_LIST",
    },
    "qualys-vm-scan-launch": {
        "collection_name": "ITEM_LIST",
        "table_name": "New Vulnerability Scan launched",
        "json_path": ["SIMPLE_RETURN", "RESPONSE"],
    },
    "qualys-vm-scan-action": {
        "json_path": ["SIMPLE_RETURN", "RESPONSE", "ITEM_LIST", "ITEM"],
        "output_texts": {
            "delete": "Deleting scan",
            "pause": "Pausing scan",
            "resume": "Resuming scan",
            "cancel": "Canceling scan",
        },
    },
    "qualys-pc-scan-launch": {
        "collection_name": "ITEM_LIST",
        "table_name": "New PC Scan launched",
        "json_path": ["SIMPLE_RETURN", "RESPONSE"],
    },
    "qualys-pc-scan-manage": {
        "table_name": "PC Scan",
        "json_path": ["SIMPLE_RETURN", "RESPONSE", "ITEM_LIST", "ITEM"],
    },
    "qualys-ip-add": {
        "table_name": "IP Added",
        "json_path": ["SIMPLE_RETURN", "RESPONSE"],
    },
    "qualys-ip-update": {
        "table_name": "IP updated",
        "json_path": ["SIMPLE_RETURN", "RESPONSE"],
    },
    "qualys-host-excluded-manage": {
        "table_name": "Manage Excluded Hosts",
        "json_path": ["SIMPLE_RETURN", "RESPONSE", "ITEM_LIST", "ITEM"],
    },
    "qualys-scheduled-report-launch": {
        "table_name": "Launch Scheduled Report",
        "json_path": ["SIMPLE_RETURN", "RESPONSE"],
        "collection_name": "ITEM_LIST",
    },
    "qualys-report-launch-map": {
        "table_name": " New report launched",
        "json_path": ["SIMPLE_RETURN", "RESPONSE"],
        "collection_name": "ITEM_LIST",
    },
    "qualys-report-launch-scan-based-findings": {
        "table_name": "Scan Based Findings Report Launch",
        "json_path": ["SIMPLE_RETURN", "RESPONSE"],
        "collection_name": "ITEM_LIST",
    },
    "qualys-report-launch-host-based-findings": {
        "table_name": "Host Based Findings Report Launch",
        "json_path": ["SIMPLE_RETURN", "RESPONSE"],
        "collection_name": "ITEM_LIST",
    },
    "qualys-report-launch-patch": {
        "table_name": "Patch Report Launch",
        "json_path": ["SIMPLE_RETURN", "RESPONSE"],
        "collection_name": "ITEM_LIST",
    },
    "qualys-report-launch-remediation": {
        "table_name": "Remediation Report Launch",
        "json_path": ["SIMPLE_RETURN", "RESPONSE"],
        "collection_name": "ITEM_LIST",
    },
    "qualys-report-launch-compliance": {
        "table_name": "Compliance Report Launch",
        "json_path": ["SIMPLE_RETURN", "RESPONSE"],
        "collection_name": "ITEM_LIST",
    },
    "qualys-report-launch-compliance-policy": {
        "table_name": "Policy Report Launch",
        "json_path": ["SIMPLE_RETURN", "RESPONSE"],
        "collection_name": "ITEM_LIST",
    },
    "qualys-virtual-host-manage": {
        "table_name": "",
        "json_path": ["SIMPLE_RETURN", "RESPONSE"],
    },
    "qualys-host-list-detection": {
        "json_path": ["HOST_LIST_VM_DETECTION_OUTPUT", "RESPONSE"],
        "collection_name": "HOST_LIST",
    },
    "qualys-host-update": {
        "table_name": "Host updated",
        "json_path": ["HOST_UPDATE_OUTPUT", "RESPONSE"],
    },
    "qualys-update-unix-record": {
        "table_name": "Update Unix Record",
        "json_path": ["BATCH_RETURN", "RESPONSE", "BATCH_LIST", "BATCH"],
    },
    "qualys-asset-group-add": {
        "table_name": "Asset Group Add",
        "json_path": ["SIMPLE_RETURN", "RESPONSE"],
        "collection_name": "ITEM_LIST",
    },
    "qualys-asset-group-delete": {
        "table_name": "Asset Group Delete",
        "json_path": ["SIMPLE_RETURN", "RESPONSE"],
        "collection_name": "ITEM_LIST",
    },
    "qualys-asset-group-edit": {
        "table_name": "Asset Group Edit",
        "json_path": ["SIMPLE_RETURN", "RESPONSE"],
        "collection_name": "ITEM_LIST",
    },
    "qualys-schedule-scan-create": {
        "table_name": "Schedule Scan Create",
        "json_path": ["SIMPLE_RETURN", "RESPONSE"],
        "collection_name": "ITEM_LIST",
    },
    "qualys-schedule-scan-update": {
        "table_name": "Schedule Scan Update",
        "json_path": ["SIMPLE_RETURN", "RESPONSE"],
        "collection_name": "ITEM_LIST",
    },
    "qualys-schedule-scan-delete": {
        "table_name": "Schedule Scan Delete",
        "json_path": ["SIMPLE_RETURN", "RESPONSE"],
        "collection_name": "ITEM_LIST",
    },
    "qualys-time-zone-code": {
        "table_name": "Time Zone Codes",
        "json_path": ["TIME_ZONES"],
    },
    "qualys-asset-tag-list": {
        "table_name": "Tags identified by the specified filter",
        "json_path": ["ServiceResponse", "data", "Tag"],
        "table_headers": ["id", "name", "criticalityScore", "ruleType", "ruleText", "childTags"],
    },
    "qualys-asset-tag-create": {
        "table_name": "Asset Tags Created",
        "json_path": ["ServiceResponse", "data", "Tag"],
        "table_headers": ["id", "name", "criticalityScore", "ruleType", "ruleText", "childTags"],
    },
    "qualys-asset-tag-update": {
        "human_readable_massage": "Asset tag updated.",
        "json_path": ["ServiceResponse", "data", "Tag"],
    },
    "qualys-asset-tag-delete": {
        "human_readable_massage": "Asset tag deleted.",
        "json_path": ["ServiceResponse", "data", "Tag"],
    },
    "qualys-update-vmware-record": {
        "json_path": ["BATCH_RETURN", "RESPONSE", "BATCH_LIST", "BATCH"],
    },
    "qualys-update-vcenter-record": {
        "json_path": ["BATCH_RETURN", "RESPONSE", "BATCH_LIST", "BATCH"],
    },
    "qualys-vcenter-esxi-mapped-record-list": {
        "collection_name": "VCENTER_ESXI_MAP",
        "table_name": "Vcenter ESXI IP List",
        "json_path": ["VCENTER_ESXI_MAP_LIST_OUTPUT", "RESPONSE", "VCENTER_ESXI_MAP_LIST", "VCENTER_ESXI_MAP"],
    },
    "qualys-vcenter-esxi-mapped-record-import": {
        "json_path": ["SIMPLE_RETURN", "RESPONSE"],
    },
    "qualys-vcenter-esxi-mapped-record-purge": {
        "json_path": ["SIMPLE_RETURN", "RESPONSE"],
    },
}

# Context prefix and key for each command
COMMANDS_CONTEXT_DATA = {
    "qualys-purge-scan-host-data": {
        "context_prefix": "Qualys.Purge",
        "context_key": "ID"
    },
    "qualys-report-list": {
        "context_prefix": "Qualys.Report",
        "context_key": "ID",
    },
    "qualys-ip-list": {
        "context_prefix": "Qualys.IP",
        "context_key": "IP",
    },
    "qualys-vm-scan-list": {
        "context_prefix": "Qualys.Scan",
        "context_key": "REF",
    },
    "qualys-scap-scan-list": {
        "context_prefix": "Qualys.SCAP.Scan",
        "context_key": "ID",
    },
    "qualys-pc-scan-list": {
        "context_prefix": "Qualys.Scan",
        "context_key": "ID",
    },
    "qualys-schedule-scan-list": {
        "context_prefix": "Qualys.Scan",
        "context_key": "ID",
    },
    "qualys-ip-restricted-list": {
        "context_prefix": "Qualys.Restricted",
        "context_key": "DATETIME",
    },
    "qualys-ip-restricted-manage": {
        "context_prefix": "Qualys.Restricted.Manage",
        "context_key": "DATETIME",
    },
    "qualys-host-list": {
        "context_prefix": "Qualys.Endpoint",
        "context_key": "ID",
    },
    "qualys-virtual-host-list": {
        "context_prefix": "Qualys.VirtualEndpoint",
        "context_key": "IP",
    },
    "qualys-host-excluded-list": {
        "context_prefix": "Qualys.Excluded.Host",
        "context_key": "Host",
    },
    "qualys-scheduled-report-list": {
        "context_prefix": "Qualys.Report",
        "context_key": "ID",
    },
    "qualys-report-template-list": {
        "context_prefix": "Qualys.ReportTemplate",
        "context_key": "ID",
    },
    "qualys-vulnerability-list": {
        "context_prefix": "Qualys.Vulnerability.List",
        "context_key": "QID",
    },
    "qualys-group-list": {
        "context_prefix": "Qualys.AssetGroup",
        "context_key": "ID",
    },
    "qualys-vm-scan-fetch": {
        "context_prefix": "Qualys.VM",
        "context_key": "QID",
    },
    "qualys-pc-scan-fetch": {"context_prefix": "Qualys.PC", "context_key": "TITLE"},
    "qualys-report-cancel": {
        "context_prefix": "Qualys.Report",
        "context_key": "ID",
    },
    "qualys-report-delete": {
        "context_prefix": "Qualys.Report",
        "context_key": "ID",
    },
    "qualys-scorecard-launch": {
        "context_prefix": "Qualys.Report",
        "context_key": "ID",
    },
    "qualys-vm-scan-launch": {
        "context_prefix": "Qualys.Report.VM.Launched",
        "context_key": "KEY",
    },
    "qualys-vm-scan-action": {
        "context_prefix": "",
        "context_key": "ID",
    },
    "qualys-pc-scan-launch": {
        "context_prefix": "Qualys.Scan",
        "context_key": "ID",
    },
    "qualys-pc-scan-manage": {
        "context_prefix": "Qualys.Scan",
        "context_key": "scan_ref",
    },
    "qualys-ip-add": {
        "context_prefix": "Qualys.IP.Add",
        "context_key": "IP",
    },
    "qualys-ip-update": {
        "context_prefix": "Qualys.IP.Update",
        "context_key": "IP",
    },
    "qualys-host-excluded-manage": {
        "context_prefix": "Qualys.Endpoint",
        "context_key": "KEY",
    },
    "qualys-scheduled-report-launch": {
        "context_prefix": "Qualys.Report",
        "context_key": "ID",
    },
    "qualys-report-launch-map": {
        "context_prefix": "Qualys.Report",
        "context_key": "ID",
    },
    "qualys-report-launch-scan-based-findings": {
        "context_prefix": "Qualys.Report",
        "context_key": "ID",
    },
    "qualys-report-launch-host-based-findings": {
        "context_prefix": "Qualys.Report",
        "context_key": "ID",
    },
    "qualys-report-launch-patch": {
        "context_prefix": "Qualys.Report",
        "context_key": "ID",
    },
    "qualys-report-launch-remediation": {
        "context_prefix": "Qualys.Report",
        "context_key": "ID",
    },
    "qualys-report-launch-compliance": {
        "context_prefix": "Qualys.Report",
        "context_key": "ID",
    },
    "qualys-report-launch-compliance-policy": {
        "context_prefix": "Qualys.Report",
        "context_key": "ID",
    },
    "qualys-virtual-host-manage": {
        "context_prefix": "Qualys.VirtualEndpoint",
        "context_key": "DATETIME",
    },
    "qualys-host-list-detection": {
        "context_prefix": "Qualys.HostDetections",
        "context_key": "ID",
    },
    "qualys-host-update": {
        "context_prefix": "Qualys.Endpoint.Update",
        "context_key": "ID",
    },
    "qualys-update-unix-record": {
        "context_prefix": "Qualys.UnixRecord",
        "context_key": "ID",
    },
    "qualys-asset-group-add": {
        "context_prefix": "Qualys.AssetGroup",
        "context_key": "ID",
    },
    "qualys-asset-group-edit": {
        "context_prefix": "Qualys.AssetGroup",
        "context_key": "ID",
    },
    "qualys-asset-group-delete": {"context_prefix": "Qualys.AssetGroup", "context_key": "ID"},
    "qualys-schedule-scan-create": {
        "context_prefix": "Qualys.ScheduleScan",
        "context_key": "ID",
    },
    "qualys-schedule-scan-update": {
        "context_prefix": "Qualys.ScheduleScan",
        "context_key": "ID",
    },
    "qualys-schedule-scan-delete": {
        "context_prefix": "Qualys.ScheduleScan",
        "context_key": "ID",
    },
    "qualys-time-zone-code": {
        "context_prefix": "Qualys.TimeZone",
        "context_key": "TIME_ZONE_CODE",
    },
    "qualys-asset-tag-list": {
        "context_prefix": "Qualys.AssetTags",
        "context_key": "AssetTags",
    },
    "qualys-asset-tag-create": {
        "context_prefix": "Qualys.AssetTags",
        "context_key": "AssetTags",
    },
    "qualys-asset-tag-update": {
        "context_prefix": "",
        "context_key": "",
    },
    "qualys-asset-tag-delete": {
        "context_prefix": "",
        "context_key": "",
    },
    "qualys-update-vmware-record": {
        "context_prefix": "",
        "context_key": "",
    },
    "qualys-update-vcenter-record": {
        "context_prefix": "",
        "context_key": "",
    },
    "qualys-vcenter-esxi-mapped-record-list": {
        "context_prefix": "Qualys.VcenterToEsxi",
        "context_key": "VCENTER_IP",
    },
    "qualys-vcenter-esxi-mapped-record-import": {
        "context_prefix": "",
        "context_key": "",
    },
    "qualys-vcenter-esxi-mapped-record-purge": {
        "context_prefix": "",
        "context_key": "",
    },
}

# Information about the API request of the commands
COMMANDS_API_DATA: dict[str, dict[str, str]] = {
    "qualys-purge-scan-host-data": {
        "api_route": API_SUFFIX + "asset/host/?action=purge",
        "call_method": "POST",
        "resp_type": "text",
    },
    "qualys-report-list": {
        "api_route": API_SUFFIX + "/report/?action=list",
        "call_method": "GET",
        "resp_type": "text",
    },
    "qualys-ip-list": {
        "api_route": API_SUFFIX + "/asset/ip/?action=list",
        "call_method": "GET",
        "resp_type": "text",
    },
    "qualys-vm-scan-list": {
        "api_route": API_SUFFIX + "/scan/?action=list",
        "call_method": "GET",
        "resp_type": "text",
    },
    "qualys-scap-scan-list": {
        "api_route": API_SUFFIX + "/scan/scap/?action=list",
        "call_method": "GET",
        "resp_type": "text",
    },
    "qualys-pc-scan-list": {
        "api_route": API_SUFFIX + "/scan/compliance/?action=list",
        "call_method": "POST",
        "resp_type": "text",
    },
    "qualys-schedule-scan-list": {
        "api_route": API_SUFFIX + "/schedule/scan/?action=list",
        "call_method": "GET",
        "resp_type": "text",
    },
    "qualys-ip-restricted-list": {
        "api_route": API_SUFFIX + "/setup/restricted_ips/?action=list&output_format=xml",
        "call_method": "GET",
        "resp_type": "text",
    },
    "qualys-ip-restricted-manage": {
        "api_route": API_SUFFIX + "/setup/restricted_ips/",
        "call_method": "POST",
        "resp_type": "text",
    },
    "qualys-host-list": {
        "api_route": API_SUFFIX + "/asset/host/?action=list",
        "call_method": "POST",
        "resp_type": "text",
    },
    "qualys-virtual-host-list": {
        "api_route": API_SUFFIX + "/asset/vhost/?action=list",
        "call_method": "GET",
        "resp_type": "text",
    },
    "qualys-host-excluded-list": {
        "api_route": API_SUFFIX + "/asset/excluded_ip/?action=list",
        "call_method": "GET",
        "resp_type": "text",
    },
    "qualys-scheduled-report-list": {
        "api_route": API_SUFFIX + "/schedule/report/?action=list",
        "call_method": "GET",
        "resp_type": "text",
    },
    "qualys-report-template-list": {
        "api_route": "/msp/report_template_list.php",
        "call_method": "GET",
        "resp_type": "text",
    },
    "qualys-vulnerability-list": {
        "api_route": API_SUFFIX + "/knowledge_base/vuln/?action=list",
        "call_method": "POST",
        "resp_type": "text",
    },
    "qualys-group-list": {
        "api_route": API_SUFFIX + "/asset/group/?action=list",
        "call_method": "POST",
        "resp_type": "text",
    },
    "qualys-report-fetch": {
        "api_route": API_SUFFIX + "/report/?action=fetch",
        "call_method": "POST",
        "resp_type": "content",
    },
    "qualys-vm-scan-fetch": {
        "api_route": API_SUFFIX + "scan/?action=fetch&output_format=json",
        "call_method": "GET",
        "resp_type": "text",
    },
    "qualys-pc-scan-fetch": {
        "api_route": API_SUFFIX + "scan/compliance/?action=fetch",
        "call_method": "GET",
        "resp_type": "text",
    },
    "qualys-report-cancel": {
        "api_route": API_SUFFIX + "report/?action=cancel",
        "call_method": "POST",
        "resp_type": "text",
    },
    "qualys-report-delete": {
        "api_route": API_SUFFIX + "report/?action=delete",
        "call_method": "POST",
        "resp_type": "text",
    },
    "qualys-scorecard-launch": {
        "api_route": API_SUFFIX + "/report/scorecard/?action=launch",
        "call_method": "POST",
        "resp_type": "text",
    },
    "qualys-vm-scan-launch": {
        "api_route": API_SUFFIX + "/scan/?action=launch",
        "call_method": "POST",
        "resp_type": "text",
    },
    "qualys-vm-scan-action": {
        "api_route": API_SUFFIX + "/scan/",
        "call_method": "POST",
        "resp_type": "text",
    },
    "qualys-pc-scan-launch": {
        "api_route": API_SUFFIX + "/scan/compliance/?action=launch",
        "call_method": "POST",
        "resp_type": "text",
    },
    "qualys-pc-scan-manage": {
        "api_route": API_SUFFIX + "/scan/compliance/?action=launch",
        "call_method": "POST",
        "resp_type": "text",
    },
    "qualys-ip-add": {
        "api_route": API_SUFFIX + "/asset/ip/?action=add",
        "call_method": "POST",
        "resp_type": "text",
    },
    "qualys-ip-update": {
        "api_route": API_SUFFIX + "/asset/ip/?action=update",
        "call_method": "POST",
        "resp_type": "text",
    },
    "qualys-host-excluded-manage": {
        "api_route": API_SUFFIX + "/asset/excluded_ip/",
        "call_method": "POST",
        "resp_type": "text",
    },
    "qualys-scheduled-report-launch": {
        "api_route": API_SUFFIX + "/schedule/report/?action=launch_now",
        "call_method": "POST",
        "resp_type": "text",
    },
    "qualys-report-launch-map": {
        "api_route": API_SUFFIX + "/report/?action=launch&report_type=Map",
        "call_method": "POST",
        "resp_type": "text",
    },
    "qualys-report-launch-scan-based-findings": {
        "api_route": API_SUFFIX + "/report/?action=launch&report_type=Scan",
        "call_method": "POST",
        "resp_type": "text",
    },
    "qualys-report-launch-host-based-findings": {
        "api_route": API_SUFFIX + "/report/?action=launch&report_type=Scan",
        "call_method": "POST",
        "resp_type": "text",
    },
    "qualys-report-launch-patch": {
        "api_route": API_SUFFIX + "/report/?action=launch&report_type=Patch",
        "call_method": "POST",
        "resp_type": "text",
    },
    "qualys-report-launch-remediation": {
        "api_route": API_SUFFIX + "/report/?action=launch&report_type=Remediation",
        "call_method": "POST",
        "resp_type": "text",
    },
    "qualys-report-launch-compliance": {
        "api_route": API_SUFFIX + "report/?action=launch&report_type=Compliance",
        "call_method": "POST",
        "resp_type": "text",
    },
    "qualys-report-launch-compliance-policy": {
        "api_route": API_SUFFIX + "/report/?action=launch&report_type=Policy",
        "call_method": "POST",
        "resp_type": "text",
    },
    "qualys-virtual-host-manage": {
        "api_route": API_SUFFIX + "asset/vhost/",
        "call_method": "POST",
        "resp_type": "text",
    },
    "test-module": {
        "api_route": API_SUFFIX + "/scan/?action=list",
        "call_method": "POST",
        "resp_type": "text",
    },
    "qualys-host-list-detection": {
        # show detection score `QDS` and score contributing factors `QDS_FACTORS`
        "api_route": API_SUFFIX + "asset/host/vm/detection/?action=list&show_qds=1&show_qds_factors=1",
        "call_method": "GET",
        "resp_type": "text",
    },
    "qualys-host-update": {
        "api_route": API_SUFFIX + "asset/host/?action=update",
        "call_method": "POST",
        "resp_type": "text",
    },
    "qualys-update-unix-record": {
        "api_route": API_SUFFIX + "auth/unix/?action=update",
        "call_method": "POST",
        "resp_type": "text",
    },
    "qualys-asset-group-add": {
        "api_route": API_SUFFIX + "asset/group/?action=add",
        "call_method": "POST",
        "resp_type": "text",
    },
    "qualys-asset-group-edit": {
        "api_route": API_SUFFIX + "asset/group/?action=edit",
        "call_method": "POST",
        "resp_type": "text",
    },
    "qualys-asset-group-delete": {
        "api_route": API_SUFFIX + "asset/group/?action=delete",
        "call_method": "POST",
        "resp_type": "text",
    },
    "qualys-schedule-scan-create": {
        "api_route": API_SUFFIX + "schedule/scan/?action=create&active=1",
        "call_method": "POST",
        "resp_type": "text",
    },
    "qualys-schedule-scan-update": {
        "api_route": API_SUFFIX + "schedule/scan/?action=update",
        "call_method": "POST",
        "resp_type": "text",
    },
    "qualys-schedule-scan-delete": {
        "api_route": API_SUFFIX + "schedule/scan/?action=delete",
        "call_method": "POST",
        "resp_type": "text",
    },
    "qualys-time-zone-code": {
        "api_route": "/msp/time_zone_code_list.php",
        "call_method": "GET",
        "resp_type": "text",
    },
    "qualys-update-vmware-record": {
        "api_route": API_SUFFIX + "auth/vmware/?action=update",
        "call_method": "POST",
        "resp_type": "text",
    },
    "qualys-update-vcenter-record": {
        "api_route": API_SUFFIX + "auth/vcenter/?action=update",
        "call_method": "POST",
        "resp_type": "text",
    },
    "qualys-vcenter-esxi-mapped-record-list": {
        "api_route": API_SUFFIX + "auth/vcenter/vcenter_mapping/?action=list&output_format=xml",
        "call_method": "POST",
        "resp_type": "text",
    },
    "qualys-vcenter-esxi-mapped-record-import": {
        "api_route": API_SUFFIX + "auth/vcenter/vcenter_mapping/?action=import",
        "call_method": "POST",
        "resp_type": "text",
    },
    "qualys-vcenter-esxi-mapped-record-purge": {
        "api_route": API_SUFFIX + "auth/vcenter/vcenter_mapping/?action=purge",
        "call_method": "POST",
        "resp_type": "text"
    },
}

# Information about the API tag asset request of the commands
TAG_ASSET_COMMANDS_API_DATA: dict[str, dict[str, Any]] = {
    "qualys-asset-tag-create": {
        "api_route": urljoin(TAG_API_SUFFIX, "create/am/tag"),
        "call_method": "POST",
        "resp_type": "text",
        "request_body": {"ServiceRequest": {}},
        "Content-Type": "text/xml",
    },
    "qualys-asset-tag-update": {
        "api_route": urljoin(TAG_API_SUFFIX, "update/am/tag"),
        "call_method": "POST",
        "resp_type": "text",
        "request_body": {"ServiceRequest": {}},
        "Content-Type": "text/xml",
    },
    "qualys-asset-tag-delete": {
        "api_route": urljoin(TAG_API_SUFFIX, "delete/am/tag"),
        "call_method": "POST",
        "resp_type": "text",
    },
    "qualys-asset-tag-list": {
        "api_route": urljoin(TAG_API_SUFFIX, "search/am/tag"),
        "call_method": "POST",
        "resp_type": "text",
        "request_body": {"ServiceRequest": {}},
        "Content-Type": "text/xml",
    },
}

# Arguments' names of each command
COMMANDS_ARGS_DATA: dict[str, Any] = {
    "qualys-purge-scan-host-data": {
        "args": [
            "action",
            "echo_request",
            "ids",
            "ips",
            "ag_ids",
            "ag_titles",
            "network_ids",
            "no_vm_scan_since",
            "no_compliance_scan_since",
            "data_scope",
            "compliance_enabled",
            "os_pattern",
        ]
    },
    "qualys-report-list": {
        "args": ["id", "state", "user_login", "expires_before_datetime", "client_id", "client_name"],
        "inner_args": ["limit"],
    },
    "qualys-ip-list": {
        "args": ["ips", "network_id", "tracking_method", "compliance_enabled"],
        "inner_args": ["limit"],
    },
    "qualys-vm-scan-list": {
        "args": [
            "scan_ref",
            "state",
            "processed",
            "type",
            "target",
            "user_login",
            "launched_after_datetime",
            "launched_before_datetime",
            "show_ags",
            "show_op",
            "show_status",
            "show_last",
            "scan_id",
            "client_id",
            "client_name",
            "pci_only",
            "ignore_target",
        ],
        "inner_args": ["limit"],
    },
    "qualys-scap-scan-list": {
        "args": [
            "scan_ref",
            "state",
            "processed",
            "type",
            "target",
            "user_login",
            "launched_after_datetime",
            "launched_before_datetime",
            "show_ags",
            "show_op",
            "show_status",
            "show_last",
            "scan_id",
            "client_id",
            "client_name",
            "pci_only",
            "ignore_target",
        ],
        "inner_args": ["limit"],
    },
    "qualys-pc-scan-list": {
        "args": [
            "scan_id",
            "scan_ref",
            "state",
            "processed",
            "type",
            "target",
            "user_login",
            "launched_after_datetime",
            "launched_before_datetime",
            "show_ags",
            "show_op",
            "show_status",
            "show_last",
            "client_id",
            "client_name",
            "pci_only",
            "ignore_target",
        ],
        "inner_args": ["limit"],
    },
    "qualys-schedule-scan-list": {
        "args": [
            "id",
            "active",
            "show_notifications",
            "scan_type",
            "fqdn",
            "show_cloud_details",
            "client_id",
            "client_name",
            "show_cloud_details",
        ],
        "inner_args": ["limit"],
    },
    "qualys-ip-restricted-list": {
        "args": [],
        "inner_args": ["limit"],
    },
    "qualys-ip-restricted-manage": {
        "args": ["action", "enable", "ips"],
    },
    "qualys-host-list": {
        "args": [
            "os_pattern",
            "truncation_limit",
            "ips",
            "ag_titles",
            "ids",
            "network_ids",
            "no_vm_scan_since",
            "vm_scan_since",
            "no_compliance_scan_since",
            "use_tags",
            "tag_set_by",
            "tag_include_selector",
            "tag_exclude_selector",
            "tag_set_include",
            "tag_set_exclude",
            "show_tags",
            "host_metadata",
            "host_metadata_fields",
            "show_cloud_tags",
            "cloud_tag_fields",
            "details"
        ],
        "inner_args": ["limit"],
    },
    "qualys-virtual-host-list": {
        "args": ["port", "ip"],
        "inner_args": ["limit"],
    },
    "qualys-host-excluded-list": {
        "args": [
            "ips",
            "network_id",
            "ag_ids",
            "ag_titles",
            "use_tags",
            "tag_include_selector",
            "tag_exclude_selector",
            "tag_set_by",
            "tag_set_include",
            "tag_set_exclude",
        ],
        "inner_args": ["limit"],
    },
    "qualys-scheduled-report-list": {
        "args": ["id", "is_active"],
        "inner_args": ["limit"],
    },
    "qualys-report-template-list": {
        "args": [],
        "inner_args": ["limit"],
    },
    "qualys-vulnerability-list": {
        "args": [
            "details",
            "ids",
            "id_min",
            "id_max",
            "is_patchable",
            "last_modified_after",
            "last_modified_before",
            "last_modified_by_user_after",
            "last_modified_by_user_before",
            "last_modified_by_service_after",
            "last_modified_by_service_before",
            "published_after",
            "published_before",
            "discovery_method",
            "discovery_auth_types",
            "show_pci_reasons",
            "show_supported_modules_info",
            "show_disabled_flag",
            "show_qid_change_log",
        ],
        "inner_args": ["limit"],
    },
    "qualys-group-list": {
        "args": ["ids", "id_min", "id_max", "truncation_limit", "network_ids", "unit_id", "user_id", "title", "show_attributes"],
        "inner_args": ["limit"],
    },
    "qualys-report-fetch": {
        "args": ["id"],
        "inner_args": ["file_format"],
    },
    "qualys-vm-scan-fetch": {
        "args": ["scan_ref", "ips", "mode", "client_id", "client_name"],
    },
    "qualys-pc-scan-fetch": {
        "args": ["scan_ref"],
    },
    "qualys-report-cancel": {
        "args": ["id"],
    },
    "qualys-report-delete": {
        "args": ["id"],
    },
    "qualys-scorecard-launch": {
        "args": [
            "name",
            "report_title",
            "output_format",
            "hide_header",
            "pdf_password",
            "recipient_group",
            "recipient_group_id",
            "source",
            "asset_groups",
            "all_asset_groups",
            "business_unit",
            "division",
            "function",
            "location",
            "patch_qids",
            "missing_qids",
        ],
    },
    "qualys-vm-scan-launch": {
        "args": [
            "scan_title",
            "target_from",
            "ip",
            "asset_groups",
            "asset_group_ids",
            "exclude_ip_per_scan",
            "tag_include_selector",
            "tag_exclude_selector",
            "tag_set_by",
            "tag_set_include",
            "tag_set_exclude",
            "use_ip_nt_range_tags_include",
            "use_ip_nt_range_tags_exclude",
            "use_ip_nt_range_tags",
            "iscanner_id",
            "iscanner_name",
            "default_scanner",
            "scanners_in_ag",
            "scanners_in_tagset",
            "scanners_in_network",
            "option_title",
            "option_id",
            "priority",
            "connector_name",
            "ec2_endpoint",
            "ec2_instance_ids",
            "ip_network_id",
            "runtime_http_header",
            "scan_type",
            "fqdn",
            "client_id",
            "client_name",
            "include_agent_targets",
        ],
        "required_groups": [
            ["option_id", "option_title"],
        ],
    },
    "qualys-vm-scan-action": {
        "args": ["action", "scan_ref"],
    },
    "qualys-pc-scan-launch": {
        "args": [
            "scan_title",
            "option_id",
            "option_title",
            "ip",
            "asset_group_ids",
            "asset_groups",
            "runtime_http_header",
            "exclude_ip_per_scan",
            "default_scanner",
            "scanners_in_ag",
            "target_from",
            "tag_include_selector",
            "tag_exclude_selector",
            "tag_set_by",
            "tag_set_include",
            "tag_set_exclude",
            "use_ip_nt_range_tags",
            "ip_network_id",
            "iscanner_name",
        ],
        "required_groups": [
            ["option_id", "option_title"],
        ],
    },
    "qualys-pc-scan-manage": {
        "args": ["action", "scan_ref"],
    },
    "qualys-ip-add": {
        "args": ["ips", "tracking_method", "enable_vm", "enable_pc", "owner", "ud1", "ud2", "ud3", "comment", "ag_title"],
    },
    "qualys-ip-update": {
        "args": ["ips", "network_id", "tracking_method", "host_dns", "host_netbios", "owner", "ud1", "ud2", "ud3", "comment"],
    },
    "qualys-host-excluded-manage": {
        "args": ["action", "ips", "expiry_days", "dg_names", "comment", "network_id"],
    },
    "qualys-scheduled-report-launch": {
        "args": ["id"],
    },
    "qualys-report-launch-map": {
        "args": [
            "domain",
            "ip_restriction",
            "report_refs",
            "template_id",
            "report_title",
            "output_format",
            "hide_header",
            "pdf_password",
            "recipient_group",
            "recipient_group_id",
        ],
    },
    "qualys-report-launch-scan-based-findings": {
        "args": [
            "template_id",
            "report_title",
            "output_format",
            "hide_header",
            "recipient_group_id",
            "pdf_password",
            "recipient_group",
            "ip_restriction",
            "report_refs",
        ],
    },
    "qualys-report-launch-host-based-findings": {
        "args": [
            "template_id",
            "report_title",
            "output_format",
            "hide_header",
            "recipient_group_id",
            "pdf_password",
            "recipient_group",
            "ips",
            "asset_group_ids",
            "ips_network_id",
        ],
    },
    "qualys-report-launch-patch": {
        "args": [
            "template_id",
            "report_title",
            "output_format",
            "hide_header",
            "recipient_group_id",
            "pdf_password",
            "recipient_group",
            "ips",
            "asset_group_ids",
        ],
    },
    "qualys-report-launch-remediation": {
        "args": [
            "template_id",
            "report_title",
            "output_format",
            "hide_header",
            "recipient_group_id",
            "pdf_password",
            "recipient_group",
            "ips",
            "asset_group_ids",
            "asignee_type",
        ],
    },
    "qualys-report-launch-compliance": {
        "args": [
            "template_id",
            "report_title",
            "output_format",
            "hide_header",
            "recipient_group_id",
            "pdf_password",
            "recipient_group",
            "ips",
            "asset_group_ids",
            "report_refs",
        ],
    },
    "qualys-report-launch-compliance-policy": {
        "args": [
            "template_id",
            "report_title",
            "output_format",
            "hide_header",
            "recipient_group_id",
            "pdf_password",
            "recipient_group",
            "ips",
            "asset_group_ids",
            "policy_id",
            "host_id",
            "instance_string",
        ],
    },
    "qualys-virtual-host-manage": {
        "args": ["action", "ip", "network_id", "port", "fqdn"],
    },
    "test-module": {"args": ["launched_after_datetime"]},
    "qualys-host-list-detection": {
        "args": [
            "ids",
            "ips",
            "qids",
            "severities",
            "use_tags",
            "tag_set_by",
            "tag_include_selector",
            "tag_exclude_selector",
            "tag_set_include",
            "tag_set_exclude",
            "detection_processed_before",
            "detection_processed_after",
            "vm_scan_since",
            "no_vm_scan_since",
            "truncation_limit",
        ]
    },
    "qualys-host-update": {
        "args": [
            "ids",
            "ips",
            "network_id",
            "host_dns",
            "host_netbios",
            "tracking_method",
            "new_tracking_method",
            "new_owner",
            "new_comment",
            "new_ud1",
            "new_ud2",
            "new_ud3",
        ],
        "required_groups": [
            [
                "ids",
                "ips",
            ]
        ],
    },
    "qualys-update-unix-record": {
        "args": ["ids", "add_ips"],
    },
    "qualys-update-vmware-record": {
        "args": ["ids", "add_ips"],
    },
    "qualys-update-vcenter-record": {
        "args": ["ids", "add_ips"],
    },
    "qualys-vcenter-esxi-mapped-record-list": {
        "args": [],
        "inner_args": ["limit"],
    },
    "qualys-vcenter-esxi-mapped-record-import": {
        "args": ["csv_data"],
    },
    "qualys-vcenter-esxi-mapped-record-purge": {
        "args": ["csv_data"],
    },
    "qualys-asset-group-add": {
        "args": [
            "title",
            "network_id",
            "ips",
            "domains",
            "dns_names",
            "netbios_names",
            "cvss_enviro_td",
            "cvss_enviro_cr",
            "cvss_enviro_ir",
            "cvss_enviro_ar",
            "appliance_ids",
        ]
    },
    "qualys-asset-group-edit": {
        "args": [
            "set_title",
            "id",
            "add_ips",
            "set_ips",
            "remove_ips",
            "add_domains",
            "remove_domains",
            "set_domains",
            "add_dns_names",
            "set_dns_names",
            "remove_dns_names",
            "add_netbios_names",
            "set_netbios_names",
            "remove_netbios_names",
            "set_cvss_enviro_td",
            "set_cvss_enviro_cr",
            "set_cvss_enviro_ir",
            "set_cvss_enviro_ar",
            "add_appliance_ids",
            "set_appliance_ids",
            "remove_appliance_ids",
        ]
    },
    "qualys-asset-group-delete": {"args": ["id"]},
    "qualys-schedule-scan-create": {
        "args": [
            "scan_title",
            "asset_group_ids",
            "asset_groups",
            "ip",
            "option_title",
            "frequency_days",
            "weekdays",
            "frequency_weeks",
            "frequency_months",
            "day_of_month",
            "day_of_week",
            "week_of_month",
            "start_date",
            "start_hour",
            "start_minute",
            "time_zone_code",
            "exclude_ip_per_scan",
            "default_scanner",
            "scanners_in_ag",
            "observe_dst",
            "ip_network_id",
            "option_id",
            "end_after",
            "target_from",
            "tag_include_selector", "tag_exclude_selector", "tag_set_by", "tag_set_include", "tag_set_exclude",
            "use_ip_nt_range_tags_include", "use_ip_nt_range_tags_exclude",
            "active",
            "scanners_in_network",
            "fqdn",
            "recurrence",
            "end_after_mins",
            "iscanner_id",
            "iscanner_name"
        ],
        "required_groups": [
            [
                "asset_group_ids",
                "asset_groups",
                "ip",
                "fqdn",
            ],
            [
                "frequency_days",
                "frequency_weeks",
                "frequency_months",
            ],
            [
                "scanners_in_ag",
                "default_scanner",
            ],
        ],
        "required_depended_args": {
            "day_of_month": "frequency_months",
            "day_of_week": "frequency_months",
            "week_of_month": "frequency_months",
            "weekdays": "frequency_weeks",
        },
        "default_added_depended_args": {
            "frequency_days": {
                "occurrence": "daily",
            },
            "frequency_weeks": {
                "occurrence": "weekly",
            },
            "frequency_months": {
                "occurrence": "monthly",
            },
        },
    },
    "qualys-schedule-scan-update": {
        "args": [
            "id",
            "scan_title",
            "asset_group_ids",
            "asset_groups",
            "ip",
            "frequency_days",
            "weekdays",
            "frequency_weeks",
            "frequency_months",
            "day_of_month",
            "day_of_week",
            "week_of_month",
            "start_date",
            "start_hour",
            "start_minute",
            "time_zone_code",
            "exclude_ip_per_scan",
            "default_scanner",
            "scanners_in_ag",
            "active",
            "observe_dst",
            "target_from",
            "iscanner_name",
            "ip_network_id",
            "option_id",
            "end_after",
            "tag_include_selector", "tag_exclude_selector", "tag_set_by", "tag_set_include",
            "tag_set_exclude", "use_ip_nt_range_tags_include", "use_ip_nt_range_tags_exclude"
        ],
        "default_added_depended_args": {
            "frequency_days": {
                "occurrence": "daily",
            },
            "frequency_weeks": {
                "occurrence": "weekly",
            },
            "frequency_months": {
                "occurrence": "monthly",
            },
            "start_hour": {
                "set_start_time": 1,
            },
            "start_minute": {
                "set_start_time": 1,
            },
            "start_date": {
                "set_start_time": 1,
            },
            "observe_dst": {
                "set_start_time": 1,
            },
            "time_zone_code": {
                "set_start_time": 1,
            },
        },
        "required_depended_args": {
            "day_of_month": "frequency_months",
            "day_of_week": "frequency_months",
            "week_of_month": "frequency_months",
            "weekdays": "frequency_weeks",
            "start_hour": "start_date",
            "start_minute": "start_date",
            "time_zone_code": "start_date",
            "observe_dst": "start_date",
        },
        "at_most_one_groups": [
            [
                "asset_group_ids",
                "asset_groups",
                "ip",
            ],
            [
                "frequency_days",
                "frequency_weeks",
                "frequency_months",
            ],
            [
                "scanners_in_ag",
                "default_scanner",
            ],
        ],
    },
    "qualys-schedule-scan-delete": {
        "args": [
            "id",
        ]
    },
    "qualys-time-zone-code": {"args": []},
    "qualys-asset-tag-create": {"args": ["name", "child_name", "rule_type", "rule_text", "criticality_score"]},
    "qualys-asset-tag-update": {"args": ["id", "name", "rule_type", "rule_text", "child_to_remove", "criticality_score"]},
    "qualys-asset-tag-delete": {"args": ["id"]},
    "qualys-asset-tag-list": {"args": ["criteria", "operator", "search_data", "limit"]},
}

# Dictionary for arguments used by Qualys API
args_values: dict[str, Any] = {}

# Dictionary for arguments used internally by this integration
inner_args_values: dict[str, Any] = {}

""" CLIENT CLASS """


class Client(BaseClient):
    def __init__(self, base_url, username, password, verify=True, proxy=False, headers=None):
        super().__init__(base_url, verify=verify, proxy=proxy, headers=headers, auth=(username, password))

    @staticmethod
    def error_handler(res):
        err_msg = ""
        if res.status_code == 414 or res.status_code == 520:
            err_msg += ("If this error was produced by a schedule-scan-create, "
                        "please execute it again with IP list of less than 5000 characters\n\n")
        err_msg += f"Error in API call [{res.status_code}] - {res.reason}"
        try:
            simple_response = get_simple_response_from_raw(parse_raw_response(res.text))
            err_msg = f'{err_msg}\nError Code: {simple_response.get("CODE")}\nError Message: {simple_response.get("TEXT")}'
        except Exception:
            try:
                # Try to parse json error response
                error_entry = res.json()
                err_msg += f"\n{json.dumps(error_entry)}"
                raise DemistoException(err_msg, res=res)
            except (ValueError, TypeError):
                err_msg += f"\n{res.text}"
                raise DemistoException(err_msg, res=res)
        raise DemistoException(err_msg, res=res)

    @logger
    def command_http_request(self, command_api_data: dict[str, str]) -> Union[str, bytes]:
        """
        Make a http request to Qualys API
        Args:
            command_api_data: Information about the API request of the requested command
        Returns:
            response from Qualys API
        Raises:
            DemistoException: can be raised by the _http_request function
        """
        if content_type := command_api_data.get("Content-Type"):
            self._headers.update({"Content-Type": content_type})

        return self._http_request(
            method=command_api_data["call_method"],
            url_suffix=command_api_data["api_route"],
            params=args_values,
            resp_type=command_api_data["resp_type"],
            timeout=60,
            data=command_api_data.get("request_body", None),
            error_handler=self.error_handler,
        )

    def get_user_activity_logs(self, since_datetime: str, max_fetch: int = 0, next_page=None) -> Union[str, bytes]:
        """
        Make a http request to Qualys API to get user activities logs
        Args:
        Returns:
            response from Qualys API
        Raises:
            DemistoException: can be raised by the _http_request function
        """
        self._headers.update({"Content-Type": 'application/json'})
        params: dict[str, Any] = {
            "truncation_limit": max_fetch
        }
        if since_datetime:
            params["since_datetime"] = since_datetime
        if next_page:
            params["id_max"] = next_page

        response = self._http_request(
            method='GET',
            url_suffix=urljoin(API_SUFFIX, 'activity_log/?action=list'),
            resp_type='text/csv',
            params=params,
            timeout=60,
            error_handler=self.error_handler,
        )

        return response.text

    def get_host_list_detection(
        self,
        since_datetime: str,
        next_page: str | None = None,
        limit: int = HOST_LIMIT,
    ) -> tuple[Union[str, bytes], bool]:
        """
        Make a http request to Qualys API to get assets
        Args:
            since_datetime (str): Filter hosts by vulnerability scan end date. Specify in the `YYYY-MM-DD[THH:MM:SSZ]` format.
            next_page (str | None): For pagination; show hosts starting from a minimum host ID value.
            limit (int): Maximum number of host records returned; should be <= 1000000. Specify 0 for no truncation limit.
        Returns:
            response from Qualys API
        Raises:
            DemistoException: can be raised by the _http_request function
        """
        set_new_limit = False
        self._headers.update({"Content-Type": 'application/json'})
        params: dict[str, Any] = {
            "truncation_limit": limit,
            "vm_scan_date_after": since_datetime,
            "show_qds": 1,  # Show host detection score `QDS` and score contributing factors `QDS_FACTORS`
            "show_qds_factors": 1,
        }
        timeout = (60, 150)  # (Connection Timeout, Read Timeout)
        if next_page:
            params["id_min"] = next_page
        try:
            response = self._http_request(
                method='GET',
                url_suffix=urljoin(API_SUFFIX, 'asset/host/vm/detection/?action=list'),
                resp_type='text',
                params=params,
                timeout=timeout,
                error_handler=self.error_handler,
            )
        except requests.exceptions.ReadTimeout:
            demisto.debug('A timeout occurred during the request')
            set_new_limit = True
            response = ''

        return response, set_new_limit

    def get_vulnerabilities(self, since_datetime: str | None = None, detection_qids: str | None = None) -> requests.Response:
        """
        Make a http request to Qualys API to get vulnerabilities
        Args:
            since_datetime (str | None): Optional timestamp for filtering vulnerabilities that have been modified afterwards.
            detection_qids (str | None): Optional string of comma-separated values for filtering by Qualys host detection IDs.
        Returns:
            response from Qualys API
        Raises:
            DemistoException: can be raised by the _http_request function
        """
        self._headers.update({"Content-Type": 'application/json'})

        params: dict[str, Any] = assign_params(ids=detection_qids, last_modified_after=since_datetime)

        response = self._http_request(
            method='POST',
            url_suffix=urljoin(API_SUFFIX, 'knowledge_base/vuln/?action=list'),
            resp_type='text',
            params=params,
            timeout=60,
            error_handler=self.error_handler,
        )

        return response


""" HELPER FUNCTIONS """


@logger
def create_ip_list_dict(res_json: dict[str, Any], type_of_dict: str) -> dict[str, Any]:
    """
    Creates a dictionary of a range type of ips or single address type of ips
    Args:
        res_json: Dictionary received from ip list command with 'Address' or 'Range' keys
        type_of_dict: The wanted type of dictionary: 'Range' or 'Address'
    Returns:
        A dictionary with the specified type of ips values
    """
    ips_dict = {}

    if type_of_dict in res_json:
        ips = res_json[type_of_dict]
        # In case a single value returned it can be either a Dict or a str
        if isinstance(ips, dict | str):
            ips_dict = {"0": ips}
        else:
            for index, ip in enumerate(ips):
                ips_dict[str(index)] = ip
        return ips_dict
    return {}


@logger
def build_ip_and_range_dicts(ips_and_ranges: List[str]) -> List[List[dict[str, str]]]:
    """
    Separates the list of ips and ranges to two lists, one of singles ips
    and the other of ranges of ips
    Args:
        ips_and_ranges: A list that might contain both ips and ranges of ips
    Returns: A list that has one list which consists of single value dictionaries of ips
             and another list which consists of single values dictionaries of ranges
    """
    list_of_ips = []
    list_of_ranges = []
    for value in ips_and_ranges:
        if "-" in value:
            list_of_ranges.append({"range": value})
        else:
            list_of_ips.append({"ip": value})
    return [list_of_ips, list_of_ranges]


@logger
def create_single_host_list(ip_and_range_lists: dict[str, Union[str, List]]) -> List[str]:
    """
    Creates a single list containing both single ips and ranges of ips
    Args:
        ip_and_range_lists: A dictionary that can have either a single ip as a string or
        a list of single ips in the key 'Address' and/or a single range as a string or
        a list of range of ips in the key 'Range'
    Returns: A list that has both ips and ranges of ips
    """
    ip_and_range_list = []

    if "Address" in ip_and_range_lists:
        if isinstance(ip_and_range_lists["Address"], str):
            ip_and_range_list.extend([ip_and_range_lists["Address"]])
        else:
            for address in ip_and_range_lists["Address"]:
                ip_and_range_list.append(address)
    if "Range" in ip_and_range_lists:
        if isinstance(ip_and_range_lists["Range"], str):
            ip_and_range_list.extend([ip_and_range_lists["Range"]])
        else:
            for ip_range in ip_and_range_lists["Range"]:
                ip_and_range_list.append(ip_range)
    return ip_and_range_list


@logger
def create_ip_list_markdown_table(dicts_of_ranges_and_ips: List[List[dict[str, str]]]) -> str:
    """
    Creates two tables one describes a list of ips and the other a list of ranges
    Args:
        dicts_of_ranges_and_ips: A list which might contain one or two lists of dictionaries. One is a list of Ips
                                 and the other a list of ranges
    Returns: A string which is a markdown representation of the lists
    """
    readable_output = ""
    if dicts_of_ranges_and_ips[0]:
        readable_output += f"{tableToMarkdown(name='', t=dicts_of_ranges_and_ips[0])}\n"
    if dicts_of_ranges_and_ips[1]:
        readable_output += tableToMarkdown(name="", t=dicts_of_ranges_and_ips[1])
    return readable_output


@logger
def create_ip_list_dicts(res_json: dict[str, Any]) -> List[dict[str, Any]]:
    """
    Creates separate dictionaries of addresses and ranges
    Args:
        res_json: Dictionary received from ip list command with 'Address' or 'Range' keys
    Returns:
        List with address dictionary and ranges of addresses dictionary
    Raises:
        DemistoException: dictionary doesn't have any of the expected keys
        TypeError: res_json is not a dictionary
    """
    output_list = []

    address_dict = create_ip_list_dict(res_json, "Address")
    range_dict = create_ip_list_dict(res_json, "Range")
    if address_dict:
        output_list.append(address_dict)
    if range_dict:
        output_list.append(range_dict)

    if not output_list:
        raise DemistoException("IP list command is missing keys")

    return output_list


@logger
def generate_list_dicts(asset_dict: dict[str, Any]) -> Union[List[Any], dict]:
    """
        Takes a dictionary with a specific structure of a single key containing
        a list of dictionaries and returns the list of dictionaries
    Args:
        asset_dict: Dictionary that contains a single asset type returned from the API
    Returns:
        A list of assets of the asset type requested
    """
    return list(asset_dict.values())[0]


@logger
def build_args_dict(args: Optional[dict[str, str]], command_args_data: dict[str, Any], is_inner_args: bool) -> None:
    """
    Takes the arguments needed by the command that were received by the user
    and stores them in the general commands data dictionary
    Args:
        args: Dictionary of arguments received by the user
        command_args_data: names of the arguments used by the command
        is_inner_args: if True - will create dict for inner args otherwise will create dict args for the API
    Returns:
        None
    """
    global inner_args_values, args_values
    if is_inner_args and "inner_args" in command_args_data:
        type_of_args_name = "inner_args"
    else:
        type_of_args_name = "args"

    args_dict = {}
    if args:
        for arg in command_args_data[type_of_args_name]:
            if args.get(arg):
                if arg in DATE_ARGUMENTS:
                    datetime_arg = arg_to_datetime(args.get(arg))
                    if datetime_arg:
                        args[arg] = datetime_arg.strftime(DATE_ARGUMENTS.get(arg, "%Y-%m-%d"))
                args_dict[arg] = args.get(arg)

    # If some args are given, we want to add more args with default value.
    for arg_depending_on, depended_args_dict in command_args_data.get("default_added_depended_args", {}).items():
        if arg_depending_on in args_dict:
            args_dict.update(depended_args_dict)

    if type_of_args_name == "inner_args":
        inner_args_values = args_dict
    else:
        args_values = args_dict


@logger
def is_empty_result(json_response: dict[str, Any]) -> bool:
    """
    Checking whether the response object contains no object or only timestamp object,
    both are considered an empty result, otherwise it's not empty
    Args:
        json_response: Dictionary received by the request to the API

    Returns: True if the dictionary is empty, otherwise return False
    """
    return bool(not json_response or len(json_response) == 1 and json_response.get("DATETIME"))


@logger
def limit_result(result: List[Any], limit: Union[int, str]) -> List[Any]:
    """
    Given the result and a limit amount,  the result will be limited to amount requested
    Args:
        result: A list of results received
        limit: either int or string representing how many entries should be shown
    Returns:
        returns result after applying slicing so only the wanted amount of entries will be shown.
    """
    limit = int(limit)
    limited_list = result[:limit]
    return limited_list


@logger
def calculate_ip_original_amount(result: dict[str, Any]) -> int:
    """
    Calculating the amount of ip addresses and ranges returned.
    Args:
        result: Parsed output, a dictionary that might contain a list of single ips and a list of ranges of ips.
        IP addresses and ranges are represented by a list of items, unless there's only a single item,
        then it's a string.
    Returns: An integer which is the amount of ip addresses and ranges
    """
    original_amount = 0
    if "Address" in result:
        if isinstance(result["Address"], str):
            original_amount += 1
        else:
            original_amount += len(result["Address"])
    if "Range" in result:
        if isinstance(result["Range"], str):
            original_amount += 1
        else:
            original_amount += len(result["Range"])
    return original_amount


@logger
def limit_ip_results(result: dict[str, Any], limit: int) -> dict[str, Any]:
    """
    Limiting the results of commands like qualys-ip-list and qualys-excluded-host-list.
    First will limit the single ips and if needed will also limit the ranges of ips list
    Args:
        result: Parsed output, a dictionary that might contain a list of single ips and a list of ranges of ips
        limit: The limit of the presented list, cannot be smaller than 1
    Returns:
        The given dictionary but after the limit was applied
    """
    if "Address" in result:
        if isinstance(result["Address"], list):
            if len(result["Address"]) > limit:
                result["Address"] = limit_result(result["Address"], limit)
            limit = limit - len(result["Address"])
        else:
            # When there's a single IP it's not a list but a single string, therefore subtract 1 from the limit
            limit -= 1

    if "Range" in result:
        if isinstance(result["Range"], list):
            result["Range"] = limit_result(result["Range"], limit)
        else:
            if limit == 0:
                # When there's a single IP it's not a list but a single string, the 'Range' key will be changed only if
                # limit is 0
                result["Range"] = []

    return result


@logger
def validate_required_group(command_data: dict) -> None:
    """
    Validates that if exactly one of each `required_group` have been given.
    Args:
        command_data (Dict): Command data.

    Returns:
        (None): Validates input.
    Raises:
        (DemistoException): If there exists a group in `required_group` whom arguments were given were not exactly one.
    """
    for group in command_data.get("required_groups", []):
        existing_args = [arg for arg in group if arg in inner_args_values or arg in args_values]
        if len(existing_args) != 1:
            raise DemistoException(f"Exactly one of the arguments {group} must be provided.")


@logger
def validate_depended_args(command_data: dict) -> None:
    """
    Validates that if one arg was given, and other arg is dependant on given arg, that it was given as well.
    Args:
        command_data (Dict): Command data.

    Returns:
        (None): Validates input.
    Raises:
        (DemistoException): If expected dependant arg is missing.
    """
    # Args that are required depending if other argument was given.
    for required_depended_arg, depended_on_arg in command_data.get("required_depended_args", {}).items():
        if depended_on_arg not in args_values and depended_on_arg not in inner_args_values:
            continue
        if required_depended_arg not in args_values and required_depended_arg not in inner_args_values:
            raise DemistoException(f"Argument {required_depended_arg} is required when argument {depended_on_arg} is given.")


@logger
def validate_at_most_one_group(command_data: dict) -> None:
    """
    Validates that for each group, at most one argument was given.
    Args:
        command_data (Dict): Command data.

    Returns:
        (None): Validates input.
    Raises:
        (DemistoException): If more than one arg in group was given.
    """
    #   At most one argument can be given
    for group in command_data.get("at_most_one_groups", []):
        existing_args = [arg for arg in group if arg in inner_args_values or arg in args_values]
        if len(existing_args) > 1:
            raise DemistoException(f"At most one of the following args can be given: {existing_args}")


@logger
def input_validation(command_name: str) -> None:
    """
    Takes the arguments received by the user and validates them.
    limit parameter - validates that it's a positive integer
    required groups - each command might have groups of parameters that only one argument from each group must be
                      provided. If there exists a group which none of the parameters in it were provided it's
                      considered an invalid input.
    A message will be printed explaining why the input is invalid.א
    Args:
        command_name: Name of the requested command
    Raises:
        DemistoException: Will be raised if input failed the validation
    """
    command_data = COMMANDS_ARGS_DATA[command_name]
    if limit := inner_args_values.get("limit"):
        try:
            if int(limit) < 1:
                raise ValueError
        except ValueError as exc:
            raise DemistoException("Limit parameter must be an integer bigger than 0") from exc

    validate_required_group(command_data)
    validate_depended_args(command_data)
    validate_at_most_one_group(command_data)


def generate_asset_tag_xml_request_body(args: dict[str, str], command_name: str):
    """generate asset tag xml request body according to passed command

    Args:
        args (Dict[str, str]): command arguments
        command_name (str): command name

    Returns:
        str: string representing xml
    """
    match command_name:
        case "qualys-asset-tag-list":
            ServiceRequest = ET.Element("ServiceRequest")
            if limit := args.get("limit"):
                preferences = ET.SubElement(ServiceRequest, "preferences")
                limit_results = ET.SubElement(preferences, "limitResults")
                limit_results.text = limit
            filters = ET.SubElement(ServiceRequest, "filters")
            criteria = ET.SubElement(filters, "Criteria")
            criteria.set("field", args.get("criteria", ""))
            criteria.set("operator", args.get("operator", ""))
            criteria.text = args.get("search_data", "")

        case "qualys-asset-tag-create" | "qualys-asset-tag-update":
            rule_text_arg = args.get("rule_text", "")
            rule_type_arg = args.get("rule_type", "")
            if rule_type_arg != "STATIC" and not rule_text_arg:
                raise DemistoException(message="Rule Type argument is passed but Rule Text argument is missing."
                                       + " Rule Text is optional only when Rule Type is 'STATIC'.")

            ServiceRequest = ET.Element("ServiceRequest")
            data = ET.SubElement(ServiceRequest, "data")
            tag = ET.SubElement(data, "Tag")
            name = ET.SubElement(tag, "name")
            name.text = args.get("name", "")
            rule_type = ET.SubElement(tag, "ruleType")
            rule_type.text = rule_type_arg
            if rule_text_arg:
                rule_text = ET.SubElement(tag, "ruleText")
                rule_text.text = rule_text_arg

            if criticality_score_arg := args.get("criticality_score"):
                criticality_score = ET.SubElement(tag, "criticalityScore")
                criticality_score.text = str(criticality_score_arg)

            if child_names := argToList(args.get("child_name")):
                children = ET.SubElement(tag, "children")
                action = ET.SubElement(children, "set")

                for child in child_names:
                    tag_simple = ET.SubElement(action, "TagSimple")
                    child_name_tag = ET.SubElement(tag_simple, "name")
                    child_name_tag.text = str(child)

            elif child_ids := argToList(args.get("child_to_remove")):
                children = ET.SubElement(tag, "children")
                action = ET.SubElement(children, "remove")
                for child in child_ids:
                    tag_simple = ET.SubElement(action, "TagSimple")
                    child_name_tag = ET.SubElement(tag_simple, "id")
                    child_name_tag.text = str(child)

    return ET.tostring(ServiceRequest)


def handle_asset_tag_request_parameters(args: dict[str, str], command_name: str) -> None:
    """Handle 'asset tag' command parameters related to the HTTP request.
    Add 'id' argument to URL suffix if required by the command.
    Generate a request body if required by the command.

    Args:
        args (Dict[str, str]): command arguments
        command_name (str): command name

    Returns:
        None: the function will make the necessary changes (if required by the command) and will return None.
    """
    # add 'id' argument to URL suffix if exists
    if id := args.get("id"):
        api_route = TAG_ASSET_COMMANDS_API_DATA[command_name].get("api_route")
        TAG_ASSET_COMMANDS_API_DATA[command_name]["api_route"] = urljoin(api_route, str(id))

    # generate request body if required by the command
    if TAG_ASSET_COMMANDS_API_DATA[command_name].get("request_body"):
        TAG_ASSET_COMMANDS_API_DATA[command_name]["request_body"] = generate_asset_tag_xml_request_body(args, command_name)


""" PARSERS """


@logger
def change_dict_keys(new_names_dict: dict[str, str], output_dict: dict[str, Any]) -> dict[str, Any]:
    """
    Takes a dictionary and changes the names of the keys
    Args:
        new_names_dict: a dictionary with the old names as keys and their new names as their values
        output_dict: Dictionary with string keys
    Returns:
        Same dictionary but with keys with the new names or the same dictionary if the old keys don't exist
    Raises:
        TypeError: output_dict is not a dictionary
    """
    for key, new_name in new_names_dict.items():
        if key in output_dict:
            output_dict[new_name] = output_dict.pop(key)
    return output_dict


@logger
def change_list_dicts_names(command_parse_and_output_data: dict[str, Any], output: List[dict[str, Any]]) -> List[dict[str, Any]]:
    """
    Changing keys names of a list of dicts
    Args:
        command_parse_and_output_data (Dict): Data for parsing and creating output for a specific command
        output: list of dictionaries. all the dictionaries must have the same keys
    Returns:
        Same list but with dicts that have keys with the new names
    Raises:
        KeyError: can be raised by change_dict_keys
        TypeError: can be raised by change_dict_keys
    """
    new_names_dict = command_parse_and_output_data["new_names_dict"]

    for item in output:
        change_dict_keys(new_names_dict, item)
    return output


@logger
def parse_two_keys_dict(json_res: dict[str, Any]) -> dict[str, Any]:
    """
    Takes a dictionary in a specific format creates a new dictionary
    Args:
        json_res: Dictionary with two keys 'VALUE' and 'KEY'

    Returns: new dictionary with the 'KEY' value being the key and the value of the
             new key being the value of the key 'VALUE'
    Raises:
            KeyError: json_res doesn't have the expected keys
            TypeError: json_res is not a dictionary
    """
    res = {json_res["KEY"]: json_res["VALUE"]}
    return res


@logger
def parse_text_value_pairs_list(multiple_key_list: List[dict[str, Any]]) -> dict[str, Any]:
    """
    Creates a single dictionary from a list of dictionaries
    Args:
        multiple_key_list: List of dictionaries where each dictionary has the keys @value and #text
    Returns:
        A single dictionary where the keys are the '@value's and the values are the '#text's
    """
    parsed_dict = {}
    for obj in multiple_key_list:
        parsed_dict[obj["@value"]] = obj["#text"]
    return parsed_dict


def parse_raw_response(response: Union[bytes, requests.Response]) -> dict:
    """
    Parses raw response from Qualys.
    Tries to load as JSON. If fails to do so, tries to load as XML.
    If both fails, returns an empty dict.
    Args:
        response (Union[bytes, requests.Response]): Response from Qualys service.

    Returns:
        (Dict): Dict representing the data returned by Qualys service.
    """
    try:
        return json.loads(str(response))
    except Exception:
        try:
            return json.loads(xml2json(response))
        except Exception:
            return {}


@logger
def get_simple_response_from_raw(raw_response: Any) -> Union[Any, dict]:
    """
    Gets the simple response from a given JSON dict structure returned by Qualys service
    If object is not a dict, returns the response as is.
    Args:
        raw_response (Any): Raw response from Qualys service.

    Returns:
        (Union[Any, Dict]): Simple response path if object is a dict, else response as is.
    """
    simple_response = None
    if raw_response and isinstance(raw_response, dict):
        simple_response = raw_response.get("SIMPLE_RETURN", {}).get("RESPONSE", {})
    return simple_response


@logger
def format_and_validate_response(response: Union[bytes, requests.Response]) -> dict[str, Any]:
    """
    first tries to load the response as json if possible, if not will
    try to convert from xml to json, then it validates the response
    Args:
        response: Response received from Qualys API
    Returns:
        Dict: If response can be parsed and valid will return the parsed dictionary
        None: If response cant be parsed to json it will return None
    Raises:
        DemistoException: if the response has an error code
    """
    raw_response = parse_raw_response(response)
    simple_response = get_simple_response_from_raw(raw_response)
    if simple_response and simple_response.get("CODE"):
        raise DemistoException(f"\n{simple_response.get('TEXT')} \nCode: {simple_response.get('CODE')}")
    return raw_response


""" HANDLERS """


@logger
def handle_asset_tag_result(raw_response: requests.Response, command_name: str):
    """
    Handles asset tag commands. Parses, validates and finally returns the response parsed.
    Will raise an exception if needed.
    Args:
        raw_response (requests.Response): the raw result received from Qualys API command
        command_name (str): name of the command to handle
    Returns:
        CommandResults with data generated for the result given
    Raises:
        DemistoException: can be raised by parse_and_validate_response for bad input
    """

    formatted_response = format_and_validate_response(raw_response)

    if response_error_details := formatted_response.get("ServiceResponse", {}).get("responseErrorDetails"):
        raise DemistoException(response_error_details.get("errorMessage"))

    elif formatted_response.get("ServiceResponse", {}).get("count") == "0":
        return None

    elif path_list := COMMANDS_PARSE_AND_OUTPUT_DATA[command_name]["json_path"]:
        if len(path_list) == 0:
            return formatted_response
        response_requested_value = dict_safe_get(formatted_response, path_list)

        if not response_requested_value:
            raise ValueError
        return response_requested_value
    return None


@logger
def handle_general_result(raw_response: requests.Response, command_name: str) -> object:
    """
    Handles commands that don't return files, parses, validates and finally returns the response parsed .
    Args:
        raw_response (requests.Response): the raw result received from Qualys API command
        command_name (str): name of the command to handle
    Returns:
        CommandResults with data generated for the result given
    Raises:
        DemistoException: can be raised by parse_and_validate_response for bad input
    """
    path_list = COMMANDS_PARSE_AND_OUTPUT_DATA[command_name]["json_path"]
    formatted_response = format_and_validate_response(raw_response)

    if len(path_list) == 0:
        return formatted_response
    response_requested_value = dict_safe_get(formatted_response, path_list)

    if not response_requested_value:
        raise ValueError
    return response_requested_value


@logger
def handle_report_list_result(raw_response: requests.Response, command_name: str) -> object:
    """
    Handles report list command, parses, validates and finally returns the response parsed .
    Args:
        raw_response (requests.Response): the raw result received from Qualys API command
        command_name (str): name of the command to handle
    Returns:
        CommandResults with the report metadata
    Raises:
        DemistoException: can be raised if there is no report for given id
    """
    response_requested_value = handle_general_result(raw_response, command_name)

    if is_empty_result(response_requested_value) and (report_id := demisto.args().get('id')):
        raise DemistoException(f'No report exist for the id {report_id}')

    return response_requested_value


@logger
def handle_fetch_result(raw_response: Union[bytes, requests.Response], command_name: str) -> dict:
    """
    Handles fetch file commands
    Args:
        raw_response (requests.Response): response received from qualys
        command_name (str): name of the command to handle
    Returns:
        A Demisto war room entry
    """
    command_parse_and_output_data = COMMANDS_PARSE_AND_OUTPUT_DATA[command_name]

    format_and_validate_response(raw_response)
    file_id = args_values[command_parse_and_output_data["file_id"]]
    file_format = inner_args_values["file_format"]
    file_name = f"{command_parse_and_output_data['file_prefix']}_{file_id}.{file_format}"

    file_type = entryTypes["entryInfoFile"]
    entry = fileResult(file_name, raw_response, file_type)

    return entry


""" OUTPUT BUILDERS """


@logger
def build_one_value_parsed_output(**kwargs) -> tuple[dict[str, Any], str]:
    """
    creates a dictionary with a single key for command_results outputs field
    and a markdown table with a single value
    Args:
        **kwargs:
                command_parse_and_output_data (Dict): Data for parsing and creating output for a specific command
                handled_result (Dict): response received from Qualys API
    Returns:
        Tuple containing a dictionary with a single key and a markdown table string
    Raises:
        KeyError: will be raised by parse_two_keys_dict if response has unexpected keys
        TypeError: will be raised by  parse_two_keys_dict response is not a dictionary
    """
    command_parse_and_output_data = kwargs["command_parse_and_output_data"]
    collection_name = command_parse_and_output_data.get("collection_name")
    response = kwargs["handled_result"]
    output = parse_two_keys_dict(generate_list_dicts(response[collection_name]))
    output["DATETIME"] = response.get("DATETIME")
    output["TEXT"] = response.get("TEXT")
    readable_output = tableToMarkdown(name=command_parse_and_output_data["table_name"], t=output)
    return output, readable_output


@logger
def build_single_text_output(**kwargs) -> tuple[dict[str, Any], str]:
    """
    creates output with the dictionary returned from the request and the text attached to it
    Args:
        **kwargs:
                handled_result (Dict): response received from Qualys API
    Returns:
            Tuple containing a dictionary and the text returned in the response
    """
    output = kwargs["handled_result"]
    readable_output = output["TEXT"]
    return output, readable_output


@logger
def build_unparsed_output(**kwargs) -> tuple[dict[str, Any], str]:
    """
    creates output with the dictionary returned from the request and a markdown table generated
    from the unparsed response received
    Args:
        **kwargs:
                handled_result (Dict): response received from Qualys API
                command_parse_and_output_data (Dict): Data for parsing and creating output for a specific command
    Returns:
            Tuple containing a dictionary and a markdown table generated from the response
    """
    command_parse_and_output_data = kwargs["command_parse_and_output_data"]
    unparsed_output = kwargs["handled_result"]
    original_amount = None
    limit_msg = ""

    if "limit" in inner_args_values and isinstance(unparsed_output, list):
        original_amount = len(unparsed_output)
        unparsed_output = limit_result(unparsed_output, inner_args_values["limit"])
    if original_amount and original_amount > int(inner_args_values["limit"]):
        limit_msg = f"Currently displaying {inner_args_values['limit']} out of {original_amount} results."
    readable_output = tableToMarkdown(name=f"{command_parse_and_output_data['table_name']}\n{limit_msg}", t=unparsed_output)

    return unparsed_output, readable_output


@logger
def build_ip_list_output(**kwargs) -> tuple[dict[str, List[str]], str]:
    """
    creates output with a new dictionary parsed from the original response and two markdown tables, generated
    for commands which output is a dictionary containing two lists, one of single IPs and the other of ranges of ips.
    Args:
        **kwargs:
                handled_result (Dict): response received from Qualys API
                command_parse_and_output_data (Dict): Data for parsing and creating output for a specific command
    Returns:
            Tuple containing a dictionary created and a markdown table generated from the response
    Raises:
            KeyError: can be raised by either change_dict_keys or create_ip_list_dicts
            TypeError: can be raised by either change_dict_keys or create_ip_list_dicts
    """
    command_parse_and_output_data = kwargs["command_parse_and_output_data"]
    handled_result = kwargs["handled_result"]
    readable_output = ""
    original_amount = None
    limit_msg = ""

    if "STATUS" in handled_result:
        readable_output += f'### Current Status: {handled_result["STATUS"]}\n'

    if command_parse_and_output_data["collection_name"] in handled_result:
        asset_collection = handled_result[command_parse_and_output_data["collection_name"]]
        handled_result = change_dict_keys(command_parse_and_output_data["new_names_dict"], asset_collection)

        if "limit" in inner_args_values and inner_args_values["limit"]:
            original_amount = calculate_ip_original_amount(handled_result)
            handled_result = limit_ip_results(handled_result, int(inner_args_values["limit"]))

        if original_amount and original_amount > int(inner_args_values["limit"]):
            limit_msg = f"Currently displaying {inner_args_values['limit']} out of {original_amount} results."

        ip_and_range_list = create_single_host_list(handled_result)
        dicts_of_ranges_and_ips = build_ip_and_range_dicts(ip_and_range_list)
        readable_output = f"{limit_msg}\n"
        readable_output += create_ip_list_markdown_table(dicts_of_ranges_and_ips)

    return handled_result, readable_output


@logger
def build_multiple_values_parsed_output(**kwargs) -> tuple[List[Any], str]:
    """
    When the response from Qualys has a list of dictionaries this function will get this list and
    will generate a markdown table from it
    Args:
        **kwargs:
                handled_result (Dict): response received from Qualys API
                command_parse_and_output_data (Dict): Data for parsing and creating output for a specific command
    Returns:
            Tuple containing a List of dictionaries parsed from the original response and a markdown table
            generated from the parsed response
    """
    command_parse_and_output_data = kwargs["command_parse_and_output_data"]
    handled_result = kwargs["handled_result"]
    if collection_name := command_parse_and_output_data.get("collection_name"):
        asset_collection = handled_result[collection_name]
    else:
        asset_collection = handled_result
    original_amount = None
    limit_msg = ""
    parsed_output = generate_list_dicts(asset_collection)

    if "limit" in inner_args_values and inner_args_values["limit"] and isinstance(parsed_output, list):
        original_amount = len(parsed_output)
        parsed_output = limit_result(parsed_output, inner_args_values["limit"])

    if original_amount and original_amount > int(inner_args_values["limit"]):
        limit_msg = f"Currently displaying {inner_args_values['limit']} out of {original_amount} results."
    headers = command_parse_and_output_data.get("table_headers") if command_parse_and_output_data.get("table_headers") else None
    readable_output = tableToMarkdown(
        name=f"{command_parse_and_output_data['table_name']}\n{limit_msg}", t=parsed_output, headers=headers
    )
    return parsed_output, readable_output


@logger
def build_host_list_detection_outputs(**kwargs) -> tuple[List[Any], str]:
    """
    Builds the outputs and readable output for host list detection.
    Args:
        kwargs: Output builder args.

    Returns:
        (Tuple[List[Any], str]): Outputs and readable outputs.
    """
    command_parse_and_output_data = kwargs["command_parse_and_output_data"]
    handled_result = kwargs["handled_result"]
    if collection_name := command_parse_and_output_data.get("collection_name"):
        asset_collection = handled_result[collection_name]
    else:
        asset_collection = handled_result
    original_amount = None
    limit_msg = ""
    parsed_output = generate_list_dicts(asset_collection)
    parsed_output = parsed_output if isinstance(parsed_output, List) else [parsed_output]
    if "limit" in inner_args_values and inner_args_values["limit"] and isinstance(parsed_output, list):
        original_amount = len(parsed_output)
        parsed_output = limit_result(parsed_output, inner_args_values["limit"])

    if original_amount and original_amount > int(inner_args_values["limit"]):
        limit_msg = f"Currently displaying {inner_args_values['limit']} out of {original_amount} results."
    readable = ""
    for output in parsed_output:
        headers = ["ID", "IP", "DNS_DATA"]
        ip = output.get("IP")
        readable_output = {
            "ID": output.get("ID"),
            "IP": ip,
            "DNS_DATA": {k: v for k, v in output.get("DNS_DATA", {}).items() if v is not None},
        }
        if detections := output.get("DETECTION_LIST", {}).get("DETECTION", []):
            detections = detections if isinstance(detections, List) else [detections]
            for detection in detections:
                qid = "QID: " + detection.get("QID")
                headers.append(qid)
                readable_output[qid] = detection.get("RESULTS")
        readable += tableToMarkdown(f"Host Detection List - {ip}\n{limit_msg}", readable_output, removeNull=True, headers=headers)
    return parsed_output, readable


@logger
def build_changed_names_output(**kwargs) -> tuple[List[Any], str]:
    """
    Takes the output and changes the output fields names as described in the command data
    Args:
        **kwargs:
                handled_result (Dict): response received from Qualys API
                command_parse_and_output_data (Dict): Data for parsing and creating output for a specific command
    Returns:
            Tuple containing a dictionary and a markdown table generated from the response
    """
    command_parse_and_output_data = kwargs["command_parse_and_output_data"]
    output = kwargs["handled_result"]

    output = change_list_dicts_names(command_parse_and_output_data, output)
    readable_output = tableToMarkdown(name=command_parse_and_output_data["table_name"], t=output)

    return output, readable_output


@logger
def build_multiple_text_options_output(**kwargs) -> tuple[None, str]:
    """
    When there's no need to build output from the response but output text is based on command's action requested
    this function will take the text based on the action and will return it
    Args:
        **kwargs:
                command_parse_and_output_data (Dict): Data for parsing and creating output for a specific command
    Returns:
            Tuple containing None and text based on the action requested
    """
    command_parse_and_output_data = kwargs["command_parse_and_output_data"]
    action = args_values["action"]

    readable_output = command_parse_and_output_data["output_texts"][action]

    return None, readable_output


@logger
def build_text_value_pairs_parsed_output(**kwargs) -> tuple[dict[str, Any], str]:
    """
    A command might have multiple key value pairs. The data is returned as a list of dictionaries, each dictionary has
    a key named '@value' which holds the name of the field, and a key named '#text' which holds the
    value of the same field.
    Args:
        **kwargs:
                handled_result (Dict): response received from Qualys API
                command_parse_and_output_data (Dict): Data for parsing and creating output for a specific command
    Returns:
        Tuple containing a dictionary created from those key-value pairs and a markdown table as a string
    """
    command_parse_and_output_data = kwargs["command_parse_and_output_data"]
    output = kwargs["handled_result"]

    parsed_output = parse_text_value_pairs_list(output)
    readable_output = tableToMarkdown(name=command_parse_and_output_data["table_name"], t=parsed_output)

    return parsed_output, readable_output


@logger
def build_ip_list_from_single_value(**kwargs) -> tuple[dict[str, Any], str]:
    """
    Given a command response that has a value which contains a list of ips in the following format:
    '1.1.1.1','1.1.1.2'
    this function will add each ip separately to the dictionary of results
    Args:
        **kwargs:
                handled_result (Dict): response received from Qualys API
    Returns:
        Tuple containing a dictionary created from those key-value pairs and a markdown table as a string
    """
    unparsed_output = kwargs["handled_result"]
    readable_output = f"### {unparsed_output['KEY']}\n"
    if unparsed_output["VALUE"]:
        list_of_hosts = unparsed_output["VALUE"].split(",")
        dicts_of_ranges_and_ips = build_ip_and_range_dicts(list_of_hosts)
        readable_output += create_ip_list_markdown_table(dicts_of_ranges_and_ips)
    else:
        readable_output = "No IPs were found"

    return unparsed_output, readable_output


@logger
def build_tag_asset_output(**kwargs) -> tuple[List[Any], str]:
    command_parse_and_output_data = kwargs["command_parse_and_output_data"]
    handled_result = kwargs["handled_result"]

    if human_readable_massage := command_parse_and_output_data.get("human_readable_massage"):
        readable_output = human_readable_massage
        return handled_result, readable_output

    if type(handled_result) is dict and (children_list := handled_result.get("children", {}).get("list", {}).get("TagSimple")):
        handled_result["childTags"] = children_list
        handled_result.pop("children")

    readable_output = tableToMarkdown(
        name=command_parse_and_output_data.get("table_name"),
        t=handled_result,
        headers=command_parse_and_output_data.get("table_headers"),
        is_auto_json_transform=True,
        removeNull=True,
        headerTransform=pascalToSpace,
    )
    return handled_result, readable_output


def get_partial_response(response: str, start: str, end: str):
    """ Cut response string from start to end tokens.
    """
    if start not in response or end not in response:
        return None
    start_index = response.index(start) + len(start)
    end_index = response.index(end)
    result = response[start_index:end_index].strip()
    if result.startswith(WARNING):
        result = result.replace(WARNING, '').strip()
    return result


def csv2json(csv_data: str):
    """ Converts data from csv to json
    Args:
        csv_data: data in csv format
    Returns:
        the same data in json formal
    """
    reader = csv.DictReader(io.StringIO(csv_data))
    json_data = list(reader)
    return json_data


def get_next_page_from_url(url, field):
    """
    Get the next page field from url.
    """
    match = re.search(rf"{field}=(\d+)", url)
    res = match.group(1) if match else None
    return res


def get_next_page_activity_logs(footer):
    """
    Extracts the next token from activity logs response.
    """
    if isinstance(footer, list):
        footer = footer[0]
    next_url = footer.get('URL', '')
    max_id = get_next_page_from_url(next_url, 'id_max')
    return max_id


def handle_host_list_detection_result(raw_response: requests.Response) -> tuple[list, Optional[str]]:
    """
    Handles Host list detection response - parses xml to json and gets the list
    Args:
        raw_response (requests.Response): the raw result received from Qualys API command
    Returns:
        List with data generated for the result given
    """
    demisto.debug('Going to parse raw_response into the hosts list')
    formatted_response = parse_raw_response(raw_response)
    simple_response = get_simple_response_from_raw(formatted_response)
    if simple_response and simple_response.get("CODE"):
        raise DemistoException(f"\n{simple_response.get('TEXT')} \nCode: {simple_response.get('CODE')}")

    response_requested_value = dict_safe_get(formatted_response,
                                             ["HOST_LIST_VM_DETECTION_OUTPUT", "RESPONSE", "HOST_LIST", "HOST"])
    response_next_url = dict_safe_get(formatted_response,
                                      ["HOST_LIST_VM_DETECTION_OUTPUT", "RESPONSE", "WARNING", "URL"], default_return_value='')
    if isinstance(response_requested_value, dict):
        response_requested_value = [response_requested_value]

    demisto.debug(f'Extracted a list of {len(response_requested_value)} hosts, and next url - {response_next_url}')

    return response_requested_value, str(response_next_url)


def handle_vulnerabilities_result(raw_response: requests.Response) -> list:
    """
    Handles vulnerabilities response - parses xml to json and gets the list
    Args:
        raw_response (requests.Response): the raw result received from Qualys API command
    Returns:
        List with data generated for the result given
    """
    formatted_response = parse_raw_response(raw_response)

    vulnerabilities = dict_safe_get(formatted_response, ['KNOWLEDGE_BASE_VULN_LIST_OUTPUT', 'RESPONSE', 'VULN_LIST', 'VULN'])
    if isinstance(vulnerabilities, dict):
        vulnerabilities = [vulnerabilities]

    return vulnerabilities


def remove_last_events(events, time_to_remove, time_field):
    """ Removes events with certain time.
        Args:
            events: list of events to remove the time from
            time_to_remove: remove events with this time
            time_field: the field name where the time is
    """
    new_events = []
    for event in events:
        if event.get(time_field) == time_to_remove:
            demisto.debug(f'Removed activity log event with time: {time_to_remove}, log: {event}')
        else:
            new_events.append(event)
    return new_events


def add_fields_to_events(events, time_field_path, event_type_field):
    """
    Adds the _time key to the events.
    Args:
        events: List[Dict] - list of events to add the _time key to.
        time_field_path: the list of fields to get _time from
        event_type_field: type field in order to distinguish between the API's
    Returns:
        list: The events with the _time key.
    """
    if events:
        for event in events:
            event['_time'] = dict_safe_get(event, time_field_path)
            event['event_type'] = event_type_field


def truncate_asset_size(asset):
    if results := asset.get('DETECTION', {}).get('RESULTS'):
        results_size = get_size_of_object(results)
        if results_size > ASSET_SIZE_LIMIT:
            host_id = asset.get('ID') or 'NO_ID'
            detection_id = asset.get('DETECTION', {}).get('UNIQUE_VULN_ID', 'No detection')
            detection_str = f' detection ID: {detection_id}' if detection_id else ''
            results_characters_lim = 10000

            asset['DETECTION']['RESULTS'] = results[:results_characters_lim]
            asset['isTruncated'] = True
            demisto.debug(f'Truncated Asset ID: {host_id}{detection_str} to {results_characters_lim}')
            demisto.debug(json.dumps(asset))

        # For extra debugging in case other/additional keys has oversize data
        for key, val in asset.items():
            if (val_size := get_size_of_object(val)) > ASSET_SIZE_LIMIT:  # 1 MB
                demisto.debug(f'Data under key "{key}" has size of {val_size}:\n'
                              f'{str(val)[:10000]}...')


def get_detections_from_hosts(hosts):
    """
    Parses detections from hosts.
    Each host contains list of detections:
    {'ID':1,
    'IP': '1.1.1.1',
    'LAST_VM_SCANNED_DATE': '01-01-2020',
    'DETECTION_LIST': {'DETECTION': [first_detection_data, second_detection, ...]}
    'additional_fields': ...
    }

    The function parses the data in the following way:
    {''ID':1,
    'IP': '1.1.1.1',
    'LAST_VM_SCANNED_DATE': '01-01-2020',
    'DETECTION': first_detection_data
    'additional_fields': ...
    },
    {'ID':1,
    'IP': '1.1.1.1',
    'LAST_VM_SCANNED_DATE': '01-01-2020',
    'DETECTION': second_detection_data
    'additional_fields': ...
    }
    ....

    :param hosts: list of hosts that contains detections.
    :return: parsed events.
    """
    demisto.debug(f'Received {len(hosts)} hosts for extraction')
    fetched_assets = []
    for host in hosts:
        if check_fetch_duration_time_exceeded(EXECUTION_START_TIME):  # We want to check that our execution is not too long.
            return [], True
        detections_list = host.get('DETECTION_LIST', {}).get('DETECTION') or [{}]

        if not isinstance(detections_list, list):  # In case detections_list = {}
            detections_list = [detections_list]

        for detection in detections_list:
            new_detection = copy.deepcopy(host)
            del new_detection['DETECTION_LIST']
            new_detection['DETECTION'] = detection
            fetched_assets.append(new_detection)
            truncate_asset_size(new_detection)

    demisto.debug(f'Extracted {len(fetched_assets)} assets from hosts')
    return fetched_assets, False


def get_activity_logs_events(client, since_datetime, max_fetch, next_page=None) -> tuple[Optional[list], dict]:
    """ Get logs activity from qualys
    API response returns events sorted in descending order. We are saving the next_page param and
    sending next request with next_page arg if needed. Saving the newest event fetched.
    We are deleting the newest event each time to avoid duplication.
    Args:
        client: Qualys client
        since_datetime: datetime to get events from
        max_fetch: max number of events to return
        next_page: pagination marking
    Returns:
        Logs activity events, Next run datetime
    """
    demisto.debug(f'Starting to fetch activity logs events: since_datetime={since_datetime}, next_page={next_page}')
    activity_logs = client.get_user_activity_logs(since_datetime=since_datetime, max_fetch=max_fetch, next_page=next_page)
    activity_logs_events = csv2json(get_partial_response(activity_logs, BEGIN_RESPONSE_LOGS_CSV,
                                                         END_RESPONSE_LOGS_CSV) or activity_logs) or []
    footer_json = csv2json(get_partial_response(activity_logs, BEGIN_RESPONSE_FOOTER_CSV,
                                                END_RESPONSE_FOOTER_CSV)) or {}
    new_next_page = get_next_page_activity_logs(footer_json)
    demisto.debug(f'Got activity logs events from server: {len(activity_logs_events)=}.')

    newest_event_time = activity_logs_events[0].get('Date') if activity_logs_events else since_datetime

    if not next_page:
        activity_logs_events = remove_last_events(activity_logs_events, newest_event_time, 'Date')
    add_fields_to_events(activity_logs_events, ['Date'], 'activity_log')

    next_run_dict = {
        ACTIVITY_LOGS_NEWEST_EVENT_DATETIME: newest_event_time,
        ACTIVITY_LOGS_NEXT_PAGE: new_next_page,
        ACTIVITY_LOGS_SINCE_DATETIME_PREV_RUN: since_datetime,
    }
    demisto.debug(f'Done to fetch activity logs events: {next_run_dict=}, sending {len(activity_logs_events)} events.')
    return activity_logs_events, next_run_dict


def get_host_list_detections_events(client, since_datetime, next_page='', limit=HOST_LIMIT) -> tuple:
    """ Get host list detections from qualys
    Args:
        client: Qualys client
        next_page: pagination marking
        since_datetime: The start fetch date.
        limit: The limit of the host list detections
    Returns:
        Host list detections assets
    """
    demisto.debug('Pulling host list detections')
    assets: list = []
    host_list_detections, set_new_limit = client.get_host_list_detection(since_datetime=since_datetime,
                                                                         next_page=next_page,
                                                                         limit=limit)
    if not set_new_limit:
        host_list_assets, next_url = handle_host_list_detection_result(host_list_detections)

<<<<<<< HEAD
        if host_list_assets:
            assets, set_new_limit = get_detections_from_hosts(host_list_assets)
        else:
            assets, set_new_limit = [], True
=======
        assets, set_new_limit = get_detections_from_hosts(host_list_assets) if (
            host_list_assets and not is_test) else ([], False)
>>>>>>> f7f072f8
        demisto.debug(f'Parsed detections from hosts, created {len(assets)=} assets.')

        if not set_new_limit:
            add_fields_to_events(assets, ['DETECTION', 'FIRST_FOUND_DATETIME'], 'host_list_detection')
            next_page = get_next_page_from_url(next_url, 'id_min')

    return assets, next_page, set_new_limit


def get_vulnerabilities(client: Client, since_datetime: str | None = None, detection_qids: Iterable | None = None) -> list:
    """ Get vulnerabilities list from qualys
    Args:
        client (Client): Qualys client
        since_datetime (str | None): Optional start fetch date.
        detection_qids (list | None): Optional list of Qualys host detection IDs.
    Returns:
        list vulnerabilities
    """
    demisto.debug('Starting to fetch vulnerabilities')

    if since_datetime:
        host_list_detections = client.get_vulnerabilities(since_datetime=since_datetime)
        vulnerabilities = handle_vulnerabilities_result(host_list_detections) or []

    elif detection_qids is not None:
        vulnerabilities = []
        for qids_batch in batch(iterable=list(detection_qids), batch_size=QIDS_BATCH_SIZE):
            host_list_detections = client.get_vulnerabilities(detection_qids=",".join(qids_batch))
            vulnerabilities_batch = handle_vulnerabilities_result(host_list_detections) or []
            vulnerabilities.extend(vulnerabilities_batch)

    else:
        raise ValueError("Either 'since_datetime' or 'detection_qids' need to be specified")

    demisto.debug(f'Parsed detections from hosts, got {len(vulnerabilities)=} vulnerabilities.')
    return vulnerabilities


def fetch_assets(client: Client, assets_last_run):
    """ Fetches host list detections
    Args:
        client: Qualys client
        assets_last_run: The last run.
    Return:
        assets: assets to push to xsiam
        vulnerabilities: vulnerabilities to push to xsiam
    """
    since_datetime = assets_last_run.get('since_datetime', '')
    next_page = assets_last_run.get('next_page', '')
    total_assets = assets_last_run.get('total_assets', 0)
    snapshot_id = str(assets_last_run.get('snapshot_id', str(round(time.time() * 1000))))
    limit = assets_last_run.get('limit', HOST_LIMIT)

    demisto.debug(f'Starting fetch process for assets {snapshot_id=}')

    if not since_datetime:
        since_datetime = arg_to_datetime(ASSETS_FETCH_FROM).strftime(ASSETS_DATE_FORMAT)  # type: ignore[union-attr]

    assets, next_run_page, set_new_limit = get_host_list_detections_events(client, since_datetime, next_page, limit)

    total_assets += len(assets)
    stage = 'assets' if next_run_page else 'vulnerabilities'
    amount_to_report = 1 if next_run_page else total_assets  # We report 1 as long as we have not finished pulling

    new_last_run = {'stage': stage, 'next_page': next_run_page, 'total_assets': total_assets,
                    'since_datetime': since_datetime, 'snapshot_id': snapshot_id,
                    'nextTrigger': '0', "type": FETCH_COMMAND.get('assets')}

    return assets, new_last_run, amount_to_report, snapshot_id, set_new_limit


def check_fetch_duration_time_exceeded(start_time):
    elapsed_time = time.time() - start_time
    if elapsed_time > FETCH_ASSETS_COMMAND_TIME_OUT:
        demisto.debug('We passed the defined timeout, so we will not send the results to XSIAM,'
                      'because there is not enough time left, and we will lower the limit for the next time')
        return True
    return False


def set_last_run_with_new_limit(last_run, limit):
    new_limit = int(limit / 2) if limit > 1 else 1
    demisto.debug(f'Setting host limit to: {new_limit}')
    last_run['limit'] = new_limit
    return last_run


def fetch_vulnerabilities(client: Client, last_run: dict[str, Any], detection_qids: Iterable | None = None):
    """ Fetches vulnerabilities
    Args:
        client (Client): Qualys client
        last_run (dict): The last run.
        detection_qids (Iterable | None): List of Qualys host detection IDs.
    Return:
        vulnerabilities: vulnerabilities to push to xsiam
        last_run: The  new last run to save.
    """
    demisto.debug('Starting fetch for vulnerabilities')

    if detection_qids:
        vulnerabilities = get_vulnerabilities(client, detection_qids=detection_qids)
    else:
        since_datetime = (
            last_run.get('since_datetime')
            or arg_to_datetime(ASSETS_FETCH_FROM, required=True).strftime(ASSETS_DATE_FORMAT)  # type: ignore[union-attr]
        )
        vulnerabilities = get_vulnerabilities(client, since_datetime=since_datetime)

    new_last_run = DEFAULT_LAST_ASSETS_RUN

    return vulnerabilities, new_last_run


def fetch_events(client: Client, last_run, first_fetch_time, fetch_function, newest_event_field, next_page_field,
                 previous_run_time_field, max_fetch: Optional[int] = 0):
    """ Fetches activity logs and host list detections
    Args:
        client: Qualys client
        last_run: last fetch time
        first_fetch_time: when start to fetch from
        fetch_function: function that gets the events
        max_fetch: max number of items to return (0 to return all)
        newest_event_field
        next_page_field
        previous_run_time_field
    Return:
        next_last_run: where to fetch from next time
        event: events to push to xsiam
    """
    demisto.debug(f'Starting fetch for {fetch_function.__name__}, last run: {last_run}')
    newest_event_time = last_run.get(newest_event_field) if last_run else None
    next_page = last_run.get(next_page_field)
    previous_time_field = last_run.get(previous_run_time_field)

    if not newest_event_time:
        newest_event_time = first_fetch_time

    time_to_fetch = newest_event_time if not next_page else previous_time_field

    events, new_next_run = fetch_function(client, time_to_fetch, max_fetch, next_page)

    updated_next_run = {previous_run_time_field: time_to_fetch}
    new_next_page = new_next_run.get(next_page_field)

    # if the fetch is not during the pagination (fetched without next_page)
    if not next_page:
        # update the newest event
        updated_next_run[newest_event_field] = new_next_run.get(newest_event_field)

    # update if there is next page and this fetch is not over
    updated_next_run[next_page_field] = new_next_page

    if last_fetch_time := new_next_run.get(HOST_LAST_FETCH):
        updated_next_run[HOST_LAST_FETCH] = last_fetch_time

    demisto.info(f"Sending {len(events)} to XSIAM. updated_next_run={updated_next_run}.")
    return updated_next_run, events


def get_activity_logs_events_command(client: Client, args, first_fetch_time):
    """
    Args:
        client: Qualys client
        args: Demisto args for this command: limit and since_datetime
        first_fetch_time: first fetch time
    Retuns:
        Command results with activity logs

    """
    limit = arg_to_number(args.get('limit', 50))
    offset = arg_to_number(args.get('offset', 0))
    since_datetime = arg_to_datetime(args.get('since_datetime'))
    since_datetime = since_datetime.strftime(DATE_FORMAT) if since_datetime else first_fetch_time
    activity_logs_events, _ = get_activity_logs_events(
        client=client,
        since_datetime=since_datetime,
        max_fetch=0,
    )
    limited_activity_logs_events = activity_logs_events[offset:limit + offset]  # type: ignore[index,operator]
    activity_logs_hr = tableToMarkdown(name='Activity Logs', t=limited_activity_logs_events)
    results = CommandResults(
        readable_output=activity_logs_hr,
        raw_response=limited_activity_logs_events,
    )

    return limited_activity_logs_events, results


def test_module(client: Client, params: dict[str, Any], first_fetch_time: str) -> str:
    """
    Tests API connectivity and authentication'
    When 'ok' is returned it indicates the integration works like it is supposed to and connection to the service is
    successful.
    Raises exceptions if something goes wrong.
    Args:
        client (Client): HelloWorld client to use.
        params (Dict): Integration parameters.
        first_fetch_time (int): The first fetch time as configured in the integration params.
    Returns:
        str: 'ok' if test passed, anything else will raise an exception and will fail the test.
    """
    is_fetch_events = params.get('isFetchEvents') or False
    is_fetch_assets = params.get('isFetchAssets') or False

    if is_fetch_assets or is_fetch_events:
        if is_fetch_events:
            fetch_events(
                client=client,
                last_run={},
                first_fetch_time=first_fetch_time,
                max_fetch=1,
                fetch_function=get_activity_logs_events,
                newest_event_field=ACTIVITY_LOGS_NEWEST_EVENT_DATETIME,
                next_page_field=ACTIVITY_LOGS_NEXT_PAGE,
                previous_run_time_field=ACTIVITY_LOGS_SINCE_DATETIME_PREV_RUN,
            )
        if is_fetch_assets:
            since_datetime = arg_to_datetime('1 hour').strftime(ASSETS_DATE_FORMAT)  # type: ignore[union-attr]
            get_host_list_detections_events(client=client, since_datetime=since_datetime, limit=1)
    else:
        build_args_dict({'launched_after_datetime': TEST_FROM_DATE}, COMMANDS_ARGS_DATA["test-module"], False)
        client.command_http_request(COMMANDS_API_DATA["test-module"])

    return 'ok'


@logger
def qualys_command_flow_manager(
    client: Client, args: dict[str, str], command_name: str, command_methods: dict[str, Callable]
) -> Optional[CommandResults]:
    """
    Args:
        client: Client object for making a http request
        args: Dictionary of the arguments entered by the user for the command
        command_name: string of the command name
        command_methods: Dictionary of handler and output builder of the specific command
    Returns:
        Results received by the command or None if it's a file download
    Raises:
        DemistoException: will be raised when request to Qualys API failed
    """

    # handle asset tag command parameters for HTTP request
    if command_name in TAG_ASSET_COMMANDS_API_DATA:

        handle_asset_tag_request_parameters(args, command_name)

        # args_values is passed in this code as 'params' in _http_request function (generated in build_args_dict function).
        # because asset tag requests pass their arguments through request body rather than parameters in the URL suffix,
        # args_values is Nulled in this case.
        result = client.command_http_request(TAG_ASSET_COMMANDS_API_DATA[command_name])
    else:
        # Build the API and internal arguments of the command
        build_args_dict(args, COMMANDS_ARGS_DATA[command_name], False)
        build_args_dict(args, COMMANDS_ARGS_DATA[command_name], True)

        # Validate input provided by the user
        input_validation(command_name)

        # Make an API request
        result = client.command_http_request(COMMANDS_API_DATA[command_name])

    # Call the command's handler
    handled_result = command_methods["result_handler"](result, command_name)

    if command_methods.get("output_builder"):
        if is_empty_result(handled_result):
            return CommandResults(raw_response=result, readable_output="No items found")

        # Call the command's output builder
        outputs, readable_output = command_methods["output_builder"](
            handled_result=handled_result, command_parse_and_output_data=COMMANDS_PARSE_AND_OUTPUT_DATA[command_name]
        )
        if not COMMANDS_CONTEXT_DATA[command_name]["context_prefix"]:
            outputs, result = None, None
        return CommandResults(
            outputs_prefix=COMMANDS_CONTEXT_DATA[command_name]["context_prefix"],
            outputs_key_field=COMMANDS_CONTEXT_DATA[command_name]["context_key"],
            outputs=outputs,
            raw_response=result,
            readable_output=readable_output,
        )
    else:
        # No need to build output
        return handled_result


def fetch_assets_and_vulnerabilities_by_date(client: Client, last_run: dict[str, Any]) -> None:
    """
    Fetches host dectections (assets) by VM scan date and vulnerabilities by last modified date in two seperate fetch stages.

    Args:
        client (Client): Qualys client.
        last_run (dict): Last assets run dictionary.
    """
    fetch_stage = last_run.get('stage', 'assets')

    if fetch_stage == 'assets':

        demisto.debug(f'Starting fetch for assets, {EXECUTION_START_TIME=}')
        assets, new_last_run, total_assets_to_report, snapshot_id, set_new_limit = fetch_assets(client, last_run)

        if set_new_limit or check_fetch_duration_time_exceeded(EXECUTION_START_TIME):
            new_last_run = set_last_run_with_new_limit(last_run, last_run.get('limit', HOST_LIMIT))
            new_last_run['nextTrigger'] = '0'
        else:
            cumulative_assets_count: int = new_last_run["total_assets"]
            demisto.debug(f'Sending {len(assets)} assets to XSIAM. '
                          f'Total assets collected so far: {cumulative_assets_count}')

            send_data_to_xsiam(data=assets, vendor=VENDOR, product='assets', data_type='assets',
                               snapshot_id=snapshot_id, items_count=str(total_assets_to_report),
                               should_update_health_module=False)

        demisto.setAssetsLastRun(new_last_run)
        demisto.updateModuleHealth({'assetsPulled': cumulative_assets_count})

    elif fetch_stage == 'vulnerabilities':

        vulnerabilities, new_last_run = fetch_vulnerabilities(client, last_run)
        demisto.debug(f'Sending {len(vulnerabilities)} vulnerabilities to XSIAM.')
        send_data_to_xsiam(data=vulnerabilities, vendor=VENDOR, product='vulnerabilities', data_type='assets')
        demisto.setAssetsLastRun(new_last_run)

    demisto.debug(f'Finished fetch assets and vulnerabilities run (by date). Last assets run object: {new_last_run}')


def fetch_assets_and_vulnerabilities_by_qids(client: Client, last_run: dict[str, Any]) -> None:
    """
    Fetches host dectections (assets) by VM scan date and vulnerabilities by host detections Qualys IDs (QIDs) in one stage.

    Args:
        client (Client): Qualys client.
        last_run (dict): Last assets run dictionary.
    """
    demisto.debug(f'Starting fetch for assets and vulnerabilities, {EXECUTION_START_TIME=}')

    assets, new_last_run, total_assets_to_report, snapshot_id, set_new_limit = fetch_assets(client, last_run)
    detection_qids = {asset.get('DETECTION', {}).get('QID') for asset in assets}
    vulnerabilities, _ = fetch_vulnerabilities(client, last_run, detection_qids=detection_qids)
    has_next_assets_page = bool(new_last_run.get('next_page'))

    if set_new_limit or check_fetch_duration_time_exceeded(EXECUTION_START_TIME):
        new_last_run = set_last_run_with_new_limit(last_run, last_run.get('limit', HOST_LIMIT))
        new_last_run['nextTrigger'] = '0'
    else:
        # Push assets
        cumulative_assets_count: int = new_last_run['total_assets']

        demisto.debug(f'Sending {len(assets)} assets to XSIAM. '
                      f'Total assets collected so far: {cumulative_assets_count}')

        send_data_to_xsiam(data=assets, vendor=VENDOR, product='assets', data_type='assets',
                           snapshot_id=snapshot_id, items_count=str(total_assets_to_report),
                           should_update_health_module=False)

        # Push vulnerabilities
        cumulative_vulns_count: int = last_run.get('total_vulnerabilities', 0) + len(vulnerabilities)
        total_vulns_to_report: int = 1 if has_next_assets_page else cumulative_vulns_count  # set 1 if not done pulling
        new_last_run['total_vulnerabilities'] = cumulative_vulns_count

        demisto.debug(f'Sending {len(vulnerabilities)} vulnerabilities to XSIAM. '
                      f'Total vulnerabilities collected so far: {cumulative_vulns_count}')

        send_data_to_xsiam(data=vulnerabilities, vendor=VENDOR, product='vulnerabilities', data_type='assets',
                           snapshot_id=snapshot_id, items_count=str(total_vulns_to_report),
                           should_update_health_module=False)

        # If no next page (finished fetching assets), then reset last run
        if not has_next_assets_page:
            demisto.debug('Finished fetching all assets and vulnerabilities. Resetting last run object')
            new_last_run = DEFAULT_LAST_ASSETS_RUN

        demisto.updateModuleHealth({'assetsPulled': cumulative_assets_count + cumulative_vulns_count})

    demisto.setAssetsLastRun(new_last_run)
    demisto.debug(f'Finished fetch assets and vulnerabilities run (by QIDs). Last assets run object: {new_last_run}')


""" MAIN FUNCTION """


def main():  # pragma: no cover
    params = demisto.params()
    args = demisto.args()
    command = demisto.command()

    base_url = params.get('url')
    verify_certificate = not params.get("insecure", False)
    proxy = params.get("proxy", False)
    username = params.get("credentials").get("identifier")
    password = params.get("credentials").get("password")
    fetch_vulnerabilities_behavior = params.get("fetch_vulnerabilities_behavior")

    commands_methods: dict[str, dict[str, Callable]] = {
        # *** Commands with unparsed response as output ***
        "qualys-purge-scan-host-data": {
            "result_handler": handle_general_result,
            "output_builder": build_unparsed_output,
        },
        "qualys-pc-scan-launch": {
            "result_handler": handle_general_result,
            "output_builder": build_multiple_values_parsed_output,
        },
        "qualys-pc-scan-manage": {
            "result_handler": handle_general_result,
            "output_builder": build_unparsed_output,
        },
        "qualys-ip-restricted-list": {
            "result_handler": handle_general_result,
            "output_builder": build_ip_list_output,
        },
        "qualys-host-excluded-manage": {
            "result_handler": handle_general_result,
            "output_builder": build_ip_list_from_single_value,
        },
        "qualys-report-template-list": {
            "result_handler": handle_general_result,
            "output_builder": build_unparsed_output,
        },
        "qualys-virtual-host-manage": {
            "result_handler": handle_general_result,
            "output_builder": build_unparsed_output,
        },
        # *** Commands with key value pair as output ***
        "qualys-report-cancel": {
            "result_handler": handle_general_result,
            "output_builder": build_one_value_parsed_output,
        },
        "qualys-report-delete": {
            "result_handler": handle_general_result,
            "output_builder": build_one_value_parsed_output,
        },
        "qualys-scorecard-launch": {
            "result_handler": handle_general_result,
            "output_builder": build_one_value_parsed_output,
        },
        "qualys-scheduled-report-launch": {
            "result_handler": handle_general_result,
            "output_builder": build_one_value_parsed_output,
        },
        "qualys-report-launch-map": {
            "result_handler": handle_general_result,
            "output_builder": build_one_value_parsed_output,
        },
        "qualys-report-launch-scan-based-findings": {
            "result_handler": handle_general_result,
            "output_builder": build_one_value_parsed_output,
        },
        "qualys-report-launch-host-based-findings": {
            "result_handler": handle_general_result,
            "output_builder": build_one_value_parsed_output,
        },
        "qualys-report-launch-patch": {
            "result_handler": handle_general_result,
            "output_builder": build_one_value_parsed_output,
        },
        "qualys-report-launch-remediation": {
            "result_handler": handle_general_result,
            "output_builder": build_one_value_parsed_output,
        },
        "qualys-report-launch-compliance": {
            "result_handler": handle_general_result,
            "output_builder": build_one_value_parsed_output,
        },
        "qualys-report-launch-compliance-policy": {
            "result_handler": handle_general_result,
            "output_builder": build_one_value_parsed_output,
        },
        "qualys-asset-group-add": {
            "result_handler": handle_general_result,
            "output_builder": build_one_value_parsed_output,
        },
        "qualys-asset-group-edit": {
            "result_handler": handle_general_result,
            "output_builder": build_one_value_parsed_output,
        },
        "qualys-asset-group-delete": {
            "result_handler": handle_general_result,
            "output_builder": build_one_value_parsed_output,
        },
        "qualys-schedule-scan-create": {
            "result_handler": handle_general_result,
            "output_builder": build_one_value_parsed_output,
        },
        "qualys-schedule-scan-update": {
            "result_handler": handle_general_result,
            "output_builder": build_one_value_parsed_output,
        },
        "qualys-schedule-scan-delete": {
            "result_handler": handle_general_result,
            "output_builder": build_one_value_parsed_output,
        },
        # *** Commands which need parsing with multiple values ***
        "qualys-report-list": {
            "result_handler": handle_report_list_result,
            "output_builder": build_multiple_values_parsed_output,
        },
        "qualys-vm-scan-list": {
            "result_handler": handle_general_result,
            "output_builder": build_multiple_values_parsed_output,
        },
        "qualys-vm-scan-launch": {
            "result_handler": handle_general_result,
            "output_builder": build_multiple_values_parsed_output,
        },
        "qualys-scap-scan-list": {
            "result_handler": handle_general_result,
            "output_builder": build_multiple_values_parsed_output,
        },
        "qualys-pc-scan-list": {
            "result_handler": handle_general_result,
            "output_builder": build_multiple_values_parsed_output,
        },
        "qualys-schedule-scan-list": {
            "result_handler": handle_general_result,
            "output_builder": build_multiple_values_parsed_output,
        },
        "qualys-host-list": {
            "result_handler": handle_general_result,
            "output_builder": build_multiple_values_parsed_output,
        },
        "qualys-virtual-host-list": {
            "result_handler": handle_general_result,
            "output_builder": build_multiple_values_parsed_output,
        },
        "qualys-vulnerability-list": {
            "result_handler": handle_general_result,
            "output_builder": build_multiple_values_parsed_output,
        },
        "qualys-group-list": {
            "result_handler": handle_general_result,
            "output_builder": build_multiple_values_parsed_output,
        },
        "qualys-scheduled-report-list": {
            "result_handler": handle_general_result,
            "output_builder": build_multiple_values_parsed_output,
        },
        "qualys-time-zone-code": {
            "result_handler": handle_general_result,
            "output_builder": build_multiple_values_parsed_output,
        },
        # *** Commands with no output ***
        "qualys-report-fetch": {
            "result_handler": handle_fetch_result,
        },
        # *** Commands with a single text as output ***
        "qualys-ip-restricted-manage": {
            "result_handler": handle_general_result,
            "output_builder": build_single_text_output,
        },
        "qualys-ip-add": {
            "result_handler": handle_general_result,
            "output_builder": build_single_text_output,
        },
        "qualys-ip-update": {
            "result_handler": handle_general_result,
            "output_builder": build_single_text_output,
        },
        "qualys-host-update": {
            "result_handler": handle_general_result,
            "output_builder": build_single_text_output,
        },
        "qualys-update-unix-record": {
            "result_handler": handle_general_result,
            "output_builder": build_single_text_output,
        },
        # *** Commands that have lists of ips as outputs ***
        "qualys-ip-list": {
            "result_handler": handle_general_result,
            "output_builder": build_ip_list_output,
        },
        "qualys-host-excluded-list": {
            "result_handler": handle_general_result,
            "output_builder": build_ip_list_output,
        },
        # *** Commands with multiple @value and #text as output ***
        "qualys-pc-scan-fetch": {
            "result_handler": handle_general_result,
            "output_builder": build_text_value_pairs_parsed_output,
        },
        # *** Commands with multiple pre-made text options as output ***
        "qualys-vm-scan-action": {
            "result_handler": handle_general_result,
            "output_builder": build_multiple_text_options_output,
        },
        # *** Commands that need a change of the key names ***
        "qualys-vm-scan-fetch": {
            "result_handler": handle_general_result,
            "output_builder": build_changed_names_output,
        },
        # *** Host List Detection
        "qualys-host-list-detection": {
            "result_handler": handle_general_result,
            "output_builder": build_host_list_detection_outputs,
        },
        # *** Tag related commands ***
        "qualys-asset-tag-list": {
            "result_handler": handle_asset_tag_result,
            "output_builder": build_tag_asset_output,
        },
        "qualys-asset-tag-create": {
            "result_handler": handle_asset_tag_result,
            "output_builder": build_tag_asset_output,
        },
        "qualys-asset-tag-update": {
            "result_handler": handle_asset_tag_result,
            "output_builder": build_tag_asset_output,
        },
        "qualys-asset-tag-delete": {
            "result_handler": handle_asset_tag_result,
            "output_builder": build_tag_asset_output,
        },
        "qualys-update-vmware-record": {
            "result_handler": handle_asset_tag_result,
            "output_builder": build_single_text_output,
        },
        "qualys-update-vcenter-record": {
            "result_handler": handle_asset_tag_result,
            "output_builder": build_single_text_output,
        },
        "qualys-vcenter-esxi-mapped-record-list": {
            "result_handler": handle_general_result,
            "output_builder": build_unparsed_output,
        },
        "qualys-vcenter-esxi-mapped-record-import": {
            "result_handler": handle_asset_tag_result,
            "output_builder": build_single_text_output,
        },
        "qualys-vcenter-esxi-mapped-record-purge": {
            "result_handler": handle_asset_tag_result,
            "output_builder": build_single_text_output,
        },
    }

    demisto.debug(f"Command being called is {command}")
    try:
        headers: dict = {"X-Requested-With": "Cortex"}
        client = Client(
            base_url=base_url, username=username, password=password, verify=verify_certificate, headers=headers, proxy=proxy
        )

        first_fetch_datetime: datetime = arg_to_datetime(  # type: ignore[assignment]
            arg=params.get('first_fetch', '3 days'),
            arg_name='First fetch time',
            required=True
        )
        first_fetch_str = first_fetch_datetime.strftime(DATE_FORMAT)

        if command == "test-module":
            text_res = test_module(client, params, first_fetch_str)
            return_results(text_res)

        elif command == "qualys-get-events":
            should_push_events = argToBoolean(args.get('should_push_events', False))
            events, results = get_activity_logs_events_command(client, args, first_fetch_str)
            return_results(results)
            if should_push_events:
                send_events_to_xsiam(events, vendor=VENDOR, product=PRODUCT)

        elif command == "qualys-get-assets":
            should_push_events = argToBoolean(args.get('should_push_assets', False))
            since_datetime = arg_to_datetime('1 hour').strftime(ASSETS_DATE_FORMAT)  # type: ignore[union-attr]
            assets, _, _ = get_host_list_detections_events(client=client, since_datetime=since_datetime, limit=1)
            if should_push_events:
                send_data_to_xsiam(data=assets, vendor=VENDOR, product='host_detections', data_type='assets')
            return_results(assets)

        elif command == 'fetch-events':
            last_run = demisto.getLastRun()
            max_fetch_activity_logs = arg_to_number(params.get("max_fetch_activity_logs", 0))
            logs_next_run, activity_logs_events = fetch_events(
                client=client,
                last_run=last_run,
                newest_event_field=ACTIVITY_LOGS_NEWEST_EVENT_DATETIME,
                next_page_field=ACTIVITY_LOGS_NEXT_PAGE,
                previous_run_time_field=ACTIVITY_LOGS_SINCE_DATETIME_PREV_RUN,
                fetch_function=get_activity_logs_events,
                first_fetch_time=first_fetch_str,
                max_fetch=max_fetch_activity_logs,
            )
            send_events_to_xsiam(activity_logs_events, vendor=VENDOR, product=PRODUCT)

            # saves next_run for the time fetch-events is invoked
            demisto.setLastRun(logs_next_run)

        elif command == 'fetch-assets':
            last_run = demisto.getAssetsLastRun()

            if fetch_vulnerabilities_behavior == "Fetch by unique QIDs of assets":
                fetch_assets_and_vulnerabilities_by_qids(client, last_run)
            else:
                fetch_assets_and_vulnerabilities_by_date(client, last_run)

        elif command in commands_methods:
            return_results(
                qualys_command_flow_manager(client, args, command, commands_methods[command])
            )

        else:
            raise NotImplementedError(f'Unknown command {command}')

    except Exception as e:
        demisto.error(traceback.format_exc())  # print the traceback
        return_error(f"Failed to execute {command} command.\nError:\n{str(e)}")


if __name__ in ("__main__", "__builtin__", "builtins"):
    main()<|MERGE_RESOLUTION|>--- conflicted
+++ resolved
@@ -2939,13 +2939,14 @@
     return activity_logs_events, next_run_dict
 
 
-def get_host_list_detections_events(client, since_datetime, next_page='', limit=HOST_LIMIT) -> tuple:
+def get_host_list_detections_events(client, since_datetime, next_page='', limit=HOST_LIMIT, is_test=False) -> tuple:
     """ Get host list detections from qualys
     Args:
         client: Qualys client
         next_page: pagination marking
         since_datetime: The start fetch date.
         limit: The limit of the host list detections
+        is_test: Indicates whether it's test-module run or regular run.
     Returns:
         Host list detections assets
     """
@@ -2957,15 +2958,8 @@
     if not set_new_limit:
         host_list_assets, next_url = handle_host_list_detection_result(host_list_detections)
 
-<<<<<<< HEAD
-        if host_list_assets:
-            assets, set_new_limit = get_detections_from_hosts(host_list_assets)
-        else:
-            assets, set_new_limit = [], True
-=======
         assets, set_new_limit = get_detections_from_hosts(host_list_assets) if (
             host_list_assets and not is_test) else ([], False)
->>>>>>> f7f072f8
         demisto.debug(f'Parsed detections from hosts, created {len(assets)=} assets.')
 
         if not set_new_limit:
@@ -3184,7 +3178,7 @@
             )
         if is_fetch_assets:
             since_datetime = arg_to_datetime('1 hour').strftime(ASSETS_DATE_FORMAT)  # type: ignore[union-attr]
-            get_host_list_detections_events(client=client, since_datetime=since_datetime, limit=1)
+            get_host_list_detections_events(client=client, since_datetime=since_datetime, limit=1, is_test=True)
     else:
         build_args_dict({'launched_after_datetime': TEST_FROM_DATE}, COMMANDS_ARGS_DATA["test-module"], False)
         client.command_http_request(COMMANDS_API_DATA["test-module"])
