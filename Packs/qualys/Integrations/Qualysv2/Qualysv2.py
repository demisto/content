--- conflicted
+++ resolved
@@ -1491,13 +1491,8 @@
     def error_handler(res):
         err_msg = ""
         if res.status_code == 414 or res.status_code == 520:
-<<<<<<< HEAD
-            err_msg += ("If this error was produced by a schedule-scan-create, "
-                        "please execute it again with IP list of less than 5000 characters\n\n")
-=======
             err_msg += "If this error was produced by a schedule-scan-create, 
             please execute it again with IP list of less than 5000 characters\n\n"
->>>>>>> a3c11876
         err_msg += f"Error in API call [{res.status_code}] - {res.reason}"
         try:
             simple_response = get_simple_response_from_raw(parse_raw_response(res.text))
