--- conflicted
+++ resolved
@@ -1,10 +1,3 @@
-<<<<<<< HEAD
-import demistomock as demisto  # noqa: F401
-from CommonServerPython import *  # noqa: F401
-from typing import Callable, Dict, Tuple
-
-
-=======
 import copy
 import demistomock as demisto  # noqa: F401
 from CommonServerPython import *  # noqa: F401
@@ -12,7 +5,6 @@
 from typing import Any
 import csv
 import io
->>>>>>> 90cf3b88
 import requests
 
 from urllib3 import disable_warnings
@@ -66,11 +58,7 @@
 }
 
 # Data for parsing and creating output
-<<<<<<< HEAD
-COMMANDS_PARSE_AND_OUTPUT_DATA: Dict[str, Dict[Any, Any]] = {
-=======
 COMMANDS_PARSE_AND_OUTPUT_DATA: dict[str, dict[Any, Any]] = {
->>>>>>> 90cf3b88
     "qualys-purge-scan-host-data": {
         "table_name": "Deleted report",
         "json_path": ["BATCH_RETURN", "RESPONSE", "BATCH_LIST", "BATCH"],
@@ -599,11 +587,7 @@
 }
 
 # Information about the API request of the commands
-<<<<<<< HEAD
-COMMANDS_API_DATA: Dict[str, Dict[str, str]] = {
-=======
 COMMANDS_API_DATA: dict[str, dict[str, str]] = {
->>>>>>> 90cf3b88
     "qualys-purge-scan-host-data": {
         "api_route": API_SUFFIX + "asset/host/?action=purge",
         "call_method": "POST",
@@ -907,11 +891,7 @@
 }
 
 # Arguments' names of each command
-<<<<<<< HEAD
-COMMANDS_ARGS_DATA: Dict[str, Any] = {
-=======
 COMMANDS_ARGS_DATA: dict[str, Any] = {
->>>>>>> 90cf3b88
     "qualys-purge-scan-host-data": {
         "args": [
             "action",
@@ -1457,10 +1437,7 @@
             "use_ip_nt_range_tags_include", "use_ip_nt_range_tags_exclude",
             "active",
             "scanners_in_network",
-<<<<<<< HEAD
-=======
             "fqdn",
->>>>>>> 90cf3b88
             "recurrence",
             "end_after_mins",
             "iscanner_id",
