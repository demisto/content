--- conflicted
+++ resolved
@@ -1,37 +1,4 @@
 {
-<<<<<<< HEAD
-  "name": "Qualys",
-  "description": "Qualys Vulnerability Management let's you create, run, fetch and manage reports, launch and manage vulnerability and compliance scans, and manage the host assets you want to scan for vulnerabilities and compliance",
-  "support": "xsoar",
-  "currentVersion": "3.3.0",
-  "author": "Cortex XSOAR",
-  "url": "https://www.paloaltonetworks.com/cortex",
-  "email": "",
-  "created": "2020-04-14T00:00:00Z",
-  "categories": [
-    "Vulnerability Management"
-  ],
-  "tags": [
-    "Security"
-  ],
-  "useCases": [],
-  "keywords": [
-    "Asset Collection"
-  ],
-  "marketplaces": [
-    "xsoar",
-    "marketplacev2",
-    "xpanse",
-    "platform"
-  ],
-  "supportedModules": [
-    "X1",
-    "X3",
-    "X5",
-    "ENT_PLUS",
-    "agentix"
-  ]
-=======
     "name": "Qualys",
     "description": "Qualys Vulnerability Management let's you create, run, fetch and manage reports, launch and manage vulnerability and compliance scans, and manage the host assets you want to scan for vulnerabilities and compliance",
     "support": "xsoar",
@@ -63,5 +30,4 @@
         "ENT_PLUS",
         "agentix"
     ]
->>>>>>> 36cb4b66
 }