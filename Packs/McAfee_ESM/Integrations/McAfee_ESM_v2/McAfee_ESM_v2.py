import itertools
import time
from datetime import datetime, timedelta
from typing import Dict, List, Tuple, Optional, Callable

import demistomock as demisto  # noqa: F401
from CommonServerPython import *  # noqa: F401
from urllib3 import disable_warnings

disable_warnings()

CONTEXT_INTEGRATION_NAME = 'McAfeeESM.'


class EmptyFile(Exception):
    pass


class McAfeeESMClient(BaseClient):
    demisto_format = '%Y-%m-%dT%H:%M:%SZ'

    def __init__(self, params: Dict):
        self.args = demisto.args()
        self.__user_name = params.get('credentials', {}).get('identifier', '')
        self.__password = params.get('credentials', {}).get('password', '')
        self.difference = int(params.get('timezone', 0))
        self.version = params.get('version', '10.2')
        super(McAfeeESMClient, self).__init__(
            '{}/rs/esm/v2/'.format(params.get('url', '').strip('/')),
            proxy=params.get('proxy', False),
            verify=not params.get('insecure', False)
        )
        self._headers = {'Content-Type': 'application/json'}
        self.__login()
        self.__cache: Dict = {
            'users': [],
            'org': [],
            'status': []
        }

    def __del__(self):
        self.__logout()
        super().__del__()

    def _is_status_code_valid(self, *_other):  # noqa
        return True

    def __request(self, mcafee_command: str, data: Union[str, Dict] = None, params: Dict = None):
        if data:
            data = json.dumps(data)
        result = self._http_request('POST', mcafee_command, data=data,
                                    params=params, resp_type='request', timeout=60)
        if result.ok:
            if result.content:
                return result.json()
            else:
                return {}
        else:
            raise DemistoException(f'{mcafee_command} failed with error[{result.content.decode()}].')

    def __login(self):
        params = {
            'username': base64.b64encode(self.__user_name.encode('ascii')).decode(),
            'password': base64.b64encode(self.__password.encode('ascii')).decode(),
            'locale': 'en_US'
        }
        res = self._http_request('POST', 'login', data=json.dumps(params), resp_type='response', timeout=20)
        self._headers['Cookie'] = 'JWTToken={}'.format(res.cookies.get('JWTToken'))
        self._headers['X-Xsrf-Token'] = res.headers.get('Xsrf-Token')
        if None in (self._headers['X-Xsrf-Token'], self._headers['Cookie']):
            raise DemistoException(f'Failed login\nurl: {self._base_url}login\nresponse '
                                   f'status: {res.status_code}\nresponse: {res.text}\n')

    def __logout(self):
        self._http_request('DELETE', 'logout', resp_type='response')

    def test_module(self) -> Tuple[str, Dict, str]:
        params = demisto.params()

        # check credentials
        self.get_organization_list(raw=True)

        # check fetch parameters
        if params.get('isFetch'):
            start_id = params.get('startingFetchID', '0')
            if not start_id.isdigit():
                raise DemistoException(f'Invalid startingFetchID value. Expected: numeric value, Received "{start_id}"')

        return 'ok', {}, 'ok'

    def __username_and_id(self, user_name: str = None, user_id: str = None) -> Dict:
        """

        :param user_name: the user name for search (the user id)
        :param user_id: the user id for search (the user name)
        :return: {"name": <user name>, "id": <user id>}
        """
        if user_name:
            if user_name.lower() == 'me':
                user_name = self.__user_name

            looking_in = 'username'
            looking_for = user_name
        elif user_id:
            looking_in = 'id'
            looking_for = user_id
        else:
            return {}

        if not self.__cache.get('users'):
            _, _, self.__cache['users'] = self.get_user_list()
        for user in self.__cache['users']:
            if user.get(looking_in) == looking_for:
                return {
                    'id': user.get('id'),
                    'name': user.get('username')
                }

        demisto.debug(f'{looking_for} is not a {looking_in}(user).')
        return {}

    def __org_and_id(self, org_name: str = None, org_id: str = None) -> Dict:
        """

        :param org_name: the org name for search (the org id)
        :param org_id: the org id for search (the org name)
        :return: {"name": <org name>, "id": <org id>}
        """
        if not org_id:
            if not org_name:
                org_name = 'None'

            looking_for = org_name
            looking_in = 'name'
        else:
            looking_for = org_id
            looking_in = 'id'
        if not self.__cache['org']:
            _, _, self.__cache['org'] = self.get_organization_list(raw=True)
        for org in self.__cache['org']:
            if org.get(looking_in) == looking_for:
                return org
        demisto.debug(f'{looking_for} is not a {looking_in}(org).')
        return {}

    def __status_and_id(self, status_name: str = None, status_id: str = None) -> Dict:
        """

        :param status_name: the status name for search (the status id)
        :param status_id: the status id for search (the status name)
        :return: {"name": <status name>, "id": <status id>}
        """
        if not status_id:
            looking_for = status_name if status_name else 'Open'
            looking_in = 'name'
        else:
            looking_for = status_id
            looking_in = 'id'
        if not self.__cache['status']:
            def filter_statuses_data(status_dict: Dict):
                try:
                    status_dict.pop('showInCasePane')
                    status_dict.pop('default')
                except KeyError:
                    pass
                return status_dict

            self.__cache['status'] = list(map(filter_statuses_data, (self.get_case_statuses(raw=True))[2]))
        for status in self.__cache['status']:
            if status.get(looking_in) == looking_for:
                return status
        demisto.debug(f'{looking_for} is not a {looking_in}(status).')
        return {}

    def get_user_list(self, raw: bool = False) -> Tuple[str, Dict, Dict]:
        """
        :param raw: ignore the human outputs if True
        :return: list of all Users
        """
        path = 'userGetUserList'
        headers = ['ID', 'Name', 'Email', 'Groups', 'IsMaster', 'IsAdmin', 'SMS']
        raw_response = self.__request(path, data={"authPW": {"value": self.__password}})
        result = raw_response
        context_entry: List = [Dict] * len(result)
        human_readable = ''
        if not raw:
            for i in range(len(result)):
                context_entry[i] = {
                    'ID': result[i].get('id'),
                    'Name': result[i].get('username'),
                    'Email': result[i].get('email'),
                    'SMS': result[i].get('sms'),
                    'IsMaster': result[i].get('master'),
                    'IsAdmin': result[i].get('admin'),
                }
                if 'groups' in result[i]:
                    context_entry[i]['Groups'] = ''.join(str(result[i]['groups']))

            human_readable = tableToMarkdown(name='User list', t=context_entry, headers=headers)
        returned_context_entry = {f'{CONTEXT_INTEGRATION_NAME}User(val.ID && val.ID == obj.ID)': context_entry}
        return human_readable, returned_context_entry, raw_response

    def get_organization_list(self, raw: bool = False) -> Tuple[str, Dict, List[Dict]]:
        """
        :param raw: ignore the human outputs if True
        :return: list of all organizations
        """
        path = 'caseGetOrganizationList'
        raw_response = self.__request(path)
        entry: List = [None] * len(raw_response)
        context_entry: Dict = {}
        human_readable: str = ''
        if not raw:
            for i in range(len(raw_response)):
                entry[i] = {
                    'ID': raw_response[i].get('id'),
                    'Name': raw_response[i].get('name')
                }
            context_entry = {f'{CONTEXT_INTEGRATION_NAME}Organization(val.ID && val.ID == obj.ID)': entry}
            human_readable = tableToMarkdown(name='Organizations', t=raw_response)

        return human_readable, context_entry, raw_response

    def get_case_list(self, start_time: str = None, raw: bool = False) -> Tuple[str, Dict, List]:
        """
        :param raw: ignore the human outputs if True
        :return: list of all Users
        """
        path = 'caseGetCaseList'
        since = self.args.get('since', '1 year')
        context_entry = []
        human_readable: str = ''
        if not raw and not start_time:
            _, start_time, _ = set_query_times(since=since, difference=self.difference)
            start_time = convert_time_format(str(start_time), difference=self.difference)
        raw_response: List = self.__request(path)
        result = raw_response
        for case in result:
            case = dict_times_set(case, self.difference)
            if not start_time or not start_time > case.get('openTime'):
                temp_case = {
                    'ID': case.get('id'),
                    'Summary': case.get('summary'),
                    'OpenTime': case.get('openTime'),
                    'Severity': case.get('severity')
                }
                if 'statusId' in case:
                    status_id = case.get('statusId', {})
                    if isinstance(status_id, dict):
                        status_id = status_id.get('value')
                    temp_case['Status'] = self.__status_and_id(status_id=status_id).get('name')
                context_entry.append(temp_case)
        if not raw:
            human_readable = tableToMarkdown(name=f'cases since {since}', t=context_entry)
        returned_context_entry = {f'{CONTEXT_INTEGRATION_NAME}Case(val.ID && val.ID == obj.ID)': context_entry}
        return human_readable, returned_context_entry, raw_response

    def get_case_event_list(self) -> Tuple[str, Dict, List[Dict]]:
        path = 'caseGetCaseEventsDetail'
        ids = argToList(self.args.get('ids'))
        raw_response = self.__request(path, data={'eventIds': {'list': ids}})
        result = raw_response
        case_event: List = [None] * len(result)
        for i in range(len(result)):
            result[i] = dict_times_set(result[i], self.difference)
            case_event[i] = {
                'ID': result[i].get('id'),
                'LastTime': result[i].get('lastTime'),
                'Message': result[i].get('message')
            }

        context_entry = {f'{CONTEXT_INTEGRATION_NAME}CaseEvent(val.ID && val.ID == obj.ID)': case_event}
        human_readable = tableToMarkdown(name='case event list', t=result)
        return human_readable, context_entry, raw_response

    def get_case_detail(self, case_id: str = None, raw: bool = False) -> Tuple[str, Dict, Dict]:
        path = 'caseGetCaseDetail'
        raw_response = self.__request(path, data={'id': case_id if case_id else self.args.get('id')})
        result = raw_response
        result = dict_times_set(result, difference=self.difference)
        status_id = result.get('statusId', {})
        if not isinstance(status_id, int):
            status_id = status_id.get('value')
        context_entry = {
            'Assignee': self.__username_and_id(user_id=result.get('assignedTo')).get('name'),
            'ID': result.get('id'),
            'Summary': result.get('summary'),
            'Status': self.__status_and_id(status_id=status_id).get('name'),
            'OpenTime': result.get('openTime'),
            'Severity': result.get('severity'),
            'Organization': self.__org_and_id(org_id=result.get('orgId')).get('name'),
            'EventList': result.get('eventList'),
            'Notes': result.get('notes')
        }
        human_readable = ''
        readable_outputs = context_entry
        del readable_outputs['Notes']
        del readable_outputs['EventList']
        if not raw:
            human_readable = tableToMarkdown(name='Case', t=readable_outputs)
        returned_context_entry = {f'{CONTEXT_INTEGRATION_NAME}Case(val.ID && val.ID == obj.ID)': context_entry}
        return human_readable, returned_context_entry, raw_response

    def get_case_statuses(self, raw: bool = False) -> Tuple[str, Dict, Dict]:
        path = 'caseGetCaseStatusList'
        headers = ['id', 'name', 'default', 'showInCasePane']
        raw_response = self.__request(path)
        human_readable = ''
        if not raw:
            human_readable = tableToMarkdown(name='case statuses', t=raw_response, headers=headers)
        return human_readable, {}, raw_response

    def add_case(self) -> Tuple[str, Dict, Dict]:
        path = 'caseAddCase'

        assignee = self.args.get('assignee')
        if not assignee:
            assignee = 'ME'

        case_details = {
            'summary': self.args.get('summary'),
            'assignedTo': self.__username_and_id(user_name=assignee).get('id'),
            'severity': self.args.get('severity'),
            'orgId': self.__org_and_id(org_name=self.args.get('organization')).get('id'),
            'statusId': {'value': self.__status_and_id(status_name=self.args.get('status')).get('id')}
        }
        result = self.__request(path, data={'caseDetail': case_details})
        human_readable, context_entry, raw_response = self.get_case_detail(result.get('value'))
        return human_readable, context_entry, raw_response

    def edit_case(self) -> Tuple[str, Dict, Dict]:
        path = 'caseEditCase'
        _, _, result = self.get_case_detail(case_id=self.args.get('id'))
        if 'organization' in self.args:
            result['orgId'] = self.__org_and_id(org_name=self.args.get('organization')).get('id')
        if 'summary' in self.args:
            result['summary'] = self.args['summary']
        if 'assignee' in self.args:
            result['assignedTo'] = self.args['assignee']
        if 'severity' in self.args:
            result['severity'] = self.args['severity']
        if 'status' in self.args:
            result['statusId'] = {'value': self.__status_and_id(status_name=self.args['status']).get('id')}
        if 'notes' in self.args:
            result['notes'] = self.args['notes']

        self.__request(path, data={'caseDetail': result})
        return self.get_case_detail(case_id=self.args.get('id'))

    def add_case_status(self) -> Tuple[str, Dict, Dict]:
        path = 'caseAddCaseStatus'
        status_details = {
            'name': self.args.get('name'),
            'default': False
        }
        if 'should_show_in_case_pane' in self.args:
            status_details['showInCasePane'] = self.args['should_show_in_case_pane']
        raw_response = self.__request(path, data={'status': status_details})
        self.__cache['status'] = {}
        status_id = status_details['name']
        return f'Added case status : {status_id}', {}, raw_response

    def edit_case_status(self) -> Tuple[str, Dict, Dict]:
        path = 'caseEditCaseStatus'
        status_id = self.__status_and_id(status_name=self.args.get('original_name')).get('id')
        status_details = {
            'status': {
                'id': status_id,
                'name': self.args.get('new_name')
            }
        }

        if 'show_in_case_pane' in self.args:
            status_details['status']['showInCasePane'] = self.args.get('show_in_case_pane')
        raw_response = self.__request(path, data=status_details)
        self.__cache['status'] = {}
        return f'Edited case status with ID: {status_id}', {}, raw_response

    def delete_case_status(self) -> Tuple[str, Dict, Dict]:
        path = 'caseDeleteCaseStatus'
        status_id = self.__status_and_id(status_name=self.args.get('name')).get('id')
        self.__request(path, data={'statusId': {'value': status_id}})
        self.__cache['status'] = {}
        return f'Deleted case status with ID: {status_id}', {}, {}

    def fetch_fields(self) -> Tuple[str, Dict, Dict[str, list]]:
        path = 'qryGetFilterFields'
        raw_response = self.__request(path)
        result = raw_response
        for field_type in result:
            field_type['types'] = ','.join(set(field_type['types']))
        human_readable = tableToMarkdown(name='Fields', t=result)
        return human_readable, {}, raw_response

    def fetch_alarms(self, since: str = None, start_time: str = None, end_time: str = None, raw: bool = False) \
            -> Tuple[str, Dict, List]:
        path = 'alarmGetTriggeredAlarms'
        human_readable = ''
        context_entry: List = []
        since = since if since else self.args.get('timeRange')
        start_time = start_time if start_time else self.args.get('customStart')
        end_time = end_time if end_time else self.args.get('customEnd')

        since, start_time, end_time = set_query_times(since, start_time, end_time, self.difference)
        params = {
            'triggeredTimeRange': since
        }
        if since == 'CUSTOM':
            params['customStart'] = start_time
            params['customEnd'] = end_time

        data = {}
        if assigned_user := self.args.get('assignedUser'):
            if assigned_user.lower() == 'me':
                assigned_user = self.__user_name
            data = {
                'assignedUser': {
                    'username': assigned_user,
                    'id': self.__username_and_id(user_name=assigned_user).get('id')
                }
            }

        demisto.debug(f'sending request to fetch alarms with {start_time=}, {end_time=}')
        raw_response = self.__request(path, data=data, params=params)
        result = raw_response

        for i in range(len(result)):
            result[i] = dict_times_set(result[i], self.difference)

        if not raw:
            context_entry = [None] * len(result)
            for i in range(len(result)):
                context_entry[i] = {
                    'ID': result[i].get('id'),
                    'summary': result[i].get('summary'),
                    'assignee': result[i].get('assignee'),
                    'severity': result[i].get('severity'),
                    'triggeredDate': result[i].get('triggeredDate'),
                    'acknowledgedDate': result[i].get('acknowledgedDate'),
                    'acknowledgedUsername': result[i].get('acknowledgedUsername'),
                    'alarmName': result[i].get('alarmName'),
                    'conditionType': result[i].get('conditionType')
                }

            table_headers = ['id', 'acknowledgedDate', 'acknowledgedUsername', 'alarmName', 'assignee', 'conditionType',
                             'severity', 'summary', 'triggeredDate']
            human_readable = tableToMarkdown(name='Alarms', t=result, headers=table_headers)
        returned_context_entry = {f'{CONTEXT_INTEGRATION_NAME}Alarm(val.ID && val.ID == obj.ID)': context_entry}
        return human_readable, returned_context_entry, raw_response

    def acknowledge_alarms(self) -> Tuple[str, Dict, Dict]:
        try:
            self.__handle_alarms('Acknowledge')
        except DemistoException as error:
            # bug in ESM API performs the job but an error is return.
            if not expected_errors(error):
                raise error
        return 'Alarms has been Acknowledged.', {}, {}

    def unacknowledge_alarms(self) -> Tuple[str, Dict, Dict]:
        try:
            self.__handle_alarms('Unacknowledge')
        except DemistoException as error:
            # bug in ESM API performs the job but an error is return.
            if not expected_errors(error):
                raise error
        return 'Alarms has been Unacknowledged.', {}, {}

    def delete_alarm(self) -> Tuple[str, Dict, Dict]:
        self.__handle_alarms('Delete')
        return 'Alarms has been Deleted.', {}, {}

    def __handle_alarms(self, command: str):
        path = f'alarm{command}TriggeredAlarm'
        alarm_ids = argToList(str(self.args.get('alarmIds')))
        alarm_ids = [int(i) for i in alarm_ids]
        data = {
            'triggeredIds': {"alarmIdList": alarm_ids} if not self.version < '11.3' else alarm_ids
        }
        self.__request(path, data=data)

    def get_alarm_event_details(self) -> Tuple[str, Dict, Dict]:
        path = 'ipsGetAlertData'
        raw_response = self.__request(path, data={'id': self.args.get('eventId')})
        result = raw_response
        result = dict_times_set(result, self.difference)
        context_entry = self.__alarm_event_context_and_times_set(result)
        human_readable = tableToMarkdown(name='Alarm events', t=context_entry)
        return human_readable, {f'{CONTEXT_INTEGRATION_NAME}AlarmEvent': context_entry}, raw_response

    def list_alarm_events(self) -> Tuple[str, Dict, Dict]:
        path = 'notifyGetTriggeredNotificationDetail'
        raw_response = self.__request(path, data={'id': self.args.get('alarmId')})
        result = raw_response
        result = dict_times_set(result, self.difference)
        human_readable: str = ''
        context_entry: List = []
        if 'events' in result:
            context_entry = [Dict] * len(result['events'])
            for event in range(len(result['events'])):
                context_entry[event] = self.__alarm_event_context_and_times_set(result['events'][event])
            human_readable = tableToMarkdown(name='Alarm events', t=context_entry)

        return human_readable, {f'{CONTEXT_INTEGRATION_NAME}'
                                f'AlarmEvent(val.ID && val.ID == obj.ID)': context_entry}, raw_response

    def complete_search(self):
        time_out = int(self.args.get('timeOut', 30))
        interval = min(10, time_out)
        search_id = self.__search()
        i = 0
        while not self.__generic_polling(search_id):
            i += 1
            time.sleep(interval)  # pylint: disable=sleep-exists
            if i * interval >= time_out:
                raise DemistoException(f'Search: {search_id} time out.')

        return self.__search_fetch_result(search_id)

    def __search(self) -> int:
        path = 'qryExecuteDetail'
        query_type = self.args.get('queryType')
        time_range = self.args.get('timeRange')
        custom_start = self.args.get('customStart')
        custom_end = self.args.get('customEnd')
        offset = self.args.get('offset')
        time_range, custom_start, custom_end = set_query_times(time_range, custom_start, custom_end, self.difference)
        time_config = {
            'timeRange': time_range
        }
        if time_range == 'CUSTOM':
            time_config['customStart'] = custom_start
            time_config['customEnd'] = custom_end
        params = {
            'reverse': False,
            'type': query_type if query_type else 'EVENT'
        }
        config = {
            'filters': json.loads(self.args.get('filters')),
            'limit': self.args.get('limit', 0)
        }
        fields = self.args.get('fields')
        if fields:
            config['fields'] = [{'name': field} for field in argToList(fields)]
        if offset:
            config['offset'] = offset

        config.update(time_config)
        result = self.__request(path, data={'config': config}, params=params)
        return result.get('resultID')

    def __generic_polling(self, search_id: Union[str, int]) -> bool:
        if not search_id:
            search_id = self.args.get('SearchID')
        path = 'qryGetStatus'
        status = self.__request(path, data={'resultID': str(search_id)})
        return status.get('complete')

    def __search_fetch_result(self, search_id: int) -> Tuple[str, Dict, Dict]:
        path = 'qryGetResults'
        params = {
            'startPos': 0,
            'reverse': False,
            'numRows': self.args.get('ratePerFetch', 50)
        }
        result_ready = False
        raw_response: Dict[str, List] = {
            'columns': [],
            'rows': []
        }

        while not result_ready:
            try:
                temp = self.__request(path, data={'resultID': search_id}, params=params)
                if not raw_response['columns']:
                    raw_response['columns'] = temp.get('columns')
                if len(temp.get('rows', {})) < params['numRows']:
                    result_ready = True

                raw_response['rows'].extend(temp.get('rows'))
                params['startPos'] += params['numRows']

            except DemistoException as error:
                if not expected_errors(error):
                    raise
                else:
                    result_ready = True
        result = raw_response
        result = table_times_set(result, self.difference)
        entry: List = [{}] * len(result['rows'])
        headers = [str(field.get('name')).replace('.', '') for field in result['columns']]
        for i in range(len(result['rows'])):
            entry[i] = {headers[j]: result['rows'][i]['values'][j] for j in range(len(headers))}

        condition = '(val.AlertIPSIDAlertID && val.AlertIPSIDAlertID == obj.AlertIPSIDAlertID)' \
            if 'AlertIPSIDAlertID' in headers else ''
        context_entry = {f'{CONTEXT_INTEGRATION_NAME}results{condition}': entry}
        return search_readable_outputs(result), context_entry, raw_response

    def __alarm_event_context_and_times_set(self, result: Dict) -> Dict:
        context_entry = {
            'ID': result.get('eventId', result.get('alertId')),
            'SubType': result.get('subtype', result.get('eventSubType')),
            'Severity': result.get('severity'),
            'Message': result.get('ruleName', result.get('ruleMessage')),
            'LastTime': result.get('lastTime'),
            'SrcIP': result.get('srcIp', result.get('sourceIp')),
            'DstIP': result.get('destIp', result.get('destIp')),
            'DstMac': result.get('destMac'),
            'SrcMac': result.get('srcMac'),
            'DstPort': result.get('destPort'),
            'SrcPort': result.get('srcPort'),
            'FirstTime': result.get('firstTime'),
            'NormalizedDescription': result.get('normDesc')
        }
        if 'cases' in result:
            cases: List = [None] * len(result['cases'])
            for i in range(len(result['cases'])):
                case_status = self.__status_and_id(
                    status_id=result['cases'][i].get('statusId', {}).get('value')
                )
                cases[i] = {
                    'ID': result['cases'][i].get('id'),
                    'OpenTime': result['cases'][i].get('openTime'),
                    'Severity': result['cases'][i].get('severity'),
                    'Status': case_status.get('name'),
                    'Summary': result['cases'][i].get('summary')
                }
            context_entry['Case'] = cases
        return context_entry

    def fetch_incidents(self, params: Dict):
        last_run = demisto.getLastRun()
        current_run = {}
        incidents = []
        if params.get('fetchType', 'alarms') in ('alarms', 'both'):
            start_time = last_run.get(
                'alarms', {}).get(
                'time', parse_date_range(params.get('fetchTime'), self.demisto_format)[0])
            start_id = int(last_run.get('alarms', {}).get('id', params.get('startingFetchID')))
            temp_incidents, current_run['alarms'] = \
                self.__alarms_to_incidents(start_time, start_id, int(params.get('fetchLimitAlarms', 5)))
            incidents.extend(temp_incidents)

        if params.get('fetchType') in ('cases', 'both'):
            start_id = int(last_run.get('cases', {}).get('id', params.get('startingFetchID')))
            temp_incidents, current_run['cases'] = \
                self.__cases_to_incidents(start_id=start_id, limit=int(params.get('fetchLimitCases', 5)))
            incidents.extend(temp_incidents)

        demisto.setLastRun(current_run)
        demisto.incidents(incidents)

    def __alarms_to_incidents(self, start_time: str, start_id: int = 0, limit: int = 1) -> Tuple[List, Dict]:
        current_time = datetime.utcnow().strftime(self.demisto_format)
        current_run = {}
        _, _, all_alarms = self.fetch_alarms(start_time=start_time, end_time=current_time, raw=True)
        all_alarms = filtering_incidents(all_alarms, start_id=start_id, limit=limit)
        if all_alarms:
            current_run['time'] = all_alarms[0].get('triggeredDate', start_time)
            current_run['id'] = all_alarms[0]['id']
            current_run_time = current_run['time']
            demisto.debug(f'{len(all_alarms)=}, setting current time to {current_run_time=}')
        else:
            current_run['time'] = start_time
            current_run['id'] = start_id
<<<<<<< HEAD
            demisto.debug(f'all alarms is empty, setting current time to {start_time=}')
=======
            demisto.debug(f'No alarms were found, setting current time to {start_time=}')
>>>>>>> 8e54d3b2
        all_alarms = create_incident(all_alarms, alarms=True)
        return all_alarms, current_run

    def __cases_to_incidents(self, start_id: int = 0, limit: int = 1) -> Tuple[List, Dict]:
        _, _, all_cases = self.get_case_list(raw=True)
        all_cases = filtering_incidents(all_cases, start_id=start_id, limit=limit)
        current_run = {'id': all_cases[0].get('id', start_id) if all_cases else start_id}
        all_cases = create_incident(all_cases, alarms=False)
        return all_cases, current_run

    def __get_watchlists(self, args: Dict):
        command = 'sysGetWatchlists'
        params = {
            'hidden': args.get('hidden', True),
            'dynamic': args.get('dynamic', True),
            'writeOnly': args.get('write_only', False),
            'indexedOnly': args.get('indexed_only', False),
        }
        return self.__request(command, params=params)

    def __get_watchlist_id(self, watchlist_name: str):
        try:
            return list(filter(lambda x: x.get('name') == watchlist_name, self.__get_watchlists(dict())))[0].get('id')
        except IndexError:
            raise DemistoException(f'Can not find the watchlist {watchlist_name}')

    def get_watchlists_names_and_ids(self):
        raw_watch_lists = self.__get_watchlists(self.args)
        watch_lists = list(map(format_watchlist_params, raw_watch_lists))
        human_readable = tableToMarkdown('McAfee ESM Watchlist', t=watch_lists)
        return human_readable, {f'{CONTEXT_INTEGRATION_NAME}Watchlist': watch_lists}, raw_watch_lists

    def add_watchlist(self):
        command = 'sysAddWatchlist'
        watchlist_name = self.args.get('name')
        watchlist_type = self.args.get('type')
        data = {
            "watchlist": {
                "name": watchlist_name,
                "type": {"name": watchlist_type,
                         "id": 0},
                "customType": {"name": "",
                               "id": 0},
                "dynamic": "False",
                "enabled": "True",
            }}
        watchlist_id = self.__request(command, data=data)
        context_entry = {
            'name': watchlist_name,
            'id': watchlist_id.get('value'),
            'type': watchlist_type,
        }
        human_readable = f'Watchlist {watchlist_name} created.'
        return human_readable, {f'{CONTEXT_INTEGRATION_NAME}Watchlist': context_entry}, watchlist_id

    def delete_watchlist(self):
        command = 'sysRemoveWatchlist'
        ids_to_delete = argToList(self.args.get('ids', ''))
        ids_to_delete.extend(list(map(self.__get_watchlist_id, argToList(self.args.get('names')))))
        if self.version.startswith('11.'):
            data = {"ids": {"watchlistIdList": ids_to_delete}}
            self.__request(command, data)
        else:
            for single_id in ids_to_delete:
                data = {"id": single_id}
                self.__request(command, data)
        return 'Watchlists removed', {}, {}

    def watchlist_add_entry(self):
        command = 'sysAddWatchlistValues'
        watchlist_id = self.args.get('watchlist_id')
        data = {
            'watchlist': watchlist_id if watchlist_id else self.__get_watchlist_id(self.args.get('watchlist_name', '')),
            'values': argToList(self.args.get('values', ''))
        }
        raw_response = self.__request(command, data=data)
        human_readable = 'Watchlist successfully updated.'
        return human_readable, {}, raw_response

    def watchlist_delete_entry(self):
        command = 'sysRemoveWatchlistValues'
        watchlist_id = self.args.get('watchlist_id')
        data = {
            'watchlist': watchlist_id if watchlist_id else self.__get_watchlist_id(self.args.get('watchlist_name', '')),
            'values': argToList(self.args.get('values', ''))
        }
        self.__request(command, data=data)
        human_readable = 'Watchlist successfully updated.'
        return human_readable, {}, {}

    def __get_watchlist_file_id(self, watchlist_id: int):
        command = 'sysGetWatchlistDetails'
        result = self.__request(command, data={'id': watchlist_id})
        # v10.x uses 'valueCount' while v11.x uses 'recordCount'.
        count_results = result.get('recordCount') or result.get('valueCount')
        if not count_results:
            raise EmptyFile()
        value_file = result.get('valueFile', {})
        file_token = value_file.get('fileToken', value_file.get('id'))
        watchlist_name = result.get('name')
        return file_token, watchlist_name

    def watchlist_data_list(self):
        watchlist_id = self.args.get('watchlist_id')
        watchlist_id = watchlist_id if watchlist_id else self.__get_watchlist_id(self.args.get('watchlist_name', ''))

        try:
            file_token, watchlist_name = self.__get_watchlist_file_id(watchlist_id)
        except EmptyFile:
            return 'the watchlist is empty.', {}, {}

        else:
            max_values = int(self.args.get('limit', 50))
            offset = int(self.args.get('offset', 0))
            file_data = []
            for i, line in enumerate(self.watchlist_values(file_token)):
                if i < offset:
                    continue
                file_data.append(line)
                if len(file_data) >= max_values:
                    break
            human_readable = tableToMarkdown(f'results from {watchlist_name} watchlist',
                                             t={'data': file_data})
            context_entry = {f'{CONTEXT_INTEGRATION_NAME}Watchlist': {'data': file_data, 'name': watchlist_name}}
            return human_readable, context_entry, file_data

    def watchlist_values(self, file_token: str, buff_size=400):
        """

        :param file_token: the token file (McAfee API call needed for the file creation)
        :param buff_size: the size of the bytes in every API call.
        :return: generate values (string)
        """
        command = 'sysGetWatchlistValues'
        data = {'file': {'id': file_token}}
        end = ''
        for i in itertools.count(start=0):
            params = {
                'pos': i * buff_size,
                'count': buff_size
            }
            result = self.__request(command, data=data, params=params)
            file_data = '{}{}'.format(end, result.get('data', ''))
            file_data = file_data.split('\n')
            more_data_exist = buff_size == result.get('bytesRead') or not file_data
            if more_data_exist:
                end = file_data[-1]
                file_data = file_data[:-1]

            for line in filter(lambda x: x, file_data):
                yield line

            if not more_data_exist:
                break


def filtering_incidents(incidents_list: List, start_id: int, limit: int = 1):
    """

    :param incidents_list: list of al incidents
    :param start_id: id to start from
    :param limit: limit
    :return: the filtered incidents
    """
    filtered_incident = []
    ignored_incident_ids = []
    for incident in incidents_list:
        if int(incident.get('id', 0)) > start_id:
            filtered_incident.append(incident)
        else:
            ignored_incident_ids.append(incident.get('id'))

    demisto.debug(f'filtered {len(ignored_incident_ids)} incidents by {start_id=}.\n{ignored_incident_ids=}')

    filtered_incident.sort(key=lambda incident: int(incident.get('id', 0)), reverse=True)
    if limit != 0:
        incidents_size = min(limit, len(filtered_incident))
        filtered_incident = filtered_incident[-incidents_size:]

    return filtered_incident


def expected_errors(error: DemistoException) -> bool:
    """

    :param error: the error
    :return: if the error is not real error
    """
    expected_error: List[str] = [
        'qryGetResults failed with error[Error deserializing EsmQueryResults, see logs for more information '  # noqa: W504
        + '(Error deserializing EsmQueryResults, see logs for more information '  # noqa: W504
        + '(Internal communication error, see logs for more details))].',
        'alarmUnacknowledgeTriggeredAlarm failed with error[ERROR_BadRequest (60)].',
        'alarmAcknowledgeTriggeredAlarm failed with error[ERROR_BadRequest (60)].'
    ]
    return str(error) in expected_error


def time_format(current_time: str, difference: int = 0) -> str:
    """

    :param current_time: the current time in the current format
    :param difference: the time zone offset
    :return: the time in the new format and in UTC time
    """
    to_return: str = ''
    try:
        to_return = convert_time_format(current_time, difference=difference, mcafee_format='%Y/%m/%d %H:%M:%S')
    except ValueError as error:
        if str(error) != f'time data \'{current_time}\' does not match format \'%Y/%m/%d %H:%M:%S\'':
            raise error

        try:
            to_return = convert_time_format(current_time, difference=difference, mcafee_format='%m/%d/%Y %H:%M:%S')
        except ValueError as error_2:
            if str(error_2) != f'time data \'{current_time}\' does not match format \'%m/%d/%Y %H:%M:%S\'':
                raise error_2

            try:
                to_return = convert_time_format(current_time, difference=difference, mcafee_format='%d-%m-%Y %H:%M:%S')
            except ValueError as error_3:
                if str(error_3) != f'time data \'{current_time}\' does not match format \'%d-%m-%Y %H:%M:%S\'':
                    raise error_3
                else:
                    raise ValueError(f'time data \'{current_time}\' does not match the time format.')
    return to_return


def convert_time_format(current_time: str,
                        difference: int = 0,
                        to_demisto: bool = True,
                        mcafee_format: str = '%Y/%m/%d %H:%M:%S') -> str:
    """

    :param current_time: the current_time
    :param difference: the difference (e.g. time zone)
    :param to_demisto: true if we want change the time zone from McAfee ESM time to demisto (e.g. UTC)
    :param mcafee_format: the standard format in McAfee Machine
    :return: the new format
    """
    if not current_time.endswith('(GMT)'):
        if not to_demisto and not current_time.endswith('Z'):
            current_time += 'Z'
        datetime_obj = datetime.strptime(
            current_time,
            mcafee_format if to_demisto else McAfeeESMClient.demisto_format
        )
        datetime_obj -= timedelta(hours=difference if to_demisto else -1 * difference)
    else:
        datetime_obj = datetime.strptime(current_time, '%m/%d/%Y %H:%M:%S(GMT)')

    return datetime_obj.strftime(McAfeeESMClient.demisto_format)


def set_query_times(since: str = None, start_time: str = None, end_time: str = None, difference: int = 0) -> \
        Tuple[Optional[str], Optional[str], Optional[str]]:
    """
    checks all time args
    :param since: since from args
    :param start_time: start_time from args
    :param end_time: end_time from args
    :param difference: the difference (e.g. time zone)
    :return: the args in the machine time and after validation
    """
    if not since:
        since = 'CUSTOM'
    elif start_time or end_time:
        raise ValueError('Invalid set times.')
    if since != 'CUSTOM' and ' ' in since:
        start_time, _ = parse_date_range(since, '%Y/%m/%d %H:%M:%S')
    else:
        if start_time:
            start_time = convert_time_format(start_time, difference=difference, to_demisto=False)
        if end_time:
            end_time = convert_time_format(end_time, difference=difference, to_demisto=False)

        if start_time and end_time and start_time > end_time:
            raise ValueError('Invalid set times.')
    return since, start_time, end_time


def list_times_set(list_to_set: List, indexes: List, difference: int = 0) -> List:
    """

    :param list_to_set: the raw list
    :param indexes: a list of the indexes for time fields
    :param difference: the difference (e.g. time zone)
    :return: the data list with utc times
    """
    for i in indexes:
        if list_to_set[i]:
            list_to_set[i] = time_format(list_to_set[i], difference=difference)
    return list_to_set


def dict_times_set(dict_to_set: Dict, difference: int = 0) -> Dict:
    """

    :param dict_to_set: the raw dict
    :param difference: the difference (e.g. time zone)
    :return: the data dict with utc times
    """
    for field in dict_to_set.keys():
        if dict_to_set[field]:
            if 'time' in field.lower() or 'date' in field.lower():
                dict_to_set[field] = time_format(dict_to_set[field], difference=difference)
            elif isinstance(dict_to_set[field], dict):
                dict_to_set[field] = dict_times_set(dict_to_set[field], difference)
            elif isinstance(dict_to_set[field], list):
                for i in range(len(dict_to_set[field])):
                    if isinstance(dict_to_set[field][i], dict):
                        dict_to_set[field][i] = dict_times_set(dict_to_set[field][i], difference)
    return dict_to_set


def time_fields(field_list: List[Dict]) -> list:
    """

    :param field_list: the list of fields for a given query
    :return: all fields (names only) that have a time value
    """
    indexes_list = []
    for i in range(len(field_list)):
        if 'time' in field_list[i]['name'].lower() or 'date' in field_list[i]['name'].lower():
            indexes_list.append(i)
    return indexes_list


def table_times_set(table_to_set: Dict, difference: int = 0) -> Dict:
    """

    :param table_to_set: the raw event/ alarm
    :param difference: the difference (e.g. time zone)
    :return: the event/ alarm with utc time
    """
    indexes_list = time_fields(table_to_set['columns'])
    for dict_ in table_to_set['rows']:
        dict_['values'] = list_times_set(dict_.get('values'), indexes_list, difference)
    return table_to_set


def search_readable_outputs(table: Dict) -> str:
    """

    :param table: the raw data for a search
    :return: md format table
    """
    if 'columns' in table and 'rows' in table:
        line_1 = line_2 = '|'
        for header in table.get('columns', []):
            line_1 += str(header.get('name')) + '|'
            line_2 += '--|'
        rows = table['rows']
        data: List = [str] * len(rows)
        for i in range(len(rows)):
            middle = '~'.join(rows[i].get('values', []))
            middle = middle.replace('|', '\\|')
            middle = middle.replace('~', '|')
            data[i] = f'| {middle} |'

        start = f'Search results\n{line_1}\n{line_2}\n'
        return start + '\n'.join(data)
    else:
        return ''


def create_incident(raw_incidents: List[Dict], alarms: bool) -> List[Dict[str, Dict]]:
    incidents = []
    for incident in raw_incidents:
        alarm_id = str(incident.get('id'))
        summary = str(incident.get('summary'))
        incident_type = 'alarm' if alarms else 'case'
        incidents.append({
            'name': f'McAfee ESM {incident_type}. id: {alarm_id}. {summary}',
            'severity': mcafee_severity_to_demisto(incident.get('severity', 0)),
            'occurred': incident.get('triggeredDate', incident.get('openTime', '')),
            'rawJSON': json.dumps(incident)
        })
    return incidents


def mcafee_severity_to_demisto(severity: int) -> int:
    if severity > 65:
        return 3
    elif severity > 32:
        return 2
    elif severity > 0:
        return 1
    else:
        return 0


def format_watchlist_params(raw_watchlist_params: Dict):
    return {
        'id': raw_watchlist_params.get('id'),
        'name': raw_watchlist_params.get('name'),
        'type': dict_safe_get(raw_watchlist_params, ['type', 'name'])
    }


def main():
    client = McAfeeESMClient(demisto.params())
    command = demisto.command()
    commands: Dict[str, Callable] = {
        'test-module': client.test_module,
        'esm-fetch-fields': client.fetch_fields,
        'esm-get-organization-list': client.get_organization_list,
        'esm-fetch-alarms': client.fetch_alarms,
        'esm-add-case': client.add_case,
        'esm-get-case-detail': client.get_case_detail,
        'esm-edit-case': client.edit_case,
        'esm-get-case-statuses': client.get_case_statuses,
        'esm-edit-case-status': client.edit_case_status,
        'esm-get-case-event-list': client.get_case_event_list,
        'esm-add-case-status': client.add_case_status,
        'esm-delete-case-status': client.delete_case_status,
        'esm-get-case-list': client.get_case_list,
        'esm-get-user-list': client.get_user_list,
        'esm-acknowledge-alarms': client.acknowledge_alarms,
        'esm-unacknowledge-alarms': client.unacknowledge_alarms,
        'esm-delete-alarms': client.delete_alarm,
        'esm-get-alarm-event-details': client.get_alarm_event_details,
        'esm-list-alarm-events': client.list_alarm_events,
        'esm-search': client.complete_search,
        'esm-get-watchlists': client.get_watchlists_names_and_ids,
        'esm-create-watchlist': client.add_watchlist,
        'esm-delete-watchlist': client.delete_watchlist,
        'esm-watchlist-add-entry': client.watchlist_add_entry,
        'esm-watchlist-delete-entry': client.watchlist_delete_entry,
        'esm-watchlist-list-entries': client.watchlist_data_list,
    }
    try:
        if command == 'fetch-incidents':
            client.fetch_incidents(demisto.params())
        elif command in commands:
            human_readable, context_entry, raw_response = commands[command]()
            return_results(CommandResults(readable_output=human_readable,
                                          outputs=context_entry, raw_response=raw_response))
        else:
            raise NotImplementedError(f'{command} is not a demisto command.')

    except Exception as error:
        return_error(str(error), error)


if __name__ in ('__main__', '__builtin__', 'builtins'):
    main()<|MERGE_RESOLUTION|>--- conflicted
+++ resolved
@@ -664,11 +664,7 @@
         else:
             current_run['time'] = start_time
             current_run['id'] = start_id
-<<<<<<< HEAD
-            demisto.debug(f'all alarms is empty, setting current time to {start_time=}')
-=======
             demisto.debug(f'No alarms were found, setting current time to {start_time=}')
->>>>>>> 8e54d3b2
         all_alarms = create_incident(all_alarms, alarms=True)
         return all_alarms, current_run
 
