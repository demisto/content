--- conflicted
+++ resolved
@@ -2,11 +2,7 @@
     "name": "VMware Workspace ONE UEM",
     "description": "VMware workspace ONE UEM allows users to search enrolled corporate or employee-owned devices, provides detailed information about each device such as its serial number, installed OS's, pending OS updates, network details, and much more leveraging Workspace ONE UEM's (formerly AirWatch MDM) API.",
     "support": "xsoar",
-<<<<<<< HEAD
-    "currentVersion": "1.0.14",
-=======
     "currentVersion": "1.0.16",
->>>>>>> 9d6c5180
     "author": "Cortex XSOAR",
     "url": "https://www.paloaltonetworks.com/cortex",
     "email": "",
