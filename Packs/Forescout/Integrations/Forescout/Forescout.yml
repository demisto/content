category: Network Security
commonfields:
  id: Forescout
  version: -1
configuration:
- display: |-
    The network address of the Forescout Enterprise Manager or
    standalone Appliance, e.g., 'https://10.0.0.8'. #disable-secrets-detection
  name: url
  required: true
  type: 0
- display: Web API Username (see Detailed Instructions (?))
  name: web_api_credentials
  type: 9
- display: Data Exchange (DEX) Username (see Detailed Instructions (?))
  name: dex_credentials
  type: 9
- display: Data Exchange (DEX) Account (see Detailed Instructions (?))
  name: dex_account
  type: 0
- display: HTTP Timeout
  additionalinfo: Sets the timeout of the HTTP requests sent to Forescout API (in seconds).
  defaultvalue: 60
  name: timeout
  type: 0
- display: Trust any certificate (not secure)
  name: insecure
  type: 8
- display: Use system proxy settings
  name: proxy
  type: 8
description: Unified device visibility and control platform for IT and OT Security.
display: Forescout CounterACT
name: Forescout
script:
  commands:
  - arguments:
    - description: Filter hosts by those selected by policies or policy sub-rules. Policies and/or rules should be specified by their IDs. To find policy and rule IDs by which you can filter, run the 'forescout-get-policies' command. If multiple policy and/or rule IDs are entered, only hosts that are selected by all of the policies and/or rules specifed will be returned. Multiple policy or rule IDs should be separated by a comma.
      isArray: true
      name: rule_ids
    - description: Filter hosts based on host field values. Enter fields with their associated values in the following format, '{field_1}={val_1}&{field_2}={val_2} … &{field_n}={val_n}' where '{field_1}' through '{field_n}' are replaced by actual field names and '{val_1}' through '{val_n}' are replaced by the desired matching values. Note that a list field may be specified with the values separated by commas. Only hosts whose properties match all the specified values will be returned. For a list of potential host fields that may be specified, try executing the 'forescout-get-hostfields' command. A composite property may also be specified. If entered in the format where all the field-value pairs are in a single set of square brackets, for example, '{composite_prop}=[{field_1},{val_1},..,{field_n},{val_n}]' then only hosts for which the specified composite property's fields all match the values entered will be returned. If entered in the format, '{composite_prop}=[{field_1},{val}_1],..,[{field_n},{val_n}]' where each field-value pair is enclosed in its own set of brackets, then hosts for which the composite property contains any of the field-values specified will be returned. Note that for composite properties, sub-fields should be entered as their internal representation in Forescout. To find internal representation for a composite property's sub-fields try executing 'forescout-get-host' command with the host specified in the 'identifier' argument and the name of the composite property entered in the 'fields'  argument of the command.
      name: fields
    description: Retrieves a list of active endpoints.
    name: forescout-get-hosts
    outputs:
    - contextPath: Forescout.Host.ID
      description: Forescout ID for the host.
      type: Number
    - contextPath: Forescout.Host.IPAddress
      description: IP address of the host.
      type: String
    - contextPath: Forescout.Host.MACAddress
      description: MAC address of the host.
      type: String
    - contextPath: Endpoint.IPAddress
      description: IP address of the host.
      type: String
    - contextPath: Endpoint.MACAddress
      description: MAC address of the host.
      type: String
  - arguments:
    - auto: PREDEFINED
      defaultValue: name
      description: Each host field has three searchable parts, the 'name', 'label', and 'description'. By default only the 'name' will be searched. If you want to expand the search to include the description, you would enter 'name,description' for this argument.
      isArray: true
      name: search_in
      predefined:
      - name
      - description
      - label
    - auto: PREDEFINED
      defaultValue: 'false'
      description: Determines whether to match the case of the entered search term.
      name: case_sensitive
      predefined:
      - 'false'
      - 'true'
    - auto: PREDEFINED
      defaultValue: 'False'
      description: Determines whether the search term is matched against the entirety of the potential host field instead of just seeing whether the host field contains the search term.
      name: match_exactly
      predefined:
      - 'False'
      - 'True'
    - description: The term by which to filter host fields. By default, the search will be case insensitive and checked to see if a host field contains the search term unless otherwise specified in the 'case_sensitive' and 'match_exactly' arguments respectively.
      name: search_term
    - auto: PREDEFINED
      defaultValue: all_types
      description: Limit the search to host fields whose values are of a certain type. For example, to limit the search to host properties whose values are either boolean, ip, or a date, enter 'boolean,ip,date'.
      isArray: true
      name: host_field_type
      predefined:
      - string
      - boolean
      - appliance
      - port
      - service
      - list_change
      - change
      - ip
      - composite
      - ipv6
      - session
      - date
      - integer
      - tree_path
    description: Retrieves an index of Forescout host fields that match the specified criteria.
    name: forescout-get-host-fields
    outputs:
    - contextPath: Forescout.HostField
      description: List index of host properties.
      type: Unknown
  - arguments:
    - description: List of host properties to include in the output for the targeted endpoint. If a specified host property is not found, the property is omitted from the outputs. For a list of potential host properties that can be specified, run the 'forescout-get-host-fields' command. Requested fields should be comma separated.
      isArray: true
      name: fields
    - description: IP (ipv4) of the endpoint. To get the Endpoint identifiers - IPs, MAC addresses, and object IDs, run the `forescout-get-hosts` command.
      name: ip
    - description: MAC address of the endpoint. To get the Endpoint identifiers - IPs, MAC addresses, and object IDs, run the `forescout-get-hosts` command.
      name: mac
    - description: Forescout ID of the endpoint. To get the Endpoint identifiers - IPs, MAC addresses, and object IDs, run the `forescout-get-hosts` command.
      name: id
    description: Retrieves details of specified host.
    name: forescout-get-host
    outputs:
    - contextPath: Forescout.Host.MatchedFingerprint
      description: An endpoint might match multiple profiles. This property indicates all the classification profiles that this endpoint matches.
      type: Unknown
    - contextPath: Forescout.Host.EngineSeenPacket
      description: Indicates the host was seen by CounterACT.
      type: String
    - contextPath: Forescout.Host.Online
      description: Host is online.
      type: String
    - contextPath: Forescout.Host.PrimClassification
      description: Indicates the most specific endpoint function detected. If CounterACT detects multiple endpoint functions, the property is resolved as the most specific value that is common to all the detected functions. If there is no common value, the property is resolved as 'Multiple Suggestions'.
      type: String
    - contextPath: Forescout.Host.MacVendorString
      description: Indicates a value associated with the NIC Vendor.
      type: String
    - contextPath: Forescout.Host.SambaOpenPort
      description: NetBIOS ports that are open.
      type: String
    - contextPath: Forescout.Host.UserDefFp
      description: Indicates the operating system of the endpoint, as determined by classification tools.
      type: String
    - contextPath: Forescout.Host.Vendor
      description: Network Device Vendor, Type, and Model.
      type: String
    - contextPath: Forescout.Host.AgentVersion
      description: Indicates the SecureConnector version installed on a Windows host.
      type: String
    - contextPath: Forescout.Host.Fingerprint
      description: Passive OS detection based on Syn packets.
      type: String
    - contextPath: Forescout.Host.AccessIP
      description: Indicates the last IP that was investigated for this host.
      type: String
    - contextPath: Forescout.Host.VendorClassification
      description: Indicates the most specific vendor and model detected.
      type: String
    - contextPath: Forescout.Host.ManageAgent
      description: Indicates if the host is running SecureConnector.
      type: String
    - contextPath: Forescout.Host.Onsite
      description: Indicates that a host is connected to the organizational network.
      type: String
    - contextPath: Forescout.Host.MacPrefix32
      description: MAC prefix.
      type: String
    - contextPath: Forescout.Host.VaNetfunc
      description: Reported CDP VoIP device description for VA netfunc.
      type: String
    - contextPath: Forescout.Host.NmapDefFp7
      description: Nmap-OS Fingerprint (Ver. 7.01).
      type: String
    - contextPath: Forescout.Host.NmapDefFp5
      description: Nmap-OS Fingerprint (Ver. 5.3).
      type: String
    - contextPath: Forescout.Host.AgentInstallMode
      description: Indicates the SecureConnector deployment mode installed on the host.
      type: String
    - contextPath: Forescout.Host.NmapFp7
      description: Nmap-OS Class(Ver. 7.01) (Obsolete).
      type: String
    - contextPath: Forescout.Host.ClType
      description: Indicates how CounterACT determines the Network Function property of the endpoint.
      type: String
    - contextPath: Forescout.Host.ClRule
      description: Indicates the rule responsible for classifying the host.
      type: String
    - contextPath: Forescout.Host.AgentVisibleMode
      description: Indicates the SecureConnector visible mode installed on the host.
      type: String
    - contextPath: Forescout.Host.OSClassification
      description: Operating system.
      type: String
    - contextPath: Forescout.Host.ClassificationSourceOS
      description: Indicates how the OS classification property was determined for this endpoint.
      type: String
    - contextPath: Forescout.Host.LastNbtReportTime
      description: Last time the NBT name was reported.
      type: String
    - contextPath: Forescout.Host.Misc
      description: Miscellaneous.
      type: String
    - contextPath: Forescout.Host.ClassificationSourceFunc
      description: Indicates how the Function classification property was determined for this endpoint.
      type: String
    - contextPath: Forescout.Host.NmapNetfunc7
      description: Nmap-Network Function (Ver. 7.01).
      type: String
    - contextPath: Forescout.Host.MAC
      description: ARP spoofing (Obsolete).
      type: Unknown
    - contextPath: Forescout.Host.OpenPort
      description: Open ports.
      type: Unknown
    - contextPath: Forescout.Host.GstSignedInStat
      description: Logged in status.
      type: String
    - contextPath: Forescout.Host.DhcpClass
      description: The device class, according to the DHCP fingerprint.
      type: String
    - contextPath: Forescout.Host.ADM
      description: Admission events.
      type: String
    - contextPath: Forescout.Host.DhcpReqFingerprint
      description: The host DHCP request fingerprint.
      type: String
    - contextPath: Forescout.Host.DhcpOptFingerprint
      description: The host DHCP options fingerprint.
      type: String
    - contextPath: Forescout.Host.Ipv4ReportTime
      description: Indicates the last time that IPv4 reported to the infrastructure.
      type: String
    - contextPath: Forescout.Host.DhcpOS
      description: The device OS, according to the DHCP fingerprint.
      type: String
    - contextPath: Forescout.Host.DhcpHostname
      description: The device host name, as advertised by DHCP.
      type: String
    - contextPath: Forescout.Host.IPAddress
      description: Host IP address.
      type: String
    - contextPath: Forescout.Host.MACAddress
      description: Host MAC address.
      type: String
    - contextPath: Forescout.Host.ID
      description: Forescout ID number for the host.
      type: Number
    - contextPath: Endpoint.IPAddress
      description: IP Address of the host.
      type: String
    - contextPath: Endpoint.MACAddress
      description: MAC address of the host.
      type: String
    - contextPath: Endpoint.DHCPServer
      description: Endpoint DHCP server.
      type: String
    - contextPath: Endpoint.Hostname
      description: Hostname of the endpoint.
      type: String
    - contextPath: Endpoint.OS
      description: Endpoint OS.
      type: String
    - contextPath: Endpoint.Model
      description: Vendor and model of the endpoint.
      type: String
    - contextPath: Endpoint.Domain
      description: Domain of the endpoint.
      type: String
  - description: |-
      Retrieves a list of all policies defined in the Forescout platform and
      their sub-rules.
    name: forescout-get-policies
    outputs:
    - contextPath: Forescout.Policy.ID
      description: Forescout ID for the policy.
      type: String
    - contextPath: Forescout.Policy.Name
      description: Forescout name of the policy.
      type: String
    - contextPath: Forescout.Policy.Description
      description: Description of the policy.
      type: String
    - contextPath: Forescout.Policy.Rule
      description: List of rules that make up the policy.
      type: Unknown
  - arguments:
    - auto: PREDEFINED
      defaultValue: update
      description: The type of update to perform on a host field.
      name: update_type
      predefined:
      - update
      - delete
    - description: The IP address of the target host. Required if 'updated_type' is "update" or "delete".
      name: host_ip
      required: true
    - description: Enter the the name of the field to update. Composite fields should be updated using the 'fields_json' command argument.
      name: field
    - description: Value to be assigned to the field specified in the 'field' argument. If the value is a list of items, then items should be separated using a comma.
      isArray: true
      name: value
    - description: 'One may perform multiple field-value assignments using this command argument. The argument should be entered in valid JSON format. This argument is useful for setting composite fields although other fields may be entered as well. For example, ''{"Example_Composite": [{"Shape": "Triangle", "Color": "Beige"}, {"Shape": "Square", "Color": "Violet"}], "String_Field": "Example"}'' where ''Example_Composite'' is the name of the Composite field in Forescout and ''Shape'' and ''Color'' are sub fields. In the example, ''String_Field'' is a regular host field of type string whose value will be assigned ''Example''. If the composite field was defined in Forescout as an aggregate property then additional records will be appended, otherwise they will be overwritten. '
      name: fields_json
    description: Update a host's field. If a List field or Composite field has not been defined in Forescout to 'Aggregate new values from each update' then performing an update operation on a field will overwrite previous data written to that field.
    name: forescout-update-host-fields
  - arguments:
    - auto: PREDEFINED
      defaultValue: add_list_values
      description: The type of update to perform on a Forescout list.
      name: update_type
      predefined:
      - add_list_values
      - delete_list_values
      - delete_all_list_values
    - description: Names of lists defined in the Forescout platform that you wish to update. If the 'update_type' is set to 'delete_all_list_values' then it is unnecessary to fill in the 'values' command argument. Multiple list names should be separated by a comma. To find names of lists that may be updated, navigate to *Tools* > *Options* > *Lists* in the Forescout platform.
      isArray: true
      name: list_names
      required: true
    - description: The values to add or delete from the lists entered in the 'list_names' command argument. Multiple values should separated by a comma. Note that the values entered here will be updated for all of the lists entered in the 'list_names' command argument.
      isArray: true
      name: values
    description: Update Forescout lists.
    name: forescout-update-lists
  dockerimage: demisto/python3:3.10.4.27798
<<<<<<< HEAD
=======
  runonce: false
>>>>>>> 9ddafcfd
  script: '-'
  type: python
  subtype: python3
tests:
- Forescout-Test
fromversion: 5.0.0<|MERGE_RESOLUTION|>--- conflicted
+++ resolved
@@ -326,10 +326,7 @@
     description: Update Forescout lists.
     name: forescout-update-lists
   dockerimage: demisto/python3:3.10.4.27798
-<<<<<<< HEAD
-=======
   runonce: false
->>>>>>> 9ddafcfd
   script: '-'
   type: python
   subtype: python3
