{
    "name": "AWS",
    "description": "Amazon Web Services",
    "support": "xsoar",
<<<<<<< HEAD
    "currentVersion": "2.1.1",
=======
    "currentVersion": "2.1.2",
>>>>>>> 322226a4
    "author": "Cortex",
    "url": "https://www.paloaltonetworks.com/cortex",
    "email": "",
    "categories": [
        "Cloud Services"
    ],
    "tags": [],
    "useCases": [],
    "keywords": [],
    "supportedModules": [
        "C1",
        "C3",
        "X5",
        "agentix",
        "cloud_posture",
        "cloud",
        "cloud_runtime_security",
        "xsiam",
        "edr"
    ],
    "marketplaces": [
        "platform"
    ]
}<|MERGE_RESOLUTION|>--- conflicted
+++ resolved
@@ -2,11 +2,7 @@
     "name": "AWS",
     "description": "Amazon Web Services",
     "support": "xsoar",
-<<<<<<< HEAD
-    "currentVersion": "2.1.1",
-=======
     "currentVersion": "2.1.2",
->>>>>>> 322226a4
     "author": "Cortex",
     "url": "https://www.paloaltonetworks.com/cortex",
     "email": "",
