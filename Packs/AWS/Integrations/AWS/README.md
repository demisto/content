--- conflicted
+++ resolved
@@ -703,16 +703,6 @@
 
 There is no context output for this command.
 
-<<<<<<< HEAD
-### aws-ec2-subnet-attribute-modify
-
-***
-Modifies a subnet attribute.
-
-#### Base Command
-
-`aws-ec2-subnet-attribute-modify`
-=======
 ### aws-cloudtrail-trails-describe
 
 ***
@@ -721,27 +711,11 @@
 #### Base Command
 
 `aws-cloudtrail-trails-describe`
->>>>>>> ec240ca0
-
-#### Input
-
-| **Argument Name** | **Description** | **Required** |
-| --- | --- | --- |
-<<<<<<< HEAD
-| account_id | The AWS account ID. | Required | 
-| region | The AWS region. Possible values are: us-east-1, us-east-2, us-west-1, us-west-2, af-south-1, ap-east-1, ap-south-2, ap-southeast-3, ap-southeast-5, ap-southeast-4, ap-south-1, ap-northeast-3, ap-northeast-2, ap-southeast-1, ap-southeast-2, ap-southeast-7, ap-northeast-1, ca-central-1, ca-west-1, eu-central-1, eu-west-1, eu-west-2, eu-south-1, eu-west-3, eu-south-2, eu-north-1, eu-central-2, il-central-1, mx-central-1, me-south-1, me-central-1, sa-east-1. | Required | 
-| subnet_id | The ID of the subnet. | Required | 
-| assign_ipv6_address_on_creation | Specify true to indicate that network interfaces created in the specified subnet should be assigned an IPv6 address. | Optional | 
-| customer_owned_ipv4_pool | The customer-owned IPv4 address pool associated with the subnet. | Optional | 
-| disable_lni_at_device_index | Specify true to indicate that local network interfaces at the current position should be disabled. | Optional | 
-| enable_dns64 | Indicates whether DNS queries made to the Amazon-provided DNS Resolver in this subnet should return synthetic IPv6 addresses for IPv4-only destinations. | Optional | 
-| enable_lni_at_device_index | Indicates the device position for local network interfaces in this subnet. | Optional | 
-| enable_resource_name_dns_aaaa_record_on_launch | Indicates whether to respond to DNS queries for instance hostnames with DNS AAAA records. | Optional | 
-| enable_resource_name_dns_a_record_on_launch | Indicates whether to respond to DNS queries for instance hostnames with DNS A records. | Optional | 
-| map_customer_owned_ip_on_launch | Specify true to indicate that network interfaces attached to instances created in the specified subnet should be assigned a customer-owned IPv4 address. | Optional | 
-| map_public_ip_on_launch | Specify true to indicate that network interfaces attached to instances created in the specified subnet should be assigned a public IPv4 address. | Optional | 
-| private_dns_hostname_type_on_launch | The type of hostname to assign to instances in the subnet at launch. | Optional | 
-=======
+
+#### Input
+
+| **Argument Name** | **Description** | **Required** |
+| --- | --- | --- |
 | trail_names | A comma-separated list of trail names or trail ARNs. If the list is empty, it returns information for the trail in the current region. | Optional |
 | include_shadow_trails | Include shadow trails in the response. A shadow trail is a replication in a region of a trail created in another region. Possible values are: true, false. Default is true. | Optional |
 | account_id | The AWS account ID. | Required |
@@ -783,21 +757,10 @@
 | account_id | The AWS account ID. | Required |
 | region | The AWS region. Possible values are: us-east-1, us-east-2, us-west-1, us-west-2, af-south-1, ap-east-1, ap-south-2, ap-southeast-3, ap-southeast-5, ap-southeast-4, ap-south-1, ap-northeast-3, ap-northeast-2, ap-southeast-1, ap-southeast-2, ap-southeast-7, ap-northeast-1, ca-central-1, ca-west-1, eu-central-1, eu-west-1, eu-west-2, eu-south-1, eu-west-3, eu-south-2, eu-north-1, eu-central-2, il-central-1, mx-central-1, me-south-1, me-central-1, sa-east-1. | Required |
 | bucket | The name of the Amazon S3 bucket from which to delete the bucket policy. | Required |
->>>>>>> ec240ca0
-
-#### Context Output
-
-There is no context output for this command.
-<<<<<<< HEAD
-### aws-s3-bucket-website-delete
-
-***
-Removes the website configuration for a bucket.
-
-#### Base Command
-
-`aws-s3-bucket-website-delete`
-=======
+
+#### Context Output
+
+There is no context output for this command.
 
 ### aws-s3-public-access-block-get
 
@@ -1011,35 +974,18 @@
 #### Base Command
 
 `aws-ec2-instances-start`
->>>>>>> ec240ca0
-
-#### Input
-
-| **Argument Name** | **Description** | **Required** |
-| --- | --- | --- |
-<<<<<<< HEAD
-| account_id | The AWS account ID. | Required | 
-| region | The AWS region. Possible values are: us-east-1, us-east-2, us-west-1, us-west-2, af-south-1, ap-east-1, ap-south-2, ap-southeast-3, ap-southeast-5, ap-southeast-4, ap-south-1, ap-northeast-3, ap-northeast-2, ap-southeast-1, ap-southeast-2, ap-southeast-7, ap-northeast-1, ca-central-1, ca-west-1, eu-central-1, eu-west-1, eu-west-2, eu-south-1, eu-west-3, eu-south-2, eu-north-1, eu-central-2, il-central-1, mx-central-1, me-south-1, me-central-1, sa-east-1. | Required | 
-| bucket | The bucket name for which you want to remove the website configuration. | Required | 
-=======
+
+#### Input
+
+| **Argument Name** | **Description** | **Required** |
+| --- | --- | --- |
 | account_id | The AWS account ID. | Required |
 | region | The AWS region where target instances are located. Possible values are: us-east-1, us-east-2, us-west-1, us-west-2, af-south-1, ap-east-1, ap-south-2, ap-southeast-3, ap-southeast-5, ap-southeast-4, ap-south-1, ap-northeast-3, ap-northeast-2, ap-southeast-1, ap-southeast-2, ap-southeast-7, ap-northeast-1, ca-central-1, ca-west-1, eu-central-1, eu-west-1, eu-west-2, eu-south-1, eu-west-3, eu-south-2, eu-north-1, eu-central-2, il-central-1, mx-central-1, me-south-1, me-central-1, sa-east-1. | Required |
 | instance_ids | A comma-separated list of instance IDs to start, in i-xxxxxxxxx format. Must be in 'stopped' state and user must have permissions. | Required |
->>>>>>> ec240ca0
-
-#### Context Output
-
-There is no context output for this command.
-<<<<<<< HEAD
-### aws-s3-bucket-ownership-controls-put
-
-***
-Creates or modifies OwnershipControls for an Amazon S3 bucket.
-
-#### Base Command
-
-`aws-s3-bucket-ownership-controls-put`
-=======
+
+#### Context Output
+
+There is no context output for this command.
 
 ### aws-ec2-instances-stop
 
@@ -1049,38 +995,20 @@
 #### Base Command
 
 `aws-ec2-instances-stop`
->>>>>>> ec240ca0
-
-#### Input
-
-| **Argument Name** | **Description** | **Required** |
-| --- | --- | --- |
-<<<<<<< HEAD
-| account_id | The AWS account ID. | Required | 
-| region | The AWS region. Possible values are: us-east-1, us-east-2, us-west-1, us-west-2, af-south-1, ap-east-1, ap-south-2, ap-southeast-3, ap-southeast-5, ap-southeast-4, ap-south-1, ap-northeast-3, ap-northeast-2, ap-southeast-1, ap-southeast-2, ap-southeast-7, ap-northeast-1, ca-central-1, ca-west-1, eu-central-1, eu-west-1, eu-west-2, eu-south-1, eu-west-3, eu-south-2, eu-north-1, eu-central-2, il-central-1, mx-central-1, me-south-1, me-central-1, sa-east-1. | Required | 
-| bucket | The name of the Amazon S3 bucket whose OwnershipControls you want to set. | Required | 
-| ownership_controls_rule | Ownership for a bucket's ownership controls. Possible values are: BucketOwnerPreferred, ObjectWriter, BucketOwnerEnforced. | Required | 
-=======
+
+#### Input
+
+| **Argument Name** | **Description** | **Required** |
+| --- | --- | --- |
 | account_id | The AWS account ID. | Required |
 | region | The AWS region where target instances are located. Must be a valid AWS region identifier. Possible values are: us-east-1, us-east-2, us-west-1, us-west-2, af-south-1, ap-east-1, ap-south-2, ap-southeast-3, ap-southeast-5, ap-southeast-4, ap-south-1, ap-northeast-3, ap-northeast-2, ap-southeast-1, ap-southeast-2, ap-southeast-7, ap-northeast-1, ca-central-1, ca-west-1, eu-central-1, eu-west-1, eu-west-2, eu-south-1, eu-west-3, eu-south-2, eu-north-1, eu-central-2, il-central-1, mx-central-1, me-south-1, me-central-1, sa-east-1. | Required |
 | instance_ids | A comma-separated list of instance IDs to stop. Must be in 'running' or 'pending' state. User must have stop permissions for each instance. | Required |
 | force | Force stop instances without graceful shutdown. Default: false. Use with caution, as it may cause data loss. Possible values are: true, false. Default is false. | Optional |
 | hibernate | Hibernates the instance if the instance was enabled for hibernation at launch. Default: false. If the instance cannot hibernate successfully, a normal shutdown occurs. Possible values are: true, false. Default is false. | Optional |
->>>>>>> ec240ca0
-
-#### Context Output
-
-There is no context output for this command.
-<<<<<<< HEAD
-### aws-rds-event-subscription-modify
-
-***
-Modifies an existing RDS event notification subscription.
-
-#### Base Command
-
-`aws-rds-event-subscription-modify`
-=======
+
+#### Context Output
+
+There is no context output for this command.
 
 ### aws-ec2-instances-terminate
 
@@ -1090,21 +1018,11 @@
 #### Base Command
 
 `aws-ec2-instances-terminate`
->>>>>>> ec240ca0
-
-#### Input
-
-| **Argument Name** | **Description** | **Required** |
-| --- | --- | --- |
-<<<<<<< HEAD
-| account_id | The AWS account ID. | Required | 
-| region | The AWS region. Possible values are: us-east-1, us-east-2, us-west-1, us-west-2, af-south-1, ap-east-1, ap-south-2, ap-southeast-3, ap-southeast-5, ap-southeast-4, ap-south-1, ap-northeast-3, ap-northeast-2, ap-southeast-1, ap-southeast-2, ap-southeast-7, ap-northeast-1, ca-central-1, ca-west-1, eu-central-1, eu-west-1, eu-west-2, eu-south-1, eu-west-3, eu-south-2, eu-north-1, eu-central-2, il-central-1, mx-central-1, me-south-1, me-central-1, sa-east-1. | Required | 
-| subscription_name | The name of the RDS event notification subscription. | Required | 
-| enabled | Specifies whether to activate the subscription. | Optional | 
-| event_categories | A list of event categories for a source type (SourceType) that you want to subscribe to. | Optional | 
-| sns_topic_arn | The Amazon Resource Name (ARN) of the SNS topic created for event notification. | Optional | 
-| source_type | The type of source that is generating the events. | Optional | 
-=======
+
+#### Input
+
+| **Argument Name** | **Description** | **Required** |
+| --- | --- | --- |
 | account_id | The AWS account ID. | Required |
 | region | The AWS region where target instances are located. Must be a valid AWS region identifier. Possible values are: us-east-1, us-east-2, us-west-1, us-west-2, af-south-1, ap-east-1, ap-south-2, ap-southeast-3, ap-southeast-5, ap-southeast-4, ap-south-1, ap-northeast-3, ap-northeast-2, ap-southeast-1, ap-southeast-2, ap-southeast-7, ap-northeast-1, ca-central-1, ca-west-1, eu-central-1, eu-west-1, eu-west-2, eu-south-1, eu-west-3, eu-south-2, eu-north-1, eu-central-2, il-central-1, mx-central-1, me-south-1, me-central-1, sa-east-1. | Required |
 | instance_ids | A comma-separated list of instance IDs to terminate. If you specify multiple instances and the request fails (for example, because of a single incorrect instance ID), none of the instances are terminated. | Required |
@@ -1332,24 +1250,11 @@
 | type | The scope type of an access policy. Possible values are: cluster, namespace. | Required |
 | namespaces | A comma-separated list of Kubernetes namespaces that an access policy is scoped to. A value is required if you specified namespace for type. | Optional |
 | region | The AWS Region. Possible values are: us-east-1, us-east-2, us-west-1, us-west-2, af-south-1, ap-east-1, ap-south-2, ap-southeast-3, ap-southeast-5, ap-southeast-4, ap-south-1, ap-northeast-3, ap-northeast-2, ap-southeast-1, ap-southeast-2, ap-southeast-7, ap-northeast-1, ca-central-1, ca-west-1, eu-central-1, eu-west-1, eu-west-2, eu-south-1, eu-west-3, eu-south-2, eu-north-1, eu-central-2, il-central-1, mx-central-1, me-south-1, me-central-1, sa-east-1. | Required |
->>>>>>> ec240ca0
 
 #### Context Output
 
 | **Path** | **Type** | **Description** |
 | --- | --- | --- |
-<<<<<<< HEAD
-| AWS.RDS.EventSubscription.CustomerAwsId | string | The AWS customer account associated with the RDS event notification subscription. | 
-| AWS.RDS.EventSubscription.CustSubscriptionId | string | The RDS event notification subscription Id. | 
-| AWS.RDS.EventSubscription.Enabled | boolean | Specifies whether the subscription is enabled. True indicates the subscription is enabled. | 
-| AWS.RDS.EventSubscription.EventCategoriesList | array | A list of event categories for the RDS event notification subscription. | 
-| AWS.RDS.EventSubscription.EventSubscriptionArn | string | The Amazon Resource Name \(ARN\) for the event subscription. | 
-| AWS.RDS.EventSubscription.SnsTopicArn | string | The topic ARN of the RDS event notification subscription. | 
-| AWS.RDS.EventSubscription.SourceIdsList | array | A list of source IDs for the RDS event notification subscription. | 
-| AWS.RDS.EventSubscription.SourceType | string | The source type for the RDS event notification subscription. | 
-| AWS.RDS.EventSubscription.Status | string | The status of the RDS event notification subscription. | 
-| AWS.RDS.EventSubscription.SubscriptionCreationTime | string | The time the RDS event notification subscription was created. | 
-=======
 | AWS.EKS.AssociatedAccessPolicy.clusterName | String | The name of your cluster. |
 | AWS.EKS.AssociatedAccessPolicy.principalArn | String | The ARN of the IAM principal for the AccessEntry. |
 | AWS.EKS.AssociatedAccessPolicy.policyArn | String | The ARN of the AccessPolicy. |
@@ -1444,4 +1349,110 @@
 #### Context Output
 
 There is no context output for this command.
->>>>>>> ec240ca0
+
+### aws-ec2-subnet-attribute-modify
+
+***
+Modifies a subnet attribute.
+
+#### Base Command
+
+`aws-ec2-subnet-attribute-modify`
+
+#### Input
+
+| **Argument Name** | **Description** | **Required** |
+| --- | --- | --- |
+| account_id | The AWS account ID. | Required | 
+| region | The AWS region. Possible values are: us-east-1, us-east-2, us-west-1, us-west-2, af-south-1, ap-east-1, ap-south-2, ap-southeast-3, ap-southeast-5, ap-southeast-4, ap-south-1, ap-northeast-3, ap-northeast-2, ap-southeast-1, ap-southeast-2, ap-southeast-7, ap-northeast-1, ca-central-1, ca-west-1, eu-central-1, eu-west-1, eu-west-2, eu-south-1, eu-west-3, eu-south-2, eu-north-1, eu-central-2, il-central-1, mx-central-1, me-south-1, me-central-1, sa-east-1. | Required | 
+| subnet_id | The ID of the subnet. | Required | 
+| assign_ipv6_address_on_creation | Specify true to indicate that network interfaces created in the specified subnet should be assigned an IPv6 address. | Optional | 
+| customer_owned_ipv4_pool | The customer-owned IPv4 address pool associated with the subnet. | Optional | 
+| disable_lni_at_device_index | Specify true to indicate that local network interfaces at the current position should be disabled. | Optional | 
+| enable_dns64 | Indicates whether DNS queries made to the Amazon-provided DNS Resolver in this subnet should return synthetic IPv6 addresses for IPv4-only destinations. | Optional | 
+| enable_lni_at_device_index | Indicates the device position for local network interfaces in this subnet. | Optional | 
+| enable_resource_name_dns_aaaa_record_on_launch | Indicates whether to respond to DNS queries for instance hostnames with DNS AAAA records. | Optional | 
+| enable_resource_name_dns_a_record_on_launch | Indicates whether to respond to DNS queries for instance hostnames with DNS A records. | Optional | 
+| map_customer_owned_ip_on_launch | Specify true to indicate that network interfaces attached to instances created in the specified subnet should be assigned a customer-owned IPv4 address. | Optional | 
+| map_public_ip_on_launch | Specify true to indicate that network interfaces attached to instances created in the specified subnet should be assigned a public IPv4 address. | Optional | 
+| private_dns_hostname_type_on_launch | The type of hostname to assign to instances in the subnet at launch. | Optional | 
+
+#### Context Output
+
+There is no context output for this command.
+### aws-s3-bucket-website-delete
+
+***
+Removes the website configuration for a bucket.
+
+#### Base Command
+
+`aws-s3-bucket-website-delete`
+
+#### Input
+
+| **Argument Name** | **Description** | **Required** |
+| --- | --- | --- |
+| account_id | The AWS account ID. | Required | 
+| region | The AWS region. Possible values are: us-east-1, us-east-2, us-west-1, us-west-2, af-south-1, ap-east-1, ap-south-2, ap-southeast-3, ap-southeast-5, ap-southeast-4, ap-south-1, ap-northeast-3, ap-northeast-2, ap-southeast-1, ap-southeast-2, ap-southeast-7, ap-northeast-1, ca-central-1, ca-west-1, eu-central-1, eu-west-1, eu-west-2, eu-south-1, eu-west-3, eu-south-2, eu-north-1, eu-central-2, il-central-1, mx-central-1, me-south-1, me-central-1, sa-east-1. | Required | 
+| bucket | The bucket name for which you want to remove the website configuration. | Required | 
+
+#### Context Output
+
+There is no context output for this command.
+### aws-s3-bucket-ownership-controls-put
+
+***
+Creates or modifies OwnershipControls for an Amazon S3 bucket.
+
+#### Base Command
+
+`aws-s3-bucket-ownership-controls-put`
+
+#### Input
+
+| **Argument Name** | **Description** | **Required** |
+| --- | --- | --- |
+| account_id | The AWS account ID. | Required | 
+| region | The AWS region. Possible values are: us-east-1, us-east-2, us-west-1, us-west-2, af-south-1, ap-east-1, ap-south-2, ap-southeast-3, ap-southeast-5, ap-southeast-4, ap-south-1, ap-northeast-3, ap-northeast-2, ap-southeast-1, ap-southeast-2, ap-southeast-7, ap-northeast-1, ca-central-1, ca-west-1, eu-central-1, eu-west-1, eu-west-2, eu-south-1, eu-west-3, eu-south-2, eu-north-1, eu-central-2, il-central-1, mx-central-1, me-south-1, me-central-1, sa-east-1. | Required | 
+| bucket | The name of the Amazon S3 bucket whose OwnershipControls you want to set. | Required | 
+| ownership_controls_rule | Ownership for a bucket's ownership controls. Possible values are: BucketOwnerPreferred, ObjectWriter, BucketOwnerEnforced. | Required | 
+
+#### Context Output
+
+There is no context output for this command.
+### aws-rds-event-subscription-modify
+
+***
+Modifies an existing RDS event notification subscription.
+
+#### Base Command
+
+`aws-rds-event-subscription-modify`
+
+#### Input
+
+| **Argument Name** | **Description** | **Required** |
+| --- | --- | --- |
+| account_id | The AWS account ID. | Required | 
+| region | The AWS region. Possible values are: us-east-1, us-east-2, us-west-1, us-west-2, af-south-1, ap-east-1, ap-south-2, ap-southeast-3, ap-southeast-5, ap-southeast-4, ap-south-1, ap-northeast-3, ap-northeast-2, ap-southeast-1, ap-southeast-2, ap-southeast-7, ap-northeast-1, ca-central-1, ca-west-1, eu-central-1, eu-west-1, eu-west-2, eu-south-1, eu-west-3, eu-south-2, eu-north-1, eu-central-2, il-central-1, mx-central-1, me-south-1, me-central-1, sa-east-1. | Required | 
+| subscription_name | The name of the RDS event notification subscription. | Required | 
+| enabled | Specifies whether to activate the subscription. | Optional | 
+| event_categories | A list of event categories for a source type (SourceType) that you want to subscribe to. | Optional | 
+| sns_topic_arn | The Amazon Resource Name (ARN) of the SNS topic created for event notification. | Optional | 
+| source_type | The type of source that is generating the events. | Optional | 
+
+#### Context Output
+
+| **Path** | **Type** | **Description** |
+| --- | --- | --- |
+| AWS.RDS.EventSubscription.CustomerAwsId | string | The AWS customer account associated with the RDS event notification subscription. | 
+| AWS.RDS.EventSubscription.CustSubscriptionId | string | The RDS event notification subscription Id. | 
+| AWS.RDS.EventSubscription.Enabled | boolean | Specifies whether the subscription is enabled. True indicates the subscription is enabled. | 
+| AWS.RDS.EventSubscription.EventCategoriesList | array | A list of event categories for the RDS event notification subscription. | 
+| AWS.RDS.EventSubscription.EventSubscriptionArn | string | The Amazon Resource Name \(ARN\) for the event subscription. | 
+| AWS.RDS.EventSubscription.SnsTopicArn | string | The topic ARN of the RDS event notification subscription. | 
+| AWS.RDS.EventSubscription.SourceIdsList | array | A list of source IDs for the RDS event notification subscription. | 
+| AWS.RDS.EventSubscription.SourceType | string | The source type for the RDS event notification subscription. | 
+| AWS.RDS.EventSubscription.Status | string | The status of the RDS event notification subscription. | 
+| AWS.RDS.EventSubscription.SubscriptionCreationTime | string | The time the RDS event notification subscription was created. | 