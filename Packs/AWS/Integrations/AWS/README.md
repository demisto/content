Support for AWS cloud
This integration was integrated and tested with version 1.0.0 of AWS.

## Configure AWS in Cortex

| **Parameter** | **Description** | **Required** |
| --- | --- | --- |
| Main Role | Main Role to be used for authentication e.g. 'PowerUserAccess' | False |
| Deafult AWS Account ID | AWS Account ID used for running integration test |  |
| Role Session Name | Role session name to be used for authentication |  |
| Role Session Duration | Max role session duration | False |
| Default AWS Access Key ID | AWS Access Key ID used for authentication when role-based authentication is not available. Must be used together with 'Default AWS Secret Access Key'. If provided, these credentials will be used as a fallback when role assumption fails. | False |
| Default AWS Secret Access Key | AWS Secret Access Key used for authentication when role-based authentication is not available. Must be used together with 'Default AWS Access Key ID'. If provided, these credentials will be used as a fallback when role assumption fails. | False |
| Password |  | False |
| Default AWS region. | The AWS region to use for API requests when a region is not explicitly specified in a command. This serves as the default region for operations across all AWS service-specific commands. |  |
| Timeout | The time in seconds till a timeout exception is reached. You can specify just the read timeout \(for example 60\) or also the connect timeout followed after a comma \(for example 60,10\). If a connect timeout is not specified, a default of 10 second will be used. | False |
| Retries | The maximum number of retry attempts when connection or throttling errors are encountered. Set to 0 to disable retries. The default value is 5 and the limit is 10. Note: Increasing the number of retries will increase the execution time. | False |
| PrivateLink service URL. |  | False |
| STS PrivateLink URL. |  | False |
| AWS STS Regional Endpoints | Sets the AWS_STS_REGIONAL_ENDPOINTS environment variable to specify the AWS STS endpoint resolution logic. By default, this option is set to “legacy” in AWS. Leave empty if the environment variable is already set using server configuration. | False |
| Role name for cross-organization account access | The role name used to access accounts in the organization. This role name must exist in the accounts provided in "AWS Organization accounts" and be assumable with the credentials provided. | False |
| Use system proxy settings |  | False |
| Trust any certificate (not secure) |  | False |

## Commands

You can execute these commands from the CLI, as part of an automation, or in a playbook.
After you successfully execute a command, a DBot message appears in the War Room with the command details.

### aws-s3-public-access-block-update

***
Creates or modifies the PublicAccessBlock configuration for an Amazon S3 bucket.

#### Base Command

`aws-s3-public-access-block-update`

#### Input

| **Argument Name** | **Description** | **Required** |
| --- | --- | --- |
| account_id | The AWS account ID. | Required |
| region | The AWS region. | Required |
| bucket | The name of the Amazon S3 bucket. | Required |
| block_public_acls | Specifies whether Amazon S3 should block public access control lists (ACLs) for this bucket and objects in this bucket. Possible values are: true, false. | Optional |
| ignore_public_acls | Specifies whether Amazon S3 should ignore public ACLs for this bucket and objects in this bucket. Possible values are: true, false. | Optional |
| block_public_policy | Specifies whether Amazon S3 should block public bucket policies for this bucket. Possible values are: true, false. | Optional |
| restrict_public_buckets | Specifies whether Amazon S3 should restrict public bucket policies for this bucket. Possible values are: true, false. | Optional |

#### Context Output

There is no context output for this command.

### aws-iam-account-password-policy-get

***
Get AWS account password policy.

#### Base Command

`aws-iam-account-password-policy-get`

#### Input

| **Argument Name** | **Description** | **Required** |
| --- | --- | --- |
| account_id | The AWS account ID. | Required |
| region | The AWS region. Possible values are: us-east-1, us-east-2, us-west-1, us-west-2, af-south-1, ap-east-1, ap-south-2, ap-southeast-3, ap-southeast-5, ap-southeast-4, ap-south-1, ap-northeast-3, ap-northeast-2, ap-southeast-1, ap-southeast-2, ap-southeast-7, ap-northeast-1, ca-central-1, ca-west-1, eu-central-1, eu-west-1, eu-west-2, eu-south-1, eu-west-3, eu-south-2, eu-north-1, eu-central-2, il-central-1, mx-central-1, me-south-1, me-central-1, sa-east-1. | Required |

#### Context Output

| **Path** | **Type** | **Description** |
| --- | --- | --- |
| AWS.IAM.PasswordPolicy.MinimumPasswordLength | number | Minimum length to require for IAM user passwords. |
| AWS.IAM.PasswordPolicy.RequireSymbols | boolean | Specifies whether IAM user passwords must contain at least one of the symbols. |
| AWS.IAM.PasswordPolicy.RequireNumbers | boolean | Specifies whether IAM user passwords must contain at least one numeric character \(0 to 9\). |
| AWS.IAM.PasswordPolicy.RequireUppercaseCharacters | boolean | Specifies whether IAM user passwords must contain at least one uppercase character \(A to Z\). |
| AWS.IAM.PasswordPolicy.RequireLowercaseCharacters | boolean | Specifies whether IAM user passwords must contain at least one lowercase character \(a to z\). |
| AWS.IAM.PasswordPolicy.AllowUsersToChangePassword | boolean | Specifies whether IAM users are allowed to change their own password. |
| AWS.IAM.PasswordPolicy.ExpirePasswords | boolean | Indicates whether passwords in the account expire. |
| AWS.IAM.PasswordPolicy.MaxPasswordAge | number | The number of days that an IAM user password is valid. |
| AWS.IAM.PasswordPolicy.PasswordReusePrevention | number | Specifies the number of previous passwords that IAM users are prevented from reusing. |
| AWS.IAM.PasswordPolicy.HardExpiry | boolean | Specifies whether IAM users are prevented from setting a new password via the Amazon Web Services Management Console after their password has expired. |

### aws-ec2-instance-metadata-options-modify

***
Modify the EC2 instance metadata parameters on a running or stopped instance.

#### Base Command

`aws-ec2-instance-metadata-options-modify`

#### Input

| **Argument Name** | **Description** | **Required** |
| --- | --- | --- |
| account_id | The AWS account ID. | Required |
| region | The AWS region. | Required |
| instance_id | The ID of the instance. | Required |
| http_tokens | Indicates whether IMDSv2 is required. Possible values are: optional, required. | Optional |
| http_endpoint | Enables or disables the HTTP metadata endpoint on your instances. Possible values are: disabled, enabled. | Optional |

#### Context Output

There is no context output for this command.

### aws-iam-account-password-policy-update

***
Create/update password policy.

#### Base Command

`aws-iam-account-password-policy-update`

#### Input

| **Argument Name** | **Description** | **Required** |
| --- | --- | --- |
| account_id | The AWS account ID. | Required |
| minimum_password_length | The minimum number of characters allowed in an IAM user password. Possible values are: . | Optional |
| require_symbols | Specifies whether IAM user passwords must contain at least one of the non-alphanumeric characters. Can be "True" or "False". Possible values are: true, false. | Optional |
| require_numbers | Specifies whether IAM user passwords must contain at least one numeric character (0 to 9). Can be "True" or "False". Possible values are: true, false. | Optional |
| require_uppercase_characters | Specifies whether IAM user passwords must contain at least one uppercase character from the ISO basic Latin alphabet (A to Z). Can be "True" or "False". Possible values are: true, false. | Optional |
| require_lowercase_characters | Specifies whether IAM user passwords must contain at least one lowercase character from the ISO basic Latin alphabet (a to z). Can be "True" or "False". Possible values are: true, false. | Optional |
| allow_users_to_change_password | Allows all IAM users in your account to use the AWS Management Console to change their own passwords. Can be "True" or "False". Possible values are: true, false. | Optional |
| max_password_age | The number of days that an IAM user password is valid. Possible values are: . | Optional |
| password_reuse_prevention | Specifies the number of previous passwords that IAM users are prevented from reusing. Possible values are: . | Optional |
| hard_expiry | Prevents IAM users from setting a new password after their password has expired. Can be "True" or "False". Possible values are: true, false. | Optional |

#### Context Output

There is no context output for this command.

### aws-ec2-security-group-ingress-revoke

***
Revokes one or more ingress rules in a security group.

#### Base Command

`aws-ec2-security-group-ingress-revoke`

#### Input

| **Argument Name** | **Description** | **Required** |
| --- | --- | --- |
| account_id | The AWS account ID. | Required |
| region | The AWS region. Possible values are: us-east-1, us-east-2, us-west-1, us-west-2, af-south-1, ap-east-1, ap-south-2, ap-southeast-3, ap-southeast-5, ap-southeast-4, ap-south-1, ap-northeast-3, ap-northeast-2, ap-southeast-1, ap-southeast-2, ap-southeast-7, ap-northeast-1, ca-central-1, ca-west-1, eu-central-1, eu-west-1, eu-west-2, eu-south-1, eu-west-3, eu-south-2, eu-north-1, eu-central-2, il-central-1, mx-central-1, me-south-1, me-central-1, sa-east-1. | Required |
| group_id | The ID of the security group. | Required |
| protocol | The IP protocol: tcp, udp, icmp, or icmpv6. Use -1 to specify all protocols. When used with port and cidr arguments for simple rule revocation. | Optional |
| port | For TCP or UDP: The range of ports to revoke (e.g., "80" or "80-443"). For ICMP: A single integer or range (type-code) representing the ICMP type and code. Use with protocol and cidr for simple rule revocation. | Optional |
| cidr | The IPv4 address range in CIDR format (e.g., "0.0.0.0/0"). Use with protocol and port for simple rule revocation. | Optional |
| ip_permissions | The sets of IP permissions to revoke, in JSON format. Use this for complex rule configurations or when revoking multiple rules. Cannot be used together with protocol/port/cidr arguments. | Optional |

#### Context Output

There is no context output for this command.

### aws-iam-role-from-instance-profile-remove

***
Removes the specified IAM role from the specified EC2 instance profile.

#### Base Command

`aws-iam-role-from-instance-profile-remove`

#### Input

| **Argument Name** | **Description** | **Required** |
| --- | --- | --- |
| account_id | The AWS account ID. | Required |
| region | The AWS region. Possible values are: us-east-1, us-east-2, us-west-1, us-west-2, af-south-1, ap-east-1, ap-south-2, ap-southeast-3, ap-southeast-5, ap-southeast-4, ap-south-1, ap-northeast-3, ap-northeast-2, ap-southeast-1, ap-southeast-2, ap-southeast-7, ap-northeast-1, ca-central-1, ca-west-1, eu-central-1, eu-west-1, eu-west-2, eu-south-1, eu-west-3, eu-south-2, eu-north-1, eu-central-2, il-central-1, mx-central-1, me-south-1, me-central-1, sa-east-1. | Required |
| instance_profile_name | The name of the instance profile to update. | Required |
| role_name | The name of the role to remove. | Required |

#### Context Output

There is no context output for this command.

### aws-eks-cluster-config-update

***
Updates an Amazon EKS cluster configuration. Only a single type of update can (logging / resources_vpc_config) is allowed per call.

#### Base Command

`aws-eks-cluster-config-update`

#### Input

| **Argument Name** | **Description** | **Required** |
| --- | --- | --- |
| account_id | The AWS account ID. | Required |
| region | The AWS region. Possible values are: us-east-1, us-east-2, us-west-1, us-west-2, af-south-1, ap-east-1, ap-south-2, ap-southeast-3, ap-southeast-5, ap-southeast-4, ap-south-1, ap-northeast-3, ap-northeast-2, ap-southeast-1, ap-southeast-2, ap-southeast-7, ap-northeast-1, ca-central-1, ca-west-1, eu-central-1, eu-west-1, eu-west-2, eu-south-1, eu-west-3, eu-south-2, eu-north-1, eu-central-2, il-central-1, mx-central-1, me-south-1, me-central-1, sa-east-1. | Required |
| cluster_name | The name of the Amazon EKS cluster to update. | Required |
| logging | Enable or disable exporting the Kubernetes control plane logs for your cluster to CloudWatch Logs . By default, cluster control plane logs aren’t exported to CloudWatch Logs . e.g. "{'clusterLogging': [{'types': ['api', 'audit', 'authenticator', 'controllerManager', 'scheduler'], 'enabled': true}]}". | Optional |
| resources_vpc_config | A JSON representation of the VPC configuration used by the cluster control plane. e.g. "{'subnetIds': ['string'], 'securityGroupIds': ['string'], 'endpointPublicAccess': True, 'endpointPrivateAccess': True, 'publicAccessCidrs': ['string']}". | Optional |

#### Context Output

There is no context output for this command.

### aws-rds-db-instance-modify

***
Modifies an Amazon RDS DB instance. Allows to change various settings of an existing DB instance, such as instance class, storage capacity, security groups, and other configuration parameters.

#### Base Command

`aws-rds-db-instance-modify`

#### Input

| **Argument Name** | **Description** | **Required** |
| --- | --- | --- |
| account_id | The AWS account ID. | Required |
| region | The AWS region. Possible values are: us-east-1, us-east-2, us-west-1, us-west-2, af-south-1, ap-east-1, ap-south-2, ap-southeast-3, ap-southeast-5, ap-southeast-4, ap-south-1, ap-northeast-3, ap-northeast-2, ap-southeast-1, ap-southeast-2, ap-southeast-7, ap-northeast-1, ca-central-1, ca-west-1, eu-central-1, eu-west-1, eu-west-2, eu-south-1, eu-west-3, eu-south-2, eu-north-1, eu-central-2, il-central-1, mx-central-1, me-south-1, me-central-1, sa-east-1. | Required |
| db_instance_identifier | The identifier of DB instance to modify. This value is stored as a lowercase string. | Required |
| publicly_accessible | Specifies whether the DB instance is publicly accessible. Possible values are: true, false. | Optional |
| apply_immediately | Specifies whether the modifications in this request and any pending modifications are asynchronously applied as soon as possible, regardless of the PreferredMaintenanceWindow setting for the DB instance. By default, this parameter is disabled. If this parameter is disabled, changes to the DB instance are applied during the next maintenance window. Some parameter changes can cause an outage and are applied on the next call to RebootDBInstance , or the next failure reboot. Possible values are: true, false. | Optional |
| copy_tags_to_snapshot | Specifies whether to copy all tags from the DB instance to snapshots of the DB instance. By default, tags aren’t copied. Possible values are: true, false. | Optional |
| backup_retention_period | The number of days to retain automated backups. Setting this parameter to a positive number enables backups. Setting this parameter to 0 disables automated backups. | Optional |
| enable_iam_database_authentication | Specifies whether to enable mapping of Amazon Web Services Identity and Access Management (IAM) accounts to database accounts. By default, mapping isn’t enabled. Possible values are: true, false. | Optional |
| deletion_protection | Specifies whether the DB instance has deletion protection enabled. The database can’t be deleted when deletion protection is enabled. By default, deletion protection isn’t enabled. For more information, see Deleting a DB Instance. Possible values are: true, false. | Optional |
| auto_minor_version_upgrade | Specifies whether minor version upgrades are applied automatically to the DB instance during the maintenance window. An outage occurs when all the following conditions are met: The automatic upgrade is enabled for the maintenance window. A newer minor version is available. RDS has enabled automatic patching for the engine version. If any of the preceding conditions isn’t met, Amazon RDS applies the change as soon as possible and doesn’t cause an outage. For an RDS Custom DB instance, don’t enable this setting. Otherwise, the operation returns an error. Possible values are: true, false. | Optional |
| multi_az | Specifies whether the DB instance is a Multi-AZ deployment. Changing this parameter doesn’t result in an outage. The change is applied during the next maintenance window unless the ApplyImmediately parameter is enabled for this request. This setting doesn’t apply to RDS Custom DB instances. Possible values are: true, false. | Optional |

#### Context Output

There is no context output for this command.

### aws-cloudtrail-trail-update

***
Updates trail settings that control what events you are logging, and how to handle log files. Changes to a trail do not require stopping the CloudTrail service. Use this action to designate an existing bucket for log delivery. If the existing bucket has previously been a target for CloudTrail log files, an IAM policy exists for the bucket. UpdateTrail must be called from the Region in which the trail was created; otherwise, an InvalidHomeRegionException is thrown.

#### Base Command

`aws-cloudtrail-trail-update`

#### Input

| **Argument Name** | **Description** | **Required** |
| --- | --- | --- |
| account_id | The AWS account ID. | Required |
| region | The AWS region. Possible values are: us-east-1, us-east-2, us-west-1, us-west-2, af-south-1, ap-east-1, ap-south-2, ap-southeast-3, ap-southeast-5, ap-southeast-4, ap-south-1, ap-northeast-3, ap-northeast-2, ap-southeast-1, ap-southeast-2, ap-southeast-7, ap-northeast-1, ca-central-1, ca-west-1, eu-central-1, eu-west-1, eu-west-2, eu-south-1, eu-west-3, eu-south-2, eu-north-1, eu-central-2, il-central-1, mx-central-1, me-south-1, me-central-1, sa-east-1. | Required |
| name | The name of the trail or trail ARN. | Required |
| s3_bucket_name | The name of the Amazon S3 bucket designated for publishing log files. | Optional |
| s3_key_prefix | The Amazon S3 key prefix that comes after the name of the bucket you have designated for log file delivery. | Optional |
| sns_topic_name | The name of the Amazon SNS topic defined for notification of log file delivery. | Optional |
| include_global_service_events | Weather the trail is publishing events from global services such as IAM to the log files. Possible values are: true, false. | Optional |
| is_multi_region_trail | Weather the trail applies only to the current region or to all regions. The default is false. If the trail exists only in the current region and this value is set to true, shadow trails (replications of the trail) will be created in the other regions. If the trail exists in all regions and this value is set to false, the trail will remain in the region where it was created, and its shadow trails in other regions will be deleted. Possible values are: true, false. | Optional |
| enable_log_file_validation | Weather log file validation is enabled. The default is false. Possible values are: true, false. | Optional |
| cloud_watch_logs_log_group_arn | Specifies a log group name using an Amazon Resource Name (ARN), a unique identifier that represents the log group to which CloudTrail logs will be delivered. Not required unless you specify CloudWatchLogsRoleArn. | Optional |
| cloud_watch_logs_role_arn | The role for the CloudWatch Logs endpoint to assume to write to a user's log group. | Optional |
| kms_key_id | The KMS key ID to use to encrypt the logs delivered by CloudTrail. | Optional |

#### Context Output

| **Path** | **Type** | **Description** |
| --- | --- | --- |
| AWS.CloudTrail.Trail.TrailARN | string | The Amazon Resource Name \(ARN\) of the trail. |
| AWS.CloudTrail.Trail.Name | string | The name of the trail. |
| AWS.CloudTrail.Trail.S3BucketName | string | The name of the Amazon S3 bucket into which CloudTrail delivers your trail files. |
| AWS.CloudTrail.Trail.S3KeyPrefix | string | The Amazon S3 key prefix that comes after the name of the bucket you have designated for log file delivery. |
| AWS.CloudTrail.Trail.SnsTopicName | string | The name of the Amazon SNS topic defined for notification of log file delivery. |
| AWS.CloudTrail.Trail.SnsTopicARN | string | The Amazon Resource Name \(ARN\) of the Amazon SNS topic defined for notification of log file delivery. |
| AWS.CloudTrail.Trail.IncludeGlobalServiceEvents | boolean | Set to True to include AWS API calls from AWS global services such as IAM. |
| AWS.CloudTrail.Trail.IsMultiRegionTrail | boolean | Weather the trail exists only in one region or exists in all regions. |
| AWS.CloudTrail.Trail.HomeRegion | string | The region in which the trail was created. |
| AWS.CloudTrail.Trail.LogFileValidationEnabled | boolean | Weather log file validation is enabled. |
| AWS.CloudTrail.Trail.CloudWatchLogsLogGroupArn | string | Amazon Resource Name \(ARN\), a unique identifier that represents the log group to which CloudTrail logs will be delivered. |
| AWS.CloudTrail.Trail.CloudWatchLogsRoleArn | string | The role for the CloudWatch Logs endpoint to assume to write to a user's log group. |
| AWS.CloudTrail.Trail.KMSKeyId | string | The KMS key ID that encrypts the logs delivered by CloudTrail. |
| AWS.CloudTrail.Trail.HasCustomEventSelectors | boolean | Specifies if the trail has custom event selectors. |
| AWS.CloudTrail.Trail.HasInsightSelectors | boolean | Weather a trail has insight selectors enabled. |
| AWS.CloudTrail.Trail.IsOrganizationTrail | boolean | Whether the trail is an organization trail. |

### aws-ec2-security-group-ingress-authorize

***
Adds the specified inbound (ingress) rules to a security group.

#### Base Command

`aws-ec2-security-group-ingress-authorize`

#### Input

| **Argument Name** | **Description** | **Required** |
| --- | --- | --- |
| account_id | The AWS account ID. | Required |
| region | The AWS region. Possible values are: us-east-1, us-east-2, us-west-1, us-west-2, af-south-1, ap-east-1, ap-south-2, ap-southeast-3, ap-southeast-5, ap-southeast-4, ap-south-1, ap-northeast-3, ap-northeast-2, ap-southeast-1, ap-southeast-2, ap-southeast-7, ap-northeast-1, ca-central-1, ca-west-1, eu-central-1, eu-west-1, eu-west-2, eu-south-1, eu-west-3, eu-south-2, eu-north-1, eu-central-2, il-central-1, mx-central-1, me-south-1, me-central-1, sa-east-1. | Required |
| group_id | The ID of the security group. | Required |
| protocol | The IP protocol: tcp, udp, icmp, or icmpv6. Use -1 to specify all protocols. When used with port and cidr arguments for simple rule authorization. | Optional |
| port | For TCP or UDP: The range of ports to authorize (e.g., "80" or "80-443"). For ICMP: A single integer or range (type-code) representing the ICMP type and code. Use with protocol and cidr for simple rule authorization. | Optional |
| cidr | The IPv4 address range in CIDR format (e.g., "0.0.0.0/0"). Use with protocol and port for simple rule authorization. | Optional |
| ip_permissions | The sets of IP permissions to authorize, in JSON format. Use this for complex rule configurations or when authorizing multiple rules. Cannot be used together with protocol/port/cidr arguments. | Optional |

#### Context Output

There is no context output for this command.

### aws-ec2-image-attribute-modify

***
Modifies the specified attribute of the specified AMI.

#### Base Command

`aws-ec2-image-attribute-modify`

#### Input

| **Argument Name** | **Description** | **Required** |
| --- | --- | --- |
| account_id | The AWS account ID. | Required |
| region | The AWS region. Possible values are: us-east-1, us-east-2, us-west-1, us-west-2, af-south-1, ap-east-1, ap-south-2, ap-southeast-3, ap-southeast-5, ap-southeast-4, ap-south-1, ap-northeast-3, ap-northeast-2, ap-southeast-1, ap-southeast-2, ap-southeast-7, ap-northeast-1, ca-central-1, ca-west-1, eu-central-1, eu-west-1, eu-west-2, eu-south-1, eu-west-3, eu-south-2, eu-north-1, eu-central-2, il-central-1, mx-central-1, me-south-1, me-central-1, sa-east-1. | Required |
| image_id | The ID of the AMI. | Required |
| attribute | The AMI attribute to modify. Possible values are: description, launchPermission. | Required |
| operation_type | The operation to perform on the attribute. Possible values are: add, remove. | Optional |
| user_ids | The AWS account IDs to add to or remove from the list of users that have launch permissions for the AMI. | Optional |
| user_groups | The user groups to add to or remove from the list of user groups that have launch permissions for the AMI. | Optional |
| description | A new description for the AMI. | Optional |

#### Context Output

There is no context output for this command.

### aws-rds-db-cluster-snapshot-attribute-modify

***
Modifies the attributes associated with a DB cluster snapshot.

#### Base Command

`aws-rds-db-cluster-snapshot-attribute-modify`

#### Input

| **Argument Name** | **Description** | **Required** |
| --- | --- | --- |
| account_id | The AWS account ID. | Required |
| region | The AWS region. Possible values are: us-east-1, us-east-2, us-west-1, us-west-2, af-south-1, ap-east-1, ap-south-2, ap-southeast-3, ap-southeast-5, ap-southeast-4, ap-south-1, ap-northeast-3, ap-northeast-2, ap-southeast-1, ap-southeast-2, ap-southeast-7, ap-northeast-1, ca-central-1, ca-west-1, eu-central-1, eu-west-1, eu-west-2, eu-south-1, eu-west-3, eu-south-2, eu-north-1, eu-central-2, il-central-1, mx-central-1, me-south-1, me-central-1, sa-east-1. | Required |
| db_cluster_snapshot_identifier | The identifier for the DB cluster snapshot to modify the attributes for. | Required |
| attribute_name | The name of the DB cluster snapshot attribute to modify. | Required |
| values_to_remove | A CSV list of DB cluster snapshot attributes to remove from the attribute specified by AttributeName. Default Value all. | Optional |
| values_to_add | A CSV list of DB cluster snapshot attributes to add to the attribute specified by AttributeName. | Optional |

#### Context Output

There is no context output for this command.

### aws-s3-bucket-logging-put

***
Configures logging settings for an AWS S3 bucket, enabling monitoring of bucket access through detailed logs delivered to a designated target bucket.

#### Base Command

`aws-s3-bucket-logging-put`

#### Input

| **Argument Name** | **Description** | **Required** |
| --- | --- | --- |
| account_id | The AWS account ID. | Required |
| region | The AWS region. Possible values are: us-east-1, us-east-2, us-west-1, us-west-2, af-south-1, ap-east-1, ap-south-2, ap-southeast-3, ap-southeast-5, ap-southeast-4, ap-south-1, ap-northeast-3, ap-northeast-2, ap-southeast-1, ap-southeast-2, ap-southeast-7, ap-northeast-1, ca-central-1, ca-west-1, eu-central-1, eu-west-1, eu-west-2, eu-south-1, eu-west-3, eu-south-2, eu-north-1, eu-central-2, il-central-1, mx-central-1, me-south-1, me-central-1, sa-east-1. | Required |
| bucket | The name of the bucket for which to set the logging parameters. | Required |
| target_bucket | The name of the bucket where server access logs should be delivered. If this is NOT provided, logging will be disabled. | Optional |
| target_prefix | The prefix to be used for log object keys (e.g., "logs/"). Objects will be stored as: targetBucket/targetPrefix/sourceBucket/YYYY-MM-DD-HH-MM-SS-UniqueString. | Optional |

#### Context Output

There is no context output for this command.

### aws-iam-login-profile-delete

***
Deletes the password for the specified IAM user, which terminates the user's ability to access AWS services through the AWS Management Console.

#### Base Command

`aws-iam-login-profile-delete`

#### Input

| **Argument Name** | **Description** | **Required** |
| --- | --- | --- |
| account_id | The AWS account ID. | Required |
| region | The AWS region. Possible values are: us-east-1, us-east-2, us-west-1, us-west-2, af-south-1, ap-east-1, ap-south-2, ap-southeast-3, ap-southeast-5, ap-southeast-4, ap-south-1, ap-northeast-3, ap-northeast-2, ap-southeast-1, ap-southeast-2, ap-southeast-7, ap-northeast-1, ca-central-1, ca-west-1, eu-central-1, eu-west-1, eu-west-2, eu-south-1, eu-west-3, eu-south-2, eu-north-1, eu-central-2, il-central-1, mx-central-1, me-south-1, me-central-1, sa-east-1. | Required |
| user_name | The name of the user whose password you want to delete. | Required |

#### Context Output

There is no context output for this command.

### aws-rds-db-snapshot-attribute-modify

***
Adds or removes permission for the specified AWS account ID to restore the specified DB snapshot.

#### Base Command

`aws-rds-db-snapshot-attribute-modify`

#### Input

| **Argument Name** | **Description** | **Required** |
| --- | --- | --- |
| account_id | The AWS account ID. | Required |
| region | The AWS region. Possible values are: us-east-1, us-east-2, us-west-1, us-west-2, af-south-1, ap-east-1, ap-south-2, ap-southeast-3, ap-southeast-5, ap-southeast-4, ap-south-1, ap-northeast-3, ap-northeast-2, ap-southeast-1, ap-southeast-2, ap-southeast-7, ap-northeast-1, ca-central-1, ca-west-1, eu-central-1, eu-west-1, eu-west-2, eu-south-1, eu-west-3, eu-south-2, eu-north-1, eu-central-2, il-central-1, mx-central-1, me-south-1, me-central-1, sa-east-1. | Required |
| db_snapshot_identifier | The identifier for the DB snapshot to modify the attributes for. | Required |
| attribute_name | The name of the DB snapshot attribute to modify. | Required |
| values_to_add | A list of DB snapshot attributes to add to the attribute specified by AttributeName. | Optional |
| values_to_remove | A list of DB snapshot attributes to remove from the attribute specified by AttributeName. | Optional |

#### Context Output

There is no context output for this command.

### aws-s3-bucket-policy-put

***
Applies an Amazon S3 bucket policy to an Outposts bucket.

#### Base Command

`aws-s3-bucket-policy-put`

#### Input

| **Argument Name** | **Description** | **Required** |
| --- | --- | --- |
| account_id | The AWS account ID. | Required |
| region | The AWS region. Possible values are: us-east-1, us-east-2, us-west-1, us-west-2, af-south-1, ap-east-1, ap-south-2, ap-southeast-3, ap-southeast-5, ap-southeast-4, ap-south-1, ap-northeast-3, ap-northeast-2, ap-southeast-1, ap-southeast-2, ap-southeast-7, ap-northeast-1, ca-central-1, ca-west-1, eu-central-1, eu-west-1, eu-west-2, eu-south-1, eu-west-3, eu-south-2, eu-north-1, eu-central-2, il-central-1, mx-central-1, me-south-1, me-central-1, sa-east-1. | Required |
| bucket | The name of the bucket to which the policy will be applied. | Required |
| policy | The bucket policy to apply as a JSON string. | Required |

#### Context Output

There is no context output for this command.

### aws-cloudtrail-logging-start

***
Starts recording AWS API calls and log file delivery for a trail. For a trail enabled in all regions, this operation must be called from the region where the trail was created. This operation cannot be called on shadow trails (replicated trails in other regions) of a trail that is enabled in all regions.

#### Base Command

`aws-cloudtrail-logging-start`

#### Input

| **Argument Name** | **Description** | **Required** |
| --- | --- | --- |
| account_id | The AWS account ID. | Required |
| region | The AWS region. Possible values are: us-east-1, us-east-2, us-west-1, us-west-2, af-south-1, ap-east-1, ap-south-2, ap-southeast-3, ap-southeast-5, ap-southeast-4, ap-south-1, ap-northeast-3, ap-northeast-2, ap-southeast-1, ap-southeast-2, ap-southeast-7, ap-northeast-1, ca-central-1, ca-west-1, eu-central-1, eu-west-1, eu-west-2, eu-south-1, eu-west-3, eu-south-2, eu-north-1, eu-central-2, il-central-1, mx-central-1, me-south-1, me-central-1, sa-east-1. | Required |
| name | The name or the CloudTrail ARN of the trail for which CloudTrail logs Amazon Web Services API calls. e.g. arn:aws:cloudtrail:us-east-2:123456789012:trail/MyTrail. | Required |

#### Context Output

There is no context output for this command.

### aws-ec2-instance-attribute-modify

***
Modifies the specified attribute of the specified instance. You can specify only one attribute at a time.

#### Base Command

`aws-ec2-instance-attribute-modify`

#### Input

| **Argument Name** | **Description** | **Required** |
| --- | --- | --- |
| account_id | The AWS account ID. | Required |
| region | The AWS region. Possible values are: us-east-1, us-east-2, us-west-1, us-west-2, af-south-1, ap-east-1, ap-south-2, ap-southeast-3, ap-southeast-5, ap-southeast-4, ap-south-1, ap-northeast-3, ap-northeast-2, ap-southeast-1, ap-southeast-2, ap-southeast-7, ap-northeast-1, ca-central-1, ca-west-1, eu-central-1, eu-west-1, eu-west-2, eu-south-1, eu-west-3, eu-south-2, eu-north-1, eu-central-2, il-central-1, mx-central-1, me-south-1, me-central-1, sa-east-1. | Required |
| instance_id | The ID of the instance. | Required |
| disable_api_stop | Indicates whether an instance is enabled for stop protection. Possible values are: true, false. | Optional |
| groups | A comma-separated list of security groups to replace the instance's current security groups. You must specify the ID of at least one security group, even if it’s just the default security group for the VPC. | Optional |
| attribute | The name of the attribute to modify. Possible values: sourceDestCheck, groupSet, ebsOptimized, sriovNetSupport, enaSupport, enclaveOptions, disableApiStop. Possible values are: instanceType, kernel, ramdisk, userData, disableApiTermination, instanceInitiatedShutdownBehavior, rootDeviceName, blockDeviceMapping, productCodes, sourceDestCheck, groupSet, ebsOptimized, striovNetSupport, enaSupport, enclaveOptions, disableApiStop. | Optional |
| value | A new value for the attribute. Use only with the kernel, ramdisk, userData, disableApiTermination, or instanceInitiatedShutdownBehavior attribute. | Optional |

#### Context Output

There is no context output for this command.

### aws-iam-access-key-update

***
Changes the status of the specified access key from Active to Inactive, or vice versa. This operation can be used to disable a user's access key as part of a key rotation workflow.

#### Base Command

`aws-iam-access-key-update`

#### Input

| **Argument Name** | **Description** | **Required** |
| --- | --- | --- |
| account_id | The AWS account ID. | Required |
| region | The AWS region. Possible values are: us-east-1, us-east-2, us-west-1, us-west-2, af-south-1, ap-east-1, ap-south-2, ap-southeast-3, ap-southeast-5, ap-southeast-4, ap-south-1, ap-northeast-3, ap-northeast-2, ap-southeast-1, ap-southeast-2, ap-southeast-7, ap-northeast-1, ca-central-1, ca-west-1, eu-central-1, eu-west-1, eu-west-2, eu-south-1, eu-west-3, eu-south-2, eu-north-1, eu-central-2, il-central-1, mx-central-1, me-south-1, me-central-1, sa-east-1. | Required |
| access_key_id | The access key ID of the secret access key you want to update. | Required |
| status | The status you want to assign to the secret access key. Possible values are: Active, Inactive. | Required |
| user_name | The name of the user whose key you want to update. If you do not specify a user name, IAM determines the user name implicitly based on the AWS access key ID signing the request. | Optional |

#### Context Output

There is no context output for this command.

### aws-ec2-security-group-egress-revoke

***
Removes the specified outbound (egress) rules from the specified security group.

#### Base Command

`aws-ec2-security-group-egress-revoke`

#### Input

| **Argument Name** | **Description** | **Required** |
| --- | --- | --- |
| account_id | The AWS account ID. | Required |
| region | The AWS region. Possible values are: us-east-1, us-east-2, us-west-1, us-west-2, af-south-1, ap-east-1, ap-south-2, ap-southeast-3, ap-southeast-5, ap-southeast-4, ap-south-1, ap-northeast-3, ap-northeast-2, ap-southeast-1, ap-southeast-2, ap-southeast-7, ap-northeast-1, ca-central-1, ca-west-1, eu-central-1, eu-west-1, eu-west-2, eu-south-1, eu-west-3, eu-south-2, eu-north-1, eu-central-2, il-central-1, mx-central-1, me-south-1, me-central-1, sa-east-1. | Required |
| group_id | The ID of the security group. | Required |
| protocol | The IP protocol: tcp, udp, icmp, or icmpv6. Use -1 to specify all protocols. When used with port and cidr arguments for simple rule revocation. | Optional |
| port | For TCP or UDP: The range of ports to revoke (e.g., "80" or "80-443"). For ICMP: A single integer or range (type-code) representing the ICMP type and code. Use with protocol and cidr for simple rule revocation. | Optional |
| cidr | The IPv4 address range in CIDR format (e.g., "0.0.0.0/0"). Use with protocol and port for simple rule revocation. | Optional |
| ip_permissions | The sets of IP permissions to revoke, in JSON format. Use this for complex rule configurations or when revoking multiple rules. Cannot be used together with protocol/port/cidr arguments. | Optional |

#### Context Output

There is no context output for this command.

### aws-iam-role-policy-put

***
Adds or updates an inline policy document that is embedded in the specified IAM role.

#### Base Command

`aws-iam-role-policy-put`

#### Input

| **Argument Name** | **Description** | **Required** |
| --- | --- | --- |
| account_id | The AWS account ID. | Required |
| region | The AWS region. Possible values are: us-east-1, us-east-2, us-west-1, us-west-2, af-south-1, ap-east-1, ap-south-2, ap-southeast-3, ap-southeast-5, ap-southeast-4, ap-south-1, ap-northeast-3, ap-northeast-2, ap-southeast-1, ap-southeast-2, ap-southeast-7, ap-northeast-1, ca-central-1, ca-west-1, eu-central-1, eu-west-1, eu-west-2, eu-south-1, eu-west-3, eu-south-2, eu-north-1, eu-central-2, il-central-1, mx-central-1, me-south-1, me-central-1, sa-east-1. | Required |
| role_name | The name of the role to associate the policy with. This parameter allows (through its regex pattern ) a string of characters consisting of upper and lowercase alphanumeric characters with no spaces. You can also include any of the following characters: _+=,.@-. | Required |
| policy_name | The name of the policy document. This parameter allows (through its regex pattern ) a string of characters consisting of upper and lowercase alphanumeric characters with no spaces. You can also include any of the following characters: _+=,.@-. | Required |
| policy_document | The policy document in JSON format. Must be a valid IAM policy document that defines the permissions for the role. | Required |

#### Context Output

There is no context output for this command.

### aws-rds-db-cluster-modify

***
Modifies settings for an Amazon RDS DB cluster. Allows you to update cluster settings such as port, master credentials, VPC security groups, deletion protection, and other configuration options.

#### Base Command

`aws-rds-db-cluster-modify`

#### Input

| **Argument Name** | **Description** | **Required** |
| --- | --- | --- |
| account_id | The AWS account ID. | Required |
| region | The AWS region. Possible values are: us-east-1, us-east-2, us-west-1, us-west-2, af-south-1, ap-east-1, ap-south-2, ap-southeast-3, ap-southeast-5, ap-southeast-4, ap-south-1, ap-northeast-3, ap-northeast-2, ap-southeast-1, ap-southeast-2, ap-southeast-7, ap-northeast-1, ca-central-1, ca-west-1, eu-central-1, eu-west-1, eu-west-2, eu-south-1, eu-west-3, eu-south-2, eu-north-1, eu-central-2, il-central-1, mx-central-1, me-south-1, me-central-1, sa-east-1. | Required |
| db_cluster_identifier | The DB cluster identifier for the cluster being modified. This parameter isn’t case-sensitive. Valid for Cluster Type: Aurora DB clusters and Multi-AZ DB clusters Constraints: Must match the identifier of an existing DB cluster. | Required |
| deletion_protection | Specifies whether the DB cluster has deletion protection enabled. The database can’t be deleted when deletion protection is enabled. By default, deletion protection isn’t enabled. Possible values are: true, false. | Optional |
| enable_iam_database_authentication | Specifies whether to enable mapping of Amazon Web Services Identity and Access Management (IAM) accounts to database accounts. By default, mapping isn’t enabled. Possible values are: true, false. | Optional |

#### Context Output

There is no context output for this command.

### aws-s3-public-access-block-update

***
Create or Modify the PublicAccessBlock configuration for an Amazon S3 bucket.

#### Base Command

`aws-s3-public-access-block-update`

#### Input

| **Argument Name** | **Description** | **Required** |
| --- | --- | --- |
| account_id | The AWS account ID. | Required |
| region | The AWS region. Possible values are: us-east-1, us-east-2, us-west-1, us-west-2, af-south-1, ap-east-1, ap-south-2, ap-southeast-3, ap-southeast-5, ap-southeast-4, ap-south-1, ap-northeast-3, ap-northeast-2, ap-southeast-1, ap-southeast-2, ap-southeast-7, ap-northeast-1, ca-central-1, ca-west-1, eu-central-1, eu-west-1, eu-west-2, eu-south-1, eu-west-3, eu-south-2, eu-north-1, eu-central-2, il-central-1, mx-central-1, me-south-1, me-central-1, sa-east-1. | Required |
| bucket | The name of the Amazon S3 bucket. | Required |
| block_public_acls | Specifies whether Amazon S3 should block public access control lists (ACLs) for this bucket and objects in this bucket. Possible values are: true, false. | Optional |
| ignore_public_acls | Specifies whether Amazon S3 should ignore public ACLs for this bucket and objects in this bucket. Possible values are: true, false. | Optional |
| block_public_policy | Specifies whether Amazon S3 should block public bucket policies for this bucket. Possible values are: true, false. | Optional |
| restrict_public_buckets | Specifies whether Amazon S3 should restrict public bucket policies for this bucket. Possible values are: true, false. | Optional |

#### Context Output

There is no context output for this command.

### aws-iam-user-policy-put

***
Adds or updates an inline policy document that is embedded in the specified IAM user.

#### Base Command

`aws-iam-user-policy-put`

#### Input

| **Argument Name** | **Description** | **Required** |
| --- | --- | --- |
| account_id | The AWS account ID. | Required |
| region | The AWS region. Possible values are: us-east-1, us-east-2, us-west-1, us-west-2, af-south-1, ap-east-1, ap-south-2, ap-southeast-3, ap-southeast-5, ap-southeast-4, ap-south-1, ap-northeast-3, ap-northeast-2, ap-southeast-1, ap-southeast-2, ap-southeast-7, ap-northeast-1, ca-central-1, ca-west-1, eu-central-1, eu-west-1, eu-west-2, eu-south-1, eu-west-3, eu-south-2, eu-north-1, eu-central-2, il-central-1, mx-central-1, me-south-1, me-central-1, sa-east-1. | Required |
| user_name | The name of the user to associate the policy with. | Required |
| policy_name | The name of the policy document. | Required |
| policy_document | The policy document in JSON format. Must be a valid IAM policy document that defines the permissions for the user. | Required |

#### Context Output

There is no context output for this command.

### aws-s3-bucket-versioning-put

***
Sets the versioning state of an existing bucket.

#### Base Command

`aws-s3-bucket-versioning-put`

#### Input

| **Argument Name** | **Description** | **Required** |
| --- | --- | --- |
| account_id | The AWS account ID. | Required |
| region | The AWS region. Possible values are: us-east-1, us-east-2, us-west-1, us-west-2, af-south-1, ap-east-1, ap-south-2, ap-southeast-3, ap-southeast-5, ap-southeast-4, ap-south-1, ap-northeast-3, ap-northeast-2, ap-southeast-1, ap-southeast-2, ap-southeast-7, ap-northeast-1, ca-central-1, ca-west-1, eu-central-1, eu-west-1, eu-west-2, eu-south-1, eu-west-3, eu-south-2, eu-north-1, eu-central-2, il-central-1, mx-central-1, me-south-1, me-central-1, sa-east-1. | Required |
| bucket | The name of the bucket for which to set the logging parameters. | Required |
| mfa_delete | Specifies whether MFA delete is enabled in the bucket versioning configuration. This element is only returned if the bucket has been configured with MFA delete. If the bucket has never been so configured, this element is not returned. | Optional |
| status | The versioning state of the bucket. Possible values are: Enabled, Suspended. | Required |

#### Context Output

There is no context output for this command.

### aws-s3-bucket-acl-put

***
Sets the access control list (ACL) permissions for an existing Amazon S3 bucket. This command allows you to define who can access the bucket and what actions they can perform, using predefined ACLs. Since 2023, all new S3 buckets *block* ACLs by default for better security.

#### Base Command

`aws-s3-bucket-acl-put`

#### Input

| **Argument Name** | **Description** | **Required** |
| --- | --- | --- |
| account_id | The AWS account ID. | Required |
| region | The AWS region. Possible values are: us-east-1, us-east-2, us-west-1, us-west-2, af-south-1, ap-east-1, ap-south-2, ap-southeast-3, ap-southeast-5, ap-southeast-4, ap-south-1, ap-northeast-3, ap-northeast-2, ap-southeast-1, ap-southeast-2, ap-southeast-7, ap-northeast-1, ca-central-1, ca-west-1, eu-central-1, eu-west-1, eu-west-2, eu-south-1, eu-west-3, eu-south-2, eu-north-1, eu-central-2, il-central-1, mx-central-1, me-south-1, me-central-1, sa-east-1. | Required |
| acl | The canned ACL to apply to the bucket. Possible values are: private, public-read, public-read-write, authenticated-read. | Required |
| bucket | The bucket to which to apply the ACL. | Required |

#### Context Output

There is no context output for this command.

### aws-ec2-snapshot-attribute-modify

***
Adds or removes permission settings for the specified snapshot. Note: snapshots encrypted with the AWS-managed default key (alias/aws/ebs) cannot be shared. Use unencrypted snapshots or those encrypted with a customer-managed KMS key to allow permission modifications.

#### Base Command

`aws-ec2-snapshot-attribute-modify`

#### Input

| **Argument Name** | **Description** | **Required** |
| --- | --- | --- |
| account_id | The AWS account ID. | Required |
| region | The AWS region. Possible values are: us-east-1, us-east-2, us-west-1, us-west-2, af-south-1, ap-east-1, ap-south-2, ap-southeast-3, ap-southeast-5, ap-southeast-4, ap-south-1, ap-northeast-3, ap-northeast-2, ap-southeast-1, ap-southeast-2, ap-southeast-7, ap-northeast-1, ca-central-1, ca-west-1, eu-central-1, eu-west-1, eu-west-2, eu-south-1, eu-west-3, eu-south-2, eu-north-1, eu-central-2, il-central-1, mx-central-1, me-south-1, me-central-1, sa-east-1. | Required |
| snapshot_id | The ID of the snapshot. | Required |
| attribute | The snapshot attribute to modify. Default is createVolumePermission. | Required |
| operation_type | The operation to perform. Possible values are: add, remove. | Required |
| user_ids | A comma-separated list of AWS user account IDs to add to or remove from the list of users permitted to create EBS volumes from the snapshot. | Optional |
| group | The groups to add to or remove from the list of entities that have permission to create volumes from the snapshot. Possible values are: all. | Optional |

#### Context Output

There is no context output for this command.

### aws-rds-db-instance-enable-iam-auth-quick-action

***
Enables 'iam database authentication' for the RDS DB instance.

#### Base Command

`aws-rds-db-instance-enable-iam-auth-quick-action`

#### Input

| **Argument Name** | **Description** | **Required** |
| --- | --- | --- |
| account_id | The AWS account ID. | Required |
| region | The AWS region. | Required |
| db_instance_identifier | The identifier of DB instance to modify. | Required |

#### Context Output

There is no context output for this command.

### aws-s3-bucket-encryption-get

***
Retrieves the default encryption configuration for an Amazon S3 bucket. Shows the server-side encryption settings that are applied to new objects stored in the bucket.

#### Base Command

`aws-s3-bucket-encryption-get`

#### Input

| **Argument Name** | **Description** | **Required** |
| --- | --- | --- |
| account_id | The AWS account ID. | Required |
| region | The AWS region. Possible values are: us-east-1, us-east-2, us-west-1, us-west-2, af-south-1, ap-east-1, ap-south-2, ap-southeast-3, ap-southeast-5, ap-southeast-4, ap-south-1, ap-northeast-3, ap-northeast-2, ap-southeast-1, ap-southeast-2, ap-southeast-7, ap-northeast-1, ca-central-1, ca-west-1, eu-central-1, eu-west-1, eu-west-2, eu-south-1, eu-west-3, eu-south-2, eu-north-1, eu-central-2, il-central-1, mx-central-1, me-south-1, me-central-1, sa-east-1. | Required |
| bucket | Name of the S3 bucket to retrieve encryption configuration from. Must follow S3 naming conventions. | Required |

#### Context Output

| **Path** | **Type** | **Description** |
| --- | --- | --- |
| AWS.S3-Buckets.BucketName | string | Name of the S3 bucket. |
| AWS.S3-Buckets.ServerSideEncryptionConfiguration.Rules | array | Container for information about a particular server-side encryption configuration rule. |

### aws-s3-file-download

***
Download a file from S3 bucket to the War Room.

#### Base Command

`aws-s3-file-download`

#### Input

| **Argument Name** | **Description** | **Required** |
| --- | --- | --- |
| account_id | The AWS account ID. | Required |
| bucket | Name of the target S3 bucket. Must follow S3 naming conventions. | Required |
| key | Key (path) of the file to download from the S3 bucket. | Required |
| region | AWS region where the S3 bucket is located. Possible values are: us-east-1, us-east-2, us-west-1, us-west-2, af-south-1, ap-east-1, ap-south-2, ap-southeast-3, ap-southeast-5, ap-southeast-4, ap-south-1, ap-northeast-3, ap-northeast-2, ap-southeast-1, ap-southeast-2, ap-southeast-7, ap-northeast-1, ca-central-1, ca-west-1, eu-central-1, eu-west-1, eu-west-2, eu-south-1, eu-west-3, eu-south-2, eu-north-1, eu-central-2, il-central-1, mx-central-1, me-south-1, me-central-1, sa-east-1. | Required |

#### Context Output

| **Path** | **Type** | **Description** |
| --- | --- | --- |
| File.Size | Number | The size of the file. |
| File.SHA1 | String | The SHA1 hash of the file. |
| File.SHA256 | String | The SHA256 hash of the file. |
| File.Name | String | The name of the file. |
| File.SSDeep | String | The SSDeep hash of the file. |
| File.EntryID | String | The entry ID of the file. |
| File.Info | String | File information. |
| File.Type | String | The file type. |
| File.MD5 | String | The MD5 hash of the file. |
| File.Extension | String | The file extension. |

### aws-cloudtrail-trail-enable-log-validation-quick-action

***
Enables log file validation for the reported CloudTrail.

#### Base Command

`aws-cloudtrail-trail-enable-log-validation-quick-action`

#### Input

| **Argument Name** | **Description** | **Required** |
| --- | --- | --- |
| account_id | The AWS account ID. | Required |
| region | The AWS region. | Required |
| name | The name of the trail or trail ARN. | Required |

#### Context Output

| **Path** | **Type** | **Description** |
| --- | --- | --- |
| AWS.CloudTrail.Trail.TrailARN | string | The Amazon Resource Name \(ARN\) of the trail. |
| AWS.CloudTrail.Trail.Name | string | The name of the trail. |
| AWS.CloudTrail.Trail.S3BucketName | string | The name of the Amazon S3 bucket into which CloudTrail delivers your trail files. |
| AWS.CloudTrail.Trail.S3KeyPrefix | string | The Amazon S3 key prefix that comes after the name of the bucket you have designated for log file delivery. |
| AWS.CloudTrail.Trail.SnsTopicName | string | The name of the Amazon SNS topic defined for notification of log file delivery. |
| AWS.CloudTrail.Trail.SnsTopicARN | string | The Amazon Resource Name \(ARN\) of the Amazon SNS topic defined for notification of log file delivery. |
| AWS.CloudTrail.Trail.IncludeGlobalServiceEvents | boolean | Set to True to include AWS API calls from global services, such as IAM. |
| AWS.CloudTrail.Trail.IsMultiRegionTrail | boolean | Whether the trail exists in a single region or in all regions. |
| AWS.CloudTrail.Trail.HomeRegion | string | The region in which the trail was created. |
| AWS.CloudTrail.Trail.LogFileValidationEnabled | boolean | Whether log file validation is enabled. |
| AWS.CloudTrail.Trail.CloudWatchLogsLogGroupArn | string | The Amazon Resource Name \(ARN\), a unique identifier representing the log group to which CloudTrail logs are delivered. |
| AWS.CloudTrail.Trail.CloudWatchLogsRoleArn | string | The role that the CloudWatch Logs endpoint assumes to write to a user’s log group. |
| AWS.CloudTrail.Trail.KMSKeyId | string | The KMS key ID that encrypts the logs delivered by CloudTrail. |
| AWS.CloudTrail.Trail.HasCustomEventSelectors | boolean | Specifies if the trail has custom event selectors. |
| AWS.CloudTrail.Trail.HasInsightSelectors | boolean | Whether a trail has insight selectors enabled. |
| AWS.CloudTrail.Trail.IsOrganizationTrail | boolean | Whether the trail is an organization trail. |

### aws-s3-bucket-policy-delete

***
Deletes the bucket policy from an Amazon S3 bucket. This operation removes all policy-based access controls from the bucket, potentially changing access permissions.

#### Base Command

`aws-s3-bucket-policy-delete`

#### Input

| **Argument Name** | **Description** | **Required** |
| --- | --- | --- |
| account_id | The AWS account ID. | Required |
| region | The AWS region. Possible values are: us-east-1, us-east-2, us-west-1, us-west-2, af-south-1, ap-east-1, ap-south-2, ap-southeast-3, ap-southeast-5, ap-southeast-4, ap-south-1, ap-northeast-3, ap-northeast-2, ap-southeast-1, ap-southeast-2, ap-southeast-7, ap-northeast-1, ca-central-1, ca-west-1, eu-central-1, eu-west-1, eu-west-2, eu-south-1, eu-west-3, eu-south-2, eu-north-1, eu-central-2, il-central-1, mx-central-1, me-south-1, me-central-1, sa-east-1. | Required |
| bucket | The name of the Amazon S3 bucket from which to delete the bucket policy. | Required |

#### Context Output

There is no context output for this command.

### aws-ecs-update-cluster-settings

***
Updates the containerInsights setting of an ECS cluster.

#### Base Command

`aws-ecs-update-cluster-settings`

#### Input

| **Argument Name** | **Description** | **Required** |
| --- | --- | --- |
| account_id | The AWS account ID. | Required |
| cluster_name | The name of the cluster. | Required |
| value | The value of the containerInsights setting to update. Possible values are: enabled, disabled, enhanced. | Required |
| region | The AWS region. Possible values are: us-east-1, us-east-2, us-west-1, us-west-2, af-south-1, ap-east-1, ap-south-2, ap-southeast-3, ap-southeast-5, ap-southeast-4, ap-south-1, ap-northeast-3, ap-northeast-2, ap-southeast-1, ap-southeast-2, ap-southeast-7, ap-northeast-1, ca-central-1, ca-west-1, eu-central-1, eu-west-1, eu-west-2, eu-south-1, eu-west-3, eu-south-2, eu-north-1, eu-central-2, il-central-1, mx-central-1, me-south-1, me-central-1, sa-east-1. | Required |

#### Context Output

There is no context output for this command.

### aws-s3-file-upload

***
Upload file to S3 bucket.

#### Base Command

`aws-s3-file-upload`

#### Input

| **Argument Name** | **Description** | **Required** |
| --- | --- | --- |
| account_id | The AWS account ID. | Required |
| entryID | Entry ID of the file to upload. | Required |
| bucket | Name of the S3 bucket containing the file. Must follow S3 naming conventions. | Required |
| key | Key (path) where the file will be stored in the S3 bucket. | Required |
| region | AWS region where the S3 bucket is located. Possible values are: us-east-1, us-east-2, us-west-1, us-west-2, af-south-1, ap-east-1, ap-south-2, ap-southeast-3, ap-southeast-5, ap-southeast-4, ap-south-1, ap-northeast-3, ap-northeast-2, ap-southeast-1, ap-southeast-2, ap-southeast-7, ap-northeast-1, ca-central-1, ca-west-1, eu-central-1, eu-west-1, eu-west-2, eu-south-1, eu-west-3, eu-south-2, eu-north-1, eu-central-2, il-central-1, mx-central-1, me-south-1, me-central-1, sa-east-1. | Required |

#### Context Output

There is no context output for this command.

### aws-ec2-subnet-attribute-modify

***
Modifies a subnet attribute.

#### Base Command

`aws-ec2-subnet-attribute-modify`

#### Input

| **Argument Name** | **Description** | **Required** |
| --- | --- | --- |
| account_id | The AWS account ID. | Required |
| region | The AWS region. Possible values are: us-east-1, us-east-2, us-west-1, us-west-2, af-south-1, ap-east-1, ap-south-2, ap-southeast-3, ap-southeast-5, ap-southeast-4, ap-south-1, ap-northeast-3, ap-northeast-2, ap-southeast-1, ap-southeast-2, ap-southeast-7, ap-northeast-1, ca-central-1, ca-west-1, eu-central-1, eu-west-1, eu-west-2, eu-south-1, eu-west-3, eu-south-2, eu-north-1, eu-central-2, il-central-1, mx-central-1, me-south-1, me-central-1, sa-east-1. | Required |
| subnet_id | The ID of the subnet. | Required |
| assign_ipv6_address_on_creation | Set to true to assign an IPv6 address to network interfaces created in the specified subnet. | Optional |
| customer_owned_ipv4_pool | The customer-owned IPv4 address pool associated with the subnet. | Optional |
| disable_lni_at_device_index | Set to true to disable local network interfaces at the current position. | Optional |
| enable_dns64 | Indicates whether DNS queries made to the Amazon-provided DNS Resolver in this subnet should return synthetic IPv6 addresses for IPv4-only destinations. | Optional |
| enable_lni_at_device_index | Indicates the device position for local network interfaces in this subnet. | Optional |
| enable_resource_name_dns_aaaa_record_on_launch | Indicates whether to respond to DNS queries for instance hostnames with DNS AAAA records. | Optional |
| enable_resource_name_dns_a_record_on_launch | Indicates whether to respond to DNS queries for instance hostnames with DNS A records. | Optional |
| map_customer_owned_ip_on_launch | Set to true to assign a customer-owned IPv4 address to network interfaces attached to instances created in the specified subnet. | Optional |
| map_public_ip_on_launch | Set to true to assign a public IPv4 address to network interfaces attached to instances created in the specified subnet. | Optional |
| private_dns_hostname_type_on_launch | The type of hostname to assign to instances in the subnet at launch. | Optional |

#### Context Output

There is no context output for this command.

### aws-ec2-instances-terminate

***
Shuts down specified instances. This operation is idempotent; you can terminate an instance multiple times without causing an error.

#### Base Command

`aws-ec2-instances-terminate`

#### Input

| **Argument Name** | **Description** | **Required** |
| --- | --- | --- |
| account_id | The AWS account ID. | Required |
| region | The AWS region where target instances are located. Must be a valid AWS region identifier. Possible values are: us-east-1, us-east-2, us-west-1, us-west-2, af-south-1, ap-east-1, ap-south-2, ap-southeast-3, ap-southeast-5, ap-southeast-4, ap-south-1, ap-northeast-3, ap-northeast-2, ap-southeast-1, ap-southeast-2, ap-southeast-7, ap-northeast-1, ca-central-1, ca-west-1, eu-central-1, eu-west-1, eu-west-2, eu-south-1, eu-west-3, eu-south-2, eu-north-1, eu-central-2, il-central-1, mx-central-1, me-south-1, me-central-1, sa-east-1. | Required |
| instance_ids | A comma-separated list of instance IDs to terminate. If you specify multiple instances and the request fails (for example, because of a single incorrect instance ID), none of the instances are terminated. | Required |

#### Context Output

There is no context output for this command.

### aws-s3-public-access-block-get

***
Retrieves the public access block configuration for an Amazon S3 bucket. Shows the current settings that control public access to the bucket and its objects.

#### Base Command

`aws-s3-public-access-block-get`

#### Input

| **Argument Name** | **Description** | **Required** |
| --- | --- | --- |
| account_id | The AWS account ID. | Required |
| region | The AWS region. Possible values are: us-east-1, us-east-2, us-west-1, us-west-2, af-south-1, ap-east-1, ap-south-2, ap-southeast-3, ap-southeast-5, ap-southeast-4, ap-south-1, ap-northeast-3, ap-northeast-2, ap-southeast-1, ap-southeast-2, ap-southeast-7, ap-northeast-1, ca-central-1, ca-west-1, eu-central-1, eu-west-1, eu-west-2, eu-south-1, eu-west-3, eu-south-2, eu-north-1, eu-central-2, il-central-1, mx-central-1, me-south-1, me-central-1, sa-east-1. | Required |
| bucket | The name of the Amazon S3 bucket to retrieve public access block configuration from. | Required |
| expected_bucket_owner | The account ID of the expected bucket owner. If the account ID that you provide does not match the actual owner of the bucket, the request fails. | Optional |

#### Context Output

| **Path** | **Type** | **Description** |
| --- | --- | --- |
| AWS.S3-Buckets.BucketName | string | Name of the S3 bucket. |
| AWS.S3-Buckets.PublicAccessBlock.BlockPublicAcls | boolean | Whether Amazon S3 blocks public access control lists \(ACLs\) for this bucket and objects in this bucket. |
| AWS.S3-Buckets.PublicAccessBlock.IgnorePublicAcls | boolean | Whether Amazon S3 ignores public ACLs for this bucket and objects in this bucket. |
| AWS.S3-Buckets.PublicAccessBlock.BlockPublicPolicy | boolean | Whether Amazon S3 blocks public bucket policies for this bucket. |
| AWS.S3-Buckets.PublicAccessBlock.RestrictPublicBuckets | boolean | Whether Amazon S3 restricts public bucket policies for this bucket. |

### aws-ec2-instances-stop

***
Stops an Amazon EBS-backed instance.

#### Base Command

`aws-ec2-instances-stop`

#### Input

| **Argument Name** | **Description** | **Required** |
| --- | --- | --- |
| account_id | The AWS account ID. | Required |
| region | The AWS region where target instances are located. Must be a valid AWS region identifier. Possible values are: us-east-1, us-east-2, us-west-1, us-west-2, af-south-1, ap-east-1, ap-south-2, ap-southeast-3, ap-southeast-5, ap-southeast-4, ap-south-1, ap-northeast-3, ap-northeast-2, ap-southeast-1, ap-southeast-2, ap-southeast-7, ap-northeast-1, ca-central-1, ca-west-1, eu-central-1, eu-west-1, eu-west-2, eu-south-1, eu-west-3, eu-south-2, eu-north-1, eu-central-2, il-central-1, mx-central-1, me-south-1, me-central-1, sa-east-1. | Required |
| instance_ids | A comma-separated list of instance IDs to stop. Must be in 'running' or 'pending' state. User must have stop permissions for each instance. | Required |
| force | Force stop instances without graceful shutdown. Default: false. Use with caution, as it may cause data loss. Possible values are: true, false. Default is false. | Optional |
| hibernate | Hibernates the instance if the instance was enabled for hibernation at launch. If the instance cannot hibernate successfully, a normal shutdown occurs. Possible values are: true, false. Default is false. | Optional |

#### Context Output

There is no context output for this command.

### aws-cloudtrail-logging-start-enable-logging-quick-action

***
Enables logging of a CloudTrail.

#### Base Command

`aws-cloudtrail-logging-start-enable-logging-quick-action`

#### Input

| **Argument Name** | **Description** | **Required** |
| --- | --- | --- |
| account_id | The AWS account ID. | Required |
| region | The AWS region. | Required |
| name | The name or the CloudTrail ARN of the trail for which CloudTrail logs Amazon Web Services API calls. e.g. arn:aws:cloudtrail:us-east-2:123456789012:trail/MyTrail. | Required |

#### Context Output

There is no context output for this command.

### aws-ec2-instances-describe

***
Describes specified instances or all instances.

#### Base Command

`aws-ec2-instances-describe`

#### Input

| **Argument Name** | **Description** | **Required** |
| --- | --- | --- |
| account_id | The AWS account ID. | Required |
| region | The AWS region to query instances from. Must be a valid AWS region identifier. Possible values are: us-east-1, us-east-2, us-west-1, us-west-2, af-south-1, ap-east-1, ap-south-2, ap-southeast-3, ap-southeast-5, ap-southeast-4, ap-south-1, ap-northeast-3, ap-northeast-2, ap-southeast-1, ap-southeast-2, ap-southeast-7, ap-northeast-1, ca-central-1, ca-west-1, eu-central-1, eu-west-1, eu-west-2, eu-south-1, eu-west-3, eu-south-2, eu-north-1, eu-central-2, il-central-1, mx-central-1, me-south-1, me-central-1, sa-east-1. | Required |
| instance_ids | A comma-separated list of instance IDs to describe. If empty, returns all accessible instances in the specified region. | Optional |
| filters | One or more custom filters to apply, separated by ';' (for example, name=&lt;name&gt;;values=&lt;values&gt;).You can specify up to 50 filters and up to 200 values per filter in a single request. | Optional |
| next_token | Token for pagination when retrieving large result sets. Use the InstancesNextToken value from a previous response to continue listing instances. | Optional |
| limit | Maximum number of instances to return in a single request. You cannot specify this parameter and the instance IDs parameter in the same request. Default is 50. | Optional |

#### Context Output

| **Path** | **Type** | **Description** |
| --- | --- | --- |
| AWS.EC2.InstancesNextToken | String | Token to use for pagination in subsequent requests. |
| AWS.EC2.Instances.Architecture | String | The architecture of the image. |
| AWS.EC2.Instances.BlockDeviceMappings.DeviceName | String | The device name. |
| AWS.EC2.Instances.BlockDeviceMappings.Ebs | Dictionary | Parameters used to automatically set up EBS volumes when the instance is launched. |
| AWS.EC2.Instances.ClientToken | String | The idempotency token you provided when you launched the instance, if applicable. |
| AWS.EC2.Instances.EbsOptimized | Boolean | Indicates whether the instance is optimized for Amazon EBS I/O. |
| AWS.EC2.Instances.EnaSupport | Boolean | Specifies whether enhanced networking with ENA is enabled. |
| AWS.EC2.Instances.Hypervisor | String | The hypervisor type of the instance. |
| AWS.EC2.Instances.IamInstanceProfile.Arn | String | The Amazon Resource Name \(ARN\) of the instance profile. |
| AWS.EC2.Instances.IamInstanceProfile.Id | String | The ID of the instance profile. |
| AWS.EC2.Instances.InstanceLifecycle | String | Indicates whether this is a Spot Instance or a Scheduled Instance. |
| AWS.EC2.Instances.NetworkInterfaces.Association | Dictionary | The association information for an Elastic IPv4 associated with the network interface. |
| AWS.EC2.Instances.NetworkInterfaces.Attachment | Dictionary | The network interface attachment. |
| AWS.EC2.Instances.NetworkInterfaces.Description | String | The description of the network interface. Applies only if creating a network interface when launching an instance. |
| AWS.EC2.Instances.NetworkInterfaces.Groups | Dictionary | The security groups. |
| AWS.EC2.Instances.NetworkInterfaces.Ipv6Addresses | Dictionary | The IPv6 addresses associated with the network interface. |
| AWS.EC2.Instances.NetworkInterfaces.MacAddress | String | The MAC address. |
| AWS.EC2.Instances.NetworkInterfaces.NetworkInterfaceId | String | The ID of the network interface. |
| AWS.EC2.Instances.NetworkInterfaces.OwnerId | String | The ID of the AWS account that owns the network interface. |
| AWS.EC2.Instances.NetworkInterfaces.PrivateDnsName | String | The private DNS name. |
| AWS.EC2.Instances.NetworkInterfaces.PrivateIpAddress | String | The IPv4 address of the network interface within the subnet. |
| AWS.EC2.Instances.NetworkInterfaces.PrivateIpAddresses | Array | The private IPv4 addresses associated with the network interface. |
| AWS.EC2.Instances.NetworkInterfaces.SourceDestCheck | Boolean | Indicates whether to validate network traffic to or from this network interface. |
| AWS.EC2.Instances.NetworkInterfaces.Status | String | The status of the network interface. |
| AWS.EC2.Instances.NetworkInterfaces.SubnetId | String | The ID of the subnet associated with the network interface. Applies only if creating a network interface when launching an instance. |
| AWS.EC2.Instances.NetworkInterfaces.VpcId | String | The ID of the VPC. |
| AWS.EC2.Instances.NetworkInterfaces.InterfaceType | String | The type of network interface. |
| AWS.EC2.Instances.NetworkInterfaces.Ipv4Prefixes | Array | The IPv4 prefixes assigned to the network interface. |
| AWS.EC2.Instances.NetworkInterfaces.Ipv6Prefixes | Array | The IPv6 prefixes assigned to the network interface. |
| AWS.EC2.Instances.NetworkInterfaces.ConnectionTrackingConfiguration | Dictionary | A security group connection tracking configuration that enables you to set the timeout for connection tracking on an Elastic network interface. |
| AWS.EC2.Instances.NetworkInterfaces.Operator | Dictionary | The service provider that manages the network interface. |
| AWS.EC2.Instances.OutpostArn | String | The Amazon Resource Name \(ARN\) of the Outpost. |
| AWS.EC2.Instances.RootDeviceName | String | The device name of the root device volume. |
| AWS.EC2.Instances.RootDeviceType | String | The root device type used by the AMI. |
| AWS.EC2.Instances.SecurityGroups.GroupId | String | The ID of the security group. |
| AWS.EC2.Instances.SecurityGroups.GroupName | String | The name of the security group. |
| AWS.EC2.Instances.SourceDestCheck | Boolean | Indicates whether source/destination checking is enabled. |
| AWS.EC2.Instances.SpotInstanceRequestId | String | The ID of the request for a Spot Instance request. |
| AWS.EC2.Instances.SriovNetSupport | String | Specifies whether enhanced networking with the Intel 82599 Virtual Function interface is enabled. |
| AWS.EC2.Instances.StateReason | Dictionary | The reason for the most recent state transition. May be an empty string. |
| AWS.EC2.Instances.Tags.Key | String | The key of the tag. |
| AWS.EC2.Instances.Tags.Value | String | The value of the tag. |
| AWS.EC2.Instances.VirtualizationType | String | The virtualization type of the instance. |
| AWS.EC2.Instances.CpuOptions | Dictionary | The CPU options for the instance. |
| AWS.EC2.Instances.CapacityBlockId | String | The ID of the Capacity Block. |
| AWS.EC2.Instances.CapacityReservationId | String | The ID of the Capacity Reservation. |
| AWS.EC2.Instances.CapacityReservationSpecification | Dictionary | Information about the Capacity Reservation targeting option. |
| AWS.EC2.Instances.HibernationOptions.Configured | Boolean | Indicates whether the instance is enabled for hibernation. |
| AWS.EC2.Instances.Licenses.LicenseConfigurationArn | String | The Amazon Resource Name \(ARN\) of the license configuration. |
| AWS.EC2.Instances.MetadataOptions | Dictionary | The metadata options for the instance. |
| AWS.EC2.Instances.EnclaveOptions.Enabled | Boolean | Indicates whether the instance is enabled for Amazon Web Services Nitro Enclaves. |
| AWS.EC2.Instances.BootMode | String | The boot mode that was specified by the AMI. |
| AWS.EC2.Instances.PlatformDetails | String | The platform details value for the instance. |
| AWS.EC2.Instances.UsageOperation | String | The usage operation value for the instance. |
| AWS.EC2.Instances.UsageOperationUpdateTime | Date | The time that the usage operation was last updated. |
| AWS.EC2.Instances.PrivateDnsNameOptions.HostnameType | String | The type of hostname to assign to an instance. |
| AWS.EC2.Instances.PrivateDnsNameOptions.EnableResourceNameDnsARecord | Boolean | Indicates whether to respond to DNS queries for instance hostnames with DNS A records. |
| AWS.EC2.Instances.PrivateDnsNameOptions.EnableResourceNameDnsAAAARecord | Boolean | Indicates whether to respond to DNS queries for instance hostnames with DNS AAAA records. |
| AWS.EC2.Instances.Ipv6Address | String | The IPv6 address assigned to the instance. |
| AWS.EC2.Instances.TpmSupport | String | If the instance is configured for NitroTPM support, the value is v2.0. |
| AWS.EC2.Instances.MaintenanceOptions.AutoRecovery | String | Information on the current automatic recovery behavior of your instance. |
| AWS.EC2.Instances.MaintenanceOptions.RebootMigration | String | Specifies whether to attempt reboot migration during a user-initiated reboot of an instance that has a scheduled system-reboot event. |
| AWS.EC2.Instances.CurrentInstanceBootMode | String | The boot mode that is used to boot the instance at launch or start. |
| AWS.EC2.Instances.NetworkPerformanceOptions.BandwidthWeighting | String | Contains settings for the network performance options for your instance. |
| AWS.EC2.Instances.Operator | Dictionary | The service provider that manages the instance. |
| AWS.EC2.Instances.InstanceId | String | The ID of the instance. |
| AWS.EC2.Instances.ImageId | String | The ID of the AMI used to launch the instance. |
| AWS.EC2.Instances.State.Code | Number | The current state of the instance as a 16-bit unsigned integer. |
| AWS.EC2.Instances.State.Name | String | The current state of the instance. |
| AWS.EC2.Instances.PrivateDnsName | String | The private DNS hostname name assigned to the instance. |
| AWS.EC2.Instances.PublicDnsName | String | The public DNS name assigned to the instance. |
| AWS.EC2.Instances.StateTransitionReason | String | The reason for the most recent state transition. May be an empty string. |
| AWS.EC2.Instances.KeyName | String | The name of the key pair used when the instance was launched. |
| AWS.EC2.Instances.AmiLaunchIndex | Number | The AMI launch index, which can be used to find this instance in the launch group. |
| AWS.EC2.Instances.ProductCodes | Dictionary | The product codes attached to this instance, if applicable. |
| AWS.EC2.Instances.InstanceType | String | The instance type. |
| AWS.EC2.Instances.LaunchTime | String | The time the instance was launched. |
| AWS.EC2.Instances.Placement.AvailabilityZoneId | String | The ID of the Availability Zone of the instance. |
| AWS.EC2.Instances.Placement.Affinity | String | The affinity setting for the instance on the Dedicated Host. |
| AWS.EC2.Instances.Placement.GroupName | String | The name of the placement group the instance is in. |
| AWS.EC2.Instances.Placement.PartitionNumber | Number | The number of the partition that the instance is in. |
| AWS.EC2.Instances.Placement.HostId | String | The ID of the Dedicated Host on which the instance resides. |
| AWS.EC2.Instances.Placement.Tenancy | String | The tenancy of the instance. |
| AWS.EC2.Instances.Placement.HostResourceGroupArn | String | The ARN of the host resource group in which to launch the instances. |
| AWS.EC2.Instances.Placement.GroupId | String | The ID of the placement group that the instance is in. |
| AWS.EC2.Instances.Placement.AvailabilityZone | String | The availability zone of the instance. |
| AWS.EC2.Instances.KernelId | String | The kernel associated with this instance, if applicable. |
| AWS.EC2.Instances.RamdiskId | String | The RAM disk associated with this instance, if applicable. |
| AWS.EC2.Instances.Platform | String | The platform the instance uses. The value is Windows for Windows instances; otherwise, blank. |
| AWS.EC2.Instances.Monitoring.State | String | Indicates whether detailed monitoring is enabled. |
| AWS.EC2.Instances.SubnetId | String | The ID of the subnet in which the instance is running. |
| AWS.EC2.Instances.VpcId | String | The ID of the VPC in which the instance is running. |
| AWS.EC2.Instances.PrivateIpAddress | String | The private IPv4 address assigned to the instance. |
| AWS.EC2.Instances.PublicIpAddress | String | The public IPv4 address assigned to the instance. |

### aws-rds-db-instance-modify-copy-tags-on-rds-snapshot-quick-action

***
This action enables 'copy tags to snapshots' for the RDS instance.

#### Base Command

`aws-rds-db-instance-modify-copy-tags-on-rds-snapshot-quick-action`

#### Input

| **Argument Name** | **Description** | **Required** |
| --- | --- | --- |
| account_id | The AWS account ID. | Required |
| region | The AWS region. | Required |
| db_instance_identifier | The identifier of DB instance to modify. | Required |

#### Context Output

There is no context output for this command.

### aws-s3-bucket-policy-get

***
Retrieves the bucket policy for an Amazon S3 bucket. Returns the policy document in JSON format if one exists.

#### Base Command

`aws-s3-bucket-policy-get`

#### Input

| **Argument Name** | **Description** | **Required** |
| --- | --- | --- |
| account_id | The AWS account ID. | Required |
| region | The AWS region. Possible values are: us-east-1, us-east-2, us-west-1, us-west-2, af-south-1, ap-east-1, ap-south-2, ap-southeast-3, ap-southeast-5, ap-southeast-4, ap-south-1, ap-northeast-3, ap-northeast-2, ap-southeast-1, ap-southeast-2, ap-southeast-7, ap-northeast-1, ca-central-1, ca-west-1, eu-central-1, eu-west-1, eu-west-2, eu-south-1, eu-west-3, eu-south-2, eu-north-1, eu-central-2, il-central-1, mx-central-1, me-south-1, me-central-1, sa-east-1. | Required |
| bucket | The name of the S3 bucket whose policy you want to retrieve. Must follow S3 naming conventions. | Required |
| expected_bucket_owner | The account ID of the expected bucket owner. If the account ID that you provide does not match the actual owner of the bucket, the request fails. | Optional |

#### Context Output

| **Path** | **Type** | **Description** |
| --- | --- | --- |
| AWS.S3-Buckets.BucketName | string | Name of the S3 bucket. |
| AWS.S3-Buckets.Policy.Version | string | The version of the policy. |
| AWS.S3-Buckets.Policy.Id | string | The id of the policy. |
| AWS.S3-Buckets.Policy.Statement.Sid | string | Identifier of the policy statement. |
| AWS.S3-Buckets.Policy.Statement.Effect | string | Specifies whether the statement results in an allow or an explicit deny. |
| AWS.S3-Buckets.Policy.Statement.Principal | unknown | Specify the principal that is allowed or denied access to a resource. |
| AWS.S3-Buckets.Policy.Statement.Action | unknown | Describes the specific action or actions that will be allowed or denied. |
| AWS.S3-Buckets.Policy.Statement.Resource | unknown | Defines the object or objects that the statement applies to. |
| AWS.S3-Buckets.Policy.Statement.Condition | string | Specify conditions for when a policy is in effect. |

### aws-ec2-instance-attribute-modify-quick-action

***
Remove the associated security group from the EC2 instance profile.

#### Base Command

`aws-ec2-instance-attribute-modify-quick-action`

#### Input

| **Argument Name** | **Description** | **Required** |
| --- | --- | --- |
| account_id | The AWS account ID. | Required |
| region | The AWS region. | Required |
| instance_id | The ID of the instance. | Required |

#### Context Output

There is no context output for this command.

### aws-cloudtrail-trails-describe

***
Retrieves settings for the specified trail or returns information about all trails in the current AWS account.

#### Base Command

`aws-cloudtrail-trails-describe`

#### Input

| **Argument Name** | **Description** | **Required** |
| --- | --- | --- |
| trail_names | A comma-separated list of trail names or trail ARNs. If the list is empty, it returns information for the trail in the current region. | Optional |
| include_shadow_trails | Include shadow trails in the response. A shadow trail is a replication in a region of a trail created in another region. Possible values are: true, false. Default is true. | Optional |
| account_id | The AWS account ID. | Required |
| region | The AWS region. Possible values are: us-east-1, us-east-2, us-west-1, us-west-2, af-south-1, ap-east-1, ap-south-2, ap-southeast-3, ap-southeast-5, ap-southeast-4, ap-south-1, ap-northeast-3, ap-northeast-2, ap-southeast-1, ap-southeast-2, ap-southeast-7, ap-northeast-1, ca-central-1, ca-west-1, eu-central-1, eu-west-1, eu-west-2, eu-south-1, eu-west-3, eu-south-2, eu-north-1, eu-central-2, il-central-1, mx-central-1, me-south-1, me-central-1, sa-east-1. | Required |

#### Context Output

| **Path** | **Type** | **Description** |
| --- | --- | --- |
| AWS.CloudTrail.Trails.Name | string | The name of the trail, as set in CreateTrail. |
| AWS.CloudTrail.Trails.S3BucketName | string | The name of the Amazon S3 bucket where CloudTrail delivers trail files. |
| AWS.CloudTrail.Trails.S3KeyPrefix | string | The Amazon S3 key prefix appended to the bucket name designated for log file delivery. |
| AWS.CloudTrail.Trails.SnsTopicARN | string | The ARN of the Amazon SNS topic that CloudTrail uses to send notifications when log files are delivered. |
| AWS.CloudTrail.Trails.IncludeGlobalServiceEvents | boolean | Whether to include AWS API calls from AWS global services such as IAM. |
| AWS.CloudTrail.Trails.IsMultiRegionTrail | boolean | Specifies whether the trail belongs only to one region or exists in all regions. |
| AWS.CloudTrail.Trails.HomeRegion | string | The region where the trail was created. |
| AWS.CloudTrail.Trails.TrailARN | string | The ARN of the trail. |
| AWS.CloudTrail.Trails.LogFileValidationEnabled | boolean | Whether log file validation is enabled. |
| AWS.CloudTrail.Trails.CloudWatchLogsLogGroupArn | string | The ARN of the CloudWatch log group to which CloudTrail logs are delivered. |
| AWS.CloudTrail.Trails.CloudWatchLogsRoleArn | string | The role assumed by CloudTrail to write logs to the CloudWatch log group. |
| AWS.CloudTrail.KmsKeyId | string | The KMS key ID that encrypts logs delivered by CloudTrail. |
| AWS.CloudTrail.HasCustomEventSelectors | boolean | Specifies if the trail has custom event selectors. |
| AWS.CloudTrail.HasInsightSelectors | boolean | Specifies whether a trail has insight types specified in an InsightSelector list. |
| AWS.CloudTrail.IsOrganizationTrail | boolean | Specifies whether the trail is an organization trail. |

### aws-ec2-instances-start

***
Starts an Amazon EBS-backed instance that was previously stopped.

#### Base Command

`aws-ec2-instances-start`

#### Input

| **Argument Name** | **Description** | **Required** |
| --- | --- | --- |
| account_id | The AWS account ID. | Required |
| region | The AWS region where target instances are located. Possible values are: us-east-1, us-east-2, us-west-1, us-west-2, af-south-1, ap-east-1, ap-south-2, ap-southeast-3, ap-southeast-5, ap-southeast-4, ap-south-1, ap-northeast-3, ap-northeast-2, ap-southeast-1, ap-southeast-2, ap-southeast-7, ap-northeast-1, ca-central-1, ca-west-1, eu-central-1, eu-west-1, eu-west-2, eu-south-1, eu-west-3, eu-south-2, eu-north-1, eu-central-2, il-central-1, mx-central-1, me-south-1, me-central-1, sa-east-1. | Required |
| instance_ids | A comma-separated list of instance IDs to start, in i-xxxxxxxxx format. Must be in 'stopped' state and user must have permissions. | Required |

#### Context Output

There is no context output for this command.

### aws-rds-db-instance-modify-enable-automatic-backup-quick-action

***
Enables the automatic backup settings for the RDS DB instance with a default retention period of 30 days.

#### Base Command

`aws-rds-db-instance-modify-enable-automatic-backup-quick-action`

#### Input

| **Argument Name** | **Description** | **Required** |
| --- | --- | --- |
| account_id | The AWS account ID. | Required |
| region | The AWS region. | Required |
| db_instance_identifier | The identifier of DB instance to modify. | Required |

#### Context Output

There is no context output for this command.

### aws-ec2-create-snapshot

***
Creates a snapshot of an EBS volume and stores it in Amazon S3. You can use snapshots for backups, to make copies of EBS volumes, and to save data before shutting down an instance.

#### Base Command

`aws-ec2-create-snapshot`

#### Input

| **Argument Name** | **Description** | **Required** |
| --- | --- | --- |
| account_id | The AWS account ID. | Required |
| volume_id | The ID of the EBS volume. | Required |
| description | A description for the snapshot. | Optional |
| tags | The tags to apply to the snapshot during creation. | Optional |
| region | The AWS region. Possible values are: us-east-1, us-east-2, us-west-1, us-west-2, af-south-1, ap-east-1, ap-south-2, ap-southeast-3, ap-southeast-5, ap-southeast-4, ap-south-1, ap-northeast-3, ap-northeast-2, ap-southeast-1, ap-southeast-2, ap-southeast-7, ap-northeast-1, ca-central-1, ca-west-1, eu-central-1, eu-west-1, eu-west-2, eu-south-1, eu-west-3, eu-south-2, eu-north-1, eu-central-2, il-central-1, mx-central-1, me-south-1, me-central-1, sa-east-1. | Required |

#### Context Output

| **Path** | **Type** | **Description** |
| --- | --- | --- |
| AWS.EC2.Snapshot.DataEncryptionKeyId | string | The data encryption key identifier for the snapshot. |
| AWS.EC2.Snapshot.Description | string | The description for the snapshot. |
| AWS.EC2.Snapshot.Encrypted | number | Indicates whether the snapshot is encrypted. |
| AWS.EC2.Snapshot.KmsKeyId | string | The full ARN of the AWS Key Management Service \(AWS KMS\) customer master key \(CMK\) that was used to protect the volume encryption key for the parent volume. |
| AWS.EC2.Snapshot.OwnerId | string | The AWS account ID of the EBS snapshot owner. |
| AWS.EC2.Snapshot.Progress | string | The progress of the snapshot, as a percentage. |
| AWS.EC2.Snapshot.SnapshotId | string | The ID of the snapshot. |
| AWS.EC2.Snapshot.StartTime | date | The time stamp when the snapshot was initiated. |
| AWS.EC2.Snapshot.State | string | The snapshot state. |
| AWS.EC2.Snapshot.StateMessage | string | this field displays error state details to help you diagnose why the error occurred. |
| AWS.EC2.Snapshot.VolumeId | string | The ID of the volume that was used to create the snapshot. |
| AWS.EC2.Snapshot.VolumeSize | number | The size of the volume, in GiB. |
| AWS.EC2.Snapshot.OwnerAlias | string | Value from an Amazon-maintained list of snapshot owners. |
| AWS.EC2.Snapshot.Tags.Key | string | The key of the tag. |
| AWS.EC2.Snapshot.Tags.Value | string | The value of the tag. |
| AWS.EC2.Snapshot.AccountId | string | The ID of the AWS account with which the EC2 instance is associated. This key is only present when the parameter "AWS organization accounts" is provided. |

### aws-ec2-instances-run

***
Launches a specified number of instances using an AMI you have access to. You can save time by creating a launch template containing your parameters and using the template instead of entering the parameters each time. An instance is ready for you to use when it is in the running state. You can check the state of your instance using aws-ec2-instances-describe.

#### Base Command

`aws-ec2-instances-run`

#### Input

| **Argument Name** | **Description** | **Required** |
| --- | --- | --- |
| account_id | The AWS account ID. | Required |
| region | The AWS region where instances will be created. Must be a valid AWS region identifier. Possible values are: us-east-1, us-east-2, us-west-1, us-west-2, af-south-1, ap-east-1, ap-south-2, ap-southeast-3, ap-southeast-5, ap-southeast-4, ap-south-1, ap-northeast-3, ap-northeast-2, ap-southeast-1, ap-southeast-2, ap-southeast-7, ap-northeast-1, ca-central-1, ca-west-1, eu-central-1, eu-west-1, eu-west-2, eu-south-1, eu-west-3, eu-south-2, eu-north-1, eu-central-2, il-central-1, mx-central-1, me-south-1, me-central-1, sa-east-1. | Required |
| count | The number of instances to launch. Must be greater than 0. Default is 1. | Required |
| image_id | The ID of the AMI. An AMI ID is required to launch an instance and must be specified here or in a launch template. | Optional |
| instance_type | The instance type, for example: t2.large, t3.medium, m5.xlarge. | Optional |
| security_group_ids | A comma-separated list of security group IDs. Use this for VPC instances. If you don’t specify a security group ID, we use the default security group for the VPC. | Optional |
| security_groups_names | A comma-separated list of security group names. For a nondefault VPC, you must use security group IDs instead. | Optional |
| subnet_id | The ID of the subnet to launch the instance into. If you don't choose a subnet, we will use a default one from your default VPC. If you don't have a default VPC, you must specify a subnet ID yourself in the request. | Optional |
| user_data | The user data to make available to the instance. This value will be base64 encoded automatically. Do not base64 encode this value prior to performing the operation. | Optional |
| disable_api_termination | Indicates whether termination protection is enabled for the instance. The default is false, which means that you can terminate the instance using the Amazon EC2 console, command line tools, or API. Possible values are: true, false. Default is false. | Optional |
| iam_instance_profile_arn | The Amazon Resource Name (ARN) of the instance profile. Both iam_instance_profile_arn and iam_instance_profile_name are required if you would like to associate an instance profile. | Optional |
| iam_instance_profile_name | The name of the instance profile. Both iam_instance_profile_arn and iam_instance_profile_name are required if you would like to associate an instance profile. | Optional |
| key_name | The name of the key pair. Warning - If you do not specify a key pair, you can't connect to the instance unless you choose an AMI that is configured to allow users another way to log in. | Optional |
| ebs_optimized | Indicates whether the instance is optimized for Amazon EBS I/O. Possible values are: true, false. | Optional |
| device_name | The device name (for example, /dev/sdh or xvdh). If the argument is given, EBS arguments must also be specified. | Optional |
| ebs_volume_size | The size of the volume, in GiBs. You must specify either an ebs_snapshot_id or an ebs_volume_size. If you specify a snapshot, the default is the snapshot size. You can specify a volume size that is equal to or larger than the snapshot size. | Optional |
| ebs_volume_type | The volume type. Possible values are: gp2, gp3, io1, io2, st1, sc1, standard. | Optional |
| ebs_iops | The number of I/O operations per second (IOPS). For gp3, io1, and io2 volumes, this represents the number of IOPS that are provisioned for the volume. For gp2 volumes, this represents the baseline performance of the volume and the rate at which the volume accumulates I/O credits for bursting. This parameter is required for io1 and io2 volumes. The default for gp3 volumes is 3,000 IOPS. | Optional |
| ebs_delete_on_termination | Indicates whether the EBS volume is deleted on instance termination. Possible values are: true, false. | Optional |
| ebs_kms_key_id | Identifier (key ID, key alias, ID ARN, or alias ARN) for a user-managed CMK under which the EBS volume is encrypted. | Optional |
| ebs_snapshot_id | The ID of the snapshot. | Optional |
| ebs_encrypted | Indicates whether the encryption state of an EBS volume is changed while being restored from a backing snapshot. Possible values are: true, false. | Optional |
| launch_template_id | The ID of the launch template to use to launch the instances. Any parameters that you specify in the command override the same parameters in the launch template. You can specify either the name or ID of a launch template, but not both. | Optional |
| launch_template_name | The name of the launch template to use to launch the instances. Any parameters that you specify in the command override the same parameters in the launch template. You can specify either the name or ID of a launch template, but not both. | Optional |
| launch_template_version | The launch template version number, $Latest, or $Default. | Optional |
| tags | One or more tags to apply to a resource when the resource is being created, separated by ';' (for example, key=&lt;name&gt;;value=&lt;value&gt;). | Optional |
| host_id | The Dedicated Host ID. | Optional |
| enabled_monitoring | Indicates whether detailed monitoring is enabled. Otherwise, basic monitoring is enabled. Possible values are: true, false. Default is false. | Optional |

#### Context Output

| **Path** | **Type** | **Description** |
| --- | --- | --- |
| AWS.EC2.Instances.Architecture | String | The architecture of the image. |
| AWS.EC2.Instances.BlockDeviceMappings.DeviceName | String | The device name. |
| AWS.EC2.Instances.BlockDeviceMappings.Ebs | Dictionary | Parameters used to automatically set up EBS volumes when the instance is launched. |
| AWS.EC2.Instances.ClientToken | String | The idempotency token you provided when you launched the instance, if applicable. |
| AWS.EC2.Instances.EbsOptimized | Boolean | Indicates whether the instance is optimized for Amazon EBS I/O. |
| AWS.EC2.Instances.EnaSupport | Boolean | Specifies whether enhanced networking with ENA is enabled. |
| AWS.EC2.Instances.Hypervisor | String | The hypervisor type of the instance. |
| AWS.EC2.Instances.IamInstanceProfile.Arn | String | The Amazon Resource Name \(ARN\) of the instance profile. |
| AWS.EC2.Instances.IamInstanceProfile.Id | String | The ID of the instance profile. |
| AWS.EC2.Instances.InstanceLifecycle | String | Indicates whether this is a Spot Instance or a Scheduled Instance. |
| AWS.EC2.Instances.NetworkInterfaces.Association | Dictionary | The association information for an Elastic IPv4 associated with the network interface. |
| AWS.EC2.Instances.NetworkInterfaces.Attachment | Dictionary | The network interface attachment. |
| AWS.EC2.Instances.NetworkInterfaces.Description | String | The description of the network interface. Applies only if creating a network interface when launching an instance. |
| AWS.EC2.Instances.NetworkInterfaces.Groups | Dictionary | The security groups. |
| AWS.EC2.Instances.NetworkInterfaces.Ipv6Addresses | Dictionary | The IPv6 addresses associated with the network interface. |
| AWS.EC2.Instances.NetworkInterfaces.MacAddress | String | The MAC address. |
| AWS.EC2.Instances.NetworkInterfaces.NetworkInterfaceId | String | The ID of the network interface. |
| AWS.EC2.Instances.NetworkInterfaces.OwnerId | String | The private DNS name. |
| AWS.EC2.Instances.NetworkInterfaces.PrivateDnsName | String | The IPv4 address of the network interface within the subnet. |
| AWS.EC2.Instances.NetworkInterfaces.PrivateIpAddress | String | The IPv4 address of the network interface within the subnet. |
| AWS.EC2.Instances.NetworkInterfaces.PrivateIpAddresses | Array | The private IPv4 addresses associated with the network interface. |
| AWS.EC2.Instances.NetworkInterfaces.SourceDestCheck | Boolean | Indicates whether to validate network traffic to or from this network interface. |
| AWS.EC2.Instances.NetworkInterfaces.Status | String | The status of the network interface. |
| AWS.EC2.Instances.NetworkInterfaces.SubnetId | String | The ID of the subnet associated with the network interface. Applies only if creating a network interface when launching an instance. |
| AWS.EC2.Instances.NetworkInterfaces.VpcId | String | The ID of the VPC. |
| AWS.EC2.Instances.NetworkInterfaces.InterfaceType | String | The type of network interface. |
| AWS.EC2.Instances.NetworkInterfaces.Ipv4Prefixes | Array | The IPv4 prefixes assigned to the network interface. |
| AWS.EC2.Instances.NetworkInterfaces.Ipv6Prefixes | Array | The IPv6 prefixes assigned to the network interface. |
| AWS.EC2.Instances.NetworkInterfaces.ConnectionTrackingConfiguration | Dictionary | A security group connection tracking configuration that enables you to set the timeout for connection tracking on an Elastic network interface. |
| AWS.EC2.Instances.NetworkInterfaces.Operator | Dictionary | The service provider that manages the network interface. |
| AWS.EC2.Instances.OutpostArn | String | The Amazon Resource Name \(ARN\) of the Outpost. |
| AWS.EC2.Instances.RootDeviceName | String | The device name of the root device volume. |
| AWS.EC2.Instances.RootDeviceType | String | The root device type used by the AMI. |
| AWS.EC2.Instances.SecurityGroups.GroupId | String | The ID of the security group. |
| AWS.EC2.Instances.SecurityGroups.GroupName | String | The name of the security group. |
| AWS.EC2.Instances.SourceDestCheck | Boolean | Indicates whether source/destination checking is enabled. |
| AWS.EC2.Instances.SpotInstanceRequestId | String | The ID of the request for a Spot Instance request. |
| AWS.EC2.Instances.SriovNetSupport | String | Specifies whether enhanced networking with the Intel 82599 Virtual Function interface is enabled. |
| AWS.EC2.Instances.StateReason | Dictionary | The reason for the most recent state transition. May be an empty string. |
| AWS.EC2.Instances.Tags.Key | String | The key of the tag. |
| AWS.EC2.Instances.Tags.Value | String | The value of the tag. |
| AWS.EC2.Instances.VirtualizationType | String | The virtualization type of the instance. |
| AWS.EC2.Instances.CpuOptions | Dictionary | The CPU options for the instance. |
| AWS.EC2.Instances.CapacityBlockId | String | The ID of the Capacity Block. |
| AWS.EC2.Instances.CapacityReservationId | String | The ID of the Capacity Reservation. |
| AWS.EC2.Instances.CapacityReservationSpecification | Dictionary | Information about the Capacity Reservation targeting option. |
| AWS.EC2.Instances.HibernationOptions.Configured | Boolean | Indicates whether the instance is enabled for hibernation. |
| AWS.EC2.Instances.Licenses.LicenseConfigurationArn | String | The Amazon Resource Name \(ARN\) of the license configuration. |
| AWS.EC2.Instances.MetadataOptions | Dictionary | The metadata options for the instance. |
| AWS.EC2.Instances.EnclaveOptions.Enabled | Boolean | Indicates whether the instance is enabled for Amazon Web Services Nitro Enclaves. |
| AWS.EC2.Instances.BootMode | String | The boot mode that was specified by the AMI. |
| AWS.EC2.Instances.PlatformDetails | String | The platform details value for the instance. |
| AWS.EC2.Instances.UsageOperation | String | The usage operation value for the instance. |
| AWS.EC2.Instances.UsageOperationUpdateTime | Date | The time that the usage operation was last updated. |
| AWS.EC2.Instances.PrivateDnsNameOptions.HostnameType | String | The type of hostname to assign to an instance. |
| AWS.EC2.Instances.PrivateDnsNameOptions.EnableResourceNameDnsARecord | Boolean | Indicates whether to respond to DNS queries for instance hostnames with DNS A records. |
| AWS.EC2.Instances.PrivateDnsNameOptions.EnableResourceNameDnsAAAARecord | Boolean | Indicates whether to respond to DNS queries for instance hostnames with DNS AAAA records. |
| AWS.EC2.Instances.Ipv6Address | String | The IPv6 address assigned to the instance. |
| AWS.EC2.Instances.TpmSupport | String | If the instance is configured for NitroTPM support, the value is v2.0. |
| AWS.EC2.Instances.MaintenanceOptions.AutoRecovery | String | Information on the current automatic recovery behavior of your instance. |
| AWS.EC2.Instances.MaintenanceOptions.RebootMigration | String | Specifies whether to attempt reboot migration during a user-initiated reboot of an instance that has a scheduled system-reboot event. |
| AWS.EC2.Instances.CurrentInstanceBootMode | String | The boot mode that is used to boot the instance at launch or start. |
| AWS.EC2.Instances.NetworkPerformanceOptions.BandwidthWeighting | String | Contains settings for the network performance options for your instance. |
| AWS.EC2.Instances.Operator | Dictionary | The service provider that manages the instance. |
| AWS.EC2.Instances.InstanceId | String | The ID of the instance. |
| AWS.EC2.Instances.ImageId | String | The ID of the AMI used to launch the instance. |
| AWS.EC2.Instances.State.Code | Number | The current state of the instance as a 16-bit unsigned integer. |
| AWS.EC2.Instances.State.Name | String | The current state of the instance. |
| AWS.EC2.Instances.PrivateDnsName | String | The private DNS hostname name assigned to the instance. |
| AWS.EC2.Instances.PublicDnsName | String | The public DNS name assigned to the instance. |
| AWS.EC2.Instances.StateTransitionReason | String | The reason for the most recent state transition. May be an empty string. |
| AWS.EC2.Instances.KeyName | String | The name of the key pair used when the instance was launched. |
| AWS.EC2.Instances.AmiLaunchIndex | Number | The AMI launch index, which can be used to find this instance in the launch group. |
| AWS.EC2.Instances.ProductCodes | Dictionary | The product codes attached to this instance, if applicable. |
| AWS.EC2.Instances.InstanceType | String | The instance type. |
| AWS.EC2.Instances.LaunchTime | String | The time the instance was launched. |
| AWS.EC2.Instances.Placement.AvailabilityZoneId | String | The ID of the Availability Zone of the instance. |
| AWS.EC2.Instances.Placement.Affinity | String | The affinity setting for the instance on the Dedicated Host. |
| AWS.EC2.Instances.Placement.GroupName | String | The name of the placement group the instance is in. |
| AWS.EC2.Instances.Placement.PartitionNumber | Number | The number of the partition that the instance is in. |
| AWS.EC2.Instances.Placement.HostId | String | The ID of the Dedicated Host on which the instance resides. |
| AWS.EC2.Instances.Placement.Tenancy | String | The tenancy of the instance. |
| AWS.EC2.Instances.Placement.HostResourceGroupArn | String | The ARN of the host resource group in which to launch the instances. |
| AWS.EC2.Instances.Placement.GroupId | String | The ID of the placement group that the instance is in. |
| AWS.EC2.Instances.Placement.AvailabilityZone | String | The availability zone of the instance. |
| AWS.EC2.Instances.KernelId | String | The kernel associated with this instance, if applicable. |
| AWS.EC2.Instances.RamdiskId | String | The RAM disk associated with this instance, if applicable. |
| AWS.EC2.Instances.Platform | String | The platform the instance uses. The value is Windows for Windows instances; otherwise, blank. |
| AWS.EC2.Instances.Monitoring.State | String | Indicates whether detailed monitoring is enabled. |
| AWS.EC2.Instances.SubnetId | String | The ID of the subnet in which the instance is running. |
| AWS.EC2.Instances.VpcId | String | The ID of the VPC in which the instance is running. |
| AWS.EC2.Instances.PrivateIpAddress | String | The private IPv4 address assigned to the instance. |
| AWS.EC2.Instances.PublicIpAddress | String | The public IPv4 address assigned to the instance. |

### aws-rds-db-instance-enable-auto-upgrade-quick-action

***
Enables automatic minor version upgrades for the RDS DB instance.

#### Base Command

`aws-rds-db-instance-enable-auto-upgrade-quick-action`

#### Input

| **Argument Name** | **Description** | **Required** |
| --- | --- | --- |
| account_id | The AWS account ID. | Required |
| region | The AWS region. | Required |
| db_instance_identifier | The identifier of DB instance to modify. | Required |

#### Context Output

There is no context output for this command.

### aws-rds-db-snapshot-attribute-set-snapshot-to-private-quick-action

***
Revokes public access to the RDS DB snapshot, making it private.

#### Base Command

`aws-rds-db-snapshot-attribute-set-snapshot-to-private-quick-action`

#### Input

| **Argument Name** | **Description** | **Required** |
| --- | --- | --- |
| account_id | The AWS account ID. | Required |
| region | The AWS region. | Required |
| db_snapshot_identifier | The identifier for the DB snapshot to modify the attributes for. | Required |

#### Context Output

There is no context output for this command.

### aws-rds-db-instance-enable-multi-az-quick-action

***
Enables Multi-AZ deployment for the RDS database instance to enhance availability and durability.

#### Base Command

`aws-rds-db-instance-enable-multi-az-quick-action`

#### Input

| **Argument Name** | **Description** | **Required** |
| --- | --- | --- |
| account_id | The AWS account ID. | Required |
| region | The AWS region. | Required |
| db_instance_identifier | The identifier of DB instance to modify. | Required |

#### Context Output

There is no context output for this command.

### aws-rds-event-subscription-modify

***
Modifies an existing RDS event notification subscription.

#### Base Command

`aws-rds-event-subscription-modify`

#### Input

| **Argument Name** | **Description** | **Required** |
| --- | --- | --- |
| account_id | The AWS account ID. | Required |
| region | The AWS region. Possible values are: us-east-1, us-east-2, us-west-1, us-west-2, af-south-1, ap-east-1, ap-south-2, ap-southeast-3, ap-southeast-5, ap-southeast-4, ap-south-1, ap-northeast-3, ap-northeast-2, ap-southeast-1, ap-southeast-2, ap-southeast-7, ap-northeast-1, ca-central-1, ca-west-1, eu-central-1, eu-west-1, eu-west-2, eu-south-1, eu-west-3, eu-south-2, eu-north-1, eu-central-2, il-central-1, mx-central-1, me-south-1, me-central-1, sa-east-1. | Required |
| subscription_name | The name of the RDS event notification subscription. | Required |
| enabled | Specifies whether to activate the subscription. | Optional |
| event_categories | A list of event categories for a source type (SourceType) that you want to subscribe to. | Optional |
| sns_topic_arn | The Amazon Resource Name (ARN) of the SNS topic created for event notification. | Optional |
| source_type | The type of source that is generating the events. | Optional |

#### Context Output

| **Path** | **Type** | **Description** |
| --- | --- | --- |
| AWS.RDS.EventSubscription.CustomerAwsId | string | The AWS customer account associated with the RDS event notification subscription. |
| AWS.RDS.EventSubscription.CustSubscriptionId | string | The RDS event notification subscription Id. |
| AWS.RDS.EventSubscription.Enabled | boolean | Specifies whether the subscription is enabled. True indicates the subscription is enabled. |
| AWS.RDS.EventSubscription.EventCategoriesList | array | A list of event categories for the RDS event notification subscription. |
| AWS.RDS.EventSubscription.EventSubscriptionArn | string | The Amazon Resource Name \(ARN\) for the event subscription. |
| AWS.RDS.EventSubscription.SnsTopicArn | string | The topic ARN of the RDS event notification subscription. |
| AWS.RDS.EventSubscription.SourceIdsList | array | A list of source IDs for the RDS event notification subscription. |
| AWS.RDS.EventSubscription.SourceType | string | The source type for the RDS event notification subscription. |
| AWS.RDS.EventSubscription.Status | string | The status of the RDS event notification subscription. |
| AWS.RDS.EventSubscription.SubscriptionCreationTime | string | The time the RDS event notification subscription was created. |

### aws-rds-db-instance-enable-deletion-protection-quick-action

***
Enables 'deletion protection' for the RDS DB instance.

#### Base Command

`aws-rds-db-instance-enable-deletion-protection-quick-action`

#### Input

| **Argument Name** | **Description** | **Required** |
| --- | --- | --- |
| account_id | The AWS account ID. | Required |
| region | The AWS region. | Required |
| db_instance_identifier | The identifier of DB instance to modify. | Required |

#### Context Output

There is no context output for this command.

### aws-rds-db-instance-modify-publicly-accessible-quick-action

***
This action will disable public access for AWS RDS database instance by modifying the instance settings.

#### Base Command

`aws-rds-db-instance-modify-publicly-accessible-quick-action`

#### Input

| **Argument Name** | **Description** | **Required** |
| --- | --- | --- |
| account_id | The AWS account ID. | Required |
| region | The AWS region. | Required |
| db_instance_identifier | The identifier of DB instance to modify. | Required |

#### Context Output

There is no context output for this command.

### aws-ec2-modify-snapshot-permission

***
Adds or removes permission settings for the specified snapshot.

#### Base Command

`aws-ec2-modify-snapshot-permission`

#### Input

| **Argument Name** | **Description** | **Required** |
| --- | --- | --- |
| account_id | The AWS account ID. | Required |
| snapshot_id | The ID of the EBS snapshot. | Required |
| operation_type | The operation type, add or remove. Possible values are: add, remove. | Required |
| group_names | CSV of security group names. This parameter can be used only when UserIds not provided. | Optional |
| user_ids | CSV of AWS account IDs. This parameter can be used only when groupNames not provided. | Optional |
| dry_run | Checks whether you have the required permissions for the action, without actually making the request, and provides an error response. Possible values are: True, False. | Optional |
| region | The AWS region. Possible values are: us-east-1, us-east-2, us-west-1, us-west-2, af-south-1, ap-east-1, ap-south-2, ap-southeast-3, ap-southeast-5, ap-southeast-4, ap-south-1, ap-northeast-3, ap-northeast-2, ap-southeast-1, ap-southeast-2, ap-southeast-7, ap-northeast-1, ca-central-1, ca-west-1, eu-central-1, eu-west-1, eu-west-2, eu-south-1, eu-west-3, eu-south-2, eu-north-1, eu-central-2, il-central-1, mx-central-1, me-south-1, me-central-1, sa-east-1. | Required |

#### Context Output

There is no context output for this command.

### aws-ec2-set-snapshot-to-private-quick-action

***
Revokes public access to the EC2 snapshot.

#### Base Command

`aws-ec2-set-snapshot-to-private-quick-action`

#### Input

| **Argument Name** | **Description** | **Required** |
| --- | --- | --- |
| account_id | The AWS account ID. | Required |
| region | The AWS region. | Required |
| snapshot_id | The ID of the EBS snapshot. | Required |

#### Context Output

There is no context output for this command.

### aws-ec2-image-attribute-set-ami-to-private-quick-action

***
Revokes public launch permissions for the EC2 AMI.

#### Base Command

`aws-ec2-image-attribute-set-ami-to-private-quick-action`

#### Input

| **Argument Name** | **Description** | **Required** |
| --- | --- | --- |
| account_id | The AWS account ID. | Required |
| region | The AWS region. | Required |
| image_id | The ID of the AMI. | Required |

#### Context Output

There is no context output for this command.

### aws-s3-bucket-enable-bucket-access-logging-quick-action

***
Enables server access logging for the S3 bucket, delivering detailed logs to a target bucket and prefix.

#### Base Command

`aws-s3-bucket-enable-bucket-access-logging-quick-action`

#### Input

| **Argument Name** | **Description** | **Required** |
| --- | --- | --- |
| account_id | The AWS account ID. | Required |
| region | The AWS region. | Required |
| bucket | The name of the bucket for which to set the logging parameters. | Required |

#### Context Output

There is no context output for this command.

### aws-rds-db-cluster-snapshot-set-to-private-quick-action

***
Revokes public access to the RDS DB cluster snapshot, making it private.

#### Base Command

`aws-rds-db-cluster-snapshot-set-to-private-quick-action`

#### Input

| **Argument Name** | **Description** | **Required** |
| --- | --- | --- |
| account_id | The AWS account ID. | Required |
| region | The AWS region. | Required |
| db_cluster_snapshot_identifier | The identifier for the DB cluster snapshot to modify the attributes for. | Required |

#### Context Output

There is no context output for this command.

### aws-rds-db-cluster-enable-iam-auth-quick-action

***
This action enables 'iam database authentication' for the RDS cluster.

#### Base Command

`aws-rds-db-cluster-enable-iam-auth-quick-action`

#### Input

| **Argument Name** | **Description** | **Required** |
| --- | --- | --- |
| account_id | The AWS account ID. | Required |
| region | The AWS region. | Required |
| db_cluster_identifier | The DB cluster identifier for the modified cluster. This parameter is not case sensitive and is valid for Aurora DB and Multi-AZ DB cluster types. It must match the identifier of an existing DB cluster. | Required |

#### Context Output

There is no context output for this command.

### aws-s3-bucket-website-disable-hosting-quick-action

***
Removes the static website hosting configuration from an S3 bucket.

#### Base Command

`aws-s3-bucket-website-disable-hosting-quick-action`

#### Input

| **Argument Name** | **Description** | **Required** |
| --- | --- | --- |
| account_id | The AWS account ID. | Required |
| region | The AWS region. | Required |
| bucket | The name of the S3 bucket from which the website configuration will be removed. | Required |

#### Context Output

There is no context output for this command.

### aws-s3-bucket-acl-set-to-private-quick-action

***
Sets the Access Control List (ACL) for the S3 bucket to private.

#### Base Command

`aws-s3-bucket-acl-set-to-private-quick-action`

#### Input

| **Argument Name** | **Description** | **Required** |
| --- | --- | --- |
| account_id | The AWS account ID. | Required |
| region | The AWS region. | Required |
| bucket | The bucket to which to apply the ACL. | Required |

#### Context Output

There is no context output for this command.

### aws-s3-bucket-versioning-enable-quick-action

***
Enables versioning on the S3 bucket to retain multiple versions of objects.

#### Base Command

`aws-s3-bucket-versioning-enable-quick-action`

#### Input

| **Argument Name** | **Description** | **Required** |
| --- | --- | --- |
| account_id | The AWS account ID. | Required |
| region | The AWS region. | Required |
| bucket | The name of the bucket for which to set the logging parameters. | Required |

#### Context Output

There is no context output for this command.

### aws-rds-db-cluster-enable-deletion-protection-quick-action

***
Enables deletion protection for the RDS DB cluster to prevent accidental deletion.

#### Base Command

`aws-rds-db-cluster-enable-deletion-protection-quick-action`

#### Input

| **Argument Name** | **Description** | **Required** |
| --- | --- | --- |
| account_id | The AWS account ID. | Required |
| region | The AWS region. | Required |
| db_cluster_identifier | The DB cluster identifier for the modified cluster. This parameter is not case sensitive and is valid for Aurora DB and Multi-AZ DB cluster types. It must match the identifier of an existing DB cluster. | Required |

#### Context Output

There is no context output for this command.

### aws-s3-bucket-website-delete

***
Removes the website configuration for a bucket.

#### Base Command

`aws-s3-bucket-website-delete`

#### Input

| **Argument Name** | **Description** | **Required** |
| --- | --- | --- |
| account_id | The AWS account ID. | Required |
| region | The AWS region. Possible values are: us-east-1, us-east-2, us-west-1, us-west-2, af-south-1, ap-east-1, ap-south-2, ap-southeast-3, ap-southeast-5, ap-southeast-4, ap-south-1, ap-northeast-3, ap-northeast-2, ap-southeast-1, ap-southeast-2, ap-southeast-7, ap-northeast-1, ca-central-1, ca-west-1, eu-central-1, eu-west-1, eu-west-2, eu-south-1, eu-west-3, eu-south-2, eu-north-1, eu-central-2, il-central-1, mx-central-1, me-south-1, me-central-1, sa-east-1. | Required |
| bucket | The name of the S3 bucket from which the website configuration will be removed. | Required |

#### Context Output

There is no context output for this command.

### aws-s3-bucket-ownership-controls-put

***
Creates or modifies OwnershipControls for an Amazon S3 bucket.

#### Base Command

`aws-s3-bucket-ownership-controls-put`

#### Input

| **Argument Name** | **Description** | **Required** |
| --- | --- | --- |
| account_id | The AWS account ID. | Required |
| region | The AWS region. Possible values are: us-east-1, us-east-2, us-west-1, us-west-2, af-south-1, ap-east-1, ap-south-2, ap-southeast-3, ap-southeast-5, ap-southeast-4, ap-south-1, ap-northeast-3, ap-northeast-2, ap-southeast-1, ap-southeast-2, ap-southeast-7, ap-northeast-1, ca-central-1, ca-west-1, eu-central-1, eu-west-1, eu-west-2, eu-south-1, eu-west-3, eu-south-2, eu-north-1, eu-central-2, il-central-1, mx-central-1, me-south-1, me-central-1, sa-east-1. | Required |
| bucket | The name of the Amazon S3 bucket for which to configure Ownership Controls. | Required |
| ownership_controls_rule | Ownership for a bucket's ownership controls. Possible values are: BucketOwnerPreferred, ObjectWriter, BucketOwnerEnforced. | Required |

#### Context Output

There is no context output for this command.

### aws-eks-describe-cluster

***
Describes an Amazon EKS cluster.

#### Base Command

`aws-eks-describe-cluster`

#### Input

| **Argument Name** | **Description** | **Required** |
| --- | --- | --- |
| account_id | The AWS account ID. | Required |
| cluster_name | The name of the cluster to describe. | Required |
| region | The AWS Region. Possible values are: us-east-1, us-east-2, us-west-1, us-west-2, af-south-1, ap-east-1, ap-south-2, ap-southeast-3, ap-southeast-5, ap-southeast-4, ap-south-1, ap-northeast-3, ap-northeast-2, ap-southeast-1, ap-southeast-2, ap-southeast-7, ap-northeast-1, ca-central-1, ca-west-1, eu-central-1, eu-west-1, eu-west-2, eu-south-1, eu-west-3, eu-south-2, eu-north-1, eu-central-2, il-central-1, mx-central-1, me-south-1, me-central-1, sa-east-1. | Required |

#### Context Output

| **Path** | **Type** | **Description** |
| --- | --- | --- |
| AWS.EKS.Cluster.name | String | The name of your cluster. |
| AWS.EKS.Cluster.arn | String | The Amazon Resource Name \(ARN\) of the cluster. |
| AWS.EKS.Cluster.createdAt | String | The creation date of the object. |
| AWS.EKS.Cluster.version | String | The Kubernetes server version for the cluster. |
| AWS.EKS.Cluster.endpoint | String | The endpoint for your Kubernetes API server. |
| AWS.EKS.Cluster.roleArn | String | The Amazon Resource Name \(ARN\) of the IAM role that provides permissions for the Kubernetes control plane to make calls to Amazon Web Services API operations on your behalf. |
| AWS.EKS.Cluster.resourcesVpcConfig.subnetIds | List | The subnets associated with your cluster. |
| AWS.EKS.Cluster.resourcesVpcConfig.securityGroupIds | List | The security groups associated with the cross-account elastic network interfaces that are used to allow communication between your nodes and the Kubernetes control plane. |
| AWS.EKS.Cluster.resourcesVpcConfig.clusterSecurityGroupId | String | The cluster security group that was created by Amazon EKS for the cluster. Managed node groups use this security group for control-plane-to-data-plane communication. |
| AWS.EKS.Cluster.resourcesVpcConfig.vpcId | String | The VPC associated with your cluster. |
| AWS.EKS.Cluster.resourcesVpcConfig.endpointPublicAccess | Boolean | Whether the public API server endpoint is enabled. |
| AWS.EKS.Cluster.resourcesVpcConfig.endpointPrivateAccess | Boolean | This parameter indicates whether the Amazon EKS private API server endpoint is enabled. |
| AWS.EKS.Cluster.resourcesVpcConfig.publicAccessCidrs | List | The CIDR blocks that are allowed access to your cluster’s public Kubernetes API server endpoint. |
| AWS.EKS.Cluster.kubernetesNetworkConfig.serviceIpv4Cidr | String | The CIDR block that Kubernetes Pod and Service object IP addresses are assigned from. |
| AWS.EKS.Cluster.kubernetesNetworkConfig.serviceIpv6Cidr | String | The CIDR block that Kubernetes Pod and Service IP addresses are assigned from if you created a 1.21 or later cluster with version 1.10.1 or later of the Amazon VPC CNI add-on and specified ipv6 for ipFamily when you created the cluster. |
| AWS.EKS.Cluster.kubernetesNetworkConfig.ipFamily | String | The IP family used to assign Kubernetes Pod and Service objects IP addresses. |
| AWS.EKS.Cluster.logging.clusterLogging | Object | The cluster control plane logging configuration for your cluster. |
| AWS.EKS.Cluster.identity | Object | The identity provider information for the cluster. |
| AWS.EKS.Cluster.status | String | The current status of the cluster. |
| AWS.EKS.Cluster.certificateAuthority.data | String | The Base64-encoded certificate data required to communicate with your cluster. |
| AWS.EKS.Cluster.clientRequestToken | String | A unique, case-sensitive identifier that you provide to ensure the idempotency of the request. |
| AWS.EKS.Cluster.platformVersion | String | The platform version of your Amazon EKS cluster. |
| AWS.EKS.Cluster.tags | Object | A dictionary containing metadata for categorization and organization. |
| AWS.EKS.Cluster.encryptionConfig.resources | List | Specifies the resources to be encrypted. The only supported value is secrets. |
| AWS.EKS.Cluster.encryptionConfig.provider | Object | Key Management Service \(KMS\) key. |
| AWS.EKS.Cluster.connectorConfig.activationId | String | A unique ID associated with the cluster for registration purposes. |
| AWS.EKS.Cluster.connectorConfig.activationCode | String | A unique code associated with the cluster for registration purposes. |
| AWS.EKS.Cluster.connectorConfig.activationExpiry | String | The expiration time of the connected cluster. |
| AWS.EKS.Cluster.connectorConfig.provider | String | The cluster’s cloud service provider. |
| AWS.EKS.Cluster.connectorConfig.roleArn | String | The Amazon Resource Name \(ARN\) of the role to communicate with services from the connected Kubernetes cluster. |
| AWS.EKS.Cluster.id | String | The ID of your local Amazon EKS cluster on an Amazon Web Services Outpost. |
| AWS.EKS.Cluster.health.issues | List | An object representing the health issues of your local Amazon EKS cluster on an Amazon Web Services Outpost. |
| AWS.EKS.Cluster.outpostConfig.outpostArns | Object | An object representing the configuration of your local Amazon EKS cluster on an Amazon Web Services Outpost. |
| AWS.EKS.Cluster.outpostConfig.controlPlaneInstanceType | String | The Amazon EC2 instance type used for the control plane. |
| AWS.EKS.Cluster.outpostConfig.controlPlanePlacement | Object | An object representing the placement configuration for all the control plane instances of your local Amazon EKS cluster on an Amazon Web Services Outpost. |
| AWS.EKS.Cluster.accessConfig.bootstrapClusterCreatorAdminPermissions | Boolean | Specifies whether or not the cluster creator IAM principal was set as a cluster admin access entry during cluster creation time. |
| AWS.EKS.Cluster.accessConfig.authenticationMode | String | The current authentication mode of the cluster. |

### aws-eks-associate-access-policy

***
Associates an access policy and its scope to an access entry.

#### Base Command

`aws-eks-associate-access-policy`

#### Input

| **Argument Name** | **Description** | **Required** |
| --- | --- | --- |
| account_id | The AWS account ID. | Required |
| cluster_name | The name of the cluster for which to create an access entry. | Required |
| principal_arn | The Amazon Resource Name (ARN) of the IAM user or role for the AccessEntry that you’re associating the access policy to. | Required |
| policy_arn | The ARN of the AccessPolicy that you’re associating. | Required |
| type | The scope type of an access policy. Possible values are: cluster, namespace. | Required |
| namespaces | A comma-separated list of Kubernetes namespaces that an access policy is scoped to. A value is required if you specified namespace for type. | Optional |
| region | The AWS Region. Possible values are: us-east-1, us-east-2, us-west-1, us-west-2, af-south-1, ap-east-1, ap-south-2, ap-southeast-3, ap-southeast-5, ap-southeast-4, ap-south-1, ap-northeast-3, ap-northeast-2, ap-southeast-1, ap-southeast-2, ap-southeast-7, ap-northeast-1, ca-central-1, ca-west-1, eu-central-1, eu-west-1, eu-west-2, eu-south-1, eu-west-3, eu-south-2, eu-north-1, eu-central-2, il-central-1, mx-central-1, me-south-1, me-central-1, sa-east-1. | Required |

#### Context Output

| **Path** | **Type** | **Description** |
| --- | --- | --- |
| AWS.EKS.AssociatedAccessPolicy.clusterName | String | The name of your cluster. |
| AWS.EKS.AssociatedAccessPolicy.principalArn | String | The ARN of the IAM principal for the AccessEntry. |
| AWS.EKS.AssociatedAccessPolicy.policyArn | String | The ARN of the AccessPolicy. |
| AWS.EKS.AssociatedAccessPolicy.accessScope.type | String | The scope type of an access policy. |
| AWS.EKS.AssociatedAccessPolicy.accessScope.namespaces | String | A Kubernetes namespace that an access policy is scoped to. |
| AWS.EKS.AssociatedAccessPolicy.associatedAt | String | The date and time the AccessPolicy was associated with an AccessEntry. |
| AWS.EKS.AssociatedAccessPolicy.modifiedAt | String | The date and time for the last modification to the object. |

### aws-billing-cost-usage-list

***
Retrieves actual cost and usage data for a given time range and optional service filter.

#### Base Command

`aws-billing-cost-usage-list`

#### Input

| **Argument Name** | **Description** | **Required** |
| --- | --- | --- |
| account_id | The AWS account on which to run the command. | Required |
| region | The AWS region. Possible values are: us-east-1, us-east-2, us-west-1, us-west-2, af-south-1, ap-east-1, ap-south-2, ap-southeast-3, ap-southeast-5, ap-southeast-4, ap-south-1, ap-northeast-3, ap-northeast-2, ap-southeast-1, ap-southeast-2, ap-southeast-7, ap-northeast-1, ca-central-1, ca-west-1, eu-central-1, eu-west-1, eu-west-2, eu-south-1, eu-west-3, eu-south-2, eu-north-1, eu-central-2, il-central-1, mx-central-1, me-south-1, me-central-1, sa-east-1. | Required |
| metrics | Metrics to retrieve. Default - UsageQuantity. Valid values [AmortizedCost, BlendedCost, NetAmortizedCost, NetUnblendedCost, NormalizedUsageAmount, UnblendedCost, UsageQuantity]. | Optional |
| start_date | Start date for the report (YYYY-MM-DD). Default - 7 days ago. | Optional |
| end_date | End date for the report (YYYY-MM-DD). Default - current day. | Optional |
| granularity | Granularity of the data. Default - Daily. Valid values [Daily, Monthly, Hourly]. Possible values are: Daily, Monthly, Hourly. | Optional |
| aws_services | Optional filter for retrieving data for specific AWS services. | Optional |
| next_page_token | Next page token for pagination. Use value from AWS.Billing.UsageNextToken. | Optional |

#### Context Output

| **Path** | **Type** | **Description** |
| --- | --- | --- |
| AWS.Billing.Usage | unknown | Complete usage data from AWS Cost Explorer API. |
| AWS.Billing.Usage.TimePeriod | unknown | Time period for the usage data. |
| AWS.Billing.Usage.TimePeriod.Start | date | Start date of the time period. |
| AWS.Billing.Usage.TimePeriod.End | date | End date of the time period. |
| AWS.Billing.Usage.Total | unknown | Total cost and usage metrics for the time period. |
| AWS.Billing.Usage.Total.AmortizedCost | unknown | Amortized cost information. |
| AWS.Billing.Usage.Total.AmortizedCost.Amount | string | Amortized cost amount. |
| AWS.Billing.Usage.Total.AmortizedCost.Unit | string | Amortized cost unit \(e.g., USD\). |
| AWS.Billing.Usage.Total.BlendedCost | unknown | Blended cost information. |
| AWS.Billing.Usage.Total.BlendedCost.Amount | string | Blended cost amount. |
| AWS.Billing.Usage.Total.BlendedCost.Unit | string | Blended cost unit \(e.g., USD\). |
| AWS.Billing.Usage.Total.NetAmortizedCost | unknown | Net amortized cost information. |
| AWS.Billing.Usage.Total.NetAmortizedCost.Amount | string | Net amortized cost amount. |
| AWS.Billing.Usage.Total.NetAmortizedCost.Unit | string | Net amortized cost unit \(e.g., USD\). |
| AWS.Billing.Usage.Total.NetUnblendedCost | unknown | Net unblended cost information. |
| AWS.Billing.Usage.Total.NetUnblendedCost.Amount | string | Net unblended cost amount. |
| AWS.Billing.Usage.Total.NetUnblendedCost.Unit | string | Net unblended cost unit \(e.g., USD\). |
| AWS.Billing.Usage.Total.NormalizedUsageAmount | unknown | Normalized usage amount information. |
| AWS.Billing.Usage.Total.NormalizedUsageAmount.Amount | string | Normalized usage amount. |
| AWS.Billing.Usage.Total.NormalizedUsageAmount.Unit | string | Normalized usage amount unit. |
| AWS.Billing.Usage.Total.UnblendedCost | unknown | Unblended cost information. |
| AWS.Billing.Usage.Total.UnblendedCost.Amount | string | Unblended cost amount. |
| AWS.Billing.Usage.Total.UnblendedCost.Unit | string | Unblended cost unit \(e.g., USD\). |
| AWS.Billing.Usage.Total.UsageQuantity | unknown | Usage quantity information. |
| AWS.Billing.Usage.Total.UsageQuantity.Amount | string | Usage quantity amount. |
| AWS.Billing.Usage.Total.UsageQuantity.Unit | string | Usage quantity unit \(e.g., Hrs, GB\). |
| AWS.Billing.Usage.Groups | unknown | Usage data grouped by dimensions \(when grouping is applied\). |
| AWS.Billing.Usage.Groups.Keys | unknown | Group keys \(dimension values\). |
| AWS.Billing.Usage.Groups.Metrics | unknown | Metrics for the group. |
| AWS.Billing.Usage.Estimated | boolean | Whether the data is estimated. |
| AWS.Billing.UsageNextToken | string | Next page token for pagination. |

### aws-billing-forecast-list

***
Forecasts AWS spending over a given future time period using historical trends.

#### Base Command

`aws-billing-forecast-list`

#### Input

| **Argument Name** | **Description** | **Required** |
| --- | --- | --- |
| account_id | The AWS account on which to run the command. | Required |
| region | The AWS region. Possible values are: us-east-1, us-east-2, us-west-1, us-west-2, af-south-1, ap-east-1, ap-south-2, ap-southeast-3, ap-southeast-5, ap-southeast-4, ap-south-1, ap-northeast-3, ap-northeast-2, ap-southeast-1, ap-southeast-2, ap-southeast-7, ap-northeast-1, ca-central-1, ca-west-1, eu-central-1, eu-west-1, eu-west-2, eu-south-1, eu-west-3, eu-south-2, eu-north-1, eu-central-2, il-central-1, mx-central-1, me-south-1, me-central-1, sa-east-1. | Required |
| metric | Metric to forecast. Valid values [AMORTIZED_COST, BLENDED_COST, NET_AMORTIZED_COST, NET_UNBLENDED_COST, UNBLENDED_COST]. Possible values are: AMORTIZED_COST, BLENDED_COST, NET_AMORTIZED_COST, NET_UNBLENDED_COST, UNBLENDED_COST. Default is AMORTIZED_COST. | Optional |
| start_date | Start date for the forecast (YYYY-MM-DD). Default - current day. | Optional |
| end_date | End date for the forecast (YYYY-MM-DD). Default - in 7 days. | Optional |
| granularity | Granularity of the forecast. Default - Daily. Valid values [ Daily, Monthly, Hourly]. Possible values are: Daily, Monthly, Hourly. | Optional |
| aws_services | Optional filter for retrieving data for specific AWS services. | Optional |
| next_page_token | Next page token for pagination. Use value from AWS.Billing.ForecastNextToken. | Optional |

#### Context Output

| **Path** | **Type** | **Description** |
| --- | --- | --- |
| AWS.Billing.Forecast | unknown | Complete forecast data from AWS Cost Explorer API. |
| AWS.Billing.Forecast.Service | string | AWS Service \(if exists\). |
| AWS.Billing.Forecast.StartDate | date | Start date of the forecast. |
| AWS.Billing.Forecast.EndDate | date | End date of the forecast. |
| AWS.Billing.Forecast.TotalAmount | string | Total forecasted amount. |
| AWS.Billing.Forecast.TotalUnit | string | Unit for the forecasted amount. |
| AWS.Billing.Forecast.ForecastResultsByTime | unknown | Forecast results grouped by time period. |
| AWS.Billing.Forecast.ForecastResultsByTime.TimePeriod | unknown | Time period for the forecast. |
| AWS.Billing.Forecast.ForecastResultsByTime.TimePeriod.Start | date | Start date of the forecast period. |
| AWS.Billing.Forecast.ForecastResultsByTime.TimePeriod.End | date | End date of the forecast period. |
| AWS.Billing.Forecast.ForecastResultsByTime.MeanValue | string | Mean forecasted value for the time period. |
| AWS.Billing.Forecast.ForecastResultsByTime.PredictionIntervalLowerBound | string | Lower bound of the prediction interval. |
| AWS.Billing.Forecast.ForecastResultsByTime.PredictionIntervalUpperBound | string | Upper bound of the prediction interval. |
| AWS.Billing.Forecast.Total | unknown | Total forecast information. |
| AWS.Billing.Forecast.Total.Amount | string | Total forecasted amount. |
| AWS.Billing.Forecast.Total.Unit | string | Unit for the total forecasted amount. |
| AWS.Billing.ForecastNextToken | string | Next page token for pagination. |

### aws-billing-budgets-list

***
Lists configured budgets for a given AWS account.

#### Base Command

`aws-billing-budgets-list`

#### Input

| **Argument Name** | **Description** | **Required** |
| --- | --- | --- |
| account_id | The AWS account on which to run the command. | Required |
| region | The AWS region. Possible values are: us-east-1, us-east-2, us-west-1, us-west-2, af-south-1, ap-east-1, ap-south-2, ap-southeast-3, ap-southeast-5, ap-southeast-4, ap-south-1, ap-northeast-3, ap-northeast-2, ap-southeast-1, ap-southeast-2, ap-southeast-7, ap-northeast-1, ca-central-1, ca-west-1, eu-central-1, eu-west-1, eu-west-2, eu-south-1, eu-west-3, eu-south-2, eu-north-1, eu-central-2, il-central-1, mx-central-1, me-south-1, me-central-1, sa-east-1. | Required |
| max_result | Maximum results to return. Default - 50, Max - 1000. Default is 50. | Optional |
| show_filter_expression | Whether to show filter expression. Default - False. Possible values are: true, false. Default is false. | Optional |
| next_page_token | Next page token for pagination. Use value from AWS.Billing.BudgetNextToken. | Optional |

#### Context Output

| **Path** | **Type** | **Description** |
| --- | --- | --- |
| AWS.Billing.Budget | unknown | Complete budget data from AWS Budgets API. |
| AWS.Billing.Budget.BudgetName | string | Budget name. |
| AWS.Billing.Budget.BudgetType | string | Budget type \(COST, USAGE, RI_UTILIZATION, RI_COVERAGE, SAVINGS_PLANS_UTILIZATION, SAVINGS_PLANS_COVERAGE\). |
| AWS.Billing.Budget.TimeUnit | string | Time unit for the budget \(DAILY, MONTHLY, QUARTERLY, ANNUALLY\). |
| AWS.Billing.Budget.TimePeriod | unknown | Time period for the budget. |
| AWS.Billing.Budget.TimePeriod.Start | date | Start date of the budget time period. |
| AWS.Billing.Budget.TimePeriod.End | date | End date of the budget time period. |
| AWS.Billing.Budget.BudgetLimit | unknown | Budget limit configuration. |
| AWS.Billing.Budget.BudgetLimit.Amount | string | Budget limit amount. |
| AWS.Billing.Budget.BudgetLimit.Unit | string | Budget limit unit \(e.g., USD\). |
| AWS.Billing.Budget.CostFilters | unknown | Cost filters applied to the budget. |
| AWS.Billing.Budget.TimeUnit | string | Time unit for the budget period. |
| AWS.Billing.Budget.CalculatedSpend | unknown | Calculated spend information. |
| AWS.Billing.Budget.CalculatedSpend.ActualSpend | unknown | Actual spend information. |
| AWS.Billing.Budget.CalculatedSpend.ActualSpend.Amount | string | Actual spend amount. |
| AWS.Billing.Budget.CalculatedSpend.ActualSpend.Unit | string | Actual spend unit \(e.g., USD\) |
| AWS.Billing.Budget.CalculatedSpend.ForecastedSpend | unknown | Forecasted spend information. |
| AWS.Billing.Budget.CalculatedSpend.ForecastedSpend.Amount | string | Forecasted spend amount. |
| AWS.Billing.Budget.CalculatedSpend.ForecastedSpend.Unit | string | Forecasted spend unit \(e.g., USD\). |
| AWS.Billing.Budget.BudgetType | string | Type of budget \(COST, USAGE, etc.\). |
| AWS.Billing.Budget.LastUpdatedTime | date | Last time the budget was updated. |
| AWS.Billing.Budget.AutoAdjustData | unknown | Auto-adjust data for the budget. |
| AWS.Billing.Budget.PlannedBudgetLimits | unknown | Planned budget limits for future periods. |
| AWS.Billing.BudgetNextToken | string | Next page token for pagination. |

### aws-billing-budget-notification-list

***
Lists the notifications that are associated with a budget.

#### Base Command

`aws-billing-budget-notification-list`

#### Input

| **Argument Name** | **Description** | **Required** |
| --- | --- | --- |
| account_id | AWS account to run the command on. | Required |
| region | The AWS region. Possible values are: us-east-1, us-east-2, us-west-1, us-west-2, af-south-1, ap-east-1, ap-south-2, ap-southeast-3, ap-southeast-5, ap-southeast-4, ap-south-1, ap-northeast-3, ap-northeast-2, ap-southeast-1, ap-southeast-2, ap-southeast-7, ap-northeast-1, ca-central-1, ca-west-1, eu-central-1, eu-west-1, eu-west-2, eu-south-1, eu-west-3, eu-south-2, eu-north-1, eu-central-2, il-central-1, mx-central-1, me-south-1, me-central-1, sa-east-1. | Required |
| budget_name | Name of the budget. | Required |
| max_result | Maximum results to return. Default - 50, Max - 100. Default is 50. | Optional |
| next_page_token | Next page token for pagination. Use value from AWS.Billing.NotificationNextToken. | Optional |

#### Context Output

| **Path** | **Type** | **Description** |
| --- | --- | --- |
| AWS.Billing.Budget.Notification | unknown | Complete budget notification data from AWS Budgets API. |
| AWS.Billing.Budget.Notification.Notification | unknown | Notification configuration. |
| AWS.Billing.Budget.Notification.Notification.NotificationType | string | Type of notification \(ACTUAL or FORECASTED\). |
| AWS.Billing.Budget.Notification.Notification.ComparisonOperator | string | Comparison operator for the notification \(GREATER_THAN, LESS_THAN, EQUAL_TO\). |
| AWS.Billing.Budget.Notification.Notification.Threshold | number | Threshold value that triggers the notification. |
| AWS.Billing.Budget.Notification.Notification.ThresholdType | string | Type of threshold \(PERCENTAGE or ABSOLUTE_VALUE\). |
| AWS.Billing.Budget.Notification.Notification.NotificationState | string | Current state of the notification \(OK or ALARM\). |
| AWS.Billing.Budget.Notification.Subscribers | unknown | List of subscribers for the notification. |
| AWS.Billing.Budget.Notification.Subscribers.SubscriptionType | string | Subscription type \(EMAIL or SNS\). |
| AWS.Billing.Budget.Notification.Subscribers.Address | string | Email address or SNS topic ARN for the subscriber. |
| AWS.Billing.NotificationNextToken | string | Next page token for pagination. |

### aws-lambda-function-configuration-get

***
Retrieves configuration information about a Lambda function.

#### Base Command

`aws-lambda-function-configuration-get`

#### Input

| **Argument Name** | **Description** | **Required** |
| --- | --- | --- |
| account_id | The AWS account ID. | Required |
| region | The AWS region. Possible values are: us-east-1, us-east-2, us-west-1, us-west-2, af-south-1, ap-east-1, ap-south-2, ap-southeast-3, ap-southeast-5, ap-southeast-4, ap-south-1, ap-northeast-3, ap-northeast-2, ap-southeast-1, ap-southeast-2, ap-southeast-7, ap-northeast-1, ca-central-1, ca-west-1, eu-central-1, eu-west-1, eu-west-2, eu-south-1, eu-west-3, eu-south-2, eu-north-1, eu-central-2, il-central-1, mx-central-1, me-south-1, me-central-1, sa-east-1. | Required |
| function_name | Name, ARN, or qualified name of the Lambda function. | Required |
| qualifier | Version number or alias name. | Optional |

#### Context Output

| **Path** | **Type** | **Description** |
| --- | --- | --- |
| AWS.Lambda.FunctionConfig.FunctionName | String | The name of the function. |
| AWS.Lambda.FunctionConfig.FunctionArn | String | The function’s Amazon Resource Name \(ARN\). |
| AWS.Lambda.FunctionConfig.Runtime | String | The identifier of the function’s runtime. |
| AWS.Lambda.FunctionConfig.Role | String | The function’s execution role. |
| AWS.Lambda.FunctionConfig.Handler | String | The function that Lambda calls to begin running your function. |
| AWS.Lambda.FunctionConfig.CodeSize | Number | The size of the function’s deployment package, in bytes. |
| AWS.Lambda.FunctionConfig.Description | String | The function’s description. |
| AWS.Lambda.FunctionConfig.Timeout | Number | The amount of time in seconds that Lambda allows a function to run before stopping it. |
| AWS.Lambda.FunctionConfig.MemorySize | Number | The amount of memory available to the function at runtime. |
| AWS.Lambda.FunctionConfig.LastModified | String | The date and time that the function was last updated. |
| AWS.Lambda.FunctionConfig.CodeSha256 | String | The SHA256 hash of the function’s deployment package. |
| AWS.Lambda.FunctionConfig.Version | String | The version of the Lambda function. |
| AWS.Lambda.FunctionConfig.VpcConfig.SubnetIds | unknown | A list of VPC subnet IDs. |
| AWS.Lambda.FunctionConfig.VpcConfig.SecurityGroupIds | unknown | A list of VPC security group IDs. |
| AWS.Lambda.FunctionConfig.VpcConfig.VpcId | String | The ID of the VPC. |
| AWS.Lambda.FunctionConfig.VpcConfig.Ipv6AllowedForDualStack | Boolean | Allows outbound IPv6 traffic on VPC functions that are connected to dual-stack subnets. |
| AWS.Lambda.FunctionConfig.DeadLetterConfig.TargetArn | String | The Amazon Resource Name \(ARN\) of an Amazon SQS queue or Amazon SNS topic. |
| AWS.Lambda.FunctionConfig.Environment.Variables | unknown | Environment variable key-value pairs. Omitted from CloudTrail logs. |
| AWS.Lambda.FunctionConfig.Environment.Error.ErrorCode | String | The error code. |
| AWS.Lambda.FunctionConfig.Environment.Error.Message | String | The error message. |
| AWS.Lambda.FunctionConfig.KMSKeyArn | String | The ARN of the Key Management Service \(KMS\). |
| AWS.Lambda.FunctionConfig.TracingConfig.Mode | String | The tracing mode. |
| AWS.Lambda.FunctionConfig.MasterArn | String | For Lambda@Edge functions, the ARN of the main function. |
| AWS.Lambda.FunctionConfig.RevisionId | String | The latest updated revision of the function or alias. |
| AWS.Lambda.FunctionConfig.Layers.Arn | String | The Amazon Resource Name \(ARN\) of the function layer. |
| AWS.Lambda.FunctionConfig.Layers.CodeSize | Number | The size of the layer archive in bytes. |
| AWS.Lambda.FunctionConfig.Layers.SigningProfileVersionArn | String | The Amazon Resource Name \(ARN\) for a signing profile version. |
| AWS.Lambda.FunctionConfig.Layers.SigningJobArn | String | The Amazon Resource Name \(ARN\) of a signing job. |
| AWS.Lambda.FunctionConfig.State | String | The current state of the function. |
| AWS.Lambda.FunctionConfig.StateReason | String | The reason for the function’s current state. |
| AWS.Lambda.FunctionConfig.StateReasonCode | String | The reason code for the function’s current state. |
| AWS.Lambda.FunctionConfig.LastUpdateStatus | String | The status of the last update that was performed on the function. |
| AWS.Lambda.FunctionConfig.LastUpdateStatusReason | String | The reason for the last update that was performed on the function. |
| AWS.Lambda.FunctionConfig.LastUpdateStatusReasonCode | String | The reason code for the last update that was performed on the function. |
| AWS.Lambda.FunctionConfig.FileSystemConfigs.Arn | String | The Amazon Resource Name \(ARN\) of the Amazon EFS access point that provides access to the file system. |
| AWS.Lambda.FunctionConfig.FileSystemConfigs.LocalMountPath | String | The path where the function can access the file system, starting with /mnt/. |
| AWS.Lambda.FunctionConfig.PackageType | String | The type of deployment package. |
| AWS.Lambda.FunctionConfig.ImageConfigResponse.ImageConfig.EntryPoint | String | Specifies the entry point to their application, which is typically the location of the runtime executable. |
| AWS.Lambda.FunctionConfig.ImageConfigResponse.ImageConfig.Command | String | Specifies parameters that you want to pass in with ENTRYPOINT. |
| AWS.Lambda.FunctionConfig.ImageConfigResponse.ImageConfig.WorkingDirectory | String | Specifies the working directory. |
| AWS.Lambda.FunctionConfig.ImageConfigResponse.Error.ErrorCode | String | Error code. |
| AWS.Lambda.FunctionConfig.ImageConfigResponse.Error.Message | String | Error message. |
| AWS.Lambda.FunctionConfig.SigningProfileVersionArn | String | The ARN of the signing profile version. |
| AWS.Lambda.FunctionConfig.SigningJobArn | String | The ARN of the signing job. |
| AWS.Lambda.FunctionConfig.Architectures | String | The size of the function’s /tmp directory in MB. |
| AWS.Lambda.FunctionConfig.EphemeralStorage.Size | Number | The size of the function’s /tmp directory. |
| AWS.Lambda.FunctionConfig.SnapStart.ApplyOn | String | When set to PublishedVersions, Lambda creates a snapshot of the execution environment when you publish a function version. |
| AWS.Lambda.FunctionConfig.SnapStart.OptimizationStatus | String | When you provide a qualified Amazon Resource Name \(ARN\), this response element indicates whether SnapStart is activated for the specified function version. |
| AWS.Lambda.FunctionConfig.RuntimeVersionConfig.RuntimeVersionArn | String | The ARN of the runtime version you want the function to use. |
| AWS.Lambda.FunctionConfig.RuntimeVersionConfig.Error.ErrorCode | String | The error code. |
| AWS.Lambda.FunctionConfig.RuntimeVersionConfig.Error.Message | String | The error message. |
| AWS.Lambda.FunctionConfig.LoggingConfig.LogFormat | String | The format in which Lambda sends your function’s application and system logs to CloudWatch. |
| AWS.Lambda.FunctionConfig.LoggingConfig.ApplicationLogLevel | String | Set this property to filter the application logs for your function that Lambda sends to CloudWatch. |
| AWS.Lambda.FunctionConfig.LoggingConfig.SystemLogLevel | String | Set this property to filter the system logs for your function that Lambda sends to CloudWatch. |
| AWS.Lambda.FunctionConfig.LoggingConfig.LogGroup | String | The name of the Amazon CloudWatch log group the function sends logs to. |

### aws-lambda-function-url-config-get

***
Returns the configuration for a Lambda function URL.

#### Base Command

`aws-lambda-function-url-config-get`

#### Input

| **Argument Name** | **Description** | **Required** |
| --- | --- | --- |
| account_id | The AWS account ID. | Required |
| region | The AWS region. Possible values are: us-east-1, us-east-2, us-west-1, us-west-2, af-south-1, ap-east-1, ap-south-2, ap-southeast-3, ap-southeast-5, ap-southeast-4, ap-south-1, ap-northeast-3, ap-northeast-2, ap-southeast-1, ap-southeast-2, ap-southeast-7, ap-northeast-1, ca-central-1, ca-west-1, eu-central-1, eu-west-1, eu-west-2, eu-south-1, eu-west-3, eu-south-2, eu-north-1, eu-central-2, il-central-1, mx-central-1, me-south-1, me-central-1, sa-east-1. | Required |
| function_name | Name of the Lambda function. | Required |
| qualifier | The alias name or version number. | Optional |

#### Context Output

| **Path** | **Type** | **Description** |
| --- | --- | --- |
| AWS.Lambda.FunctionURLConfig.FunctionUrl | String | The HTTP URL endpoint for your function. |
| AWS.Lambda.FunctionURLConfig.FunctionArn | String | The Amazon Resource Name \(ARN\) of your function. |
| AWS.Lambda.FunctionURLConfig.AuthType | String | The type of authentication that your function URL uses. |
| AWS.Lambda.FunctionURLConfig.Cors.AllowCredentials | Boolean | Whether to allow cookies or other credentials in requests to your function URL. |
| AWS.Lambda.FunctionURLConfig.Cors.AllowHeaders | String | The HTTP headers that origins can include in requests to your function URL. |
| AWS.Lambda.FunctionURLConfig.Cors.AllowMethods | String | The HTTP methods that are allowed when calling your function URL. |
| AWS.Lambda.FunctionURLConfig.Cors.AllowOrigins | String | The origins that can access your function URL. |
| AWS.Lambda.FunctionURLConfig.Cors.ExposeHeaders | String | The HTTP headers in your function response that you want to expose to origins that call your function URL. |
| AWS.Lambda.FunctionURLConfig.Cors.MaxAge | Number | The maximum amount of time, in seconds, that web browsers can cache results of a preflight request. |
| AWS.Lambda.FunctionURLConfig.CreationTime | String | When the function URL was created. |
| AWS.Lambda.FunctionURLConfig.LastModifiedTime | String | When the function URL configuration was last updated. |
| AWS.Lambda.FunctionURLConfig.InvokeMode | String | BUFFERED or RESPONSE_STREAM. |

### aws-lambda-policy-get

***
Returns the resource-based IAM policy for a Lambda function.

#### Base Command

`aws-lambda-policy-get`

#### Input

| **Argument Name** | **Description** | **Required** |
| --- | --- | --- |
| account_id | The AWS account ID. | Required |
| region | The AWS region. Possible values are: us-east-1, us-east-2, us-west-1, us-west-2, af-south-1, ap-east-1, ap-south-2, ap-southeast-3, ap-southeast-5, ap-southeast-4, ap-south-1, ap-northeast-3, ap-northeast-2, ap-southeast-1, ap-southeast-2, ap-southeast-7, ap-northeast-1, ca-central-1, ca-west-1, eu-central-1, eu-west-1, eu-west-2, eu-south-1, eu-west-3, eu-south-2, eu-north-1, eu-central-2, il-central-1, mx-central-1, me-south-1, me-central-1, sa-east-1. | Required |
| function_name | Name of the Lambda function, version, or alias. | Required |
| qualifier | Version or alias to get the policy for. | Optional |

#### Context Output

| **Path** | **Type** | **Description** |
| --- | --- | --- |
| AWS.Lambda.Policy.Version | Date | The policy version. |
| AWS.Lambda.Policy.Id | String | The identifier of the policy. |
| AWS.Lambda.Policy.Statement.Sid | String | Identifier of the policy statement. |
| AWS.Lambda.Policy.Statement.Effect | String | Specifies whether the statement results in an allow or an explicit deny. |
| AWS.Lambda.Policy.Statement.Principal | unknown | Specify the principal that is allowed or denied access to a resource. |
| AWS.Lambda.Policy.Statement.Action | unknown | Describes the specific action or actions that will be allowed or denied. |
| AWS.Lambda.Policy.Statement.Resource | unknown | Defines the object or objects that the statement applies to. |
| AWS.Lambda.Policy.Statement.Condition | String | Specify conditions for when a policy is in effect. |
| AWS.Lambda.Policy.RevisionId | String | A unique identifier for the current revision of the policy. |
| AWS.Lambda.Policy.AccountId | String | The AWS account ID. |
| AWS.Lambda.Policy.FunctionName | String | The Function Name. |
| AWS.Lambda.Policy.Region | String | The AWS Region. |

### aws-lambda-invoke

***
Invokes a Lambda function. Specify just a function name to invoke the latest version of the function. To invoke a published version, use the Qualifier parameter to specify a version or alias. If you use the RequestResponse (synchronous) invocation option, note that the function may be invoked multiple times if a timeout is reached. For functions with a long timeout, your client may be disconnected during synchronous invocation while it waits for a response. If you use the Event (asynchronous) invocation option, the function will be invoked at least once in response to an event and the function must be idempotent to handle this.

#### Base Command

`aws-lambda-invoke`

#### Input

| **Argument Name** | **Description** | **Required** |
| --- | --- | --- |
| account_id | The AWS account ID. | Required |
| region | The AWS region. Possible values are: us-east-1, us-east-2, us-west-1, us-west-2, af-south-1, ap-east-1, ap-south-2, ap-southeast-3, ap-southeast-5, ap-southeast-4, ap-south-1, ap-northeast-3, ap-northeast-2, ap-southeast-1, ap-southeast-2, ap-southeast-7, ap-northeast-1, ca-central-1, ca-west-1, eu-central-1, eu-west-1, eu-west-2, eu-south-1, eu-west-3, eu-south-2, eu-north-1, eu-central-2, il-central-1, mx-central-1, me-south-1, me-central-1, sa-east-1. | Required |
| function_name | Name of the Lambda function to invoke. | Required |
| invocation_type | RequestResponse (sync), Event (async), or DryRun. Default is RequestResponse. Possible values are: RequestResponse, Event, DryRun. Default is RequestResponse. | Optional |
| log_type | Set to Tail to include execution log in response. Possible values are: None, Tail. | Optional |
| client_context | Base64-encoded client context data. | Optional |
| payload | JSON input to provide to the Lambda function. | Optional |
| qualifier | Version or alias to invoke. | Optional |

#### Context Output

| **Path** | **Type** | **Description** |
| --- | --- | --- |
| AWS.Lambda.InvokedFunction.StatusCode | Number | The HTTP status code is in the 200 range for a successful request. |
| AWS.Lambda.InvokedFunction.FunctionError | String | If present, indicates that an error occurred during function execution. |
| AWS.Lambda.InvokedFunction.LogResult | String | The last 4 KB of the execution log, which is base64-encoded. |
| AWS.Lambda.InvokedFunction.Payload | Unknown | The response from the function, or an error object. |
| AWS.Lambda.InvokedFunction.ExecutedVersion | String | The version of the function that executed. |
| AWS.Lambda.InvokedFunction.FunctionName | string | The name of the Lambda function. |

### aws-lambda-function-url-config-update

***
Updates the configuration for a Lambda function URL.

#### Base Command

`aws-lambda-function-url-config-update`

#### Input

| **Argument Name** | **Description** | **Required** |
| --- | --- | --- |
| account_id | The AWS account ID. | Required |
| region | The AWS region. Possible values are: us-east-1, us-east-2, us-west-1, us-west-2, af-south-1, ap-east-1, ap-south-2, ap-southeast-3, ap-southeast-5, ap-southeast-4, ap-south-1, ap-northeast-3, ap-northeast-2, ap-southeast-1, ap-southeast-2, ap-southeast-7, ap-northeast-1, ca-central-1, ca-west-1, eu-central-1, eu-west-1, eu-west-2, eu-south-1, eu-west-3, eu-south-2, eu-north-1, eu-central-2, il-central-1, mx-central-1, me-south-1, me-central-1, sa-east-1. | Required |
| function_name | Name of the Lambda function. | Required |
| qualifier | The alias name or version number. | Optional |
| auth_type | AWS_IAM or NONE for authentication type. Possible values are: AWS_IAM, NONE. | Optional |
| cors_allow_credentials | Allow credentials in CORS requests. Possible values are: true, false. | Optional |
| cors_allow_headers | Comma-separated list of allowed headers. | Optional |
| cors_allow_methods | Comma-separated list of allowed HTTP methods. | Optional |
| cors_allow_origins | Comma-separated list of allowed origins. | Optional |
| cors_expose_headers | Comma-separated list of headers to expose. | Optional |
| cors_max_age | Maximum age for CORS preflight cache. | Optional |
| invoke_mode | BUFFERED or RESPONSE_STREAM. Possible values are: BUFFERED, RESPONSE_STREAM. | Optional |

#### Context Output

| **Path** | **Type** | **Description** |
| --- | --- | --- |
| AWS.Lambda.FunctionURLConfig.FunctionUrl | String | The HTTP URL endpoint for your function. |
| AWS.Lambda.FunctionURLConfig.FunctionArn | String | The Amazon Resource Name \(ARN\) of your function. |
| AWS.Lambda.FunctionURLConfig.AuthType | String | The type of authentication that your function URL uses. |
| AWS.Lambda.FunctionURLConfig.Cors.AllowCredentials | Boolean | Whether to allow cookies or other credentials in requests to your function URL. |
| AWS.Lambda.FunctionURLConfig.Cors.AllowHeaders | String | The HTTP headers that origins can include in requests to your function URL. |
| AWS.Lambda.FunctionURLConfig.Cors.AllowMethods | String | The HTTP methods that are allowed when calling your function URL. |
| AWS.Lambda.FunctionURLConfig.Cors.AllowOrigins | String | The origins that can access your function URL. |
| AWS.Lambda.FunctionURLConfig.Cors.ExposeHeaders | String | The HTTP headers in your function response that you want to expose to origins that call your function URL. |
| AWS.Lambda.FunctionURLConfig.Cors.MaxAge | Number | The maximum amount of time, in seconds, that web browsers can cache results of a preflight request. |
| AWS.Lambda.FunctionURLConfig.CreationTime | String | When the function URL was created. |
| AWS.Lambda.FunctionURLConfig.LastModifiedTime | String | When the function URL configuration was last updated. |
| AWS.Lambda.FunctionURLConfig.InvokeMode | String | BUFFERED or RESPONSE_STREAM. |

### aws-kms-key-enable-rotation

***
Enables automatic rotation for a symmetric customer-managed KMS key. Not supported for asymmetric/HMAC keys, keys with imported material, or custom key stores.

#### Base Command

`aws-kms-key-enable-rotation`

#### Input

| **Argument Name** | **Description** | **Required** |
| --- | --- | --- |
| account_id | The AWS account ID. | Required |
| region | The AWS region. Possible values are: us-east-1, us-east-2, us-west-1, us-west-2, af-south-1, ap-east-1, ap-south-2, ap-southeast-3, ap-southeast-5, ap-southeast-4, ap-south-1, ap-northeast-3, ap-northeast-2, ap-southeast-1, ap-southeast-2, ap-southeast-7, ap-northeast-1, ca-central-1, ca-west-1, eu-central-1, eu-west-1, eu-west-2, eu-south-1, eu-west-3, eu-south-2, eu-north-1, eu-central-2, il-central-1, mx-central-1, me-south-1, me-central-1, sa-east-1. | Required |
| key_id | The key ARN to enable rotation for. | Required |
| rotation_period_in_days | Key rotation period in days. Valid range: 90–2560. If omitted when enabling rotation for the first time, the default is 365 days. If rotation is already enabled and this field is not specified, the existing period remains unchanged. | Optional |

#### Context Output

There is no context output for this command.

### aws-elb-load-balancer-attributes-modify

***
Modifies attributes for a Classic Elastic Load Balancer.

#### Base Command

`aws-elb-load-balancer-attributes-modify`

#### Input

| **Argument Name** | **Description** | **Required** |
| --- | --- | --- |
| account_id | The AWS account ID. | Required |
| region | The AWS region. Possible values are: us-east-1, us-east-2, us-west-1, us-west-2, af-south-1, ap-east-1, ap-south-2, ap-southeast-3, ap-southeast-5, ap-southeast-4, ap-south-1, ap-northeast-3, ap-northeast-2, ap-southeast-1, ap-southeast-2, ap-southeast-7, ap-northeast-1, ca-central-1, ca-west-1, eu-central-1, eu-west-1, eu-west-2, eu-south-1, eu-west-3, eu-south-2, eu-north-1, eu-central-2, il-central-1, mx-central-1, me-south-1, me-central-1, sa-east-1. | Required |
| load_balancer_name | The name of the Load Balancer. | Required |
| access_log_enabled | Whether to enable access logs. (if enabled make sure to provide access_log_s3_bucket_name) Possible values are: true, false. | Optional |
| access_log_s3_bucket_name | S3 bucket name for access logs (required if access_log_enabled=true). | Optional |
| access_log_interval | The interval for publishing the access logs. You can specify an interval of either 5 minutes or 60 minutes. If omitted when enabling logging for the first time, the default is 60 minutes. If logging is already enabled and this field is not specified, the existing period remains unchanged. Possible values are: 5, 60. | Optional |
| access_log_s3_bucket_prefix | S3 key prefix (Path) for access logs.  If the prefix is not provided, the log folder is placed at the root level of the bucket. | Optional |
| connection_draining_enabled | Whether connection draining is enabled for the load balancer. Possible values are: true, false. | Optional |
| connection_draining_timeout | The maximum time, in seconds, to keep the existing connections open before de-registering the instance.  Valid Range: 1 - 3600. | Optional |
| connection_settings_idle_timeout | The load balancer allows the connections to remain idle (no data is sent over the connection) for this specific duration in seconds. Valid Range: 1 - 4000. | Optional |
| cross_zone_load_balancing_enabled | Whether to enable cross-zone load balancing. Possible values are: true, false. | Optional |
| desync_mitigation_mode | Determines how the Classic Load Balancer handles HTTP requests that might pose a security risk to your application. This sets the 'elb.http.desyncmitigationmode' load balancer attribute. Possible values are: monitor, defensive, strictest. | Optional |

#### Context Output

| **Path** | **Type** | **Description** |
| --- | --- | --- |
| AWS.ELB.LoadBalancer.LoadBalancerName | string | The name of the Classic Load Balancer. |
| AWS.ELB.LoadBalancer.LoadBalancerAttributes.CrossZoneLoadBalancing.Enabled | boolean | Whether cross-zone load balancing is enabled. |
| AWS.ELB.LoadBalancer.LoadBalancerAttributes.ConnectionDraining.Enabled | boolean | Whether connection draining is enabled. |
| AWS.ELB.LoadBalancer.LoadBalancerAttributes.ConnectionDraining.Timeout | number | Connection draining timeout in seconds. |
| AWS.ELB.LoadBalancer.LoadBalancerAttributes.ConnectionSettings.IdleTimeout | number | Idle connection timeout in seconds. |
| AWS.ELB.LoadBalancer.LoadBalancerAttributes.AccessLog.Enabled | boolean | Whether access logs are enabled. |
| AWS.ELB.LoadBalancer.LoadBalancerAttributes.AccessLog.S3BucketName | string | The S3 bucket name for access logs. |
| AWS.ELB.LoadBalancer.LoadBalancerAttributes.AccessLog.EmitInterval | number | Access log publish interval in minutes. |
| AWS.ELB.LoadBalancer.LoadBalancerAttributes.AccessLog.S3BucketPrefix | string | The S3 key prefix for access logs. |
| AWS.ELB.LoadBalancer.LoadBalancerAttributes.AdditionalAttributes | unknown | Additional attributes returned by the API. |

### aws-ec2-vpcs-describe

***
Describes one or more of your VPCs.

#### Base Command

`aws-ec2-vpcs-describe`

#### Input

| **Argument Name** | **Description** | **Required** |
| --- | --- | --- |
| filters | One or more filters separated by ';' (for example, name=&lt;name&gt;;values=&lt;values&gt;). See AWS documentation for details &amp; filter options (https://docs.aws.amazon.com/cli/latest/userguide/cli-usage-filter.html). | Optional |
| vpc_ids | A comma-separated list of VPC IDs. | Optional |
| account_id | The AWS account ID. | Required |
| region | The AWS region. Possible values are: us-east-1, us-east-2, us-west-1, us-west-2, af-south-1, ap-east-1, ap-south-2, ap-southeast-3, ap-southeast-5, ap-southeast-4, ap-south-1, ap-northeast-3, ap-northeast-2, ap-southeast-1, ap-southeast-2, ap-southeast-7, ap-northeast-1, ca-central-1, ca-west-1, eu-central-1, eu-west-1, eu-west-2, eu-south-1, eu-west-3, eu-south-2, eu-north-1, eu-central-2, il-central-1, mx-central-1, me-south-1, me-central-1, sa-east-1. | Required |

#### Context Output

| **Path** | **Type** | **Description** |
| --- | --- | --- |
| AWS.EC2.Vpcs.CidrBlock | string | The primary IPv4 CIDR block for the VPC. |
| AWS.EC2.Vpcs.DhcpOptionsId | string | The ID of the set of DHCP options you have associated with the VPC. |
| AWS.EC2.Vpcs.State | string | The current state of the VPC. |
| AWS.EC2.Vpcs.VpcId | string | The ID of the VPC. |
| AWS.EC2.Vpcs.InstanceTenancy | string | The allowed tenancy of instances launched into the VPC. |
| AWS.EC2.Vpcs.IsDefault | string | Indicates whether the VPC is the default VPC. |
| AWS.EC2.Vpcs.Tags.Key | string | The key of the tag. |
| AWS.EC2.Vpcs.Tags.Value | string | The value of the tag. |
| AWS.EC2.Vpcs.Tags.Ipv6CidrBlockAssociationSet.AssociationId | string | The association ID for the IPv6 CIDR block. |
| AWS.EC2.Vpcs.Tags.Ipv6CidrBlockAssociationSet.Ipv6CidrBlock | string | The IPv6 CIDR block. |
| AWS.EC2.Vpcs.Tags.Ipv6CidrBlockAssociationSet.Ipv6CidrBlockState.State | string | The state of the CIDR block. |
| AWS.EC2.Vpcs.Tags.Ipv6CidrBlockAssociationSet.Ipv6CidrBlockState.StatusMessage | string | A message about the status of the CIDR block, if applicable. |
| AWS.EC2.Vpcs.Tags.CidrBlockAssociationSet.AssociationId | string | The association ID for the IPv4 CIDR block. |
| AWS.EC2.Vpcs.Tags.CidrBlockAssociationSet.CidrBlock | string | The IPv4 CIDR block. |
| AWS.EC2.Vpcs.Tags.CidrBlockAssociationSet.CidrBlockState.State | string | The state of the CIDR block. |
| AWS.EC2.Vpcs.Tags.CidrBlockAssociationSet.CidrBlockState.StatusMessage | string | A message about the status of the CIDR block, if applicable. |
| AWS.EC2.Vpcs.AccountId | string | The ID of the AWS account with which the EC2 instance is associated. This key is only present when the parameter "AWS organization accounts" is provided. |

### aws-ec2-subnets-describe

***
Describes one or more of your subnets.

#### Base Command

`aws-ec2-subnets-describe`

#### Input

| **Argument Name** | **Description** | **Required** |
| --- | --- | --- |
| filters | One or more filters separated by ';' (for example, name=&lt;name&gt;;values=&lt;values&gt;). See AWS documentation for details &amp; filter options (https://docs.aws.amazon.com/cli/latest/userguide/cli-usage-filter.html). | Optional |
| subnet_ids | A comma-separated list of subnet IDs. | Optional |
| account_id | The AWS account ID. | Required |
| region | The AWS region. Possible values are: us-east-1, us-east-2, us-west-1, us-west-2, af-south-1, ap-east-1, ap-south-2, ap-southeast-3, ap-southeast-5, ap-southeast-4, ap-south-1, ap-northeast-3, ap-northeast-2, ap-southeast-1, ap-southeast-2, ap-southeast-7, ap-northeast-1, ca-central-1, ca-west-1, eu-central-1, eu-west-1, eu-west-2, eu-south-1, eu-west-3, eu-south-2, eu-north-1, eu-central-2, il-central-1, mx-central-1, me-south-1, me-central-1, sa-east-1. | Required |

#### Context Output

| **Path** | **Type** | **Description** |
| --- | --- | --- |
| AWS.EC2.Subnets.AvailabilityZone | string | The Availability Zone of the subnet. |
| AWS.EC2.Subnets.AvailableIpAddressCount | number | The number of unused private IPv4 addresses in the subnet. Note that the IPv4 addresses for any stopped instances are considered unavailable. |
| AWS.EC2.Subnets.CidrBlock | string | The IPv4 CIDR block assigned to the subnet. |
| AWS.EC2.Subnets.DefaultForAz | boolean | Indicates whether this is the default subnet for the Availability Zone. |
| AWS.EC2.Subnets.MapPublicIpOnLaunch | boolean | Indicates whether instances launched in this subnet receive a public IPv4 address. |
| AWS.EC2.Subnets.State | string | The current state of the subnet. |
| AWS.EC2.Subnets.SubnetId | string | The ID of the subnet. |
| AWS.EC2.Subnets.VpcId | string | The ID of the VPC the subnet is in. |
| AWS.EC2.Subnets.AssignIpv6AddressOnCreation | boolean | Indicates whether a network interface created in this subnet \(including a network interface created by RunInstances\) receives an IPv6 address. |
| AWS.EC2.Subnets.Ipv6CidrBlockAssociationSet.AssociationId | string | The association ID for the CIDR block. |
| AWS.EC2.Subnets.Ipv6CidrBlockAssociationSet.Ipv6CidrBlock | string | The IPv6 CIDR block. |
| AWS.EC2.Subnets.Ipv6CidrBlockAssociationSet.Ipv6CidrBlockState.State | string | The state of a CIDR block. |
| AWS.EC2.Subnets.Ipv6CidrBlockAssociationSet.Ipv6CidrBlockState.StatusMessage | string | A message about the status of the CIDR block, if applicable. |
| AWS.EC2.Subnets.Tags.Key | string | The key of the tag. |
| AWS.EC2.Subnets.Tags.Value | string | The value of the tag. |
| AWS.EC2.Subnets.AccountId | string | The ID of the AWS account with which the EC2 instance is associated. This key is only present when the parameter "AWS organization accounts" is provided. |

### aws-ec2-ipam-resource-discoveries-describe

***
Describes IPAM resource discoveries. A resource discovery is an IPAM component that enables IPAM to manage and monitor resources owned by the account.

#### Base Command

`aws-ec2-ipam-resource-discoveries-describe`

#### Input

| **Argument Name** | **Description** | **Required** |
| --- | --- | --- |
| ipam_resource_discovery_ids | A comma-separated list of the IPAM resource discovery IDs. | Optional |
| filters | One or more filters separated by ';' (for example, name=&lt;name&gt;;values=&lt;values&gt;). See AWS documentation for details &amp; filter options (https://docs.aws.amazon.com/cli/latest/userguide/cli-usage-filter.html). | Optional |
| limit | The maximum number of results to return in a single call. Specify a value between 5 and 1000. Default value is 50. | Optional |
| next_token | The token for the next set of results. | Optional |
| address_region | The Amazon Web Services region for the IP address. | Optional |
| account_id | The AWS account ID. | Required |
| region | The AWS region. Possible values are: us-east-1, us-east-2, us-west-1, us-west-2, af-south-1, ap-east-1, ap-south-2, ap-southeast-3, ap-southeast-5, ap-southeast-4, ap-south-1, ap-northeast-3, ap-northeast-2, ap-southeast-1, ap-southeast-2, ap-southeast-7, ap-northeast-1, ca-central-1, ca-west-1, eu-central-1, eu-west-1, eu-west-2, eu-south-1, eu-west-3, eu-south-2, eu-north-1, eu-central-2, il-central-1, mx-central-1, me-south-1, me-central-1, sa-east-1. | Required |

#### Context Output

| **Path** | **Type** | **Description** |
| --- | --- | --- |
| AWS.EC2.IpamResourceDiscoveries.IpamResourceDiscoveryId | String | The resource discovery ID. |
| AWS.EC2.IpamResourceDiscoveries.OwnerId | String | The ID of the owner. |
| AWS.EC2.IpamResourceDiscoveries.IpamResourceDiscoveryRegion | String | The resource discovery region. |
| AWS.EC2.IpamResourceDiscoveries.AccountId | string | The ID of the AWS account with which the EC2 instance is associated. This key is only present when the parameter "AWS organization accounts" is provided. |

### aws-ec2-ipam-resource-discovery-associations-describe

***
Describes resource discovery association with an Amazon VPC IPAM. An associated resource discovery is a resource discovery that has been associated with an IPAM.

#### Base Command

`aws-ec2-ipam-resource-discovery-associations-describe`

#### Input

| **Argument Name** | **Description** | **Required** |
| --- | --- | --- |
| ipam_resource_discovery_association_ids | A comma-separated list of the resource discovery association IDs. | Optional |
| filters | One or more filters separated by ';' (for example, name=&lt;name&gt;;values=&lt;values&gt;). See AWS documentation for details &amp; filter options (https://docs.aws.amazon.com/cli/latest/userguide/cli-usage-filter.html). | Optional |
| limit | The maximum number of results to return in a single call. Specify a value between 5 and 1000. Default value is 50. | Optional |
| next_token | The token for the next set of results. | Optional |
| address_region | The Amazon Web Services region for the IP address. | Optional |
| account_id | The AWS account ID. | Required |
| region | The AWS region. Possible values are: us-east-1, us-east-2, us-west-1, us-west-2, af-south-1, ap-east-1, ap-south-2, ap-southeast-3, ap-southeast-5, ap-southeast-4, ap-south-1, ap-northeast-3, ap-northeast-2, ap-southeast-1, ap-southeast-2, ap-southeast-7, ap-northeast-1, ca-central-1, ca-west-1, eu-central-1, eu-west-1, eu-west-2, eu-south-1, eu-west-3, eu-south-2, eu-north-1, eu-central-2, il-central-1, mx-central-1, me-south-1, me-central-1, sa-east-1. | Required |

#### Context Output

| **Path** | **Type** | **Description** |
| --- | --- | --- |
| AWS.EC2.IpamResourceDiscoveryAssociations.IpamResourceDiscoveryAssociationId | String | The resource discovery association ID. |
| AWS.EC2.IpamResourceDiscoveryAssociations.IpamResourceDiscoveryId | String | The resource discovery ID. |
| AWS.EC2.IpamResourceDiscoveryAssociations.IpamRegion | String | The IPAM home region. |
| AWS.EC2.IpamResourceDiscoveryAssociations.AccountId | string | The ID of the AWS account with which the EC2 instance is associated. This key is only present when the parameter "AWS organization accounts" is provided. |

<<<<<<< HEAD
### aws-acm-certificate-options-update

***
Updates Certificate Transparency (CT) logging for an AWS Certificate Manager (ACM) certificate (ENABLED or DISABLED).

#### Base Command

`aws-acm-certificate-options-update`
=======
### aws-ec2-latest-ami-get

***
Get The latest AMI.

#### Base Command

`aws-ec2-latest-ami-get`

#### Input

| **Argument Name** | **Description** | **Required** |
| --- | --- | --- |
| account_id | The AWS account ID. | Required |
| region | The AWS region where instances will be created. Must be a valid AWS region identifier. Possible values are: us-east-1, us-east-2, us-west-1, us-west-2, af-south-1, ap-east-1, ap-south-2, ap-southeast-3, ap-southeast-5, ap-southeast-4, ap-south-1, ap-northeast-3, ap-northeast-2, ap-southeast-1, ap-southeast-2, ap-southeast-7, ap-northeast-1, ca-central-1, ca-west-1, eu-central-1, eu-west-1, eu-west-2, eu-south-1, eu-west-3, eu-south-2, eu-north-1, eu-central-2, il-central-1, mx-central-1, me-south-1, me-central-1, sa-east-1. | Required |
| executable_users | Scopes the images by users with explicit launch permissions. | Optional |
| filters | One or more filters. Filters must be separated by a semicolon (;) and specified using the format "key=key,values=val". Refer to the AWS documentation for detailed filter options. | Optional |
| owners | Filters the images by the owner. Specify an AWS account ID, self (owner is the sender of the request), or an AWS owner alias (valid values are amazon \| aws-marketplace \| microsoft ). Omitting this option returns all images for which you have launch permissions, regardless of ownership. Separated by ','. | Optional |
| image_ids | The image IDs separated by ','. | Optional |
| include_deprecated | Specifies whether to include deprecaed AMIs. Possible values are: true, false. | Optional |
| include_disabled | Specifies whether to include disabled AMIs. Possible values are: true, false. | Optional |

#### Context Output

| **Path** | **Type** | **Description** |
| --- | --- | --- |
| AWS.EC2.Images.Architecture | string | The architecture of the image. |
| AWS.EC2.Images.CreationDate | date | The date and time the image was created. |
| AWS.EC2.Images.ImageId | string | The ID of the AMI. |
| AWS.EC2.Images.ImageLocation | string | The location of the AMI. |
| AWS.EC2.Images.ImageType | string | The type of image. |
| AWS.EC2.Images.Public | boolean | Indicates whether the image has public launch permissions. The value is true if this image has public launch permissions or false if it has only implicit and explicit launch permissions. |
| AWS.EC2.Images.KernelId | string | The kernel associated with the image, if any. Only applicable for machine images. |
| AWS.EC2.Images.OwnerId | string | The AWS account ID of the image owner. |
| AWS.EC2.Images.Platform | string | The value is Windows for Windows AMIs; otherwise blank. |
| AWS.EC2.Images.ProductCodes.ProductCodeId | string | The product code. |
| AWS.EC2.Images.ProductCodes.ProductCodeType | string | The type of product code. |
| AWS.EC2.Images.RamdiskId | string | The RAM disk associated with the image, if any. Only applicable for machine images. |
| AWS.EC2.Images.State | string | The current state of the AMI. If the state is available , the image is successfully registered and can be used to launch an instance. |
| AWS.EC2.Images.BlockDeviceMappings.DeviceName | string | The device name \(for example, /dev/sdh or xvdh \). |
| AWS.EC2.Images.BlockDeviceMappings.VirtualName | string | The virtual device name \(ephemeral N\). |
| AWS.EC2.Images.BlockDeviceMappings.Ebs.Encrypted | boolean | Indicates whether the EBS volume is encrypted. |
| AWS.EC2.Images.BlockDeviceMappings.Ebs.DeleteOnTermination | boolean | Indicates whether the EBS volume is deleted on instance termination. |
| AWS.EC2.Images.BlockDeviceMappings.Ebs.Iops | number | The number of I/O operations per second \(IOPS\) that the volume supports. |
| AWS.EC2.Images.BlockDeviceMappings.Ebs.KmsKeyId | string | Identifier \(key ID, key alias, ID ARN, or alias ARN\) for a user-managed CMK under which the EBS volume is encrypted. |
| AWS.EC2.Images.BlockDeviceMappings.Ebs.SnapshotId | string | The ID of the snapshot. |
| AWS.EC2.Images.BlockDeviceMappings.Ebs.VolumeSize | number | The size of the volume, in GiB. |
| AWS.EC2.Images.BlockDeviceMappings.Ebs.VolumeType | string | The volume type. |
| AWS.EC2.Images.BlockDeviceMappings.NoDevice | string | Suppresses the specified device included in the block device mapping of the AMI. |
| AWS.EC2.Images.Description | string | The description of the AMI that was provided during image creation. |
| AWS.EC2.Images.EnaSupport | boolean | Specifies whether enhanced networking with ENA is enabled. |
| AWS.EC2.Images.Hypervisor | string | The hypervisor type of the image. |
| AWS.EC2.Images.ImageOwnerAlias | string | The AWS account alias \(for example, amazon , self \) or the AWS account ID of the AMI owner. |
| AWS.EC2.Images.Name | string | The name of the AMI that was provided during image creation. |
| AWS.EC2.Images.RootDeviceName | string | The device name of the root device volume \(for example, /dev/sda1\). |
| AWS.EC2.Images.RootDeviceType | string | The type of root device used by the AMI. The AMI can use an EBS volume or an instance store volume. |
| AWS.EC2.Images.SriovNetSupport | string | Specifies whether enhanced networking with the Intel 82599 Virtual Function interface is enabled. |
| AWS.EC2.Images.StateReason.Code | string | The reason code for the state change. |
| AWS.EC2.Images.StateReason.Message | string | The message for the state change. |
| AWS.EC2.Images.Tags.Key | string | The key of the tag. |
| AWS.EC2.Images.Tags.Value | string | The value of the tag. |
| AWS.EC2.Images.VirtualizationType | string | The type of virtualization of the AMI. |
| AWS.EC2.Images.AccountId | string | The ID of the AWS account with which the EC2 instance is associated. This key is only present when the parameter "AWS organization accounts" is provided. |

### aws-ec2-network-acl-create

***
Creates a network ACL in a VPC. Network ACLs provide an optional layer of security (in addition to security groups) for the instances in your VPC.

#### Base Command

`aws-ec2-network-acl-create`
>>>>>>> fc317906

#### Input

| **Argument Name** | **Description** | **Required** |
| --- | --- | --- |
| account_id | The AWS account ID. | Required |
| region | The AWS region. Possible values are: us-east-1, us-east-2, us-west-1, us-west-2, af-south-1, ap-east-1, ap-south-2, ap-southeast-3, ap-southeast-5, ap-southeast-4, ap-south-1, ap-northeast-3, ap-northeast-2, ap-southeast-1, ap-southeast-2, ap-southeast-7, ap-northeast-1, ca-central-1, ca-west-1, eu-central-1, eu-west-1, eu-west-2, eu-south-1, eu-west-3, eu-south-2, eu-north-1, eu-central-2, il-central-1, mx-central-1, me-south-1, me-central-1, sa-east-1. | Required |
<<<<<<< HEAD
| certificate_arn | The ARN of the ACM certificate to update. | Required |
| transparency_logging_preference | Whether the certificate is recorded in public CT logs. Possible values are: ENABLED, DISABLED. | Required |

#### Context Output

There is no context outputs for this command.
=======
| vpc_id | The ID of the VPC. | Required |
| client_token | Unique, case-sensitive identifier that you provide to ensure the idempotency of the request. | Optional |
| tag_specifications | The tags to assign to the network ACL. Must be separated by a semicolon (;) and specified using the format "key=key,values=val". | Optional |

#### Context Output

| **Path** | **Type** | **Description** |
| --- | --- | --- |
| AWS.EC2.VpcId.NetworkAcl.Associations.NetworkAclAssociationId | String | The ID of the association between a network ACL and a subnet. |
| AWS.EC2.VpcId.NetworkAcl.Associations.NetworkAclId | String | The ID of the network ACL. |
| AWS.EC2.VpcId.NetworkAcl.Associations.SubnetId | String | The ID of the subnet. |
| AWS.EC2.VpcId.NetworkAcl.Entries.CidrBlock | String | The IPv4 network range to allow or deny, in CIDR notation. |
| AWS.EC2.VpcId.NetworkAcl.Entries.Egress | Boolean | Indicates whether the rule is an egress rule \(applied to traffic leaving the subnet\). |
| AWS.EC2.VpcId.NetworkAcl.Entries.IcmpTypeCode.Code | Number | The ICMP code. A value of -1 means all codes for the specified ICMP type. |
| AWS.EC2.VpcId.NetworkAcl.Entries.IcmpTypeCode.Type | Number | The ICMP type. A value of -1 means all types. |
| AWS.EC2.VpcId.NetworkAcl.Entries.Ipv6CidrBlock | String | The IPv6 network range to allow or deny, in CIDR notation. |
| AWS.EC2.VpcId.NetworkAcl.Entries.PortRange.From | Number | The first port in the range. |
| AWS.EC2.VpcId.NetworkAcl.Entries.PortRange.To | Number | The last port in the range. |
| AWS.EC2.VpcId.NetworkAcl.Entries.Protocol | String | The protocol number. A value of "-1" means all protocols. |
| AWS.EC2.VpcId.NetworkAcl.Entries.RuleAction | String | Indicates whether to allow or deny the traffic that matches the rule. |
| AWS.EC2.VpcId.NetworkAcl.Entries.RuleNumber | Number | The rule number for the entry. ACL entries are processed in ascending order by rule number. |
| AWS.EC2.VpcId.NetworkAcl.NetworkAclId | String | The ID of the network ACL. |
| AWS.EC2.VpcId.NetworkAcl.Tags.Key | String | The key of the tag. |
| AWS.EC2.VpcId.NetworkAcl.Tags.Value | String | The value of the tag. |
| AWS.EC2.VpcId.NetworkAcl.VpcId | String | The ID of the VPC for the network ACL. |
| AWS.EC2.VpcId.NetworkAcl.OwnerId | String | The ID of the AWS account that owns the network ACL. |
| AWS.EC2.VpcId.NetworkAcl.AccountId | string | The ID of the AWS account with which the EC2 instance is associated. This key is only present when the parameter "AWS organization accounts" is provided. |

### aws-ec2-ipam-discovered-public-addresses-get

***
Gets the public IP addresses that have been discovered by IPAM.

#### Base Command

`aws-ec2-ipam-discovered-public-addresses-get`

#### Input

| **Argument Name** | **Description**                                                                                                                                                                                                                                                                                                                                                                                                                                                            | **Required** |
| --- |----------------------------------------------------------------------------------------------------------------------------------------------------------------------------------------------------------------------------------------------------------------------------------------------------------------------------------------------------------------------------------------------------------------------------------------------------------------------------| --- |
| account_id | The AWS account ID.                                                                                                                                                                                                                                                                                                                                                                                                                                                        | Required |
| region | The AWS region. Possible values are: us-east-1, us-east-2, us-west-1, us-west-2, af-south-1, ap-east-1, ap-south-2, ap-southeast-3, ap-southeast-5, ap-southeast-4, ap-south-1, ap-northeast-3, ap-northeast-2, ap-southeast-1, ap-southeast-2, ap-southeast-7, ap-northeast-1, ca-central-1, ca-west-1, eu-central-1, eu-west-1, eu-west-2, eu-south-1, eu-west-3, eu-south-2, eu-north-1, eu-central-2, il-central-1, mx-central-1, me-south-1, me-central-1, sa-east-1. | Required |
| ipam_resource_discovery_id | An IPAM resource discovery ID.                                                                                                                                                                                                                                                                                                                                                                                                                                             | Required |
| address_region | The Amazon Web Services region for the IP address.                                                                                                                                                                                                                                                                                                                                                                                                                         | Required |
| filters | One or more filters. Filters must be separated by a semicolon (;) and specified using the format "key=key,values=val". Refer to the AWS documentation for detailed filter options.                                                                                                                                                                                                                                                                                         | Optional |
| limit | The maximum number of results to return in a single call. Specify a value between 1000 and 5000.                                                                                                                                                                                                                                                                                                                                                                           | Optional |
| next_token | The token for the next set of results.                                                                                                                                                                                                                                                                                                                                                                                                                                     | Optional |

#### Context Output

| **Path** | **Type** | **Description** |
| --- | --- | --- |
| AWS.EC2.IpamDiscoveredPublicAddresses.Address | String | IPAM discovered public addresses. |
| AWS.EC2.IpamDiscoveredPublicAddresses.AddressOwnerId | String | The ID of the owner of the resource the IP address is assigned to. |
| AWS.EC2.IpamDiscoveredPublicAddresses.AddressType | String | The IP address type. |
| AWS.EC2.IpamDiscoveredPublicAddresses.AssociationStatus | String | The association status. |
| AWS.EC2.IpamDiscoveredPublicAddresses.InstanceId | String | The instance ID of the instance the assigned IP address is assigned to. |
| AWS.EC2.IpamDiscoveredPublicAddresses.Tags | Unknown | Tags associated with the IP address. |
| AWS.EC2.IpamDiscoveredPublicAddresses.AccountId | string | The ID of the AWS account with which the EC2 instance is associated. This key is only present when the parameter "AWS organization accounts" is provided. |

### aws-ec2-tags-create

***
Adds or overwrites one or more tags for the specified Amazon EC2 resource or resources. When you specify an existing tag key, the value is overwritten with the new value.

#### Base Command

`aws-ec2-tags-create`

#### Input

| **Argument Name** | **Description** | **Required** |
| --- | --- | --- |
| account_id | The AWS account ID. | Required |
| region | The AWS region. Possible values are: us-east-1, us-east-2, us-west-1, us-west-2, af-south-1, ap-east-1, ap-south-2, ap-southeast-3, ap-southeast-5, ap-southeast-4, ap-south-1, ap-northeast-3, ap-northeast-2, ap-southeast-1, ap-southeast-2, ap-southeast-7, ap-northeast-1, ca-central-1, ca-west-1, eu-central-1, eu-west-1, eu-west-2, eu-south-1, eu-west-3, eu-south-2, eu-north-1, eu-central-2, il-central-1, mx-central-1, me-south-1, me-central-1, sa-east-1. | Required |
| resources | The IDs of one or more resources to tag, separated by a comma. For example, ami-1a2b3c4d. | Required |
| tags | One or more tags. Must be separated by a semicolon (;) and specified using the format "key=abc,value=123;key=fed,value=456". | Required |

#### Context Output

There is no context output for this command.

### aws-s3-bucket-website-get

***
Returns the website configuration for a bucket.

#### Base Command

`aws-s3-bucket-website-get`

#### Input

| **Argument Name** | **Description** | **Required** |
| --- | --- | --- |
| account_id | The AWS account ID. | Required |
| region | The AWS region. Possible values are: us-east-1, us-east-2, us-west-1, us-west-2, af-south-1, ap-east-1, ap-south-2, ap-southeast-3, ap-southeast-5, ap-southeast-4, ap-south-1, ap-northeast-3, ap-northeast-2, ap-southeast-1, ap-southeast-2, ap-southeast-7, ap-northeast-1, ca-central-1, ca-west-1, eu-central-1, eu-west-1, eu-west-2, eu-south-1, eu-west-3, eu-south-2, eu-north-1, eu-central-2, il-central-1, mx-central-1, me-south-1, me-central-1, sa-east-1. | Required |
| bucket | The bucket name for which to get the website configuration. | Required |

#### Context Output

| **Path** | **Type** | **Description** |
| --- | --- | --- |
| AWS.S3-Buckets.BucketWebsite.ErrorDocument | Object | The object key name of the website error document to use for 4XX class errors. |
| AWS.S3-Buckets.BucketWebsite.IndexDocument | Object | The name of the index document for the website \(for example index.html\). |
| AWS.S3-Buckets.BucketWebsite.RedirectAllRequestsTo | Object | Specifies the redirect behavior of all requests to a website endpoint of an Amazon S3 bucket. |
| AWS.S3-Buckets.BucketWebsite.RoutingRules | Array | Rules that define when a redirect is applied and the redirect behavior. |

### aws-s3-bucket-acl-get

***
Return the access control list (ACL) of a bucket.

#### Base Command

`aws-s3-bucket-acl-get`

#### Input

| **Argument Name** | **Description** | **Required** |
| --- | --- | --- |
| account_id | The AWS account ID. | Required |
| region | The AWS region. Possible values are: us-east-1, us-east-2, us-west-1, us-west-2, af-south-1, ap-east-1, ap-south-2, ap-southeast-3, ap-southeast-5, ap-southeast-4, ap-south-1, ap-northeast-3, ap-northeast-2, ap-southeast-1, ap-southeast-2, ap-southeast-7, ap-northeast-1, ca-central-1, ca-west-1, eu-central-1, eu-west-1, eu-west-2, eu-south-1, eu-west-3, eu-south-2, eu-north-1, eu-central-2, il-central-1, mx-central-1, me-south-1, me-central-1, sa-east-1. | Required |
| bucket | Specifies the S3 bucket whose ACL is being requested. | Required |

#### Context Output

| **Path** | **Type** | **Description** |
| --- | --- | --- |
| AWS.S3-Buckets.BucketAcl.Grants | Array | A list of grants. |
| AWS.S3-Buckets.BucketAcl.Owner | Object | Container for the bucket owner's display name and ID. |
>>>>>>> fc317906
<|MERGE_RESOLUTION|>--- conflicted
+++ resolved
@@ -2563,16 +2563,6 @@
 | AWS.EC2.IpamResourceDiscoveryAssociations.IpamRegion | String | The IPAM home region. |
 | AWS.EC2.IpamResourceDiscoveryAssociations.AccountId | string | The ID of the AWS account with which the EC2 instance is associated. This key is only present when the parameter "AWS organization accounts" is provided. |
 
-<<<<<<< HEAD
-### aws-acm-certificate-options-update
-
-***
-Updates Certificate Transparency (CT) logging for an AWS Certificate Manager (ACM) certificate (ENABLED or DISABLED).
-
-#### Base Command
-
-`aws-acm-certificate-options-update`
-=======
 ### aws-ec2-latest-ami-get
 
 ***
@@ -2645,22 +2635,13 @@
 #### Base Command
 
 `aws-ec2-network-acl-create`
->>>>>>> fc317906
-
-#### Input
-
-| **Argument Name** | **Description** | **Required** |
-| --- | --- | --- |
-| account_id | The AWS account ID. | Required |
-| region | The AWS region. Possible values are: us-east-1, us-east-2, us-west-1, us-west-2, af-south-1, ap-east-1, ap-south-2, ap-southeast-3, ap-southeast-5, ap-southeast-4, ap-south-1, ap-northeast-3, ap-northeast-2, ap-southeast-1, ap-southeast-2, ap-southeast-7, ap-northeast-1, ca-central-1, ca-west-1, eu-central-1, eu-west-1, eu-west-2, eu-south-1, eu-west-3, eu-south-2, eu-north-1, eu-central-2, il-central-1, mx-central-1, me-south-1, me-central-1, sa-east-1. | Required |
-<<<<<<< HEAD
-| certificate_arn | The ARN of the ACM certificate to update. | Required |
-| transparency_logging_preference | Whether the certificate is recorded in public CT logs. Possible values are: ENABLED, DISABLED. | Required |
-
-#### Context Output
-
-There is no context outputs for this command.
-=======
+
+#### Input
+
+| **Argument Name** | **Description** | **Required** |
+| --- | --- | --- |
+| account_id | The AWS account ID. | Required |
+| region | The AWS region. Possible values are: us-east-1, us-east-2, us-west-1, us-west-2, af-south-1, ap-east-1, ap-south-2, ap-southeast-3, ap-southeast-5, ap-southeast-4, ap-south-1, ap-northeast-3, ap-northeast-2, ap-southeast-1, ap-southeast-2, ap-southeast-7, ap-northeast-1, ca-central-1, ca-west-1, eu-central-1, eu-west-1, eu-west-2, eu-south-1, eu-west-3, eu-south-2, eu-north-1, eu-central-2, il-central-1, mx-central-1, me-south-1, me-central-1, sa-east-1. | Required |
 | vpc_id | The ID of the VPC. | Required |
 | client_token | Unique, case-sensitive identifier that you provide to ensure the idempotency of the request. | Optional |
 | tag_specifications | The tags to assign to the network ACL. Must be separated by a semicolon (;) and specified using the format "key=key,values=val". | Optional |
@@ -2793,4 +2774,25 @@
 | --- | --- | --- |
 | AWS.S3-Buckets.BucketAcl.Grants | Array | A list of grants. |
 | AWS.S3-Buckets.BucketAcl.Owner | Object | Container for the bucket owner's display name and ID. |
->>>>>>> fc317906
+
+### aws-acm-certificate-options-update
+
+***
+Updates Certificate Transparency (CT) logging for an AWS Certificate Manager (ACM) certificate (ENABLED or DISABLED).
+
+#### Base Command
+
+`aws-acm-certificate-options-update`
+
+#### Input
+
+| **Argument Name** | **Description** | **Required** |
+| --- | --- | --- |
+| account_id | The AWS account ID. | Required |
+| region | The AWS region. Possible values are: us-east-1, us-east-2, us-west-1, us-west-2, af-south-1, ap-east-1, ap-south-2, ap-southeast-3, ap-southeast-5, ap-southeast-4, ap-south-1, ap-northeast-3, ap-northeast-2, ap-southeast-1, ap-southeast-2, ap-southeast-7, ap-northeast-1, ca-central-1, ca-west-1, eu-central-1, eu-west-1, eu-west-2, eu-south-1, eu-west-3, eu-south-2, eu-north-1, eu-central-2, il-central-1, mx-central-1, me-south-1, me-central-1, sa-east-1. | Required |
+| certificate_arn | The ARN of the ACM certificate to update. | Required |
+| transparency_logging_preference | Whether the certificate is recorded in public CT logs. Possible values are: ENABLED, DISABLED. | Required |
+
+#### Context Output
+
+There is no context outputs for this command.