--- conflicted
+++ resolved
@@ -1139,11 +1139,7 @@
 
 There is no context output for this command.
 
-<<<<<<< HEAD
-### aws-ec2-create-snapshot
-=======
 ### aws-ec2-snapshot-create
->>>>>>> e436c708
 
 ***
 Creates a snapshot of an EBS volume and stores it in Amazon S3. You can use snapshots for backups, to make copies of EBS volumes, and to save data before shutting down an instance.
@@ -1359,11 +1355,7 @@
 | AWS.RDS.EventSubscription.Status | string | The status of the RDS event notification subscription. |
 | AWS.RDS.EventSubscription.SubscriptionCreationTime | string | The time the RDS event notification subscription was created. |
 
-<<<<<<< HEAD
-### aws-ec2-modify-snapshot-permission
-=======
 ### aws-ec2-snapshot-permission-modify
->>>>>>> e436c708
 
 ***
 Adds or removes permission settings for the specified snapshot.
