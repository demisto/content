Support for AWS cloud
This integration was integrated and tested with version 1.0.0 of AWS.

## Configure AWS in Cortex

| **Parameter** | **Description** | **Required** |
| --- | --- | --- |
| Main Role | Main Role to be used for authentication e.g. 'PowerUserAccess' | False |
| Deafult AWS Account ID | AWS Account ID used for running integration test |  |
| Role Session Name | Role session name to be used for authentication |  |
| Role Session Duration | Max role session duration | False |
| Default AWS Access Key ID | AWS Access Key ID used for authentication when role-based authentication is not available. Must be used together with 'Default AWS Secret Access Key'. If provided, these credentials will be used as a fallback when role assumption fails. | False |
| Default AWS Secret Access Key | AWS Secret Access Key used for authentication when role-based authentication is not available. Must be used together with 'Default AWS Access Key ID'. If provided, these credentials will be used as a fallback when role assumption fails. | False |
| Password |  | False |
| Default AWS region. | The AWS region to use for API requests when a region is not explicitly specified in a command. This serves as the default region for operations across all AWS service-specific commands. |  |
| Timeout | The time in seconds till a timeout exception is reached. You can specify just the read timeout \(for example 60\) or also the connect timeout followed after a comma \(for example 60,10\). If a connect timeout is not specified, a default of 10 second will be used. | False |
| Retries | The maximum number of retry attempts when connection or throttling errors are encountered. Set to 0 to disable retries. The default value is 5 and the limit is 10. Note: Increasing the number of retries will increase the execution time. | False |
| PrivateLink service URL. |  | False |
| STS PrivateLink URL. |  | False |
| AWS STS Regional Endpoints | Sets the AWS_STS_REGIONAL_ENDPOINTS environment variable to specify the AWS STS endpoint resolution logic. By default, this option is set to “legacy” in AWS. Leave empty if the environment variable is already set using server configuration. | False |
| Role name for cross-organization account access | The role name used to access accounts in the organization. This role name must exist in the accounts provided in "AWS Organization accounts" and be assumable with the credentials provided. | False |
| Use system proxy settings |  | False |
| Trust any certificate (not secure) |  | False |

## Commands

You can execute these commands from the CLI, as part of an automation, or in a playbook.
After you successfully execute a command, a DBot message appears in the War Room with the command details.

### aws-s3-public-access-block-update

***
Creates or modifies the PublicAccessBlock configuration for an Amazon S3 bucket.

#### Base Command

`aws-s3-public-access-block-update`

#### Input

| **Argument Name** | **Description** | **Required** |
| --- | --- | --- |
| account_id | The AWS account ID. | Required |
| region | The AWS region. | Required |
| bucket | The name of the Amazon S3 bucket. | Required |
| block_public_acls | Specifies whether Amazon S3 should block public access control lists (ACLs) for this bucket and objects in this bucket. Possible values are: true, false. | Optional |
| ignore_public_acls | Specifies whether Amazon S3 should ignore public ACLs for this bucket and objects in this bucket. Possible values are: true, false. | Optional |
| block_public_policy | Specifies whether Amazon S3 should block public bucket policies for this bucket. Possible values are: true, false. | Optional |
| restrict_public_buckets | Specifies whether Amazon S3 should restrict public bucket policies for this bucket. Possible values are: true, false. | Optional |

#### Context Output

There is no context output for this command.

### aws-iam-account-password-policy-get

***
Get AWS account password policy.

#### Base Command

`aws-iam-account-password-policy-get`

#### Input

| **Argument Name** | **Description** | **Required** |
| --- | --- | --- |
| account_id | The AWS account ID. | Required |
| region | The AWS region. Possible values are: us-east-1, us-east-2, us-west-1, us-west-2, af-south-1, ap-east-1, ap-south-2, ap-southeast-3, ap-southeast-5, ap-southeast-4, ap-south-1, ap-northeast-3, ap-northeast-2, ap-southeast-1, ap-southeast-2, ap-southeast-7, ap-northeast-1, ca-central-1, ca-west-1, eu-central-1, eu-west-1, eu-west-2, eu-south-1, eu-west-3, eu-south-2, eu-north-1, eu-central-2, il-central-1, mx-central-1, me-south-1, me-central-1, sa-east-1. | Required |

#### Context Output

| **Path** | **Type** | **Description** |
| --- | --- | --- |
| AWS.IAM.PasswordPolicy.MinimumPasswordLength | number | Minimum length to require for IAM user passwords. |
| AWS.IAM.PasswordPolicy.RequireSymbols | boolean | Specifies whether IAM user passwords must contain at least one of the symbols. |
| AWS.IAM.PasswordPolicy.RequireNumbers | boolean | Specifies whether IAM user passwords must contain at least one numeric character \(0 to 9\). |
| AWS.IAM.PasswordPolicy.RequireUppercaseCharacters | boolean | Specifies whether IAM user passwords must contain at least one uppercase character \(A to Z\). |
| AWS.IAM.PasswordPolicy.RequireLowercaseCharacters | boolean | Specifies whether IAM user passwords must contain at least one lowercase character \(a to z\). |
| AWS.IAM.PasswordPolicy.AllowUsersToChangePassword | boolean | Specifies whether IAM users are allowed to change their own password. |
| AWS.IAM.PasswordPolicy.ExpirePasswords | boolean | Indicates whether passwords in the account expire. |
| AWS.IAM.PasswordPolicy.MaxPasswordAge | number | The number of days that an IAM user password is valid. |
| AWS.IAM.PasswordPolicy.PasswordReusePrevention | number | Specifies the number of previous passwords that IAM users are prevented from reusing. |
| AWS.IAM.PasswordPolicy.HardExpiry | boolean | Specifies whether IAM users are prevented from setting a new password via the Amazon Web Services Management Console after their password has expired. |

### aws-ec2-instance-metadata-options-modify

***
Modify the EC2 instance metadata parameters on a running or stopped instance.

#### Base Command

`aws-ec2-instance-metadata-options-modify`

#### Input

| **Argument Name** | **Description** | **Required** |
| --- | --- | --- |
| account_id | The AWS account ID. | Required |
| region | The AWS region. | Required |
| instance_id | The ID of the instance. | Required |
| http_tokens | Indicates whether IMDSv2 is required. Possible values are: optional, required. | Optional |
| http_endpoint | Enables or disables the HTTP metadata endpoint on your instances. Possible values are: disabled, enabled. | Optional |

#### Context Output

There is no context output for this command.

### aws-iam-account-password-policy-update

***
Create/update password policy.

#### Base Command

`aws-iam-account-password-policy-update`

#### Input

| **Argument Name** | **Description** | **Required** |
| --- | --- | --- |
| account_id | The AWS account ID. | Required |
| minimum_password_length | The minimum number of characters allowed in an IAM user password. Possible values are: . | Optional |
| require_symbols | Specifies whether IAM user passwords must contain at least one of the non-alphanumeric characters. Can be "True" or "False". Possible values are: true, false. | Optional |
| require_numbers | Specifies whether IAM user passwords must contain at least one numeric character (0 to 9). Can be "True" or "False". Possible values are: true, false. | Optional |
| require_uppercase_characters | Specifies whether IAM user passwords must contain at least one uppercase character from the ISO basic Latin alphabet (A to Z). Can be "True" or "False". Possible values are: true, false. | Optional |
| require_lowercase_characters | Specifies whether IAM user passwords must contain at least one lowercase character from the ISO basic Latin alphabet (a to z). Can be "True" or "False". Possible values are: true, false. | Optional |
| allow_users_to_change_password | Allows all IAM users in your account to use the AWS Management Console to change their own passwords. Can be "True" or "False". Possible values are: true, false. | Optional |
| max_password_age | The number of days that an IAM user password is valid. Possible values are: . | Optional |
| password_reuse_prevention | Specifies the number of previous passwords that IAM users are prevented from reusing. Possible values are: . | Optional |
| hard_expiry | Prevents IAM users from setting a new password after their password has expired. Can be "True" or "False". Possible values are: true, false. | Optional |

#### Context Output

There is no context output for this command.

### aws-ec2-security-group-ingress-revoke

***
Revokes one or more ingress rules in a security group.

#### Base Command

`aws-ec2-security-group-ingress-revoke`

#### Input

| **Argument Name** | **Description** | **Required** |
| --- | --- | --- |
| account_id | The AWS account ID. | Required |
| region | The AWS region. Possible values are: us-east-1, us-east-2, us-west-1, us-west-2, af-south-1, ap-east-1, ap-south-2, ap-southeast-3, ap-southeast-5, ap-southeast-4, ap-south-1, ap-northeast-3, ap-northeast-2, ap-southeast-1, ap-southeast-2, ap-southeast-7, ap-northeast-1, ca-central-1, ca-west-1, eu-central-1, eu-west-1, eu-west-2, eu-south-1, eu-west-3, eu-south-2, eu-north-1, eu-central-2, il-central-1, mx-central-1, me-south-1, me-central-1, sa-east-1. | Required |
| group_id | The ID of the security group. | Required |
| protocol | The IP protocol: tcp, udp, icmp, or icmpv6. Use -1 to specify all protocols. When used with port and cidr arguments for simple rule revocation. | Optional |
| port | For TCP or UDP: The range of ports to revoke (e.g., "80" or "80-443"). For ICMP: A single integer or range (type-code) representing the ICMP type and code. Use with protocol and cidr for simple rule revocation. | Optional |
| cidr | The IPv4 address range in CIDR format (e.g., "0.0.0.0/0"). Use with protocol and port for simple rule revocation. | Optional |
| ip_permissions | The sets of IP permissions to revoke, in JSON format. Use this for complex rule configurations or when revoking multiple rules. Cannot be used together with protocol/port/cidr arguments. | Optional |

#### Context Output

There is no context output for this command.

### aws-iam-role-from-instance-profile-remove

***
Removes the specified IAM role from the specified EC2 instance profile.

#### Base Command

`aws-iam-role-from-instance-profile-remove`

#### Input

| **Argument Name** | **Description** | **Required** |
| --- | --- | --- |
| account_id | The AWS account ID. | Required |
| region | The AWS region. Possible values are: us-east-1, us-east-2, us-west-1, us-west-2, af-south-1, ap-east-1, ap-south-2, ap-southeast-3, ap-southeast-5, ap-southeast-4, ap-south-1, ap-northeast-3, ap-northeast-2, ap-southeast-1, ap-southeast-2, ap-southeast-7, ap-northeast-1, ca-central-1, ca-west-1, eu-central-1, eu-west-1, eu-west-2, eu-south-1, eu-west-3, eu-south-2, eu-north-1, eu-central-2, il-central-1, mx-central-1, me-south-1, me-central-1, sa-east-1. | Required |
| instance_profile_name | The name of the instance profile to update. | Required |
| role_name | The name of the role to remove. | Required |

#### Context Output

There is no context output for this command.

### aws-eks-cluster-config-update

***
Updates an Amazon EKS cluster configuration. Only a single type of update can (logging / resources_vpc_config) is allowed per call.

#### Base Command

`aws-eks-cluster-config-update`

#### Input

| **Argument Name** | **Description** | **Required** |
| --- | --- | --- |
| account_id | The AWS account ID. | Required |
| region | The AWS region. Possible values are: us-east-1, us-east-2, us-west-1, us-west-2, af-south-1, ap-east-1, ap-south-2, ap-southeast-3, ap-southeast-5, ap-southeast-4, ap-south-1, ap-northeast-3, ap-northeast-2, ap-southeast-1, ap-southeast-2, ap-southeast-7, ap-northeast-1, ca-central-1, ca-west-1, eu-central-1, eu-west-1, eu-west-2, eu-south-1, eu-west-3, eu-south-2, eu-north-1, eu-central-2, il-central-1, mx-central-1, me-south-1, me-central-1, sa-east-1. | Required |
| cluster_name | The name of the Amazon EKS cluster to update. | Required |
| logging | Enable or disable exporting the Kubernetes control plane logs for your cluster to CloudWatch Logs . By default, cluster control plane logs aren’t exported to CloudWatch Logs . e.g. "{'clusterLogging': [{'types': ['api', 'audit', 'authenticator', 'controllerManager', 'scheduler'], 'enabled': true}]}". | Optional |
| resources_vpc_config | A JSON representation of the VPC configuration used by the cluster control plane. e.g. "{'subnetIds': ['string'], 'securityGroupIds': ['string'], 'endpointPublicAccess': True, 'endpointPrivateAccess': True, 'publicAccessCidrs': ['string']}". | Optional |

#### Context Output

There is no context output for this command.

### aws-rds-db-instance-modify

***
Modifies an Amazon RDS DB instance. Allows to change various settings of an existing DB instance, such as instance class, storage capacity, security groups, and other configuration parameters.

#### Base Command

`aws-rds-db-instance-modify`

#### Input

| **Argument Name** | **Description** | **Required** |
| --- | --- | --- |
| account_id | The AWS account ID. | Required |
| region | The AWS region. Possible values are: us-east-1, us-east-2, us-west-1, us-west-2, af-south-1, ap-east-1, ap-south-2, ap-southeast-3, ap-southeast-5, ap-southeast-4, ap-south-1, ap-northeast-3, ap-northeast-2, ap-southeast-1, ap-southeast-2, ap-southeast-7, ap-northeast-1, ca-central-1, ca-west-1, eu-central-1, eu-west-1, eu-west-2, eu-south-1, eu-west-3, eu-south-2, eu-north-1, eu-central-2, il-central-1, mx-central-1, me-south-1, me-central-1, sa-east-1. | Required |
| db_instance_identifier | The identifier of DB instance to modify. This value is stored as a lowercase string. | Required |
| publicly_accessible | Specifies whether the DB instance is publicly accessible. Possible values are: true, false. | Optional |
| apply_immediately | Specifies whether the modifications in this request and any pending modifications are asynchronously applied as soon as possible, regardless of the PreferredMaintenanceWindow setting for the DB instance. By default, this parameter is disabled. If this parameter is disabled, changes to the DB instance are applied during the next maintenance window. Some parameter changes can cause an outage and are applied on the next call to RebootDBInstance , or the next failure reboot. Possible values are: true, false. | Optional |
| copy_tags_to_snapshot | Specifies whether to copy all tags from the DB instance to snapshots of the DB instance. By default, tags aren’t copied. Possible values are: true, false. | Optional |
| backup_retention_period | The number of days to retain automated backups. Setting this parameter to a positive number enables backups. Setting this parameter to 0 disables automated backups. | Optional |
| enable_iam_database_authentication | Specifies whether to enable mapping of Amazon Web Services Identity and Access Management (IAM) accounts to database accounts. By default, mapping isn’t enabled. Possible values are: true, false. | Optional |
| deletion_protection | Specifies whether the DB instance has deletion protection enabled. The database can’t be deleted when deletion protection is enabled. By default, deletion protection isn’t enabled. For more information, see Deleting a DB Instance. Possible values are: true, false. | Optional |
| auto_minor_version_upgrade | Specifies whether minor version upgrades are applied automatically to the DB instance during the maintenance window. An outage occurs when all the following conditions are met: The automatic upgrade is enabled for the maintenance window. A newer minor version is available. RDS has enabled automatic patching for the engine version. If any of the preceding conditions isn’t met, Amazon RDS applies the change as soon as possible and doesn’t cause an outage. For an RDS Custom DB instance, don’t enable this setting. Otherwise, the operation returns an error. Possible values are: true, false. | Optional |
| multi_az | Specifies whether the DB instance is a Multi-AZ deployment. Changing this parameter doesn’t result in an outage. The change is applied during the next maintenance window unless the ApplyImmediately parameter is enabled for this request. This setting doesn’t apply to RDS Custom DB instances. Possible values are: true, false. | Optional |

#### Context Output

There is no context output for this command.

### aws-cloudtrail-trail-update

***
Updates trail settings that control what events you are logging, and how to handle log files. Changes to a trail do not require stopping the CloudTrail service. Use this action to designate an existing bucket for log delivery. If the existing bucket has previously been a target for CloudTrail log files, an IAM policy exists for the bucket. UpdateTrail must be called from the Region in which the trail was created; otherwise, an InvalidHomeRegionException is thrown.

#### Base Command

`aws-cloudtrail-trail-update`

#### Input

| **Argument Name** | **Description** | **Required** |
| --- | --- | --- |
| account_id | The AWS account ID. | Required |
| region | The AWS region. Possible values are: us-east-1, us-east-2, us-west-1, us-west-2, af-south-1, ap-east-1, ap-south-2, ap-southeast-3, ap-southeast-5, ap-southeast-4, ap-south-1, ap-northeast-3, ap-northeast-2, ap-southeast-1, ap-southeast-2, ap-southeast-7, ap-northeast-1, ca-central-1, ca-west-1, eu-central-1, eu-west-1, eu-west-2, eu-south-1, eu-west-3, eu-south-2, eu-north-1, eu-central-2, il-central-1, mx-central-1, me-south-1, me-central-1, sa-east-1. | Required |
| name | Specifies the name of the trail or trail ARN. | Required |
| s3_bucket_name | Specifies the name of the Amazon S3 bucket designated for publishing log files. | Optional |
| s3_key_prefix | Specifies the Amazon S3 key prefix that comes after the name of the bucket you have designated for log file delivery. | Optional |
| sns_topic_name | Specifies the name of the Amazon SNS topic defined for notification of log file delivery. | Optional |
| include_global_service_events | Specifies whether the trail is publishing events from global services such as IAM to the log files. Possible values are: true, false. | Optional |
| is_multi_region_trail | Specifies whether the trail applies only to the current region or to all regions. The default is false. If the trail exists only in the current region and this value is set to true, shadow trails (replications of the trail) will be created in the other regions. If the trail exists in all regions and this value is set to false, the trail will remain in the region where it was created, and its shadow trails in other regions will be deleted. Possible values are: true, false. | Optional |
| enable_log_file_validation | Specifies whether log file validation is enabled. The default is false. Possible values are: true, false. | Optional |
| cloud_watch_logs_log_group_arn | Specifies a log group name using an Amazon Resource Name (ARN), a unique identifier that represents the log group to which CloudTrail logs will be delivered. Not required unless you specify CloudWatchLogsRoleArn. | Optional |
| cloud_watch_logs_role_arn | Specifies the role for the CloudWatch Logs endpoint to assume to write to a user's log group. | Optional |
| kms_key_id | Specifies the KMS key ID to use to encrypt the logs delivered by CloudTrail. | Optional |

#### Context Output

| **Path** | **Type** | **Description** |
| --- | --- | --- |
| AWS.CloudTrail.Trail.TrailARN | string | The Amazon Resource Name \(ARN\) of the trail. |
| AWS.CloudTrail.Trail.Name | string | The name of the trail. |
| AWS.CloudTrail.Trail.S3BucketName | string | The name of the Amazon S3 bucket into which CloudTrail delivers your trail files. |
| AWS.CloudTrail.Trail.S3KeyPrefix | string | The Amazon S3 key prefix that comes after the name of the bucket you have designated for log file delivery. |
| AWS.CloudTrail.Trail.SnsTopicName | string | The name of the Amazon SNS topic defined for notification of log file delivery. |
| AWS.CloudTrail.Trail.SnsTopicARN | string | The Amazon Resource Name \(ARN\) of the Amazon SNS topic defined for notification of log file delivery. |
| AWS.CloudTrail.Trail.IncludeGlobalServiceEvents | boolean | Set to True to include AWS API calls from AWS global services such as IAM. |
| AWS.CloudTrail.Trail.IsMultiRegionTrail | boolean | Specifies whether the trail exists only in one region or exists in all regions. |
| AWS.CloudTrail.Trail.HomeRegion | string | The region in which the trail was created. |
| AWS.CloudTrail.Trail.LogFileValidationEnabled | boolean | Specifies whether log file validation is enabled. |
| AWS.CloudTrail.Trail.CloudWatchLogsLogGroupArn | string | Specifies an Amazon Resource Name \(ARN\), a unique identifier that represents the log group to which CloudTrail logs will be delivered. |
| AWS.CloudTrail.Trail.CloudWatchLogsRoleArn | string | Specifies the role for the CloudWatch Logs endpoint to assume to write to a user's log group. |
| AWS.CloudTrail.Trail.KMSKeyId | string | Specifies the KMS key ID that encrypts the logs delivered by CloudTrail. |
| AWS.CloudTrail.Trail.HasCustomEventSelectors | boolean | Specifies if the trail has custom event selectors. |
| AWS.CloudTrail.Trail.HasInsightSelectors | boolean | Specifies whether a trail has insight selectors enabled. |
| AWS.CloudTrail.Trail.IsOrganizationTrail | boolean | Specifies whether the trail is an organization trail. |

### aws-ec2-security-group-ingress-authorize

***
Adds the specified inbound (ingress) rules to a security group.

#### Base Command

`aws-ec2-security-group-ingress-authorize`

#### Input

| **Argument Name** | **Description** | **Required** |
| --- | --- | --- |
| account_id | The AWS account ID. | Required |
| region | The AWS region. Possible values are: us-east-1, us-east-2, us-west-1, us-west-2, af-south-1, ap-east-1, ap-south-2, ap-southeast-3, ap-southeast-5, ap-southeast-4, ap-south-1, ap-northeast-3, ap-northeast-2, ap-southeast-1, ap-southeast-2, ap-southeast-7, ap-northeast-1, ca-central-1, ca-west-1, eu-central-1, eu-west-1, eu-west-2, eu-south-1, eu-west-3, eu-south-2, eu-north-1, eu-central-2, il-central-1, mx-central-1, me-south-1, me-central-1, sa-east-1. | Required |
| group_id | The ID of the security group. | Required |
| protocol | The IP protocol: tcp, udp, icmp, or icmpv6. Use -1 to specify all protocols. When used with port and cidr arguments for simple rule authorization. | Optional |
| port | For TCP or UDP: The range of ports to authorize (e.g., "80" or "80-443"). For ICMP: A single integer or range (type-code) representing the ICMP type and code. Use with protocol and cidr for simple rule authorization. | Optional |
| cidr | The IPv4 address range in CIDR format (e.g., "0.0.0.0/0"). Use with protocol and port for simple rule authorization. | Optional |
| ip_permissions | The sets of IP permissions to authorize, in JSON format. Use this for complex rule configurations or when authorizing multiple rules. Cannot be used together with protocol/port/cidr arguments. | Optional |

#### Context Output

There is no context output for this command.

### aws-ec2-image-attribute-modify

***
Modifies the specified attribute of the specified AMI.

#### Base Command

`aws-ec2-image-attribute-modify`

#### Input

| **Argument Name** | **Description** | **Required** |
| --- | --- | --- |
| account_id | The AWS account ID. | Required |
| region | The AWS region. Possible values are: us-east-1, us-east-2, us-west-1, us-west-2, af-south-1, ap-east-1, ap-south-2, ap-southeast-3, ap-southeast-5, ap-southeast-4, ap-south-1, ap-northeast-3, ap-northeast-2, ap-southeast-1, ap-southeast-2, ap-southeast-7, ap-northeast-1, ca-central-1, ca-west-1, eu-central-1, eu-west-1, eu-west-2, eu-south-1, eu-west-3, eu-south-2, eu-north-1, eu-central-2, il-central-1, mx-central-1, me-south-1, me-central-1, sa-east-1. | Required |
| image_id | The ID of the AMI. | Required |
| attribute | The AMI attribute to modify. Possible values are: description, launchPermission. | Required |
| operation_type | The operation to perform on the attribute. Possible values are: add, remove. | Optional |
| user_ids | The AWS account IDs to add to or remove from the list of users that have launch permissions for the AMI. | Optional |
| user_groups | The user groups to add to or remove from the list of user groups that have launch permissions for the AMI. | Optional |
| description | A new description for the AMI. | Optional |

#### Context Output

There is no context output for this command.

### aws-rds-db-cluster-snapshot-attribute-modify

***
Modifies the attributes associated with a DB cluster snapshot.

#### Base Command

`aws-rds-db-cluster-snapshot-attribute-modify`

#### Input

| **Argument Name** | **Description** | **Required** |
| --- | --- | --- |
| account_id | The AWS account ID. | Required |
| region | The AWS region. Possible values are: us-east-1, us-east-2, us-west-1, us-west-2, af-south-1, ap-east-1, ap-south-2, ap-southeast-3, ap-southeast-5, ap-southeast-4, ap-south-1, ap-northeast-3, ap-northeast-2, ap-southeast-1, ap-southeast-2, ap-southeast-7, ap-northeast-1, ca-central-1, ca-west-1, eu-central-1, eu-west-1, eu-west-2, eu-south-1, eu-west-3, eu-south-2, eu-north-1, eu-central-2, il-central-1, mx-central-1, me-south-1, me-central-1, sa-east-1. | Required |
| db_cluster_snapshot_identifier | The identifier for the DB cluster snapshot to modify the attributes for. | Required |
| attribute_name | The name of the DB cluster snapshot attribute to modify. | Required |
| values_to_remove | A CSV list of DB cluster snapshot attributes to remove from the attribute specified by AttributeName. Default Value all. | Optional |
| values_to_add | A CSV list of DB cluster snapshot attributes to add to the attribute specified by AttributeName. | Optional |

#### Context Output

There is no context output for this command.

### aws-s3-bucket-logging-put

***
Configure logging settings for an AWS S3 bucket, allowing to monitor access to the bucket through detailed access logs that are delivered to a designated target bucket.

#### Base Command

`aws-s3-bucket-logging-put`

#### Input

| **Argument Name** | **Description** | **Required** |
| --- | --- | --- |
| account_id | The AWS account ID. | Required |
| region | The AWS region. Possible values are: us-east-1, us-east-2, us-west-1, us-west-2, af-south-1, ap-east-1, ap-south-2, ap-southeast-3, ap-southeast-5, ap-southeast-4, ap-south-1, ap-northeast-3, ap-northeast-2, ap-southeast-1, ap-southeast-2, ap-southeast-7, ap-northeast-1, ca-central-1, ca-west-1, eu-central-1, eu-west-1, eu-west-2, eu-south-1, eu-west-3, eu-south-2, eu-north-1, eu-central-2, il-central-1, mx-central-1, me-south-1, me-central-1, sa-east-1. | Required |
| bucket | The name of the bucket for which to set the logging parameters. | Required |
| target_bucket | The name of the bucket where server access logs should be delivered. If this is NOT provided, logging will be disabled. | Optional |
| target_prefix | The prefix to be used for log object keys (e.g., "logs/"). Objects will be stored as: targetBucket/targetPrefix/sourceBucket/YYYY-MM-DD-HH-MM-SS-UniqueString. | Optional |

#### Context Output

There is no context output for this command.

### aws-iam-login-profile-delete

***
Deletes the password for the specified IAM user, which terminates the user's ability to access AWS services through the AWS Management Console.

#### Base Command

`aws-iam-login-profile-delete`

#### Input

| **Argument Name** | **Description** | **Required** |
| --- | --- | --- |
| account_id | The AWS account ID. | Required |
| region | The AWS region. Possible values are: us-east-1, us-east-2, us-west-1, us-west-2, af-south-1, ap-east-1, ap-south-2, ap-southeast-3, ap-southeast-5, ap-southeast-4, ap-south-1, ap-northeast-3, ap-northeast-2, ap-southeast-1, ap-southeast-2, ap-southeast-7, ap-northeast-1, ca-central-1, ca-west-1, eu-central-1, eu-west-1, eu-west-2, eu-south-1, eu-west-3, eu-south-2, eu-north-1, eu-central-2, il-central-1, mx-central-1, me-south-1, me-central-1, sa-east-1. | Required |
| user_name | The name of the user whose password you want to delete. | Required |

#### Context Output

There is no context output for this command.

### aws-rds-db-snapshot-attribute-modify

***
Adds or removes permission for the specified AWS account ID to restore the specified DB snapshot.

#### Base Command

`aws-rds-db-snapshot-attribute-modify`

#### Input

| **Argument Name** | **Description** | **Required** |
| --- | --- | --- |
| account_id | The AWS account ID. | Required |
| region | The AWS region. Possible values are: us-east-1, us-east-2, us-west-1, us-west-2, af-south-1, ap-east-1, ap-south-2, ap-southeast-3, ap-southeast-5, ap-southeast-4, ap-south-1, ap-northeast-3, ap-northeast-2, ap-southeast-1, ap-southeast-2, ap-southeast-7, ap-northeast-1, ca-central-1, ca-west-1, eu-central-1, eu-west-1, eu-west-2, eu-south-1, eu-west-3, eu-south-2, eu-north-1, eu-central-2, il-central-1, mx-central-1, me-south-1, me-central-1, sa-east-1. | Required |
| db_snapshot_identifier | The identifier for the DB snapshot to modify the attributes for. | Required |
| attribute_name | The name of the DB snapshot attribute to modify. | Required |
| values_to_add | A list of DB snapshot attributes to add to the attribute specified by AttributeName. | Optional |
| values_to_remove | A list of DB snapshot attributes to remove from the attribute specified by AttributeName. | Optional |

#### Context Output

There is no context output for this command.

### aws-s3-bucket-policy-put

***
Applies an Amazon S3 bucket policy to an Outposts bucket.

#### Base Command

`aws-s3-bucket-policy-put`

#### Input

| **Argument Name** | **Description** | **Required** |
| --- | --- | --- |
| account_id | The AWS account ID. | Required |
| region | The AWS region. Possible values are: us-east-1, us-east-2, us-west-1, us-west-2, af-south-1, ap-east-1, ap-south-2, ap-southeast-3, ap-southeast-5, ap-southeast-4, ap-south-1, ap-northeast-3, ap-northeast-2, ap-southeast-1, ap-southeast-2, ap-southeast-7, ap-northeast-1, ca-central-1, ca-west-1, eu-central-1, eu-west-1, eu-west-2, eu-south-1, eu-west-3, eu-south-2, eu-north-1, eu-central-2, il-central-1, mx-central-1, me-south-1, me-central-1, sa-east-1. | Required |
| bucket | The name of the bucket to which the policy will be applied. | Required |
| policy | The bucket policy to apply as a JSON string. | Required |

#### Context Output

There is no context output for this command.

### aws-cloudtrail-logging-start

***
Starts the recording of AWS API calls and log file delivery for a trail. For a trail that is enabled in all regions, this operation must be called from the region in which the trail was created. This operation cannot be called on the shadow trails (replicated trails in other regions) of a trail that is enabled in all regions.

#### Base Command

`aws-cloudtrail-logging-start`

#### Input

| **Argument Name** | **Description** | **Required** |
| --- | --- | --- |
| account_id | The AWS account ID. | Required |
| region | The AWS region. Possible values are: us-east-1, us-east-2, us-west-1, us-west-2, af-south-1, ap-east-1, ap-south-2, ap-southeast-3, ap-southeast-5, ap-southeast-4, ap-south-1, ap-northeast-3, ap-northeast-2, ap-southeast-1, ap-southeast-2, ap-southeast-7, ap-northeast-1, ca-central-1, ca-west-1, eu-central-1, eu-west-1, eu-west-2, eu-south-1, eu-west-3, eu-south-2, eu-north-1, eu-central-2, il-central-1, mx-central-1, me-south-1, me-central-1, sa-east-1. | Required |
| name | Specifies the name or the CloudTrail ARN of the trail for which CloudTrail logs Amazon Web Services API calls. e.g. arn:aws:cloudtrail:us-east-2:123456789012:trail/MyTrail. | Required |

#### Context Output

There is no context output for this command.

### aws-ec2-instance-attribute-modify

***
Modifies the specified attribute of the specified instance. You can specify only one attribute at a time.

#### Base Command

`aws-ec2-instance-attribute-modify`

#### Input

| **Argument Name** | **Description** | **Required** |
| --- | --- | --- |
| account_id | The AWS account ID. | Required |
| region | The AWS region. Possible values are: us-east-1, us-east-2, us-west-1, us-west-2, af-south-1, ap-east-1, ap-south-2, ap-southeast-3, ap-southeast-5, ap-southeast-4, ap-south-1, ap-northeast-3, ap-northeast-2, ap-southeast-1, ap-southeast-2, ap-southeast-7, ap-northeast-1, ca-central-1, ca-west-1, eu-central-1, eu-west-1, eu-west-2, eu-south-1, eu-west-3, eu-south-2, eu-north-1, eu-central-2, il-central-1, mx-central-1, me-south-1, me-central-1, sa-east-1. | Required |
| instance_id | The ID of the instance. | Required |
| disable_api_stop | Indicates whether an instance is enabled for stop protection. Possible values are: true, false. | Optional |
| groups | A comma-separated list of security groups to replace the instance's current security groups. You must specify the ID of at least one security group, even if it’s just the default security group for the VPC. | Optional |
| attribute | The name of the attribute to modify. Possible values: sourceDestCheck, groupSet, ebsOptimized, sriovNetSupport, enaSupport, enclaveOptions, disableApiStop. Possible values are: instanceType, kernel, ramdisk, userData, disableApiTermination, instanceInitiatedShutdownBehavior, rootDeviceName, blockDeviceMapping, productCodes, sourceDestCheck, groupSet, ebsOptimized, striovNetSupport, enaSupport, enclaveOptions, disableApiStop. | Optional |
| value | A new value for the attribute. Use only with the kernel, ramdisk, userData, disableApiTermination, or instanceInitiatedShutdownBehavior attribute. | Optional |

#### Context Output

There is no context output for this command.

### aws-iam-access-key-update

***
Changes the status of the specified access key from Active to Inactive, or vice versa. This operation can be used to disable a user's access key as part of a key rotation workflow.

#### Base Command

`aws-iam-access-key-update`

#### Input

| **Argument Name** | **Description** | **Required** |
| --- | --- | --- |
| account_id | The AWS account ID. | Required |
| region | The AWS region. Possible values are: us-east-1, us-east-2, us-west-1, us-west-2, af-south-1, ap-east-1, ap-south-2, ap-southeast-3, ap-southeast-5, ap-southeast-4, ap-south-1, ap-northeast-3, ap-northeast-2, ap-southeast-1, ap-southeast-2, ap-southeast-7, ap-northeast-1, ca-central-1, ca-west-1, eu-central-1, eu-west-1, eu-west-2, eu-south-1, eu-west-3, eu-south-2, eu-north-1, eu-central-2, il-central-1, mx-central-1, me-south-1, me-central-1, sa-east-1. | Required |
| access_key_id | The access key ID of the secret access key you want to update. | Required |
| status | The status you want to assign to the secret access key. Possible values are: Active, Inactive. | Required |
| user_name | The name of the user whose key you want to update. If you do not specify a user name, IAM determines the user name implicitly based on the AWS access key ID signing the request. | Optional |

#### Context Output

There is no context output for this command.

### aws-ec2-security-group-egress-revoke

***
Removes the specified outbound (egress) rules from the specified security group.

#### Base Command

`aws-ec2-security-group-egress-revoke`

#### Input

| **Argument Name** | **Description** | **Required** |
| --- | --- | --- |
| account_id | The AWS account ID. | Required |
| region | The AWS region. Possible values are: us-east-1, us-east-2, us-west-1, us-west-2, af-south-1, ap-east-1, ap-south-2, ap-southeast-3, ap-southeast-5, ap-southeast-4, ap-south-1, ap-northeast-3, ap-northeast-2, ap-southeast-1, ap-southeast-2, ap-southeast-7, ap-northeast-1, ca-central-1, ca-west-1, eu-central-1, eu-west-1, eu-west-2, eu-south-1, eu-west-3, eu-south-2, eu-north-1, eu-central-2, il-central-1, mx-central-1, me-south-1, me-central-1, sa-east-1. | Required |
| group_id | The ID of the security group. | Required |
| protocol | The IP protocol: tcp, udp, icmp, or icmpv6. Use -1 to specify all protocols. When used with port and cidr arguments for simple rule revocation. | Optional |
| port | For TCP or UDP: The range of ports to revoke (e.g., "80" or "80-443"). For ICMP: A single integer or range (type-code) representing the ICMP type and code. Use with protocol and cidr for simple rule revocation. | Optional |
| cidr | The IPv4 address range in CIDR format (e.g., "0.0.0.0/0"). Use with protocol and port for simple rule revocation. | Optional |
| ip_permissions | The sets of IP permissions to revoke, in JSON format. Use this for complex rule configurations or when revoking multiple rules. Cannot be used together with protocol/port/cidr arguments. | Optional |

#### Context Output

There is no context output for this command.

### aws-iam-role-policy-put

***
Adds or updates an inline policy document that is embedded in the specified IAM role.

#### Base Command

`aws-iam-role-policy-put`

#### Input

| **Argument Name** | **Description** | **Required** |
| --- | --- | --- |
| account_id | The AWS account ID. | Required |
| region | The AWS region. Possible values are: us-east-1, us-east-2, us-west-1, us-west-2, af-south-1, ap-east-1, ap-south-2, ap-southeast-3, ap-southeast-5, ap-southeast-4, ap-south-1, ap-northeast-3, ap-northeast-2, ap-southeast-1, ap-southeast-2, ap-southeast-7, ap-northeast-1, ca-central-1, ca-west-1, eu-central-1, eu-west-1, eu-west-2, eu-south-1, eu-west-3, eu-south-2, eu-north-1, eu-central-2, il-central-1, mx-central-1, me-south-1, me-central-1, sa-east-1. | Required |
| role_name | The name of the role to associate the policy with. This parameter allows (through its regex pattern ) a string of characters consisting of upper and lowercase alphanumeric characters with no spaces. You can also include any of the following characters: _+=,.@-. | Required |
| policy_name | The name of the policy document. This parameter allows (through its regex pattern ) a string of characters consisting of upper and lowercase alphanumeric characters with no spaces. You can also include any of the following characters: _+=,.@-. | Required |
| policy_document | The policy document in JSON format. Must be a valid IAM policy document that defines the permissions for the role. | Required |

#### Context Output

There is no context output for this command.

### aws-rds-db-cluster-modify

***
Modifies settings for an Amazon RDS DB cluster. Allows you to update cluster settings such as port, master credentials, VPC security groups, deletion protection, and other configuration options.

#### Base Command

`aws-rds-db-cluster-modify`

#### Input

| **Argument Name** | **Description** | **Required** |
| --- | --- | --- |
| account_id | The AWS account ID. | Required |
| region | The AWS region. Possible values are: us-east-1, us-east-2, us-west-1, us-west-2, af-south-1, ap-east-1, ap-south-2, ap-southeast-3, ap-southeast-5, ap-southeast-4, ap-south-1, ap-northeast-3, ap-northeast-2, ap-southeast-1, ap-southeast-2, ap-southeast-7, ap-northeast-1, ca-central-1, ca-west-1, eu-central-1, eu-west-1, eu-west-2, eu-south-1, eu-west-3, eu-south-2, eu-north-1, eu-central-2, il-central-1, mx-central-1, me-south-1, me-central-1, sa-east-1. | Required |
| db_cluster_identifier | The DB cluster identifier for the cluster being modified. This parameter isn’t case-sensitive. Valid for Cluster Type: Aurora DB clusters and Multi-AZ DB clusters Constraints: Must match the identifier of an existing DB cluster. | Required |
| deletion_protection | Specifies whether the DB cluster has deletion protection enabled. The database can’t be deleted when deletion protection is enabled. By default, deletion protection isn’t enabled. Possible values are: true, false. | Optional |
| enable_iam_database_authentication | Specifies whether to enable mapping of Amazon Web Services Identity and Access Management (IAM) accounts to database accounts. By default, mapping isn’t enabled. Possible values are: true, false. | Optional |

#### Context Output

There is no context output for this command.

### aws-s3-public-access-block-update

***
Create or Modify the PublicAccessBlock configuration for an Amazon S3 bucket.

#### Base Command

`aws-s3-public-access-block-update`

#### Input

| **Argument Name** | **Description** | **Required** |
| --- | --- | --- |
| account_id | The AWS account ID. | Required |
| region | The AWS region. Possible values are: us-east-1, us-east-2, us-west-1, us-west-2, af-south-1, ap-east-1, ap-south-2, ap-southeast-3, ap-southeast-5, ap-southeast-4, ap-south-1, ap-northeast-3, ap-northeast-2, ap-southeast-1, ap-southeast-2, ap-southeast-7, ap-northeast-1, ca-central-1, ca-west-1, eu-central-1, eu-west-1, eu-west-2, eu-south-1, eu-west-3, eu-south-2, eu-north-1, eu-central-2, il-central-1, mx-central-1, me-south-1, me-central-1, sa-east-1. | Required |
| bucket | The name of the Amazon S3 bucket. | Required |
| block_public_acls | Specifies whether Amazon S3 should block public access control lists (ACLs) for this bucket and objects in this bucket. Possible values are: true, false. | Optional |
| ignore_public_acls | Specifies whether Amazon S3 should ignore public ACLs for this bucket and objects in this bucket. Possible values are: true, false. | Optional |
| block_public_policy | Specifies whether Amazon S3 should block public bucket policies for this bucket. Possible values are: true, false. | Optional |
| restrict_public_buckets | Specifies whether Amazon S3 should restrict public bucket policies for this bucket. Possible values are: true, false. | Optional |

#### Context Output

There is no context output for this command.

### aws-iam-user-policy-put

***
Adds or updates an inline policy document that is embedded in the specified IAM user.

#### Base Command

`aws-iam-user-policy-put`

#### Input

| **Argument Name** | **Description** | **Required** |
| --- | --- | --- |
| account_id | The AWS account ID. | Required |
| region | The AWS region. Possible values are: us-east-1, us-east-2, us-west-1, us-west-2, af-south-1, ap-east-1, ap-south-2, ap-southeast-3, ap-southeast-5, ap-southeast-4, ap-south-1, ap-northeast-3, ap-northeast-2, ap-southeast-1, ap-southeast-2, ap-southeast-7, ap-northeast-1, ca-central-1, ca-west-1, eu-central-1, eu-west-1, eu-west-2, eu-south-1, eu-west-3, eu-south-2, eu-north-1, eu-central-2, il-central-1, mx-central-1, me-south-1, me-central-1, sa-east-1. | Required |
| user_name | The name of the user to associate the policy with. | Required |
| policy_name | The name of the policy document. | Required |
| policy_document | The policy document in JSON format. Must be a valid IAM policy document that defines the permissions for the user. | Required |

#### Context Output

There is no context output for this command.

### aws-s3-bucket-versioning-put

***
Sets the versioning state of an existing bucket.

#### Base Command

`aws-s3-bucket-versioning-put`

#### Input

| **Argument Name** | **Description** | **Required** |
| --- | --- | --- |
| account_id | The AWS account ID. | Required |
| region | The AWS region. Possible values are: us-east-1, us-east-2, us-west-1, us-west-2, af-south-1, ap-east-1, ap-south-2, ap-southeast-3, ap-southeast-5, ap-southeast-4, ap-south-1, ap-northeast-3, ap-northeast-2, ap-southeast-1, ap-southeast-2, ap-southeast-7, ap-northeast-1, ca-central-1, ca-west-1, eu-central-1, eu-west-1, eu-west-2, eu-south-1, eu-west-3, eu-south-2, eu-north-1, eu-central-2, il-central-1, mx-central-1, me-south-1, me-central-1, sa-east-1. | Required |
| bucket | The name of the bucket for which to set the logging parameters. | Required |
| mfa_delete | Specifies whether MFA delete is enabled in the bucket versioning configuration. This element is only returned if the bucket has been configured with MFA delete. If the bucket has never been so configured, this element is not returned. | Optional |
| status | The versioning state of the bucket. Possible values are: Enabled, Suspended. | Required |

#### Context Output

There is no context output for this command.

### aws-s3-bucket-acl-put

***
Sets the access control list (ACL) permissions for an existing Amazon S3 bucket. This command allows you to define who can access the bucket and what actions they can perform, using predefined ACLs. Since 2023, all new S3 buckets *block* ACLs by default for better security.

#### Base Command

`aws-s3-bucket-acl-put`

#### Input

| **Argument Name** | **Description** | **Required** |
| --- | --- | --- |
| account_id | The AWS account ID. | Required |
| region | The AWS region. Possible values are: us-east-1, us-east-2, us-west-1, us-west-2, af-south-1, ap-east-1, ap-south-2, ap-southeast-3, ap-southeast-5, ap-southeast-4, ap-south-1, ap-northeast-3, ap-northeast-2, ap-southeast-1, ap-southeast-2, ap-southeast-7, ap-northeast-1, ca-central-1, ca-west-1, eu-central-1, eu-west-1, eu-west-2, eu-south-1, eu-west-3, eu-south-2, eu-north-1, eu-central-2, il-central-1, mx-central-1, me-south-1, me-central-1, sa-east-1. | Required |
| acl | The canned ACL to apply to the bucket. Possible values are: private, public-read, public-read-write, authenticated-read. | Required |
| bucket | The bucket to which to apply the ACL. | Required |

#### Context Output

There is no context output for this command.

### aws-ec2-snapshot-attribute-modify

***
Adds or removes permission settings for the specified snapshot. Note: snapshots encrypted with the AWS-managed default key (alias/aws/ebs) cannot be shared—use unencrypted snapshots or those encrypted with a customer-managed KMS key to allow permission modifications.

#### Base Command

`aws-ec2-snapshot-attribute-modify`

#### Input

| **Argument Name** | **Description** | **Required** |
| --- | --- | --- |
| account_id | The AWS account ID. | Required |
| region | The AWS region. Possible values are: us-east-1, us-east-2, us-west-1, us-west-2, af-south-1, ap-east-1, ap-south-2, ap-southeast-3, ap-southeast-5, ap-southeast-4, ap-south-1, ap-northeast-3, ap-northeast-2, ap-southeast-1, ap-southeast-2, ap-southeast-7, ap-northeast-1, ca-central-1, ca-west-1, eu-central-1, eu-west-1, eu-west-2, eu-south-1, eu-west-3, eu-south-2, eu-north-1, eu-central-2, il-central-1, mx-central-1, me-south-1, me-central-1, sa-east-1. | Required |
| snapshot_id | The ID of the snapshot. | Required |
| attribute | The snapshot attribute to modify. Default is createVolumePermission. | Required |
| operation_type | The operation to perform. Possible values are: add, remove. | Required |
| user_ids | A comma-separated list of AWS user account IDs to add to or remove from the list of users permitted to create EBS volumes from the snapshot. | Optional |
| group | The groups to add to or remove from the list of entities that have permission to create volumes from the snapshot. Possible values are: all. | Optional |

#### Context Output

There is no context output for this command.

### aws-cloudtrail-trails-describe

***
Retrieves settings for the specified trail or returns information about all trails in the current AWS account.

#### Base Command

`aws-cloudtrail-trails-describe`

#### Input

| **Argument Name** | **Description** | **Required** |
| --- | --- | --- |
| trail_names | A comma-separated list of trail names or trail ARNs. If the list is empty, it returns information for the trail in the current region. | Optional |
| include_shadow_trails | Include shadow trails in the response. A shadow trail is a replication in a region of a trail created in another region. Possible values are: true, false. Default is true. | Optional |
| account_id | The AWS account ID. | Required |
| region | The AWS region. Possible values are: us-east-1, us-east-2, us-west-1, us-west-2, af-south-1, ap-east-1, ap-south-2, ap-southeast-3, ap-southeast-5, ap-southeast-4, ap-south-1, ap-northeast-3, ap-northeast-2, ap-southeast-1, ap-southeast-2, ap-southeast-7, ap-northeast-1, ca-central-1, ca-west-1, eu-central-1, eu-west-1, eu-west-2, eu-south-1, eu-west-3, eu-south-2, eu-north-1, eu-central-2, il-central-1, mx-central-1, me-south-1, me-central-1, sa-east-1. | Required |

#### Context Output

| **Path** | **Type** | **Description** |
| --- | --- | --- |
| AWS.CloudTrail.Trails.Name | string | The name of the trail, as set in CreateTrail. |
| AWS.CloudTrail.Trails.S3BucketName | string | The name of the Amazon S3 bucket where CloudTrail delivers trail files. |
| AWS.CloudTrail.Trails.S3KeyPrefix | string | The Amazon S3 key prefix appended to the bucket name designated for log file delivery. |
| AWS.CloudTrail.Trails.SnsTopicARN | string | The ARN of the Amazon SNS topic that CloudTrail uses to send notifications when log files are delivered. |
| AWS.CloudTrail.Trails.IncludeGlobalServiceEvents | boolean | Whether to include AWS API calls from AWS global services such as IAM. |
| AWS.CloudTrail.Trails.IsMultiRegionTrail | boolean | Specifies whether the trail belongs only to one region or exists in all regions. |
| AWS.CloudTrail.Trails.HomeRegion | string | The region where the trail was created. |
| AWS.CloudTrail.Trails.TrailARN | string | The ARN of the trail. |
| AWS.CloudTrail.Trails.LogFileValidationEnabled | boolean | Whether log file validation is enabled. |
| AWS.CloudTrail.Trails.CloudWatchLogsLogGroupArn | string | The ARN of the CloudWatch log group to which CloudTrail logs are delivered. |
| AWS.CloudTrail.Trails.CloudWatchLogsRoleArn | string | The role assumed by CloudTrail to write logs to the CloudWatch log group. |
| AWS.CloudTrail.KmsKeyId | string | The KMS key ID that encrypts logs delivered by CloudTrail. |
| AWS.CloudTrail.HasCustomEventSelectors | boolean | Specifies if the trail has custom event selectors. |
| AWS.CloudTrail.HasInsightSelectors | boolean | Specifies whether a trail has insight types specified in an InsightSelector list. |
| AWS.CloudTrail.IsOrganizationTrail | boolean | Specifies whether the trail is an organization trail. |

### aws-s3-bucket-policy-delete

***
Deletes the bucket policy from an Amazon S3 bucket. This operation removes all policy-based access controls from the bucket, potentially changing access permissions.

#### Base Command

`aws-s3-bucket-policy-delete`

#### Input

| **Argument Name** | **Description** | **Required** |
| --- | --- | --- |
| account_id | The AWS account ID. | Required |
| region | The AWS region. Possible values are: us-east-1, us-east-2, us-west-1, us-west-2, af-south-1, ap-east-1, ap-south-2, ap-southeast-3, ap-southeast-5, ap-southeast-4, ap-south-1, ap-northeast-3, ap-northeast-2, ap-southeast-1, ap-southeast-2, ap-southeast-7, ap-northeast-1, ca-central-1, ca-west-1, eu-central-1, eu-west-1, eu-west-2, eu-south-1, eu-west-3, eu-south-2, eu-north-1, eu-central-2, il-central-1, mx-central-1, me-south-1, me-central-1, sa-east-1. | Required |
| bucket | The name of the Amazon S3 bucket from which to delete the bucket policy. | Required |

#### Context Output

There is no context output for this command.

### aws-s3-public-access-block-get

***
Retrieves the public access block configuration for an Amazon S3 bucket. Shows the current settings that control public access to the bucket and its objects.

#### Base Command

`aws-s3-public-access-block-get`

#### Input

| **Argument Name** | **Description** | **Required** |
| --- | --- | --- |
| account_id | The AWS account ID. | Required |
| region | The AWS region. Possible values are: us-east-1, us-east-2, us-west-1, us-west-2, af-south-1, ap-east-1, ap-south-2, ap-southeast-3, ap-southeast-5, ap-southeast-4, ap-south-1, ap-northeast-3, ap-northeast-2, ap-southeast-1, ap-southeast-2, ap-southeast-7, ap-northeast-1, ca-central-1, ca-west-1, eu-central-1, eu-west-1, eu-west-2, eu-south-1, eu-west-3, eu-south-2, eu-north-1, eu-central-2, il-central-1, mx-central-1, me-south-1, me-central-1, sa-east-1. | Required |
| bucket | The name of the Amazon S3 bucket to retrieve public access block configuration from. | Required |
| expected_bucket_owner | The account ID of the expected bucket owner. If the account ID that you provide does not match the actual owner of the bucket, the request fails. | Optional |

#### Context Output

| **Path** | **Type** | **Description** |
| --- | --- | --- |
| AWS.S3-Buckets.BucketName | string | Name of the S3 bucket. |
| AWS.S3-Buckets.PublicAccessBlock.BlockPublicAcls | boolean | Whether Amazon S3 blocks public access control lists \(ACLs\) for this bucket and objects in this bucket. |
| AWS.S3-Buckets.PublicAccessBlock.IgnorePublicAcls | boolean | Whether Amazon S3 ignores public ACLs for this bucket and objects in this bucket. |
| AWS.S3-Buckets.PublicAccessBlock.BlockPublicPolicy | boolean | Whether Amazon S3 blocks public bucket policies for this bucket. |
| AWS.S3-Buckets.PublicAccessBlock.RestrictPublicBuckets | boolean | Whether Amazon S3 restricts public bucket policies for this bucket. |

### aws-s3-bucket-encryption-get

***
Retrieves the default encryption configuration for an Amazon S3 bucket. Shows the server-side encryption settings that are applied to new objects stored in the bucket.

#### Base Command

`aws-s3-bucket-encryption-get`

#### Input

| **Argument Name** | **Description** | **Required** |
| --- | --- | --- |
| account_id | The AWS account ID. | Required |
| region | The AWS region. Possible values are: us-east-1, us-east-2, us-west-1, us-west-2, af-south-1, ap-east-1, ap-south-2, ap-southeast-3, ap-southeast-5, ap-southeast-4, ap-south-1, ap-northeast-3, ap-northeast-2, ap-southeast-1, ap-southeast-2, ap-southeast-7, ap-northeast-1, ca-central-1, ca-west-1, eu-central-1, eu-west-1, eu-west-2, eu-south-1, eu-west-3, eu-south-2, eu-north-1, eu-central-2, il-central-1, mx-central-1, me-south-1, me-central-1, sa-east-1. | Required |
| bucket | Name of the S3 bucket to retrieve encryption configuration from. Must follow S3 naming conventions. | Required |

#### Context Output

| **Path** | **Type** | **Description** |
| --- | --- | --- |
| AWS.S3-Buckets.BucketName | string | Name of the S3 bucket. |
| AWS.S3-Buckets.ServerSideEncryptionConfiguration.Rules | array | Container for information about a particular server-side encryption configuration rule. |

### aws-s3-bucket-policy-get

***
Retrieves the bucket policy for an Amazon S3 bucket. Returns the policy document in JSON format if one exists.

#### Base Command

`aws-s3-bucket-policy-get`

#### Input

| **Argument Name** | **Description** | **Required** |
| --- | --- | --- |
| account_id | The AWS account ID. | Required |
| region | The AWS region. Possible values are: us-east-1, us-east-2, us-west-1, us-west-2, af-south-1, ap-east-1, ap-south-2, ap-southeast-3, ap-southeast-5, ap-southeast-4, ap-south-1, ap-northeast-3, ap-northeast-2, ap-southeast-1, ap-southeast-2, ap-southeast-7, ap-northeast-1, ca-central-1, ca-west-1, eu-central-1, eu-west-1, eu-west-2, eu-south-1, eu-west-3, eu-south-2, eu-north-1, eu-central-2, il-central-1, mx-central-1, me-south-1, me-central-1, sa-east-1. | Required |
| bucket | The name of the S3 bucket whose policy you want to retrieve. Must follow S3 naming conventions. | Required |
| expected_bucket_owner | The account ID of the expected bucket owner. If the account ID that you provide does not match the actual owner of the bucket, the request fails. | Optional |

#### Context Output

| **Path** | **Type** | **Description** |
| --- | --- | --- |
| AWS.S3-Buckets.BucketName | string | Name of the S3 bucket. |
| AWS.S3-Buckets.Policy.Version | string | The version of the policy. |
| AWS.S3-Buckets.Policy.Id | string | The id of the policy. |
| AWS.S3-Buckets.Policy.Statement.Sid | string | Statement identifier. |
| AWS.S3-Buckets.Policy.Statement.Effect | string | Allow or Deny. |
| AWS.S3-Buckets.Policy.Statement.Principal | string | Principal to whom the statement applies. |
| AWS.S3-Buckets.Policy.Statement.Action | Array | List of actions the statement applies to. |
| AWS.S3-Buckets.Policy.Statement.Resource | Array | List of actions the statement applies to. |
| AWS.S3-Buckets.Policy.Statement.Condition | string | Conditions for when the statement applies. |
| AWS.S3-Buckets.PolicyExists | boolean | Whether a bucket policy exists. |

### aws-ec2-instances-describe

***
Describes specified instances or all instances.

#### Base Command

`aws-ec2-instances-describe`

#### Input

| **Argument Name** | **Description** | **Required** |
| --- | --- | --- |
| account_id | The AWS account ID. | Required |
| region | The AWS region to query instances from. Must be a valid AWS region identifier. Possible values are: us-east-1, us-east-2, us-west-1, us-west-2, af-south-1, ap-east-1, ap-south-2, ap-southeast-3, ap-southeast-5, ap-southeast-4, ap-south-1, ap-northeast-3, ap-northeast-2, ap-southeast-1, ap-southeast-2, ap-southeast-7, ap-northeast-1, ca-central-1, ca-west-1, eu-central-1, eu-west-1, eu-west-2, eu-south-1, eu-west-3, eu-south-2, eu-north-1, eu-central-2, il-central-1, mx-central-1, me-south-1, me-central-1, sa-east-1. | Required |
| instance_ids | A comma-separated list of instance IDs to describe. If empty, returns all accessible instances in the specified region. | Optional |
| filters | One or more custom filters to apply, separated by ';' (for example, name=&lt;name&gt;;values=&lt;values&gt;).You can specify up to 50 filters and up to 200 values per filter in a single request. | Optional |
| next_token | Token for pagination when retrieving large result sets. Use the InstancesNextToken value from a previous response to continue listing instances. | Optional |
| limit | Maximum number of instances to return in a single request. You cannot specify this parameter and the instance IDs parameter in the same request. Default is 50. | Optional |

#### Context Output

| **Path** | **Type** | **Description** |
| --- | --- | --- |
| AWS.EC2.InstancesNextToken | String | Token to use for pagination in subsequent requests. |
| AWS.EC2.Instances.Architecture | String | The architecture of the image. |
| AWS.EC2.Instances.BlockDeviceMappings.DeviceName | String | The device name. |
| AWS.EC2.Instances.BlockDeviceMappings.Ebs | Dictionary | Parameters used to automatically set up EBS volumes when the instance is launched. |
| AWS.EC2.Instances.ClientToken | String | The idempotency token you provided when you launched the instance, if applicable. |
| AWS.EC2.Instances.EbsOptimized | Boolean | Indicates whether the instance is optimized for Amazon EBS I/O. |
| AWS.EC2.Instances.EnaSupport | Boolean | Specifies whether enhanced networking with ENA is enabled. |
| AWS.EC2.Instances.Hypervisor | String | The hypervisor type of the instance. |
| AWS.EC2.Instances.IamInstanceProfile.Arn | String | The Amazon Resource Name \(ARN\) of the instance profile. |
| AWS.EC2.Instances.IamInstanceProfile.Id | String | The ID of the instance profile. |
| AWS.EC2.Instances.InstanceLifecycle | String | Indicates whether this is a Spot Instance or a Scheduled Instance. |
| AWS.EC2.Instances.NetworkInterfaces.Association | Dictionary | The association information for an Elastic IPv4 associated with the network interface. |
| AWS.EC2.Instances.NetworkInterfaces.Attachment | Dictionary | The network interface attachment. |
| AWS.EC2.Instances.NetworkInterfaces.Description | String | The description of the network interface. Applies only if creating a network interface when launching an instance. |
| AWS.EC2.Instances.NetworkInterfaces.Groups | Dictionary | The security groups. |
| AWS.EC2.Instances.NetworkInterfaces.Ipv6Addresses | Dictionary | The IPv6 addresses associated with the network interface. |
| AWS.EC2.Instances.NetworkInterfaces.MacAddress | String | The MAC address. |
| AWS.EC2.Instances.NetworkInterfaces.NetworkInterfaceId | String | The ID of the network interface. |
| AWS.EC2.Instances.NetworkInterfaces.OwnerId | String | The ID of the AWS account that owns the network interface. |
| AWS.EC2.Instances.NetworkInterfaces.PrivateDnsName | String | The private DNS name. |
| AWS.EC2.Instances.NetworkInterfaces.PrivateIpAddress | String | The IPv4 address of the network interface within the subnet. |
| AWS.EC2.Instances.NetworkInterfaces.PrivateIpAddresses | Array | The private IPv4 addresses associated with the network interface. |
| AWS.EC2.Instances.NetworkInterfaces.SourceDestCheck | Boolean | Indicates whether to validate network traffic to or from this network interface. |
| AWS.EC2.Instances.NetworkInterfaces.Status | String | The status of the network interface. |
| AWS.EC2.Instances.NetworkInterfaces.SubnetId | String | The ID of the subnet associated with the network interface. Applies only if creating a network interface when launching an instance. |
| AWS.EC2.Instances.NetworkInterfaces.VpcId | String | The ID of the VPC. |
| AWS.EC2.Instances.NetworkInterfaces.InterfaceType | String | The type of network interface. |
| AWS.EC2.Instances.NetworkInterfaces.Ipv4Prefixes | Array | The IPv4 prefixes assigned to the network interface. |
| AWS.EC2.Instances.NetworkInterfaces.Ipv6Prefixes | Array | The IPv6 prefixes assigned to the network interface. |
| AWS.EC2.Instances.NetworkInterfaces.ConnectionTrackingConfiguration | Dictionary | A security group connection tracking configuration that enables you to set the timeout for connection tracking on an Elastic network interface. |
| AWS.EC2.Instances.NetworkInterfaces.Operator | Dictionary | The service provider that manages the network interface. |
| AWS.EC2.Instances.OutpostArn | String | The Amazon Resource Name \(ARN\) of the Outpost. |
| AWS.EC2.Instances.RootDeviceName | String | The device name of the root device volume. |
| AWS.EC2.Instances.RootDeviceType | String | The root device type used by the AMI. |
| AWS.EC2.Instances.SecurityGroups.GroupId | String | The ID of the security group. |
| AWS.EC2.Instances.SecurityGroups.GroupName | String | The name of the security group. |
| AWS.EC2.Instances.SourceDestCheck | Boolean | Indicates whether source/destination checking is enabled. |
| AWS.EC2.Instances.SpotInstanceRequestId | String | The ID of the request for a Spot Instance request. |
| AWS.EC2.Instances.SriovNetSupport | String | Specifies whether enhanced networking with the Intel 82599 Virtual Function interface is enabled. |
| AWS.EC2.Instances.StateReason | Dictionary | The reason for the most recent state transition. May be an empty string. |
| AWS.EC2.Instances.Tags.Key | String | The key of the tag. |
| AWS.EC2.Instances.Tags.Value | String | The value of the tag. |
| AWS.EC2.Instances.VirtualizationType | String | The virtualization type of the instance. |
| AWS.EC2.Instances.CpuOptions | Dictionary | The CPU options for the instance. |
| AWS.EC2.Instances.CapacityBlockId | String | The ID of the Capacity Block. |
| AWS.EC2.Instances.CapacityReservationId | String | The ID of the Capacity Reservation. |
| AWS.EC2.Instances.CapacityReservationSpecification | Dictionary | Information about the Capacity Reservation targeting option. |
| AWS.EC2.Instances.HibernationOptions.Configured | Boolean | Indicates whether the instance is enabled for hibernation. |
| AWS.EC2.Instances.Licenses.LicenseConfigurationArn | String | The Amazon Resource Name \(ARN\) of the license configuration. |
| AWS.EC2.Instances.MetadataOptions | Dictionary | The metadata options for the instance. |
| AWS.EC2.Instances.EnclaveOptions.Enabled | Boolean | Indicates whether the instance is enabled for Amazon Web Services Nitro Enclaves. |
| AWS.EC2.Instances.BootMode | String | The boot mode that was specified by the AMI. |
| AWS.EC2.Instances.PlatformDetails | String | The platform details value for the instance. |
| AWS.EC2.Instances.UsageOperation | String | The usage operation value for the instance. |
| AWS.EC2.Instances.UsageOperationUpdateTime | Date | The time that the usage operation was last updated. |
| AWS.EC2.Instances.PrivateDnsNameOptions.HostnameType | String | The type of hostname to assign to an instance. |
| AWS.EC2.Instances.PrivateDnsNameOptions.EnableResourceNameDnsARecord | Boolean | Indicates whether to respond to DNS queries for instance hostnames with DNS A records. |
| AWS.EC2.Instances.PrivateDnsNameOptions.EnableResourceNameDnsAAAARecord | Boolean | Indicates whether to respond to DNS queries for instance hostnames with DNS AAAA records. |
| AWS.EC2.Instances.Ipv6Address | String | The IPv6 address assigned to the instance. |
| AWS.EC2.Instances.TpmSupport | String | If the instance is configured for NitroTPM support, the value is v2.0. |
| AWS.EC2.Instances.MaintenanceOptions.AutoRecovery | String | Information on the current automatic recovery behavior of your instance. |
| AWS.EC2.Instances.MaintenanceOptions.RebootMigration | String | Specifies whether to attempt reboot migration during a user-initiated reboot of an instance that has a scheduled system-reboot event. |
| AWS.EC2.Instances.CurrentInstanceBootMode | String | The boot mode that is used to boot the instance at launch or start. |
| AWS.EC2.Instances.NetworkPerformanceOptions.BandwidthWeighting | String | Contains settings for the network performance options for your instance. |
| AWS.EC2.Instances.Operator | Dictionary | The service provider that manages the instance. |
| AWS.EC2.Instances.InstanceId | String | The ID of the instance. |
| AWS.EC2.Instances.ImageId | String | The ID of the AMI used to launch the instance. |
| AWS.EC2.Instances.State.Code | Number | The current state of the instance as a 16-bit unsigned integer. |
| AWS.EC2.Instances.State.Name | String | The current state of the instance. |
| AWS.EC2.Instances.PrivateDnsName | String | The private DNS hostname name assigned to the instance. |
| AWS.EC2.Instances.PublicDnsName | String | The public DNS name assigned to the instance. |
| AWS.EC2.Instances.StateTransitionReason | String | The reason for the most recent state transition. May be an empty string. |
| AWS.EC2.Instances.KeyName | String | The name of the key pair used when the instance was launched. |
| AWS.EC2.Instances.AmiLaunchIndex | Number | The AMI launch index, which can be used to find this instance in the launch group. |
| AWS.EC2.Instances.ProductCodes | Dictionary | The product codes attached to this instance, if applicable. |
| AWS.EC2.Instances.InstanceType | String | The instance type. |
| AWS.EC2.Instances.LaunchTime | String | The time the instance was launched. |
| AWS.EC2.Instances.Placement.AvailabilityZoneId | String | The ID of the Availability Zone of the instance. |
| AWS.EC2.Instances.Placement.Affinity | String | The affinity setting for the instance on the Dedicated Host. |
| AWS.EC2.Instances.Placement.GroupName | String | The name of the placement group the instance is in. |
| AWS.EC2.Instances.Placement.PartitionNumber | Number | The number of the partition that the instance is in. |
| AWS.EC2.Instances.Placement.HostId | String | The ID of the Dedicated Host on which the instance resides. |
| AWS.EC2.Instances.Placement.Tenancy | String | The tenancy of the instance. |
| AWS.EC2.Instances.Placement.HostResourceGroupArn | String | The ARN of the host resource group in which to launch the instances. |
| AWS.EC2.Instances.Placement.GroupId | String | The ID of the placement group that the instance is in. |
| AWS.EC2.Instances.Placement.AvailabilityZone | String | The availability zone of the instance. |
| AWS.EC2.Instances.KernelId | String | The kernel associated with this instance, if applicable. |
| AWS.EC2.Instances.RamdiskId | String | The RAM disk associated with this instance, if applicable. |
| AWS.EC2.Instances.Platform | String | The platform the instance uses. The value is Windows for Windows instances; otherwise, blank. |
| AWS.EC2.Instances.Monitoring.State | String | Indicates whether detailed monitoring is enabled. |
| AWS.EC2.Instances.SubnetId | String | The ID of the subnet in which the instance is running. |
| AWS.EC2.Instances.VpcId | String | The ID of the VPC in which the instance is running. |
| AWS.EC2.Instances.PrivateIpAddress | String | The private IPv4 address assigned to the instance. |
| AWS.EC2.Instances.PublicIpAddress | String | The public IPv4 address assigned to the instance. |

### aws-ec2-instances-start

***
Starts an Amazon EBS-backed instance that was previously stopped.

#### Base Command

`aws-ec2-instances-start`

#### Input

| **Argument Name** | **Description** | **Required** |
| --- | --- | --- |
| account_id | The AWS account ID. | Required |
| region | The AWS region where target instances are located. Possible values are: us-east-1, us-east-2, us-west-1, us-west-2, af-south-1, ap-east-1, ap-south-2, ap-southeast-3, ap-southeast-5, ap-southeast-4, ap-south-1, ap-northeast-3, ap-northeast-2, ap-southeast-1, ap-southeast-2, ap-southeast-7, ap-northeast-1, ca-central-1, ca-west-1, eu-central-1, eu-west-1, eu-west-2, eu-south-1, eu-west-3, eu-south-2, eu-north-1, eu-central-2, il-central-1, mx-central-1, me-south-1, me-central-1, sa-east-1. | Required |
| instance_ids | A comma-separated list of instance IDs to start, in i-xxxxxxxxx format. Must be in 'stopped' state and user must have permissions. | Required |

#### Context Output

There is no context output for this command.

### aws-ec2-instances-stop

***
Stops an Amazon EBS-backed instance.

#### Base Command

`aws-ec2-instances-stop`

#### Input

| **Argument Name** | **Description** | **Required** |
| --- | --- | --- |
| account_id | The AWS account ID. | Required |
| region | The AWS region where target instances are located. Must be a valid AWS region identifier. Possible values are: us-east-1, us-east-2, us-west-1, us-west-2, af-south-1, ap-east-1, ap-south-2, ap-southeast-3, ap-southeast-5, ap-southeast-4, ap-south-1, ap-northeast-3, ap-northeast-2, ap-southeast-1, ap-southeast-2, ap-southeast-7, ap-northeast-1, ca-central-1, ca-west-1, eu-central-1, eu-west-1, eu-west-2, eu-south-1, eu-west-3, eu-south-2, eu-north-1, eu-central-2, il-central-1, mx-central-1, me-south-1, me-central-1, sa-east-1. | Required |
| instance_ids | A comma-separated list of instance IDs to stop. Must be in 'running' or 'pending' state. User must have stop permissions for each instance. | Required |
| force | Force stop instances without graceful shutdown. Default: false. Use with caution, as it may cause data loss. Possible values are: true, false. Default is false. | Optional |
| hibernate | Hibernates the instance if the instance was enabled for hibernation at launch. Default: false. If the instance cannot hibernate successfully, a normal shutdown occurs. Possible values are: true, false. Default is false. | Optional |

#### Context Output

There is no context output for this command.

### aws-ec2-instances-terminate

***
Shuts down specified instances. This operation is idempotent; you can terminate an instance multiple times without causing an error.

#### Base Command

`aws-ec2-instances-terminate`

#### Input

| **Argument Name** | **Description** | **Required** |
| --- | --- | --- |
| account_id | The AWS account ID. | Required |
| region | The AWS region where target instances are located. Must be a valid AWS region identifier. Possible values are: us-east-1, us-east-2, us-west-1, us-west-2, af-south-1, ap-east-1, ap-south-2, ap-southeast-3, ap-southeast-5, ap-southeast-4, ap-south-1, ap-northeast-3, ap-northeast-2, ap-southeast-1, ap-southeast-2, ap-southeast-7, ap-northeast-1, ca-central-1, ca-west-1, eu-central-1, eu-west-1, eu-west-2, eu-south-1, eu-west-3, eu-south-2, eu-north-1, eu-central-2, il-central-1, mx-central-1, me-south-1, me-central-1, sa-east-1. | Required |
| instance_ids | A comma-separated list of instance IDs to terminate. If you specify multiple instances and the request fails (for example, because of a single incorrect instance ID), none of the instances are terminated. | Required |

#### Context Output

There is no context output for this command.

### aws-ec2-instances-run

***
Launches a specified number of instances using an AMI you have access to. You can save time by creating a launch template containing your parameters and using the template instead of entering the parameters each time. An instance is ready for you to use when it is in the running state. You can check the state of your instance using aws-ec2-instances-describe.

#### Base Command

`aws-ec2-instances-run`

#### Input

| **Argument Name** | **Description** | **Required** |
| --- | --- | --- |
| account_id | The AWS account ID. | Required |
| region | The AWS region where instances will be created. Must be a valid AWS region identifier. Possible values are: us-east-1, us-east-2, us-west-1, us-west-2, af-south-1, ap-east-1, ap-south-2, ap-southeast-3, ap-southeast-5, ap-southeast-4, ap-south-1, ap-northeast-3, ap-northeast-2, ap-southeast-1, ap-southeast-2, ap-southeast-7, ap-northeast-1, ca-central-1, ca-west-1, eu-central-1, eu-west-1, eu-west-2, eu-south-1, eu-west-3, eu-south-2, eu-north-1, eu-central-2, il-central-1, mx-central-1, me-south-1, me-central-1, sa-east-1. | Required |
| count | The number of instances to launch. Must be greater than 0. Default is 1. | Required |
| image_id | The ID of the AMI. An AMI ID is required to launch an instance and must be specified here or in a launch template. | Optional |
| instance_type | The instance type, for example: t2.large, t3.medium, m5.xlarge. | Optional |
| security_group_ids | A comma-separated list of security group IDs. Use this for VPC instances. If you don’t specify a security group ID, we use the default security group for the VPC. | Optional |
| security_groups_names | A comma-separated list of security group names. For a nondefault VPC, you must use security group IDs instead. | Optional |
| subnet_id | The ID of the subnet to launch the instance into. If you don't choose a subnet, we will use a default one from your default VPC. If you don't have a default VPC, you must specify a subnet ID yourself in the request. | Optional |
| user_data | The user data to make available to the instance. This value will be base64 encoded automatically. Do not base64 encode this value prior to performing the operation. | Optional |
| disable_api_termination | Indicates whether termination protection is enabled for the instance. The default is false, which means that you can terminate the instance using the Amazon EC2 console, command line tools, or API. Possible values are: true, false. Default is false. | Optional |
| iam_instance_profile_arn | The Amazon Resource Name (ARN) of the instance profile. Both iam_instance_profile_arn and iam_instance_profile_name are required if you would like to associate an instance profile. | Optional |
| iam_instance_profile_name | The name of the instance profile. Both iam_instance_profile_arn and iam_instance_profile_name are required if you would like to associate an instance profile. | Optional |
| key_name | The name of the key pair. Warning - If you do not specify a key pair, you can't connect to the instance unless you choose an AMI that is configured to allow users another way to log in. | Optional |
| ebs_optimized | Indicates whether the instance is optimized for Amazon EBS I/O. Possible values are: true, false. | Optional |
| device_name | The device name (for example, /dev/sdh or xvdh). If the argument is given, EBS arguments must also be specified. | Optional |
| ebs_volume_size | The size of the volume, in GiBs. You must specify either an ebs_snapshot_id or an ebs_volume_size. If you specify a snapshot, the default is the snapshot size. You can specify a volume size that is equal to or larger than the snapshot size. | Optional |
| ebs_volume_type | The volume type. Possible values are: gp2, gp3, io1, io2, st1, sc1, standard. | Optional |
| ebs_iops | The number of I/O operations per second (IOPS). For gp3, io1, and io2 volumes, this represents the number of IOPS that are provisioned for the volume. For gp2 volumes, this represents the baseline performance of the volume and the rate at which the volume accumulates I/O credits for bursting. This parameter is required for io1 and io2 volumes. The default for gp3 volumes is 3,000 IOPS. | Optional |
| ebs_delete_on_termination | Indicates whether the EBS volume is deleted on instance termination. Possible values are: true, false. | Optional |
| ebs_kms_key_id | Identifier (key ID, key alias, ID ARN, or alias ARN) for a user-managed CMK under which the EBS volume is encrypted. | Optional |
| ebs_snapshot_id | The ID of the snapshot. | Optional |
| ebs_encrypted | Indicates whether the encryption state of an EBS volume is changed while being restored from a backing snapshot. Possible values are: true, false. | Optional |
| launch_template_id | The ID of the launch template to use to launch the instances. Any parameters that you specify in the command override the same parameters in the launch template. You can specify either the name or ID of a launch template, but not both. | Optional |
| launch_template_name | The name of the launch template to use to launch the instances. Any parameters that you specify in the command override the same parameters in the launch template. You can specify either the name or ID of a launch template, but not both. | Optional |
| launch_template_version | The launch template version number, $Latest, or $Default. | Optional |
| tags | One or more tags to apply to a resource when the resource is being created, separated by ';' (for example, key=&lt;name&gt;;value=&lt;value&gt;). | Optional |
| host_id | The dedicated Host ID. | Optional |
| enabled_monitoring | Indicates whether detailed monitoring is enabled. Otherwise, basic monitoring is enabled. Possible values are: true, false. Default is false. | Optional |

#### Context Output

| **Path** | **Type** | **Description** |
| --- | --- | --- |
| AWS.EC2.Instances.Architecture | String | The architecture of the image. |
| AWS.EC2.Instances.BlockDeviceMappings.DeviceName | String | The device name. |
| AWS.EC2.Instances.BlockDeviceMappings.Ebs | Dictionary | Parameters used to automatically set up EBS volumes when the instance is launched. |
| AWS.EC2.Instances.ClientToken | String | The idempotency token you provided when you launched the instance, if applicable. |
| AWS.EC2.Instances.EbsOptimized | Boolean | Indicates whether the instance is optimized for Amazon EBS I/O. |
| AWS.EC2.Instances.EnaSupport | Boolean | Specifies whether enhanced networking with ENA is enabled. |
| AWS.EC2.Instances.Hypervisor | String | The hypervisor type of the instance. |
| AWS.EC2.Instances.IamInstanceProfile.Arn | String | The Amazon Resource Name \(ARN\) of the instance profile. |
| AWS.EC2.Instances.IamInstanceProfile.Id | String | The ID of the instance profile. |
| AWS.EC2.Instances.InstanceLifecycle | String | Indicates whether this is a Spot Instance or a Scheduled Instance. |
| AWS.EC2.Instances.NetworkInterfaces.Association | Dictionary | The association information for an Elastic IPv4 associated with the network interface. |
| AWS.EC2.Instances.NetworkInterfaces.Attachment | Dictionary | The network interface attachment. |
| AWS.EC2.Instances.NetworkInterfaces.Description | String | The description of the network interface. Applies only if creating a network interface when launching an instance. |
| AWS.EC2.Instances.NetworkInterfaces.Groups | Dictionary | The security groups. |
| AWS.EC2.Instances.NetworkInterfaces.Ipv6Addresses | Dictionary | The IPv6 addresses associated with the network interface. |
| AWS.EC2.Instances.NetworkInterfaces.MacAddress | String | The MAC address. |
| AWS.EC2.Instances.NetworkInterfaces.NetworkInterfaceId | String | The ID of the network interface. |
| AWS.EC2.Instances.NetworkInterfaces.OwnerId | String | The private DNS name. |
| AWS.EC2.Instances.NetworkInterfaces.PrivateDnsName | String | The IPv4 address of the network interface within the subnet. |
| AWS.EC2.Instances.NetworkInterfaces.PrivateIpAddress | String | The IPv4 address of the network interface within the subnet. |
| AWS.EC2.Instances.NetworkInterfaces.PrivateIpAddresses | Array | The private IPv4 addresses associated with the network interface. |
| AWS.EC2.Instances.NetworkInterfaces.SourceDestCheck | Boolean | Indicates whether to validate network traffic to or from this network interface. |
| AWS.EC2.Instances.NetworkInterfaces.Status | String | The status of the network interface. |
| AWS.EC2.Instances.NetworkInterfaces.SubnetId | String | The ID of the subnet associated with the network interface. Applies only if creating a network interface when launching an instance. |
| AWS.EC2.Instances.NetworkInterfaces.VpcId | String | The ID of the VPC. |
| AWS.EC2.Instances.NetworkInterfaces.InterfaceType | String | The type of network interface. |
| AWS.EC2.Instances.NetworkInterfaces.Ipv4Prefixes | Array | The IPv4 prefixes assigned to the network interface. |
| AWS.EC2.Instances.NetworkInterfaces.Ipv6Prefixes | Array | The IPv6 prefixes assigned to the network interface. |
| AWS.EC2.Instances.NetworkInterfaces.ConnectionTrackingConfiguration | Dictionary | A security group connection tracking configuration that enables you to set the timeout for connection tracking on an Elastic network interface. |
| AWS.EC2.Instances.NetworkInterfaces.Operator | Dictionary | The service provider that manages the network interface. |
| AWS.EC2.Instances.OutpostArn | String | The Amazon Resource Name \(ARN\) of the Outpost. |
| AWS.EC2.Instances.RootDeviceName | String | The device name of the root device volume. |
| AWS.EC2.Instances.RootDeviceType | String | The root device type used by the AMI. |
| AWS.EC2.Instances.SecurityGroups.GroupId | String | The ID of the security group. |
| AWS.EC2.Instances.SecurityGroups.GroupName | String | The name of the security group. |
| AWS.EC2.Instances.SourceDestCheck | Boolean | Indicates whether source/destination checking is enabled. |
| AWS.EC2.Instances.SpotInstanceRequestId | String | The ID of the request for a Spot Instance request. |
| AWS.EC2.Instances.SriovNetSupport | String | Specifies whether enhanced networking with the Intel 82599 Virtual Function interface is enabled. |
| AWS.EC2.Instances.StateReason | Dictionary | The reason for the most recent state transition. May be an empty string. |
| AWS.EC2.Instances.Tags.Key | String | The key of the tag. |
| AWS.EC2.Instances.Tags.Value | String | The value of the tag. |
| AWS.EC2.Instances.VirtualizationType | String | The virtualization type of the instance. |
| AWS.EC2.Instances.CpuOptions | Dictionary | The CPU options for the instance. |
| AWS.EC2.Instances.CapacityBlockId | String | The ID of the Capacity Block. |
| AWS.EC2.Instances.CapacityReservationId | String | The ID of the Capacity Reservation. |
| AWS.EC2.Instances.CapacityReservationSpecification | Dictionary | Information about the Capacity Reservation targeting option. |
| AWS.EC2.Instances.HibernationOptions.Configured | Boolean | Indicates whether the instance is enabled for hibernation. |
| AWS.EC2.Instances.Licenses.LicenseConfigurationArn | String | The Amazon Resource Name \(ARN\) of the license configuration. |
| AWS.EC2.Instances.MetadataOptions | Dictionary | The metadata options for the instance. |
| AWS.EC2.Instances.EnclaveOptions.Enabled | Boolean | Indicates whether the instance is enabled for Amazon Web Services Nitro Enclaves. |
| AWS.EC2.Instances.BootMode | String | The boot mode that was specified by the AMI. |
| AWS.EC2.Instances.PlatformDetails | String | The platform details value for the instance. |
| AWS.EC2.Instances.UsageOperation | String | The usage operation value for the instance. |
| AWS.EC2.Instances.UsageOperationUpdateTime | Date | The time that the usage operation was last updated. |
| AWS.EC2.Instances.PrivateDnsNameOptions.HostnameType | String | The type of hostname to assign to an instance. |
| AWS.EC2.Instances.PrivateDnsNameOptions.EnableResourceNameDnsARecord | Boolean | Indicates whether to respond to DNS queries for instance hostnames with DNS A records. |
| AWS.EC2.Instances.PrivateDnsNameOptions.EnableResourceNameDnsAAAARecord | Boolean | Indicates whether to respond to DNS queries for instance hostnames with DNS AAAA records. |
| AWS.EC2.Instances.Ipv6Address | String | The IPv6 address assigned to the instance. |
| AWS.EC2.Instances.TpmSupport | String | If the instance is configured for NitroTPM support, the value is v2.0. |
| AWS.EC2.Instances.MaintenanceOptions.AutoRecovery | String | Information on the current automatic recovery behavior of your instance. |
| AWS.EC2.Instances.MaintenanceOptions.RebootMigration | String | Specifies whether to attempt reboot migration during a user-initiated reboot of an instance that has a scheduled system-reboot event. |
| AWS.EC2.Instances.CurrentInstanceBootMode | String | The boot mode that is used to boot the instance at launch or start. |
| AWS.EC2.Instances.NetworkPerformanceOptions.BandwidthWeighting | String | Contains settings for the network performance options for your instance. |
| AWS.EC2.Instances.Operator | Dictionary | The service provider that manages the instance. |
| AWS.EC2.Instances.InstanceId | String | The ID of the instance. |
| AWS.EC2.Instances.ImageId | String | The ID of the AMI used to launch the instance. |
| AWS.EC2.Instances.State.Code | Number | The current state of the instance as a 16-bit unsigned integer. |
| AWS.EC2.Instances.State.Name | String | The current state of the instance. |
| AWS.EC2.Instances.PrivateDnsName | String | The private DNS hostname name assigned to the instance. |
| AWS.EC2.Instances.PublicDnsName | String | The public DNS name assigned to the instance. |
| AWS.EC2.Instances.StateTransitionReason | String | The reason for the most recent state transition. May be an empty string. |
| AWS.EC2.Instances.KeyName | String | The name of the key pair used when the instance was launched. |
| AWS.EC2.Instances.AmiLaunchIndex | Number | The AMI launch index, which can be used to find this instance in the launch group. |
| AWS.EC2.Instances.ProductCodes | Dictionary | The product codes attached to this instance, if applicable. |
| AWS.EC2.Instances.InstanceType | String | The instance type. |
| AWS.EC2.Instances.LaunchTime | String | The time the instance was launched. |
| AWS.EC2.Instances.Placement.AvailabilityZoneId | String | The ID of the Availability Zone of the instance. |
| AWS.EC2.Instances.Placement.Affinity | String | The affinity setting for the instance on the Dedicated Host. |
| AWS.EC2.Instances.Placement.GroupName | String | The name of the placement group the instance is in. |
| AWS.EC2.Instances.Placement.PartitionNumber | Number | The number of the partition that the instance is in. |
| AWS.EC2.Instances.Placement.HostId | String | The ID of the Dedicated Host on which the instance resides. |
| AWS.EC2.Instances.Placement.Tenancy | String | The tenancy of the instance. |
| AWS.EC2.Instances.Placement.HostResourceGroupArn | String | The ARN of the host resource group in which to launch the instances. |
| AWS.EC2.Instances.Placement.GroupId | String | The ID of the placement group that the instance is in. |
| AWS.EC2.Instances.Placement.AvailabilityZone | String | The availability zone of the instance. |
| AWS.EC2.Instances.KernelId | String | The kernel associated with this instance, if applicable. |
| AWS.EC2.Instances.RamdiskId | String | The RAM disk associated with this instance, if applicable. |
| AWS.EC2.Instances.Platform | String | The platform the instance uses. The value is Windows for Windows instances; otherwise, blank. |
| AWS.EC2.Instances.Monitoring.State | String | Indicates whether detailed monitoring is enabled. |
| AWS.EC2.Instances.SubnetId | String | The ID of the subnet in which the instance is running. |
| AWS.EC2.Instances.VpcId | String | The ID of the VPC in which the instance is running. |
| AWS.EC2.Instances.PrivateIpAddress | String | The private IPv4 address assigned to the instance. |
| AWS.EC2.Instances.PublicIpAddress | String | The public IPv4 address assigned to the instance. |

### aws-eks-describe-cluster

***
Describes an Amazon EKS cluster.

#### Base Command

`aws-eks-describe-cluster`

#### Input

| **Argument Name** | **Description** | **Required** |
| --- | --- | --- |
| account_id | The AWS account ID. | Required |
| cluster_name | The name of the cluster to describe. | Required |
| region | The AWS Region. Possible values are: us-east-1, us-east-2, us-west-1, us-west-2, af-south-1, ap-east-1, ap-south-2, ap-southeast-3, ap-southeast-5, ap-southeast-4, ap-south-1, ap-northeast-3, ap-northeast-2, ap-southeast-1, ap-southeast-2, ap-southeast-7, ap-northeast-1, ca-central-1, ca-west-1, eu-central-1, eu-west-1, eu-west-2, eu-south-1, eu-west-3, eu-south-2, eu-north-1, eu-central-2, il-central-1, mx-central-1, me-south-1, me-central-1, sa-east-1. | Required |

#### Context Output

| **Path** | **Type** | **Description** |
| --- | --- | --- |
| AWS.EKS.Cluster.name | String | The name of your cluster. |
| AWS.EKS.Cluster.arn | String | The Amazon Resource Name \(ARN\) of the cluster. |
| AWS.EKS.Cluster.createdAt | String | The creation date of the object. |
| AWS.EKS.Cluster.version | String | The Kubernetes server version for the cluster. |
| AWS.EKS.Cluster.endpoint | String | The endpoint for your Kubernetes API server. |
| AWS.EKS.Cluster.roleArn | String | The Amazon Resource Name \(ARN\) of the IAM role that provides permissions for the Kubernetes control plane to make calls to Amazon Web Services API operations on your behalf. |
| AWS.EKS.Cluster.resourcesVpcConfig.subnetIds | List | The subnets associated with your cluster. |
| AWS.EKS.Cluster.resourcesVpcConfig.securityGroupIds | List | The security groups associated with the cross-account elastic network interfaces that are used to allow communication between your nodes and the Kubernetes control plane. |
| AWS.EKS.Cluster.resourcesVpcConfig.clusterSecurityGroupId | String | The cluster security group that was created by Amazon EKS for the cluster. Managed node groups use this security group for control-plane-to-data-plane communication. |
| AWS.EKS.Cluster.resourcesVpcConfig.vpcId | String | The VPC associated with your cluster. |
| AWS.EKS.Cluster.resourcesVpcConfig.endpointPublicAccess | Boolean | Whether the public API server endpoint is enabled. |
| AWS.EKS.Cluster.resourcesVpcConfig.endpointPrivateAccess | Boolean | This parameter indicates whether the Amazon EKS private API server endpoint is enabled. |
| AWS.EKS.Cluster.resourcesVpcConfig.publicAccessCidrs | List | The CIDR blocks that are allowed access to your cluster’s public Kubernetes API server endpoint. |
| AWS.EKS.Cluster.kubernetesNetworkConfig.serviceIpv4Cidr | String | The CIDR block that Kubernetes Pod and Service object IP addresses are assigned from. |
| AWS.EKS.Cluster.kubernetesNetworkConfig.serviceIpv6Cidr | String | The CIDR block that Kubernetes Pod and Service IP addresses are assigned from if you created a 1.21 or later cluster with version 1.10.1 or later of the Amazon VPC CNI add-on and specified ipv6 for ipFamily when you created the cluster. |
| AWS.EKS.Cluster.kubernetesNetworkConfig.ipFamily | String | The IP family used to assign Kubernetes Pod and Service objects IP addresses. |
| AWS.EKS.Cluster.logging.clusterLogging | Object | The cluster control plane logging configuration for your cluster. |
| AWS.EKS.Cluster.identity | Object | The identity provider information for the cluster. |
| AWS.EKS.Cluster.status | String | The current status of the cluster. |
| AWS.EKS.Cluster.certificateAuthority.data | String | The Base64-encoded certificate data required to communicate with your cluster. |
| AWS.EKS.Cluster.clientRequestToken | String | A unique, case-sensitive identifier that you provide to ensure the idempotency of the request. |
| AWS.EKS.Cluster.platformVersion | String | The platform version of your Amazon EKS cluster. |
| AWS.EKS.Cluster.tags | Object | A dictionary containing metadata for categorization and organization. |
| AWS.EKS.Cluster.encryptionConfig.resources | List | Specifies the resources to be encrypted. The only supported value is secrets. |
| AWS.EKS.Cluster.encryptionConfig.provider | Object | Key Management Service \(KMS\) key. |
| AWS.EKS.Cluster.connectorConfig.activationId | String | A unique ID associated with the cluster for registration purposes. |
| AWS.EKS.Cluster.connectorConfig.activationCode | String | A unique code associated with the cluster for registration purposes. |
| AWS.EKS.Cluster.connectorConfig.activationExpiry | String | The expiration time of the connected cluster. |
| AWS.EKS.Cluster.connectorConfig.provider | String | The cluster’s cloud service provider. |
| AWS.EKS.Cluster.connectorConfig.roleArn | String | The Amazon Resource Name \(ARN\) of the role to communicate with services from the connected Kubernetes cluster. |
| AWS.EKS.Cluster.id | String | The ID of your local Amazon EKS cluster on an Amazon Web Services Outpost. |
| AWS.EKS.Cluster.health.issues | List | An object representing the health issues of your local Amazon EKS cluster on an Amazon Web Services Outpost. |
| AWS.EKS.Cluster.outpostConfig.outpostArns | Object | An object representing the configuration of your local Amazon EKS cluster on an Amazon Web Services Outpost. |
| AWS.EKS.Cluster.outpostConfig.controlPlaneInstanceType | String | The Amazon EC2 instance type used for the control plane. |
| AWS.EKS.Cluster.outpostConfig.controlPlanePlacement | Object | An object representing the placement configuration for all the control plane instances of your local Amazon EKS cluster on an Amazon Web Services Outpost. |
| AWS.EKS.Cluster.accessConfig.bootstrapClusterCreatorAdminPermissions | Boolean | Specifies whether or not the cluster creator IAM principal was set as a cluster admin access entry during cluster creation time. |
| AWS.EKS.Cluster.accessConfig.authenticationMode | String | The current authentication mode of the cluster. |

### aws-eks-associate-access-policy

***
Associates an access policy and its scope to an access entry.

#### Base Command

`aws-eks-associate-access-policy`

#### Input

| **Argument Name** | **Description** | **Required** |
| --- | --- | --- |
| account_id | The AWS account ID. | Required |
| cluster_name | The name of the cluster for which to create an access entry. | Required |
| principal_arn | The Amazon Resource Name (ARN) of the IAM user or role for the AccessEntry that you’re associating the access policy to. | Required |
| policy_arn | The ARN of the AccessPolicy that you’re associating. | Required |
| type | The scope type of an access policy. Possible values are: cluster, namespace. | Required |
| namespaces | A comma-separated list of Kubernetes namespaces that an access policy is scoped to. A value is required if you specified namespace for type. | Optional |
| region | The AWS Region. Possible values are: us-east-1, us-east-2, us-west-1, us-west-2, af-south-1, ap-east-1, ap-south-2, ap-southeast-3, ap-southeast-5, ap-southeast-4, ap-south-1, ap-northeast-3, ap-northeast-2, ap-southeast-1, ap-southeast-2, ap-southeast-7, ap-northeast-1, ca-central-1, ca-west-1, eu-central-1, eu-west-1, eu-west-2, eu-south-1, eu-west-3, eu-south-2, eu-north-1, eu-central-2, il-central-1, mx-central-1, me-south-1, me-central-1, sa-east-1. | Required |

#### Context Output

| **Path** | **Type** | **Description** |
| --- | --- | --- |
| AWS.EKS.AssociatedAccessPolicy.clusterName | String | The name of your cluster. |
| AWS.EKS.AssociatedAccessPolicy.principalArn | String | The ARN of the IAM principal for the AccessEntry. |
| AWS.EKS.AssociatedAccessPolicy.policyArn | String | The ARN of the AccessPolicy. |
| AWS.EKS.AssociatedAccessPolicy.accessScope.type | String | The scope type of an access policy. |
| AWS.EKS.AssociatedAccessPolicy.accessScope.namespaces | String | A Kubernetes namespace that an access policy is scoped to. |
| AWS.EKS.AssociatedAccessPolicy.associatedAt | String | The date and time the AccessPolicy was associated with an AccessEntry. |
| AWS.EKS.AssociatedAccessPolicy.modifiedAt | String | The date and time for the last modification to the object. |

### aws-ec2-create-snapshot

***
Creates a snapshot of an EBS volume and stores it in Amazon S3. You can use snapshots for backups, to make copies of EBS volumes, and to save data before shutting down an instance.

#### Base Command

`aws-ec2-create-snapshot`

#### Input

| **Argument Name** | **Description** | **Required** |
| --- | --- | --- |
| account_id | The AWS account ID. | Required |
| volume_id | The ID of the EBS volume. | Required |
| description | A description for the snapshot. | Optional |
| tags | The tags to apply to the snapshot during creation. | Optional |
| region | The AWS region. Possible values are: us-east-1, us-east-2, us-west-1, us-west-2, af-south-1, ap-east-1, ap-south-2, ap-southeast-3, ap-southeast-5, ap-southeast-4, ap-south-1, ap-northeast-3, ap-northeast-2, ap-southeast-1, ap-southeast-2, ap-southeast-7, ap-northeast-1, ca-central-1, ca-west-1, eu-central-1, eu-west-1, eu-west-2, eu-south-1, eu-west-3, eu-south-2, eu-north-1, eu-central-2, il-central-1, mx-central-1, me-south-1, me-central-1, sa-east-1. | Required |

#### Context Output

| **Path** | **Type** | **Description** |
| --- | --- | --- |
| AWS.EC2.Snapshot.DataEncryptionKeyId | string | The data encryption key identifier for the snapshot. |
| AWS.EC2.Snapshot.Description | string | The description for the snapshot. |
| AWS.EC2.Snapshot.Encrypted | number | Indicates whether the snapshot is encrypted. |
| AWS.EC2.Snapshot.KmsKeyId | string | The full ARN of the AWS Key Management Service \(AWS KMS\) customer master key \(CMK\) that was used to protect the volume encryption key for the parent volume. |
| AWS.EC2.Snapshot.OwnerId | string | The AWS account ID of the EBS snapshot owner. |
| AWS.EC2.Snapshot.Progress | string | The progress of the snapshot, as a percentage. |
| AWS.EC2.Snapshot.SnapshotId | string | The ID of the snapshot. |
| AWS.EC2.Snapshot.StartTime | date | The time stamp when the snapshot was initiated. |
| AWS.EC2.Snapshot.State | string | The snapshot state. |
| AWS.EC2.Snapshot.StateMessage | string | this field displays error state details to help you diagnose why the error occurred. |
| AWS.EC2.Snapshot.VolumeId | string | The ID of the volume that was used to create the snapshot. |
| AWS.EC2.Snapshot.VolumeSize | number | The size of the volume, in GiB. |
| AWS.EC2.Snapshot.OwnerAlias | string | Value from an Amazon-maintained list of snapshot owners. |
| AWS.EC2.Snapshot.Tags.Key | string | The key of the tag. |
| AWS.EC2.Snapshot.Tags.Value | string | The value of the tag. |
| AWS.EC2.Snapshot.AccountId | string | The ID of the AWS account with which the EC2 instance is associated. This key is only present when the parameter "AWS organization accounts" is provided. |

### aws-ec2-modify-snapshot-permission

***
Adds or removes permission settings for the specified snapshot.

#### Base Command

`aws-ec2-modify-snapshot-permission`

#### Input

| **Argument Name** | **Description** | **Required** |
| --- | --- | --- |
| account_id | The AWS account ID. | Required |
| snapshot_id | The ID of the EBS snapshot. | Required |
| operation_type | The operation type, add or remove. Possible values are: add, remove. | Required |
| group_names | CSV of security group names. This parameter can be used only when UserIds not provided. | Optional |
| user_ids | CSV of AWS account IDs. This parameter can be used only when groupNames not provided. | Optional |
| dry_run | Checks whether you have the required permissions for the action, without actually making the request, and provides an error response. Possible values are: True, False. | Optional |
| region | The AWS region. Possible values are: us-east-1, us-east-2, us-west-1, us-west-2, af-south-1, ap-east-1, ap-south-2, ap-southeast-3, ap-southeast-5, ap-southeast-4, ap-south-1, ap-northeast-3, ap-northeast-2, ap-southeast-1, ap-southeast-2, ap-southeast-7, ap-northeast-1, ca-central-1, ca-west-1, eu-central-1, eu-west-1, eu-west-2, eu-south-1, eu-west-3, eu-south-2, eu-north-1, eu-central-2, il-central-1, mx-central-1, me-south-1, me-central-1, sa-east-1. | Required |

#### Context Output

There is no context output for this command.

### aws-ecs-update-cluster-settings

***
Updates the containerInsights setting of an ECS cluster.

#### Base Command

`aws-ecs-update-cluster-settings`

#### Input

| **Argument Name** | **Description** | **Required** |
| --- | --- | --- |
| account_id | The AWS account ID. | Required |
| cluster_name | The name of the cluster. | Required |
| value | The value of the containerInsights setting to update. Possible values are: enabled, disabled, enhanced. | Required |
| region | The AWS region. Possible values are: us-east-1, us-east-2, us-west-1, us-west-2, af-south-1, ap-east-1, ap-south-2, ap-southeast-3, ap-southeast-5, ap-southeast-4, ap-south-1, ap-northeast-3, ap-northeast-2, ap-southeast-1, ap-southeast-2, ap-southeast-7, ap-northeast-1, ca-central-1, ca-west-1, eu-central-1, eu-west-1, eu-west-2, eu-south-1, eu-west-3, eu-south-2, eu-north-1, eu-central-2, il-central-1, mx-central-1, me-south-1, me-central-1, sa-east-1. | Required |

#### Context Output

There is no context output for this command.

### aws-ec2-subnet-attribute-modify

***
Modifies a subnet attribute.

#### Base Command

`aws-ec2-subnet-attribute-modify`

#### Input

| **Argument Name** | **Description** | **Required** |
| --- | --- | --- |
| account_id | The AWS account ID. | Required |
| region | The AWS region. Possible values are: us-east-1, us-east-2, us-west-1, us-west-2, af-south-1, ap-east-1, ap-south-2, ap-southeast-3, ap-southeast-5, ap-southeast-4, ap-south-1, ap-northeast-3, ap-northeast-2, ap-southeast-1, ap-southeast-2, ap-southeast-7, ap-northeast-1, ca-central-1, ca-west-1, eu-central-1, eu-west-1, eu-west-2, eu-south-1, eu-west-3, eu-south-2, eu-north-1, eu-central-2, il-central-1, mx-central-1, me-south-1, me-central-1, sa-east-1. | Required |
| subnet_id | The ID of the subnet. | Required |
<<<<<<< HEAD
| assign_ipv6_address_on_creation | Specify true to indicate that network interfaces created in the specified subnet should be assigned an IPv6 address. | Optional |
=======
| assign_ipv6_address_on_creation | Specify true to assign IPv6 addresses to network interfaces created in the specified subnet. | Optional |
>>>>>>> 90a7c35c
| customer_owned_ipv4_pool | The customer-owned IPv4 address pool associated with the subnet. | Optional |
| disable_lni_at_device_index | Specify true to indicate that local network interfaces at the current position should be disabled. | Optional |
| enable_dns64 | Indicates whether DNS queries made to the Amazon-provided DNS Resolver in this subnet should return synthetic IPv6 addresses for IPv4-only destinations. | Optional |
| enable_lni_at_device_index | Indicates the device position for local network interfaces in this subnet. | Optional |
| enable_resource_name_dns_aaaa_record_on_launch | Indicates whether to respond to DNS queries for instance hostnames with DNS AAAA records. | Optional |
| enable_resource_name_dns_a_record_on_launch | Indicates whether to respond to DNS queries for instance hostnames with DNS A records. | Optional |
| map_customer_owned_ip_on_launch | Specify true to indicate that network interfaces attached to instances created in the specified subnet should be assigned a customer-owned IPv4 address. | Optional |
| map_public_ip_on_launch | Specify true to indicate that network interfaces attached to instances created in the specified subnet should be assigned a public IPv4 address. | Optional |
<<<<<<< HEAD
| private_dns_hostname_type_on_launch | The type of hostname to assign to instances in the subnet at launch. | Optional |
=======
| private_dns_hostname_type_on_launch | The type of hostname to assign to instances in the subnet when they are launched. | Optional |
>>>>>>> 90a7c35c

#### Context Output

There is no context output for this command.

### aws-s3-bucket-website-delete

***
Removes the website configuration for a bucket.

#### Base Command

`aws-s3-bucket-website-delete`

#### Input

| **Argument Name** | **Description** | **Required** |
| --- | --- | --- |
| account_id | The AWS account ID. | Required |
| region | The AWS region. Possible values are: us-east-1, us-east-2, us-west-1, us-west-2, af-south-1, ap-east-1, ap-south-2, ap-southeast-3, ap-southeast-5, ap-southeast-4, ap-south-1, ap-northeast-3, ap-northeast-2, ap-southeast-1, ap-southeast-2, ap-southeast-7, ap-northeast-1, ca-central-1, ca-west-1, eu-central-1, eu-west-1, eu-west-2, eu-south-1, eu-west-3, eu-south-2, eu-north-1, eu-central-2, il-central-1, mx-central-1, me-south-1, me-central-1, sa-east-1. | Required |
| bucket | The bucket name for which you want to remove the website configuration. | Required |

#### Context Output

There is no context output for this command.

### aws-s3-bucket-ownership-controls-put

***
Creates or modifies OwnershipControls for an Amazon S3 bucket.

#### Base Command

`aws-s3-bucket-ownership-controls-put`

#### Input

| **Argument Name** | **Description** | **Required** |
| --- | --- | --- |
| account_id | The AWS account ID. | Required |
| region | The AWS region. Possible values are: us-east-1, us-east-2, us-west-1, us-west-2, af-south-1, ap-east-1, ap-south-2, ap-southeast-3, ap-southeast-5, ap-southeast-4, ap-south-1, ap-northeast-3, ap-northeast-2, ap-southeast-1, ap-southeast-2, ap-southeast-7, ap-northeast-1, ca-central-1, ca-west-1, eu-central-1, eu-west-1, eu-west-2, eu-south-1, eu-west-3, eu-south-2, eu-north-1, eu-central-2, il-central-1, mx-central-1, me-south-1, me-central-1, sa-east-1. | Required |
| bucket | The name of the Amazon S3 bucket whose OwnershipControls you want to set. | Required |
| ownership_controls_rule | Ownership for a bucket's ownership controls. Possible values are: BucketOwnerPreferred, ObjectWriter, BucketOwnerEnforced. | Required |

#### Context Output

There is no context output for this command.

### aws-rds-event-subscription-modify

***
Modifies an existing RDS event notification subscription.

#### Base Command

`aws-rds-event-subscription-modify`

#### Input

| **Argument Name** | **Description** | **Required** |
| --- | --- | --- |
| account_id | The AWS account ID. | Required |
| region | The AWS region. Possible values are: us-east-1, us-east-2, us-west-1, us-west-2, af-south-1, ap-east-1, ap-south-2, ap-southeast-3, ap-southeast-5, ap-southeast-4, ap-south-1, ap-northeast-3, ap-northeast-2, ap-southeast-1, ap-southeast-2, ap-southeast-7, ap-northeast-1, ca-central-1, ca-west-1, eu-central-1, eu-west-1, eu-west-2, eu-south-1, eu-west-3, eu-south-2, eu-north-1, eu-central-2, il-central-1, mx-central-1, me-south-1, me-central-1, sa-east-1. | Required |
| subscription_name | The name of the RDS event notification subscription. | Required |
| enabled | Specifies whether to activate the subscription. | Optional |
| event_categories | A list of event categories for a source type (SourceType) that you want to subscribe to. | Optional |
| sns_topic_arn | The Amazon Resource Name (ARN) of the SNS topic created for event notification. | Optional |
| source_type | The type of source that is generating the events. | Optional |
<<<<<<< HEAD
=======

#### Context Output

| **Path** | **Type** | **Description** |
| --- | --- | --- |
| AWS.RDS.EventSubscription.CustomerAwsId | string | The AWS customer account associated with the RDS event notification subscription. |
| AWS.RDS.EventSubscription.CustSubscriptionId | string | The RDS event notification subscription Id. |
| AWS.RDS.EventSubscription.Enabled | boolean | Specifies whether the subscription is enabled. True indicates the subscription is enabled. |
| AWS.RDS.EventSubscription.EventCategoriesList | array | A list of event categories for the RDS event notification subscription. |
| AWS.RDS.EventSubscription.EventSubscriptionArn | string | The Amazon Resource Name \(ARN\) for the event subscription. |
| AWS.RDS.EventSubscription.SnsTopicArn | string | The topic ARN of the RDS event notification subscription. |
| AWS.RDS.EventSubscription.SourceIdsList | array | A list of source IDs for the RDS event notification subscription. |
| AWS.RDS.EventSubscription.SourceType | string | The source type for the RDS event notification subscription. |
| AWS.RDS.EventSubscription.Status | string | The status of the RDS event notification subscription. |
| AWS.RDS.EventSubscription.SubscriptionCreationTime | string | The time the RDS event notification subscription was created. |

### aws-s3-file-upload

***
Upload file to S3 bucket.

#### Base Command

`aws-s3-file-upload`

#### Input

| **Argument Name** | **Description** | **Required** |
| --- | --- | --- |
| account_id | The AWS account ID. | Required |
| entryID | Entry ID of the file to upload. | Required |
| bucket | Name of the S3 bucket containing the file. Must follow S3 naming conventions. | Required |
| key | Key (path) where the file will be stored in the S3 bucket. | Required |
| region | AWS region where the S3 bucket is located. Possible values are: us-east-1, us-east-2, us-west-1, us-west-2, af-south-1, ap-east-1, ap-south-2, ap-southeast-3, ap-southeast-5, ap-southeast-4, ap-south-1, ap-northeast-3, ap-northeast-2, ap-southeast-1, ap-southeast-2, ap-southeast-7, ap-northeast-1, ca-central-1, ca-west-1, eu-central-1, eu-west-1, eu-west-2, eu-south-1, eu-west-3, eu-south-2, eu-north-1, eu-central-2, il-central-1, mx-central-1, me-south-1, me-central-1, sa-east-1. | Required |

#### Context Output

There is no context output for this command.

### aws-s3-file-download

***
Download a file from S3 bucket to the War Room.

#### Base Command

`aws-s3-file-download`

#### Input

| **Argument Name** | **Description** | **Required** |
| --- | --- | --- |
| account_id | The AWS account ID. | Required |
| bucket | Name of the target S3 bucket. Must follow S3 naming conventions. | Required |
| key | Key (path) of the file to download from the S3 bucket. | Required |
| region | AWS region where the S3 bucket is located. Possible values are: us-east-1, us-east-2, us-west-1, us-west-2, af-south-1, ap-east-1, ap-south-2, ap-southeast-3, ap-southeast-5, ap-southeast-4, ap-south-1, ap-northeast-3, ap-northeast-2, ap-southeast-1, ap-southeast-2, ap-southeast-7, ap-northeast-1, ca-central-1, ca-west-1, eu-central-1, eu-west-1, eu-west-2, eu-south-1, eu-west-3, eu-south-2, eu-north-1, eu-central-2, il-central-1, mx-central-1, me-south-1, me-central-1, sa-east-1. | Required |
>>>>>>> 90a7c35c

#### Context Output

| **Path** | **Type** | **Description** |
| --- | --- | --- |
<<<<<<< HEAD
| AWS.RDS.EventSubscription.CustomerAwsId | string | The AWS customer account associated with the RDS event notification subscription. |
| AWS.RDS.EventSubscription.CustSubscriptionId | string | The RDS event notification subscription Id. |
| AWS.RDS.EventSubscription.Enabled | boolean | Specifies whether the subscription is enabled. True indicates the subscription is enabled. |
| AWS.RDS.EventSubscription.EventCategoriesList | array | A list of event categories for the RDS event notification subscription. |
| AWS.RDS.EventSubscription.EventSubscriptionArn | string | The Amazon Resource Name \(ARN\) for the event subscription. |
| AWS.RDS.EventSubscription.SnsTopicArn | string | The topic ARN of the RDS event notification subscription. |
| AWS.RDS.EventSubscription.SourceIdsList | array | A list of source IDs for the RDS event notification subscription. |
| AWS.RDS.EventSubscription.SourceType | string | The source type for the RDS event notification subscription. |
| AWS.RDS.EventSubscription.Status | string | The status of the RDS event notification subscription. |
| AWS.RDS.EventSubscription.SubscriptionCreationTime | string | The time the RDS event notification subscription was created. |
=======
| File.Size | Number | The size of the file. |
| File.SHA1 | String | The SHA1 hash of the file. |
| File.SHA256 | String | The SHA256 hash of the file. |
| File.Name | String | The name of the file. |
| File.SSDeep | String | The SSDeep hash of the file. |
| File.EntryID | String | The entry ID of the file. |
| File.Info | String | File information. |
| File.Type | String | The file type. |
| File.MD5 | String | The MD5 hash of the file. |
| File.Extension | String | The file extension. |
>>>>>>> 90a7c35c
<|MERGE_RESOLUTION|>--- conflicted
+++ resolved
@@ -1366,11 +1366,7 @@
 | account_id | The AWS account ID. | Required |
 | region | The AWS region. Possible values are: us-east-1, us-east-2, us-west-1, us-west-2, af-south-1, ap-east-1, ap-south-2, ap-southeast-3, ap-southeast-5, ap-southeast-4, ap-south-1, ap-northeast-3, ap-northeast-2, ap-southeast-1, ap-southeast-2, ap-southeast-7, ap-northeast-1, ca-central-1, ca-west-1, eu-central-1, eu-west-1, eu-west-2, eu-south-1, eu-west-3, eu-south-2, eu-north-1, eu-central-2, il-central-1, mx-central-1, me-south-1, me-central-1, sa-east-1. | Required |
 | subnet_id | The ID of the subnet. | Required |
-<<<<<<< HEAD
-| assign_ipv6_address_on_creation | Specify true to indicate that network interfaces created in the specified subnet should be assigned an IPv6 address. | Optional |
-=======
 | assign_ipv6_address_on_creation | Specify true to assign IPv6 addresses to network interfaces created in the specified subnet. | Optional |
->>>>>>> 90a7c35c
 | customer_owned_ipv4_pool | The customer-owned IPv4 address pool associated with the subnet. | Optional |
 | disable_lni_at_device_index | Specify true to indicate that local network interfaces at the current position should be disabled. | Optional |
 | enable_dns64 | Indicates whether DNS queries made to the Amazon-provided DNS Resolver in this subnet should return synthetic IPv6 addresses for IPv4-only destinations. | Optional |
@@ -1379,11 +1375,7 @@
 | enable_resource_name_dns_a_record_on_launch | Indicates whether to respond to DNS queries for instance hostnames with DNS A records. | Optional |
 | map_customer_owned_ip_on_launch | Specify true to indicate that network interfaces attached to instances created in the specified subnet should be assigned a customer-owned IPv4 address. | Optional |
 | map_public_ip_on_launch | Specify true to indicate that network interfaces attached to instances created in the specified subnet should be assigned a public IPv4 address. | Optional |
-<<<<<<< HEAD
-| private_dns_hostname_type_on_launch | The type of hostname to assign to instances in the subnet at launch. | Optional |
-=======
 | private_dns_hostname_type_on_launch | The type of hostname to assign to instances in the subnet when they are launched. | Optional |
->>>>>>> 90a7c35c
 
 #### Context Output
 
@@ -1452,8 +1444,6 @@
 | event_categories | A list of event categories for a source type (SourceType) that you want to subscribe to. | Optional |
 | sns_topic_arn | The Amazon Resource Name (ARN) of the SNS topic created for event notification. | Optional |
 | source_type | The type of source that is generating the events. | Optional |
-<<<<<<< HEAD
-=======
 
 #### Context Output
 
@@ -1510,24 +1500,11 @@
 | bucket | Name of the target S3 bucket. Must follow S3 naming conventions. | Required |
 | key | Key (path) of the file to download from the S3 bucket. | Required |
 | region | AWS region where the S3 bucket is located. Possible values are: us-east-1, us-east-2, us-west-1, us-west-2, af-south-1, ap-east-1, ap-south-2, ap-southeast-3, ap-southeast-5, ap-southeast-4, ap-south-1, ap-northeast-3, ap-northeast-2, ap-southeast-1, ap-southeast-2, ap-southeast-7, ap-northeast-1, ca-central-1, ca-west-1, eu-central-1, eu-west-1, eu-west-2, eu-south-1, eu-west-3, eu-south-2, eu-north-1, eu-central-2, il-central-1, mx-central-1, me-south-1, me-central-1, sa-east-1. | Required |
->>>>>>> 90a7c35c
 
 #### Context Output
 
 | **Path** | **Type** | **Description** |
 | --- | --- | --- |
-<<<<<<< HEAD
-| AWS.RDS.EventSubscription.CustomerAwsId | string | The AWS customer account associated with the RDS event notification subscription. |
-| AWS.RDS.EventSubscription.CustSubscriptionId | string | The RDS event notification subscription Id. |
-| AWS.RDS.EventSubscription.Enabled | boolean | Specifies whether the subscription is enabled. True indicates the subscription is enabled. |
-| AWS.RDS.EventSubscription.EventCategoriesList | array | A list of event categories for the RDS event notification subscription. |
-| AWS.RDS.EventSubscription.EventSubscriptionArn | string | The Amazon Resource Name \(ARN\) for the event subscription. |
-| AWS.RDS.EventSubscription.SnsTopicArn | string | The topic ARN of the RDS event notification subscription. |
-| AWS.RDS.EventSubscription.SourceIdsList | array | A list of source IDs for the RDS event notification subscription. |
-| AWS.RDS.EventSubscription.SourceType | string | The source type for the RDS event notification subscription. |
-| AWS.RDS.EventSubscription.Status | string | The status of the RDS event notification subscription. |
-| AWS.RDS.EventSubscription.SubscriptionCreationTime | string | The time the RDS event notification subscription was created. |
-=======
 | File.Size | Number | The size of the file. |
 | File.SHA1 | String | The SHA1 hash of the file. |
 | File.SHA256 | String | The SHA256 hash of the file. |
@@ -1538,4 +1515,143 @@
 | File.Type | String | The file type. |
 | File.MD5 | String | The MD5 hash of the file. |
 | File.Extension | String | The file extension. |
->>>>>>> 90a7c35c
+
+
+### aws-ec2-vpcs-describe
+
+***
+Describes one or more of your VPCs.
+
+#### Base Command
+
+`aws-ec2-vpcs-describe`
+
+#### Input
+
+| **Argument Name** | **Description** | **Required** |
+| --- | --- | --- |
+| filters | One or more filters Separated by ';' (for example, name=<name>;values=<values>). See AWS documentation for details &amp; filter options. | Optional |
+| vpc_ids | A comma-separated list of VPC IDs. | Optional |
+| account_id | The AWS account ID. | Required |
+| region | The AWS region. Possible values are: us-east-1, us-east-2, us-west-1, us-west-2, af-south-1, ap-east-1, ap-south-2, ap-southeast-3, ap-southeast-5, ap-southeast-4, ap-south-1, ap-northeast-3, ap-northeast-2, ap-southeast-1, ap-southeast-2, ap-southeast-7, ap-northeast-1, ca-central-1, ca-west-1, eu-central-1, eu-west-1, eu-west-2, eu-south-1, eu-west-3, eu-south-2, eu-north-1, eu-central-2, il-central-1, mx-central-1, me-south-1, me-central-1, sa-east-1. | Required |
+
+#### Context Output
+
+| **Path** | **Type** | **Description** |
+| --- | --- | --- |
+| AWS.EC2.Vpcs.CidrBlock | string | The primary IPv4 CIDR block for the VPC. |
+| AWS.EC2.Vpcs.DhcpOptionsId | string | The ID of the set of DHCP options you have associated with the VPC. |
+| AWS.EC2.Vpcs.State | string | The current state of the VPC. |
+| AWS.EC2.Vpcs.VpcId | string | The ID of the VPC. |
+| AWS.EC2.Vpcs.InstanceTenancy | string | The allowed tenancy of instances launched into the VPC. |
+| AWS.EC2.Vpcs.IsDefault | string | Indicates whether the VPC is the default VPC. |
+| AWS.EC2.Vpcs.Tags.Key | string | The key of the tag. |
+| AWS.EC2.Vpcs.Tags.Value | string | The value of the tag. |
+| AWS.EC2.Vpcs.Tags.Ipv6CidrBlockAssociationSet.AssociationId | string | The association ID for the IPv6 CIDR block. |
+| AWS.EC2.Vpcs.Tags.Ipv6CidrBlockAssociationSet.Ipv6CidrBlock | string | The IPv6 CIDR block. |
+| AWS.EC2.Vpcs.Tags.Ipv6CidrBlockAssociationSet.Ipv6CidrBlockState.State | string | The state of the CIDR block. |
+| AWS.EC2.Vpcs.Tags.Ipv6CidrBlockAssociationSet.Ipv6CidrBlockState.StatusMessage | string | A message about the status of the CIDR block, if applicable. |
+| AWS.EC2.Vpcs.Tags.CidrBlockAssociationSet.AssociationId | string | The association ID for the IPv4 CIDR block. |
+| AWS.EC2.Vpcs.Tags.CidrBlockAssociationSet.CidrBlock | string | The IPv4 CIDR block. |
+| AWS.EC2.Vpcs.Tags.CidrBlockAssociationSet.CidrBlockState.State | string | The state of the CIDR block. |
+| AWS.EC2.Vpcs.Tags.CidrBlockAssociationSet.CidrBlockState.StatusMessage | string | A message about the status of the CIDR block, if applicable. |
+| AWS.EC2.Vpcs.AccountId | string | The ID of the AWS account with which the EC2 instance is associated. This key is only present when the parameter "AWS organization accounts" is provided. |
+
+### aws-ec2-subnets-describe
+
+***
+Describes one or more of your subnets.
+
+#### Base Command
+
+`aws-ec2-subnets-describe`
+
+#### Input
+
+| **Argument Name** | **Description** | **Required** |
+| --- | --- | --- |
+| filters | One or more filters Separated by ';' (for example, name=<name>;values=<values>). See AWS documentation for details &amp; filter options. | Optional |
+| subnet_ids | A comma-separated list of subnet IDs. | Optional |
+| account_id | The AWS account ID. | Required |
+| region | The AWS region. Possible values are: us-east-1, us-east-2, us-west-1, us-west-2, af-south-1, ap-east-1, ap-south-2, ap-southeast-3, ap-southeast-5, ap-southeast-4, ap-south-1, ap-northeast-3, ap-northeast-2, ap-southeast-1, ap-southeast-2, ap-southeast-7, ap-northeast-1, ca-central-1, ca-west-1, eu-central-1, eu-west-1, eu-west-2, eu-south-1, eu-west-3, eu-south-2, eu-north-1, eu-central-2, il-central-1, mx-central-1, me-south-1, me-central-1, sa-east-1. | Required |
+
+#### Context Output
+
+| **Path** | **Type** | **Description** |
+| --- | --- | --- |
+| AWS.EC2.Subnets.AvailabilityZone | string | The Availability Zone of the subnet. |
+| AWS.EC2.Subnets.AvailableIpAddressCount | number | The number of unused private IPv4 addresses in the subnet. Note that the IPv4 addresses for any stopped instances are considered unavailable. |
+| AWS.EC2.Subnets.CidrBlock | string | The IPv4 CIDR block assigned to the subnet. |
+| AWS.EC2.Subnets.DefaultForAz | boolean | Indicates whether this is the default subnet for the Availability Zone. |
+| AWS.EC2.Subnets.MapPublicIpOnLaunch | boolean | Indicates whether instances launched in this subnet receive a public IPv4 address. |
+| AWS.EC2.Subnets.State | string | The current state of the subnet. |
+| AWS.EC2.Subnets.SubnetId | string | The ID of the subnet. |
+| AWS.EC2.Subnets.VpcId | string | The ID of the VPC the subnet is in. |
+| AWS.EC2.Subnets.AssignIpv6AddressOnCreation | boolean | Indicates whether a network interface created in this subnet \(including a network interface created by RunInstances\) receives an IPv6 address. |
+| AWS.EC2.Subnets.Ipv6CidrBlockAssociationSet.AssociationId | string | The association ID for the CIDR block. |
+| AWS.EC2.Subnets.Ipv6CidrBlockAssociationSet.Ipv6CidrBlock | string | The IPv6 CIDR block. |
+| AWS.EC2.Subnets.Ipv6CidrBlockAssociationSet.Ipv6CidrBlockState.State | string | The state of a CIDR block. |
+| AWS.EC2.Subnets.Ipv6CidrBlockAssociationSet.Ipv6CidrBlockState.StatusMessage | string | A message about the status of the CIDR block, if applicable. |
+| AWS.EC2.Subnets.Tags.Key | string | The key of the tag. |
+| AWS.EC2.Subnets.Tags.Value | string | The value of the tag. |
+| AWS.EC2.Subnets.AccountId | string | The ID of the AWS account with which the EC2 instance is associated. This key is only present when the parameter "AWS organization accounts" is provided. |
+
+### aws-ec2-ipam-resource-discoveries-describe
+
+***
+Describes IPAM resource discoveries. A resource discovery is an IPAM component that enables IPAM to manage and monitor resources owned by the account.
+
+#### Base Command
+
+`aws-ec2-ipam-resource-discoveries-describe`
+
+#### Input
+
+| **Argument Name** | **Description** | **Required** |
+| --- | --- | --- |
+| ipam_resource_discovery_ids | A comma-separated list of the IPAM resource discovery IDs. | Optional |
+| filters | One or more filters separated by ';' (for example, name=<name>;values=<values>). See AWS documentation for details &amp; filter options (https://docs.aws.amazon.com/cli/latest/userguide/cli-usage-filter.html). | Optional |
+| limit | The maximum number of results to return in a single call. Specify a value between 5 and 1000. Default value is 50. | Optional |
+| next_token | The token for the next set of results. | Optional |
+| address_region | The Amazon Web Services region for the IP address. | Optional |
+| account_id | The AWS account ID. | Required |
+| region | The AWS region. Possible values are: us-east-1, us-east-2, us-west-1, us-west-2, af-south-1, ap-east-1, ap-south-2, ap-southeast-3, ap-southeast-5, ap-southeast-4, ap-south-1, ap-northeast-3, ap-northeast-2, ap-southeast-1, ap-southeast-2, ap-southeast-7, ap-northeast-1, ca-central-1, ca-west-1, eu-central-1, eu-west-1, eu-west-2, eu-south-1, eu-west-3, eu-south-2, eu-north-1, eu-central-2, il-central-1, mx-central-1, me-south-1, me-central-1, sa-east-1. | Required |
+
+#### Context Output
+
+| **Path** | **Type** | **Description** |
+| --- | --- | --- |
+| AWS.EC2.IpamResourceDiscoveries.IpamResourceDiscoveryId | String | The resource discovery ID. |
+| AWS.EC2.IpamResourceDiscoveries.OwnerId | String | The ID of the owner. |
+| AWS.EC2.IpamResourceDiscoveries.IpamResourceDiscoveryRegion | String | The resource discovery region. |
+| AWS.EC2.IpamResourceDiscoveries.AccountId | string | The ID of the AWS account with which the EC2 instance is associated. This key is only present when the parameter "AWS organization accounts" is provided. |
+
+### aws-ec2-ipam-resource-discovery-associations-describe
+
+***
+Describes resource discovery association with an Amazon VPC IPAM. An associated resource discovery is a resource discovery that has been associated with an IPAM.
+
+#### Base Command
+
+`aws-ec2-ipam-resource-discovery-associations-describe`
+
+#### Input
+
+| **Argument Name** | **Description** | **Required** |
+| --- | --- | --- |
+| ipam_resource_discovery_association_ids | A comma-separated list of the resource discovery association IDs. | Optional |
+| filters | One or more filters separated by ';' (for example, name=<name>;values=<values>). See AWS documentation for details &amp; filter options (https://docs.aws.amazon.com/cli/latest/userguide/cli-usage-filter.html). | Optional |
+| limit | The maximum number of results to return in a single call. Specify a value between 5 and 1000. Default value is 50. | Optional |
+| next_token | The token for the next set of results. | Optional |
+| address_region | The Amazon Web Services region for the IP address. | Optional |
+| account_id | The AWS account ID. | Required |
+| region | The AWS region. Possible values are: us-east-1, us-east-2, us-west-1, us-west-2, af-south-1, ap-east-1, ap-south-2, ap-southeast-3, ap-southeast-5, ap-southeast-4, ap-south-1, ap-northeast-3, ap-northeast-2, ap-southeast-1, ap-southeast-2, ap-southeast-7, ap-northeast-1, ca-central-1, ca-west-1, eu-central-1, eu-west-1, eu-west-2, eu-south-1, eu-west-3, eu-south-2, eu-north-1, eu-central-2, il-central-1, mx-central-1, me-south-1, me-central-1, sa-east-1. | Required |
+
+#### Context Output
+
+| **Path** | **Type** | **Description** |
+| --- | --- | --- |
+| AWS.EC2.IpamResourceDiscoveryAssociations.IpamResourceDiscoveryAssociationId | String | The resource discovery association ID. |
+| AWS.EC2.IpamResourceDiscoveryAssociations.IpamResourceDiscoveryId | String | The resource discovery ID. |
+| AWS.EC2.IpamResourceDiscoveryAssociations.IpamRegion | String | The IPAM home region. |
+| AWS.EC2.IpamResourceDiscoveryAssociations.AccountId | string | The ID of the AWS account with which the EC2 instance is associated. This key is only present when the parameter "AWS organization accounts" is provided. |