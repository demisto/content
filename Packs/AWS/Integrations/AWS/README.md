Support for AWS cloud
This integration was integrated and tested with version 1.0.0 of AWS.

## Configure AWS in Cortex

| **Parameter** | **Description** | **Required** |
| --- | --- | --- |
| Main Role | Main Role to be used for authentication e.g. 'PowerUserAccess' | False |
| Deafult AWS Account ID | AWS Account ID used for running integration test |  |
| Role Session Name | Role session name to be used for authentication |  |
| Role Session Duration | Max role session duration | False |
| Default AWS Access Key ID | AWS Access Key ID used for authentication when role-based authentication is not available. Must be used together with 'Default AWS Secret Access Key'. If provided, these credentials will be used as a fallback when role assumption fails. | False |
| Default AWS Secret Access Key | AWS Secret Access Key used for authentication when role-based authentication is not available. Must be used together with 'Default AWS Access Key ID'. If provided, these credentials will be used as a fallback when role assumption fails. | False |
| Password |  | False |
| Default AWS region. | The AWS region to use for API requests when a region is not explicitly specified in a command. This serves as the default region for operations across all AWS service-specific commands. |  |
| Timeout | The time in seconds till a timeout exception is reached. You can specify just the read timeout \(for example 60\) or also the connect timeout followed after a comma \(for example 60,10\). If a connect timeout is not specified, a default of 10 second will be used. | False |
| Retries | The maximum number of retry attempts when connection or throttling errors are encountered. Set to 0 to disable retries. The default value is 5 and the limit is 10. Note: Increasing the number of retries will increase the execution time. | False |
| PrivateLink service URL. |  | False |
| STS PrivateLink URL. |  | False |
| AWS STS Regional Endpoints | Sets the AWS_STS_REGIONAL_ENDPOINTS environment variable to specify the AWS STS endpoint resolution logic. By default, this option is set to “legacy” in AWS. Leave empty if the environment variable is already set using server configuration. | False |
| Role name for cross-organization account access | The role name used to access accounts in the organization. This role name must exist in the accounts provided in "AWS Organization accounts" and be assumable with the credentials provided. | False |
| Use system proxy settings |  | False |
| Trust any certificate (not secure) |  | False |

## Commands

You can execute these commands from the CLI, as part of an automation, or in a playbook.
After you successfully execute a command, a DBot message appears in the War Room with the command details.

### aws-s3-public-access-block-update

***
Creates or modifies the PublicAccessBlock configuration for an Amazon S3 bucket.

#### Base Command

`aws-s3-public-access-block-update`

#### Input

| **Argument Name** | **Description** | **Required** |
| --- | --- | --- |
| account_id | The AWS account ID. | Required |
| region | The AWS region. | Required |
| bucket | The name of the Amazon S3 bucket. | Required |
| block_public_acls | Specifies whether Amazon S3 should block public access control lists (ACLs) for this bucket and objects in this bucket. Possible values are: true, false. | Optional |
| ignore_public_acls | Specifies whether Amazon S3 should ignore public ACLs for this bucket and objects in this bucket. Possible values are: true, false. | Optional |
| block_public_policy | Specifies whether Amazon S3 should block public bucket policies for this bucket. Possible values are: true, false. | Optional |
| restrict_public_buckets | Specifies whether Amazon S3 should restrict public bucket policies for this bucket. Possible values are: true, false. | Optional |

#### Context Output

There is no context output for this command.

### aws-iam-account-password-policy-get

***
Get AWS account password policy.

#### Base Command

`aws-iam-account-password-policy-get`

#### Input

| **Argument Name** | **Description** | **Required** |
| --- | --- | --- |
| account_id | The AWS account ID. | Required |
| region | The AWS region. Possible values are: us-east-1, us-east-2, us-west-1, us-west-2, af-south-1, ap-east-1, ap-south-2, ap-southeast-3, ap-southeast-5, ap-southeast-4, ap-south-1, ap-northeast-3, ap-northeast-2, ap-southeast-1, ap-southeast-2, ap-southeast-7, ap-northeast-1, ca-central-1, ca-west-1, eu-central-1, eu-west-1, eu-west-2, eu-south-1, eu-west-3, eu-south-2, eu-north-1, eu-central-2, il-central-1, mx-central-1, me-south-1, me-central-1, sa-east-1. | Required |

#### Context Output

| **Path** | **Type** | **Description** |
| --- | --- | --- |
| AWS.IAM.PasswordPolicy.MinimumPasswordLength | number | Minimum length to require for IAM user passwords. |
| AWS.IAM.PasswordPolicy.RequireSymbols | boolean | Specifies whether IAM user passwords must contain at least one of the symbols. |
| AWS.IAM.PasswordPolicy.RequireNumbers | boolean | Specifies whether IAM user passwords must contain at least one numeric character \(0 to 9\). |
| AWS.IAM.PasswordPolicy.RequireUppercaseCharacters | boolean | Specifies whether IAM user passwords must contain at least one uppercase character \(A to Z\). |
| AWS.IAM.PasswordPolicy.RequireLowercaseCharacters | boolean | Specifies whether IAM user passwords must contain at least one lowercase character \(a to z\). |
| AWS.IAM.PasswordPolicy.AllowUsersToChangePassword | boolean | Specifies whether IAM users are allowed to change their own password. |
| AWS.IAM.PasswordPolicy.ExpirePasswords | boolean | Indicates whether passwords in the account expire. |
| AWS.IAM.PasswordPolicy.MaxPasswordAge | number | The number of days that an IAM user password is valid. |
| AWS.IAM.PasswordPolicy.PasswordReusePrevention | number | Specifies the number of previous passwords that IAM users are prevented from reusing. |
| AWS.IAM.PasswordPolicy.HardExpiry | boolean | Specifies whether IAM users are prevented from setting a new password via the Amazon Web Services Management Console after their password has expired. |

### aws-ec2-instance-metadata-options-modify

***
Modify the EC2 instance metadata parameters on a running or stopped instance.

#### Base Command

`aws-ec2-instance-metadata-options-modify`

#### Input

| **Argument Name** | **Description** | **Required** |
| --- | --- | --- |
| account_id | The AWS account ID. | Required |
| region | The AWS region. | Required |
| instance_id | The ID of the instance. | Required |
| http_tokens | Indicates whether IMDSv2 is required. Possible values are: optional, required. | Optional |
| http_endpoint | Enables or disables the HTTP metadata endpoint on your instances. Possible values are: disabled, enabled. | Optional |

#### Context Output

There is no context output for this command.

### aws-iam-account-password-policy-update

***
Create/update password policy.

#### Base Command

`aws-iam-account-password-policy-update`

#### Input

| **Argument Name** | **Description** | **Required** |
| --- | --- | --- |
| account_id | The AWS account ID. | Required |
| minimum_password_length | The minimum number of characters allowed in an IAM user password. Possible values are: . | Optional |
| require_symbols | Specifies whether IAM user passwords must contain at least one of the non-alphanumeric characters. Can be "True" or "False". Possible values are: true, false. | Optional |
| require_numbers | Specifies whether IAM user passwords must contain at least one numeric character (0 to 9). Can be "True" or "False". Possible values are: true, false. | Optional |
| require_uppercase_characters | Specifies whether IAM user passwords must contain at least one uppercase character from the ISO basic Latin alphabet (A to Z). Can be "True" or "False". Possible values are: true, false. | Optional |
| require_lowercase_characters | Specifies whether IAM user passwords must contain at least one lowercase character from the ISO basic Latin alphabet (a to z). Can be "True" or "False". Possible values are: true, false. | Optional |
| allow_users_to_change_password | Allows all IAM users in your account to use the AWS Management Console to change their own passwords. Can be "True" or "False". Possible values are: true, false. | Optional |
| max_password_age | The number of days that an IAM user password is valid. Possible values are: . | Optional |
| password_reuse_prevention | Specifies the number of previous passwords that IAM users are prevented from reusing. Possible values are: . | Optional |
| hard_expiry | Prevents IAM users from setting a new password after their password has expired. Can be "True" or "False". Possible values are: true, false. | Optional |

#### Context Output

There is no context output for this command.

### aws-ec2-security-group-ingress-revoke

***
Revokes one or more ingress rules in a security group.

#### Base Command

`aws-ec2-security-group-ingress-revoke`

#### Input

| **Argument Name** | **Description** | **Required** |
| --- | --- | --- |
| account_id | The AWS account ID. | Required |
| region | The AWS region. Possible values are: us-east-1, us-east-2, us-west-1, us-west-2, af-south-1, ap-east-1, ap-south-2, ap-southeast-3, ap-southeast-5, ap-southeast-4, ap-south-1, ap-northeast-3, ap-northeast-2, ap-southeast-1, ap-southeast-2, ap-southeast-7, ap-northeast-1, ca-central-1, ca-west-1, eu-central-1, eu-west-1, eu-west-2, eu-south-1, eu-west-3, eu-south-2, eu-north-1, eu-central-2, il-central-1, mx-central-1, me-south-1, me-central-1, sa-east-1. | Required |
| group_id | The ID of the security group. | Required |
| protocol | The IP protocol: tcp, udp, icmp, or icmpv6. Use -1 to specify all protocols. When used with port and cidr arguments for simple rule revocation. | Optional |
| port | For TCP or UDP: The range of ports to revoke (e.g., "80" or "80-443"). For ICMP: A single integer or range (type-code) representing the ICMP type and code. Use with protocol and cidr for simple rule revocation. | Optional |
| cidr | The IPv4 address range in CIDR format (e.g., "0.0.0.0/0"). Use with protocol and port for simple rule revocation. | Optional |
| ip_permissions | The sets of IP permissions to revoke, in JSON format. Use this for complex rule configurations or when revoking multiple rules. Cannot be used together with protocol/port/cidr arguments. | Optional |

#### Context Output

There is no context output for this command.

### aws-iam-role-from-instance-profile-remove

***
Removes the specified IAM role from the specified EC2 instance profile.

#### Base Command

`aws-iam-role-from-instance-profile-remove`

#### Input

| **Argument Name** | **Description** | **Required** |
| --- | --- | --- |
| account_id | The AWS account ID. | Required |
| region | The AWS region. Possible values are: us-east-1, us-east-2, us-west-1, us-west-2, af-south-1, ap-east-1, ap-south-2, ap-southeast-3, ap-southeast-5, ap-southeast-4, ap-south-1, ap-northeast-3, ap-northeast-2, ap-southeast-1, ap-southeast-2, ap-southeast-7, ap-northeast-1, ca-central-1, ca-west-1, eu-central-1, eu-west-1, eu-west-2, eu-south-1, eu-west-3, eu-south-2, eu-north-1, eu-central-2, il-central-1, mx-central-1, me-south-1, me-central-1, sa-east-1. | Required |
| instance_profile_name | The name of the instance profile to update. | Required |
| role_name | The name of the role to remove. | Required |

#### Context Output

There is no context output for this command.

### aws-eks-cluster-config-update

***
Updates an Amazon EKS cluster configuration. Only a single type of update can (logging / resources_vpc_config) is allowed per call.

#### Base Command

`aws-eks-cluster-config-update`

#### Input

| **Argument Name** | **Description** | **Required** |
| --- | --- | --- |
| account_id | The AWS account ID. | Required |
| region | The AWS region. Possible values are: us-east-1, us-east-2, us-west-1, us-west-2, af-south-1, ap-east-1, ap-south-2, ap-southeast-3, ap-southeast-5, ap-southeast-4, ap-south-1, ap-northeast-3, ap-northeast-2, ap-southeast-1, ap-southeast-2, ap-southeast-7, ap-northeast-1, ca-central-1, ca-west-1, eu-central-1, eu-west-1, eu-west-2, eu-south-1, eu-west-3, eu-south-2, eu-north-1, eu-central-2, il-central-1, mx-central-1, me-south-1, me-central-1, sa-east-1. | Required |
| cluster_name | The name of the Amazon EKS cluster to update. | Required |
| logging | Enable or disable exporting the Kubernetes control plane logs for your cluster to CloudWatch Logs . By default, cluster control plane logs aren’t exported to CloudWatch Logs . e.g. "{'clusterLogging': [{'types': ['api', 'audit', 'authenticator', 'controllerManager', 'scheduler'], 'enabled': true}]}". | Optional |
| resources_vpc_config | A JSON representation of the VPC configuration used by the cluster control plane. e.g. "{'subnetIds': ['string'], 'securityGroupIds': ['string'], 'endpointPublicAccess': True, 'endpointPrivateAccess': True, 'publicAccessCidrs': ['string']}". | Optional |

#### Context Output

There is no context output for this command.

### aws-rds-db-instance-modify

***
Modifies an Amazon RDS DB instance. Allows to change various settings of an existing DB instance, such as instance class, storage capacity, security groups, and other configuration parameters.

#### Base Command

`aws-rds-db-instance-modify`

#### Input

| **Argument Name** | **Description** | **Required** |
| --- | --- | --- |
| account_id | The AWS account ID. | Required |
| region | The AWS region. Possible values are: us-east-1, us-east-2, us-west-1, us-west-2, af-south-1, ap-east-1, ap-south-2, ap-southeast-3, ap-southeast-5, ap-southeast-4, ap-south-1, ap-northeast-3, ap-northeast-2, ap-southeast-1, ap-southeast-2, ap-southeast-7, ap-northeast-1, ca-central-1, ca-west-1, eu-central-1, eu-west-1, eu-west-2, eu-south-1, eu-west-3, eu-south-2, eu-north-1, eu-central-2, il-central-1, mx-central-1, me-south-1, me-central-1, sa-east-1. | Required |
| db_instance_identifier | The identifier of DB instance to modify. This value is stored as a lowercase string. | Required |
| publicly_accessible | Specifies whether the DB instance is publicly accessible. Possible values are: true, false. | Optional |
| apply_immediately | Specifies whether the modifications in this request and any pending modifications are asynchronously applied as soon as possible, regardless of the PreferredMaintenanceWindow setting for the DB instance. By default, this parameter is disabled. If this parameter is disabled, changes to the DB instance are applied during the next maintenance window. Some parameter changes can cause an outage and are applied on the next call to RebootDBInstance , or the next failure reboot. Possible values are: true, false. | Optional |
| copy_tags_to_snapshot | Specifies whether to copy all tags from the DB instance to snapshots of the DB instance. By default, tags aren’t copied. Possible values are: true, false. | Optional |
| backup_retention_period | The number of days to retain automated backups. Setting this parameter to a positive number enables backups. Setting this parameter to 0 disables automated backups. | Optional |
| enable_iam_database_authentication | Specifies whether to enable mapping of Amazon Web Services Identity and Access Management (IAM) accounts to database accounts. By default, mapping isn’t enabled. Possible values are: true, false. | Optional |
| deletion_protection | Specifies whether the DB instance has deletion protection enabled. The database can’t be deleted when deletion protection is enabled. By default, deletion protection isn’t enabled. For more information, see Deleting a DB Instance. Possible values are: true, false. | Optional |
| auto_minor_version_upgrade | Specifies whether minor version upgrades are applied automatically to the DB instance during the maintenance window. An outage occurs when all the following conditions are met: The automatic upgrade is enabled for the maintenance window. A newer minor version is available. RDS has enabled automatic patching for the engine version. If any of the preceding conditions isn’t met, Amazon RDS applies the change as soon as possible and doesn’t cause an outage. For an RDS Custom DB instance, don’t enable this setting. Otherwise, the operation returns an error. Possible values are: true, false. | Optional |
| multi_az | Specifies whether the DB instance is a Multi-AZ deployment. Changing this parameter doesn’t result in an outage. The change is applied during the next maintenance window unless the ApplyImmediately parameter is enabled for this request. This setting doesn’t apply to RDS Custom DB instances. Possible values are: true, false. | Optional |

#### Context Output

There is no context output for this command.

### aws-cloudtrail-trail-update

***
Updates trail settings that control what events you are logging, and how to handle log files. Changes to a trail do not require stopping the CloudTrail service. Use this action to designate an existing bucket for log delivery. If the existing bucket has previously been a target for CloudTrail log files, an IAM policy exists for the bucket. UpdateTrail must be called from the Region in which the trail was created; otherwise, an InvalidHomeRegionException is thrown.

#### Base Command

`aws-cloudtrail-trail-update`

#### Input

| **Argument Name** | **Description** | **Required** |
| --- | --- | --- |
| account_id | The AWS account ID. | Required |
| region | The AWS region. Possible values are: us-east-1, us-east-2, us-west-1, us-west-2, af-south-1, ap-east-1, ap-south-2, ap-southeast-3, ap-southeast-5, ap-southeast-4, ap-south-1, ap-northeast-3, ap-northeast-2, ap-southeast-1, ap-southeast-2, ap-southeast-7, ap-northeast-1, ca-central-1, ca-west-1, eu-central-1, eu-west-1, eu-west-2, eu-south-1, eu-west-3, eu-south-2, eu-north-1, eu-central-2, il-central-1, mx-central-1, me-south-1, me-central-1, sa-east-1. | Required |
| name | The name of the trail or trail ARN. | Required |
| s3_bucket_name | The name of the Amazon S3 bucket designated for publishing log files. | Optional |
| s3_key_prefix | The Amazon S3 key prefix that comes after the name of the bucket you have designated for log file delivery. | Optional |
| sns_topic_name | The name of the Amazon SNS topic defined for notification of log file delivery. | Optional |
| include_global_service_events | Weather the trail is publishing events from global services such as IAM to the log files. Possible values are: true, false. | Optional |
| is_multi_region_trail | Weather the trail applies only to the current region or to all regions. The default is false. If the trail exists only in the current region and this value is set to true, shadow trails (replications of the trail) will be created in the other regions. If the trail exists in all regions and this value is set to false, the trail will remain in the region where it was created, and its shadow trails in other regions will be deleted. Possible values are: true, false. | Optional |
| enable_log_file_validation | Weather log file validation is enabled. The default is false. Possible values are: true, false. | Optional |
| cloud_watch_logs_log_group_arn | Specifies a log group name using an Amazon Resource Name (ARN), a unique identifier that represents the log group to which CloudTrail logs will be delivered. Not required unless you specify CloudWatchLogsRoleArn. | Optional |
| cloud_watch_logs_role_arn | The role for the CloudWatch Logs endpoint to assume to write to a user's log group. | Optional |
| kms_key_id | The KMS key ID to use to encrypt the logs delivered by CloudTrail. | Optional |

#### Context Output

| **Path** | **Type** | **Description** |
| --- | --- | --- |
| AWS.CloudTrail.Trail.TrailARN | string | The Amazon Resource Name \(ARN\) of the trail. |
| AWS.CloudTrail.Trail.Name | string | The name of the trail. |
| AWS.CloudTrail.Trail.S3BucketName | string | The name of the Amazon S3 bucket into which CloudTrail delivers your trail files. |
| AWS.CloudTrail.Trail.S3KeyPrefix | string | The Amazon S3 key prefix that comes after the name of the bucket you have designated for log file delivery. |
| AWS.CloudTrail.Trail.SnsTopicName | string | The name of the Amazon SNS topic defined for notification of log file delivery. |
| AWS.CloudTrail.Trail.SnsTopicARN | string | The Amazon Resource Name \(ARN\) of the Amazon SNS topic defined for notification of log file delivery. |
| AWS.CloudTrail.Trail.IncludeGlobalServiceEvents | boolean | Set to True to include AWS API calls from AWS global services such as IAM. |
| AWS.CloudTrail.Trail.IsMultiRegionTrail | boolean | Weather the trail exists only in one region or exists in all regions. |
| AWS.CloudTrail.Trail.HomeRegion | string | The region in which the trail was created. |
| AWS.CloudTrail.Trail.LogFileValidationEnabled | boolean | Weather log file validation is enabled. |
| AWS.CloudTrail.Trail.CloudWatchLogsLogGroupArn | string | Amazon Resource Name \(ARN\), a unique identifier that represents the log group to which CloudTrail logs will be delivered. |
| AWS.CloudTrail.Trail.CloudWatchLogsRoleArn | string | The role for the CloudWatch Logs endpoint to assume to write to a user's log group. |
| AWS.CloudTrail.Trail.KMSKeyId | string | The KMS key ID that encrypts the logs delivered by CloudTrail. |
| AWS.CloudTrail.Trail.HasCustomEventSelectors | boolean | Specifies if the trail has custom event selectors. |
| AWS.CloudTrail.Trail.HasInsightSelectors | boolean | Weather a trail has insight selectors enabled. |
| AWS.CloudTrail.Trail.IsOrganizationTrail | boolean | Whether the trail is an organization trail. |

### aws-ec2-security-group-ingress-authorize

***
Adds the specified inbound (ingress) rules to a security group.

#### Base Command

`aws-ec2-security-group-ingress-authorize`

#### Input

| **Argument Name** | **Description** | **Required** |
| --- | --- | --- |
| account_id | The AWS account ID. | Required |
| region | The AWS region. Possible values are: us-east-1, us-east-2, us-west-1, us-west-2, af-south-1, ap-east-1, ap-south-2, ap-southeast-3, ap-southeast-5, ap-southeast-4, ap-south-1, ap-northeast-3, ap-northeast-2, ap-southeast-1, ap-southeast-2, ap-southeast-7, ap-northeast-1, ca-central-1, ca-west-1, eu-central-1, eu-west-1, eu-west-2, eu-south-1, eu-west-3, eu-south-2, eu-north-1, eu-central-2, il-central-1, mx-central-1, me-south-1, me-central-1, sa-east-1. | Required |
| group_id | The ID of the security group. | Required |
| protocol | The IP protocol: tcp, udp, icmp, or icmpv6. Use -1 to specify all protocols. When used with port and cidr arguments for simple rule authorization. | Optional |
| port | For TCP or UDP: The range of ports to authorize (e.g., "80" or "80-443"). For ICMP: A single integer or range (type-code) representing the ICMP type and code. Use with protocol and cidr for simple rule authorization. | Optional |
| cidr | The IPv4 address range in CIDR format (e.g., "0.0.0.0/0"). Use with protocol and port for simple rule authorization. | Optional |
| ip_permissions | The sets of IP permissions to authorize, in JSON format. Use this for complex rule configurations or when authorizing multiple rules. Cannot be used together with protocol/port/cidr arguments. | Optional |

#### Context Output

There is no context output for this command.

### aws-ec2-image-attribute-modify

***
Modifies the specified attribute of the specified AMI.

#### Base Command

`aws-ec2-image-attribute-modify`

#### Input

| **Argument Name** | **Description** | **Required** |
| --- | --- | --- |
| account_id | The AWS account ID. | Required |
| region | The AWS region. Possible values are: us-east-1, us-east-2, us-west-1, us-west-2, af-south-1, ap-east-1, ap-south-2, ap-southeast-3, ap-southeast-5, ap-southeast-4, ap-south-1, ap-northeast-3, ap-northeast-2, ap-southeast-1, ap-southeast-2, ap-southeast-7, ap-northeast-1, ca-central-1, ca-west-1, eu-central-1, eu-west-1, eu-west-2, eu-south-1, eu-west-3, eu-south-2, eu-north-1, eu-central-2, il-central-1, mx-central-1, me-south-1, me-central-1, sa-east-1. | Required |
| image_id | The ID of the AMI. | Required |
| attribute | The AMI attribute to modify. Possible values are: description, launchPermission. | Required |
| operation_type | The operation to perform on the attribute. Possible values are: add, remove. | Optional |
| user_ids | The AWS account IDs to add to or remove from the list of users that have launch permissions for the AMI. | Optional |
| user_groups | The user groups to add to or remove from the list of user groups that have launch permissions for the AMI. | Optional |
| description | A new description for the AMI. | Optional |

#### Context Output

There is no context output for this command.

### aws-rds-db-cluster-snapshot-attribute-modify

***
Modifies the attributes associated with a DB cluster snapshot.

#### Base Command

`aws-rds-db-cluster-snapshot-attribute-modify`

#### Input

| **Argument Name** | **Description** | **Required** |
| --- | --- | --- |
| account_id | The AWS account ID. | Required |
| region | The AWS region. Possible values are: us-east-1, us-east-2, us-west-1, us-west-2, af-south-1, ap-east-1, ap-south-2, ap-southeast-3, ap-southeast-5, ap-southeast-4, ap-south-1, ap-northeast-3, ap-northeast-2, ap-southeast-1, ap-southeast-2, ap-southeast-7, ap-northeast-1, ca-central-1, ca-west-1, eu-central-1, eu-west-1, eu-west-2, eu-south-1, eu-west-3, eu-south-2, eu-north-1, eu-central-2, il-central-1, mx-central-1, me-south-1, me-central-1, sa-east-1. | Required |
| db_cluster_snapshot_identifier | The identifier for the DB cluster snapshot to modify the attributes for. | Required |
| attribute_name | The name of the DB cluster snapshot attribute to modify. | Required |
| values_to_remove | A CSV list of DB cluster snapshot attributes to remove from the attribute specified by AttributeName. Default Value all. | Optional |
| values_to_add | A CSV list of DB cluster snapshot attributes to add to the attribute specified by AttributeName. | Optional |

#### Context Output

There is no context output for this command.

### aws-s3-bucket-logging-put

***
Configures logging settings for an AWS S3 bucket, enabling monitoring of bucket access through detailed logs delivered to a designated target bucket.

#### Base Command

`aws-s3-bucket-logging-put`

#### Input

| **Argument Name** | **Description** | **Required** |
| --- | --- | --- |
| account_id | The AWS account ID. | Required |
| region | The AWS region. Possible values are: us-east-1, us-east-2, us-west-1, us-west-2, af-south-1, ap-east-1, ap-south-2, ap-southeast-3, ap-southeast-5, ap-southeast-4, ap-south-1, ap-northeast-3, ap-northeast-2, ap-southeast-1, ap-southeast-2, ap-southeast-7, ap-northeast-1, ca-central-1, ca-west-1, eu-central-1, eu-west-1, eu-west-2, eu-south-1, eu-west-3, eu-south-2, eu-north-1, eu-central-2, il-central-1, mx-central-1, me-south-1, me-central-1, sa-east-1. | Required |
| bucket | The name of the bucket for which to set the logging parameters. | Required |
| target_bucket | The name of the bucket where server access logs should be delivered. If this is NOT provided, logging will be disabled. | Optional |
| target_prefix | The prefix to be used for log object keys (e.g., "logs/"). Objects will be stored as: targetBucket/targetPrefix/sourceBucket/YYYY-MM-DD-HH-MM-SS-UniqueString. | Optional |

#### Context Output

There is no context output for this command.

### aws-iam-login-profile-delete

***
Deletes the password for the specified IAM user, which terminates the user's ability to access AWS services through the AWS Management Console.

#### Base Command

`aws-iam-login-profile-delete`

#### Input

| **Argument Name** | **Description** | **Required** |
| --- | --- | --- |
| account_id | The AWS account ID. | Required |
| region | The AWS region. Possible values are: us-east-1, us-east-2, us-west-1, us-west-2, af-south-1, ap-east-1, ap-south-2, ap-southeast-3, ap-southeast-5, ap-southeast-4, ap-south-1, ap-northeast-3, ap-northeast-2, ap-southeast-1, ap-southeast-2, ap-southeast-7, ap-northeast-1, ca-central-1, ca-west-1, eu-central-1, eu-west-1, eu-west-2, eu-south-1, eu-west-3, eu-south-2, eu-north-1, eu-central-2, il-central-1, mx-central-1, me-south-1, me-central-1, sa-east-1. | Required |
| user_name | The name of the user whose password you want to delete. | Required |

#### Context Output

There is no context output for this command.

### aws-rds-db-snapshot-attribute-modify

***
Adds or removes permission for the specified AWS account ID to restore the specified DB snapshot.

#### Base Command

`aws-rds-db-snapshot-attribute-modify`

#### Input

| **Argument Name** | **Description** | **Required** |
| --- | --- | --- |
| account_id | The AWS account ID. | Required |
| region | The AWS region. Possible values are: us-east-1, us-east-2, us-west-1, us-west-2, af-south-1, ap-east-1, ap-south-2, ap-southeast-3, ap-southeast-5, ap-southeast-4, ap-south-1, ap-northeast-3, ap-northeast-2, ap-southeast-1, ap-southeast-2, ap-southeast-7, ap-northeast-1, ca-central-1, ca-west-1, eu-central-1, eu-west-1, eu-west-2, eu-south-1, eu-west-3, eu-south-2, eu-north-1, eu-central-2, il-central-1, mx-central-1, me-south-1, me-central-1, sa-east-1. | Required |
| db_snapshot_identifier | The identifier for the DB snapshot to modify the attributes for. | Required |
| attribute_name | The name of the DB snapshot attribute to modify. | Required |
| values_to_add | A list of DB snapshot attributes to add to the attribute specified by AttributeName. | Optional |
| values_to_remove | A list of DB snapshot attributes to remove from the attribute specified by AttributeName. | Optional |

#### Context Output

There is no context output for this command.

### aws-s3-bucket-policy-put

***
Applies an Amazon S3 bucket policy to an Outposts bucket.

#### Base Command

`aws-s3-bucket-policy-put`

#### Input

| **Argument Name** | **Description** | **Required** |
| --- | --- | --- |
| account_id | The AWS account ID. | Required |
| region | The AWS region. Possible values are: us-east-1, us-east-2, us-west-1, us-west-2, af-south-1, ap-east-1, ap-south-2, ap-southeast-3, ap-southeast-5, ap-southeast-4, ap-south-1, ap-northeast-3, ap-northeast-2, ap-southeast-1, ap-southeast-2, ap-southeast-7, ap-northeast-1, ca-central-1, ca-west-1, eu-central-1, eu-west-1, eu-west-2, eu-south-1, eu-west-3, eu-south-2, eu-north-1, eu-central-2, il-central-1, mx-central-1, me-south-1, me-central-1, sa-east-1. | Required |
| bucket | The name of the bucket to which the policy will be applied. | Required |
| policy | The bucket policy to apply as a JSON string. | Required |

#### Context Output

There is no context output for this command.

### aws-cloudtrail-logging-start

***
Starts recording AWS API calls and log file delivery for a trail. For a trail enabled in all regions, this operation must be called from the region where the trail was created. This operation cannot be called on shadow trails (replicated trails in other regions) of a trail that is enabled in all regions.

#### Base Command

`aws-cloudtrail-logging-start`

#### Input

| **Argument Name** | **Description** | **Required** |
| --- | --- | --- |
| account_id | The AWS account ID. | Required |
| region | The AWS region. Possible values are: us-east-1, us-east-2, us-west-1, us-west-2, af-south-1, ap-east-1, ap-south-2, ap-southeast-3, ap-southeast-5, ap-southeast-4, ap-south-1, ap-northeast-3, ap-northeast-2, ap-southeast-1, ap-southeast-2, ap-southeast-7, ap-northeast-1, ca-central-1, ca-west-1, eu-central-1, eu-west-1, eu-west-2, eu-south-1, eu-west-3, eu-south-2, eu-north-1, eu-central-2, il-central-1, mx-central-1, me-south-1, me-central-1, sa-east-1. | Required |
| name | The name or the CloudTrail ARN of the trail for which CloudTrail logs Amazon Web Services API calls. e.g. arn:aws:cloudtrail:us-east-2:123456789012:trail/MyTrail. | Required |

#### Context Output

There is no context output for this command.

### aws-ec2-instance-attribute-modify

***
Modifies the specified attribute of the specified instance. You can specify only one attribute at a time.

#### Base Command

`aws-ec2-instance-attribute-modify`

#### Input

| **Argument Name** | **Description** | **Required** |
| --- | --- | --- |
| account_id | The AWS account ID. | Required |
| region | The AWS region. Possible values are: us-east-1, us-east-2, us-west-1, us-west-2, af-south-1, ap-east-1, ap-south-2, ap-southeast-3, ap-southeast-5, ap-southeast-4, ap-south-1, ap-northeast-3, ap-northeast-2, ap-southeast-1, ap-southeast-2, ap-southeast-7, ap-northeast-1, ca-central-1, ca-west-1, eu-central-1, eu-west-1, eu-west-2, eu-south-1, eu-west-3, eu-south-2, eu-north-1, eu-central-2, il-central-1, mx-central-1, me-south-1, me-central-1, sa-east-1. | Required |
| instance_id | The ID of the instance. | Required |
| disable_api_stop | Indicates whether an instance is enabled for stop protection. Possible values are: true, false. | Optional |
| groups | A comma-separated list of security groups to replace the instance's current security groups. You must specify the ID of at least one security group, even if it’s just the default security group for the VPC. | Optional |
| attribute | The name of the attribute to modify. Possible values: sourceDestCheck, groupSet, ebsOptimized, sriovNetSupport, enaSupport, enclaveOptions, disableApiStop. Possible values are: instanceType, kernel, ramdisk, userData, disableApiTermination, instanceInitiatedShutdownBehavior, rootDeviceName, blockDeviceMapping, productCodes, sourceDestCheck, groupSet, ebsOptimized, striovNetSupport, enaSupport, enclaveOptions, disableApiStop. | Optional |
| value | A new value for the attribute. Use only with the kernel, ramdisk, userData, disableApiTermination, or instanceInitiatedShutdownBehavior attribute. | Optional |

#### Context Output

There is no context output for this command.

### aws-iam-access-key-update

***
Changes the status of the specified access key from Active to Inactive, or vice versa. This operation can be used to disable a user's access key as part of a key rotation workflow.

#### Base Command

`aws-iam-access-key-update`

#### Input

| **Argument Name** | **Description** | **Required** |
| --- | --- | --- |
| account_id | The AWS account ID. | Required |
| region | The AWS region. Possible values are: us-east-1, us-east-2, us-west-1, us-west-2, af-south-1, ap-east-1, ap-south-2, ap-southeast-3, ap-southeast-5, ap-southeast-4, ap-south-1, ap-northeast-3, ap-northeast-2, ap-southeast-1, ap-southeast-2, ap-southeast-7, ap-northeast-1, ca-central-1, ca-west-1, eu-central-1, eu-west-1, eu-west-2, eu-south-1, eu-west-3, eu-south-2, eu-north-1, eu-central-2, il-central-1, mx-central-1, me-south-1, me-central-1, sa-east-1. | Required |
| access_key_id | The access key ID of the secret access key you want to update. | Required |
| status | The status you want to assign to the secret access key. Possible values are: Active, Inactive. | Required |
| user_name | The name of the user whose key you want to update. If you do not specify a user name, IAM determines the user name implicitly based on the AWS access key ID signing the request. | Optional |

#### Context Output

There is no context output for this command.

### aws-ec2-security-group-egress-revoke

***
Removes the specified outbound (egress) rules from the specified security group.

#### Base Command

`aws-ec2-security-group-egress-revoke`

#### Input

| **Argument Name** | **Description** | **Required** |
| --- | --- | --- |
| account_id | The AWS account ID. | Required |
| region | The AWS region. Possible values are: us-east-1, us-east-2, us-west-1, us-west-2, af-south-1, ap-east-1, ap-south-2, ap-southeast-3, ap-southeast-5, ap-southeast-4, ap-south-1, ap-northeast-3, ap-northeast-2, ap-southeast-1, ap-southeast-2, ap-southeast-7, ap-northeast-1, ca-central-1, ca-west-1, eu-central-1, eu-west-1, eu-west-2, eu-south-1, eu-west-3, eu-south-2, eu-north-1, eu-central-2, il-central-1, mx-central-1, me-south-1, me-central-1, sa-east-1. | Required |
| group_id | The ID of the security group. | Required |
| protocol | The IP protocol: tcp, udp, icmp, or icmpv6. Use -1 to specify all protocols. When used with port and cidr arguments for simple rule revocation. | Optional |
| port | For TCP or UDP: The range of ports to revoke (e.g., "80" or "80-443"). For ICMP: A single integer or range (type-code) representing the ICMP type and code. Use with protocol and cidr for simple rule revocation. | Optional |
| cidr | The IPv4 address range in CIDR format (e.g., "0.0.0.0/0"). Use with protocol and port for simple rule revocation. | Optional |
| ip_permissions | The sets of IP permissions to revoke, in JSON format. Use this for complex rule configurations or when revoking multiple rules. Cannot be used together with protocol/port/cidr arguments. | Optional |

#### Context Output

There is no context output for this command.

### aws-iam-role-policy-put

***
Adds or updates an inline policy document that is embedded in the specified IAM role.

#### Base Command

`aws-iam-role-policy-put`

#### Input

| **Argument Name** | **Description** | **Required** |
| --- | --- | --- |
| account_id | The AWS account ID. | Required |
| region | The AWS region. Possible values are: us-east-1, us-east-2, us-west-1, us-west-2, af-south-1, ap-east-1, ap-south-2, ap-southeast-3, ap-southeast-5, ap-southeast-4, ap-south-1, ap-northeast-3, ap-northeast-2, ap-southeast-1, ap-southeast-2, ap-southeast-7, ap-northeast-1, ca-central-1, ca-west-1, eu-central-1, eu-west-1, eu-west-2, eu-south-1, eu-west-3, eu-south-2, eu-north-1, eu-central-2, il-central-1, mx-central-1, me-south-1, me-central-1, sa-east-1. | Required |
| role_name | The name of the role to associate the policy with. This parameter allows (through its regex pattern ) a string of characters consisting of upper and lowercase alphanumeric characters with no spaces. You can also include any of the following characters: _+=,.@-. | Required |
| policy_name | The name of the policy document. This parameter allows (through its regex pattern ) a string of characters consisting of upper and lowercase alphanumeric characters with no spaces. You can also include any of the following characters: _+=,.@-. | Required |
| policy_document | The policy document in JSON format. Must be a valid IAM policy document that defines the permissions for the role. | Required |

#### Context Output

There is no context output for this command.

### aws-rds-db-cluster-modify

***
Modifies settings for an Amazon RDS DB cluster. Allows you to update cluster settings such as port, master credentials, VPC security groups, deletion protection, and other configuration options.

#### Base Command

`aws-rds-db-cluster-modify`

#### Input

| **Argument Name** | **Description** | **Required** |
| --- | --- | --- |
| account_id | The AWS account ID. | Required |
| region | The AWS region. Possible values are: us-east-1, us-east-2, us-west-1, us-west-2, af-south-1, ap-east-1, ap-south-2, ap-southeast-3, ap-southeast-5, ap-southeast-4, ap-south-1, ap-northeast-3, ap-northeast-2, ap-southeast-1, ap-southeast-2, ap-southeast-7, ap-northeast-1, ca-central-1, ca-west-1, eu-central-1, eu-west-1, eu-west-2, eu-south-1, eu-west-3, eu-south-2, eu-north-1, eu-central-2, il-central-1, mx-central-1, me-south-1, me-central-1, sa-east-1. | Required |
| db_cluster_identifier | The DB cluster identifier for the cluster being modified. This parameter isn’t case-sensitive. Valid for Cluster Type: Aurora DB clusters and Multi-AZ DB clusters Constraints: Must match the identifier of an existing DB cluster. | Required |
| deletion_protection | Specifies whether the DB cluster has deletion protection enabled. The database can’t be deleted when deletion protection is enabled. By default, deletion protection isn’t enabled. Possible values are: true, false. | Optional |
| enable_iam_database_authentication | Specifies whether to enable mapping of Amazon Web Services Identity and Access Management (IAM) accounts to database accounts. By default, mapping isn’t enabled. Possible values are: true, false. | Optional |

#### Context Output

There is no context output for this command.

### aws-s3-public-access-block-update

***
Create or Modify the PublicAccessBlock configuration for an Amazon S3 bucket.

#### Base Command

`aws-s3-public-access-block-update`

#### Input

| **Argument Name** | **Description** | **Required** |
| --- | --- | --- |
| account_id | The AWS account ID. | Required |
| region | The AWS region. Possible values are: us-east-1, us-east-2, us-west-1, us-west-2, af-south-1, ap-east-1, ap-south-2, ap-southeast-3, ap-southeast-5, ap-southeast-4, ap-south-1, ap-northeast-3, ap-northeast-2, ap-southeast-1, ap-southeast-2, ap-southeast-7, ap-northeast-1, ca-central-1, ca-west-1, eu-central-1, eu-west-1, eu-west-2, eu-south-1, eu-west-3, eu-south-2, eu-north-1, eu-central-2, il-central-1, mx-central-1, me-south-1, me-central-1, sa-east-1. | Required |
| bucket | The name of the Amazon S3 bucket. | Required |
| block_public_acls | Specifies whether Amazon S3 should block public access control lists (ACLs) for this bucket and objects in this bucket. Possible values are: true, false. | Optional |
| ignore_public_acls | Specifies whether Amazon S3 should ignore public ACLs for this bucket and objects in this bucket. Possible values are: true, false. | Optional |
| block_public_policy | Specifies whether Amazon S3 should block public bucket policies for this bucket. Possible values are: true, false. | Optional |
| restrict_public_buckets | Specifies whether Amazon S3 should restrict public bucket policies for this bucket. Possible values are: true, false. | Optional |

#### Context Output

There is no context output for this command.

### aws-iam-user-policy-put

***
Adds or updates an inline policy document that is embedded in the specified IAM user.

#### Base Command

`aws-iam-user-policy-put`

#### Input

| **Argument Name** | **Description** | **Required** |
| --- | --- | --- |
| account_id | The AWS account ID. | Required |
| region | The AWS region. Possible values are: us-east-1, us-east-2, us-west-1, us-west-2, af-south-1, ap-east-1, ap-south-2, ap-southeast-3, ap-southeast-5, ap-southeast-4, ap-south-1, ap-northeast-3, ap-northeast-2, ap-southeast-1, ap-southeast-2, ap-southeast-7, ap-northeast-1, ca-central-1, ca-west-1, eu-central-1, eu-west-1, eu-west-2, eu-south-1, eu-west-3, eu-south-2, eu-north-1, eu-central-2, il-central-1, mx-central-1, me-south-1, me-central-1, sa-east-1. | Required |
| user_name | The name of the user to associate the policy with. | Required |
| policy_name | The name of the policy document. | Required |
| policy_document | The policy document in JSON format. Must be a valid IAM policy document that defines the permissions for the user. | Required |

#### Context Output

There is no context output for this command.

### aws-s3-bucket-versioning-put

***
Sets the versioning state of an existing bucket.

#### Base Command

`aws-s3-bucket-versioning-put`

#### Input

| **Argument Name** | **Description** | **Required** |
| --- | --- | --- |
| account_id | The AWS account ID. | Required |
| region | The AWS region. Possible values are: us-east-1, us-east-2, us-west-1, us-west-2, af-south-1, ap-east-1, ap-south-2, ap-southeast-3, ap-southeast-5, ap-southeast-4, ap-south-1, ap-northeast-3, ap-northeast-2, ap-southeast-1, ap-southeast-2, ap-southeast-7, ap-northeast-1, ca-central-1, ca-west-1, eu-central-1, eu-west-1, eu-west-2, eu-south-1, eu-west-3, eu-south-2, eu-north-1, eu-central-2, il-central-1, mx-central-1, me-south-1, me-central-1, sa-east-1. | Required |
| bucket | The name of the bucket for which to set the logging parameters. | Required |
| mfa_delete | Specifies whether MFA delete is enabled in the bucket versioning configuration. This element is only returned if the bucket has been configured with MFA delete. If the bucket has never been so configured, this element is not returned. | Optional |
| status | The versioning state of the bucket. Possible values are: Enabled, Suspended. | Required |

#### Context Output

There is no context output for this command.

### aws-s3-bucket-acl-put

***
Sets the access control list (ACL) permissions for an existing Amazon S3 bucket. This command allows you to define who can access the bucket and what actions they can perform, using predefined ACLs. Since 2023, all new S3 buckets *block* ACLs by default for better security.

#### Base Command

`aws-s3-bucket-acl-put`

#### Input

| **Argument Name** | **Description** | **Required** |
| --- | --- | --- |
| account_id | The AWS account ID. | Required |
| region | The AWS region. Possible values are: us-east-1, us-east-2, us-west-1, us-west-2, af-south-1, ap-east-1, ap-south-2, ap-southeast-3, ap-southeast-5, ap-southeast-4, ap-south-1, ap-northeast-3, ap-northeast-2, ap-southeast-1, ap-southeast-2, ap-southeast-7, ap-northeast-1, ca-central-1, ca-west-1, eu-central-1, eu-west-1, eu-west-2, eu-south-1, eu-west-3, eu-south-2, eu-north-1, eu-central-2, il-central-1, mx-central-1, me-south-1, me-central-1, sa-east-1. | Required |
| acl | The canned ACL to apply to the bucket. Possible values are: private, public-read, public-read-write, authenticated-read. | Required |
| bucket | The bucket to which to apply the ACL. | Required |

#### Context Output

There is no context output for this command.

### aws-ec2-snapshot-attribute-modify

***
Adds or removes permission settings for the specified snapshot. Note: snapshots encrypted with the AWS-managed default key (alias/aws/ebs) cannot be shared. Use unencrypted snapshots or those encrypted with a customer-managed KMS key to allow permission modifications.

#### Base Command

`aws-ec2-snapshot-attribute-modify`

#### Input

| **Argument Name** | **Description** | **Required** |
| --- | --- | --- |
| account_id | The AWS account ID. | Required |
| region | The AWS region. Possible values are: us-east-1, us-east-2, us-west-1, us-west-2, af-south-1, ap-east-1, ap-south-2, ap-southeast-3, ap-southeast-5, ap-southeast-4, ap-south-1, ap-northeast-3, ap-northeast-2, ap-southeast-1, ap-southeast-2, ap-southeast-7, ap-northeast-1, ca-central-1, ca-west-1, eu-central-1, eu-west-1, eu-west-2, eu-south-1, eu-west-3, eu-south-2, eu-north-1, eu-central-2, il-central-1, mx-central-1, me-south-1, me-central-1, sa-east-1. | Required |
| snapshot_id | The ID of the snapshot. | Required |
| attribute | The snapshot attribute to modify. Default is createVolumePermission. | Required |
| operation_type | The operation to perform. Possible values are: add, remove. | Required |
| user_ids | A comma-separated list of AWS user account IDs to add to or remove from the list of users permitted to create EBS volumes from the snapshot. | Optional |
| group | The groups to add to or remove from the list of entities that have permission to create volumes from the snapshot. Possible values are: all. | Optional |

#### Context Output

There is no context output for this command.

### aws-rds-db-instance-enable-iam-auth-quick-action

***
Enables 'iam database authentication' for the RDS DB instance.

#### Base Command

`aws-rds-db-instance-enable-iam-auth-quick-action`

#### Input

| **Argument Name** | **Description** | **Required** |
| --- | --- | --- |
| account_id | The AWS account ID. | Required |
| region | The AWS region. | Required |
| db_instance_identifier | The identifier of DB instance to modify. | Required |

#### Context Output

There is no context output for this command.

### aws-s3-bucket-encryption-get

***
Retrieves the default encryption configuration for an Amazon S3 bucket. Shows the server-side encryption settings that are applied to new objects stored in the bucket.

#### Base Command

`aws-s3-bucket-encryption-get`

#### Input

| **Argument Name** | **Description** | **Required** |
| --- | --- | --- |
| account_id | The AWS account ID. | Required |
| region | The AWS region. Possible values are: us-east-1, us-east-2, us-west-1, us-west-2, af-south-1, ap-east-1, ap-south-2, ap-southeast-3, ap-southeast-5, ap-southeast-4, ap-south-1, ap-northeast-3, ap-northeast-2, ap-southeast-1, ap-southeast-2, ap-southeast-7, ap-northeast-1, ca-central-1, ca-west-1, eu-central-1, eu-west-1, eu-west-2, eu-south-1, eu-west-3, eu-south-2, eu-north-1, eu-central-2, il-central-1, mx-central-1, me-south-1, me-central-1, sa-east-1. | Required |
| bucket | Name of the S3 bucket to retrieve encryption configuration from. Must follow S3 naming conventions. | Required |

#### Context Output

| **Path** | **Type** | **Description** |
| --- | --- | --- |
| AWS.S3-Buckets.BucketName | string | Name of the S3 bucket. |
| AWS.S3-Buckets.ServerSideEncryptionConfiguration.Rules | array | Container for information about a particular server-side encryption configuration rule. |

### aws-s3-file-download

***
Download a file from S3 bucket to the War Room.

#### Base Command

`aws-s3-file-download`

#### Input

| **Argument Name** | **Description** | **Required** |
| --- | --- | --- |
| account_id | The AWS account ID. | Required |
| bucket | Name of the target S3 bucket. Must follow S3 naming conventions. | Required |
| key | Key (path) of the file to download from the S3 bucket. | Required |
| region | AWS region where the S3 bucket is located. Possible values are: us-east-1, us-east-2, us-west-1, us-west-2, af-south-1, ap-east-1, ap-south-2, ap-southeast-3, ap-southeast-5, ap-southeast-4, ap-south-1, ap-northeast-3, ap-northeast-2, ap-southeast-1, ap-southeast-2, ap-southeast-7, ap-northeast-1, ca-central-1, ca-west-1, eu-central-1, eu-west-1, eu-west-2, eu-south-1, eu-west-3, eu-south-2, eu-north-1, eu-central-2, il-central-1, mx-central-1, me-south-1, me-central-1, sa-east-1. | Required |

#### Context Output

| **Path** | **Type** | **Description** |
| --- | --- | --- |
| File.Size | Number | The size of the file. |
| File.SHA1 | String | The SHA1 hash of the file. |
| File.SHA256 | String | The SHA256 hash of the file. |
| File.Name | String | The name of the file. |
| File.SSDeep | String | The SSDeep hash of the file. |
| File.EntryID | String | The entry ID of the file. |
| File.Info | String | File information. |
| File.Type | String | The file type. |
| File.MD5 | String | The MD5 hash of the file. |
| File.Extension | String | The file extension. |

### aws-cloudtrail-trail-enable-log-validation-quick-action

***
Enables log file validation for the reported CloudTrail.

#### Base Command

`aws-cloudtrail-trail-enable-log-validation-quick-action`

#### Input

| **Argument Name** | **Description** | **Required** |
| --- | --- | --- |
| account_id | The AWS account ID. | Required |
| region | The AWS region. | Required |
| name | The name of the trail or trail ARN. | Required |

#### Context Output

| **Path** | **Type** | **Description** |
| --- | --- | --- |
| AWS.CloudTrail.Trail.TrailARN | string | The Amazon Resource Name \(ARN\) of the trail. |
| AWS.CloudTrail.Trail.Name | string | The name of the trail. |
| AWS.CloudTrail.Trail.S3BucketName | string | The name of the Amazon S3 bucket into which CloudTrail delivers your trail files. |
| AWS.CloudTrail.Trail.S3KeyPrefix | string | The Amazon S3 key prefix that comes after the name of the bucket you have designated for log file delivery. |
| AWS.CloudTrail.Trail.SnsTopicName | string | The name of the Amazon SNS topic defined for notification of log file delivery. |
| AWS.CloudTrail.Trail.SnsTopicARN | string | The Amazon Resource Name \(ARN\) of the Amazon SNS topic defined for notification of log file delivery. |
| AWS.CloudTrail.Trail.IncludeGlobalServiceEvents | boolean | Set to True to include AWS API calls from global services, such as IAM. |
| AWS.CloudTrail.Trail.IsMultiRegionTrail | boolean | Whether the trail exists in a single region or in all regions. |
| AWS.CloudTrail.Trail.HomeRegion | string | The region in which the trail was created. |
| AWS.CloudTrail.Trail.LogFileValidationEnabled | boolean | Whether log file validation is enabled. |
| AWS.CloudTrail.Trail.CloudWatchLogsLogGroupArn | string | The Amazon Resource Name \(ARN\), a unique identifier representing the log group to which CloudTrail logs are delivered. |
| AWS.CloudTrail.Trail.CloudWatchLogsRoleArn | string | The role that the CloudWatch Logs endpoint assumes to write to a user’s log group. |
| AWS.CloudTrail.Trail.KMSKeyId | string | The KMS key ID that encrypts the logs delivered by CloudTrail. |
| AWS.CloudTrail.Trail.HasCustomEventSelectors | boolean | Specifies if the trail has custom event selectors. |
| AWS.CloudTrail.Trail.HasInsightSelectors | boolean | Whether a trail has insight selectors enabled. |
| AWS.CloudTrail.Trail.IsOrganizationTrail | boolean | Whether the trail is an organization trail. |

### aws-s3-bucket-policy-delete

***
Deletes the bucket policy from an Amazon S3 bucket. This operation removes all policy-based access controls from the bucket, potentially changing access permissions.

#### Base Command

`aws-s3-bucket-policy-delete`

#### Input

| **Argument Name** | **Description** | **Required** |
| --- | --- | --- |
| account_id | The AWS account ID. | Required |
| region | The AWS region. Possible values are: us-east-1, us-east-2, us-west-1, us-west-2, af-south-1, ap-east-1, ap-south-2, ap-southeast-3, ap-southeast-5, ap-southeast-4, ap-south-1, ap-northeast-3, ap-northeast-2, ap-southeast-1, ap-southeast-2, ap-southeast-7, ap-northeast-1, ca-central-1, ca-west-1, eu-central-1, eu-west-1, eu-west-2, eu-south-1, eu-west-3, eu-south-2, eu-north-1, eu-central-2, il-central-1, mx-central-1, me-south-1, me-central-1, sa-east-1. | Required |
| bucket | The name of the Amazon S3 bucket from which to delete the bucket policy. | Required |

#### Context Output

There is no context output for this command.

### aws-ecs-update-cluster-settings

***
Updates the containerInsights setting of an ECS cluster.

#### Base Command

`aws-ecs-update-cluster-settings`

#### Input

| **Argument Name** | **Description** | **Required** |
| --- | --- | --- |
| account_id | The AWS account ID. | Required |
| cluster_name | The name of the cluster. | Required |
| value | The value of the containerInsights setting to update. Possible values are: enabled, disabled, enhanced. | Required |
| region | The AWS region. Possible values are: us-east-1, us-east-2, us-west-1, us-west-2, af-south-1, ap-east-1, ap-south-2, ap-southeast-3, ap-southeast-5, ap-southeast-4, ap-south-1, ap-northeast-3, ap-northeast-2, ap-southeast-1, ap-southeast-2, ap-southeast-7, ap-northeast-1, ca-central-1, ca-west-1, eu-central-1, eu-west-1, eu-west-2, eu-south-1, eu-west-3, eu-south-2, eu-north-1, eu-central-2, il-central-1, mx-central-1, me-south-1, me-central-1, sa-east-1. | Required |

#### Context Output

There is no context output for this command.

### aws-s3-file-upload

***
Upload file to S3 bucket.

#### Base Command

`aws-s3-file-upload`

#### Input

| **Argument Name** | **Description** | **Required** |
| --- | --- | --- |
| account_id | The AWS account ID. | Required |
| entryID | Entry ID of the file to upload. | Required |
| bucket | Name of the S3 bucket containing the file. Must follow S3 naming conventions. | Required |
| key | Key (path) where the file will be stored in the S3 bucket. | Required |
| region | AWS region where the S3 bucket is located. Possible values are: us-east-1, us-east-2, us-west-1, us-west-2, af-south-1, ap-east-1, ap-south-2, ap-southeast-3, ap-southeast-5, ap-southeast-4, ap-south-1, ap-northeast-3, ap-northeast-2, ap-southeast-1, ap-southeast-2, ap-southeast-7, ap-northeast-1, ca-central-1, ca-west-1, eu-central-1, eu-west-1, eu-west-2, eu-south-1, eu-west-3, eu-south-2, eu-north-1, eu-central-2, il-central-1, mx-central-1, me-south-1, me-central-1, sa-east-1. | Required |

#### Context Output

There is no context output for this command.

### aws-ec2-subnet-attribute-modify

***
Modifies a subnet attribute.

#### Base Command

`aws-ec2-subnet-attribute-modify`

#### Input

| **Argument Name** | **Description** | **Required** |
| --- | --- | --- |
| account_id | The AWS account ID. | Required |
| region | The AWS region. Possible values are: us-east-1, us-east-2, us-west-1, us-west-2, af-south-1, ap-east-1, ap-south-2, ap-southeast-3, ap-southeast-5, ap-southeast-4, ap-south-1, ap-northeast-3, ap-northeast-2, ap-southeast-1, ap-southeast-2, ap-southeast-7, ap-northeast-1, ca-central-1, ca-west-1, eu-central-1, eu-west-1, eu-west-2, eu-south-1, eu-west-3, eu-south-2, eu-north-1, eu-central-2, il-central-1, mx-central-1, me-south-1, me-central-1, sa-east-1. | Required |
| subnet_id | The ID of the subnet. | Required |
| assign_ipv6_address_on_creation | Set to true to assign an IPv6 address to network interfaces created in the specified subnet. | Optional |
| customer_owned_ipv4_pool | The customer-owned IPv4 address pool associated with the subnet. | Optional |
| disable_lni_at_device_index | Set to true to disable local network interfaces at the current position. | Optional |
| enable_dns64 | Indicates whether DNS queries made to the Amazon-provided DNS Resolver in this subnet should return synthetic IPv6 addresses for IPv4-only destinations. | Optional |
| enable_lni_at_device_index | Indicates the device position for local network interfaces in this subnet. | Optional |
| enable_resource_name_dns_aaaa_record_on_launch | Indicates whether to respond to DNS queries for instance hostnames with DNS AAAA records. | Optional |
| enable_resource_name_dns_a_record_on_launch | Indicates whether to respond to DNS queries for instance hostnames with DNS A records. | Optional |
| map_customer_owned_ip_on_launch | Set to true to assign a customer-owned IPv4 address to network interfaces attached to instances created in the specified subnet. | Optional |
| map_public_ip_on_launch | Set to true to assign a public IPv4 address to network interfaces attached to instances created in the specified subnet. | Optional |
| private_dns_hostname_type_on_launch | The type of hostname to assign to instances in the subnet at launch. | Optional |

#### Context Output

There is no context output for this command.

### aws-ec2-instances-terminate

***
Shuts down specified instances. This operation is idempotent; you can terminate an instance multiple times without causing an error.

#### Base Command

`aws-ec2-instances-terminate`

#### Input

| **Argument Name** | **Description** | **Required** |
| --- | --- | --- |
| account_id | The AWS account ID. | Required |
| region | The AWS region where target instances are located. Must be a valid AWS region identifier. Possible values are: us-east-1, us-east-2, us-west-1, us-west-2, af-south-1, ap-east-1, ap-south-2, ap-southeast-3, ap-southeast-5, ap-southeast-4, ap-south-1, ap-northeast-3, ap-northeast-2, ap-southeast-1, ap-southeast-2, ap-southeast-7, ap-northeast-1, ca-central-1, ca-west-1, eu-central-1, eu-west-1, eu-west-2, eu-south-1, eu-west-3, eu-south-2, eu-north-1, eu-central-2, il-central-1, mx-central-1, me-south-1, me-central-1, sa-east-1. | Required |
| instance_ids | A comma-separated list of instance IDs to terminate. If you specify multiple instances and the request fails (for example, because of a single incorrect instance ID), none of the instances are terminated. | Required |

#### Context Output

There is no context output for this command.

### aws-s3-public-access-block-get

***
Retrieves the public access block configuration for an Amazon S3 bucket. Shows the current settings that control public access to the bucket and its objects.

#### Base Command

`aws-s3-public-access-block-get`

#### Input

| **Argument Name** | **Description** | **Required** |
| --- | --- | --- |
| account_id | The AWS account ID. | Required |
| region | The AWS region. Possible values are: us-east-1, us-east-2, us-west-1, us-west-2, af-south-1, ap-east-1, ap-south-2, ap-southeast-3, ap-southeast-5, ap-southeast-4, ap-south-1, ap-northeast-3, ap-northeast-2, ap-southeast-1, ap-southeast-2, ap-southeast-7, ap-northeast-1, ca-central-1, ca-west-1, eu-central-1, eu-west-1, eu-west-2, eu-south-1, eu-west-3, eu-south-2, eu-north-1, eu-central-2, il-central-1, mx-central-1, me-south-1, me-central-1, sa-east-1. | Required |
| bucket | The name of the Amazon S3 bucket to retrieve public access block configuration from. | Required |
| expected_bucket_owner | The account ID of the expected bucket owner. If the account ID that you provide does not match the actual owner of the bucket, the request fails. | Optional |

#### Context Output

| **Path** | **Type** | **Description** |
| --- | --- | --- |
| AWS.S3-Buckets.BucketName | string | Name of the S3 bucket. |
| AWS.S3-Buckets.PublicAccessBlock.BlockPublicAcls | boolean | Whether Amazon S3 blocks public access control lists \(ACLs\) for this bucket and objects in this bucket. |
| AWS.S3-Buckets.PublicAccessBlock.IgnorePublicAcls | boolean | Whether Amazon S3 ignores public ACLs for this bucket and objects in this bucket. |
| AWS.S3-Buckets.PublicAccessBlock.BlockPublicPolicy | boolean | Whether Amazon S3 blocks public bucket policies for this bucket. |
| AWS.S3-Buckets.PublicAccessBlock.RestrictPublicBuckets | boolean | Whether Amazon S3 restricts public bucket policies for this bucket. |

### aws-ec2-instances-stop

***
Stops an Amazon EBS-backed instance.

#### Base Command

`aws-ec2-instances-stop`

#### Input

| **Argument Name** | **Description** | **Required** |
| --- | --- | --- |
| account_id | The AWS account ID. | Required |
| region | The AWS region where target instances are located. Must be a valid AWS region identifier. Possible values are: us-east-1, us-east-2, us-west-1, us-west-2, af-south-1, ap-east-1, ap-south-2, ap-southeast-3, ap-southeast-5, ap-southeast-4, ap-south-1, ap-northeast-3, ap-northeast-2, ap-southeast-1, ap-southeast-2, ap-southeast-7, ap-northeast-1, ca-central-1, ca-west-1, eu-central-1, eu-west-1, eu-west-2, eu-south-1, eu-west-3, eu-south-2, eu-north-1, eu-central-2, il-central-1, mx-central-1, me-south-1, me-central-1, sa-east-1. | Required |
| instance_ids | A comma-separated list of instance IDs to stop. Must be in 'running' or 'pending' state. User must have stop permissions for each instance. | Required |
| force | Force stop instances without graceful shutdown. Default: false. Use with caution, as it may cause data loss. Possible values are: true, false. Default is false. | Optional |
| hibernate | Hibernates the instance if the instance was enabled for hibernation at launch. If the instance cannot hibernate successfully, a normal shutdown occurs. Possible values are: true, false. Default is false. | Optional |

#### Context Output

There is no context output for this command.

### aws-cloudtrail-logging-start-enable-logging-quick-action

***
Enables logging of a CloudTrail.

#### Base Command

`aws-cloudtrail-logging-start-enable-logging-quick-action`

#### Input

| **Argument Name** | **Description** | **Required** |
| --- | --- | --- |
| account_id | The AWS account ID. | Required |
| region | The AWS region. | Required |
| name | The name or the CloudTrail ARN of the trail for which CloudTrail logs Amazon Web Services API calls. e.g. arn:aws:cloudtrail:us-east-2:123456789012:trail/MyTrail. | Required |

#### Context Output

There is no context output for this command.

### aws-ec2-instances-describe

***
Describes specified instances or all instances.

#### Base Command

`aws-ec2-instances-describe`

#### Input

| **Argument Name** | **Description** | **Required** |
| --- | --- | --- |
| account_id | The AWS account ID. | Required |
| region | The AWS region to query instances from. Must be a valid AWS region identifier. Possible values are: us-east-1, us-east-2, us-west-1, us-west-2, af-south-1, ap-east-1, ap-south-2, ap-southeast-3, ap-southeast-5, ap-southeast-4, ap-south-1, ap-northeast-3, ap-northeast-2, ap-southeast-1, ap-southeast-2, ap-southeast-7, ap-northeast-1, ca-central-1, ca-west-1, eu-central-1, eu-west-1, eu-west-2, eu-south-1, eu-west-3, eu-south-2, eu-north-1, eu-central-2, il-central-1, mx-central-1, me-south-1, me-central-1, sa-east-1. | Required |
| instance_ids | A comma-separated list of instance IDs to describe. If empty, returns all accessible instances in the specified region. | Optional |
| filters | One or more custom filters to apply, separated by ';' (for example, name=&lt;name&gt;;values=&lt;values&gt;).You can specify up to 50 filters and up to 200 values per filter in a single request. | Optional |
| next_token | Token for pagination when retrieving large result sets. Use the InstancesNextToken value from a previous response to continue listing instances. | Optional |
| limit | Maximum number of instances to return in a single request. You cannot specify this parameter and the instance IDs parameter in the same request. Default is 50. | Optional |

#### Context Output

| **Path** | **Type** | **Description** |
| --- | --- | --- |
| AWS.EC2.InstancesNextToken | String | Token to use for pagination in subsequent requests. |
| AWS.EC2.Instances.Architecture | String | The architecture of the image. |
| AWS.EC2.Instances.BlockDeviceMappings.DeviceName | String | The device name. |
| AWS.EC2.Instances.BlockDeviceMappings.Ebs | Dictionary | Parameters used to automatically set up EBS volumes when the instance is launched. |
| AWS.EC2.Instances.ClientToken | String | The idempotency token you provided when you launched the instance, if applicable. |
| AWS.EC2.Instances.EbsOptimized | Boolean | Indicates whether the instance is optimized for Amazon EBS I/O. |
| AWS.EC2.Instances.EnaSupport | Boolean | Specifies whether enhanced networking with ENA is enabled. |
| AWS.EC2.Instances.Hypervisor | String | The hypervisor type of the instance. |
| AWS.EC2.Instances.IamInstanceProfile.Arn | String | The Amazon Resource Name \(ARN\) of the instance profile. |
| AWS.EC2.Instances.IamInstanceProfile.Id | String | The ID of the instance profile. |
| AWS.EC2.Instances.InstanceLifecycle | String | Indicates whether this is a Spot Instance or a Scheduled Instance. |
| AWS.EC2.Instances.NetworkInterfaces.Association | Dictionary | The association information for an Elastic IPv4 associated with the network interface. |
| AWS.EC2.Instances.NetworkInterfaces.Attachment | Dictionary | The network interface attachment. |
| AWS.EC2.Instances.NetworkInterfaces.Description | String | The description of the network interface. Applies only if creating a network interface when launching an instance. |
| AWS.EC2.Instances.NetworkInterfaces.Groups | Dictionary | The security groups. |
| AWS.EC2.Instances.NetworkInterfaces.Ipv6Addresses | Dictionary | The IPv6 addresses associated with the network interface. |
| AWS.EC2.Instances.NetworkInterfaces.MacAddress | String | The MAC address. |
| AWS.EC2.Instances.NetworkInterfaces.NetworkInterfaceId | String | The ID of the network interface. |
| AWS.EC2.Instances.NetworkInterfaces.OwnerId | String | The ID of the AWS account that owns the network interface. |
| AWS.EC2.Instances.NetworkInterfaces.PrivateDnsName | String | The private DNS name. |
| AWS.EC2.Instances.NetworkInterfaces.PrivateIpAddress | String | The IPv4 address of the network interface within the subnet. |
| AWS.EC2.Instances.NetworkInterfaces.PrivateIpAddresses | Array | The private IPv4 addresses associated with the network interface. |
| AWS.EC2.Instances.NetworkInterfaces.SourceDestCheck | Boolean | Indicates whether to validate network traffic to or from this network interface. |
| AWS.EC2.Instances.NetworkInterfaces.Status | String | The status of the network interface. |
| AWS.EC2.Instances.NetworkInterfaces.SubnetId | String | The ID of the subnet associated with the network interface. Applies only if creating a network interface when launching an instance. |
| AWS.EC2.Instances.NetworkInterfaces.VpcId | String | The ID of the VPC. |
| AWS.EC2.Instances.NetworkInterfaces.InterfaceType | String | The type of network interface. |
| AWS.EC2.Instances.NetworkInterfaces.Ipv4Prefixes | Array | The IPv4 prefixes assigned to the network interface. |
| AWS.EC2.Instances.NetworkInterfaces.Ipv6Prefixes | Array | The IPv6 prefixes assigned to the network interface. |
| AWS.EC2.Instances.NetworkInterfaces.ConnectionTrackingConfiguration | Dictionary | A security group connection tracking configuration that enables you to set the timeout for connection tracking on an Elastic network interface. |
| AWS.EC2.Instances.NetworkInterfaces.Operator | Dictionary | The service provider that manages the network interface. |
| AWS.EC2.Instances.OutpostArn | String | The Amazon Resource Name \(ARN\) of the Outpost. |
| AWS.EC2.Instances.RootDeviceName | String | The device name of the root device volume. |
| AWS.EC2.Instances.RootDeviceType | String | The root device type used by the AMI. |
| AWS.EC2.Instances.SecurityGroups.GroupId | String | The ID of the security group. |
| AWS.EC2.Instances.SecurityGroups.GroupName | String | The name of the security group. |
| AWS.EC2.Instances.SourceDestCheck | Boolean | Indicates whether source/destination checking is enabled. |
| AWS.EC2.Instances.SpotInstanceRequestId | String | The ID of the request for a Spot Instance request. |
| AWS.EC2.Instances.SriovNetSupport | String | Specifies whether enhanced networking with the Intel 82599 Virtual Function interface is enabled. |
| AWS.EC2.Instances.StateReason | Dictionary | The reason for the most recent state transition. May be an empty string. |
| AWS.EC2.Instances.Tags.Key | String | The key of the tag. |
| AWS.EC2.Instances.Tags.Value | String | The value of the tag. |
| AWS.EC2.Instances.VirtualizationType | String | The virtualization type of the instance. |
| AWS.EC2.Instances.CpuOptions | Dictionary | The CPU options for the instance. |
| AWS.EC2.Instances.CapacityBlockId | String | The ID of the Capacity Block. |
| AWS.EC2.Instances.CapacityReservationId | String | The ID of the Capacity Reservation. |
| AWS.EC2.Instances.CapacityReservationSpecification | Dictionary | Information about the Capacity Reservation targeting option. |
| AWS.EC2.Instances.HibernationOptions.Configured | Boolean | Indicates whether the instance is enabled for hibernation. |
| AWS.EC2.Instances.Licenses.LicenseConfigurationArn | String | The Amazon Resource Name \(ARN\) of the license configuration. |
| AWS.EC2.Instances.MetadataOptions | Dictionary | The metadata options for the instance. |
| AWS.EC2.Instances.EnclaveOptions.Enabled | Boolean | Indicates whether the instance is enabled for Amazon Web Services Nitro Enclaves. |
| AWS.EC2.Instances.BootMode | String | The boot mode that was specified by the AMI. |
| AWS.EC2.Instances.PlatformDetails | String | The platform details value for the instance. |
| AWS.EC2.Instances.UsageOperation | String | The usage operation value for the instance. |
| AWS.EC2.Instances.UsageOperationUpdateTime | Date | The time that the usage operation was last updated. |
| AWS.EC2.Instances.PrivateDnsNameOptions.HostnameType | String | The type of hostname to assign to an instance. |
| AWS.EC2.Instances.PrivateDnsNameOptions.EnableResourceNameDnsARecord | Boolean | Indicates whether to respond to DNS queries for instance hostnames with DNS A records. |
| AWS.EC2.Instances.PrivateDnsNameOptions.EnableResourceNameDnsAAAARecord | Boolean | Indicates whether to respond to DNS queries for instance hostnames with DNS AAAA records. |
| AWS.EC2.Instances.Ipv6Address | String | The IPv6 address assigned to the instance. |
| AWS.EC2.Instances.TpmSupport | String | If the instance is configured for NitroTPM support, the value is v2.0. |
| AWS.EC2.Instances.MaintenanceOptions.AutoRecovery | String | Information on the current automatic recovery behavior of your instance. |
| AWS.EC2.Instances.MaintenanceOptions.RebootMigration | String | Specifies whether to attempt reboot migration during a user-initiated reboot of an instance that has a scheduled system-reboot event. |
| AWS.EC2.Instances.CurrentInstanceBootMode | String | The boot mode that is used to boot the instance at launch or start. |
| AWS.EC2.Instances.NetworkPerformanceOptions.BandwidthWeighting | String | Contains settings for the network performance options for your instance. |
| AWS.EC2.Instances.Operator | Dictionary | The service provider that manages the instance. |
| AWS.EC2.Instances.InstanceId | String | The ID of the instance. |
| AWS.EC2.Instances.ImageId | String | The ID of the AMI used to launch the instance. |
| AWS.EC2.Instances.State.Code | Number | The current state of the instance as a 16-bit unsigned integer. |
| AWS.EC2.Instances.State.Name | String | The current state of the instance. |
| AWS.EC2.Instances.PrivateDnsName | String | The private DNS hostname name assigned to the instance. |
| AWS.EC2.Instances.PublicDnsName | String | The public DNS name assigned to the instance. |
| AWS.EC2.Instances.StateTransitionReason | String | The reason for the most recent state transition. May be an empty string. |
| AWS.EC2.Instances.KeyName | String | The name of the key pair used when the instance was launched. |
| AWS.EC2.Instances.AmiLaunchIndex | Number | The AMI launch index, which can be used to find this instance in the launch group. |
| AWS.EC2.Instances.ProductCodes | Dictionary | The product codes attached to this instance, if applicable. |
| AWS.EC2.Instances.InstanceType | String | The instance type. |
| AWS.EC2.Instances.LaunchTime | String | The time the instance was launched. |
| AWS.EC2.Instances.Placement.AvailabilityZoneId | String | The ID of the Availability Zone of the instance. |
| AWS.EC2.Instances.Placement.Affinity | String | The affinity setting for the instance on the Dedicated Host. |
| AWS.EC2.Instances.Placement.GroupName | String | The name of the placement group the instance is in. |
| AWS.EC2.Instances.Placement.PartitionNumber | Number | The number of the partition that the instance is in. |
| AWS.EC2.Instances.Placement.HostId | String | The ID of the Dedicated Host on which the instance resides. |
| AWS.EC2.Instances.Placement.Tenancy | String | The tenancy of the instance. |
| AWS.EC2.Instances.Placement.HostResourceGroupArn | String | The ARN of the host resource group in which to launch the instances. |
| AWS.EC2.Instances.Placement.GroupId | String | The ID of the placement group that the instance is in. |
| AWS.EC2.Instances.Placement.AvailabilityZone | String | The availability zone of the instance. |
| AWS.EC2.Instances.KernelId | String | The kernel associated with this instance, if applicable. |
| AWS.EC2.Instances.RamdiskId | String | The RAM disk associated with this instance, if applicable. |
| AWS.EC2.Instances.Platform | String | The platform the instance uses. The value is Windows for Windows instances; otherwise, blank. |
| AWS.EC2.Instances.Monitoring.State | String | Indicates whether detailed monitoring is enabled. |
| AWS.EC2.Instances.SubnetId | String | The ID of the subnet in which the instance is running. |
| AWS.EC2.Instances.VpcId | String | The ID of the VPC in which the instance is running. |
| AWS.EC2.Instances.PrivateIpAddress | String | The private IPv4 address assigned to the instance. |
| AWS.EC2.Instances.PublicIpAddress | String | The public IPv4 address assigned to the instance. |

### aws-rds-db-instance-modify-copy-tags-on-rds-snapshot-quick-action

***
This action enables 'copy tags to snapshots' for the RDS instance.

#### Base Command

`aws-rds-db-instance-modify-copy-tags-on-rds-snapshot-quick-action`

#### Input

| **Argument Name** | **Description** | **Required** |
| --- | --- | --- |
| account_id | The AWS account ID. | Required |
| region | The AWS region. | Required |
| db_instance_identifier | The identifier of DB instance to modify. | Required |

#### Context Output

There is no context output for this command.

### aws-s3-bucket-policy-get

***
Retrieves the bucket policy for an Amazon S3 bucket. Returns the policy document in JSON format if one exists.

#### Base Command

`aws-s3-bucket-policy-get`

#### Input

| **Argument Name** | **Description** | **Required** |
| --- | --- | --- |
| account_id | The AWS account ID. | Required |
| region | The AWS region. Possible values are: us-east-1, us-east-2, us-west-1, us-west-2, af-south-1, ap-east-1, ap-south-2, ap-southeast-3, ap-southeast-5, ap-southeast-4, ap-south-1, ap-northeast-3, ap-northeast-2, ap-southeast-1, ap-southeast-2, ap-southeast-7, ap-northeast-1, ca-central-1, ca-west-1, eu-central-1, eu-west-1, eu-west-2, eu-south-1, eu-west-3, eu-south-2, eu-north-1, eu-central-2, il-central-1, mx-central-1, me-south-1, me-central-1, sa-east-1. | Required |
| bucket | The name of the S3 bucket whose policy you want to retrieve. Must follow S3 naming conventions. | Required |
| expected_bucket_owner | The account ID of the expected bucket owner. If the account ID that you provide does not match the actual owner of the bucket, the request fails. | Optional |

#### Context Output

| **Path** | **Type** | **Description** |
| --- | --- | --- |
| AWS.S3-Buckets.BucketName | string | Name of the S3 bucket. |
| AWS.S3-Buckets.Policy.Version | string | The version of the policy. |
| AWS.S3-Buckets.Policy.Id | string | The id of the policy. |
| AWS.S3-Buckets.Policy.Statement.Sid | string | Identifier of the policy statement. |
| AWS.S3-Buckets.Policy.Statement.Effect | string | Specifies whether the statement results in an allow or an explicit deny. |
| AWS.S3-Buckets.Policy.Statement.Principal | unknown | Specify the principal that is allowed or denied access to a resource. |
| AWS.S3-Buckets.Policy.Statement.Action | unknown | Describes the specific action or actions that will be allowed or denied. |
| AWS.S3-Buckets.Policy.Statement.Resource | unknown | Defines the object or objects that the statement applies to. |
| AWS.S3-Buckets.Policy.Statement.Condition | string | Specify conditions for when a policy is in effect. |

### aws-ec2-instance-attribute-modify-quick-action

***
Remove the associated security group from the EC2 instance profile.

#### Base Command

`aws-ec2-instance-attribute-modify-quick-action`

#### Input

| **Argument Name** | **Description** | **Required** |
| --- | --- | --- |
| account_id | The AWS account ID. | Required |
| region | The AWS region. | Required |
| instance_id | The ID of the instance. | Required |

#### Context Output

There is no context output for this command.

### aws-cloudtrail-trails-describe

***
Retrieves settings for the specified trail or returns information about all trails in the current AWS account.

#### Base Command

`aws-cloudtrail-trails-describe`

#### Input

| **Argument Name** | **Description** | **Required** |
| --- | --- | --- |
| trail_names | A comma-separated list of trail names or trail ARNs. If the list is empty, it returns information for the trail in the current region. | Optional |
| include_shadow_trails | Include shadow trails in the response. A shadow trail is a replication in a region of a trail created in another region. Possible values are: true, false. Default is true. | Optional |
| account_id | The AWS account ID. | Required |
| region | The AWS region. Possible values are: us-east-1, us-east-2, us-west-1, us-west-2, af-south-1, ap-east-1, ap-south-2, ap-southeast-3, ap-southeast-5, ap-southeast-4, ap-south-1, ap-northeast-3, ap-northeast-2, ap-southeast-1, ap-southeast-2, ap-southeast-7, ap-northeast-1, ca-central-1, ca-west-1, eu-central-1, eu-west-1, eu-west-2, eu-south-1, eu-west-3, eu-south-2, eu-north-1, eu-central-2, il-central-1, mx-central-1, me-south-1, me-central-1, sa-east-1. | Required |

#### Context Output

| **Path** | **Type** | **Description** |
| --- | --- | --- |
| AWS.CloudTrail.Trails.Name | string | The name of the trail, as set in CreateTrail. |
| AWS.CloudTrail.Trails.S3BucketName | string | The name of the Amazon S3 bucket where CloudTrail delivers trail files. |
| AWS.CloudTrail.Trails.S3KeyPrefix | string | The Amazon S3 key prefix appended to the bucket name designated for log file delivery. |
| AWS.CloudTrail.Trails.SnsTopicARN | string | The ARN of the Amazon SNS topic that CloudTrail uses to send notifications when log files are delivered. |
| AWS.CloudTrail.Trails.IncludeGlobalServiceEvents | boolean | Whether to include AWS API calls from AWS global services such as IAM. |
| AWS.CloudTrail.Trails.IsMultiRegionTrail | boolean | Specifies whether the trail belongs only to one region or exists in all regions. |
| AWS.CloudTrail.Trails.HomeRegion | string | The region where the trail was created. |
| AWS.CloudTrail.Trails.TrailARN | string | The ARN of the trail. |
| AWS.CloudTrail.Trails.LogFileValidationEnabled | boolean | Whether log file validation is enabled. |
| AWS.CloudTrail.Trails.CloudWatchLogsLogGroupArn | string | The ARN of the CloudWatch log group to which CloudTrail logs are delivered. |
| AWS.CloudTrail.Trails.CloudWatchLogsRoleArn | string | The role assumed by CloudTrail to write logs to the CloudWatch log group. |
| AWS.CloudTrail.KmsKeyId | string | The KMS key ID that encrypts logs delivered by CloudTrail. |
| AWS.CloudTrail.HasCustomEventSelectors | boolean | Specifies if the trail has custom event selectors. |
| AWS.CloudTrail.HasInsightSelectors | boolean | Specifies whether a trail has insight types specified in an InsightSelector list. |
| AWS.CloudTrail.IsOrganizationTrail | boolean | Specifies whether the trail is an organization trail. |

### aws-ec2-instances-start

***
Starts an Amazon EBS-backed instance that was previously stopped.

#### Base Command

`aws-ec2-instances-start`

#### Input

| **Argument Name** | **Description** | **Required** |
| --- | --- | --- |
| account_id | The AWS account ID. | Required |
| region | The AWS region where target instances are located. Possible values are: us-east-1, us-east-2, us-west-1, us-west-2, af-south-1, ap-east-1, ap-south-2, ap-southeast-3, ap-southeast-5, ap-southeast-4, ap-south-1, ap-northeast-3, ap-northeast-2, ap-southeast-1, ap-southeast-2, ap-southeast-7, ap-northeast-1, ca-central-1, ca-west-1, eu-central-1, eu-west-1, eu-west-2, eu-south-1, eu-west-3, eu-south-2, eu-north-1, eu-central-2, il-central-1, mx-central-1, me-south-1, me-central-1, sa-east-1. | Required |
| instance_ids | A comma-separated list of instance IDs to start, in i-xxxxxxxxx format. Must be in 'stopped' state and user must have permissions. | Required |

#### Context Output

There is no context output for this command.

### aws-rds-db-instance-modify-enable-automatic-backup-quick-action

***
Enables the automatic backup settings for the RDS DB instance with a default retention period of 30 days.

#### Base Command

`aws-rds-db-instance-modify-enable-automatic-backup-quick-action`

#### Input

| **Argument Name** | **Description** | **Required** |
| --- | --- | --- |
| account_id | The AWS account ID. | Required |
| region | The AWS region. | Required |
| db_instance_identifier | The identifier of DB instance to modify. | Required |

#### Context Output

There is no context output for this command.

### aws-ec2-create-snapshot

***
Creates a snapshot of an EBS volume and stores it in Amazon S3. You can use snapshots for backups, to make copies of EBS volumes, and to save data before shutting down an instance.

#### Base Command

`aws-ec2-create-snapshot`

#### Input

| **Argument Name** | **Description** | **Required** |
| --- | --- | --- |
| account_id | The AWS account ID. | Required |
| volume_id | The ID of the EBS volume. | Required |
| description | A description for the snapshot. | Optional |
| tags | The tags to apply to the snapshot during creation. | Optional |
| region | The AWS region. Possible values are: us-east-1, us-east-2, us-west-1, us-west-2, af-south-1, ap-east-1, ap-south-2, ap-southeast-3, ap-southeast-5, ap-southeast-4, ap-south-1, ap-northeast-3, ap-northeast-2, ap-southeast-1, ap-southeast-2, ap-southeast-7, ap-northeast-1, ca-central-1, ca-west-1, eu-central-1, eu-west-1, eu-west-2, eu-south-1, eu-west-3, eu-south-2, eu-north-1, eu-central-2, il-central-1, mx-central-1, me-south-1, me-central-1, sa-east-1. | Required |

#### Context Output

| **Path** | **Type** | **Description** |
| --- | --- | --- |
| AWS.EC2.Snapshot.DataEncryptionKeyId | string | The data encryption key identifier for the snapshot. |
| AWS.EC2.Snapshot.Description | string | The description for the snapshot. |
| AWS.EC2.Snapshot.Encrypted | number | Indicates whether the snapshot is encrypted. |
| AWS.EC2.Snapshot.KmsKeyId | string | The full ARN of the AWS Key Management Service \(AWS KMS\) customer master key \(CMK\) that was used to protect the volume encryption key for the parent volume. |
| AWS.EC2.Snapshot.OwnerId | string | The AWS account ID of the EBS snapshot owner. |
| AWS.EC2.Snapshot.Progress | string | The progress of the snapshot, as a percentage. |
| AWS.EC2.Snapshot.SnapshotId | string | The ID of the snapshot. |
| AWS.EC2.Snapshot.StartTime | date | The time stamp when the snapshot was initiated. |
| AWS.EC2.Snapshot.State | string | The snapshot state. |
| AWS.EC2.Snapshot.StateMessage | string | this field displays error state details to help you diagnose why the error occurred. |
| AWS.EC2.Snapshot.VolumeId | string | The ID of the volume that was used to create the snapshot. |
| AWS.EC2.Snapshot.VolumeSize | number | The size of the volume, in GiB. |
| AWS.EC2.Snapshot.OwnerAlias | string | Value from an Amazon-maintained list of snapshot owners. |
| AWS.EC2.Snapshot.Tags.Key | string | The key of the tag. |
| AWS.EC2.Snapshot.Tags.Value | string | The value of the tag. |
| AWS.EC2.Snapshot.AccountId | string | The ID of the AWS account with which the EC2 instance is associated. This key is only present when the parameter "AWS organization accounts" is provided. |

### aws-ec2-instances-run

***
Launches a specified number of instances using an AMI you have access to. You can save time by creating a launch template containing your parameters and using the template instead of entering the parameters each time. An instance is ready for you to use when it is in the running state. You can check the state of your instance using aws-ec2-instances-describe.

#### Base Command

`aws-ec2-instances-run`

#### Input

| **Argument Name** | **Description** | **Required** |
| --- | --- | --- |
| account_id | The AWS account ID. | Required |
| region | The AWS region where instances will be created. Must be a valid AWS region identifier. Possible values are: us-east-1, us-east-2, us-west-1, us-west-2, af-south-1, ap-east-1, ap-south-2, ap-southeast-3, ap-southeast-5, ap-southeast-4, ap-south-1, ap-northeast-3, ap-northeast-2, ap-southeast-1, ap-southeast-2, ap-southeast-7, ap-northeast-1, ca-central-1, ca-west-1, eu-central-1, eu-west-1, eu-west-2, eu-south-1, eu-west-3, eu-south-2, eu-north-1, eu-central-2, il-central-1, mx-central-1, me-south-1, me-central-1, sa-east-1. | Required |
| count | The number of instances to launch. Must be greater than 0. Default is 1. | Required |
| image_id | The ID of the AMI. An AMI ID is required to launch an instance and must be specified here or in a launch template. | Optional |
| instance_type | The instance type, for example: t2.large, t3.medium, m5.xlarge. | Optional |
| security_group_ids | A comma-separated list of security group IDs. Use this for VPC instances. If you don’t specify a security group ID, we use the default security group for the VPC. | Optional |
| security_groups_names | A comma-separated list of security group names. For a nondefault VPC, you must use security group IDs instead. | Optional |
| subnet_id | The ID of the subnet to launch the instance into. If you don't choose a subnet, we will use a default one from your default VPC. If you don't have a default VPC, you must specify a subnet ID yourself in the request. | Optional |
| user_data | The user data to make available to the instance. This value will be base64 encoded automatically. Do not base64 encode this value prior to performing the operation. | Optional |
| disable_api_termination | Indicates whether termination protection is enabled for the instance. The default is false, which means that you can terminate the instance using the Amazon EC2 console, command line tools, or API. Possible values are: true, false. Default is false. | Optional |
| iam_instance_profile_arn | The Amazon Resource Name (ARN) of the instance profile. Both iam_instance_profile_arn and iam_instance_profile_name are required if you would like to associate an instance profile. | Optional |
| iam_instance_profile_name | The name of the instance profile. Both iam_instance_profile_arn and iam_instance_profile_name are required if you would like to associate an instance profile. | Optional |
| key_name | The name of the key pair. Warning - If you do not specify a key pair, you can't connect to the instance unless you choose an AMI that is configured to allow users another way to log in. | Optional |
| ebs_optimized | Indicates whether the instance is optimized for Amazon EBS I/O. Possible values are: true, false. | Optional |
| device_name | The device name (for example, /dev/sdh or xvdh). If the argument is given, EBS arguments must also be specified. | Optional |
| ebs_volume_size | The size of the volume, in GiBs. You must specify either an ebs_snapshot_id or an ebs_volume_size. If you specify a snapshot, the default is the snapshot size. You can specify a volume size that is equal to or larger than the snapshot size. | Optional |
| ebs_volume_type | The volume type. Possible values are: gp2, gp3, io1, io2, st1, sc1, standard. | Optional |
| ebs_iops | The number of I/O operations per second (IOPS). For gp3, io1, and io2 volumes, this represents the number of IOPS that are provisioned for the volume. For gp2 volumes, this represents the baseline performance of the volume and the rate at which the volume accumulates I/O credits for bursting. This parameter is required for io1 and io2 volumes. The default for gp3 volumes is 3,000 IOPS. | Optional |
| ebs_delete_on_termination | Indicates whether the EBS volume is deleted on instance termination. Possible values are: true, false. | Optional |
| ebs_kms_key_id | Identifier (key ID, key alias, ID ARN, or alias ARN) for a user-managed CMK under which the EBS volume is encrypted. | Optional |
| ebs_snapshot_id | The ID of the snapshot. | Optional |
| ebs_encrypted | Indicates whether the encryption state of an EBS volume is changed while being restored from a backing snapshot. Possible values are: true, false. | Optional |
| launch_template_id | The ID of the launch template to use to launch the instances. Any parameters that you specify in the command override the same parameters in the launch template. You can specify either the name or ID of a launch template, but not both. | Optional |
| launch_template_name | The name of the launch template to use to launch the instances. Any parameters that you specify in the command override the same parameters in the launch template. You can specify either the name or ID of a launch template, but not both. | Optional |
| launch_template_version | The launch template version number, $Latest, or $Default. | Optional |
| tags | One or more tags to apply to a resource when the resource is being created, separated by ';' (for example, key=&lt;name&gt;;value=&lt;value&gt;). | Optional |
| host_id | The Dedicated Host ID. | Optional |
| enabled_monitoring | Indicates whether detailed monitoring is enabled. Otherwise, basic monitoring is enabled. Possible values are: true, false. Default is false. | Optional |

#### Context Output

| **Path** | **Type** | **Description** |
| --- | --- | --- |
| AWS.EC2.Instances.Architecture | String | The architecture of the image. |
| AWS.EC2.Instances.BlockDeviceMappings.DeviceName | String | The device name. |
| AWS.EC2.Instances.BlockDeviceMappings.Ebs | Dictionary | Parameters used to automatically set up EBS volumes when the instance is launched. |
| AWS.EC2.Instances.ClientToken | String | The idempotency token you provided when you launched the instance, if applicable. |
| AWS.EC2.Instances.EbsOptimized | Boolean | Indicates whether the instance is optimized for Amazon EBS I/O. |
| AWS.EC2.Instances.EnaSupport | Boolean | Specifies whether enhanced networking with ENA is enabled. |
| AWS.EC2.Instances.Hypervisor | String | The hypervisor type of the instance. |
| AWS.EC2.Instances.IamInstanceProfile.Arn | String | The Amazon Resource Name \(ARN\) of the instance profile. |
| AWS.EC2.Instances.IamInstanceProfile.Id | String | The ID of the instance profile. |
| AWS.EC2.Instances.InstanceLifecycle | String | Indicates whether this is a Spot Instance or a Scheduled Instance. |
| AWS.EC2.Instances.NetworkInterfaces.Association | Dictionary | The association information for an Elastic IPv4 associated with the network interface. |
| AWS.EC2.Instances.NetworkInterfaces.Attachment | Dictionary | The network interface attachment. |
| AWS.EC2.Instances.NetworkInterfaces.Description | String | The description of the network interface. Applies only if creating a network interface when launching an instance. |
| AWS.EC2.Instances.NetworkInterfaces.Groups | Dictionary | The security groups. |
| AWS.EC2.Instances.NetworkInterfaces.Ipv6Addresses | Dictionary | The IPv6 addresses associated with the network interface. |
| AWS.EC2.Instances.NetworkInterfaces.MacAddress | String | The MAC address. |
| AWS.EC2.Instances.NetworkInterfaces.NetworkInterfaceId | String | The ID of the network interface. |
| AWS.EC2.Instances.NetworkInterfaces.OwnerId | String | The private DNS name. |
| AWS.EC2.Instances.NetworkInterfaces.PrivateDnsName | String | The IPv4 address of the network interface within the subnet. |
| AWS.EC2.Instances.NetworkInterfaces.PrivateIpAddress | String | The IPv4 address of the network interface within the subnet. |
| AWS.EC2.Instances.NetworkInterfaces.PrivateIpAddresses | Array | The private IPv4 addresses associated with the network interface. |
| AWS.EC2.Instances.NetworkInterfaces.SourceDestCheck | Boolean | Indicates whether to validate network traffic to or from this network interface. |
| AWS.EC2.Instances.NetworkInterfaces.Status | String | The status of the network interface. |
| AWS.EC2.Instances.NetworkInterfaces.SubnetId | String | The ID of the subnet associated with the network interface. Applies only if creating a network interface when launching an instance. |
| AWS.EC2.Instances.NetworkInterfaces.VpcId | String | The ID of the VPC. |
| AWS.EC2.Instances.NetworkInterfaces.InterfaceType | String | The type of network interface. |
| AWS.EC2.Instances.NetworkInterfaces.Ipv4Prefixes | Array | The IPv4 prefixes assigned to the network interface. |
| AWS.EC2.Instances.NetworkInterfaces.Ipv6Prefixes | Array | The IPv6 prefixes assigned to the network interface. |
| AWS.EC2.Instances.NetworkInterfaces.ConnectionTrackingConfiguration | Dictionary | A security group connection tracking configuration that enables you to set the timeout for connection tracking on an Elastic network interface. |
| AWS.EC2.Instances.NetworkInterfaces.Operator | Dictionary | The service provider that manages the network interface. |
| AWS.EC2.Instances.OutpostArn | String | The Amazon Resource Name \(ARN\) of the Outpost. |
| AWS.EC2.Instances.RootDeviceName | String | The device name of the root device volume. |
| AWS.EC2.Instances.RootDeviceType | String | The root device type used by the AMI. |
| AWS.EC2.Instances.SecurityGroups.GroupId | String | The ID of the security group. |
| AWS.EC2.Instances.SecurityGroups.GroupName | String | The name of the security group. |
| AWS.EC2.Instances.SourceDestCheck | Boolean | Indicates whether source/destination checking is enabled. |
| AWS.EC2.Instances.SpotInstanceRequestId | String | The ID of the request for a Spot Instance request. |
| AWS.EC2.Instances.SriovNetSupport | String | Specifies whether enhanced networking with the Intel 82599 Virtual Function interface is enabled. |
| AWS.EC2.Instances.StateReason | Dictionary | The reason for the most recent state transition. May be an empty string. |
| AWS.EC2.Instances.Tags.Key | String | The key of the tag. |
| AWS.EC2.Instances.Tags.Value | String | The value of the tag. |
| AWS.EC2.Instances.VirtualizationType | String | The virtualization type of the instance. |
| AWS.EC2.Instances.CpuOptions | Dictionary | The CPU options for the instance. |
| AWS.EC2.Instances.CapacityBlockId | String | The ID of the Capacity Block. |
| AWS.EC2.Instances.CapacityReservationId | String | The ID of the Capacity Reservation. |
| AWS.EC2.Instances.CapacityReservationSpecification | Dictionary | Information about the Capacity Reservation targeting option. |
| AWS.EC2.Instances.HibernationOptions.Configured | Boolean | Indicates whether the instance is enabled for hibernation. |
| AWS.EC2.Instances.Licenses.LicenseConfigurationArn | String | The Amazon Resource Name \(ARN\) of the license configuration. |
| AWS.EC2.Instances.MetadataOptions | Dictionary | The metadata options for the instance. |
| AWS.EC2.Instances.EnclaveOptions.Enabled | Boolean | Indicates whether the instance is enabled for Amazon Web Services Nitro Enclaves. |
| AWS.EC2.Instances.BootMode | String | The boot mode that was specified by the AMI. |
| AWS.EC2.Instances.PlatformDetails | String | The platform details value for the instance. |
| AWS.EC2.Instances.UsageOperation | String | The usage operation value for the instance. |
| AWS.EC2.Instances.UsageOperationUpdateTime | Date | The time that the usage operation was last updated. |
| AWS.EC2.Instances.PrivateDnsNameOptions.HostnameType | String | The type of hostname to assign to an instance. |
| AWS.EC2.Instances.PrivateDnsNameOptions.EnableResourceNameDnsARecord | Boolean | Indicates whether to respond to DNS queries for instance hostnames with DNS A records. |
| AWS.EC2.Instances.PrivateDnsNameOptions.EnableResourceNameDnsAAAARecord | Boolean | Indicates whether to respond to DNS queries for instance hostnames with DNS AAAA records. |
| AWS.EC2.Instances.Ipv6Address | String | The IPv6 address assigned to the instance. |
| AWS.EC2.Instances.TpmSupport | String | If the instance is configured for NitroTPM support, the value is v2.0. |
| AWS.EC2.Instances.MaintenanceOptions.AutoRecovery | String | Information on the current automatic recovery behavior of your instance. |
| AWS.EC2.Instances.MaintenanceOptions.RebootMigration | String | Specifies whether to attempt reboot migration during a user-initiated reboot of an instance that has a scheduled system-reboot event. |
| AWS.EC2.Instances.CurrentInstanceBootMode | String | The boot mode that is used to boot the instance at launch or start. |
| AWS.EC2.Instances.NetworkPerformanceOptions.BandwidthWeighting | String | Contains settings for the network performance options for your instance. |
| AWS.EC2.Instances.Operator | Dictionary | The service provider that manages the instance. |
| AWS.EC2.Instances.InstanceId | String | The ID of the instance. |
| AWS.EC2.Instances.ImageId | String | The ID of the AMI used to launch the instance. |
| AWS.EC2.Instances.State.Code | Number | The current state of the instance as a 16-bit unsigned integer. |
| AWS.EC2.Instances.State.Name | String | The current state of the instance. |
| AWS.EC2.Instances.PrivateDnsName | String | The private DNS hostname name assigned to the instance. |
| AWS.EC2.Instances.PublicDnsName | String | The public DNS name assigned to the instance. |
| AWS.EC2.Instances.StateTransitionReason | String | The reason for the most recent state transition. May be an empty string. |
| AWS.EC2.Instances.KeyName | String | The name of the key pair used when the instance was launched. |
| AWS.EC2.Instances.AmiLaunchIndex | Number | The AMI launch index, which can be used to find this instance in the launch group. |
| AWS.EC2.Instances.ProductCodes | Dictionary | The product codes attached to this instance, if applicable. |
| AWS.EC2.Instances.InstanceType | String | The instance type. |
| AWS.EC2.Instances.LaunchTime | String | The time the instance was launched. |
| AWS.EC2.Instances.Placement.AvailabilityZoneId | String | The ID of the Availability Zone of the instance. |
| AWS.EC2.Instances.Placement.Affinity | String | The affinity setting for the instance on the Dedicated Host. |
| AWS.EC2.Instances.Placement.GroupName | String | The name of the placement group the instance is in. |
| AWS.EC2.Instances.Placement.PartitionNumber | Number | The number of the partition that the instance is in. |
| AWS.EC2.Instances.Placement.HostId | String | The ID of the Dedicated Host on which the instance resides. |
| AWS.EC2.Instances.Placement.Tenancy | String | The tenancy of the instance. |
| AWS.EC2.Instances.Placement.HostResourceGroupArn | String | The ARN of the host resource group in which to launch the instances. |
| AWS.EC2.Instances.Placement.GroupId | String | The ID of the placement group that the instance is in. |
| AWS.EC2.Instances.Placement.AvailabilityZone | String | The availability zone of the instance. |
| AWS.EC2.Instances.KernelId | String | The kernel associated with this instance, if applicable. |
| AWS.EC2.Instances.RamdiskId | String | The RAM disk associated with this instance, if applicable. |
| AWS.EC2.Instances.Platform | String | The platform the instance uses. The value is Windows for Windows instances; otherwise, blank. |
| AWS.EC2.Instances.Monitoring.State | String | Indicates whether detailed monitoring is enabled. |
| AWS.EC2.Instances.SubnetId | String | The ID of the subnet in which the instance is running. |
| AWS.EC2.Instances.VpcId | String | The ID of the VPC in which the instance is running. |
| AWS.EC2.Instances.PrivateIpAddress | String | The private IPv4 address assigned to the instance. |
| AWS.EC2.Instances.PublicIpAddress | String | The public IPv4 address assigned to the instance. |

### aws-rds-db-instance-enable-auto-upgrade-quick-action

***
Enables automatic minor version upgrades for the RDS DB instance.

#### Base Command

`aws-rds-db-instance-enable-auto-upgrade-quick-action`

#### Input

| **Argument Name** | **Description** | **Required** |
| --- | --- | --- |
| account_id | The AWS account ID. | Required |
| region | The AWS region. | Required |
| db_instance_identifier | The identifier of DB instance to modify. | Required |

#### Context Output

There is no context output for this command.

### aws-rds-db-snapshot-attribute-set-snapshot-to-private-quick-action

***
Revokes public access to the RDS DB snapshot, making it private.

#### Base Command

`aws-rds-db-snapshot-attribute-set-snapshot-to-private-quick-action`

#### Input

| **Argument Name** | **Description** | **Required** |
| --- | --- | --- |
| account_id | The AWS account ID. | Required |
| region | The AWS region. | Required |
| db_snapshot_identifier | The identifier for the DB snapshot to modify the attributes for. | Required |

#### Context Output

There is no context output for this command.

### aws-rds-db-instance-enable-multi-az-quick-action

***
Enables Multi-AZ deployment for the RDS database instance to enhance availability and durability.

#### Base Command

`aws-rds-db-instance-enable-multi-az-quick-action`

#### Input

| **Argument Name** | **Description** | **Required** |
| --- | --- | --- |
| account_id | The AWS account ID. | Required |
| region | The AWS region. | Required |
| db_instance_identifier | The identifier of DB instance to modify. | Required |

#### Context Output

There is no context output for this command.

### aws-rds-event-subscription-modify

***
Modifies an existing RDS event notification subscription.

#### Base Command

`aws-rds-event-subscription-modify`

#### Input

| **Argument Name** | **Description** | **Required** |
| --- | --- | --- |
| account_id | The AWS account ID. | Required |
| region | The AWS region. Possible values are: us-east-1, us-east-2, us-west-1, us-west-2, af-south-1, ap-east-1, ap-south-2, ap-southeast-3, ap-southeast-5, ap-southeast-4, ap-south-1, ap-northeast-3, ap-northeast-2, ap-southeast-1, ap-southeast-2, ap-southeast-7, ap-northeast-1, ca-central-1, ca-west-1, eu-central-1, eu-west-1, eu-west-2, eu-south-1, eu-west-3, eu-south-2, eu-north-1, eu-central-2, il-central-1, mx-central-1, me-south-1, me-central-1, sa-east-1. | Required |
| subscription_name | The name of the RDS event notification subscription. | Required |
| enabled | Specifies whether to activate the subscription. | Optional |
| event_categories | A list of event categories for a source type (SourceType) that you want to subscribe to. | Optional |
| sns_topic_arn | The Amazon Resource Name (ARN) of the SNS topic created for event notification. | Optional |
| source_type | The type of source that is generating the events. | Optional |

#### Context Output

| **Path** | **Type** | **Description** |
| --- | --- | --- |
| AWS.RDS.EventSubscription.CustomerAwsId | string | The AWS customer account associated with the RDS event notification subscription. |
| AWS.RDS.EventSubscription.CustSubscriptionId | string | The RDS event notification subscription Id. |
| AWS.RDS.EventSubscription.Enabled | boolean | Specifies whether the subscription is enabled. True indicates the subscription is enabled. |
| AWS.RDS.EventSubscription.EventCategoriesList | array | A list of event categories for the RDS event notification subscription. |
| AWS.RDS.EventSubscription.EventSubscriptionArn | string | The Amazon Resource Name \(ARN\) for the event subscription. |
| AWS.RDS.EventSubscription.SnsTopicArn | string | The topic ARN of the RDS event notification subscription. |
| AWS.RDS.EventSubscription.SourceIdsList | array | A list of source IDs for the RDS event notification subscription. |
| AWS.RDS.EventSubscription.SourceType | string | The source type for the RDS event notification subscription. |
| AWS.RDS.EventSubscription.Status | string | The status of the RDS event notification subscription. |
| AWS.RDS.EventSubscription.SubscriptionCreationTime | string | The time the RDS event notification subscription was created. |

### aws-rds-db-instance-enable-deletion-protection-quick-action

***
Enables 'deletion protection' for the RDS DB instance.

#### Base Command

`aws-rds-db-instance-enable-deletion-protection-quick-action`

#### Input

| **Argument Name** | **Description** | **Required** |
| --- | --- | --- |
| account_id | The AWS account ID. | Required |
| region | The AWS region. | Required |
| db_instance_identifier | The identifier of DB instance to modify. | Required |

#### Context Output

There is no context output for this command.

### aws-rds-db-instance-modify-publicly-accessible-quick-action

***
This action will disable public access for AWS RDS database instance by modifying the instance settings.

#### Base Command

`aws-rds-db-instance-modify-publicly-accessible-quick-action`

#### Input

| **Argument Name** | **Description** | **Required** |
| --- | --- | --- |
| account_id | The AWS account ID. | Required |
| region | The AWS region. | Required |
| db_instance_identifier | The identifier of DB instance to modify. | Required |

#### Context Output

There is no context output for this command.

### aws-ec2-modify-snapshot-permission

***
Adds or removes permission settings for the specified snapshot.

#### Base Command

`aws-ec2-modify-snapshot-permission`

#### Input

| **Argument Name** | **Description** | **Required** |
| --- | --- | --- |
| account_id | The AWS account ID. | Required |
| snapshot_id | The ID of the EBS snapshot. | Required |
| operation_type | The operation type, add or remove. Possible values are: add, remove. | Required |
| group_names | CSV of security group names. This parameter can be used only when UserIds not provided. | Optional |
| user_ids | CSV of AWS account IDs. This parameter can be used only when groupNames not provided. | Optional |
| dry_run | Checks whether you have the required permissions for the action, without actually making the request, and provides an error response. Possible values are: True, False. | Optional |
| region | The AWS region. Possible values are: us-east-1, us-east-2, us-west-1, us-west-2, af-south-1, ap-east-1, ap-south-2, ap-southeast-3, ap-southeast-5, ap-southeast-4, ap-south-1, ap-northeast-3, ap-northeast-2, ap-southeast-1, ap-southeast-2, ap-southeast-7, ap-northeast-1, ca-central-1, ca-west-1, eu-central-1, eu-west-1, eu-west-2, eu-south-1, eu-west-3, eu-south-2, eu-north-1, eu-central-2, il-central-1, mx-central-1, me-south-1, me-central-1, sa-east-1. | Required |

#### Context Output

There is no context output for this command.

### aws-ec2-set-snapshot-to-private-quick-action

***
Revokes public access to the EC2 snapshot.

#### Base Command

`aws-ec2-set-snapshot-to-private-quick-action`

#### Input

| **Argument Name** | **Description** | **Required** |
| --- | --- | --- |
| account_id | The AWS account ID. | Required |
| region | The AWS region. | Required |
| snapshot_id | The ID of the EBS snapshot. | Required |

#### Context Output

There is no context output for this command.

### aws-ec2-image-attribute-set-ami-to-private-quick-action

***
Revokes public launch permissions for the EC2 AMI.

#### Base Command

`aws-ec2-image-attribute-set-ami-to-private-quick-action`

#### Input

| **Argument Name** | **Description** | **Required** |
| --- | --- | --- |
| account_id | The AWS account ID. | Required |
| region | The AWS region. | Required |
| image_id | The ID of the AMI. | Required |

#### Context Output

There is no context output for this command.

### aws-s3-bucket-enable-bucket-access-logging-quick-action

***
Enables server access logging for the S3 bucket, delivering detailed logs to a target bucket and prefix.

#### Base Command

`aws-s3-bucket-enable-bucket-access-logging-quick-action`

#### Input

| **Argument Name** | **Description** | **Required** |
| --- | --- | --- |
| account_id | The AWS account ID. | Required |
| region | The AWS region. | Required |
| bucket | The name of the bucket for which to set the logging parameters. | Required |

#### Context Output

There is no context output for this command.

### aws-rds-db-cluster-snapshot-set-to-private-quick-action

***
Revokes public access to the RDS DB cluster snapshot, making it private.

#### Base Command

`aws-rds-db-cluster-snapshot-set-to-private-quick-action`

#### Input

| **Argument Name** | **Description** | **Required** |
| --- | --- | --- |
| account_id | The AWS account ID. | Required |
| region | The AWS region. | Required |
| db_cluster_snapshot_identifier | The identifier for the DB cluster snapshot to modify the attributes for. | Required |

#### Context Output

There is no context output for this command.

### aws-rds-db-cluster-enable-iam-auth-quick-action

***
This action enables 'iam database authentication' for the RDS cluster.

#### Base Command

`aws-rds-db-cluster-enable-iam-auth-quick-action`

#### Input

| **Argument Name** | **Description** | **Required** |
| --- | --- | --- |
| account_id | The AWS account ID. | Required |
| region | The AWS region. | Required |
| db_cluster_identifier | The DB cluster identifier for the modified cluster. This parameter is not case sensitive and is valid for Aurora DB and Multi-AZ DB cluster types. It must match the identifier of an existing DB cluster. | Required |

#### Context Output

There is no context output for this command.

### aws-s3-bucket-website-disable-hosting-quick-action

***
Removes the static website hosting configuration from an S3 bucket.

#### Base Command

`aws-s3-bucket-website-disable-hosting-quick-action`

#### Input

| **Argument Name** | **Description** | **Required** |
| --- | --- | --- |
| account_id | The AWS account ID. | Required |
| region | The AWS region. | Required |
| bucket | The name of the S3 bucket from which the website configuration will be removed. | Required |

#### Context Output

There is no context output for this command.

### aws-s3-bucket-acl-set-to-private-quick-action

***
Sets the Access Control List (ACL) for the S3 bucket to private.

#### Base Command

`aws-s3-bucket-acl-set-to-private-quick-action`

#### Input

| **Argument Name** | **Description** | **Required** |
| --- | --- | --- |
| account_id | The AWS account ID. | Required |
| region | The AWS region. | Required |
| bucket | The bucket to which to apply the ACL. | Required |

#### Context Output

There is no context output for this command.

### aws-s3-bucket-versioning-enable-quick-action

***
Enables versioning on the S3 bucket to retain multiple versions of objects.

#### Base Command

`aws-s3-bucket-versioning-enable-quick-action`

#### Input

| **Argument Name** | **Description** | **Required** |
| --- | --- | --- |
| account_id | The AWS account ID. | Required |
| region | The AWS region. | Required |
| bucket | The name of the bucket for which to set the logging parameters. | Required |

#### Context Output

There is no context output for this command.

### aws-rds-db-cluster-enable-deletion-protection-quick-action

***
Enables deletion protection for the RDS DB cluster to prevent accidental deletion.

#### Base Command

`aws-rds-db-cluster-enable-deletion-protection-quick-action`

#### Input

| **Argument Name** | **Description** | **Required** |
| --- | --- | --- |
| account_id | The AWS account ID. | Required |
| region | The AWS region. | Required |
| db_cluster_identifier | The DB cluster identifier for the modified cluster. This parameter is not case sensitive and is valid for Aurora DB and Multi-AZ DB cluster types. It must match the identifier of an existing DB cluster. | Required |

#### Context Output

There is no context output for this command.

### aws-s3-bucket-website-delete

***
Removes the website configuration for a bucket.

#### Base Command

`aws-s3-bucket-website-delete`

#### Input

| **Argument Name** | **Description** | **Required** |
| --- | --- | --- |
| account_id | The AWS account ID. | Required |
| region | The AWS region. Possible values are: us-east-1, us-east-2, us-west-1, us-west-2, af-south-1, ap-east-1, ap-south-2, ap-southeast-3, ap-southeast-5, ap-southeast-4, ap-south-1, ap-northeast-3, ap-northeast-2, ap-southeast-1, ap-southeast-2, ap-southeast-7, ap-northeast-1, ca-central-1, ca-west-1, eu-central-1, eu-west-1, eu-west-2, eu-south-1, eu-west-3, eu-south-2, eu-north-1, eu-central-2, il-central-1, mx-central-1, me-south-1, me-central-1, sa-east-1. | Required |
| bucket | The name of the S3 bucket from which the website configuration will be removed. | Required |

#### Context Output

There is no context output for this command.

### aws-s3-bucket-ownership-controls-put

***
Creates or modifies OwnershipControls for an Amazon S3 bucket.

#### Base Command

`aws-s3-bucket-ownership-controls-put`

#### Input

| **Argument Name** | **Description** | **Required** |
| --- | --- | --- |
| account_id | The AWS account ID. | Required |
| region | The AWS region. Possible values are: us-east-1, us-east-2, us-west-1, us-west-2, af-south-1, ap-east-1, ap-south-2, ap-southeast-3, ap-southeast-5, ap-southeast-4, ap-south-1, ap-northeast-3, ap-northeast-2, ap-southeast-1, ap-southeast-2, ap-southeast-7, ap-northeast-1, ca-central-1, ca-west-1, eu-central-1, eu-west-1, eu-west-2, eu-south-1, eu-west-3, eu-south-2, eu-north-1, eu-central-2, il-central-1, mx-central-1, me-south-1, me-central-1, sa-east-1. | Required |
| bucket | The name of the Amazon S3 bucket for which to configure Ownership Controls. | Required |
| ownership_controls_rule | Ownership for a bucket's ownership controls. Possible values are: BucketOwnerPreferred, ObjectWriter, BucketOwnerEnforced. | Required |

#### Context Output

There is no context output for this command.

### aws-eks-describe-cluster

***
Describes an Amazon EKS cluster.

#### Base Command

`aws-eks-describe-cluster`

#### Input

| **Argument Name** | **Description** | **Required** |
| --- | --- | --- |
| account_id | The AWS account ID. | Required |
| cluster_name | The name of the cluster to describe. | Required |
| region | The AWS Region. Possible values are: us-east-1, us-east-2, us-west-1, us-west-2, af-south-1, ap-east-1, ap-south-2, ap-southeast-3, ap-southeast-5, ap-southeast-4, ap-south-1, ap-northeast-3, ap-northeast-2, ap-southeast-1, ap-southeast-2, ap-southeast-7, ap-northeast-1, ca-central-1, ca-west-1, eu-central-1, eu-west-1, eu-west-2, eu-south-1, eu-west-3, eu-south-2, eu-north-1, eu-central-2, il-central-1, mx-central-1, me-south-1, me-central-1, sa-east-1. | Required |

#### Context Output

| **Path** | **Type** | **Description** |
| --- | --- | --- |
| AWS.EKS.Cluster.name | String | The name of your cluster. |
| AWS.EKS.Cluster.arn | String | The Amazon Resource Name \(ARN\) of the cluster. |
| AWS.EKS.Cluster.createdAt | String | The creation date of the object. |
| AWS.EKS.Cluster.version | String | The Kubernetes server version for the cluster. |
| AWS.EKS.Cluster.endpoint | String | The endpoint for your Kubernetes API server. |
| AWS.EKS.Cluster.roleArn | String | The Amazon Resource Name \(ARN\) of the IAM role that provides permissions for the Kubernetes control plane to make calls to Amazon Web Services API operations on your behalf. |
| AWS.EKS.Cluster.resourcesVpcConfig.subnetIds | List | The subnets associated with your cluster. |
| AWS.EKS.Cluster.resourcesVpcConfig.securityGroupIds | List | The security groups associated with the cross-account elastic network interfaces that are used to allow communication between your nodes and the Kubernetes control plane. |
| AWS.EKS.Cluster.resourcesVpcConfig.clusterSecurityGroupId | String | The cluster security group that was created by Amazon EKS for the cluster. Managed node groups use this security group for control-plane-to-data-plane communication. |
| AWS.EKS.Cluster.resourcesVpcConfig.vpcId | String | The VPC associated with your cluster. |
| AWS.EKS.Cluster.resourcesVpcConfig.endpointPublicAccess | Boolean | Whether the public API server endpoint is enabled. |
| AWS.EKS.Cluster.resourcesVpcConfig.endpointPrivateAccess | Boolean | This parameter indicates whether the Amazon EKS private API server endpoint is enabled. |
| AWS.EKS.Cluster.resourcesVpcConfig.publicAccessCidrs | List | The CIDR blocks that are allowed access to your cluster’s public Kubernetes API server endpoint. |
| AWS.EKS.Cluster.kubernetesNetworkConfig.serviceIpv4Cidr | String | The CIDR block that Kubernetes Pod and Service object IP addresses are assigned from. |
| AWS.EKS.Cluster.kubernetesNetworkConfig.serviceIpv6Cidr | String | The CIDR block that Kubernetes Pod and Service IP addresses are assigned from if you created a 1.21 or later cluster with version 1.10.1 or later of the Amazon VPC CNI add-on and specified ipv6 for ipFamily when you created the cluster. |
| AWS.EKS.Cluster.kubernetesNetworkConfig.ipFamily | String | The IP family used to assign Kubernetes Pod and Service objects IP addresses. |
| AWS.EKS.Cluster.logging.clusterLogging | Object | The cluster control plane logging configuration for your cluster. |
| AWS.EKS.Cluster.identity | Object | The identity provider information for the cluster. |
| AWS.EKS.Cluster.status | String | The current status of the cluster. |
| AWS.EKS.Cluster.certificateAuthority.data | String | The Base64-encoded certificate data required to communicate with your cluster. |
| AWS.EKS.Cluster.clientRequestToken | String | A unique, case-sensitive identifier that you provide to ensure the idempotency of the request. |
| AWS.EKS.Cluster.platformVersion | String | The platform version of your Amazon EKS cluster. |
| AWS.EKS.Cluster.tags | Object | A dictionary containing metadata for categorization and organization. |
| AWS.EKS.Cluster.encryptionConfig.resources | List | Specifies the resources to be encrypted. The only supported value is secrets. |
| AWS.EKS.Cluster.encryptionConfig.provider | Object | Key Management Service \(KMS\) key. |
| AWS.EKS.Cluster.connectorConfig.activationId | String | A unique ID associated with the cluster for registration purposes. |
| AWS.EKS.Cluster.connectorConfig.activationCode | String | A unique code associated with the cluster for registration purposes. |
| AWS.EKS.Cluster.connectorConfig.activationExpiry | String | The expiration time of the connected cluster. |
| AWS.EKS.Cluster.connectorConfig.provider | String | The cluster’s cloud service provider. |
| AWS.EKS.Cluster.connectorConfig.roleArn | String | The Amazon Resource Name \(ARN\) of the role to communicate with services from the connected Kubernetes cluster. |
| AWS.EKS.Cluster.id | String | The ID of your local Amazon EKS cluster on an Amazon Web Services Outpost. |
| AWS.EKS.Cluster.health.issues | List | An object representing the health issues of your local Amazon EKS cluster on an Amazon Web Services Outpost. |
| AWS.EKS.Cluster.outpostConfig.outpostArns | Object | An object representing the configuration of your local Amazon EKS cluster on an Amazon Web Services Outpost. |
| AWS.EKS.Cluster.outpostConfig.controlPlaneInstanceType | String | The Amazon EC2 instance type used for the control plane. |
| AWS.EKS.Cluster.outpostConfig.controlPlanePlacement | Object | An object representing the placement configuration for all the control plane instances of your local Amazon EKS cluster on an Amazon Web Services Outpost. |
| AWS.EKS.Cluster.accessConfig.bootstrapClusterCreatorAdminPermissions | Boolean | Specifies whether or not the cluster creator IAM principal was set as a cluster admin access entry during cluster creation time. |
| AWS.EKS.Cluster.accessConfig.authenticationMode | String | The current authentication mode of the cluster. |

### aws-eks-associate-access-policy

***
Associates an access policy and its scope to an access entry.

#### Base Command

`aws-eks-associate-access-policy`

#### Input

| **Argument Name** | **Description** | **Required** |
| --- | --- | --- |
| account_id | The AWS account ID. | Required |
| cluster_name | The name of the cluster for which to create an access entry. | Required |
| principal_arn | The Amazon Resource Name (ARN) of the IAM user or role for the AccessEntry that you’re associating the access policy to. | Required |
| policy_arn | The ARN of the AccessPolicy that you’re associating. | Required |
| type | The scope type of an access policy. Possible values are: cluster, namespace. | Required |
| namespaces | A comma-separated list of Kubernetes namespaces that an access policy is scoped to. A value is required if you specified namespace for type. | Optional |
| region | The AWS Region. Possible values are: us-east-1, us-east-2, us-west-1, us-west-2, af-south-1, ap-east-1, ap-south-2, ap-southeast-3, ap-southeast-5, ap-southeast-4, ap-south-1, ap-northeast-3, ap-northeast-2, ap-southeast-1, ap-southeast-2, ap-southeast-7, ap-northeast-1, ca-central-1, ca-west-1, eu-central-1, eu-west-1, eu-west-2, eu-south-1, eu-west-3, eu-south-2, eu-north-1, eu-central-2, il-central-1, mx-central-1, me-south-1, me-central-1, sa-east-1. | Required |

#### Context Output

| **Path** | **Type** | **Description** |
| --- | --- | --- |
| AWS.EKS.AssociatedAccessPolicy.clusterName | String | The name of your cluster. |
| AWS.EKS.AssociatedAccessPolicy.principalArn | String | The ARN of the IAM principal for the AccessEntry. |
| AWS.EKS.AssociatedAccessPolicy.policyArn | String | The ARN of the AccessPolicy. |
| AWS.EKS.AssociatedAccessPolicy.accessScope.type | String | The scope type of an access policy. |
| AWS.EKS.AssociatedAccessPolicy.accessScope.namespaces | String | A Kubernetes namespace that an access policy is scoped to. |
| AWS.EKS.AssociatedAccessPolicy.associatedAt | String | The date and time the AccessPolicy was associated with an AccessEntry. |
| AWS.EKS.AssociatedAccessPolicy.modifiedAt | String | The date and time for the last modification to the object. |

### aws-billing-cost-usage-list

***
Retrieves actual cost and usage data for a given time range and optional service filter.

#### Base Command

`aws-billing-cost-usage-list`

#### Input

| **Argument Name** | **Description** | **Required** |
| --- | --- | --- |
| account_id | The AWS account on which to run the command. | Required |
| region | The AWS region. Possible values are: us-east-1, us-east-2, us-west-1, us-west-2, af-south-1, ap-east-1, ap-south-2, ap-southeast-3, ap-southeast-5, ap-southeast-4, ap-south-1, ap-northeast-3, ap-northeast-2, ap-southeast-1, ap-southeast-2, ap-southeast-7, ap-northeast-1, ca-central-1, ca-west-1, eu-central-1, eu-west-1, eu-west-2, eu-south-1, eu-west-3, eu-south-2, eu-north-1, eu-central-2, il-central-1, mx-central-1, me-south-1, me-central-1, sa-east-1. | Required |
| metrics | Metrics to retrieve. Default - UsageQuantity. Valid values [AmortizedCost, BlendedCost, NetAmortizedCost, NetUnblendedCost, NormalizedUsageAmount, UnblendedCost, UsageQuantity]. | Optional |
| start_date | Start date for the report (YYYY-MM-DD). Default - 7 days ago. | Optional |
| end_date | End date for the report (YYYY-MM-DD). Default - current day. | Optional |
| granularity | Granularity of the data. Default - Daily. Valid values [Daily, Monthly, Hourly]. Possible values are: Daily, Monthly, Hourly. | Optional |
| aws_services | Optional filter for retrieving data for specific AWS services. | Optional |
| next_page_token | Next page token for pagination. Use value from AWS.Billing.UsageNextToken. | Optional |

#### Context Output

| **Path** | **Type** | **Description** |
| --- | --- | --- |
| AWS.Billing.Usage | unknown | Complete usage data from AWS Cost Explorer API. |
| AWS.Billing.Usage.TimePeriod | unknown | Time period for the usage data. |
| AWS.Billing.Usage.TimePeriod.Start | date | Start date of the time period. |
| AWS.Billing.Usage.TimePeriod.End | date | End date of the time period. |
| AWS.Billing.Usage.Total | unknown | Total cost and usage metrics for the time period. |
| AWS.Billing.Usage.Total.AmortizedCost | unknown | Amortized cost information. |
| AWS.Billing.Usage.Total.AmortizedCost.Amount | string | Amortized cost amount. |
| AWS.Billing.Usage.Total.AmortizedCost.Unit | string | Amortized cost unit \(e.g., USD\). |
| AWS.Billing.Usage.Total.BlendedCost | unknown | Blended cost information. |
| AWS.Billing.Usage.Total.BlendedCost.Amount | string | Blended cost amount. |
| AWS.Billing.Usage.Total.BlendedCost.Unit | string | Blended cost unit \(e.g., USD\). |
| AWS.Billing.Usage.Total.NetAmortizedCost | unknown | Net amortized cost information. |
| AWS.Billing.Usage.Total.NetAmortizedCost.Amount | string | Net amortized cost amount. |
| AWS.Billing.Usage.Total.NetAmortizedCost.Unit | string | Net amortized cost unit \(e.g., USD\). |
| AWS.Billing.Usage.Total.NetUnblendedCost | unknown | Net unblended cost information. |
| AWS.Billing.Usage.Total.NetUnblendedCost.Amount | string | Net unblended cost amount. |
| AWS.Billing.Usage.Total.NetUnblendedCost.Unit | string | Net unblended cost unit \(e.g., USD\). |
| AWS.Billing.Usage.Total.NormalizedUsageAmount | unknown | Normalized usage amount information. |
| AWS.Billing.Usage.Total.NormalizedUsageAmount.Amount | string | Normalized usage amount. |
| AWS.Billing.Usage.Total.NormalizedUsageAmount.Unit | string | Normalized usage amount unit. |
| AWS.Billing.Usage.Total.UnblendedCost | unknown | Unblended cost information. |
| AWS.Billing.Usage.Total.UnblendedCost.Amount | string | Unblended cost amount. |
| AWS.Billing.Usage.Total.UnblendedCost.Unit | string | Unblended cost unit \(e.g., USD\). |
| AWS.Billing.Usage.Total.UsageQuantity | unknown | Usage quantity information. |
| AWS.Billing.Usage.Total.UsageQuantity.Amount | string | Usage quantity amount. |
| AWS.Billing.Usage.Total.UsageQuantity.Unit | string | Usage quantity unit \(e.g., Hrs, GB\). |
| AWS.Billing.Usage.Groups | unknown | Usage data grouped by dimensions \(when grouping is applied\). |
| AWS.Billing.Usage.Groups.Keys | unknown | Group keys \(dimension values\). |
| AWS.Billing.Usage.Groups.Metrics | unknown | Metrics for the group. |
| AWS.Billing.Usage.Estimated | boolean | Whether the data is estimated. |
| AWS.Billing.UsageNextToken | string | Next page token for pagination. |

### aws-billing-forecast-list

***
Forecasts AWS spending over a given future time period using historical trends.

#### Base Command

`aws-billing-forecast-list`

#### Input

| **Argument Name** | **Description** | **Required** |
| --- | --- | --- |
| account_id | The AWS account on which to run the command. | Required |
| region | The AWS region. Possible values are: us-east-1, us-east-2, us-west-1, us-west-2, af-south-1, ap-east-1, ap-south-2, ap-southeast-3, ap-southeast-5, ap-southeast-4, ap-south-1, ap-northeast-3, ap-northeast-2, ap-southeast-1, ap-southeast-2, ap-southeast-7, ap-northeast-1, ca-central-1, ca-west-1, eu-central-1, eu-west-1, eu-west-2, eu-south-1, eu-west-3, eu-south-2, eu-north-1, eu-central-2, il-central-1, mx-central-1, me-south-1, me-central-1, sa-east-1. | Required |
| metric | Metric to forecast. Valid values [AMORTIZED_COST, BLENDED_COST, NET_AMORTIZED_COST, NET_UNBLENDED_COST, UNBLENDED_COST]. Possible values are: AMORTIZED_COST, BLENDED_COST, NET_AMORTIZED_COST, NET_UNBLENDED_COST, UNBLENDED_COST. Default is AMORTIZED_COST. | Optional |
| start_date | Start date for the forecast (YYYY-MM-DD). Default - current day. | Optional |
| end_date | End date for the forecast (YYYY-MM-DD). Default - in 7 days. | Optional |
| granularity | Granularity of the forecast. Default - Daily. Valid values [ Daily, Monthly, Hourly]. Possible values are: Daily, Monthly, Hourly. | Optional |
| aws_services | Optional filter for retrieving data for specific AWS services. | Optional |
| next_page_token | Next page token for pagination. Use value from AWS.Billing.ForecastNextToken. | Optional |

#### Context Output

| **Path** | **Type** | **Description** |
| --- | --- | --- |
| AWS.Billing.Forecast | unknown | Complete forecast data from AWS Cost Explorer API. |
| AWS.Billing.Forecast.Service | string | AWS Service \(if exists\). |
| AWS.Billing.Forecast.StartDate | date | Start date of the forecast. |
| AWS.Billing.Forecast.EndDate | date | End date of the forecast. |
| AWS.Billing.Forecast.TotalAmount | string | Total forecasted amount. |
| AWS.Billing.Forecast.TotalUnit | string | Unit for the forecasted amount. |
| AWS.Billing.Forecast.ForecastResultsByTime | unknown | Forecast results grouped by time period. |
| AWS.Billing.Forecast.ForecastResultsByTime.TimePeriod | unknown | Time period for the forecast. |
| AWS.Billing.Forecast.ForecastResultsByTime.TimePeriod.Start | date | Start date of the forecast period. |
| AWS.Billing.Forecast.ForecastResultsByTime.TimePeriod.End | date | End date of the forecast period. |
| AWS.Billing.Forecast.ForecastResultsByTime.MeanValue | string | Mean forecasted value for the time period. |
| AWS.Billing.Forecast.ForecastResultsByTime.PredictionIntervalLowerBound | string | Lower bound of the prediction interval. |
| AWS.Billing.Forecast.ForecastResultsByTime.PredictionIntervalUpperBound | string | Upper bound of the prediction interval. |
| AWS.Billing.Forecast.Total | unknown | Total forecast information. |
| AWS.Billing.Forecast.Total.Amount | string | Total forecasted amount. |
| AWS.Billing.Forecast.Total.Unit | string | Unit for the total forecasted amount. |
| AWS.Billing.ForecastNextToken | string | Next page token for pagination. |

### aws-billing-budgets-list

***
Lists configured budgets for a given AWS account.

#### Base Command

`aws-billing-budgets-list`

#### Input

| **Argument Name** | **Description** | **Required** |
| --- | --- | --- |
| account_id | The AWS account on which to run the command. | Required |
| region | The AWS region. Possible values are: us-east-1, us-east-2, us-west-1, us-west-2, af-south-1, ap-east-1, ap-south-2, ap-southeast-3, ap-southeast-5, ap-southeast-4, ap-south-1, ap-northeast-3, ap-northeast-2, ap-southeast-1, ap-southeast-2, ap-southeast-7, ap-northeast-1, ca-central-1, ca-west-1, eu-central-1, eu-west-1, eu-west-2, eu-south-1, eu-west-3, eu-south-2, eu-north-1, eu-central-2, il-central-1, mx-central-1, me-south-1, me-central-1, sa-east-1. | Required |
| max_result | Maximum results to return. Default - 50, Max - 1000. Default is 50. | Optional |
| show_filter_expression | Whether to show filter expression. Default - False. Possible values are: true, false. Default is false. | Optional |
| next_page_token | Next page token for pagination. Use value from AWS.Billing.BudgetNextToken. | Optional |

#### Context Output

| **Path** | **Type** | **Description** |
| --- | --- | --- |
| AWS.Billing.Budget | unknown | Complete budget data from AWS Budgets API. |
| AWS.Billing.Budget.BudgetName | string | Budget name. |
| AWS.Billing.Budget.BudgetType | string | Budget type \(COST, USAGE, RI_UTILIZATION, RI_COVERAGE, SAVINGS_PLANS_UTILIZATION, SAVINGS_PLANS_COVERAGE\). |
| AWS.Billing.Budget.TimeUnit | string | Time unit for the budget \(DAILY, MONTHLY, QUARTERLY, ANNUALLY\). |
| AWS.Billing.Budget.TimePeriod | unknown | Time period for the budget. |
| AWS.Billing.Budget.TimePeriod.Start | date | Start date of the budget time period. |
| AWS.Billing.Budget.TimePeriod.End | date | End date of the budget time period. |
| AWS.Billing.Budget.BudgetLimit | unknown | Budget limit configuration. |
| AWS.Billing.Budget.BudgetLimit.Amount | string | Budget limit amount. |
| AWS.Billing.Budget.BudgetLimit.Unit | string | Budget limit unit \(e.g., USD\). |
| AWS.Billing.Budget.CostFilters | unknown | Cost filters applied to the budget. |
| AWS.Billing.Budget.TimeUnit | string | Time unit for the budget period. |
| AWS.Billing.Budget.CalculatedSpend | unknown | Calculated spend information. |
| AWS.Billing.Budget.CalculatedSpend.ActualSpend | unknown | Actual spend information. |
| AWS.Billing.Budget.CalculatedSpend.ActualSpend.Amount | string | Actual spend amount. |
| AWS.Billing.Budget.CalculatedSpend.ActualSpend.Unit | string | Actual spend unit \(e.g., USD\) |
| AWS.Billing.Budget.CalculatedSpend.ForecastedSpend | unknown | Forecasted spend information. |
| AWS.Billing.Budget.CalculatedSpend.ForecastedSpend.Amount | string | Forecasted spend amount. |
| AWS.Billing.Budget.CalculatedSpend.ForecastedSpend.Unit | string | Forecasted spend unit \(e.g., USD\). |
| AWS.Billing.Budget.BudgetType | string | Type of budget \(COST, USAGE, etc.\). |
| AWS.Billing.Budget.LastUpdatedTime | date | Last time the budget was updated. |
| AWS.Billing.Budget.AutoAdjustData | unknown | Auto-adjust data for the budget. |
| AWS.Billing.Budget.PlannedBudgetLimits | unknown | Planned budget limits for future periods. |
| AWS.Billing.BudgetNextToken | string | Next page token for pagination. |

### aws-billing-budget-notification-list

***
Lists the notifications that are associated with a budget.

#### Base Command

`aws-billing-budget-notification-list`

#### Input

| **Argument Name** | **Description** | **Required** |
| --- | --- | --- |
| account_id | AWS account to run the command on. | Required |
| region | The AWS region. Possible values are: us-east-1, us-east-2, us-west-1, us-west-2, af-south-1, ap-east-1, ap-south-2, ap-southeast-3, ap-southeast-5, ap-southeast-4, ap-south-1, ap-northeast-3, ap-northeast-2, ap-southeast-1, ap-southeast-2, ap-southeast-7, ap-northeast-1, ca-central-1, ca-west-1, eu-central-1, eu-west-1, eu-west-2, eu-south-1, eu-west-3, eu-south-2, eu-north-1, eu-central-2, il-central-1, mx-central-1, me-south-1, me-central-1, sa-east-1. | Required |
| budget_name | Name of the budget. | Required |
| max_result | Maximum results to return. Default - 50, Max - 100. Default is 50. | Optional |
| next_page_token | Next page token for pagination. Use value from AWS.Billing.NotificationNextToken. | Optional |

#### Context Output

| **Path** | **Type** | **Description** |
| --- | --- | --- |
| AWS.Billing.Budget.Notification | unknown | Complete budget notification data from AWS Budgets API. |
| AWS.Billing.Budget.Notification.Notification | unknown | Notification configuration. |
| AWS.Billing.Budget.Notification.Notification.NotificationType | string | Type of notification \(ACTUAL or FORECASTED\). |
| AWS.Billing.Budget.Notification.Notification.ComparisonOperator | string | Comparison operator for the notification \(GREATER_THAN, LESS_THAN, EQUAL_TO\). |
| AWS.Billing.Budget.Notification.Notification.Threshold | number | Threshold value that triggers the notification. |
| AWS.Billing.Budget.Notification.Notification.ThresholdType | string | Type of threshold \(PERCENTAGE or ABSOLUTE_VALUE\). |
| AWS.Billing.Budget.Notification.Notification.NotificationState | string | Current state of the notification \(OK or ALARM\). |
| AWS.Billing.Budget.Notification.Subscribers | unknown | List of subscribers for the notification. |
| AWS.Billing.Budget.Notification.Subscribers.SubscriptionType | string | Subscription type \(EMAIL or SNS\). |
| AWS.Billing.Budget.Notification.Subscribers.Address | string | Email address or SNS topic ARN for the subscriber. |
| AWS.Billing.NotificationNextToken | string | Next page token for pagination. |

### aws-lambda-function-configuration-get

***
Retrieves configuration information about a Lambda function.

#### Base Command

`aws-lambda-function-configuration-get`

#### Input

| **Argument Name** | **Description** | **Required** |
| --- | --- | --- |
| account_id | The AWS account ID. | Required |
| region | The AWS region. | Required |
| function_name | Name, ARN, or qualified name of the Lambda function. | Required |
| qualifier | Version number or alias name. | Optional |

#### Context Output

| **Path** | **Type** | **Description** |
| --- | --- | --- |
| AWS.Lambda.FunctionConfig.FunctionName | String | The name of the function. |
| AWS.Lambda.FunctionConfig.FunctionArn | String | The function’s Amazon Resource Name \(ARN\). |
| AWS.Lambda.FunctionConfig.Runtime | String | The identifier of the function’s runtime. |
| AWS.Lambda.FunctionConfig.Role | String | The function’s execution role. |
| AWS.Lambda.FunctionConfig.Handler | String | The function that Lambda calls to begin running your function. |
| AWS.Lambda.FunctionConfig.CodeSize | Number | The size of the function’s deployment package, in bytes. |
| AWS.Lambda.FunctionConfig.Description | String | The function’s description. |
| AWS.Lambda.FunctionConfig.Timeout | Number | The amount of time in seconds that Lambda allows a function to run before stopping it. |
| AWS.Lambda.FunctionConfig.MemorySize | Number | The amount of memory available to the function at runtime. |
| AWS.Lambda.FunctionConfig.LastModified | String | The date and time that the function was last updated. |
| AWS.Lambda.FunctionConfig.CodeSha256 | String | The SHA256 hash of the function’s deployment package. |
| AWS.Lambda.FunctionConfig.Version | String | The version of the Lambda function. |
| AWS.Lambda.FunctionConfig.VpcConfig.SubnetIds | unknown | A list of VPC subnet IDs. |
| AWS.Lambda.FunctionConfig.VpcConfig.SecurityGroupIds | unknown | A list of VPC security group IDs. |
| AWS.Lambda.FunctionConfig.VpcConfig.VpcId | String | The ID of the VPC. |
| AWS.Lambda.FunctionConfig.VpcConfig.Ipv6AllowedForDualStack | Boolean | Allows outbound IPv6 traffic on VPC functions that are connected to dual-stack subnets. |
| AWS.Lambda.FunctionConfig.DeadLetterConfig.TargetArn | String | The Amazon Resource Name \(ARN\) of an Amazon SQS queue or Amazon SNS topic. |
| AWS.Lambda.FunctionConfig.Environment.Variables | unknown | Environment variable key-value pairs. Omitted from CloudTrail logs. |
| AWS.Lambda.FunctionConfig.Environment.Error.ErrorCode | String | The error code. |
| AWS.Lambda.FunctionConfig.Environment.Error.Message | String | The error message. |
| AWS.Lambda.FunctionConfig.KMSKeyArn | String | The ARN of the Key Management Service \(KMS\). |
| AWS.Lambda.FunctionConfig.TracingConfig.Mode | String | The tracing mode. |
| AWS.Lambda.FunctionConfig.MasterArn | String | For Lambda@Edge functions, the ARN of the main function. |
| AWS.Lambda.FunctionConfig.RevisionId | String | The latest updated revision of the function or alias. |
| AWS.Lambda.FunctionConfig.Layers.Arn | String | The Amazon Resource Name \(ARN\) of the function layer. |
| AWS.Lambda.FunctionConfig.Layers.CodeSize | Number | The size of the layer archive in bytes. |
| AWS.Lambda.FunctionConfig.Layers.SigningProfileVersionArn | String | The Amazon Resource Name \(ARN\) for a signing profile version. |
| AWS.Lambda.FunctionConfig.Layers.SigningJobArn | String | The Amazon Resource Name \(ARN\) of a signing job. |
| AWS.Lambda.FunctionConfig.State | String | The current state of the function. |
| AWS.Lambda.FunctionConfig.StateReason | String | The reason for the function’s current state. |
| AWS.Lambda.FunctionConfig.StateReasonCode | String | The reason code for the function’s current state. |
| AWS.Lambda.FunctionConfig.LastUpdateStatus | String | The status of the last update that was performed on the function. |
| AWS.Lambda.FunctionConfig.LastUpdateStatusReason | String | The reason for the last update that was performed on the function. |
| AWS.Lambda.FunctionConfig.LastUpdateStatusReasonCode | String | The reason code for the last update that was performed on the function. |
| AWS.Lambda.FunctionConfig.FileSystemConfigs.Arn | String | The Amazon Resource Name \(ARN\) of the Amazon EFS access point that provides access to the file system. |
| AWS.Lambda.FunctionConfig.FileSystemConfigs.LocalMountPath | String | The path where the function can access the file system, starting with /mnt/. |
| AWS.Lambda.FunctionConfig.PackageType | String | The type of deployment package. |
| AWS.Lambda.FunctionConfig.ImageConfigResponse.ImageConfig.EntryPoint | String | Specifies the entry point to their application, which is typically the location of the runtime executable. |
| AWS.Lambda.FunctionConfig.ImageConfigResponse.ImageConfig.Command | String | Specifies parameters that you want to pass in with ENTRYPOINT. |
| AWS.Lambda.FunctionConfig.ImageConfigResponse.ImageConfig.WorkingDirectory | String | Specifies the working directory. |
| AWS.Lambda.FunctionConfig.ImageConfigResponse.Error.ErrorCode | String | Error code. |
| AWS.Lambda.FunctionConfig.ImageConfigResponse.Error.Message | String | Error message. |
| AWS.Lambda.FunctionConfig.SigningProfileVersionArn | String | The ARN of the signing profile version. |
| AWS.Lambda.FunctionConfig.SigningJobArn | String | The ARN of the signing job. |
| AWS.Lambda.FunctionConfig.Architectures | String | The size of the function’s /tmp directory in MB. |
| AWS.Lambda.FunctionConfig.EphemeralStorage.Size | Number | The size of the function’s /tmp directory. |
| AWS.Lambda.FunctionConfig.SnapStart.ApplyOn | String | When set to PublishedVersions, Lambda creates a snapshot of the execution environment when you publish a function version. |
| AWS.Lambda.FunctionConfig.SnapStart.OptimizationStatus | String | When you provide a qualified Amazon Resource Name \(ARN\), this response element indicates whether SnapStart is activated for the specified function version. |
| AWS.Lambda.FunctionConfig.RuntimeVersionConfig.RuntimeVersionArn | String | The ARN of the runtime version you want the function to use. |
| AWS.Lambda.FunctionConfig.RuntimeVersionConfig.Error.ErrorCode | String | The error code. |
| AWS.Lambda.FunctionConfig.RuntimeVersionConfig.Error.Message | String | The error message. |
| AWS.Lambda.FunctionConfig.LoggingConfig.LogFormat | String | The format in which Lambda sends your function’s application and system logs to CloudWatch. |
| AWS.Lambda.FunctionConfig.LoggingConfig.ApplicationLogLevel | String | Set this property to filter the application logs for your function that Lambda sends to CloudWatch. |
| AWS.Lambda.FunctionConfig.LoggingConfig.SystemLogLevel | String | Set this property to filter the system logs for your function that Lambda sends to CloudWatch. |
| AWS.Lambda.FunctionConfig.LoggingConfig.LogGroup | String | The name of the Amazon CloudWatch log group the function sends logs to. |

### aws-lambda-function-url-config-get

***
Returns the configuration for a Lambda function URL.

#### Base Command

`aws-lambda-function-url-config-get`

#### Input

| **Argument Name** | **Description** | **Required** |
| --- | --- | --- |
| account_id | The AWS account ID. | Required |
| region | The AWS region. | Required |
| function_name | Name of the Lambda function. | Required |
| qualifier | The alias name or version number. | Optional |

#### Context Output

| **Path** | **Type** | **Description** |
| --- | --- | --- |
| AWS.Lambda.FunctionURLConfig.FunctionUrl | String | The HTTP URL endpoint for your function. |
| AWS.Lambda.FunctionURLConfig.FunctionArn | String | The Amazon Resource Name \(ARN\) of your function. |
| AWS.Lambda.FunctionURLConfig.AuthType | String | The type of authentication that your function URL uses. |
| AWS.Lambda.FunctionURLConfig.Cors.AllowCredentials | Boolean | Whether to allow cookies or other credentials in requests to your function URL. |
| AWS.Lambda.FunctionURLConfig.Cors.AllowHeaders | String | The HTTP headers that origins can include in requests to your function URL. |
| AWS.Lambda.FunctionURLConfig.Cors.AllowMethods | String | The HTTP methods that are allowed when calling your function URL. |
| AWS.Lambda.FunctionURLConfig.Cors.AllowOrigins | String | The origins that can access your function URL. |
| AWS.Lambda.FunctionURLConfig.Cors.ExposeHeaders | String | The HTTP headers in your function response that you want to expose to origins that call your function URL. |
| AWS.Lambda.FunctionURLConfig.Cors.MaxAge | Number | The maximum amount of time, in seconds, that web browsers can cache results of a preflight request. |
| AWS.Lambda.FunctionURLConfig.CreationTime | String | When the function URL was created. |
| AWS.Lambda.FunctionURLConfig.LastModifiedTime | String | When the function URL configuration was last updated. |
| AWS.Lambda.FunctionURLConfig.InvokeMode | String | BUFFERED or RESPONSE_STREAM. |

### aws-lambda-policy-get

***
Returns the resource-based IAM policy for a Lambda function.

#### Base Command

`aws-lambda-policy-get`

#### Input

| **Argument Name** | **Description** | **Required** |
| --- | --- | --- |
| account_id | The AWS account ID. | Required |
| region | The AWS region. | Required |
| function_name | Name of the Lambda function, version, or alias. | Required |
| qualifier | Version or alias to get the policy for. | Optional |

#### Context Output

| **Path** | **Type** | **Description** |
| --- | --- | --- |
| AWS.Lambda.Policy.Version | Date | The policy version. |
| AWS.Lambda.Policy.Id | String | The identifier of the policy. |
| AWS.Lambda.Policy.Statement.Sid | String | Identifier of the policy statement. |
| AWS.Lambda.Policy.Statement.Effect | String | Specifies whether the statement results in an allow or an explicit deny. |
| AWS.Lambda.Policy.Statement.Principal | unknown | Specify the principal that is allowed or denied access to a resource. |
| AWS.Lambda.Policy.Statement.Action | unknown | Describes the specific action or actions that will be allowed or denied. |
| AWS.Lambda.Policy.Statement.Resource | unknown | Defines the object or objects that the statement applies to. |
| AWS.Lambda.Policy.Statement.Condition | String | Specify conditions for when a policy is in effect. |
| AWS.Lambda.Policy.RevisionId | String | A unique identifier for the current revision of the policy. |
| AWS.Lambda.Policy.AccountId | String | The AWS account ID. |
| AWS.Lambda.Policy.FunctionName | String | The Function Name. |
| AWS.Lambda.Policy.Region | String | The AWS Region. |

### aws-lambda-invoke

***
Invokes a Lambda function. Specify just a function name to invoke the latest version of the function. To invoke a published version, use the Qualifier parameter to specify a version or alias. If you use the RequestResponse (synchronous) invocation option, note that the function may be invoked multiple times if a timeout is reached. For functions with a long timeout, your client may be disconnected during synchronous invocation while it waits for a response. If you use the Event (asynchronous) invocation option, the function will be invoked at least once in response to an event and the function must be idempotent to handle this.

#### Base Command

`aws-lambda-invoke`

#### Input

| **Argument Name** | **Description** | **Required** |
| --- | --- | --- |
| account_id | The AWS account ID. | Required |
| region | The AWS region. | Required |
| function_name | Name of the Lambda function to invoke. | Required |
| invocation_type | RequestResponse (sync), Event (async), or DryRun. Default is RequestResponse. Possible values are: RequestResponse, Event, DryRun. Default is RequestResponse. | Optional |
| log_type | Set to Tail to include execution log in response. Possible values are: None, Tail. | Optional |
| client_context | Base64-encoded client context data. | Optional |
| payload | JSON input to provide to the Lambda function. | Optional |
| qualifier | Version or alias to invoke. | Optional |

#### Context Output

| **Path** | **Type** | **Description** |
| --- | --- | --- |
| AWS.Lambda.InvokedFunction.StatusCode | Number | The HTTP status code is in the 200 range for a successful request. |
| AWS.Lambda.InvokedFunction.FunctionError | String | If present, indicates that an error occurred during function execution. |
| AWS.Lambda.InvokedFunction.LogResult | String | The last 4 KB of the execution log, which is base64-encoded. |
| AWS.Lambda.InvokedFunction.Payload | Unknown | The response from the function, or an error object. |
| AWS.Lambda.InvokedFunction.ExecutedVersion | String | The version of the function that executed. |
| AWS.Lambda.InvokedFunction.FunctionName | string | The name of the Lambda function. |

### aws-lambda-function-url-config-update

***
Updates the configuration for a Lambda function URL.

#### Base Command

`aws-lambda-function-url-config-update`

#### Input

| **Argument Name** | **Description** | **Required** |
| --- | --- | --- |
| account_id | The AWS account ID. | Required |
| region | The AWS region. | Required |
| function_name | Name of the Lambda function. | Required |
| qualifier | The alias name or version number. | Optional |
| auth_type | AWS_IAM or NONE for authentication type. Possible values are: AWS_IAM, NONE. | Optional |
| cors_allow_credentials | Allow credentials in CORS requests. Possible values are: true, false. | Optional |
| cors_allow_headers | Comma-separated list of allowed headers. | Optional |
| cors_allow_methods | Comma-separated list of allowed HTTP methods. | Optional |
| cors_allow_origins | Comma-separated list of allowed origins. | Optional |
| cors_expose_headers | Comma-separated list of headers to expose. | Optional |
| cors_max_age | Maximum age for CORS preflight cache. | Optional |
| invoke_mode | BUFFERED or RESPONSE_STREAM. Possible values are: BUFFERED, RESPONSE_STREAM. | Optional |

#### Context Output

| **Path** | **Type** | **Description** |
| --- | --- | --- |
| AWS.Lambda.FunctionURLConfig.FunctionUrl | String | The HTTP URL endpoint for your function. |
| AWS.Lambda.FunctionURLConfig.FunctionArn | String | The Amazon Resource Name \(ARN\) of your function. |
| AWS.Lambda.FunctionURLConfig.AuthType | String | The type of authentication that your function URL uses. |
| AWS.Lambda.FunctionURLConfig.Cors.AllowCredentials | Boolean | Whether to allow cookies or other credentials in requests to your function URL. |
| AWS.Lambda.FunctionURLConfig.Cors.AllowHeaders | String | The HTTP headers that origins can include in requests to your function URL. |
| AWS.Lambda.FunctionURLConfig.Cors.AllowMethods | String | The HTTP methods that are allowed when calling your function URL. |
| AWS.Lambda.FunctionURLConfig.Cors.AllowOrigins | String | The origins that can access your function URL. |
| AWS.Lambda.FunctionURLConfig.Cors.ExposeHeaders | String | The HTTP headers in your function response that you want to expose to origins that call your function URL. |
| AWS.Lambda.FunctionURLConfig.Cors.MaxAge | Number | The maximum amount of time, in seconds, that web browsers can cache results of a preflight request. |
| AWS.Lambda.FunctionURLConfig.CreationTime | String | When the function URL was created. |
| AWS.Lambda.FunctionURLConfig.LastModifiedTime | String | When the function URL configuration was last updated. |
| AWS.Lambda.FunctionURLConfig.InvokeMode | String | BUFFERED or RESPONSE_STREAM. |

### aws-kms-key-enable-rotation

***
Enables automatic rotation for a symmetric customer-managed KMS key. Not supported for asymmetric/HMAC keys, keys with imported material, or custom key stores.

#### Base Command

`aws-kms-key-enable-rotation`

#### Input

| **Argument Name** | **Description** | **Required** |
| --- | --- | --- |
| account_id | The AWS account ID. | Required |
| region | The AWS region. Possible values are: us-east-1, us-east-2, us-west-1, us-west-2, af-south-1, ap-east-1, ap-south-2, ap-southeast-3, ap-southeast-5, ap-southeast-4, ap-south-1, ap-northeast-3, ap-northeast-2, ap-southeast-1, ap-southeast-2, ap-southeast-7, ap-northeast-1, ca-central-1, ca-west-1, eu-central-1, eu-west-1, eu-west-2, eu-south-1, eu-west-3, eu-south-2, eu-north-1, eu-central-2, il-central-1, mx-central-1, me-south-1, me-central-1, sa-east-1. | Required |
| key_id | The key ARN to enable rotation for. | Required |
| rotation_period_in_days | Key rotation period in days. Valid range: 90–2560. If omitted when enabling rotation for the first time, the default is 365 days. If rotation is already enabled and this field is not specified, the existing period remains unchanged. | Optional |

#### Context Output

There is no context output for this command.

### aws-elb-load-balancer-attributes-modify

***
Modifies attributes for a Classic Elastic Load Balancer.

#### Base Command

`aws-elb-load-balancer-attributes-modify`

#### Input

| **Argument Name** | **Description** | **Required** |
| --- | --- | --- |
| account_id | The AWS account ID. | Required |
| region | The AWS region. Possible values are: us-east-1, us-east-2, us-west-1, us-west-2, af-south-1, ap-east-1, ap-south-2, ap-southeast-3, ap-southeast-5, ap-southeast-4, ap-south-1, ap-northeast-3, ap-northeast-2, ap-southeast-1, ap-southeast-2, ap-southeast-7, ap-northeast-1, ca-central-1, ca-west-1, eu-central-1, eu-west-1, eu-west-2, eu-south-1, eu-west-3, eu-south-2, eu-north-1, eu-central-2, il-central-1, mx-central-1, me-south-1, me-central-1, sa-east-1. | Required |
| load_balancer_name | The name of the Load Balancer. | Required |
| access_log_enabled | Whether to enable access logs. (if enabled make sure to provide access_log_s3_bucket_name) Possible values are: true, false. | Optional |
| access_log_s3_bucket_name | S3 bucket name for access logs (required if access_log_enabled=true). | Optional |
| access_log_interval | The interval for publishing the access logs. You can specify an interval of either 5 minutes or 60 minutes. If omitted when enabling logging for the first time, the default is 60 minutes. If logging is already enabled and this field is not specified, the existing period remains unchanged. Possible values are: 5, 60. | Optional |
| access_log_s3_bucket_prefix | S3 key prefix (Path) for access logs.  If the prefix is not provided, the log folder is placed at the root level of the bucket. | Optional |
| connection_draining_enabled | Whether connection draining is enabled for the load balancer. Possible values are: true, false. | Optional |
| connection_draining_timeout | The maximum time, in seconds, to keep the existing connections open before de-registering the instance.  Valid Range: 1 - 3600. | Optional |
| connection_settings_idle_timeout | The load balancer allows the connections to remain idle (no data is sent over the connection) for this specific duration in seconds. Valid Range: 1 - 4000. | Optional |
| cross_zone_load_balancing_enabled | Whether to enable cross-zone load balancing. Possible values are: true, false. | Optional |
| desync_mitigation_mode | Determines how the Classic Load Balancer handles HTTP requests that might pose a security risk to your application. This sets the 'elb.http.desyncmitigationmode' load balancer attribute. Possible values are: monitor, defensive, strictest. | Optional |

#### Context Output

| **Path** | **Type** | **Description** |
| --- | --- | --- |
| AWS.ELB.LoadBalancer.LoadBalancerName | string | The name of the Classic Load Balancer. |
| AWS.ELB.LoadBalancer.LoadBalancerAttributes.CrossZoneLoadBalancing.Enabled | boolean | Whether cross-zone load balancing is enabled. |
| AWS.ELB.LoadBalancer.LoadBalancerAttributes.ConnectionDraining.Enabled | boolean | Whether connection draining is enabled. |
| AWS.ELB.LoadBalancer.LoadBalancerAttributes.ConnectionDraining.Timeout | number | Connection draining timeout in seconds. |
| AWS.ELB.LoadBalancer.LoadBalancerAttributes.ConnectionSettings.IdleTimeout | number | Idle connection timeout in seconds. |
| AWS.ELB.LoadBalancer.LoadBalancerAttributes.AccessLog.Enabled | boolean | Whether access logs are enabled. |
| AWS.ELB.LoadBalancer.LoadBalancerAttributes.AccessLog.S3BucketName | string | The S3 bucket name for access logs. |
| AWS.ELB.LoadBalancer.LoadBalancerAttributes.AccessLog.EmitInterval | number | Access log publish interval in minutes. |
| AWS.ELB.LoadBalancer.LoadBalancerAttributes.AccessLog.S3BucketPrefix | string | The S3 key prefix for access logs. |
| AWS.ELB.LoadBalancer.LoadBalancerAttributes.AdditionalAttributes | unknown | Additional attributes returned by the API. |

### aws-ec2-vpcs-describe

***
Describes one or more of your VPCs.

#### Base Command

`aws-ec2-vpcs-describe`

#### Input

| **Argument Name** | **Description** | **Required** |
| --- | --- | --- |
| filters | One or more filters separated by ';' (for example, name=&lt;name&gt;;values=&lt;values&gt;). See AWS documentation for details &amp; filter options (https://docs.aws.amazon.com/cli/latest/userguide/cli-usage-filter.html). | Optional |
| vpc_ids | A comma-separated list of VPC IDs. | Optional |
| account_id | The AWS account ID. | Required |
| region | The AWS region. Possible values are: us-east-1, us-east-2, us-west-1, us-west-2, af-south-1, ap-east-1, ap-south-2, ap-southeast-3, ap-southeast-5, ap-southeast-4, ap-south-1, ap-northeast-3, ap-northeast-2, ap-southeast-1, ap-southeast-2, ap-southeast-7, ap-northeast-1, ca-central-1, ca-west-1, eu-central-1, eu-west-1, eu-west-2, eu-south-1, eu-west-3, eu-south-2, eu-north-1, eu-central-2, il-central-1, mx-central-1, me-south-1, me-central-1, sa-east-1. | Required |

#### Context Output

| **Path** | **Type** | **Description** |
| --- | --- | --- |
| AWS.EC2.Vpcs.CidrBlock | string | The primary IPv4 CIDR block for the VPC. |
| AWS.EC2.Vpcs.DhcpOptionsId | string | The ID of the set of DHCP options you have associated with the VPC. |
| AWS.EC2.Vpcs.State | string | The current state of the VPC. |
| AWS.EC2.Vpcs.VpcId | string | The ID of the VPC. |
| AWS.EC2.Vpcs.InstanceTenancy | string | The allowed tenancy of instances launched into the VPC. |
| AWS.EC2.Vpcs.IsDefault | string | Indicates whether the VPC is the default VPC. |
| AWS.EC2.Vpcs.Tags.Key | string | The key of the tag. |
| AWS.EC2.Vpcs.Tags.Value | string | The value of the tag. |
| AWS.EC2.Vpcs.Tags.Ipv6CidrBlockAssociationSet.AssociationId | string | The association ID for the IPv6 CIDR block. |
| AWS.EC2.Vpcs.Tags.Ipv6CidrBlockAssociationSet.Ipv6CidrBlock | string | The IPv6 CIDR block. |
| AWS.EC2.Vpcs.Tags.Ipv6CidrBlockAssociationSet.Ipv6CidrBlockState.State | string | The state of the CIDR block. |
| AWS.EC2.Vpcs.Tags.Ipv6CidrBlockAssociationSet.Ipv6CidrBlockState.StatusMessage | string | A message about the status of the CIDR block, if applicable. |
| AWS.EC2.Vpcs.Tags.CidrBlockAssociationSet.AssociationId | string | The association ID for the IPv4 CIDR block. |
| AWS.EC2.Vpcs.Tags.CidrBlockAssociationSet.CidrBlock | string | The IPv4 CIDR block. |
| AWS.EC2.Vpcs.Tags.CidrBlockAssociationSet.CidrBlockState.State | string | The state of the CIDR block. |
| AWS.EC2.Vpcs.Tags.CidrBlockAssociationSet.CidrBlockState.StatusMessage | string | A message about the status of the CIDR block, if applicable. |
| AWS.EC2.Vpcs.AccountId | string | The ID of the AWS account with which the EC2 instance is associated. This key is only present when the parameter "AWS organization accounts" is provided. |

### aws-ec2-subnets-describe

***
Describes one or more of your subnets.

#### Base Command

`aws-ec2-subnets-describe`

#### Input

| **Argument Name** | **Description** | **Required** |
| --- | --- | --- |
| filters | One or more filters separated by ';' (for example, name=&lt;name&gt;;values=&lt;values&gt;). See AWS documentation for details &amp; filter options (https://docs.aws.amazon.com/cli/latest/userguide/cli-usage-filter.html). | Optional |
| subnet_ids | A comma-separated list of subnet IDs. | Optional |
| account_id | The AWS account ID. | Required |
| region | The AWS region. Possible values are: us-east-1, us-east-2, us-west-1, us-west-2, af-south-1, ap-east-1, ap-south-2, ap-southeast-3, ap-southeast-5, ap-southeast-4, ap-south-1, ap-northeast-3, ap-northeast-2, ap-southeast-1, ap-southeast-2, ap-southeast-7, ap-northeast-1, ca-central-1, ca-west-1, eu-central-1, eu-west-1, eu-west-2, eu-south-1, eu-west-3, eu-south-2, eu-north-1, eu-central-2, il-central-1, mx-central-1, me-south-1, me-central-1, sa-east-1. | Required |

#### Context Output

| **Path** | **Type** | **Description** |
| --- | --- | --- |
| AWS.EC2.Subnets.AvailabilityZone | string | The Availability Zone of the subnet. |
| AWS.EC2.Subnets.AvailableIpAddressCount | number | The number of unused private IPv4 addresses in the subnet. Note that the IPv4 addresses for any stopped instances are considered unavailable. |
| AWS.EC2.Subnets.CidrBlock | string | The IPv4 CIDR block assigned to the subnet. |
| AWS.EC2.Subnets.DefaultForAz | boolean | Indicates whether this is the default subnet for the Availability Zone. |
| AWS.EC2.Subnets.MapPublicIpOnLaunch | boolean | Indicates whether instances launched in this subnet receive a public IPv4 address. |
| AWS.EC2.Subnets.State | string | The current state of the subnet. |
| AWS.EC2.Subnets.SubnetId | string | The ID of the subnet. |
| AWS.EC2.Subnets.VpcId | string | The ID of the VPC the subnet is in. |
| AWS.EC2.Subnets.AssignIpv6AddressOnCreation | boolean | Indicates whether a network interface created in this subnet \(including a network interface created by RunInstances\) receives an IPv6 address. |
| AWS.EC2.Subnets.Ipv6CidrBlockAssociationSet.AssociationId | string | The association ID for the CIDR block. |
| AWS.EC2.Subnets.Ipv6CidrBlockAssociationSet.Ipv6CidrBlock | string | The IPv6 CIDR block. |
| AWS.EC2.Subnets.Ipv6CidrBlockAssociationSet.Ipv6CidrBlockState.State | string | The state of a CIDR block. |
| AWS.EC2.Subnets.Ipv6CidrBlockAssociationSet.Ipv6CidrBlockState.StatusMessage | string | A message about the status of the CIDR block, if applicable. |
| AWS.EC2.Subnets.Tags.Key | string | The key of the tag. |
| AWS.EC2.Subnets.Tags.Value | string | The value of the tag. |
| AWS.EC2.Subnets.AccountId | string | The ID of the AWS account with which the EC2 instance is associated. This key is only present when the parameter "AWS organization accounts" is provided. |

### aws-ec2-ipam-resource-discoveries-describe

***
Describes IPAM resource discoveries. A resource discovery is an IPAM component that enables IPAM to manage and monitor resources owned by the account.

#### Base Command

`aws-ec2-ipam-resource-discoveries-describe`

#### Input

| **Argument Name** | **Description** | **Required** |
| --- | --- | --- |
| ipam_resource_discovery_ids | A comma-separated list of the IPAM resource discovery IDs. | Optional |
| filters | One or more filters separated by ';' (for example, name=&lt;name&gt;;values=&lt;values&gt;). See AWS documentation for details &amp; filter options (https://docs.aws.amazon.com/cli/latest/userguide/cli-usage-filter.html). | Optional |
| limit | The maximum number of results to return in a single call. Specify a value between 5 and 1000. Default value is 50. | Optional |
| next_token | The token for the next set of results. | Optional |
| address_region | The Amazon Web Services region for the IP address. | Optional |
| account_id | The AWS account ID. | Required |
| region | The AWS region. Possible values are: us-east-1, us-east-2, us-west-1, us-west-2, af-south-1, ap-east-1, ap-south-2, ap-southeast-3, ap-southeast-5, ap-southeast-4, ap-south-1, ap-northeast-3, ap-northeast-2, ap-southeast-1, ap-southeast-2, ap-southeast-7, ap-northeast-1, ca-central-1, ca-west-1, eu-central-1, eu-west-1, eu-west-2, eu-south-1, eu-west-3, eu-south-2, eu-north-1, eu-central-2, il-central-1, mx-central-1, me-south-1, me-central-1, sa-east-1. | Required |

#### Context Output

| **Path** | **Type** | **Description** |
| --- | --- | --- |
| AWS.EC2.IpamResourceDiscoveries.IpamResourceDiscoveryId | String | The resource discovery ID. |
| AWS.EC2.IpamResourceDiscoveries.OwnerId | String | The ID of the owner. |
| AWS.EC2.IpamResourceDiscoveries.IpamResourceDiscoveryRegion | String | The resource discovery region. |
| AWS.EC2.IpamResourceDiscoveries.AccountId | string | The ID of the AWS account with which the EC2 instance is associated. This key is only present when the parameter "AWS organization accounts" is provided. |

### aws-ec2-ipam-resource-discovery-associations-describe

***
Describes resource discovery association with an Amazon VPC IPAM. An associated resource discovery is a resource discovery that has been associated with an IPAM.

#### Base Command

`aws-ec2-ipam-resource-discovery-associations-describe`

#### Input

| **Argument Name** | **Description** | **Required** |
| --- | --- | --- |
| ipam_resource_discovery_association_ids | A comma-separated list of the resource discovery association IDs. | Optional |
| filters | One or more filters separated by ';' (for example, name=&lt;name&gt;;values=&lt;values&gt;). See AWS documentation for details &amp; filter options (https://docs.aws.amazon.com/cli/latest/userguide/cli-usage-filter.html). | Optional |
| limit | The maximum number of results to return in a single call. Specify a value between 5 and 1000. Default value is 50. | Optional |
| next_token | The token for the next set of results. | Optional |
| address_region | The Amazon Web Services region for the IP address. | Optional |
| account_id | The AWS account ID. | Required |
| region | The AWS region. Possible values are: us-east-1, us-east-2, us-west-1, us-west-2, af-south-1, ap-east-1, ap-south-2, ap-southeast-3, ap-southeast-5, ap-southeast-4, ap-south-1, ap-northeast-3, ap-northeast-2, ap-southeast-1, ap-southeast-2, ap-southeast-7, ap-northeast-1, ca-central-1, ca-west-1, eu-central-1, eu-west-1, eu-west-2, eu-south-1, eu-west-3, eu-south-2, eu-north-1, eu-central-2, il-central-1, mx-central-1, me-south-1, me-central-1, sa-east-1. | Required |

#### Context Output

| **Path** | **Type** | **Description** |
| --- | --- | --- |
<<<<<<< HEAD
| File.Size | Number | The size of the file. |
| File.SHA1 | String | The SHA1 hash of the file. |
| File.SHA256 | String | The SHA256 hash of the file. |
| File.Name | String | The name of the file. |
| File.SSDeep | String | The SSDeep hash of the file. |
| File.EntryID | String | The entry ID of the file. |
| File.Info | String | File information. |
| File.Type | String | The file type. |
| File.MD5 | String | The MD5 hash of the file. |
| File.Extension | String | The file extension. |

### aws-acm-certificate-options-update

***
Updates Certificate Transparency (CT) logging for an AWS Certificate Manager (ACM) certificate (ENABLED or DISABLED).

#### Base Command

`aws-acm-certificate-options-update`

#### Input

| **Argument Name** | **Description** | **Required** |
| --- | --- | --- |
| account_id | The AWS account ID. | Required |
| region | The AWS region. Possible values are: us-east-1, us-east-2, us-west-1, us-west-2, af-south-1, ap-east-1, ap-south-2, ap-southeast-3, ap-southeast-5, ap-southeast-4, ap-south-1, ap-northeast-3, ap-northeast-2, ap-southeast-1, ap-southeast-2, ap-southeast-7, ap-northeast-1, ca-central-1, ca-west-1, eu-central-1, eu-west-1, eu-west-2, eu-south-1, eu-west-3, eu-south-2, eu-north-1, eu-central-2, il-central-1, mx-central-1, me-south-1, me-central-1, sa-east-1. | Required |
| certificate_arn | The ARN of the ACM certificate to update. This must be of the form: ”arn:aws:acm:{region}:{account}:certificate/{certificate_id}”. | Required |
| transparency_logging_preference | Whether the certificate is recorded in public CT logs. Possible values are: ENABLED, DISABLED. | Required |

#### Context Output

There is no context outputs for this command.
=======
| AWS.EC2.IpamResourceDiscoveryAssociations.IpamResourceDiscoveryAssociationId | String | The resource discovery association ID. |
| AWS.EC2.IpamResourceDiscoveryAssociations.IpamResourceDiscoveryId | String | The resource discovery ID. |
| AWS.EC2.IpamResourceDiscoveryAssociations.IpamRegion | String | The IPAM home region. |
| AWS.EC2.IpamResourceDiscoveryAssociations.AccountId | string | The ID of the AWS account with which the EC2 instance is associated. This key is only present when the parameter "AWS organization accounts" is provided. |
>>>>>>> c47d8e41
<|MERGE_RESOLUTION|>--- conflicted
+++ resolved
@@ -2558,42 +2558,30 @@
 
 | **Path** | **Type** | **Description** |
 | --- | --- | --- |
-<<<<<<< HEAD
-| File.Size | Number | The size of the file. |
-| File.SHA1 | String | The SHA1 hash of the file. |
-| File.SHA256 | String | The SHA256 hash of the file. |
-| File.Name | String | The name of the file. |
-| File.SSDeep | String | The SSDeep hash of the file. |
-| File.EntryID | String | The entry ID of the file. |
-| File.Info | String | File information. |
-| File.Type | String | The file type. |
-| File.MD5 | String | The MD5 hash of the file. |
-| File.Extension | String | The file extension. |
-
-### aws-acm-certificate-options-update
-
-***
-Updates Certificate Transparency (CT) logging for an AWS Certificate Manager (ACM) certificate (ENABLED or DISABLED).
-
-#### Base Command
-
-`aws-acm-certificate-options-update`
-
-#### Input
-
-| **Argument Name** | **Description** | **Required** |
-| --- | --- | --- |
-| account_id | The AWS account ID. | Required |
-| region | The AWS region. Possible values are: us-east-1, us-east-2, us-west-1, us-west-2, af-south-1, ap-east-1, ap-south-2, ap-southeast-3, ap-southeast-5, ap-southeast-4, ap-south-1, ap-northeast-3, ap-northeast-2, ap-southeast-1, ap-southeast-2, ap-southeast-7, ap-northeast-1, ca-central-1, ca-west-1, eu-central-1, eu-west-1, eu-west-2, eu-south-1, eu-west-3, eu-south-2, eu-north-1, eu-central-2, il-central-1, mx-central-1, me-south-1, me-central-1, sa-east-1. | Required |
-| certificate_arn | The ARN of the ACM certificate to update. This must be of the form: ”arn:aws:acm:{region}:{account}:certificate/{certificate_id}”. | Required |
-| transparency_logging_preference | Whether the certificate is recorded in public CT logs. Possible values are: ENABLED, DISABLED. | Required |
-
-#### Context Output
-
-There is no context outputs for this command.
-=======
 | AWS.EC2.IpamResourceDiscoveryAssociations.IpamResourceDiscoveryAssociationId | String | The resource discovery association ID. |
 | AWS.EC2.IpamResourceDiscoveryAssociations.IpamResourceDiscoveryId | String | The resource discovery ID. |
 | AWS.EC2.IpamResourceDiscoveryAssociations.IpamRegion | String | The IPAM home region. |
 | AWS.EC2.IpamResourceDiscoveryAssociations.AccountId | string | The ID of the AWS account with which the EC2 instance is associated. This key is only present when the parameter "AWS organization accounts" is provided. |
->>>>>>> c47d8e41
+
+
+### aws-acm-certificate-options-update
+
+***
+Updates Certificate Transparency (CT) logging for an AWS Certificate Manager (ACM) certificate (ENABLED or DISABLED).
+
+#### Base Command
+
+`aws-acm-certificate-options-update`
+
+#### Input
+
+| **Argument Name** | **Description** | **Required** |
+| --- | --- | --- |
+| account_id | The AWS account ID. | Required |
+| region | The AWS region. Possible values are: us-east-1, us-east-2, us-west-1, us-west-2, af-south-1, ap-east-1, ap-south-2, ap-southeast-3, ap-southeast-5, ap-southeast-4, ap-south-1, ap-northeast-3, ap-northeast-2, ap-southeast-1, ap-southeast-2, ap-southeast-7, ap-northeast-1, ca-central-1, ca-west-1, eu-central-1, eu-west-1, eu-west-2, eu-south-1, eu-west-3, eu-south-2, eu-north-1, eu-central-2, il-central-1, mx-central-1, me-south-1, me-central-1, sa-east-1. | Required |
+| certificate_arn | The ARN of the ACM certificate to update. This must be of the form: ”arn:aws:acm:{region}:{account}:certificate/{certificate_id}”. | Required |
+| transparency_logging_preference | Whether the certificate is recorded in public CT logs. Possible values are: ENABLED, DISABLED. | Required |
+
+#### Context Output
+
+There is no context outputs for this command.