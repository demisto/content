Support for AWS cloud
This integration was integrated and tested with version 1.0.0 of AWS.

## Configure AWS in Cortex

| **Parameter** | **Description** | **Required** |
| --- | --- | --- |
| Main Role | Main Role to be used for authentication e.g. 'PowerUserAccess' | False |
| Deafult AWS Account ID | AWS Account ID used for running integration test |  |
| Role Session Name | Role session name to be used for authentication |  |
| Role Session Duration | Max role session duration | False |
| Default AWS Access Key ID | AWS Access Key ID used for authentication when role-based authentication is not available. Must be used together with 'Default AWS Secret Access Key'. If provided, these credentials will be used as a fallback when role assumption fails. | False |
| Default AWS Secret Access Key | AWS Secret Access Key used for authentication when role-based authentication is not available. Must be used together with 'Default AWS Access Key ID'. If provided, these credentials will be used as a fallback when role assumption fails. | False |
| Password |  | False |
| Default AWS region. | The AWS region to use for API requests when a region is not explicitly specified in a command. This serves as the default region for operations across all AWS service-specific commands. |  |
| Timeout | The time in seconds till a timeout exception is reached. You can specify just the read timeout \(for example 60\) or also the connect timeout followed after a comma \(for example 60,10\). If a connect timeout is not specified, a default of 10 second will be used. | False |
| Retries | The maximum number of retry attempts when connection or throttling errors are encountered. Set to 0 to disable retries. The default value is 5 and the limit is 10. Note: Increasing the number of retries will increase the execution time. | False |
| PrivateLink service URL. |  | False |
| STS PrivateLink URL. |  | False |
| AWS STS Regional Endpoints | Sets the AWS_STS_REGIONAL_ENDPOINTS environment variable to specify the AWS STS endpoint resolution logic. By default, this option is set to “legacy” in AWS. Leave empty if the environment variable is already set using server configuration. | False |
| Role name for cross-organization account access | The role name used to access accounts in the organization. This role name must exist in the accounts provided in "AWS Organization accounts" and be assumable with the credentials provided. | False |
| Use system proxy settings |  | False |
| Trust any certificate (not secure) |  | False |

## Commands

You can execute these commands from the CLI, as part of an automation, or in a playbook.
After you successfully execute a command, a DBot message appears in the War Room with the command details.

### aws-s3-public-access-block-update

***
Creates or modifies the PublicAccessBlock configuration for an Amazon S3 bucket.

#### Base Command

`aws-s3-public-access-block-update`

#### Input

| **Argument Name** | **Description** | **Required** |
| --- | --- | --- |
| account_id | The AWS account ID. | Required |
| region | The AWS region. | Required |
| bucket | The name of the Amazon S3 bucket. | Required |
| block_public_acls | Specifies whether Amazon S3 should block public access control lists (ACLs) for this bucket and objects in this bucket. Possible values are: true, false. | Optional |
| ignore_public_acls | Specifies whether Amazon S3 should ignore public ACLs for this bucket and objects in this bucket. Possible values are: true, false. | Optional |
| block_public_policy | Specifies whether Amazon S3 should block public bucket policies for this bucket. Possible values are: true, false. | Optional |
| restrict_public_buckets | Specifies whether Amazon S3 should restrict public bucket policies for this bucket. Possible values are: true, false. | Optional |

#### Context Output

There is no context output for this command.

### aws-iam-account-password-policy-get

***
Get AWS account password policy.

#### Base Command

`aws-iam-account-password-policy-get`

#### Input

| **Argument Name** | **Description** | **Required** |
| --- | --- | --- |
| account_id | The AWS account ID. | Required |
| region | The AWS region. Possible values are: us-east-1, us-east-2, us-west-1, us-west-2, af-south-1, ap-east-1, ap-south-2, ap-southeast-3, ap-southeast-5, ap-southeast-4, ap-south-1, ap-northeast-3, ap-northeast-2, ap-southeast-1, ap-southeast-2, ap-southeast-7, ap-northeast-1, ca-central-1, ca-west-1, eu-central-1, eu-west-1, eu-west-2, eu-south-1, eu-west-3, eu-south-2, eu-north-1, eu-central-2, il-central-1, mx-central-1, me-south-1, me-central-1, sa-east-1. | Required |

#### Context Output

| **Path** | **Type** | **Description** |
| --- | --- | --- |
| AWS.IAM.PasswordPolicy.MinimumPasswordLength | number | Minimum length to require for IAM user passwords. |
| AWS.IAM.PasswordPolicy.RequireSymbols | boolean | Specifies whether IAM user passwords must contain at least one of the symbols. |
| AWS.IAM.PasswordPolicy.RequireNumbers | boolean | Specifies whether IAM user passwords must contain at least one numeric character \(0 to 9\). |
| AWS.IAM.PasswordPolicy.RequireUppercaseCharacters | boolean | Specifies whether IAM user passwords must contain at least one uppercase character \(A to Z\). |
| AWS.IAM.PasswordPolicy.RequireLowercaseCharacters | boolean | Specifies whether IAM user passwords must contain at least one lowercase character \(a to z\). |
| AWS.IAM.PasswordPolicy.AllowUsersToChangePassword | boolean | Specifies whether IAM users are allowed to change their own password. |
| AWS.IAM.PasswordPolicy.ExpirePasswords | boolean | Indicates whether passwords in the account expire. |
| AWS.IAM.PasswordPolicy.MaxPasswordAge | number | The number of days that an IAM user password is valid. |
| AWS.IAM.PasswordPolicy.PasswordReusePrevention | number | Specifies the number of previous passwords that IAM users are prevented from reusing. |
| AWS.IAM.PasswordPolicy.HardExpiry | boolean | Specifies whether IAM users are prevented from setting a new password via the Amazon Web Services Management Console after their password has expired. |

### aws-ec2-instance-metadata-options-modify

***
Modify the EC2 instance metadata parameters on a running or stopped instance.

#### Base Command

`aws-ec2-instance-metadata-options-modify`

#### Input

| **Argument Name** | **Description** | **Required** |
| --- | --- | --- |
| account_id | The AWS account ID. | Required |
| region | The AWS region. | Required |
| instance_id | The ID of the instance. | Required |
| http_tokens | Indicates whether IMDSv2 is required. Possible values are: optional, required. | Optional |
| http_endpoint | Enables or disables the HTTP metadata endpoint on your instances. Possible values are: disabled, enabled. | Optional |

#### Context Output

There is no context output for this command.

### aws-iam-account-password-policy-update

***
Create/update password policy.

#### Base Command

`aws-iam-account-password-policy-update`

#### Input

| **Argument Name** | **Description** | **Required** |
| --- | --- | --- |
| account_id | The AWS account ID. | Required |
| minimum_password_length | The minimum number of characters allowed in an IAM user password. Possible values are: . | Optional |
| require_symbols | Specifies whether IAM user passwords must contain at least one of the non-alphanumeric characters. Can be "True" or "False". Possible values are: true, false. | Optional |
| require_numbers | Specifies whether IAM user passwords must contain at least one numeric character (0 to 9). Can be "True" or "False". Possible values are: true, false. | Optional |
| require_uppercase_characters | Specifies whether IAM user passwords must contain at least one uppercase character from the ISO basic Latin alphabet (A to Z). Can be "True" or "False". Possible values are: true, false. | Optional |
| require_lowercase_characters | Specifies whether IAM user passwords must contain at least one lowercase character from the ISO basic Latin alphabet (a to z). Can be "True" or "False". Possible values are: true, false. | Optional |
| allow_users_to_change_password | Allows all IAM users in your account to use the AWS Management Console to change their own passwords. Can be "True" or "False". Possible values are: true, false. | Optional |
| max_password_age | The number of days that an IAM user password is valid. Possible values are: . | Optional |
| password_reuse_prevention | Specifies the number of previous passwords that IAM users are prevented from reusing. Possible values are: . | Optional |
| hard_expiry | Prevents IAM users from setting a new password after their password has expired. Can be "True" or "False". Possible values are: true, false. | Optional |

#### Context Output

There is no context output for this command.

### aws-ec2-security-group-ingress-revoke

***
Revokes one or more ingress rules in a security group.

#### Base Command

`aws-ec2-security-group-ingress-revoke`

#### Input

| **Argument Name** | **Description** | **Required** |
| --- | --- | --- |
| account_id | The AWS account ID. | Required |
| region | The AWS region. Possible values are: us-east-1, us-east-2, us-west-1, us-west-2, af-south-1, ap-east-1, ap-south-2, ap-southeast-3, ap-southeast-5, ap-southeast-4, ap-south-1, ap-northeast-3, ap-northeast-2, ap-southeast-1, ap-southeast-2, ap-southeast-7, ap-northeast-1, ca-central-1, ca-west-1, eu-central-1, eu-west-1, eu-west-2, eu-south-1, eu-west-3, eu-south-2, eu-north-1, eu-central-2, il-central-1, mx-central-1, me-south-1, me-central-1, sa-east-1. | Required |
| group_id | The ID of the security group. | Required |
| protocol | The IP protocol: tcp, udp, icmp, or icmpv6. Use -1 to specify all protocols. When used with port and cidr arguments for simple rule revocation. | Optional |
| port | For TCP or UDP: The range of ports to revoke (e.g., "80" or "80-443"). For ICMP: A single integer or range (type-code) representing the ICMP type and code. Use with protocol and cidr for simple rule revocation. | Optional |
| cidr | The IPv4 address range in CIDR format (e.g., "0.0.0.0/0"). Use with protocol and port for simple rule revocation. | Optional |
| ip_permissions | The sets of IP permissions to revoke, in JSON format. Use this for complex rule configurations or when revoking multiple rules. Cannot be used together with protocol/port/cidr arguments. | Optional |

#### Context Output

There is no context output for this command.

### aws-iam-role-from-instance-profile-remove

***
Removes the specified IAM role from the specified EC2 instance profile.

#### Base Command

`aws-iam-role-from-instance-profile-remove`

#### Input

| **Argument Name** | **Description** | **Required** |
| --- | --- | --- |
| account_id | The AWS account ID. | Required |
| region | The AWS region. Possible values are: us-east-1, us-east-2, us-west-1, us-west-2, af-south-1, ap-east-1, ap-south-2, ap-southeast-3, ap-southeast-5, ap-southeast-4, ap-south-1, ap-northeast-3, ap-northeast-2, ap-southeast-1, ap-southeast-2, ap-southeast-7, ap-northeast-1, ca-central-1, ca-west-1, eu-central-1, eu-west-1, eu-west-2, eu-south-1, eu-west-3, eu-south-2, eu-north-1, eu-central-2, il-central-1, mx-central-1, me-south-1, me-central-1, sa-east-1. | Required |
| instance_profile_name | The name of the instance profile to update. | Required |
| role_name | The name of the role to remove. | Required |

#### Context Output

There is no context output for this command.

### aws-eks-cluster-config-update

***
Updates an Amazon EKS cluster configuration. Only a single type of update can (logging / resources_vpc_config) is allowed per call.

#### Base Command

`aws-eks-cluster-config-update`

#### Input

| **Argument Name** | **Description** | **Required** |
| --- | --- | --- |
| account_id | The AWS account ID. | Required |
| region | The AWS region. Possible values are: us-east-1, us-east-2, us-west-1, us-west-2, af-south-1, ap-east-1, ap-south-2, ap-southeast-3, ap-southeast-5, ap-southeast-4, ap-south-1, ap-northeast-3, ap-northeast-2, ap-southeast-1, ap-southeast-2, ap-southeast-7, ap-northeast-1, ca-central-1, ca-west-1, eu-central-1, eu-west-1, eu-west-2, eu-south-1, eu-west-3, eu-south-2, eu-north-1, eu-central-2, il-central-1, mx-central-1, me-south-1, me-central-1, sa-east-1. | Required |
| cluster_name | The name of the Amazon EKS cluster to update. | Required |
| logging | Enable or disable exporting the Kubernetes control plane logs for your cluster to CloudWatch Logs . By default, cluster control plane logs aren’t exported to CloudWatch Logs . e.g. "{'clusterLogging': [{'types': ['api', 'audit', 'authenticator', 'controllerManager', 'scheduler'], 'enabled': true}]}". | Optional |
| resources_vpc_config | A JSON representation of the VPC configuration used by the cluster control plane. e.g. "{'subnetIds': ['string'], 'securityGroupIds': ['string'], 'endpointPublicAccess': True, 'endpointPrivateAccess': True, 'publicAccessCidrs': ['string']}". | Optional |

#### Context Output

There is no context output for this command.

### aws-rds-db-instance-modify

***
Modifies an Amazon RDS DB instance. Allows to change various settings of an existing DB instance, such as instance class, storage capacity, security groups, and other configuration parameters.

#### Base Command

`aws-rds-db-instance-modify`

#### Input

| **Argument Name** | **Description** | **Required** |
| --- | --- | --- |
| account_id | The AWS account ID. | Required |
| region | The AWS region. Possible values are: us-east-1, us-east-2, us-west-1, us-west-2, af-south-1, ap-east-1, ap-south-2, ap-southeast-3, ap-southeast-5, ap-southeast-4, ap-south-1, ap-northeast-3, ap-northeast-2, ap-southeast-1, ap-southeast-2, ap-southeast-7, ap-northeast-1, ca-central-1, ca-west-1, eu-central-1, eu-west-1, eu-west-2, eu-south-1, eu-west-3, eu-south-2, eu-north-1, eu-central-2, il-central-1, mx-central-1, me-south-1, me-central-1, sa-east-1. | Required |
| db_instance_identifier | The identifier of DB instance to modify. This value is stored as a lowercase string. | Required |
| publicly_accessible | Specifies whether the DB instance is publicly accessible. Possible values are: true, false. | Optional |
| apply_immediately | Specifies whether the modifications in this request and any pending modifications are asynchronously applied as soon as possible, regardless of the PreferredMaintenanceWindow setting for the DB instance. By default, this parameter is disabled. If this parameter is disabled, changes to the DB instance are applied during the next maintenance window. Some parameter changes can cause an outage and are applied on the next call to RebootDBInstance , or the next failure reboot. Possible values are: true, false. | Optional |
| copy_tags_to_snapshot | Specifies whether to copy all tags from the DB instance to snapshots of the DB instance. By default, tags aren’t copied. Possible values are: true, false. | Optional |
| backup_retention_period | The number of days to retain automated backups. Setting this parameter to a positive number enables backups. Setting this parameter to 0 disables automated backups. | Optional |
| enable_iam_database_authentication | Specifies whether to enable mapping of Amazon Web Services Identity and Access Management (IAM) accounts to database accounts. By default, mapping isn’t enabled. Possible values are: true, false. | Optional |
| deletion_protection | Specifies whether the DB instance has deletion protection enabled. The database can’t be deleted when deletion protection is enabled. By default, deletion protection isn’t enabled. For more information, see Deleting a DB Instance. Possible values are: true, false. | Optional |
| auto_minor_version_upgrade | Specifies whether minor version upgrades are applied automatically to the DB instance during the maintenance window. An outage occurs when all the following conditions are met: The automatic upgrade is enabled for the maintenance window. A newer minor version is available. RDS has enabled automatic patching for the engine version. If any of the preceding conditions isn’t met, Amazon RDS applies the change as soon as possible and doesn’t cause an outage. For an RDS Custom DB instance, don’t enable this setting. Otherwise, the operation returns an error. Possible values are: true, false. | Optional |
| multi_az | Specifies whether the DB instance is a Multi-AZ deployment. Changing this parameter doesn’t result in an outage. The change is applied during the next maintenance window unless the ApplyImmediately parameter is enabled for this request. This setting doesn’t apply to RDS Custom DB instances. Possible values are: true, false. | Optional |

#### Context Output

There is no context output for this command.

### aws-cloudtrail-trail-update

***
Updates trail settings that control what events you are logging, and how to handle log files. Changes to a trail do not require stopping the CloudTrail service. Use this action to designate an existing bucket for log delivery. If the existing bucket has previously been a target for CloudTrail log files, an IAM policy exists for the bucket. UpdateTrail must be called from the Region in which the trail was created; otherwise, an InvalidHomeRegionException is thrown.

#### Base Command

`aws-cloudtrail-trail-update`

#### Input

| **Argument Name** | **Description** | **Required** |
| --- | --- | --- |
| account_id | The AWS account ID. | Required |
| region | The AWS region. Possible values are: us-east-1, us-east-2, us-west-1, us-west-2, af-south-1, ap-east-1, ap-south-2, ap-southeast-3, ap-southeast-5, ap-southeast-4, ap-south-1, ap-northeast-3, ap-northeast-2, ap-southeast-1, ap-southeast-2, ap-southeast-7, ap-northeast-1, ca-central-1, ca-west-1, eu-central-1, eu-west-1, eu-west-2, eu-south-1, eu-west-3, eu-south-2, eu-north-1, eu-central-2, il-central-1, mx-central-1, me-south-1, me-central-1, sa-east-1. | Required |
| name | The name of the trail or trail ARN. | Required |
| s3_bucket_name | The name of the Amazon S3 bucket designated for publishing log files. | Optional |
| s3_key_prefix | The Amazon S3 key prefix that comes after the name of the bucket you have designated for log file delivery. | Optional |
| sns_topic_name | The name of the Amazon SNS topic defined for notification of log file delivery. | Optional |
| include_global_service_events | Weather the trail is publishing events from global services such as IAM to the log files. Possible values are: true, false. | Optional |
| is_multi_region_trail | Weather the trail applies only to the current region or to all regions. The default is false. If the trail exists only in the current region and this value is set to true, shadow trails (replications of the trail) will be created in the other regions. If the trail exists in all regions and this value is set to false, the trail will remain in the region where it was created, and its shadow trails in other regions will be deleted. Possible values are: true, false. | Optional |
| enable_log_file_validation | Weather log file validation is enabled. The default is false. Possible values are: true, false. | Optional |
| cloud_watch_logs_log_group_arn | Specifies a log group name using an Amazon Resource Name (ARN), a unique identifier that represents the log group to which CloudTrail logs will be delivered. Not required unless you specify CloudWatchLogsRoleArn. | Optional |
| cloud_watch_logs_role_arn | The role for the CloudWatch Logs endpoint to assume to write to a user's log group. | Optional |
| kms_key_id | The KMS key ID to use to encrypt the logs delivered by CloudTrail. | Optional |

#### Context Output

| **Path** | **Type** | **Description** |
| --- | --- | --- |
| AWS.CloudTrail.Trail.TrailARN | string | The Amazon Resource Name \(ARN\) of the trail. |
| AWS.CloudTrail.Trail.Name | string | The name of the trail. |
| AWS.CloudTrail.Trail.S3BucketName | string | The name of the Amazon S3 bucket into which CloudTrail delivers your trail files. |
| AWS.CloudTrail.Trail.S3KeyPrefix | string | The Amazon S3 key prefix that comes after the name of the bucket you have designated for log file delivery. |
| AWS.CloudTrail.Trail.SnsTopicName | string | The name of the Amazon SNS topic defined for notification of log file delivery. |
| AWS.CloudTrail.Trail.SnsTopicARN | string | The Amazon Resource Name \(ARN\) of the Amazon SNS topic defined for notification of log file delivery. |
| AWS.CloudTrail.Trail.IncludeGlobalServiceEvents | boolean | Set to True to include AWS API calls from AWS global services such as IAM. |
| AWS.CloudTrail.Trail.IsMultiRegionTrail | boolean | Weather the trail exists only in one region or exists in all regions. |
| AWS.CloudTrail.Trail.HomeRegion | string | The region in which the trail was created. |
| AWS.CloudTrail.Trail.LogFileValidationEnabled | boolean | Weather log file validation is enabled. |
| AWS.CloudTrail.Trail.CloudWatchLogsLogGroupArn | string | Amazon Resource Name \(ARN\), a unique identifier that represents the log group to which CloudTrail logs will be delivered. |
| AWS.CloudTrail.Trail.CloudWatchLogsRoleArn | string | The role for the CloudWatch Logs endpoint to assume to write to a user's log group. |
| AWS.CloudTrail.Trail.KMSKeyId | string | The KMS key ID that encrypts the logs delivered by CloudTrail. |
| AWS.CloudTrail.Trail.HasCustomEventSelectors | boolean | Specifies if the trail has custom event selectors. |
| AWS.CloudTrail.Trail.HasInsightSelectors | boolean | Weather a trail has insight selectors enabled. |
| AWS.CloudTrail.Trail.IsOrganizationTrail | boolean | Whether the trail is an organization trail. |

### aws-ec2-security-group-ingress-authorize

***
Adds the specified inbound (ingress) rules to a security group.

#### Base Command

`aws-ec2-security-group-ingress-authorize`

#### Input

| **Argument Name** | **Description** | **Required** |
| --- | --- | --- |
| account_id | The AWS account ID. | Required |
| region | The AWS region. Possible values are: us-east-1, us-east-2, us-west-1, us-west-2, af-south-1, ap-east-1, ap-south-2, ap-southeast-3, ap-southeast-5, ap-southeast-4, ap-south-1, ap-northeast-3, ap-northeast-2, ap-southeast-1, ap-southeast-2, ap-southeast-7, ap-northeast-1, ca-central-1, ca-west-1, eu-central-1, eu-west-1, eu-west-2, eu-south-1, eu-west-3, eu-south-2, eu-north-1, eu-central-2, il-central-1, mx-central-1, me-south-1, me-central-1, sa-east-1. | Required |
| group_id | The ID of the security group. | Required |
| protocol | The IP protocol: tcp, udp, icmp, or icmpv6. Use -1 to specify all protocols. When used with port and cidr arguments for simple rule authorization. | Optional |
| port | For TCP or UDP: The range of ports to authorize (e.g., "80" or "80-443"). For ICMP: A single integer or range (type-code) representing the ICMP type and code. Use with protocol and cidr for simple rule authorization. | Optional |
| cidr | The IPv4 address range in CIDR format (e.g., "0.0.0.0/0"). Use with protocol and port for simple rule authorization. | Optional |
| ip_permissions | The sets of IP permissions to authorize, in JSON format. Use this for complex rule configurations or when authorizing multiple rules. Cannot be used together with protocol/port/cidr arguments. | Optional |

#### Context Output

There is no context output for this command.

### aws-ec2-image-attribute-modify

***
Modifies the specified attribute of the specified AMI.

#### Base Command

`aws-ec2-image-attribute-modify`

#### Input

| **Argument Name** | **Description** | **Required** |
| --- | --- | --- |
| account_id | The AWS account ID. | Required |
| region | The AWS region. Possible values are: us-east-1, us-east-2, us-west-1, us-west-2, af-south-1, ap-east-1, ap-south-2, ap-southeast-3, ap-southeast-5, ap-southeast-4, ap-south-1, ap-northeast-3, ap-northeast-2, ap-southeast-1, ap-southeast-2, ap-southeast-7, ap-northeast-1, ca-central-1, ca-west-1, eu-central-1, eu-west-1, eu-west-2, eu-south-1, eu-west-3, eu-south-2, eu-north-1, eu-central-2, il-central-1, mx-central-1, me-south-1, me-central-1, sa-east-1. | Required |
| image_id | The ID of the AMI. | Required |
| attribute | The AMI attribute to modify. Possible values are: description, launchPermission. | Required |
| operation_type | The operation to perform on the attribute. Possible values are: add, remove. | Optional |
| user_ids | The AWS account IDs to add to or remove from the list of users that have launch permissions for the AMI. | Optional |
| user_groups | The user groups to add to or remove from the list of user groups that have launch permissions for the AMI. | Optional |
| description | A new description for the AMI. | Optional |

#### Context Output

There is no context output for this command.

### aws-rds-db-cluster-snapshot-attribute-modify

***
Modifies the attributes associated with a DB cluster snapshot.

#### Base Command

`aws-rds-db-cluster-snapshot-attribute-modify`

#### Input

| **Argument Name** | **Description** | **Required** |
| --- | --- | --- |
| account_id | The AWS account ID. | Required |
| region | The AWS region. Possible values are: us-east-1, us-east-2, us-west-1, us-west-2, af-south-1, ap-east-1, ap-south-2, ap-southeast-3, ap-southeast-5, ap-southeast-4, ap-south-1, ap-northeast-3, ap-northeast-2, ap-southeast-1, ap-southeast-2, ap-southeast-7, ap-northeast-1, ca-central-1, ca-west-1, eu-central-1, eu-west-1, eu-west-2, eu-south-1, eu-west-3, eu-south-2, eu-north-1, eu-central-2, il-central-1, mx-central-1, me-south-1, me-central-1, sa-east-1. | Required |
| db_cluster_snapshot_identifier | The identifier for the DB cluster snapshot to modify the attributes for. | Required |
| attribute_name | The name of the DB cluster snapshot attribute to modify. | Required |
| values_to_remove | A CSV list of DB cluster snapshot attributes to remove from the attribute specified by AttributeName. Default Value all. | Optional |
| values_to_add | A CSV list of DB cluster snapshot attributes to add to the attribute specified by AttributeName. | Optional |

#### Context Output

There is no context output for this command.

### aws-s3-bucket-logging-put

***
Configures logging settings for an AWS S3 bucket, enabling monitoring of bucket access through detailed logs delivered to a designated target bucket.

#### Base Command

`aws-s3-bucket-logging-put`

#### Input

| **Argument Name** | **Description** | **Required** |
| --- | --- | --- |
| account_id | The AWS account ID. | Required |
| region | The AWS region. Possible values are: us-east-1, us-east-2, us-west-1, us-west-2, af-south-1, ap-east-1, ap-south-2, ap-southeast-3, ap-southeast-5, ap-southeast-4, ap-south-1, ap-northeast-3, ap-northeast-2, ap-southeast-1, ap-southeast-2, ap-southeast-7, ap-northeast-1, ca-central-1, ca-west-1, eu-central-1, eu-west-1, eu-west-2, eu-south-1, eu-west-3, eu-south-2, eu-north-1, eu-central-2, il-central-1, mx-central-1, me-south-1, me-central-1, sa-east-1. | Required |
| bucket | The name of the bucket for which to set the logging parameters. | Required |
| target_bucket | The name of the bucket where server access logs should be delivered. If this is NOT provided, logging will be disabled. | Optional |
| target_prefix | The prefix to be used for log object keys (e.g., "logs/"). Objects will be stored as: targetBucket/targetPrefix/sourceBucket/YYYY-MM-DD-HH-MM-SS-UniqueString. | Optional |

#### Context Output

There is no context output for this command.

### aws-iam-login-profile-delete

***
Deletes the password for the specified IAM user, which terminates the user's ability to access AWS services through the AWS Management Console.

#### Base Command

`aws-iam-login-profile-delete`

#### Input

| **Argument Name** | **Description** | **Required** |
| --- | --- | --- |
| account_id | The AWS account ID. | Required |
| region | The AWS region. Possible values are: us-east-1, us-east-2, us-west-1, us-west-2, af-south-1, ap-east-1, ap-south-2, ap-southeast-3, ap-southeast-5, ap-southeast-4, ap-south-1, ap-northeast-3, ap-northeast-2, ap-southeast-1, ap-southeast-2, ap-southeast-7, ap-northeast-1, ca-central-1, ca-west-1, eu-central-1, eu-west-1, eu-west-2, eu-south-1, eu-west-3, eu-south-2, eu-north-1, eu-central-2, il-central-1, mx-central-1, me-south-1, me-central-1, sa-east-1. | Required |
| user_name | The name of the user whose password you want to delete. | Required |

#### Context Output

There is no context output for this command.

### aws-rds-db-snapshot-attribute-modify

***
Adds or removes permission for the specified AWS account ID to restore the specified DB snapshot.

#### Base Command

`aws-rds-db-snapshot-attribute-modify`

#### Input

| **Argument Name** | **Description** | **Required** |
| --- | --- | --- |
| account_id | The AWS account ID. | Required |
| region | The AWS region. Possible values are: us-east-1, us-east-2, us-west-1, us-west-2, af-south-1, ap-east-1, ap-south-2, ap-southeast-3, ap-southeast-5, ap-southeast-4, ap-south-1, ap-northeast-3, ap-northeast-2, ap-southeast-1, ap-southeast-2, ap-southeast-7, ap-northeast-1, ca-central-1, ca-west-1, eu-central-1, eu-west-1, eu-west-2, eu-south-1, eu-west-3, eu-south-2, eu-north-1, eu-central-2, il-central-1, mx-central-1, me-south-1, me-central-1, sa-east-1. | Required |
| db_snapshot_identifier | The identifier for the DB snapshot to modify the attributes for. | Required |
| attribute_name | The name of the DB snapshot attribute to modify. | Required |
| values_to_add | A list of DB snapshot attributes to add to the attribute specified by AttributeName. | Optional |
| values_to_remove | A list of DB snapshot attributes to remove from the attribute specified by AttributeName. | Optional |

#### Context Output

There is no context output for this command.

### aws-s3-bucket-policy-put

***
Applies an Amazon S3 bucket policy to an Outposts bucket.

#### Base Command

`aws-s3-bucket-policy-put`

#### Input

| **Argument Name** | **Description** | **Required** |
| --- | --- | --- |
| account_id | The AWS account ID. | Required |
| region | The AWS region. Possible values are: us-east-1, us-east-2, us-west-1, us-west-2, af-south-1, ap-east-1, ap-south-2, ap-southeast-3, ap-southeast-5, ap-southeast-4, ap-south-1, ap-northeast-3, ap-northeast-2, ap-southeast-1, ap-southeast-2, ap-southeast-7, ap-northeast-1, ca-central-1, ca-west-1, eu-central-1, eu-west-1, eu-west-2, eu-south-1, eu-west-3, eu-south-2, eu-north-1, eu-central-2, il-central-1, mx-central-1, me-south-1, me-central-1, sa-east-1. | Required |
| bucket | The name of the bucket to which the policy will be applied. | Required |
| policy | The bucket policy to apply as a JSON string. | Required |

#### Context Output

There is no context output for this command.

### aws-cloudtrail-logging-start

***
Starts recording AWS API calls and log file delivery for a trail. For a trail enabled in all regions, this operation must be called from the region where the trail was created. This operation cannot be called on shadow trails (replicated trails in other regions) of a trail that is enabled in all regions.

#### Base Command

`aws-cloudtrail-logging-start`

#### Input

| **Argument Name** | **Description** | **Required** |
| --- | --- | --- |
| account_id | The AWS account ID. | Required |
| region | The AWS region. Possible values are: us-east-1, us-east-2, us-west-1, us-west-2, af-south-1, ap-east-1, ap-south-2, ap-southeast-3, ap-southeast-5, ap-southeast-4, ap-south-1, ap-northeast-3, ap-northeast-2, ap-southeast-1, ap-southeast-2, ap-southeast-7, ap-northeast-1, ca-central-1, ca-west-1, eu-central-1, eu-west-1, eu-west-2, eu-south-1, eu-west-3, eu-south-2, eu-north-1, eu-central-2, il-central-1, mx-central-1, me-south-1, me-central-1, sa-east-1. | Required |
| name | The name or the CloudTrail ARN of the trail for which CloudTrail logs Amazon Web Services API calls. e.g. arn:aws:cloudtrail:us-east-2:123456789012:trail/MyTrail. | Required |

#### Context Output

There is no context output for this command.

### aws-ec2-instance-attribute-modify

***
Modifies the specified attribute of the specified instance. You can specify only one attribute at a time.

#### Base Command

`aws-ec2-instance-attribute-modify`

#### Input

| **Argument Name** | **Description** | **Required** |
| --- | --- | --- |
| account_id | The AWS account ID. | Required |
| region | The AWS region. Possible values are: us-east-1, us-east-2, us-west-1, us-west-2, af-south-1, ap-east-1, ap-south-2, ap-southeast-3, ap-southeast-5, ap-southeast-4, ap-south-1, ap-northeast-3, ap-northeast-2, ap-southeast-1, ap-southeast-2, ap-southeast-7, ap-northeast-1, ca-central-1, ca-west-1, eu-central-1, eu-west-1, eu-west-2, eu-south-1, eu-west-3, eu-south-2, eu-north-1, eu-central-2, il-central-1, mx-central-1, me-south-1, me-central-1, sa-east-1. | Required |
| instance_id | The ID of the instance. | Required |
| disable_api_stop | Indicates whether an instance is enabled for stop protection. Possible values are: true, false. | Optional |
| groups | A comma-separated list of security groups to replace the instance's current security groups. You must specify the ID of at least one security group, even if it’s just the default security group for the VPC. | Optional |
| attribute | The name of the attribute to modify. Possible values: sourceDestCheck, groupSet, ebsOptimized, sriovNetSupport, enaSupport, enclaveOptions, disableApiStop. Possible values are: instanceType, kernel, ramdisk, userData, disableApiTermination, instanceInitiatedShutdownBehavior, rootDeviceName, blockDeviceMapping, productCodes, sourceDestCheck, groupSet, ebsOptimized, striovNetSupport, enaSupport, enclaveOptions, disableApiStop. | Optional |
| value | A new value for the attribute. Use only with the kernel, ramdisk, userData, disableApiTermination, or instanceInitiatedShutdownBehavior attribute. | Optional |

#### Context Output

There is no context output for this command.

### aws-iam-access-key-update

***
Changes the status of the specified access key from Active to Inactive, or vice versa. This operation can be used to disable a user's access key as part of a key rotation workflow.

#### Base Command

`aws-iam-access-key-update`

#### Input

| **Argument Name** | **Description** | **Required** |
| --- | --- | --- |
| account_id | The AWS account ID. | Required |
| region | The AWS region. Possible values are: us-east-1, us-east-2, us-west-1, us-west-2, af-south-1, ap-east-1, ap-south-2, ap-southeast-3, ap-southeast-5, ap-southeast-4, ap-south-1, ap-northeast-3, ap-northeast-2, ap-southeast-1, ap-southeast-2, ap-southeast-7, ap-northeast-1, ca-central-1, ca-west-1, eu-central-1, eu-west-1, eu-west-2, eu-south-1, eu-west-3, eu-south-2, eu-north-1, eu-central-2, il-central-1, mx-central-1, me-south-1, me-central-1, sa-east-1. | Required |
| access_key_id | The access key ID of the secret access key you want to update. | Required |
| status | The status you want to assign to the secret access key. Possible values are: Active, Inactive. | Required |
| user_name | The name of the user whose key you want to update. If you do not specify a user name, IAM determines the user name implicitly based on the AWS access key ID signing the request. | Optional |

#### Context Output

There is no context output for this command.

### aws-ec2-security-group-egress-revoke

***
Removes the specified outbound (egress) rules from the specified security group.

#### Base Command

`aws-ec2-security-group-egress-revoke`

#### Input

| **Argument Name** | **Description** | **Required** |
| --- | --- | --- |
| account_id | The AWS account ID. | Required |
| region | The AWS region. Possible values are: us-east-1, us-east-2, us-west-1, us-west-2, af-south-1, ap-east-1, ap-south-2, ap-southeast-3, ap-southeast-5, ap-southeast-4, ap-south-1, ap-northeast-3, ap-northeast-2, ap-southeast-1, ap-southeast-2, ap-southeast-7, ap-northeast-1, ca-central-1, ca-west-1, eu-central-1, eu-west-1, eu-west-2, eu-south-1, eu-west-3, eu-south-2, eu-north-1, eu-central-2, il-central-1, mx-central-1, me-south-1, me-central-1, sa-east-1. | Required |
| group_id | The ID of the security group. | Required |
| protocol | The IP protocol: tcp, udp, icmp, or icmpv6. Use -1 to specify all protocols. When used with port and cidr arguments for simple rule revocation. | Optional |
| port | For TCP or UDP: The range of ports to revoke (e.g., "80" or "80-443"). For ICMP: A single integer or range (type-code) representing the ICMP type and code. Use with protocol and cidr for simple rule revocation. | Optional |
| cidr | The IPv4 address range in CIDR format (e.g., "0.0.0.0/0"). Use with protocol and port for simple rule revocation. | Optional |
| ip_permissions | The sets of IP permissions to revoke, in JSON format. Use this for complex rule configurations or when revoking multiple rules. Cannot be used together with protocol/port/cidr arguments. | Optional |

#### Context Output

There is no context output for this command.

### aws-iam-role-policy-put

***
Adds or updates an inline policy document that is embedded in the specified IAM role.

#### Base Command

`aws-iam-role-policy-put`

#### Input

| **Argument Name** | **Description** | **Required** |
| --- | --- | --- |
| account_id | The AWS account ID. | Required |
| region | The AWS region. Possible values are: us-east-1, us-east-2, us-west-1, us-west-2, af-south-1, ap-east-1, ap-south-2, ap-southeast-3, ap-southeast-5, ap-southeast-4, ap-south-1, ap-northeast-3, ap-northeast-2, ap-southeast-1, ap-southeast-2, ap-southeast-7, ap-northeast-1, ca-central-1, ca-west-1, eu-central-1, eu-west-1, eu-west-2, eu-south-1, eu-west-3, eu-south-2, eu-north-1, eu-central-2, il-central-1, mx-central-1, me-south-1, me-central-1, sa-east-1. | Required |
| role_name | The name of the role to associate the policy with. This parameter allows (through its regex pattern ) a string of characters consisting of upper and lowercase alphanumeric characters with no spaces. You can also include any of the following characters: _+=,.@-. | Required |
| policy_name | The name of the policy document. This parameter allows (through its regex pattern ) a string of characters consisting of upper and lowercase alphanumeric characters with no spaces. You can also include any of the following characters: _+=,.@-. | Required |
| policy_document | The policy document in JSON format. Must be a valid IAM policy document that defines the permissions for the role. | Required |

#### Context Output

There is no context output for this command.

### aws-rds-db-cluster-modify

***
Modifies settings for an Amazon RDS DB cluster. Allows you to update cluster settings such as port, master credentials, VPC security groups, deletion protection, and other configuration options.

#### Base Command

`aws-rds-db-cluster-modify`

#### Input

| **Argument Name** | **Description** | **Required** |
| --- | --- | --- |
| account_id | The AWS account ID. | Required |
| region | The AWS region. Possible values are: us-east-1, us-east-2, us-west-1, us-west-2, af-south-1, ap-east-1, ap-south-2, ap-southeast-3, ap-southeast-5, ap-southeast-4, ap-south-1, ap-northeast-3, ap-northeast-2, ap-southeast-1, ap-southeast-2, ap-southeast-7, ap-northeast-1, ca-central-1, ca-west-1, eu-central-1, eu-west-1, eu-west-2, eu-south-1, eu-west-3, eu-south-2, eu-north-1, eu-central-2, il-central-1, mx-central-1, me-south-1, me-central-1, sa-east-1. | Required |
| db_cluster_identifier | The DB cluster identifier for the cluster being modified. This parameter isn’t case-sensitive. Valid for Cluster Type: Aurora DB clusters and Multi-AZ DB clusters Constraints: Must match the identifier of an existing DB cluster. | Required |
| deletion_protection | Specifies whether the DB cluster has deletion protection enabled. The database can’t be deleted when deletion protection is enabled. By default, deletion protection isn’t enabled. Possible values are: true, false. | Optional |
| enable_iam_database_authentication | Specifies whether to enable mapping of Amazon Web Services Identity and Access Management (IAM) accounts to database accounts. By default, mapping isn’t enabled. Possible values are: true, false. | Optional |

#### Context Output

There is no context output for this command.

### aws-s3-public-access-block-update

***
Create or Modify the PublicAccessBlock configuration for an Amazon S3 bucket.

#### Base Command

`aws-s3-public-access-block-update`

#### Input

| **Argument Name** | **Description** | **Required** |
| --- | --- | --- |
| account_id | The AWS account ID. | Required |
| region | The AWS region. Possible values are: us-east-1, us-east-2, us-west-1, us-west-2, af-south-1, ap-east-1, ap-south-2, ap-southeast-3, ap-southeast-5, ap-southeast-4, ap-south-1, ap-northeast-3, ap-northeast-2, ap-southeast-1, ap-southeast-2, ap-southeast-7, ap-northeast-1, ca-central-1, ca-west-1, eu-central-1, eu-west-1, eu-west-2, eu-south-1, eu-west-3, eu-south-2, eu-north-1, eu-central-2, il-central-1, mx-central-1, me-south-1, me-central-1, sa-east-1. | Required |
| bucket | The name of the Amazon S3 bucket. | Required |
| block_public_acls | Specifies whether Amazon S3 should block public access control lists (ACLs) for this bucket and objects in this bucket. Possible values are: true, false. | Optional |
| ignore_public_acls | Specifies whether Amazon S3 should ignore public ACLs for this bucket and objects in this bucket. Possible values are: true, false. | Optional |
| block_public_policy | Specifies whether Amazon S3 should block public bucket policies for this bucket. Possible values are: true, false. | Optional |
| restrict_public_buckets | Specifies whether Amazon S3 should restrict public bucket policies for this bucket. Possible values are: true, false. | Optional |

#### Context Output

There is no context output for this command.

### aws-iam-user-policy-put

***
Adds or updates an inline policy document that is embedded in the specified IAM user.

#### Base Command

`aws-iam-user-policy-put`

#### Input

| **Argument Name** | **Description** | **Required** |
| --- | --- | --- |
| account_id | The AWS account ID. | Required |
| region | The AWS region. Possible values are: us-east-1, us-east-2, us-west-1, us-west-2, af-south-1, ap-east-1, ap-south-2, ap-southeast-3, ap-southeast-5, ap-southeast-4, ap-south-1, ap-northeast-3, ap-northeast-2, ap-southeast-1, ap-southeast-2, ap-southeast-7, ap-northeast-1, ca-central-1, ca-west-1, eu-central-1, eu-west-1, eu-west-2, eu-south-1, eu-west-3, eu-south-2, eu-north-1, eu-central-2, il-central-1, mx-central-1, me-south-1, me-central-1, sa-east-1. | Required |
| user_name | The name of the user to associate the policy with. | Required |
| policy_name | The name of the policy document. | Required |
| policy_document | The policy document in JSON format. Must be a valid IAM policy document that defines the permissions for the user. | Required |

#### Context Output

There is no context output for this command.

### aws-s3-bucket-versioning-put

***
Sets the versioning state of an existing bucket.

#### Base Command

`aws-s3-bucket-versioning-put`

#### Input

| **Argument Name** | **Description** | **Required** |
| --- | --- | --- |
| account_id | The AWS account ID. | Required |
| region | The AWS region. Possible values are: us-east-1, us-east-2, us-west-1, us-west-2, af-south-1, ap-east-1, ap-south-2, ap-southeast-3, ap-southeast-5, ap-southeast-4, ap-south-1, ap-northeast-3, ap-northeast-2, ap-southeast-1, ap-southeast-2, ap-southeast-7, ap-northeast-1, ca-central-1, ca-west-1, eu-central-1, eu-west-1, eu-west-2, eu-south-1, eu-west-3, eu-south-2, eu-north-1, eu-central-2, il-central-1, mx-central-1, me-south-1, me-central-1, sa-east-1. | Required |
| bucket | The name of the bucket for which to set the logging parameters. | Required |
| mfa_delete | Specifies whether MFA delete is enabled in the bucket versioning configuration. This element is only returned if the bucket has been configured with MFA delete. If the bucket has never been so configured, this element is not returned. | Optional |
| status | The versioning state of the bucket. Possible values are: Enabled, Suspended. | Required |

#### Context Output

There is no context output for this command.

### aws-s3-bucket-acl-put

***
Sets the access control list (ACL) permissions for an existing Amazon S3 bucket. This command allows you to define who can access the bucket and what actions they can perform, using predefined ACLs. Since 2023, all new S3 buckets *block* ACLs by default for better security.

#### Base Command

`aws-s3-bucket-acl-put`

#### Input

| **Argument Name** | **Description** | **Required** |
| --- | --- | --- |
| account_id | The AWS account ID. | Required |
| region | The AWS region. Possible values are: us-east-1, us-east-2, us-west-1, us-west-2, af-south-1, ap-east-1, ap-south-2, ap-southeast-3, ap-southeast-5, ap-southeast-4, ap-south-1, ap-northeast-3, ap-northeast-2, ap-southeast-1, ap-southeast-2, ap-southeast-7, ap-northeast-1, ca-central-1, ca-west-1, eu-central-1, eu-west-1, eu-west-2, eu-south-1, eu-west-3, eu-south-2, eu-north-1, eu-central-2, il-central-1, mx-central-1, me-south-1, me-central-1, sa-east-1. | Required |
| acl | The canned ACL to apply to the bucket. Possible values are: private, public-read, public-read-write, authenticated-read. | Required |
| bucket | The bucket to which to apply the ACL. | Required |

#### Context Output

There is no context output for this command.

### aws-ec2-snapshot-attribute-modify

***
Adds or removes permission settings for the specified snapshot. Note: snapshots encrypted with the AWS-managed default key (alias/aws/ebs) cannot be shared. Use unencrypted snapshots or those encrypted with a customer-managed KMS key to allow permission modifications.

#### Base Command

`aws-ec2-snapshot-attribute-modify`

#### Input

| **Argument Name** | **Description** | **Required** |
| --- | --- | --- |
| account_id | The AWS account ID. | Required |
| region | The AWS region. Possible values are: us-east-1, us-east-2, us-west-1, us-west-2, af-south-1, ap-east-1, ap-south-2, ap-southeast-3, ap-southeast-5, ap-southeast-4, ap-south-1, ap-northeast-3, ap-northeast-2, ap-southeast-1, ap-southeast-2, ap-southeast-7, ap-northeast-1, ca-central-1, ca-west-1, eu-central-1, eu-west-1, eu-west-2, eu-south-1, eu-west-3, eu-south-2, eu-north-1, eu-central-2, il-central-1, mx-central-1, me-south-1, me-central-1, sa-east-1. | Required |
| snapshot_id | The ID of the snapshot. | Required |
| attribute | The snapshot attribute to modify. Default is createVolumePermission. | Required |
| operation_type | The operation to perform. Possible values are: add, remove. | Required |
| user_ids | A comma-separated list of AWS user account IDs to add to or remove from the list of users permitted to create EBS volumes from the snapshot. | Optional |
| group | The groups to add to or remove from the list of entities that have permission to create volumes from the snapshot. Possible values are: all. | Optional |

#### Context Output

There is no context output for this command.

### aws-rds-db-instance-enable-iam-auth-quick-action

***
Enables 'iam database authentication' for the RDS DB instance.

#### Base Command

`aws-rds-db-instance-enable-iam-auth-quick-action`

#### Input

| **Argument Name** | **Description** | **Required** |
| --- | --- | --- |
| account_id | The AWS account ID. | Required |
| region | The AWS region. | Required |
| db_instance_identifier | The identifier of DB instance to modify. | Required |

#### Context Output

There is no context output for this command.

### aws-s3-bucket-encryption-get

***
Retrieves the default encryption configuration for an Amazon S3 bucket. Shows the server-side encryption settings that are applied to new objects stored in the bucket.

#### Base Command

`aws-s3-bucket-encryption-get`

#### Input

| **Argument Name** | **Description** | **Required** |
| --- | --- | --- |
| account_id | The AWS account ID. | Required |
| region | The AWS region. Possible values are: us-east-1, us-east-2, us-west-1, us-west-2, af-south-1, ap-east-1, ap-south-2, ap-southeast-3, ap-southeast-5, ap-southeast-4, ap-south-1, ap-northeast-3, ap-northeast-2, ap-southeast-1, ap-southeast-2, ap-southeast-7, ap-northeast-1, ca-central-1, ca-west-1, eu-central-1, eu-west-1, eu-west-2, eu-south-1, eu-west-3, eu-south-2, eu-north-1, eu-central-2, il-central-1, mx-central-1, me-south-1, me-central-1, sa-east-1. | Required |
| bucket | Name of the S3 bucket to retrieve encryption configuration from. Must follow S3 naming conventions. | Required |

#### Context Output

| **Path** | **Type** | **Description** |
| --- | --- | --- |
| AWS.S3-Buckets.BucketName | string | Name of the S3 bucket. |
| AWS.S3-Buckets.ServerSideEncryptionConfiguration.Rules | array | Container for information about a particular server-side encryption configuration rule. |

### aws-s3-file-download

***
Download a file from S3 bucket to the War Room.

#### Base Command

`aws-s3-file-download`

#### Input

| **Argument Name** | **Description** | **Required** |
| --- | --- | --- |
| account_id | The AWS account ID. | Required |
| bucket | Name of the target S3 bucket. Must follow S3 naming conventions. | Required |
| key | Key (path) of the file to download from the S3 bucket. | Required |
| region | AWS region where the S3 bucket is located. Possible values are: us-east-1, us-east-2, us-west-1, us-west-2, af-south-1, ap-east-1, ap-south-2, ap-southeast-3, ap-southeast-5, ap-southeast-4, ap-south-1, ap-northeast-3, ap-northeast-2, ap-southeast-1, ap-southeast-2, ap-southeast-7, ap-northeast-1, ca-central-1, ca-west-1, eu-central-1, eu-west-1, eu-west-2, eu-south-1, eu-west-3, eu-south-2, eu-north-1, eu-central-2, il-central-1, mx-central-1, me-south-1, me-central-1, sa-east-1. | Required |

#### Context Output

| **Path** | **Type** | **Description** |
| --- | --- | --- |
| File.Size | Number | The size of the file. |
| File.SHA1 | String | The SHA1 hash of the file. |
| File.SHA256 | String | The SHA256 hash of the file. |
| File.Name | String | The name of the file. |
| File.SSDeep | String | The SSDeep hash of the file. |
| File.EntryID | String | The entry ID of the file. |
| File.Info | String | File information. |
| File.Type | String | The file type. |
| File.MD5 | String | The MD5 hash of the file. |
| File.Extension | String | The file extension. |

### aws-cloudtrail-trail-enable-log-validation-quick-action

***
Enables log file validation for the reported CloudTrail.

#### Base Command

`aws-cloudtrail-trail-enable-log-validation-quick-action`

#### Input

| **Argument Name** | **Description** | **Required** |
| --- | --- | --- |
| account_id | The AWS account ID. | Required |
| region | The AWS region. | Required |
| name | The name of the trail or trail ARN. | Required |

#### Context Output

| **Path** | **Type** | **Description** |
| --- | --- | --- |
| AWS.CloudTrail.Trail.TrailARN | string | The Amazon Resource Name \(ARN\) of the trail. |
| AWS.CloudTrail.Trail.Name | string | The name of the trail. |
| AWS.CloudTrail.Trail.S3BucketName | string | The name of the Amazon S3 bucket into which CloudTrail delivers your trail files. |
| AWS.CloudTrail.Trail.S3KeyPrefix | string | The Amazon S3 key prefix that comes after the name of the bucket you have designated for log file delivery. |
| AWS.CloudTrail.Trail.SnsTopicName | string | The name of the Amazon SNS topic defined for notification of log file delivery. |
| AWS.CloudTrail.Trail.SnsTopicARN | string | The Amazon Resource Name \(ARN\) of the Amazon SNS topic defined for notification of log file delivery. |
| AWS.CloudTrail.Trail.IncludeGlobalServiceEvents | boolean | Set to True to include AWS API calls from global services, such as IAM. |
| AWS.CloudTrail.Trail.IsMultiRegionTrail | boolean | Whether the trail exists in a single region or in all regions. |
| AWS.CloudTrail.Trail.HomeRegion | string | The region in which the trail was created. |
| AWS.CloudTrail.Trail.LogFileValidationEnabled | boolean | Whether log file validation is enabled. |
| AWS.CloudTrail.Trail.CloudWatchLogsLogGroupArn | string | The Amazon Resource Name \(ARN\), a unique identifier representing the log group to which CloudTrail logs are delivered. |
| AWS.CloudTrail.Trail.CloudWatchLogsRoleArn | string | The role that the CloudWatch Logs endpoint assumes to write to a user’s log group. |
| AWS.CloudTrail.Trail.KMSKeyId | string | The KMS key ID that encrypts the logs delivered by CloudTrail. |
| AWS.CloudTrail.Trail.HasCustomEventSelectors | boolean | Specifies if the trail has custom event selectors. |
| AWS.CloudTrail.Trail.HasInsightSelectors | boolean | Whether a trail has insight selectors enabled. |
| AWS.CloudTrail.Trail.IsOrganizationTrail | boolean | Whether the trail is an organization trail. |

### aws-s3-bucket-policy-delete

***
Deletes the bucket policy from an Amazon S3 bucket. This operation removes all policy-based access controls from the bucket, potentially changing access permissions.

#### Base Command

`aws-s3-bucket-policy-delete`

#### Input

| **Argument Name** | **Description** | **Required** |
| --- | --- | --- |
| account_id | The AWS account ID. | Required |
| region | The AWS region. Possible values are: us-east-1, us-east-2, us-west-1, us-west-2, af-south-1, ap-east-1, ap-south-2, ap-southeast-3, ap-southeast-5, ap-southeast-4, ap-south-1, ap-northeast-3, ap-northeast-2, ap-southeast-1, ap-southeast-2, ap-southeast-7, ap-northeast-1, ca-central-1, ca-west-1, eu-central-1, eu-west-1, eu-west-2, eu-south-1, eu-west-3, eu-south-2, eu-north-1, eu-central-2, il-central-1, mx-central-1, me-south-1, me-central-1, sa-east-1. | Required |
| bucket | The name of the Amazon S3 bucket from which to delete the bucket policy. | Required |

#### Context Output

There is no context output for this command.

### aws-ecs-update-cluster-settings

***
Updates the containerInsights setting of an ECS cluster.

#### Base Command

`aws-ecs-update-cluster-settings`

#### Input

| **Argument Name** | **Description** | **Required** |
| --- | --- | --- |
| account_id | The AWS account ID. | Required |
| cluster_name | The name of the cluster. | Required |
| value | The value of the containerInsights setting to update. Possible values are: enabled, disabled, enhanced. | Required |
| region | The AWS region. Possible values are: us-east-1, us-east-2, us-west-1, us-west-2, af-south-1, ap-east-1, ap-south-2, ap-southeast-3, ap-southeast-5, ap-southeast-4, ap-south-1, ap-northeast-3, ap-northeast-2, ap-southeast-1, ap-southeast-2, ap-southeast-7, ap-northeast-1, ca-central-1, ca-west-1, eu-central-1, eu-west-1, eu-west-2, eu-south-1, eu-west-3, eu-south-2, eu-north-1, eu-central-2, il-central-1, mx-central-1, me-south-1, me-central-1, sa-east-1. | Required |

#### Context Output

There is no context output for this command.

### aws-s3-file-upload

***
Upload file to S3 bucket.

#### Base Command

`aws-s3-file-upload`

#### Input

| **Argument Name** | **Description** | **Required** |
| --- | --- | --- |
| account_id | The AWS account ID. | Required |
| entryID | Entry ID of the file to upload. | Required |
| bucket | Name of the S3 bucket containing the file. Must follow S3 naming conventions. | Required |
| key | Key (path) where the file will be stored in the S3 bucket. | Required |
| region | AWS region where the S3 bucket is located. Possible values are: us-east-1, us-east-2, us-west-1, us-west-2, af-south-1, ap-east-1, ap-south-2, ap-southeast-3, ap-southeast-5, ap-southeast-4, ap-south-1, ap-northeast-3, ap-northeast-2, ap-southeast-1, ap-southeast-2, ap-southeast-7, ap-northeast-1, ca-central-1, ca-west-1, eu-central-1, eu-west-1, eu-west-2, eu-south-1, eu-west-3, eu-south-2, eu-north-1, eu-central-2, il-central-1, mx-central-1, me-south-1, me-central-1, sa-east-1. | Required |

#### Context Output

There is no context output for this command.

### aws-ec2-subnet-attribute-modify

***
Modifies a subnet attribute.

#### Base Command

`aws-ec2-subnet-attribute-modify`

#### Input

| **Argument Name** | **Description** | **Required** |
| --- | --- | --- |
| account_id | The AWS account ID. | Required |
| region | The AWS region. Possible values are: us-east-1, us-east-2, us-west-1, us-west-2, af-south-1, ap-east-1, ap-south-2, ap-southeast-3, ap-southeast-5, ap-southeast-4, ap-south-1, ap-northeast-3, ap-northeast-2, ap-southeast-1, ap-southeast-2, ap-southeast-7, ap-northeast-1, ca-central-1, ca-west-1, eu-central-1, eu-west-1, eu-west-2, eu-south-1, eu-west-3, eu-south-2, eu-north-1, eu-central-2, il-central-1, mx-central-1, me-south-1, me-central-1, sa-east-1. | Required |
| subnet_id | The ID of the subnet. | Required |
| assign_ipv6_address_on_creation | Set to true to assign an IPv6 address to network interfaces created in the specified subnet. | Optional |
| customer_owned_ipv4_pool | The customer-owned IPv4 address pool associated with the subnet. | Optional |
| disable_lni_at_device_index | Set to true to disable local network interfaces at the current position. | Optional |
| enable_dns64 | Indicates whether DNS queries made to the Amazon-provided DNS Resolver in this subnet should return synthetic IPv6 addresses for IPv4-only destinations. | Optional |
| enable_lni_at_device_index | Indicates the device position for local network interfaces in this subnet. | Optional |
| enable_resource_name_dns_aaaa_record_on_launch | Indicates whether to respond to DNS queries for instance hostnames with DNS AAAA records. | Optional |
| enable_resource_name_dns_a_record_on_launch | Indicates whether to respond to DNS queries for instance hostnames with DNS A records. | Optional |
| map_customer_owned_ip_on_launch | Set to true to assign a customer-owned IPv4 address to network interfaces attached to instances created in the specified subnet. | Optional |
| map_public_ip_on_launch | Set to true to assign a public IPv4 address to network interfaces attached to instances created in the specified subnet. | Optional |
| private_dns_hostname_type_on_launch | The type of hostname to assign to instances in the subnet at launch. | Optional |

#### Context Output

There is no context output for this command.

### aws-ec2-instances-terminate

***
Shuts down specified instances. This operation is idempotent; you can terminate an instance multiple times without causing an error.

#### Base Command

`aws-ec2-instances-terminate`

#### Input

| **Argument Name** | **Description** | **Required** |
| --- | --- | --- |
| account_id | The AWS account ID. | Required |
| region | The AWS region where target instances are located. Must be a valid AWS region identifier. Possible values are: us-east-1, us-east-2, us-west-1, us-west-2, af-south-1, ap-east-1, ap-south-2, ap-southeast-3, ap-southeast-5, ap-southeast-4, ap-south-1, ap-northeast-3, ap-northeast-2, ap-southeast-1, ap-southeast-2, ap-southeast-7, ap-northeast-1, ca-central-1, ca-west-1, eu-central-1, eu-west-1, eu-west-2, eu-south-1, eu-west-3, eu-south-2, eu-north-1, eu-central-2, il-central-1, mx-central-1, me-south-1, me-central-1, sa-east-1. | Required |
| instance_ids | A comma-separated list of instance IDs to terminate. If you specify multiple instances and the request fails (for example, because of a single incorrect instance ID), none of the instances are terminated. | Required |

#### Context Output

There is no context output for this command.

### aws-s3-public-access-block-get

***
Retrieves the public access block configuration for an Amazon S3 bucket. Shows the current settings that control public access to the bucket and its objects.

#### Base Command

`aws-s3-public-access-block-get`

#### Input

| **Argument Name** | **Description** | **Required** |
| --- | --- | --- |
| account_id | The AWS account ID. | Required |
| region | The AWS region. Possible values are: us-east-1, us-east-2, us-west-1, us-west-2, af-south-1, ap-east-1, ap-south-2, ap-southeast-3, ap-southeast-5, ap-southeast-4, ap-south-1, ap-northeast-3, ap-northeast-2, ap-southeast-1, ap-southeast-2, ap-southeast-7, ap-northeast-1, ca-central-1, ca-west-1, eu-central-1, eu-west-1, eu-west-2, eu-south-1, eu-west-3, eu-south-2, eu-north-1, eu-central-2, il-central-1, mx-central-1, me-south-1, me-central-1, sa-east-1. | Required |
| bucket | The name of the Amazon S3 bucket to retrieve public access block configuration from. | Required |
| expected_bucket_owner | The account ID of the expected bucket owner. If the account ID that you provide does not match the actual owner of the bucket, the request fails. | Optional |

#### Context Output

| **Path** | **Type** | **Description** |
| --- | --- | --- |
| AWS.S3-Buckets.BucketName | string | Name of the S3 bucket. |
| AWS.S3-Buckets.PublicAccessBlock.BlockPublicAcls | boolean | Whether Amazon S3 blocks public access control lists \(ACLs\) for this bucket and objects in this bucket. |
| AWS.S3-Buckets.PublicAccessBlock.IgnorePublicAcls | boolean | Whether Amazon S3 ignores public ACLs for this bucket and objects in this bucket. |
| AWS.S3-Buckets.PublicAccessBlock.BlockPublicPolicy | boolean | Whether Amazon S3 blocks public bucket policies for this bucket. |
| AWS.S3-Buckets.PublicAccessBlock.RestrictPublicBuckets | boolean | Whether Amazon S3 restricts public bucket policies for this bucket. |

### aws-ec2-instances-stop

***
Stops an Amazon EBS-backed instance.

#### Base Command

`aws-ec2-instances-stop`

#### Input

| **Argument Name** | **Description** | **Required** |
| --- | --- | --- |
| account_id | The AWS account ID. | Required |
| region | The AWS region where target instances are located. Must be a valid AWS region identifier. Possible values are: us-east-1, us-east-2, us-west-1, us-west-2, af-south-1, ap-east-1, ap-south-2, ap-southeast-3, ap-southeast-5, ap-southeast-4, ap-south-1, ap-northeast-3, ap-northeast-2, ap-southeast-1, ap-southeast-2, ap-southeast-7, ap-northeast-1, ca-central-1, ca-west-1, eu-central-1, eu-west-1, eu-west-2, eu-south-1, eu-west-3, eu-south-2, eu-north-1, eu-central-2, il-central-1, mx-central-1, me-south-1, me-central-1, sa-east-1. | Required |
| instance_ids | A comma-separated list of instance IDs to stop. Must be in 'running' or 'pending' state. User must have stop permissions for each instance. | Required |
| force | Force stop instances without graceful shutdown. Default: false. Use with caution, as it may cause data loss. Possible values are: true, false. Default is false. | Optional |
| hibernate | Hibernates the instance if the instance was enabled for hibernation at launch. If the instance cannot hibernate successfully, a normal shutdown occurs. Possible values are: true, false. Default is false. | Optional |

#### Context Output

There is no context output for this command.

### aws-cloudtrail-logging-start-enable-logging-quick-action

***
Enables logging of a CloudTrail.

#### Base Command

`aws-cloudtrail-logging-start-enable-logging-quick-action`

#### Input

| **Argument Name** | **Description** | **Required** |
| --- | --- | --- |
| account_id | The AWS account ID. | Required |
| region | The AWS region. | Required |
| name | The name or the CloudTrail ARN of the trail for which CloudTrail logs Amazon Web Services API calls. e.g. arn:aws:cloudtrail:us-east-2:123456789012:trail/MyTrail. | Required |

#### Context Output

There is no context output for this command.

### aws-ec2-instances-describe

***
Describes specified instances or all instances.

#### Base Command

`aws-ec2-instances-describe`

#### Input

| **Argument Name** | **Description** | **Required** |
| --- | --- | --- |
| account_id | The AWS account ID. | Required |
| region | The AWS region to query instances from. Must be a valid AWS region identifier. Possible values are: us-east-1, us-east-2, us-west-1, us-west-2, af-south-1, ap-east-1, ap-south-2, ap-southeast-3, ap-southeast-5, ap-southeast-4, ap-south-1, ap-northeast-3, ap-northeast-2, ap-southeast-1, ap-southeast-2, ap-southeast-7, ap-northeast-1, ca-central-1, ca-west-1, eu-central-1, eu-west-1, eu-west-2, eu-south-1, eu-west-3, eu-south-2, eu-north-1, eu-central-2, il-central-1, mx-central-1, me-south-1, me-central-1, sa-east-1. | Required |
| instance_ids | A comma-separated list of instance IDs to describe. If empty, returns all accessible instances in the specified region. | Optional |
| filters | One or more custom filters to apply, separated by ';' (for example, name=&lt;name&gt;;values=&lt;values&gt;).You can specify up to 50 filters and up to 200 values per filter in a single request. | Optional |
| next_token | Token for pagination when retrieving large result sets. Use the InstancesNextToken value from a previous response to continue listing instances. | Optional |
| limit | Maximum number of instances to return in a single request. You cannot specify this parameter and the instance IDs parameter in the same request. Default is 50. | Optional |

#### Context Output

| **Path** | **Type** | **Description** |
| --- | --- | --- |
| AWS.EC2.InstancesNextToken | String | Token to use for pagination in subsequent requests. |
| AWS.EC2.Instances.Architecture | String | The architecture of the image. |
| AWS.EC2.Instances.BlockDeviceMappings.DeviceName | String | The device name. |
| AWS.EC2.Instances.BlockDeviceMappings.Ebs | Dictionary | Parameters used to automatically set up EBS volumes when the instance is launched. |
| AWS.EC2.Instances.ClientToken | String | The idempotency token you provided when you launched the instance, if applicable. |
| AWS.EC2.Instances.EbsOptimized | Boolean | Indicates whether the instance is optimized for Amazon EBS I/O. |
| AWS.EC2.Instances.EnaSupport | Boolean | Specifies whether enhanced networking with ENA is enabled. |
| AWS.EC2.Instances.Hypervisor | String | The hypervisor type of the instance. |
| AWS.EC2.Instances.IamInstanceProfile.Arn | String | The Amazon Resource Name \(ARN\) of the instance profile. |
| AWS.EC2.Instances.IamInstanceProfile.Id | String | The ID of the instance profile. |
| AWS.EC2.Instances.InstanceLifecycle | String | Indicates whether this is a Spot Instance or a Scheduled Instance. |
| AWS.EC2.Instances.NetworkInterfaces.Association | Dictionary | The association information for an Elastic IPv4 associated with the network interface. |
| AWS.EC2.Instances.NetworkInterfaces.Attachment | Dictionary | The network interface attachment. |
| AWS.EC2.Instances.NetworkInterfaces.Description | String | The description of the network interface. Applies only if creating a network interface when launching an instance. |
| AWS.EC2.Instances.NetworkInterfaces.Groups | Dictionary | The security groups. |
| AWS.EC2.Instances.NetworkInterfaces.Ipv6Addresses | Dictionary | The IPv6 addresses associated with the network interface. |
| AWS.EC2.Instances.NetworkInterfaces.MacAddress | String | The MAC address. |
| AWS.EC2.Instances.NetworkInterfaces.NetworkInterfaceId | String | The ID of the network interface. |
| AWS.EC2.Instances.NetworkInterfaces.OwnerId | String | The ID of the AWS account that owns the network interface. |
| AWS.EC2.Instances.NetworkInterfaces.PrivateDnsName | String | The private DNS name. |
| AWS.EC2.Instances.NetworkInterfaces.PrivateIpAddress | String | The IPv4 address of the network interface within the subnet. |
| AWS.EC2.Instances.NetworkInterfaces.PrivateIpAddresses | Array | The private IPv4 addresses associated with the network interface. |
| AWS.EC2.Instances.NetworkInterfaces.SourceDestCheck | Boolean | Indicates whether to validate network traffic to or from this network interface. |
| AWS.EC2.Instances.NetworkInterfaces.Status | String | The status of the network interface. |
| AWS.EC2.Instances.NetworkInterfaces.SubnetId | String | The ID of the subnet associated with the network interface. Applies only if creating a network interface when launching an instance. |
| AWS.EC2.Instances.NetworkInterfaces.VpcId | String | The ID of the VPC. |
| AWS.EC2.Instances.NetworkInterfaces.InterfaceType | String | The type of network interface. |
| AWS.EC2.Instances.NetworkInterfaces.Ipv4Prefixes | Array | The IPv4 prefixes assigned to the network interface. |
| AWS.EC2.Instances.NetworkInterfaces.Ipv6Prefixes | Array | The IPv6 prefixes assigned to the network interface. |
| AWS.EC2.Instances.NetworkInterfaces.ConnectionTrackingConfiguration | Dictionary | A security group connection tracking configuration that enables you to set the timeout for connection tracking on an Elastic network interface. |
| AWS.EC2.Instances.NetworkInterfaces.Operator | Dictionary | The service provider that manages the network interface. |
| AWS.EC2.Instances.OutpostArn | String | The Amazon Resource Name \(ARN\) of the Outpost. |
| AWS.EC2.Instances.RootDeviceName | String | The device name of the root device volume. |
| AWS.EC2.Instances.RootDeviceType | String | The root device type used by the AMI. |
| AWS.EC2.Instances.SecurityGroups.GroupId | String | The ID of the security group. |
| AWS.EC2.Instances.SecurityGroups.GroupName | String | The name of the security group. |
| AWS.EC2.Instances.SourceDestCheck | Boolean | Indicates whether source/destination checking is enabled. |
| AWS.EC2.Instances.SpotInstanceRequestId | String | The ID of the request for a Spot Instance request. |
| AWS.EC2.Instances.SriovNetSupport | String | Specifies whether enhanced networking with the Intel 82599 Virtual Function interface is enabled. |
| AWS.EC2.Instances.StateReason | Dictionary | The reason for the most recent state transition. May be an empty string. |
| AWS.EC2.Instances.Tags.Key | String | The key of the tag. |
| AWS.EC2.Instances.Tags.Value | String | The value of the tag. |
| AWS.EC2.Instances.VirtualizationType | String | The virtualization type of the instance. |
| AWS.EC2.Instances.CpuOptions | Dictionary | The CPU options for the instance. |
| AWS.EC2.Instances.CapacityBlockId | String | The ID of the Capacity Block. |
| AWS.EC2.Instances.CapacityReservationId | String | The ID of the Capacity Reservation. |
| AWS.EC2.Instances.CapacityReservationSpecification | Dictionary | Information about the Capacity Reservation targeting option. |
| AWS.EC2.Instances.HibernationOptions.Configured | Boolean | Indicates whether the instance is enabled for hibernation. |
| AWS.EC2.Instances.Licenses.LicenseConfigurationArn | String | The Amazon Resource Name \(ARN\) of the license configuration. |
| AWS.EC2.Instances.MetadataOptions | Dictionary | The metadata options for the instance. |
| AWS.EC2.Instances.EnclaveOptions.Enabled | Boolean | Indicates whether the instance is enabled for Amazon Web Services Nitro Enclaves. |
| AWS.EC2.Instances.BootMode | String | The boot mode that was specified by the AMI. |
| AWS.EC2.Instances.PlatformDetails | String | The platform details value for the instance. |
| AWS.EC2.Instances.UsageOperation | String | The usage operation value for the instance. |
| AWS.EC2.Instances.UsageOperationUpdateTime | Date | The time that the usage operation was last updated. |
| AWS.EC2.Instances.PrivateDnsNameOptions.HostnameType | String | The type of hostname to assign to an instance. |
| AWS.EC2.Instances.PrivateDnsNameOptions.EnableResourceNameDnsARecord | Boolean | Indicates whether to respond to DNS queries for instance hostnames with DNS A records. |
| AWS.EC2.Instances.PrivateDnsNameOptions.EnableResourceNameDnsAAAARecord | Boolean | Indicates whether to respond to DNS queries for instance hostnames with DNS AAAA records. |
| AWS.EC2.Instances.Ipv6Address | String | The IPv6 address assigned to the instance. |
| AWS.EC2.Instances.TpmSupport | String | If the instance is configured for NitroTPM support, the value is v2.0. |
| AWS.EC2.Instances.MaintenanceOptions.AutoRecovery | String | Information on the current automatic recovery behavior of your instance. |
| AWS.EC2.Instances.MaintenanceOptions.RebootMigration | String | Specifies whether to attempt reboot migration during a user-initiated reboot of an instance that has a scheduled system-reboot event. |
| AWS.EC2.Instances.CurrentInstanceBootMode | String | The boot mode that is used to boot the instance at launch or start. |
| AWS.EC2.Instances.NetworkPerformanceOptions.BandwidthWeighting | String | Contains settings for the network performance options for your instance. |
| AWS.EC2.Instances.Operator | Dictionary | The service provider that manages the instance. |
| AWS.EC2.Instances.InstanceId | String | The ID of the instance. |
| AWS.EC2.Instances.ImageId | String | The ID of the AMI used to launch the instance. |
| AWS.EC2.Instances.State.Code | Number | The current state of the instance as a 16-bit unsigned integer. |
| AWS.EC2.Instances.State.Name | String | The current state of the instance. |
| AWS.EC2.Instances.PrivateDnsName | String | The private DNS hostname name assigned to the instance. |
| AWS.EC2.Instances.PublicDnsName | String | The public DNS name assigned to the instance. |
| AWS.EC2.Instances.StateTransitionReason | String | The reason for the most recent state transition. May be an empty string. |
| AWS.EC2.Instances.KeyName | String | The name of the key pair used when the instance was launched. |
| AWS.EC2.Instances.AmiLaunchIndex | Number | The AMI launch index, which can be used to find this instance in the launch group. |
| AWS.EC2.Instances.ProductCodes | Dictionary | The product codes attached to this instance, if applicable. |
| AWS.EC2.Instances.InstanceType | String | The instance type. |
| AWS.EC2.Instances.LaunchTime | String | The time the instance was launched. |
| AWS.EC2.Instances.Placement.AvailabilityZoneId | String | The ID of the Availability Zone of the instance. |
| AWS.EC2.Instances.Placement.Affinity | String | The affinity setting for the instance on the Dedicated Host. |
| AWS.EC2.Instances.Placement.GroupName | String | The name of the placement group the instance is in. |
| AWS.EC2.Instances.Placement.PartitionNumber | Number | The number of the partition that the instance is in. |
| AWS.EC2.Instances.Placement.HostId | String | The ID of the Dedicated Host on which the instance resides. |
| AWS.EC2.Instances.Placement.Tenancy | String | The tenancy of the instance. |
| AWS.EC2.Instances.Placement.HostResourceGroupArn | String | The ARN of the host resource group in which to launch the instances. |
| AWS.EC2.Instances.Placement.GroupId | String | The ID of the placement group that the instance is in. |
| AWS.EC2.Instances.Placement.AvailabilityZone | String | The availability zone of the instance. |
| AWS.EC2.Instances.KernelId | String | The kernel associated with this instance, if applicable. |
| AWS.EC2.Instances.RamdiskId | String | The RAM disk associated with this instance, if applicable. |
| AWS.EC2.Instances.Platform | String | The platform the instance uses. The value is Windows for Windows instances; otherwise, blank. |
| AWS.EC2.Instances.Monitoring.State | String | Indicates whether detailed monitoring is enabled. |
| AWS.EC2.Instances.SubnetId | String | The ID of the subnet in which the instance is running. |
| AWS.EC2.Instances.VpcId | String | The ID of the VPC in which the instance is running. |
| AWS.EC2.Instances.PrivateIpAddress | String | The private IPv4 address assigned to the instance. |
| AWS.EC2.Instances.PublicIpAddress | String | The public IPv4 address assigned to the instance. |

### aws-rds-db-instance-modify-copy-tags-on-rds-snapshot-quick-action

***
This action enables 'copy tags to snapshots' for the RDS instance.

#### Base Command

`aws-rds-db-instance-modify-copy-tags-on-rds-snapshot-quick-action`

#### Input

| **Argument Name** | **Description** | **Required** |
| --- | --- | --- |
| account_id | The AWS account ID. | Required |
| region | The AWS region. | Required |
| db_instance_identifier | The identifier of DB instance to modify. | Required |

#### Context Output

There is no context output for this command.

### aws-s3-bucket-policy-get

***
Retrieves the bucket policy for an Amazon S3 bucket. Returns the policy document in JSON format if one exists.

#### Base Command

`aws-s3-bucket-policy-get`

#### Input

| **Argument Name** | **Description** | **Required** |
| --- | --- | --- |
| account_id | The AWS account ID. | Required |
| region | The AWS region. Possible values are: us-east-1, us-east-2, us-west-1, us-west-2, af-south-1, ap-east-1, ap-south-2, ap-southeast-3, ap-southeast-5, ap-southeast-4, ap-south-1, ap-northeast-3, ap-northeast-2, ap-southeast-1, ap-southeast-2, ap-southeast-7, ap-northeast-1, ca-central-1, ca-west-1, eu-central-1, eu-west-1, eu-west-2, eu-south-1, eu-west-3, eu-south-2, eu-north-1, eu-central-2, il-central-1, mx-central-1, me-south-1, me-central-1, sa-east-1. | Required |
| bucket | The name of the S3 bucket whose policy you want to retrieve. Must follow S3 naming conventions. | Required |
| expected_bucket_owner | The account ID of the expected bucket owner. If the account ID that you provide does not match the actual owner of the bucket, the request fails. | Optional |

#### Context Output

| **Path** | **Type** | **Description** |
| --- | --- | --- |
| AWS.S3-Buckets.BucketName | string | Name of the S3 bucket. |
| AWS.S3-Buckets.Policy.Version | string | The version of the policy. |
| AWS.S3-Buckets.Policy.Id | string | The id of the policy. |
| AWS.S3-Buckets.Policy.Statement.Sid | string | Identifier of the policy statement. |
| AWS.S3-Buckets.Policy.Statement.Effect | string | Specifies whether the statement results in an allow or an explicit deny. |
| AWS.S3-Buckets.Policy.Statement.Principal | unknown | Specify the principal that is allowed or denied access to a resource. |
| AWS.S3-Buckets.Policy.Statement.Action | unknown | Describes the specific action or actions that will be allowed or denied. |
| AWS.S3-Buckets.Policy.Statement.Resource | unknown | Defines the object or objects that the statement applies to. |
| AWS.S3-Buckets.Policy.Statement.Condition | string | Specify conditions for when a policy is in effect. |

### aws-ec2-instance-attribute-modify-quick-action

***
Remove the associated security group from the EC2 instance profile.

#### Base Command

`aws-ec2-instance-attribute-modify-quick-action`

#### Input

| **Argument Name** | **Description** | **Required** |
| --- | --- | --- |
| account_id | The AWS account ID. | Required |
| region | The AWS region. | Required |
| instance_id | The ID of the instance. | Required |

#### Context Output

There is no context output for this command.

### aws-cloudtrail-trails-describe

***
Retrieves settings for the specified trail or returns information about all trails in the current AWS account.

#### Base Command

`aws-cloudtrail-trails-describe`

#### Input

| **Argument Name** | **Description** | **Required** |
| --- | --- | --- |
| trail_names | A comma-separated list of trail names or trail ARNs. If the list is empty, it returns information for the trail in the current region. | Optional |
| include_shadow_trails | Include shadow trails in the response. A shadow trail is a replication in a region of a trail created in another region. Possible values are: true, false. Default is true. | Optional |
| account_id | The AWS account ID. | Required |
| region | The AWS region. Possible values are: us-east-1, us-east-2, us-west-1, us-west-2, af-south-1, ap-east-1, ap-south-2, ap-southeast-3, ap-southeast-5, ap-southeast-4, ap-south-1, ap-northeast-3, ap-northeast-2, ap-southeast-1, ap-southeast-2, ap-southeast-7, ap-northeast-1, ca-central-1, ca-west-1, eu-central-1, eu-west-1, eu-west-2, eu-south-1, eu-west-3, eu-south-2, eu-north-1, eu-central-2, il-central-1, mx-central-1, me-south-1, me-central-1, sa-east-1. | Required |

#### Context Output

| **Path** | **Type** | **Description** |
| --- | --- | --- |
| AWS.CloudTrail.Trails.Name | string | The name of the trail, as set in CreateTrail. |
| AWS.CloudTrail.Trails.S3BucketName | string | The name of the Amazon S3 bucket where CloudTrail delivers trail files. |
| AWS.CloudTrail.Trails.S3KeyPrefix | string | The Amazon S3 key prefix appended to the bucket name designated for log file delivery. |
| AWS.CloudTrail.Trails.SnsTopicARN | string | The ARN of the Amazon SNS topic that CloudTrail uses to send notifications when log files are delivered. |
| AWS.CloudTrail.Trails.IncludeGlobalServiceEvents | boolean | Whether to include AWS API calls from AWS global services such as IAM. |
| AWS.CloudTrail.Trails.IsMultiRegionTrail | boolean | Specifies whether the trail belongs only to one region or exists in all regions. |
| AWS.CloudTrail.Trails.HomeRegion | string | The region where the trail was created. |
| AWS.CloudTrail.Trails.TrailARN | string | The ARN of the trail. |
| AWS.CloudTrail.Trails.LogFileValidationEnabled | boolean | Whether log file validation is enabled. |
| AWS.CloudTrail.Trails.CloudWatchLogsLogGroupArn | string | The ARN of the CloudWatch log group to which CloudTrail logs are delivered. |
| AWS.CloudTrail.Trails.CloudWatchLogsRoleArn | string | The role assumed by CloudTrail to write logs to the CloudWatch log group. |
| AWS.CloudTrail.KmsKeyId | string | The KMS key ID that encrypts logs delivered by CloudTrail. |
| AWS.CloudTrail.HasCustomEventSelectors | boolean | Specifies if the trail has custom event selectors. |
| AWS.CloudTrail.HasInsightSelectors | boolean | Specifies whether a trail has insight types specified in an InsightSelector list. |
| AWS.CloudTrail.IsOrganizationTrail | boolean | Specifies whether the trail is an organization trail. |

### aws-ec2-instances-start

***
Starts an Amazon EBS-backed instance that was previously stopped.

#### Base Command

`aws-ec2-instances-start`

#### Input

| **Argument Name** | **Description** | **Required** |
| --- | --- | --- |
| account_id | The AWS account ID. | Required |
| region | The AWS region where target instances are located. Possible values are: us-east-1, us-east-2, us-west-1, us-west-2, af-south-1, ap-east-1, ap-south-2, ap-southeast-3, ap-southeast-5, ap-southeast-4, ap-south-1, ap-northeast-3, ap-northeast-2, ap-southeast-1, ap-southeast-2, ap-southeast-7, ap-northeast-1, ca-central-1, ca-west-1, eu-central-1, eu-west-1, eu-west-2, eu-south-1, eu-west-3, eu-south-2, eu-north-1, eu-central-2, il-central-1, mx-central-1, me-south-1, me-central-1, sa-east-1. | Required |
| instance_ids | A comma-separated list of instance IDs to start, in i-xxxxxxxxx format. Must be in 'stopped' state and user must have permissions. | Required |

#### Context Output

There is no context output for this command.

### aws-rds-db-instance-modify-enable-automatic-backup-quick-action

***
Enables the automatic backup settings for the RDS DB instance with a default retention period of 30 days.

#### Base Command

`aws-rds-db-instance-modify-enable-automatic-backup-quick-action`

#### Input

| **Argument Name** | **Description** | **Required** |
| --- | --- | --- |
| account_id | The AWS account ID. | Required |
| region | The AWS region. | Required |
| db_instance_identifier | The identifier of DB instance to modify. | Required |

#### Context Output

There is no context output for this command.

### aws-ec2-create-snapshot

***
Creates a snapshot of an EBS volume and stores it in Amazon S3. You can use snapshots for backups, to make copies of EBS volumes, and to save data before shutting down an instance.

#### Base Command

`aws-ec2-create-snapshot`

#### Input

| **Argument Name** | **Description** | **Required** |
| --- | --- | --- |
| account_id | The AWS account ID. | Required |
| volume_id | The ID of the EBS volume. | Required |
| description | A description for the snapshot. | Optional |
| tags | The tags to apply to the snapshot during creation. | Optional |
| region | The AWS region. Possible values are: us-east-1, us-east-2, us-west-1, us-west-2, af-south-1, ap-east-1, ap-south-2, ap-southeast-3, ap-southeast-5, ap-southeast-4, ap-south-1, ap-northeast-3, ap-northeast-2, ap-southeast-1, ap-southeast-2, ap-southeast-7, ap-northeast-1, ca-central-1, ca-west-1, eu-central-1, eu-west-1, eu-west-2, eu-south-1, eu-west-3, eu-south-2, eu-north-1, eu-central-2, il-central-1, mx-central-1, me-south-1, me-central-1, sa-east-1. | Required |

#### Context Output

| **Path** | **Type** | **Description** |
| --- | --- | --- |
| AWS.EC2.Snapshot.DataEncryptionKeyId | string | The data encryption key identifier for the snapshot. |
| AWS.EC2.Snapshot.Description | string | The description for the snapshot. |
| AWS.EC2.Snapshot.Encrypted | number | Indicates whether the snapshot is encrypted. |
| AWS.EC2.Snapshot.KmsKeyId | string | The full ARN of the AWS Key Management Service \(AWS KMS\) customer master key \(CMK\) that was used to protect the volume encryption key for the parent volume. |
| AWS.EC2.Snapshot.OwnerId | string | The AWS account ID of the EBS snapshot owner. |
| AWS.EC2.Snapshot.Progress | string | The progress of the snapshot, as a percentage. |
| AWS.EC2.Snapshot.SnapshotId | string | The ID of the snapshot. |
| AWS.EC2.Snapshot.StartTime | date | The time stamp when the snapshot was initiated. |
| AWS.EC2.Snapshot.State | string | The snapshot state. |
| AWS.EC2.Snapshot.StateMessage | string | this field displays error state details to help you diagnose why the error occurred. |
| AWS.EC2.Snapshot.VolumeId | string | The ID of the volume that was used to create the snapshot. |
| AWS.EC2.Snapshot.VolumeSize | number | The size of the volume, in GiB. |
| AWS.EC2.Snapshot.OwnerAlias | string | Value from an Amazon-maintained list of snapshot owners. |
| AWS.EC2.Snapshot.Tags.Key | string | The key of the tag. |
| AWS.EC2.Snapshot.Tags.Value | string | The value of the tag. |
| AWS.EC2.Snapshot.AccountId | string | The ID of the AWS account with which the EC2 instance is associated. This key is only present when the parameter "AWS organization accounts" is provided. |

### aws-ec2-instances-run

***
Launches a specified number of instances using an AMI you have access to. You can save time by creating a launch template containing your parameters and using the template instead of entering the parameters each time. An instance is ready for you to use when it is in the running state. You can check the state of your instance using aws-ec2-instances-describe.

#### Base Command

`aws-ec2-instances-run`

#### Input

| **Argument Name** | **Description** | **Required** |
| --- | --- | --- |
| account_id | The AWS account ID. | Required |
| region | The AWS region where instances will be created. Must be a valid AWS region identifier. Possible values are: us-east-1, us-east-2, us-west-1, us-west-2, af-south-1, ap-east-1, ap-south-2, ap-southeast-3, ap-southeast-5, ap-southeast-4, ap-south-1, ap-northeast-3, ap-northeast-2, ap-southeast-1, ap-southeast-2, ap-southeast-7, ap-northeast-1, ca-central-1, ca-west-1, eu-central-1, eu-west-1, eu-west-2, eu-south-1, eu-west-3, eu-south-2, eu-north-1, eu-central-2, il-central-1, mx-central-1, me-south-1, me-central-1, sa-east-1. | Required |
| count | The number of instances to launch. Must be greater than 0. Default is 1. | Required |
| image_id | The ID of the AMI. An AMI ID is required to launch an instance and must be specified here or in a launch template. | Optional |
| instance_type | The instance type, for example: t2.large, t3.medium, m5.xlarge. | Optional |
| security_group_ids | A comma-separated list of security group IDs. Use this for VPC instances. If you don’t specify a security group ID, we use the default security group for the VPC. | Optional |
| security_groups_names | A comma-separated list of security group names. For a nondefault VPC, you must use security group IDs instead. | Optional |
| subnet_id | The ID of the subnet to launch the instance into. If you don't choose a subnet, we will use a default one from your default VPC. If you don't have a default VPC, you must specify a subnet ID yourself in the request. | Optional |
| user_data | The user data to make available to the instance. This value will be base64 encoded automatically. Do not base64 encode this value prior to performing the operation. | Optional |
| disable_api_termination | Indicates whether termination protection is enabled for the instance. The default is false, which means that you can terminate the instance using the Amazon EC2 console, command line tools, or API. Possible values are: true, false. Default is false. | Optional |
| iam_instance_profile_arn | The Amazon Resource Name (ARN) of the instance profile. Both iam_instance_profile_arn and iam_instance_profile_name are required if you would like to associate an instance profile. | Optional |
| iam_instance_profile_name | The name of the instance profile. Both iam_instance_profile_arn and iam_instance_profile_name are required if you would like to associate an instance profile. | Optional |
| key_name | The name of the key pair. Warning - If you do not specify a key pair, you can't connect to the instance unless you choose an AMI that is configured to allow users another way to log in. | Optional |
| ebs_optimized | Indicates whether the instance is optimized for Amazon EBS I/O. Possible values are: true, false. | Optional |
| device_name | The device name (for example, /dev/sdh or xvdh). If the argument is given, EBS arguments must also be specified. | Optional |
| ebs_volume_size | The size of the volume, in GiBs. You must specify either an ebs_snapshot_id or an ebs_volume_size. If you specify a snapshot, the default is the snapshot size. You can specify a volume size that is equal to or larger than the snapshot size. | Optional |
| ebs_volume_type | The volume type. Possible values are: gp2, gp3, io1, io2, st1, sc1, standard. | Optional |
| ebs_iops | The number of I/O operations per second (IOPS). For gp3, io1, and io2 volumes, this represents the number of IOPS that are provisioned for the volume. For gp2 volumes, this represents the baseline performance of the volume and the rate at which the volume accumulates I/O credits for bursting. This parameter is required for io1 and io2 volumes. The default for gp3 volumes is 3,000 IOPS. | Optional |
| ebs_delete_on_termination | Indicates whether the EBS volume is deleted on instance termination. Possible values are: true, false. | Optional |
| ebs_kms_key_id | Identifier (key ID, key alias, ID ARN, or alias ARN) for a user-managed CMK under which the EBS volume is encrypted. | Optional |
| ebs_snapshot_id | The ID of the snapshot. | Optional |
| ebs_encrypted | Indicates whether the encryption state of an EBS volume is changed while being restored from a backing snapshot. Possible values are: true, false. | Optional |
| launch_template_id | The ID of the launch template to use to launch the instances. Any parameters that you specify in the command override the same parameters in the launch template. You can specify either the name or ID of a launch template, but not both. | Optional |
| launch_template_name | The name of the launch template to use to launch the instances. Any parameters that you specify in the command override the same parameters in the launch template. You can specify either the name or ID of a launch template, but not both. | Optional |
| launch_template_version | The launch template version number, $Latest, or $Default. | Optional |
| tags | One or more tags to apply to a resource when the resource is being created, separated by ';' (for example, key=&lt;name&gt;;value=&lt;value&gt;). | Optional |
| host_id | The Dedicated Host ID. | Optional |
| enabled_monitoring | Indicates whether detailed monitoring is enabled. Otherwise, basic monitoring is enabled. Possible values are: true, false. Default is false. | Optional |

#### Context Output

| **Path** | **Type** | **Description** |
| --- | --- | --- |
| AWS.EC2.Instances.Architecture | String | The architecture of the image. |
| AWS.EC2.Instances.BlockDeviceMappings.DeviceName | String | The device name. |
| AWS.EC2.Instances.BlockDeviceMappings.Ebs | Dictionary | Parameters used to automatically set up EBS volumes when the instance is launched. |
| AWS.EC2.Instances.ClientToken | String | The idempotency token you provided when you launched the instance, if applicable. |
| AWS.EC2.Instances.EbsOptimized | Boolean | Indicates whether the instance is optimized for Amazon EBS I/O. |
| AWS.EC2.Instances.EnaSupport | Boolean | Specifies whether enhanced networking with ENA is enabled. |
| AWS.EC2.Instances.Hypervisor | String | The hypervisor type of the instance. |
| AWS.EC2.Instances.IamInstanceProfile.Arn | String | The Amazon Resource Name \(ARN\) of the instance profile. |
| AWS.EC2.Instances.IamInstanceProfile.Id | String | The ID of the instance profile. |
| AWS.EC2.Instances.InstanceLifecycle | String | Indicates whether this is a Spot Instance or a Scheduled Instance. |
| AWS.EC2.Instances.NetworkInterfaces.Association | Dictionary | The association information for an Elastic IPv4 associated with the network interface. |
| AWS.EC2.Instances.NetworkInterfaces.Attachment | Dictionary | The network interface attachment. |
| AWS.EC2.Instances.NetworkInterfaces.Description | String | The description of the network interface. Applies only if creating a network interface when launching an instance. |
| AWS.EC2.Instances.NetworkInterfaces.Groups | Dictionary | The security groups. |
| AWS.EC2.Instances.NetworkInterfaces.Ipv6Addresses | Dictionary | The IPv6 addresses associated with the network interface. |
| AWS.EC2.Instances.NetworkInterfaces.MacAddress | String | The MAC address. |
| AWS.EC2.Instances.NetworkInterfaces.NetworkInterfaceId | String | The ID of the network interface. |
| AWS.EC2.Instances.NetworkInterfaces.OwnerId | String | The private DNS name. |
| AWS.EC2.Instances.NetworkInterfaces.PrivateDnsName | String | The IPv4 address of the network interface within the subnet. |
| AWS.EC2.Instances.NetworkInterfaces.PrivateIpAddress | String | The IPv4 address of the network interface within the subnet. |
| AWS.EC2.Instances.NetworkInterfaces.PrivateIpAddresses | Array | The private IPv4 addresses associated with the network interface. |
| AWS.EC2.Instances.NetworkInterfaces.SourceDestCheck | Boolean | Indicates whether to validate network traffic to or from this network interface. |
| AWS.EC2.Instances.NetworkInterfaces.Status | String | The status of the network interface. |
| AWS.EC2.Instances.NetworkInterfaces.SubnetId | String | The ID of the subnet associated with the network interface. Applies only if creating a network interface when launching an instance. |
| AWS.EC2.Instances.NetworkInterfaces.VpcId | String | The ID of the VPC. |
| AWS.EC2.Instances.NetworkInterfaces.InterfaceType | String | The type of network interface. |
| AWS.EC2.Instances.NetworkInterfaces.Ipv4Prefixes | Array | The IPv4 prefixes assigned to the network interface. |
| AWS.EC2.Instances.NetworkInterfaces.Ipv6Prefixes | Array | The IPv6 prefixes assigned to the network interface. |
| AWS.EC2.Instances.NetworkInterfaces.ConnectionTrackingConfiguration | Dictionary | A security group connection tracking configuration that enables you to set the timeout for connection tracking on an Elastic network interface. |
| AWS.EC2.Instances.NetworkInterfaces.Operator | Dictionary | The service provider that manages the network interface. |
| AWS.EC2.Instances.OutpostArn | String | The Amazon Resource Name \(ARN\) of the Outpost. |
| AWS.EC2.Instances.RootDeviceName | String | The device name of the root device volume. |
| AWS.EC2.Instances.RootDeviceType | String | The root device type used by the AMI. |
| AWS.EC2.Instances.SecurityGroups.GroupId | String | The ID of the security group. |
| AWS.EC2.Instances.SecurityGroups.GroupName | String | The name of the security group. |
| AWS.EC2.Instances.SourceDestCheck | Boolean | Indicates whether source/destination checking is enabled. |
| AWS.EC2.Instances.SpotInstanceRequestId | String | The ID of the request for a Spot Instance request. |
| AWS.EC2.Instances.SriovNetSupport | String | Specifies whether enhanced networking with the Intel 82599 Virtual Function interface is enabled. |
| AWS.EC2.Instances.StateReason | Dictionary | The reason for the most recent state transition. May be an empty string. |
| AWS.EC2.Instances.Tags.Key | String | The key of the tag. |
| AWS.EC2.Instances.Tags.Value | String | The value of the tag. |
| AWS.EC2.Instances.VirtualizationType | String | The virtualization type of the instance. |
| AWS.EC2.Instances.CpuOptions | Dictionary | The CPU options for the instance. |
| AWS.EC2.Instances.CapacityBlockId | String | The ID of the Capacity Block. |
| AWS.EC2.Instances.CapacityReservationId | String | The ID of the Capacity Reservation. |
| AWS.EC2.Instances.CapacityReservationSpecification | Dictionary | Information about the Capacity Reservation targeting option. |
| AWS.EC2.Instances.HibernationOptions.Configured | Boolean | Indicates whether the instance is enabled for hibernation. |
| AWS.EC2.Instances.Licenses.LicenseConfigurationArn | String | The Amazon Resource Name \(ARN\) of the license configuration. |
| AWS.EC2.Instances.MetadataOptions | Dictionary | The metadata options for the instance. |
| AWS.EC2.Instances.EnclaveOptions.Enabled | Boolean | Indicates whether the instance is enabled for Amazon Web Services Nitro Enclaves. |
| AWS.EC2.Instances.BootMode | String | The boot mode that was specified by the AMI. |
| AWS.EC2.Instances.PlatformDetails | String | The platform details value for the instance. |
| AWS.EC2.Instances.UsageOperation | String | The usage operation value for the instance. |
| AWS.EC2.Instances.UsageOperationUpdateTime | Date | The time that the usage operation was last updated. |
| AWS.EC2.Instances.PrivateDnsNameOptions.HostnameType | String | The type of hostname to assign to an instance. |
| AWS.EC2.Instances.PrivateDnsNameOptions.EnableResourceNameDnsARecord | Boolean | Indicates whether to respond to DNS queries for instance hostnames with DNS A records. |
| AWS.EC2.Instances.PrivateDnsNameOptions.EnableResourceNameDnsAAAARecord | Boolean | Indicates whether to respond to DNS queries for instance hostnames with DNS AAAA records. |
| AWS.EC2.Instances.Ipv6Address | String | The IPv6 address assigned to the instance. |
| AWS.EC2.Instances.TpmSupport | String | If the instance is configured for NitroTPM support, the value is v2.0. |
| AWS.EC2.Instances.MaintenanceOptions.AutoRecovery | String | Information on the current automatic recovery behavior of your instance. |
| AWS.EC2.Instances.MaintenanceOptions.RebootMigration | String | Specifies whether to attempt reboot migration during a user-initiated reboot of an instance that has a scheduled system-reboot event. |
| AWS.EC2.Instances.CurrentInstanceBootMode | String | The boot mode that is used to boot the instance at launch or start. |
| AWS.EC2.Instances.NetworkPerformanceOptions.BandwidthWeighting | String | Contains settings for the network performance options for your instance. |
| AWS.EC2.Instances.Operator | Dictionary | The service provider that manages the instance. |
| AWS.EC2.Instances.InstanceId | String | The ID of the instance. |
| AWS.EC2.Instances.ImageId | String | The ID of the AMI used to launch the instance. |
| AWS.EC2.Instances.State.Code | Number | The current state of the instance as a 16-bit unsigned integer. |
| AWS.EC2.Instances.State.Name | String | The current state of the instance. |
| AWS.EC2.Instances.PrivateDnsName | String | The private DNS hostname name assigned to the instance. |
| AWS.EC2.Instances.PublicDnsName | String | The public DNS name assigned to the instance. |
| AWS.EC2.Instances.StateTransitionReason | String | The reason for the most recent state transition. May be an empty string. |
| AWS.EC2.Instances.KeyName | String | The name of the key pair used when the instance was launched. |
| AWS.EC2.Instances.AmiLaunchIndex | Number | The AMI launch index, which can be used to find this instance in the launch group. |
| AWS.EC2.Instances.ProductCodes | Dictionary | The product codes attached to this instance, if applicable. |
| AWS.EC2.Instances.InstanceType | String | The instance type. |
| AWS.EC2.Instances.LaunchTime | String | The time the instance was launched. |
| AWS.EC2.Instances.Placement.AvailabilityZoneId | String | The ID of the Availability Zone of the instance. |
| AWS.EC2.Instances.Placement.Affinity | String | The affinity setting for the instance on the Dedicated Host. |
| AWS.EC2.Instances.Placement.GroupName | String | The name of the placement group the instance is in. |
| AWS.EC2.Instances.Placement.PartitionNumber | Number | The number of the partition that the instance is in. |
| AWS.EC2.Instances.Placement.HostId | String | The ID of the Dedicated Host on which the instance resides. |
| AWS.EC2.Instances.Placement.Tenancy | String | The tenancy of the instance. |
| AWS.EC2.Instances.Placement.HostResourceGroupArn | String | The ARN of the host resource group in which to launch the instances. |
| AWS.EC2.Instances.Placement.GroupId | String | The ID of the placement group that the instance is in. |
| AWS.EC2.Instances.Placement.AvailabilityZone | String | The availability zone of the instance. |
| AWS.EC2.Instances.KernelId | String | The kernel associated with this instance, if applicable. |
| AWS.EC2.Instances.RamdiskId | String | The RAM disk associated with this instance, if applicable. |
| AWS.EC2.Instances.Platform | String | The platform the instance uses. The value is Windows for Windows instances; otherwise, blank. |
| AWS.EC2.Instances.Monitoring.State | String | Indicates whether detailed monitoring is enabled. |
| AWS.EC2.Instances.SubnetId | String | The ID of the subnet in which the instance is running. |
| AWS.EC2.Instances.VpcId | String | The ID of the VPC in which the instance is running. |
| AWS.EC2.Instances.PrivateIpAddress | String | The private IPv4 address assigned to the instance. |
| AWS.EC2.Instances.PublicIpAddress | String | The public IPv4 address assigned to the instance. |

### aws-rds-db-instance-enable-auto-upgrade-quick-action

***
Enables automatic minor version upgrades for the RDS DB instance.

#### Base Command

`aws-rds-db-instance-enable-auto-upgrade-quick-action`

#### Input

| **Argument Name** | **Description** | **Required** |
| --- | --- | --- |
| account_id | The AWS account ID. | Required |
| region | The AWS region. | Required |
| db_instance_identifier | The identifier of DB instance to modify. | Required |

#### Context Output

There is no context output for this command.

### aws-rds-db-snapshot-attribute-set-snapshot-to-private-quick-action

***
Revokes public access to the RDS DB snapshot, making it private.

#### Base Command

`aws-rds-db-snapshot-attribute-set-snapshot-to-private-quick-action`

#### Input

| **Argument Name** | **Description** | **Required** |
| --- | --- | --- |
| account_id | The AWS account ID. | Required |
| region | The AWS region. | Required |
| db_snapshot_identifier | The identifier for the DB snapshot to modify the attributes for. | Required |

#### Context Output

There is no context output for this command.

### aws-rds-db-instance-enable-multi-az-quick-action

***
Enables Multi-AZ deployment for the RDS database instance to enhance availability and durability.

#### Base Command

`aws-rds-db-instance-enable-multi-az-quick-action`

#### Input

| **Argument Name** | **Description** | **Required** |
| --- | --- | --- |
| account_id | The AWS account ID. | Required |
| region | The AWS region. | Required |
| db_instance_identifier | The identifier of DB instance to modify. | Required |

#### Context Output

There is no context output for this command.

### aws-rds-event-subscription-modify

***
Modifies an existing RDS event notification subscription.

#### Base Command

`aws-rds-event-subscription-modify`

#### Input

| **Argument Name** | **Description** | **Required** |
| --- | --- | --- |
| account_id | The AWS account ID. | Required |
| region | The AWS region. Possible values are: us-east-1, us-east-2, us-west-1, us-west-2, af-south-1, ap-east-1, ap-south-2, ap-southeast-3, ap-southeast-5, ap-southeast-4, ap-south-1, ap-northeast-3, ap-northeast-2, ap-southeast-1, ap-southeast-2, ap-southeast-7, ap-northeast-1, ca-central-1, ca-west-1, eu-central-1, eu-west-1, eu-west-2, eu-south-1, eu-west-3, eu-south-2, eu-north-1, eu-central-2, il-central-1, mx-central-1, me-south-1, me-central-1, sa-east-1. | Required |
| subscription_name | The name of the RDS event notification subscription. | Required |
| enabled | Specifies whether to activate the subscription. | Optional |
| event_categories | A list of event categories for a source type (SourceType) that you want to subscribe to. | Optional |
| sns_topic_arn | The Amazon Resource Name (ARN) of the SNS topic created for event notification. | Optional |
| source_type | The type of source that is generating the events. | Optional |

#### Context Output

| **Path** | **Type** | **Description** |
| --- | --- | --- |
| AWS.RDS.EventSubscription.CustomerAwsId | string | The AWS customer account associated with the RDS event notification subscription. |
| AWS.RDS.EventSubscription.CustSubscriptionId | string | The RDS event notification subscription Id. |
| AWS.RDS.EventSubscription.Enabled | boolean | Specifies whether the subscription is enabled. True indicates the subscription is enabled. |
| AWS.RDS.EventSubscription.EventCategoriesList | array | A list of event categories for the RDS event notification subscription. |
| AWS.RDS.EventSubscription.EventSubscriptionArn | string | The Amazon Resource Name \(ARN\) for the event subscription. |
| AWS.RDS.EventSubscription.SnsTopicArn | string | The topic ARN of the RDS event notification subscription. |
| AWS.RDS.EventSubscription.SourceIdsList | array | A list of source IDs for the RDS event notification subscription. |
| AWS.RDS.EventSubscription.SourceType | string | The source type for the RDS event notification subscription. |
| AWS.RDS.EventSubscription.Status | string | The status of the RDS event notification subscription. |
| AWS.RDS.EventSubscription.SubscriptionCreationTime | string | The time the RDS event notification subscription was created. |

### aws-rds-db-instance-enable-deletion-protection-quick-action

***
Enables 'deletion protection' for the RDS DB instance.

#### Base Command

`aws-rds-db-instance-enable-deletion-protection-quick-action`

#### Input

| **Argument Name** | **Description** | **Required** |
| --- | --- | --- |
| account_id | The AWS account ID. | Required |
| region | The AWS region. | Required |
| db_instance_identifier | The identifier of DB instance to modify. | Required |

#### Context Output

There is no context output for this command.

### aws-rds-db-instance-modify-publicly-accessible-quick-action

***
This action will disable public access for AWS RDS database instance by modifying the instance settings.

#### Base Command

`aws-rds-db-instance-modify-publicly-accessible-quick-action`

#### Input

| **Argument Name** | **Description** | **Required** |
| --- | --- | --- |
| account_id | The AWS account ID. | Required |
| region | The AWS region. | Required |
| db_instance_identifier | The identifier of DB instance to modify. | Required |

#### Context Output

There is no context output for this command.

### aws-ec2-modify-snapshot-permission

***
Adds or removes permission settings for the specified snapshot.

#### Base Command

`aws-ec2-modify-snapshot-permission`

#### Input

| **Argument Name** | **Description** | **Required** |
| --- | --- | --- |
| account_id | The AWS account ID. | Required |
| snapshot_id | The ID of the EBS snapshot. | Required |
| operation_type | The operation type, add or remove. Possible values are: add, remove. | Required |
| group_names | CSV of security group names. This parameter can be used only when UserIds not provided. | Optional |
| user_ids | CSV of AWS account IDs. This parameter can be used only when groupNames not provided. | Optional |
| dry_run | Checks whether you have the required permissions for the action, without actually making the request, and provides an error response. Possible values are: True, False. | Optional |
| region | The AWS region. Possible values are: us-east-1, us-east-2, us-west-1, us-west-2, af-south-1, ap-east-1, ap-south-2, ap-southeast-3, ap-southeast-5, ap-southeast-4, ap-south-1, ap-northeast-3, ap-northeast-2, ap-southeast-1, ap-southeast-2, ap-southeast-7, ap-northeast-1, ca-central-1, ca-west-1, eu-central-1, eu-west-1, eu-west-2, eu-south-1, eu-west-3, eu-south-2, eu-north-1, eu-central-2, il-central-1, mx-central-1, me-south-1, me-central-1, sa-east-1. | Required |

#### Context Output

There is no context output for this command.

### aws-ec2-set-snapshot-to-private-quick-action

***
Revokes public access to the EC2 snapshot.

#### Base Command

`aws-ec2-set-snapshot-to-private-quick-action`

#### Input

| **Argument Name** | **Description** | **Required** |
| --- | --- | --- |
| account_id | The AWS account ID. | Required |
| region | The AWS region. | Required |
| snapshot_id | The ID of the EBS snapshot. | Required |

#### Context Output

There is no context output for this command.

### aws-ec2-image-attribute-set-ami-to-private-quick-action

***
Revokes public launch permissions for the EC2 AMI.

#### Base Command

`aws-ec2-image-attribute-set-ami-to-private-quick-action`

#### Input

| **Argument Name** | **Description** | **Required** |
| --- | --- | --- |
| account_id | The AWS account ID. | Required |
| region | The AWS region. | Required |
| image_id | The ID of the AMI. | Required |

#### Context Output

There is no context output for this command.

### aws-s3-bucket-enable-bucket-access-logging-quick-action

***
Enables server access logging for the S3 bucket, delivering detailed logs to a target bucket and prefix.

#### Base Command

`aws-s3-bucket-enable-bucket-access-logging-quick-action`

#### Input

| **Argument Name** | **Description** | **Required** |
| --- | --- | --- |
| account_id | The AWS account ID. | Required |
| region | The AWS region. | Required |
| bucket | The name of the bucket for which to set the logging parameters. | Required |

#### Context Output

There is no context output for this command.

### aws-rds-db-cluster-snapshot-set-to-private-quick-action

***
Revokes public access to the RDS DB cluster snapshot, making it private.

#### Base Command

`aws-rds-db-cluster-snapshot-set-to-private-quick-action`

#### Input

| **Argument Name** | **Description** | **Required** |
| --- | --- | --- |
| account_id | The AWS account ID. | Required |
| region | The AWS region. | Required |
| db_cluster_snapshot_identifier | The identifier for the DB cluster snapshot to modify the attributes for. | Required |

#### Context Output

There is no context output for this command.

### aws-rds-db-cluster-enable-iam-auth-quick-action

***
This action enables 'iam database authentication' for the RDS cluster.

#### Base Command

`aws-rds-db-cluster-enable-iam-auth-quick-action`

#### Input

| **Argument Name** | **Description** | **Required** |
| --- | --- | --- |
| account_id | The AWS account ID. | Required |
| region | The AWS region. | Required |
| db_cluster_identifier | The DB cluster identifier for the modified cluster. This parameter is not case sensitive and is valid for Aurora DB and Multi-AZ DB cluster types. It must match the identifier of an existing DB cluster. | Required |

#### Context Output

There is no context output for this command.

### aws-s3-bucket-website-disable-hosting-quick-action

***
Removes the static website hosting configuration from an S3 bucket.

#### Base Command

`aws-s3-bucket-website-disable-hosting-quick-action`

#### Input

| **Argument Name** | **Description** | **Required** |
| --- | --- | --- |
| account_id | The AWS account ID. | Required |
| region | The AWS region. | Required |
| bucket | The name of the S3 bucket from which the website configuration will be removed. | Required |

#### Context Output

There is no context output for this command.

### aws-s3-bucket-acl-set-to-private-quick-action

***
Sets the Access Control List (ACL) for the S3 bucket to private.

#### Base Command

`aws-s3-bucket-acl-set-to-private-quick-action`

#### Input

| **Argument Name** | **Description** | **Required** |
| --- | --- | --- |
| account_id | The AWS account ID. | Required |
| region | The AWS region. | Required |
| bucket | The bucket to which to apply the ACL. | Required |

#### Context Output

There is no context output for this command.

### aws-s3-bucket-versioning-enable-quick-action

***
Enables versioning on the S3 bucket to retain multiple versions of objects.

#### Base Command

`aws-s3-bucket-versioning-enable-quick-action`

#### Input

| **Argument Name** | **Description** | **Required** |
| --- | --- | --- |
| account_id | The AWS account ID. | Required |
| region | The AWS region. | Required |
| bucket | The name of the bucket for which to set the logging parameters. | Required |

#### Context Output

There is no context output for this command.

### aws-rds-db-cluster-enable-deletion-protection-quick-action

***
Enables deletion protection for the RDS DB cluster to prevent accidental deletion.

#### Base Command

`aws-rds-db-cluster-enable-deletion-protection-quick-action`

#### Input

| **Argument Name** | **Description** | **Required** |
| --- | --- | --- |
| account_id | The AWS account ID. | Required |
| region | The AWS region. | Required |
| db_cluster_identifier | The DB cluster identifier for the modified cluster. This parameter is not case sensitive and is valid for Aurora DB and Multi-AZ DB cluster types. It must match the identifier of an existing DB cluster. | Required |

#### Context Output

There is no context output for this command.

### aws-s3-bucket-website-delete

***
Removes the website configuration for a bucket.

#### Base Command

`aws-s3-bucket-website-delete`

#### Input

| **Argument Name** | **Description** | **Required** |
| --- | --- | --- |
| account_id | The AWS account ID. | Required |
| region | The AWS region. Possible values are: us-east-1, us-east-2, us-west-1, us-west-2, af-south-1, ap-east-1, ap-south-2, ap-southeast-3, ap-southeast-5, ap-southeast-4, ap-south-1, ap-northeast-3, ap-northeast-2, ap-southeast-1, ap-southeast-2, ap-southeast-7, ap-northeast-1, ca-central-1, ca-west-1, eu-central-1, eu-west-1, eu-west-2, eu-south-1, eu-west-3, eu-south-2, eu-north-1, eu-central-2, il-central-1, mx-central-1, me-south-1, me-central-1, sa-east-1. | Required |
| bucket | The name of the S3 bucket from which the website configuration will be removed. | Required |

#### Context Output

There is no context output for this command.

### aws-s3-bucket-ownership-controls-put

***
Creates or modifies OwnershipControls for an Amazon S3 bucket.

#### Base Command

`aws-s3-bucket-ownership-controls-put`

#### Input

| **Argument Name** | **Description** | **Required** |
| --- | --- | --- |
| account_id | The AWS account ID. | Required |
| region | The AWS region. Possible values are: us-east-1, us-east-2, us-west-1, us-west-2, af-south-1, ap-east-1, ap-south-2, ap-southeast-3, ap-southeast-5, ap-southeast-4, ap-south-1, ap-northeast-3, ap-northeast-2, ap-southeast-1, ap-southeast-2, ap-southeast-7, ap-northeast-1, ca-central-1, ca-west-1, eu-central-1, eu-west-1, eu-west-2, eu-south-1, eu-west-3, eu-south-2, eu-north-1, eu-central-2, il-central-1, mx-central-1, me-south-1, me-central-1, sa-east-1. | Required |
| bucket | The name of the Amazon S3 bucket for which to configure Ownership Controls. | Required |
| ownership_controls_rule | Ownership for a bucket's ownership controls. Possible values are: BucketOwnerPreferred, ObjectWriter, BucketOwnerEnforced. | Required |

#### Context Output

There is no context output for this command.

### aws-eks-describe-cluster

***
Describes an Amazon EKS cluster.

#### Base Command

`aws-eks-describe-cluster`

#### Input

| **Argument Name** | **Description** | **Required** |
| --- | --- | --- |
| account_id | The AWS account ID. | Required |
| cluster_name | The name of the cluster to describe. | Required |
| region | The AWS Region. Possible values are: us-east-1, us-east-2, us-west-1, us-west-2, af-south-1, ap-east-1, ap-south-2, ap-southeast-3, ap-southeast-5, ap-southeast-4, ap-south-1, ap-northeast-3, ap-northeast-2, ap-southeast-1, ap-southeast-2, ap-southeast-7, ap-northeast-1, ca-central-1, ca-west-1, eu-central-1, eu-west-1, eu-west-2, eu-south-1, eu-west-3, eu-south-2, eu-north-1, eu-central-2, il-central-1, mx-central-1, me-south-1, me-central-1, sa-east-1. | Required |

#### Context Output

| **Path** | **Type** | **Description** |
| --- | --- | --- |
| AWS.EKS.Cluster.name | String | The name of your cluster. |
| AWS.EKS.Cluster.arn | String | The Amazon Resource Name \(ARN\) of the cluster. |
| AWS.EKS.Cluster.createdAt | String | The creation date of the object. |
| AWS.EKS.Cluster.version | String | The Kubernetes server version for the cluster. |
| AWS.EKS.Cluster.endpoint | String | The endpoint for your Kubernetes API server. |
| AWS.EKS.Cluster.roleArn | String | The Amazon Resource Name \(ARN\) of the IAM role that provides permissions for the Kubernetes control plane to make calls to Amazon Web Services API operations on your behalf. |
| AWS.EKS.Cluster.resourcesVpcConfig.subnetIds | List | The subnets associated with your cluster. |
| AWS.EKS.Cluster.resourcesVpcConfig.securityGroupIds | List | The security groups associated with the cross-account elastic network interfaces that are used to allow communication between your nodes and the Kubernetes control plane. |
| AWS.EKS.Cluster.resourcesVpcConfig.clusterSecurityGroupId | String | The cluster security group that was created by Amazon EKS for the cluster. Managed node groups use this security group for control-plane-to-data-plane communication. |
| AWS.EKS.Cluster.resourcesVpcConfig.vpcId | String | The VPC associated with your cluster. |
| AWS.EKS.Cluster.resourcesVpcConfig.endpointPublicAccess | Boolean | Whether the public API server endpoint is enabled. |
| AWS.EKS.Cluster.resourcesVpcConfig.endpointPrivateAccess | Boolean | This parameter indicates whether the Amazon EKS private API server endpoint is enabled. |
| AWS.EKS.Cluster.resourcesVpcConfig.publicAccessCidrs | List | The CIDR blocks that are allowed access to your cluster’s public Kubernetes API server endpoint. |
| AWS.EKS.Cluster.kubernetesNetworkConfig.serviceIpv4Cidr | String | The CIDR block that Kubernetes Pod and Service object IP addresses are assigned from. |
| AWS.EKS.Cluster.kubernetesNetworkConfig.serviceIpv6Cidr | String | The CIDR block that Kubernetes Pod and Service IP addresses are assigned from if you created a 1.21 or later cluster with version 1.10.1 or later of the Amazon VPC CNI add-on and specified ipv6 for ipFamily when you created the cluster. |
| AWS.EKS.Cluster.kubernetesNetworkConfig.ipFamily | String | The IP family used to assign Kubernetes Pod and Service objects IP addresses. |
| AWS.EKS.Cluster.logging.clusterLogging | Object | The cluster control plane logging configuration for your cluster. |
| AWS.EKS.Cluster.identity | Object | The identity provider information for the cluster. |
| AWS.EKS.Cluster.status | String | The current status of the cluster. |
| AWS.EKS.Cluster.certificateAuthority.data | String | The Base64-encoded certificate data required to communicate with your cluster. |
| AWS.EKS.Cluster.clientRequestToken | String | A unique, case-sensitive identifier that you provide to ensure the idempotency of the request. |
| AWS.EKS.Cluster.platformVersion | String | The platform version of your Amazon EKS cluster. |
| AWS.EKS.Cluster.tags | Object | A dictionary containing metadata for categorization and organization. |
| AWS.EKS.Cluster.encryptionConfig.resources | List | Specifies the resources to be encrypted. The only supported value is secrets. |
| AWS.EKS.Cluster.encryptionConfig.provider | Object | Key Management Service \(KMS\) key. |
| AWS.EKS.Cluster.connectorConfig.activationId | String | A unique ID associated with the cluster for registration purposes. |
| AWS.EKS.Cluster.connectorConfig.activationCode | String | A unique code associated with the cluster for registration purposes. |
| AWS.EKS.Cluster.connectorConfig.activationExpiry | String | The expiration time of the connected cluster. |
| AWS.EKS.Cluster.connectorConfig.provider | String | The cluster’s cloud service provider. |
| AWS.EKS.Cluster.connectorConfig.roleArn | String | The Amazon Resource Name \(ARN\) of the role to communicate with services from the connected Kubernetes cluster. |
| AWS.EKS.Cluster.id | String | The ID of your local Amazon EKS cluster on an Amazon Web Services Outpost. |
| AWS.EKS.Cluster.health.issues | List | An object representing the health issues of your local Amazon EKS cluster on an Amazon Web Services Outpost. |
| AWS.EKS.Cluster.outpostConfig.outpostArns | Object | An object representing the configuration of your local Amazon EKS cluster on an Amazon Web Services Outpost. |
| AWS.EKS.Cluster.outpostConfig.controlPlaneInstanceType | String | The Amazon EC2 instance type used for the control plane. |
| AWS.EKS.Cluster.outpostConfig.controlPlanePlacement | Object | An object representing the placement configuration for all the control plane instances of your local Amazon EKS cluster on an Amazon Web Services Outpost. |
| AWS.EKS.Cluster.accessConfig.bootstrapClusterCreatorAdminPermissions | Boolean | Specifies whether or not the cluster creator IAM principal was set as a cluster admin access entry during cluster creation time. |
| AWS.EKS.Cluster.accessConfig.authenticationMode | String | The current authentication mode of the cluster. |

### aws-eks-associate-access-policy

***
Associates an access policy and its scope to an access entry.

#### Base Command

`aws-eks-associate-access-policy`

#### Input

| **Argument Name** | **Description** | **Required** |
| --- | --- | --- |
| account_id | The AWS account ID. | Required |
| cluster_name | The name of the cluster for which to create an access entry. | Required |
| principal_arn | The Amazon Resource Name (ARN) of the IAM user or role for the AccessEntry that you’re associating the access policy to. | Required |
| policy_arn | The ARN of the AccessPolicy that you’re associating. | Required |
| type | The scope type of an access policy. Possible values are: cluster, namespace. | Required |
| namespaces | A comma-separated list of Kubernetes namespaces that an access policy is scoped to. A value is required if you specified namespace for type. | Optional |
| region | The AWS Region. Possible values are: us-east-1, us-east-2, us-west-1, us-west-2, af-south-1, ap-east-1, ap-south-2, ap-southeast-3, ap-southeast-5, ap-southeast-4, ap-south-1, ap-northeast-3, ap-northeast-2, ap-southeast-1, ap-southeast-2, ap-southeast-7, ap-northeast-1, ca-central-1, ca-west-1, eu-central-1, eu-west-1, eu-west-2, eu-south-1, eu-west-3, eu-south-2, eu-north-1, eu-central-2, il-central-1, mx-central-1, me-south-1, me-central-1, sa-east-1. | Required |

#### Context Output

| **Path** | **Type** | **Description** |
| --- | --- | --- |
| AWS.EKS.AssociatedAccessPolicy.clusterName | String | The name of your cluster. |
| AWS.EKS.AssociatedAccessPolicy.principalArn | String | The ARN of the IAM principal for the AccessEntry. |
| AWS.EKS.AssociatedAccessPolicy.policyArn | String | The ARN of the AccessPolicy. |
| AWS.EKS.AssociatedAccessPolicy.accessScope.type | String | The scope type of an access policy. |
| AWS.EKS.AssociatedAccessPolicy.accessScope.namespaces | String | A Kubernetes namespace that an access policy is scoped to. |
| AWS.EKS.AssociatedAccessPolicy.associatedAt | String | The date and time the AccessPolicy was associated with an AccessEntry. |
| AWS.EKS.AssociatedAccessPolicy.modifiedAt | String | The date and time for the last modification to the object. |

### aws-lambda-function-configuration-get

***
Retrieves configuration information about a Lambda function.

#### Base Command

`aws-lambda-function-configuration-get`

#### Input

| **Argument Name** | **Description** | **Required** |
| --- | --- | --- |
| account_id | The AWS account ID. | Required |
| region | The AWS region. | Required |
| function_name | Name, ARN, or qualified name of the Lambda function. | Required |
| qualifier | Version number or alias name. | Optional |

#### Context Output

| **Path** | **Type** | **Description** |
| --- | --- | --- |
| AWS.Lambda.FunctionConfig.FunctionName | String | The name of the function. |
| AWS.Lambda.FunctionConfig.FunctionArn | String | The function’s Amazon Resource Name \(ARN\). |
| AWS.Lambda.FunctionConfig.Runtime | String | The identifier of the function’s runtime. |
| AWS.Lambda.FunctionConfig.Role | String | The function’s execution role. |
| AWS.Lambda.FunctionConfig.Handler | String | The function that Lambda calls to begin running your function. |
| AWS.Lambda.FunctionConfig.CodeSize | Number | The size of the function’s deployment package, in bytes. |
| AWS.Lambda.FunctionConfig.Description | String | The function’s description. |
| AWS.Lambda.FunctionConfig.Timeout | Number | The amount of time in seconds that Lambda allows a function to run before stopping it. |
| AWS.Lambda.FunctionConfig.MemorySize | Number | The amount of memory available to the function at runtime. |
| AWS.Lambda.FunctionConfig.LastModified | String | The date and time that the function was last updated. |
| AWS.Lambda.FunctionConfig.CodeSha256 | String | The SHA256 hash of the function’s deployment package. |
| AWS.Lambda.FunctionConfig.Version | String | The version of the Lambda function. |
| AWS.Lambda.FunctionConfig.VpcConfig.SubnetIds | unknown | A list of VPC subnet IDs. |
| AWS.Lambda.FunctionConfig.VpcConfig.SecurityGroupIds | unknown | A list of VPC security group IDs. |
| AWS.Lambda.FunctionConfig.VpcConfig.VpcId | String | The ID of the VPC. |
| AWS.Lambda.FunctionConfig.VpcConfig.Ipv6AllowedForDualStack | Boolean | Allows outbound IPv6 traffic on VPC functions that are connected to dual-stack subnets. |
| AWS.Lambda.FunctionConfig.DeadLetterConfig.TargetArn | String | The Amazon Resource Name \(ARN\) of an Amazon SQS queue or Amazon SNS topic. |
| AWS.Lambda.FunctionConfig.Environment.Variables | unknown | Environment variable key-value pairs. Omitted from CloudTrail logs. |
| AWS.Lambda.FunctionConfig.Environment.Error.ErrorCode | String | The error code. |
| AWS.Lambda.FunctionConfig.Environment.Error.Message | String | The error message. |
| AWS.Lambda.FunctionConfig.KMSKeyArn | String | The ARN of the Key Management Service \(KMS\). |
| AWS.Lambda.FunctionConfig.TracingConfig.Mode | String | The tracing mode. |
| AWS.Lambda.FunctionConfig.MasterArn | String | For Lambda@Edge functions, the ARN of the main function. |
| AWS.Lambda.FunctionConfig.RevisionId | String | The latest updated revision of the function or alias. |
| AWS.Lambda.FunctionConfig.Layers.Arn | String | The Amazon Resource Name \(ARN\) of the function layer. |
| AWS.Lambda.FunctionConfig.Layers.CodeSize | Number | The size of the layer archive in bytes. |
| AWS.Lambda.FunctionConfig.Layers.SigningProfileVersionArn | String | The Amazon Resource Name \(ARN\) for a signing profile version. |
| AWS.Lambda.FunctionConfig.Layers.SigningJobArn | String | The Amazon Resource Name \(ARN\) of a signing job. |
| AWS.Lambda.FunctionConfig.State | String | The current state of the function. |
| AWS.Lambda.FunctionConfig.StateReason | String | The reason for the function’s current state. |
| AWS.Lambda.FunctionConfig.StateReasonCode | String | The reason code for the function’s current state. |
| AWS.Lambda.FunctionConfig.LastUpdateStatus | String | The status of the last update that was performed on the function. |
| AWS.Lambda.FunctionConfig.LastUpdateStatusReason | String | The reason for the last update that was performed on the function. |
| AWS.Lambda.FunctionConfig.LastUpdateStatusReasonCode | String | The reason code for the last update that was performed on the function. |
| AWS.Lambda.FunctionConfig.FileSystemConfigs.Arn | String | The Amazon Resource Name \(ARN\) of the Amazon EFS access point that provides access to the file system. |
| AWS.Lambda.FunctionConfig.FileSystemConfigs.LocalMountPath | String | The path where the function can access the file system, starting with /mnt/. |
| AWS.Lambda.FunctionConfig.PackageType | String | The type of deployment package. |
| AWS.Lambda.FunctionConfig.ImageConfigResponse.ImageConfig.EntryPoint | String | Specifies the entry point to their application, which is typically the location of the runtime executable. |
| AWS.Lambda.FunctionConfig.ImageConfigResponse.ImageConfig.Command | String | Specifies parameters that you want to pass in with ENTRYPOINT. |
| AWS.Lambda.FunctionConfig.ImageConfigResponse.ImageConfig.WorkingDirectory | String | Specifies the working directory. |
| AWS.Lambda.FunctionConfig.ImageConfigResponse.Error.ErrorCode | String | Error code. |
| AWS.Lambda.FunctionConfig.ImageConfigResponse.Error.Message | String | Error message. |
| AWS.Lambda.FunctionConfig.SigningProfileVersionArn | String | The ARN of the signing profile version. |
| AWS.Lambda.FunctionConfig.SigningJobArn | String | The ARN of the signing job. |
| AWS.Lambda.FunctionConfig.Architectures | String | The size of the function’s /tmp directory in MB. |
| AWS.Lambda.FunctionConfig.EphemeralStorage.Size | Number | The size of the function’s /tmp directory. |
| AWS.Lambda.FunctionConfig.SnapStart.ApplyOn | String | When set to PublishedVersions, Lambda creates a snapshot of the execution environment when you publish a function version. |
| AWS.Lambda.FunctionConfig.SnapStart.OptimizationStatus | String | When you provide a qualified Amazon Resource Name \(ARN\), this response element indicates whether SnapStart is activated for the specified function version. |
| AWS.Lambda.FunctionConfig.RuntimeVersionConfig.RuntimeVersionArn | String | The ARN of the runtime version you want the function to use. |
| AWS.Lambda.FunctionConfig.RuntimeVersionConfig.Error.ErrorCode | String | The error code. |
| AWS.Lambda.FunctionConfig.RuntimeVersionConfig.Error.Message | String | The error message. |
| AWS.Lambda.FunctionConfig.LoggingConfig.LogFormat | String | The format in which Lambda sends your function’s application and system logs to CloudWatch. |
| AWS.Lambda.FunctionConfig.LoggingConfig.ApplicationLogLevel | String | Set this property to filter the application logs for your function that Lambda sends to CloudWatch. |
| AWS.Lambda.FunctionConfig.LoggingConfig.SystemLogLevel | String | Set this property to filter the system logs for your function that Lambda sends to CloudWatch. |
| AWS.Lambda.FunctionConfig.LoggingConfig.LogGroup | String | The name of the Amazon CloudWatch log group the function sends logs to. |

### aws-lambda-function-url-config-get

***
Returns the configuration for a Lambda function URL.

#### Base Command

`aws-lambda-function-url-config-get`

#### Input

| **Argument Name** | **Description** | **Required** |
| --- | --- | --- |
| account_id | The AWS account ID. | Required |
| region | The AWS region. | Required |
| function_name | Name of the Lambda function. | Required |
| qualifier | The alias name or version number. | Optional |

#### Context Output

| **Path** | **Type** | **Description** |
| --- | --- | --- |
| AWS.Lambda.FunctionURLConfig.FunctionUrl | String | The HTTP URL endpoint for your function. |
| AWS.Lambda.FunctionURLConfig.FunctionArn | String | The Amazon Resource Name \(ARN\) of your function. |
| AWS.Lambda.FunctionURLConfig.AuthType | String | The type of authentication that your function URL uses. |
| AWS.Lambda.FunctionURLConfig.Cors.AllowCredentials | Boolean | Whether to allow cookies or other credentials in requests to your function URL. |
| AWS.Lambda.FunctionURLConfig.Cors.AllowHeaders | String | The HTTP headers that origins can include in requests to your function URL. |
| AWS.Lambda.FunctionURLConfig.Cors.AllowMethods | String | The HTTP methods that are allowed when calling your function URL. |
| AWS.Lambda.FunctionURLConfig.Cors.AllowOrigins | String | The origins that can access your function URL. |
| AWS.Lambda.FunctionURLConfig.Cors.ExposeHeaders | String | The HTTP headers in your function response that you want to expose to origins that call your function URL. |
| AWS.Lambda.FunctionURLConfig.Cors.MaxAge | Number | The maximum amount of time, in seconds, that web browsers can cache results of a preflight request. |
| AWS.Lambda.FunctionURLConfig.CreationTime | String | When the function URL was created. |
| AWS.Lambda.FunctionURLConfig.LastModifiedTime | String | When the function URL configuration was last updated. |
| AWS.Lambda.FunctionURLConfig.InvokeMode | String | BUFFERED or RESPONSE_STREAM. |

### aws-lambda-policy-get

***
Returns the resource-based IAM policy for a Lambda function.

#### Base Command

`aws-lambda-policy-get`

#### Input

| **Argument Name** | **Description** | **Required** |
| --- | --- | --- |
| account_id | The AWS account ID. | Required |
| region | The AWS region. | Required |
| function_name | Name of the Lambda function, version, or alias. | Required |
| qualifier | Version or alias to get the policy for. | Optional |

#### Context Output

| **Path** | **Type** | **Description** |
| --- | --- | --- |
| AWS.Lambda.Policy.Version | Date | The policy version. |
| AWS.Lambda.Policy.Id | String | The identifier of the policy. |
| AWS.Lambda.Policy.Statement.Sid | String | Identifier of the policy statement. |
| AWS.Lambda.Policy.Statement.Effect | String | Specifies whether the statement results in an allow or an explicit deny. |
| AWS.Lambda.Policy.Statement.Principal | unknown | Specify the principal that is allowed or denied access to a resource. |
| AWS.Lambda.Policy.Statement.Action | unknown | Describes the specific action or actions that will be allowed or denied. |
| AWS.Lambda.Policy.Statement.Resource | unknown | Defines the object or objects that the statement applies to. |
| AWS.Lambda.Policy.Statement.Condition | String | Specify conditions for when a policy is in effect. |
| AWS.Lambda.Policy.RevisionId | String | A unique identifier for the current revision of the policy. |

### aws-lambda-invoke

***
Invokes a Lambda function. Specify just a function name to invoke the latest version of the function. To invoke a published version, use the Qualifier parameter to specify a version or alias. If you use the RequestResponse (synchronous) invocation option, note that the function may be invoked multiple times if a timeout is reached. For functions with a long timeout, your client may be disconnected during synchronous invocation while it waits for a response. If you use the Event (asynchronous) invocation option, the function will be invoked at least once in response to an event and the function must be idempotent to handle this.

#### Base Command

`aws-lambda-invoke`

#### Input

| **Argument Name** | **Description** | **Required** |
| --- | --- | --- |
| account_id | The AWS account ID. | Required |
| region | The AWS region. | Required |
| function_name | Name of the Lambda function to invoke. | Required |
| invocation_type | RequestResponse (sync), Event (async), or DryRun. Default is RequestResponse. Possible values are: RequestResponse, Event, DryRun. Default is RequestResponse. | Optional |
| log_type | Set to Tail to include execution log in response. Possible values are: None, Tail. | Optional |
| client_context | Base64-encoded client context data. | Optional |
| payload | JSON input to provide to the Lambda function. | Optional |
| qualifier | Version or alias to invoke. | Optional |

#### Context Output

| **Path** | **Type** | **Description** |
| --- | --- | --- |
| AWS.Lambda.InvokedFunction.StatusCode | Number | The HTTP status code is in the 200 range for a successful request. |
| AWS.Lambda.InvokedFunction.FunctionError | String | If present, indicates that an error occurred during function execution. |
| AWS.Lambda.InvokedFunction.LogResult | String | The last 4 KB of the execution log, which is base64-encoded. |
| AWS.Lambda.InvokedFunction.Payload | Unknown | The response from the function, or an error object. |
| AWS.Lambda.InvokedFunction.ExecutedVersion | String | The version of the function that executed. |
| AWS.Lambda.InvokedFunction.FunctionName | string | The name of the Lambda function. |

### aws-lambda-function-url-config-update

***
Updates the configuration for a Lambda function URL.

#### Base Command

`aws-lambda-function-url-config-update`

#### Input

| **Argument Name** | **Description** | **Required** |
| --- | --- | --- |
| account_id | The AWS account ID. | Required |
| region | The AWS region. | Required |
| function_name | Name of the Lambda function. | Required |
| qualifier | The alias name or version number. | Optional |
| auth_type | AWS_IAM or NONE for authentication type. Possible values are: AWS_IAM, NONE. | Optional |
| cors_allow_credentials | Allow credentials in CORS requests. Possible values are: true, false. | Optional |
| cors_allow_headers | Comma-separated list of allowed headers. | Optional |
| cors_allow_methods | Comma-separated list of allowed HTTP methods. | Optional |
| cors_allow_origins | Comma-separated list of allowed origins. | Optional |
| cors_expose_headers | Comma-separated list of headers to expose. | Optional |
| cors_max_age | Maximum age for CORS preflight cache. | Optional |
| invoke_mode | BUFFERED or RESPONSE_STREAM. Possible values are: BUFFERED, RESPONSE_STREAM. | Optional |

#### Context Output

| **Path** | **Type** | **Description** |
| --- | --- | --- |
<<<<<<< HEAD
| AWS.Lambda.FunctionURLConfig.FunctionUrl | String | The HTTP URL endpoint for your function. |
| AWS.Lambda.FunctionURLConfig.FunctionArn | String | The Amazon Resource Name \(ARN\) of your function. |
| AWS.Lambda.FunctionURLConfig.AuthType | String | The type of authentication that your function URL uses. |
| AWS.Lambda.FunctionURLConfig.Cors.AllowCredentials | Boolean | Whether to allow cookies or other credentials in requests to your function URL. |
| AWS.Lambda.FunctionURLConfig.Cors.AllowHeaders | String | The HTTP headers that origins can include in requests to your function URL. |
| AWS.Lambda.FunctionURLConfig.Cors.AllowMethods | String | The HTTP methods that are allowed when calling your function URL. |
| AWS.Lambda.FunctionURLConfig.Cors.AllowOrigins | String | The origins that can access your function URL. |
| AWS.Lambda.FunctionURLConfig.Cors.ExposeHeaders | String | The HTTP headers in your function response that you want to expose to origins that call your function URL. |
| AWS.Lambda.FunctionURLConfig.Cors.MaxAge | Number | The maximum amount of time, in seconds, that web browsers can cache results of a preflight request. |
| AWS.Lambda.FunctionURLConfig.CreationTime | String | When the function URL was created. |
| AWS.Lambda.FunctionURLConfig.LastModifiedTime | String | When the function URL configuration was last updated. |
| AWS.Lambda.FunctionURLConfig.InvokeMode | String | BUFFERED or RESPONSE_STREAM. |
=======
| AWS.EKS.AssociatedAccessPolicy.clusterName | String | The name of your cluster. | 
| AWS.EKS.AssociatedAccessPolicy.principalArn | String | The ARN of the IAM principal for the AccessEntry. | 
| AWS.EKS.AssociatedAccessPolicy.policyArn | String | The ARN of the AccessPolicy. | 
| AWS.EKS.AssociatedAccessPolicy.accessScope.type | String | The scope type of an access policy. | 
| AWS.EKS.AssociatedAccessPolicy.accessScope.namespaces | String | A Kubernetes namespace that an access policy is scoped to. | 
| AWS.EKS.AssociatedAccessPolicy.associatedAt | String | The date and time the AccessPolicy was associated with an AccessEntry. | 
| AWS.EKS.AssociatedAccessPolicy.modifiedAt | String | The date and time for the last modification to the object. | 


### aws-billing-cost-usage-list

***
Retrieves actual cost and usage data for a given time range and optional service filter.

#### Base Command

`aws-billing-cost-usage-list`

#### Input

| **Argument Name** | **Description** | **Required** |
| --- | --- | --- |
| account_id | The AWS account on which to run the command. | Required |
| region | The AWS region. Possible values are: us-east-1, us-east-2, us-west-1, us-west-2, af-south-1, ap-east-1, ap-south-2, ap-southeast-3, ap-southeast-5, ap-southeast-4, ap-south-1, ap-northeast-3, ap-northeast-2, ap-southeast-1, ap-southeast-2, ap-southeast-7, ap-northeast-1, ca-central-1, ca-west-1, eu-central-1, eu-west-1, eu-west-2, eu-south-1, eu-west-3, eu-south-2, eu-north-1, eu-central-2, il-central-1, mx-central-1, me-south-1, me-central-1, sa-east-1. | Required |
| metrics | Metrics to retrieve. Default - UsageQuantity. Valid values [AmortizedCost, BlendedCost, NetAmortizedCost, NetUnblendedCost, NormalizedUsageAmount, UnblendedCost, UsageQuantity]. | Optional |
| start_date | Start date for the report (YYYY-MM-DD). Default - 7 days ago. | Optional |
| end_date | End date for the report (YYYY-MM-DD). Default - current day. | Optional |
| granularity | Granularity of the data. Default - Daily. Valid values [Daily, Monthly, Hourly]. Possible values are: Daily, Monthly, Hourly. | Optional |
| aws_services | Optional filter for retrieving data for specific AWS services. | Optional |
| next_page_token | Next page token for pagination. Use value from AWS.Billing.UsageNextToken. | Optional |

#### Context Output

| **Path** | **Type** | **Description** |
| --- | --- | --- |
| AWS.Billing.Usage | unknown | Complete usage data from AWS Cost Explorer API. |
| AWS.Billing.Usage.TimePeriod | unknown | Time period for the usage data. |
| AWS.Billing.Usage.TimePeriod.Start | date | Start date of the time period. |
| AWS.Billing.Usage.TimePeriod.End | date | End date of the time period. |
| AWS.Billing.Usage.Total | unknown | Total cost and usage metrics for the time period. |
| AWS.Billing.Usage.Total.AmortizedCost | unknown | Amortized cost information. |
| AWS.Billing.Usage.Total.AmortizedCost.Amount | string | Amortized cost amount. |
| AWS.Billing.Usage.Total.AmortizedCost.Unit | string | Amortized cost unit \(e.g., USD\). |
| AWS.Billing.Usage.Total.BlendedCost | unknown | Blended cost information. |
| AWS.Billing.Usage.Total.BlendedCost.Amount | string | Blended cost amount. |
| AWS.Billing.Usage.Total.BlendedCost.Unit | string | Blended cost unit \(e.g., USD\). |
| AWS.Billing.Usage.Total.NetAmortizedCost | unknown | Net amortized cost information. |
| AWS.Billing.Usage.Total.NetAmortizedCost.Amount | string | Net amortized cost amount. |
| AWS.Billing.Usage.Total.NetAmortizedCost.Unit | string | Net amortized cost unit \(e.g., USD\). |
| AWS.Billing.Usage.Total.NetUnblendedCost | unknown | Net unblended cost information. |
| AWS.Billing.Usage.Total.NetUnblendedCost.Amount | string | Net unblended cost amount. |
| AWS.Billing.Usage.Total.NetUnblendedCost.Unit | string | Net unblended cost unit \(e.g., USD\). |
| AWS.Billing.Usage.Total.NormalizedUsageAmount | unknown | Normalized usage amount information. |
| AWS.Billing.Usage.Total.NormalizedUsageAmount.Amount | string | Normalized usage amount. |
| AWS.Billing.Usage.Total.NormalizedUsageAmount.Unit | string | Normalized usage amount unit. |
| AWS.Billing.Usage.Total.UnblendedCost | unknown | Unblended cost information. |
| AWS.Billing.Usage.Total.UnblendedCost.Amount | string | Unblended cost amount. |
| AWS.Billing.Usage.Total.UnblendedCost.Unit | string | Unblended cost unit \(e.g., USD\). |
| AWS.Billing.Usage.Total.UsageQuantity | unknown | Usage quantity information. |
| AWS.Billing.Usage.Total.UsageQuantity.Amount | string | Usage quantity amount. |
| AWS.Billing.Usage.Total.UsageQuantity.Unit | string | Usage quantity unit \(e.g., Hrs, GB\). |
| AWS.Billing.Usage.Groups | unknown | Usage data grouped by dimensions \(when grouping is applied\). |
| AWS.Billing.Usage.Groups.Keys | unknown | Group keys \(dimension values\). |
| AWS.Billing.Usage.Groups.Metrics | unknown | Metrics for the group. |
| AWS.Billing.Usage.Estimated | boolean | Whether the data is estimated. |
| AWS.Billing.UsageNextToken | string | Next page token for pagination. |

### aws-billing-forecast-list

***
Forecasts AWS spending over a given future time period using historical trends.

#### Base Command

`aws-billing-forecast-list`

#### Input

| **Argument Name** | **Description** | **Required** |
| --- | --- | --- |
| account_id | The AWS account on which to run the command. | Required |
| region | The AWS region. Possible values are: us-east-1, us-east-2, us-west-1, us-west-2, af-south-1, ap-east-1, ap-south-2, ap-southeast-3, ap-southeast-5, ap-southeast-4, ap-south-1, ap-northeast-3, ap-northeast-2, ap-southeast-1, ap-southeast-2, ap-southeast-7, ap-northeast-1, ca-central-1, ca-west-1, eu-central-1, eu-west-1, eu-west-2, eu-south-1, eu-west-3, eu-south-2, eu-north-1, eu-central-2, il-central-1, mx-central-1, me-south-1, me-central-1, sa-east-1. | Required |
| metric | Metric to forecast. Valid values [AMORTIZED_COST, BLENDED_COST, NET_AMORTIZED_COST, NET_UNBLENDED_COST, UNBLENDED_COST]. Possible values are: AMORTIZED_COST, BLENDED_COST, NET_AMORTIZED_COST, NET_UNBLENDED_COST, UNBLENDED_COST. Default is AMORTIZED_COST. | Optional |
| start_date | Start date for the forecast (YYYY-MM-DD). Default - current day. | Optional |
| end_date | End date for the forecast (YYYY-MM-DD). Default - in 7 days. | Optional |
| granularity | Granularity of the forecast. Default - Daily. Valid values [ Daily, Monthly, Hourly]. Possible values are: Daily, Monthly, Hourly. | Optional |
| aws_services | Optional filter for retrieving data for specific AWS services. | Optional |
| next_page_token | Next page token for pagination. Use value from AWS.Billing.ForecastNextToken. | Optional |

#### Context Output

| **Path** | **Type** | **Description** |
| --- | --- | --- |
| AWS.Billing.Forecast | unknown | Complete forecast data from AWS Cost Explorer API. |
| AWS.Billing.Forecast.Service | string | AWS Service \(if exists\). |
| AWS.Billing.Forecast.StartDate | date | Start date of the forecast. |
| AWS.Billing.Forecast.EndDate | date | End date of the forecast. |
| AWS.Billing.Forecast.TotalAmount | string | Total forecasted amount. |
| AWS.Billing.Forecast.TotalUnit | string | Unit for the forecasted amount. |
| AWS.Billing.Forecast.ForecastResultsByTime | unknown | Forecast results grouped by time period. |
| AWS.Billing.Forecast.ForecastResultsByTime.TimePeriod | unknown | Time period for the forecast. |
| AWS.Billing.Forecast.ForecastResultsByTime.TimePeriod.Start | date | Start date of the forecast period. |
| AWS.Billing.Forecast.ForecastResultsByTime.TimePeriod.End | date | End date of the forecast period. |
| AWS.Billing.Forecast.ForecastResultsByTime.MeanValue | string | Mean forecasted value for the time period. |
| AWS.Billing.Forecast.ForecastResultsByTime.PredictionIntervalLowerBound | string | Lower bound of the prediction interval. |
| AWS.Billing.Forecast.ForecastResultsByTime.PredictionIntervalUpperBound | string | Upper bound of the prediction interval. |
| AWS.Billing.Forecast.Total | unknown | Total forecast information. |
| AWS.Billing.Forecast.Total.Amount | string | Total forecasted amount. |
| AWS.Billing.Forecast.Total.Unit | string | Unit for the total forecasted amount. |
| AWS.Billing.ForecastNextToken | string | Next page token for pagination. |

### aws-billing-budgets-list

***
Lists configured budgets for a given AWS account.

#### Base Command

`aws-billing-budgets-list`

#### Input

| **Argument Name** | **Description** | **Required** |
| --- | --- | --- |
| account_id | The AWS account on which to run the command. | Required |
| region | The AWS region. Possible values are: us-east-1, us-east-2, us-west-1, us-west-2, af-south-1, ap-east-1, ap-south-2, ap-southeast-3, ap-southeast-5, ap-southeast-4, ap-south-1, ap-northeast-3, ap-northeast-2, ap-southeast-1, ap-southeast-2, ap-southeast-7, ap-northeast-1, ca-central-1, ca-west-1, eu-central-1, eu-west-1, eu-west-2, eu-south-1, eu-west-3, eu-south-2, eu-north-1, eu-central-2, il-central-1, mx-central-1, me-south-1, me-central-1, sa-east-1. | Required |
| max_result | Maximum results to return. Default - 50, Max - 1000. Default is 50. | Optional |
| show_filter_expression | Whether to show filter expression. Default - False. Possible values are: true, false. Default is false. | Optional |
| next_page_token | Next page token for pagination. Use value from AWS.Billing.BudgetNextToken. | Optional |

#### Context Output

| **Path** | **Type** | **Description** |
| --- | --- | --- |
| AWS.Billing.Budget | unknown | Complete budget data from AWS Budgets API. |
| AWS.Billing.Budget.BudgetName | string | Budget name. |
| AWS.Billing.Budget.BudgetType | string | Budget type \(COST, USAGE, RI_UTILIZATION, RI_COVERAGE, SAVINGS_PLANS_UTILIZATION, SAVINGS_PLANS_COVERAGE\). |
| AWS.Billing.Budget.TimeUnit | string | Time unit for the budget \(DAILY, MONTHLY, QUARTERLY, ANNUALLY\). |
| AWS.Billing.Budget.TimePeriod | unknown | Time period for the budget. |
| AWS.Billing.Budget.TimePeriod.Start | date | Start date of the budget time period. |
| AWS.Billing.Budget.TimePeriod.End | date | End date of the budget time period. |
| AWS.Billing.Budget.BudgetLimit | unknown | Budget limit configuration. |
| AWS.Billing.Budget.BudgetLimit.Amount | string | Budget limit amount. |
| AWS.Billing.Budget.BudgetLimit.Unit | string | Budget limit unit \(e.g., USD\). |
| AWS.Billing.Budget.CostFilters | unknown | Cost filters applied to the budget. |
| AWS.Billing.Budget.TimeUnit | string | Time unit for the budget period. |
| AWS.Billing.Budget.CalculatedSpend | unknown | Calculated spend information. |
| AWS.Billing.Budget.CalculatedSpend.ActualSpend | unknown | Actual spend information. |
| AWS.Billing.Budget.CalculatedSpend.ActualSpend.Amount | string | Actual spend amount. |
| AWS.Billing.Budget.CalculatedSpend.ActualSpend.Unit | string | Actual spend unit \(e.g., USD\) |
| AWS.Billing.Budget.CalculatedSpend.ForecastedSpend | unknown | Forecasted spend information. |
| AWS.Billing.Budget.CalculatedSpend.ForecastedSpend.Amount | string | Forecasted spend amount. |
| AWS.Billing.Budget.CalculatedSpend.ForecastedSpend.Unit | string | Forecasted spend unit \(e.g., USD\). |
| AWS.Billing.Budget.BudgetType | string | Type of budget \(COST, USAGE, etc.\). |
| AWS.Billing.Budget.LastUpdatedTime | date | Last time the budget was updated. |
| AWS.Billing.Budget.AutoAdjustData | unknown | Auto-adjust data for the budget. |
| AWS.Billing.Budget.PlannedBudgetLimits | unknown | Planned budget limits for future periods. |
| AWS.Billing.BudgetNextToken | string | Next page token for pagination. |

### aws-billing-budget-notification-list

***
Lists the notifications that are associated with a budget.

#### Base Command

`aws-billing-budget-notification-list`

#### Input

| **Argument Name** | **Description** | **Required** |
| --- | --- | --- |
| account_id | AWS account to run the command on. | Required |
| region | The AWS region. Possible values are: us-east-1, us-east-2, us-west-1, us-west-2, af-south-1, ap-east-1, ap-south-2, ap-southeast-3, ap-southeast-5, ap-southeast-4, ap-south-1, ap-northeast-3, ap-northeast-2, ap-southeast-1, ap-southeast-2, ap-southeast-7, ap-northeast-1, ca-central-1, ca-west-1, eu-central-1, eu-west-1, eu-west-2, eu-south-1, eu-west-3, eu-south-2, eu-north-1, eu-central-2, il-central-1, mx-central-1, me-south-1, me-central-1, sa-east-1. | Required |
| budget_name | Name of the budget. | Required |
| max_result | Maximum results to return. Default - 50, Max - 100. Default is 50. | Optional |
| next_page_token | Next page token for pagination. Use value from AWS.Billing.NotificationNextToken. | Optional |

#### Context Output

| **Path** | **Type** | **Description** |
| --- | --- | --- |
| AWS.Billing.Budget.Notification | unknown | Complete budget notification data from AWS Budgets API. |
| AWS.Billing.Budget.Notification.Notification | unknown | Notification configuration. |
| AWS.Billing.Budget.Notification.Notification.NotificationType | string | Type of notification \(ACTUAL or FORECASTED\). |
| AWS.Billing.Budget.Notification.Notification.ComparisonOperator | string | Comparison operator for the notification \(GREATER_THAN, LESS_THAN, EQUAL_TO\). |
| AWS.Billing.Budget.Notification.Notification.Threshold | number | Threshold value that triggers the notification. |
| AWS.Billing.Budget.Notification.Notification.ThresholdType | string | Type of threshold \(PERCENTAGE or ABSOLUTE_VALUE\). |
| AWS.Billing.Budget.Notification.Notification.NotificationState | string | Current state of the notification \(OK or ALARM\). |
| AWS.Billing.Budget.Notification.Subscribers | unknown | List of subscribers for the notification. |
| AWS.Billing.Budget.Notification.Subscribers.SubscriptionType | string | Subscription type \(EMAIL or SNS\). |
| AWS.Billing.Budget.Notification.Subscribers.Address | string | Email address or SNS topic ARN for the subscriber. |
| AWS.Billing.NotificationNextToken | string | Next page token for pagination. |
>>>>>>> 0bc042cf
<|MERGE_RESOLUTION|>--- conflicted
+++ resolved
@@ -1944,236 +1944,6 @@
 
 | **Path** | **Type** | **Description** |
 | --- | --- | --- |
-| AWS.EKS.AssociatedAccessPolicy.clusterName | String | The name of your cluster. |
-| AWS.EKS.AssociatedAccessPolicy.principalArn | String | The ARN of the IAM principal for the AccessEntry. |
-| AWS.EKS.AssociatedAccessPolicy.policyArn | String | The ARN of the AccessPolicy. |
-| AWS.EKS.AssociatedAccessPolicy.accessScope.type | String | The scope type of an access policy. |
-| AWS.EKS.AssociatedAccessPolicy.accessScope.namespaces | String | A Kubernetes namespace that an access policy is scoped to. |
-| AWS.EKS.AssociatedAccessPolicy.associatedAt | String | The date and time the AccessPolicy was associated with an AccessEntry. |
-| AWS.EKS.AssociatedAccessPolicy.modifiedAt | String | The date and time for the last modification to the object. |
-
-### aws-lambda-function-configuration-get
-
-***
-Retrieves configuration information about a Lambda function.
-
-#### Base Command
-
-`aws-lambda-function-configuration-get`
-
-#### Input
-
-| **Argument Name** | **Description** | **Required** |
-| --- | --- | --- |
-| account_id | The AWS account ID. | Required |
-| region | The AWS region. | Required |
-| function_name | Name, ARN, or qualified name of the Lambda function. | Required |
-| qualifier | Version number or alias name. | Optional |
-
-#### Context Output
-
-| **Path** | **Type** | **Description** |
-| --- | --- | --- |
-| AWS.Lambda.FunctionConfig.FunctionName | String | The name of the function. |
-| AWS.Lambda.FunctionConfig.FunctionArn | String | The function’s Amazon Resource Name \(ARN\). |
-| AWS.Lambda.FunctionConfig.Runtime | String | The identifier of the function’s runtime. |
-| AWS.Lambda.FunctionConfig.Role | String | The function’s execution role. |
-| AWS.Lambda.FunctionConfig.Handler | String | The function that Lambda calls to begin running your function. |
-| AWS.Lambda.FunctionConfig.CodeSize | Number | The size of the function’s deployment package, in bytes. |
-| AWS.Lambda.FunctionConfig.Description | String | The function’s description. |
-| AWS.Lambda.FunctionConfig.Timeout | Number | The amount of time in seconds that Lambda allows a function to run before stopping it. |
-| AWS.Lambda.FunctionConfig.MemorySize | Number | The amount of memory available to the function at runtime. |
-| AWS.Lambda.FunctionConfig.LastModified | String | The date and time that the function was last updated. |
-| AWS.Lambda.FunctionConfig.CodeSha256 | String | The SHA256 hash of the function’s deployment package. |
-| AWS.Lambda.FunctionConfig.Version | String | The version of the Lambda function. |
-| AWS.Lambda.FunctionConfig.VpcConfig.SubnetIds | unknown | A list of VPC subnet IDs. |
-| AWS.Lambda.FunctionConfig.VpcConfig.SecurityGroupIds | unknown | A list of VPC security group IDs. |
-| AWS.Lambda.FunctionConfig.VpcConfig.VpcId | String | The ID of the VPC. |
-| AWS.Lambda.FunctionConfig.VpcConfig.Ipv6AllowedForDualStack | Boolean | Allows outbound IPv6 traffic on VPC functions that are connected to dual-stack subnets. |
-| AWS.Lambda.FunctionConfig.DeadLetterConfig.TargetArn | String | The Amazon Resource Name \(ARN\) of an Amazon SQS queue or Amazon SNS topic. |
-| AWS.Lambda.FunctionConfig.Environment.Variables | unknown | Environment variable key-value pairs. Omitted from CloudTrail logs. |
-| AWS.Lambda.FunctionConfig.Environment.Error.ErrorCode | String | The error code. |
-| AWS.Lambda.FunctionConfig.Environment.Error.Message | String | The error message. |
-| AWS.Lambda.FunctionConfig.KMSKeyArn | String | The ARN of the Key Management Service \(KMS\). |
-| AWS.Lambda.FunctionConfig.TracingConfig.Mode | String | The tracing mode. |
-| AWS.Lambda.FunctionConfig.MasterArn | String | For Lambda@Edge functions, the ARN of the main function. |
-| AWS.Lambda.FunctionConfig.RevisionId | String | The latest updated revision of the function or alias. |
-| AWS.Lambda.FunctionConfig.Layers.Arn | String | The Amazon Resource Name \(ARN\) of the function layer. |
-| AWS.Lambda.FunctionConfig.Layers.CodeSize | Number | The size of the layer archive in bytes. |
-| AWS.Lambda.FunctionConfig.Layers.SigningProfileVersionArn | String | The Amazon Resource Name \(ARN\) for a signing profile version. |
-| AWS.Lambda.FunctionConfig.Layers.SigningJobArn | String | The Amazon Resource Name \(ARN\) of a signing job. |
-| AWS.Lambda.FunctionConfig.State | String | The current state of the function. |
-| AWS.Lambda.FunctionConfig.StateReason | String | The reason for the function’s current state. |
-| AWS.Lambda.FunctionConfig.StateReasonCode | String | The reason code for the function’s current state. |
-| AWS.Lambda.FunctionConfig.LastUpdateStatus | String | The status of the last update that was performed on the function. |
-| AWS.Lambda.FunctionConfig.LastUpdateStatusReason | String | The reason for the last update that was performed on the function. |
-| AWS.Lambda.FunctionConfig.LastUpdateStatusReasonCode | String | The reason code for the last update that was performed on the function. |
-| AWS.Lambda.FunctionConfig.FileSystemConfigs.Arn | String | The Amazon Resource Name \(ARN\) of the Amazon EFS access point that provides access to the file system. |
-| AWS.Lambda.FunctionConfig.FileSystemConfigs.LocalMountPath | String | The path where the function can access the file system, starting with /mnt/. |
-| AWS.Lambda.FunctionConfig.PackageType | String | The type of deployment package. |
-| AWS.Lambda.FunctionConfig.ImageConfigResponse.ImageConfig.EntryPoint | String | Specifies the entry point to their application, which is typically the location of the runtime executable. |
-| AWS.Lambda.FunctionConfig.ImageConfigResponse.ImageConfig.Command | String | Specifies parameters that you want to pass in with ENTRYPOINT. |
-| AWS.Lambda.FunctionConfig.ImageConfigResponse.ImageConfig.WorkingDirectory | String | Specifies the working directory. |
-| AWS.Lambda.FunctionConfig.ImageConfigResponse.Error.ErrorCode | String | Error code. |
-| AWS.Lambda.FunctionConfig.ImageConfigResponse.Error.Message | String | Error message. |
-| AWS.Lambda.FunctionConfig.SigningProfileVersionArn | String | The ARN of the signing profile version. |
-| AWS.Lambda.FunctionConfig.SigningJobArn | String | The ARN of the signing job. |
-| AWS.Lambda.FunctionConfig.Architectures | String | The size of the function’s /tmp directory in MB. |
-| AWS.Lambda.FunctionConfig.EphemeralStorage.Size | Number | The size of the function’s /tmp directory. |
-| AWS.Lambda.FunctionConfig.SnapStart.ApplyOn | String | When set to PublishedVersions, Lambda creates a snapshot of the execution environment when you publish a function version. |
-| AWS.Lambda.FunctionConfig.SnapStart.OptimizationStatus | String | When you provide a qualified Amazon Resource Name \(ARN\), this response element indicates whether SnapStart is activated for the specified function version. |
-| AWS.Lambda.FunctionConfig.RuntimeVersionConfig.RuntimeVersionArn | String | The ARN of the runtime version you want the function to use. |
-| AWS.Lambda.FunctionConfig.RuntimeVersionConfig.Error.ErrorCode | String | The error code. |
-| AWS.Lambda.FunctionConfig.RuntimeVersionConfig.Error.Message | String | The error message. |
-| AWS.Lambda.FunctionConfig.LoggingConfig.LogFormat | String | The format in which Lambda sends your function’s application and system logs to CloudWatch. |
-| AWS.Lambda.FunctionConfig.LoggingConfig.ApplicationLogLevel | String | Set this property to filter the application logs for your function that Lambda sends to CloudWatch. |
-| AWS.Lambda.FunctionConfig.LoggingConfig.SystemLogLevel | String | Set this property to filter the system logs for your function that Lambda sends to CloudWatch. |
-| AWS.Lambda.FunctionConfig.LoggingConfig.LogGroup | String | The name of the Amazon CloudWatch log group the function sends logs to. |
-
-### aws-lambda-function-url-config-get
-
-***
-Returns the configuration for a Lambda function URL.
-
-#### Base Command
-
-`aws-lambda-function-url-config-get`
-
-#### Input
-
-| **Argument Name** | **Description** | **Required** |
-| --- | --- | --- |
-| account_id | The AWS account ID. | Required |
-| region | The AWS region. | Required |
-| function_name | Name of the Lambda function. | Required |
-| qualifier | The alias name or version number. | Optional |
-
-#### Context Output
-
-| **Path** | **Type** | **Description** |
-| --- | --- | --- |
-| AWS.Lambda.FunctionURLConfig.FunctionUrl | String | The HTTP URL endpoint for your function. |
-| AWS.Lambda.FunctionURLConfig.FunctionArn | String | The Amazon Resource Name \(ARN\) of your function. |
-| AWS.Lambda.FunctionURLConfig.AuthType | String | The type of authentication that your function URL uses. |
-| AWS.Lambda.FunctionURLConfig.Cors.AllowCredentials | Boolean | Whether to allow cookies or other credentials in requests to your function URL. |
-| AWS.Lambda.FunctionURLConfig.Cors.AllowHeaders | String | The HTTP headers that origins can include in requests to your function URL. |
-| AWS.Lambda.FunctionURLConfig.Cors.AllowMethods | String | The HTTP methods that are allowed when calling your function URL. |
-| AWS.Lambda.FunctionURLConfig.Cors.AllowOrigins | String | The origins that can access your function URL. |
-| AWS.Lambda.FunctionURLConfig.Cors.ExposeHeaders | String | The HTTP headers in your function response that you want to expose to origins that call your function URL. |
-| AWS.Lambda.FunctionURLConfig.Cors.MaxAge | Number | The maximum amount of time, in seconds, that web browsers can cache results of a preflight request. |
-| AWS.Lambda.FunctionURLConfig.CreationTime | String | When the function URL was created. |
-| AWS.Lambda.FunctionURLConfig.LastModifiedTime | String | When the function URL configuration was last updated. |
-| AWS.Lambda.FunctionURLConfig.InvokeMode | String | BUFFERED or RESPONSE_STREAM. |
-
-### aws-lambda-policy-get
-
-***
-Returns the resource-based IAM policy for a Lambda function.
-
-#### Base Command
-
-`aws-lambda-policy-get`
-
-#### Input
-
-| **Argument Name** | **Description** | **Required** |
-| --- | --- | --- |
-| account_id | The AWS account ID. | Required |
-| region | The AWS region. | Required |
-| function_name | Name of the Lambda function, version, or alias. | Required |
-| qualifier | Version or alias to get the policy for. | Optional |
-
-#### Context Output
-
-| **Path** | **Type** | **Description** |
-| --- | --- | --- |
-| AWS.Lambda.Policy.Version | Date | The policy version. |
-| AWS.Lambda.Policy.Id | String | The identifier of the policy. |
-| AWS.Lambda.Policy.Statement.Sid | String | Identifier of the policy statement. |
-| AWS.Lambda.Policy.Statement.Effect | String | Specifies whether the statement results in an allow or an explicit deny. |
-| AWS.Lambda.Policy.Statement.Principal | unknown | Specify the principal that is allowed or denied access to a resource. |
-| AWS.Lambda.Policy.Statement.Action | unknown | Describes the specific action or actions that will be allowed or denied. |
-| AWS.Lambda.Policy.Statement.Resource | unknown | Defines the object or objects that the statement applies to. |
-| AWS.Lambda.Policy.Statement.Condition | String | Specify conditions for when a policy is in effect. |
-| AWS.Lambda.Policy.RevisionId | String | A unique identifier for the current revision of the policy. |
-
-### aws-lambda-invoke
-
-***
-Invokes a Lambda function. Specify just a function name to invoke the latest version of the function. To invoke a published version, use the Qualifier parameter to specify a version or alias. If you use the RequestResponse (synchronous) invocation option, note that the function may be invoked multiple times if a timeout is reached. For functions with a long timeout, your client may be disconnected during synchronous invocation while it waits for a response. If you use the Event (asynchronous) invocation option, the function will be invoked at least once in response to an event and the function must be idempotent to handle this.
-
-#### Base Command
-
-`aws-lambda-invoke`
-
-#### Input
-
-| **Argument Name** | **Description** | **Required** |
-| --- | --- | --- |
-| account_id | The AWS account ID. | Required |
-| region | The AWS region. | Required |
-| function_name | Name of the Lambda function to invoke. | Required |
-| invocation_type | RequestResponse (sync), Event (async), or DryRun. Default is RequestResponse. Possible values are: RequestResponse, Event, DryRun. Default is RequestResponse. | Optional |
-| log_type | Set to Tail to include execution log in response. Possible values are: None, Tail. | Optional |
-| client_context | Base64-encoded client context data. | Optional |
-| payload | JSON input to provide to the Lambda function. | Optional |
-| qualifier | Version or alias to invoke. | Optional |
-
-#### Context Output
-
-| **Path** | **Type** | **Description** |
-| --- | --- | --- |
-| AWS.Lambda.InvokedFunction.StatusCode | Number | The HTTP status code is in the 200 range for a successful request. |
-| AWS.Lambda.InvokedFunction.FunctionError | String | If present, indicates that an error occurred during function execution. |
-| AWS.Lambda.InvokedFunction.LogResult | String | The last 4 KB of the execution log, which is base64-encoded. |
-| AWS.Lambda.InvokedFunction.Payload | Unknown | The response from the function, or an error object. |
-| AWS.Lambda.InvokedFunction.ExecutedVersion | String | The version of the function that executed. |
-| AWS.Lambda.InvokedFunction.FunctionName | string | The name of the Lambda function. |
-
-### aws-lambda-function-url-config-update
-
-***
-Updates the configuration for a Lambda function URL.
-
-#### Base Command
-
-`aws-lambda-function-url-config-update`
-
-#### Input
-
-| **Argument Name** | **Description** | **Required** |
-| --- | --- | --- |
-| account_id | The AWS account ID. | Required |
-| region | The AWS region. | Required |
-| function_name | Name of the Lambda function. | Required |
-| qualifier | The alias name or version number. | Optional |
-| auth_type | AWS_IAM or NONE for authentication type. Possible values are: AWS_IAM, NONE. | Optional |
-| cors_allow_credentials | Allow credentials in CORS requests. Possible values are: true, false. | Optional |
-| cors_allow_headers | Comma-separated list of allowed headers. | Optional |
-| cors_allow_methods | Comma-separated list of allowed HTTP methods. | Optional |
-| cors_allow_origins | Comma-separated list of allowed origins. | Optional |
-| cors_expose_headers | Comma-separated list of headers to expose. | Optional |
-| cors_max_age | Maximum age for CORS preflight cache. | Optional |
-| invoke_mode | BUFFERED or RESPONSE_STREAM. Possible values are: BUFFERED, RESPONSE_STREAM. | Optional |
-
-#### Context Output
-
-| **Path** | **Type** | **Description** |
-| --- | --- | --- |
-<<<<<<< HEAD
-| AWS.Lambda.FunctionURLConfig.FunctionUrl | String | The HTTP URL endpoint for your function. |
-| AWS.Lambda.FunctionURLConfig.FunctionArn | String | The Amazon Resource Name \(ARN\) of your function. |
-| AWS.Lambda.FunctionURLConfig.AuthType | String | The type of authentication that your function URL uses. |
-| AWS.Lambda.FunctionURLConfig.Cors.AllowCredentials | Boolean | Whether to allow cookies or other credentials in requests to your function URL. |
-| AWS.Lambda.FunctionURLConfig.Cors.AllowHeaders | String | The HTTP headers that origins can include in requests to your function URL. |
-| AWS.Lambda.FunctionURLConfig.Cors.AllowMethods | String | The HTTP methods that are allowed when calling your function URL. |
-| AWS.Lambda.FunctionURLConfig.Cors.AllowOrigins | String | The origins that can access your function URL. |
-| AWS.Lambda.FunctionURLConfig.Cors.ExposeHeaders | String | The HTTP headers in your function response that you want to expose to origins that call your function URL. |
-| AWS.Lambda.FunctionURLConfig.Cors.MaxAge | Number | The maximum amount of time, in seconds, that web browsers can cache results of a preflight request. |
-| AWS.Lambda.FunctionURLConfig.CreationTime | String | When the function URL was created. |
-| AWS.Lambda.FunctionURLConfig.LastModifiedTime | String | When the function URL configuration was last updated. |
-| AWS.Lambda.FunctionURLConfig.InvokeMode | String | BUFFERED or RESPONSE_STREAM. |
-=======
 | AWS.EKS.AssociatedAccessPolicy.clusterName | String | The name of your cluster. | 
 | AWS.EKS.AssociatedAccessPolicy.principalArn | String | The ARN of the IAM principal for the AccessEntry. | 
 | AWS.EKS.AssociatedAccessPolicy.policyArn | String | The ARN of the AccessPolicy. | 
@@ -2366,5 +2136,4 @@
 | AWS.Billing.Budget.Notification.Subscribers | unknown | List of subscribers for the notification. |
 | AWS.Billing.Budget.Notification.Subscribers.SubscriptionType | string | Subscription type \(EMAIL or SNS\). |
 | AWS.Billing.Budget.Notification.Subscribers.Address | string | Email address or SNS topic ARN for the subscriber. |
-| AWS.Billing.NotificationNextToken | string | Next page token for pagination. |
->>>>>>> 0bc042cf
+| AWS.Billing.NotificationNextToken | string | Next page token for pagination. |