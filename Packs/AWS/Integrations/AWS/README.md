Support for AWS cloud
This integration was integrated and tested with version 1.0.0 of AWS.

## Configure AWS in Cortex

| **Parameter** | **Description** | **Required** |
| --- | --- | --- |
| Main Role | Main Role to be used for authentication e.g. 'PowerUserAccess' | False |
| Deafult AWS Account ID | AWS Account ID used for running integration test |  |
| Role Session Name | Role session name to be used for authentication |  |
| Role Session Duration | Max role session duration | False |
| Default AWS Access Key ID | AWS Access Key ID used for authentication when role-based authentication is not available. Must be used together with 'Default AWS Secret Access Key'. If provided, these credentials will be used as a fallback when role assumption fails. | False |
| Default AWS Secret Access Key | AWS Secret Access Key used for authentication when role-based authentication is not available. Must be used together with 'Default AWS Access Key ID'. If provided, these credentials will be used as a fallback when role assumption fails. | False |
| Password |  | False |
| Default AWS region. | The AWS region to use for API requests when a region is not explicitly specified in a command. This serves as the default region for operations across all AWS service-specific commands. |  |
| Timeout | The time in seconds till a timeout exception is reached. You can specify just the read timeout \(for example 60\) or also the connect timeout followed after a comma \(for example 60,10\). If a connect timeout is not specified, a default of 10 second will be used. | False |
| Retries | The maximum number of retry attempts when connection or throttling errors are encountered. Set to 0 to disable retries. The default value is 5 and the limit is 10. Note: Increasing the number of retries will increase the execution time. | False |
| PrivateLink service URL. |  | False |
| STS PrivateLink URL. |  | False |
| AWS STS Regional Endpoints | Sets the AWS_STS_REGIONAL_ENDPOINTS environment variable to specify the AWS STS endpoint resolution logic. By default, this option is set to “legacy” in AWS. Leave empty if the environment variable is already set using server configuration. | False |
| Role name for cross-organization account access | The role name used to access accounts in the organization. This role name must exist in the accounts provided in "AWS Organization accounts" and be assumable with the credentials provided. | False |
| Use system proxy settings |  | False |
| Trust any certificate (not secure) |  | False |

## Commands

You can execute these commands from the CLI, as part of an automation, or in a playbook.
After you successfully execute a command, a DBot message appears in the War Room with the command details.

### aws-s3-public-access-block-update

***
Creates or modifies the PublicAccessBlock configuration for an Amazon S3 bucket.

#### Base Command

`aws-s3-public-access-block-update`

#### Input

| **Argument Name** | **Description** | **Required** |
| --- | --- | --- |
| account_id | The AWS account ID. | Required |
| region | The AWS region. | Required |
| bucket | The name of the Amazon S3 bucket. | Required |
| block_public_acls | Specifies whether Amazon S3 should block public access control lists (ACLs) for this bucket and objects in this bucket. Possible values are: true, false. | Optional |
| ignore_public_acls | Specifies whether Amazon S3 should ignore public ACLs for this bucket and objects in this bucket. Possible values are: true, false. | Optional |
| block_public_policy | Specifies whether Amazon S3 should block public bucket policies for this bucket. Possible values are: true, false. | Optional |
| restrict_public_buckets | Specifies whether Amazon S3 should restrict public bucket policies for this bucket. Possible values are: true, false. | Optional |

#### Context Output

There is no context output for this command.

### aws-iam-account-password-policy-get

***
Get AWS account password policy.

#### Base Command

`aws-iam-account-password-policy-get`

#### Input

| **Argument Name** | **Description** | **Required** |
| --- | --- | --- |
| account_id | The AWS account ID. | Required |
| region | The AWS region. Possible values are: us-east-1, us-east-2, us-west-1, us-west-2, af-south-1, ap-east-1, ap-south-2, ap-southeast-3, ap-southeast-5, ap-southeast-4, ap-south-1, ap-northeast-3, ap-northeast-2, ap-southeast-1, ap-southeast-2, ap-southeast-7, ap-northeast-1, ca-central-1, ca-west-1, eu-central-1, eu-west-1, eu-west-2, eu-south-1, eu-west-3, eu-south-2, eu-north-1, eu-central-2, il-central-1, mx-central-1, me-south-1, me-central-1, sa-east-1. | Required |

#### Context Output

| **Path** | **Type** | **Description** |
| --- | --- | --- |
| AWS.IAM.PasswordPolicy.MinimumPasswordLength | number | Minimum length to require for IAM user passwords. |
| AWS.IAM.PasswordPolicy.RequireSymbols | boolean | Specifies whether IAM user passwords must contain at least one of the symbols. |
| AWS.IAM.PasswordPolicy.RequireNumbers | boolean | Specifies whether IAM user passwords must contain at least one numeric character \(0 to 9\). |
| AWS.IAM.PasswordPolicy.RequireUppercaseCharacters | boolean | Specifies whether IAM user passwords must contain at least one uppercase character \(A to Z\). |
| AWS.IAM.PasswordPolicy.RequireLowercaseCharacters | boolean | Specifies whether IAM user passwords must contain at least one lowercase character \(a to z\). |
| AWS.IAM.PasswordPolicy.AllowUsersToChangePassword | boolean | Specifies whether IAM users are allowed to change their own password. |
| AWS.IAM.PasswordPolicy.ExpirePasswords | boolean | Indicates whether passwords in the account expire. |
| AWS.IAM.PasswordPolicy.MaxPasswordAge | number | The number of days that an IAM user password is valid. |
| AWS.IAM.PasswordPolicy.PasswordReusePrevention | number | Specifies the number of previous passwords that IAM users are prevented from reusing. |
| AWS.IAM.PasswordPolicy.HardExpiry | boolean | Specifies whether IAM users are prevented from setting a new password via the Amazon Web Services Management Console after their password has expired. |

### aws-ec2-instance-metadata-options-modify

***
Modify the EC2 instance metadata parameters on a running or stopped instance.

#### Base Command

`aws-ec2-instance-metadata-options-modify`

#### Input

| **Argument Name** | **Description** | **Required** |
| --- | --- | --- |
| account_id | The AWS account ID. | Required |
| region | The AWS region. | Required |
| instance_id | The ID of the instance. | Required |
| http_tokens | Indicates whether IMDSv2 is required. Possible values are: optional, required. | Optional |
| http_endpoint | Enables or disables the HTTP metadata endpoint on your instances. Possible values are: disabled, enabled. | Optional |

#### Context Output

There is no context output for this command.

### aws-iam-account-password-policy-update

***
Create/update password policy.

#### Base Command

`aws-iam-account-password-policy-update`

#### Input

| **Argument Name** | **Description** | **Required** |
| --- | --- | --- |
| account_id | The AWS account ID. | Required |
| minimum_password_length | The minimum number of characters allowed in an IAM user password. Possible values are: . | Optional |
| require_symbols | Specifies whether IAM user passwords must contain at least one of the non-alphanumeric characters. Can be "True" or "False". Possible values are: true, false. | Optional |
| require_numbers | Specifies whether IAM user passwords must contain at least one numeric character (0 to 9). Can be "True" or "False". Possible values are: true, false. | Optional |
| require_uppercase_characters | Specifies whether IAM user passwords must contain at least one uppercase character from the ISO basic Latin alphabet (A to Z). Can be "True" or "False". Possible values are: true, false. | Optional |
| require_lowercase_characters | Specifies whether IAM user passwords must contain at least one lowercase character from the ISO basic Latin alphabet (a to z). Can be "True" or "False". Possible values are: true, false. | Optional |
| allow_users_to_change_password | Allows all IAM users in your account to use the AWS Management Console to change their own passwords. Can be "True" or "False". Possible values are: true, false. | Optional |
| max_password_age | The number of days that an IAM user password is valid. Possible values are: . | Optional |
| password_reuse_prevention | Specifies the number of previous passwords that IAM users are prevented from reusing. Possible values are: . | Optional |
| hard_expiry | Prevents IAM users from setting a new password after their password has expired. Can be "True" or "False". Possible values are: true, false. | Optional |

#### Context Output

There is no context output for this command.

### aws-ec2-security-group-ingress-revoke

***
Revokes one or more ingress rules in a security group.

#### Base Command

`aws-ec2-security-group-ingress-revoke`

#### Input

| **Argument Name** | **Description** | **Required** |
| --- | --- | --- |
| account_id | The AWS account ID. | Required |
| region | The AWS region. Possible values are: us-east-1, us-east-2, us-west-1, us-west-2, af-south-1, ap-east-1, ap-south-2, ap-southeast-3, ap-southeast-5, ap-southeast-4, ap-south-1, ap-northeast-3, ap-northeast-2, ap-southeast-1, ap-southeast-2, ap-southeast-7, ap-northeast-1, ca-central-1, ca-west-1, eu-central-1, eu-west-1, eu-west-2, eu-south-1, eu-west-3, eu-south-2, eu-north-1, eu-central-2, il-central-1, mx-central-1, me-south-1, me-central-1, sa-east-1. | Required |
| group_id | The ID of the security group. | Required |
| protocol | The IP protocol: tcp, udp, icmp, or icmpv6. Use -1 to specify all protocols. When used with port and cidr arguments for simple rule revocation. | Optional |
| port | For TCP or UDP: The range of ports to revoke (e.g., "80" or "80-443"). For ICMP: A single integer or range (type-code) representing the ICMP type and code. Use with protocol and cidr for simple rule revocation. | Optional |
| cidr | The IPv4 address range in CIDR format (e.g., "0.0.0.0/0"). Use with protocol and port for simple rule revocation. | Optional |
| ip_permissions | The sets of IP permissions to revoke, in JSON format. Use this for complex rule configurations or when revoking multiple rules. Cannot be used together with protocol/port/cidr arguments. | Optional |

#### Context Output

There is no context output for this command.

### aws-iam-role-from-instance-profile-remove

***
Removes the specified IAM role from the specified EC2 instance profile.

#### Base Command

`aws-iam-role-from-instance-profile-remove`

#### Input

| **Argument Name** | **Description** | **Required** |
| --- | --- | --- |
| account_id | The AWS account ID. | Required |
| region | The AWS region. Possible values are: us-east-1, us-east-2, us-west-1, us-west-2, af-south-1, ap-east-1, ap-south-2, ap-southeast-3, ap-southeast-5, ap-southeast-4, ap-south-1, ap-northeast-3, ap-northeast-2, ap-southeast-1, ap-southeast-2, ap-southeast-7, ap-northeast-1, ca-central-1, ca-west-1, eu-central-1, eu-west-1, eu-west-2, eu-south-1, eu-west-3, eu-south-2, eu-north-1, eu-central-2, il-central-1, mx-central-1, me-south-1, me-central-1, sa-east-1. | Required |
| instance_profile_name | The name of the instance profile to update. | Required |
| role_name | The name of the role to remove. | Required |

#### Context Output

There is no context output for this command.

### aws-eks-cluster-config-update

***
Updates an Amazon EKS cluster configuration. Only a single type of update can (logging / resources_vpc_config) is allowed per call.

#### Base Command

`aws-eks-cluster-config-update`

#### Input

| **Argument Name** | **Description** | **Required** |
| --- | --- | --- |
| account_id | The AWS account ID. | Required |
| region | The AWS region. Possible values are: us-east-1, us-east-2, us-west-1, us-west-2, af-south-1, ap-east-1, ap-south-2, ap-southeast-3, ap-southeast-5, ap-southeast-4, ap-south-1, ap-northeast-3, ap-northeast-2, ap-southeast-1, ap-southeast-2, ap-southeast-7, ap-northeast-1, ca-central-1, ca-west-1, eu-central-1, eu-west-1, eu-west-2, eu-south-1, eu-west-3, eu-south-2, eu-north-1, eu-central-2, il-central-1, mx-central-1, me-south-1, me-central-1, sa-east-1. | Required |
| cluster_name | The name of the Amazon EKS cluster to update. | Required |
| logging | Enable or disable exporting the Kubernetes control plane logs for your cluster to CloudWatch Logs . By default, cluster control plane logs aren’t exported to CloudWatch Logs . e.g. "{'clusterLogging': [{'types': ['api', 'audit', 'authenticator', 'controllerManager', 'scheduler'], 'enabled': true}]}". | Optional |
| resources_vpc_config | A JSON representation of the VPC configuration used by the cluster control plane. e.g. "{'subnetIds': ['string'], 'securityGroupIds': ['string'], 'endpointPublicAccess': True, 'endpointPrivateAccess': True, 'publicAccessCidrs': ['string']}". | Optional |

#### Context Output

There is no context output for this command.

### aws-rds-db-instance-modify

***
Modifies an Amazon RDS DB instance. Allows to change various settings of an existing DB instance, such as instance class, storage capacity, security groups, and other configuration parameters.

#### Base Command

`aws-rds-db-instance-modify`

#### Input

| **Argument Name** | **Description** | **Required** |
| --- | --- | --- |
| account_id | The AWS account ID. | Required |
| region | The AWS region. Possible values are: us-east-1, us-east-2, us-west-1, us-west-2, af-south-1, ap-east-1, ap-south-2, ap-southeast-3, ap-southeast-5, ap-southeast-4, ap-south-1, ap-northeast-3, ap-northeast-2, ap-southeast-1, ap-southeast-2, ap-southeast-7, ap-northeast-1, ca-central-1, ca-west-1, eu-central-1, eu-west-1, eu-west-2, eu-south-1, eu-west-3, eu-south-2, eu-north-1, eu-central-2, il-central-1, mx-central-1, me-south-1, me-central-1, sa-east-1. | Required |
| db_instance_identifier | The identifier of DB instance to modify. This value is stored as a lowercase string. | Required |
| publicly_accessible | Specifies whether the DB instance is publicly accessible. Possible values are: true, false. | Optional |
| apply_immediately | Specifies whether the modifications in this request and any pending modifications are asynchronously applied as soon as possible, regardless of the PreferredMaintenanceWindow setting for the DB instance. By default, this parameter is disabled. If this parameter is disabled, changes to the DB instance are applied during the next maintenance window. Some parameter changes can cause an outage and are applied on the next call to RebootDBInstance , or the next failure reboot. Possible values are: true, false. | Optional |
| copy_tags_to_snapshot | Specifies whether to copy all tags from the DB instance to snapshots of the DB instance. By default, tags aren’t copied. Possible values are: true, false. | Optional |
| backup_retention_period | The number of days to retain automated backups. Setting this parameter to a positive number enables backups. Setting this parameter to 0 disables automated backups. | Optional |
| enable_iam_database_authentication | Specifies whether to enable mapping of Amazon Web Services Identity and Access Management (IAM) accounts to database accounts. By default, mapping isn’t enabled. Possible values are: true, false. | Optional |
| deletion_protection | Specifies whether the DB instance has deletion protection enabled. The database can’t be deleted when deletion protection is enabled. By default, deletion protection isn’t enabled. For more information, see Deleting a DB Instance. Possible values are: true, false. | Optional |
| auto_minor_version_upgrade | Specifies whether minor version upgrades are applied automatically to the DB instance during the maintenance window. An outage occurs when all the following conditions are met: The automatic upgrade is enabled for the maintenance window. A newer minor version is available. RDS has enabled automatic patching for the engine version. If any of the preceding conditions isn’t met, Amazon RDS applies the change as soon as possible and doesn’t cause an outage. For an RDS Custom DB instance, don’t enable this setting. Otherwise, the operation returns an error. Possible values are: true, false. | Optional |
| multi_az | Specifies whether the DB instance is a Multi-AZ deployment. Changing this parameter doesn’t result in an outage. The change is applied during the next maintenance window unless the ApplyImmediately parameter is enabled for this request. This setting doesn’t apply to RDS Custom DB instances. Possible values are: true, false. | Optional |

#### Context Output

There is no context output for this command.

### aws-cloudtrail-trail-update

***
Updates trail settings that control what events you are logging, and how to handle log files. Changes to a trail do not require stopping the CloudTrail service. Use this action to designate an existing bucket for log delivery. If the existing bucket has previously been a target for CloudTrail log files, an IAM policy exists for the bucket. UpdateTrail must be called from the Region in which the trail was created; otherwise, an InvalidHomeRegionException is thrown.

#### Base Command

`aws-cloudtrail-trail-update`

#### Input

| **Argument Name** | **Description** | **Required** |
| --- | --- | --- |
| account_id | The AWS account ID. | Required |
| region | The AWS region. Possible values are: us-east-1, us-east-2, us-west-1, us-west-2, af-south-1, ap-east-1, ap-south-2, ap-southeast-3, ap-southeast-5, ap-southeast-4, ap-south-1, ap-northeast-3, ap-northeast-2, ap-southeast-1, ap-southeast-2, ap-southeast-7, ap-northeast-1, ca-central-1, ca-west-1, eu-central-1, eu-west-1, eu-west-2, eu-south-1, eu-west-3, eu-south-2, eu-north-1, eu-central-2, il-central-1, mx-central-1, me-south-1, me-central-1, sa-east-1. | Required |
| name | Specifies the name of the trail or trail ARN. | Required |
| s3_bucket_name | Specifies the name of the Amazon S3 bucket designated for publishing log files. | Optional |
| s3_key_prefix | Specifies the Amazon S3 key prefix that comes after the name of the bucket you have designated for log file delivery. | Optional |
| sns_topic_name | Specifies the name of the Amazon SNS topic defined for notification of log file delivery. | Optional |
| include_global_service_events | Specifies whether the trail is publishing events from global services such as IAM to the log files. Possible values are: true, false. | Optional |
| is_multi_region_trail | Specifies whether the trail applies only to the current region or to all regions. The default is false. If the trail exists only in the current region and this value is set to true, shadow trails (replications of the trail) will be created in the other regions. If the trail exists in all regions and this value is set to false, the trail will remain in the region where it was created, and its shadow trails in other regions will be deleted. Possible values are: true, false. | Optional |
| enable_log_file_validation | Specifies whether log file validation is enabled. The default is false. Possible values are: true, false. | Optional |
| cloud_watch_logs_log_group_arn | Specifies a log group name using an Amazon Resource Name (ARN), a unique identifier that represents the log group to which CloudTrail logs will be delivered. Not required unless you specify CloudWatchLogsRoleArn. | Optional |
| cloud_watch_logs_role_arn | Specifies the role for the CloudWatch Logs endpoint to assume to write to a user's log group. | Optional |
| kms_key_id | Specifies the KMS key ID to use to encrypt the logs delivered by CloudTrail. | Optional |

#### Context Output

| **Path** | **Type** | **Description** |
| --- | --- | --- |
| AWS.CloudTrail.Trail.TrailARN | string | The Amazon Resource Name \(ARN\) of the trail. |
| AWS.CloudTrail.Trail.Name | string | The name of the trail. |
| AWS.CloudTrail.Trail.S3BucketName | string | The name of the Amazon S3 bucket into which CloudTrail delivers your trail files. |
| AWS.CloudTrail.Trail.S3KeyPrefix | string | The Amazon S3 key prefix that comes after the name of the bucket you have designated for log file delivery. |
| AWS.CloudTrail.Trail.SnsTopicName | string | The name of the Amazon SNS topic defined for notification of log file delivery. |
| AWS.CloudTrail.Trail.SnsTopicARN | string | The Amazon Resource Name \(ARN\) of the Amazon SNS topic defined for notification of log file delivery. |
| AWS.CloudTrail.Trail.IncludeGlobalServiceEvents | boolean | Set to True to include AWS API calls from AWS global services such as IAM. |
| AWS.CloudTrail.Trail.IsMultiRegionTrail | boolean | Specifies whether the trail exists only in one region or exists in all regions. |
| AWS.CloudTrail.Trail.HomeRegion | string | The region in which the trail was created. |
| AWS.CloudTrail.Trail.LogFileValidationEnabled | boolean | Specifies whether log file validation is enabled. |
| AWS.CloudTrail.Trail.CloudWatchLogsLogGroupArn | string | Specifies an Amazon Resource Name \(ARN\), a unique identifier that represents the log group to which CloudTrail logs will be delivered. |
| AWS.CloudTrail.Trail.CloudWatchLogsRoleArn | string | Specifies the role for the CloudWatch Logs endpoint to assume to write to a user's log group. |
| AWS.CloudTrail.Trail.KMSKeyId | string | Specifies the KMS key ID that encrypts the logs delivered by CloudTrail. |
| AWS.CloudTrail.Trail.HasCustomEventSelectors | boolean | Specifies if the trail has custom event selectors. |
| AWS.CloudTrail.Trail.HasInsightSelectors | boolean | Specifies whether a trail has insight selectors enabled. |
| AWS.CloudTrail.Trail.IsOrganizationTrail | boolean | Specifies whether the trail is an organization trail. |

### aws-ec2-security-group-ingress-authorize

***
Adds the specified inbound (ingress) rules to a security group.

#### Base Command

`aws-ec2-security-group-ingress-authorize`

#### Input

| **Argument Name** | **Description** | **Required** |
| --- | --- | --- |
| account_id | The AWS account ID. | Required |
| region | The AWS region. Possible values are: us-east-1, us-east-2, us-west-1, us-west-2, af-south-1, ap-east-1, ap-south-2, ap-southeast-3, ap-southeast-5, ap-southeast-4, ap-south-1, ap-northeast-3, ap-northeast-2, ap-southeast-1, ap-southeast-2, ap-southeast-7, ap-northeast-1, ca-central-1, ca-west-1, eu-central-1, eu-west-1, eu-west-2, eu-south-1, eu-west-3, eu-south-2, eu-north-1, eu-central-2, il-central-1, mx-central-1, me-south-1, me-central-1, sa-east-1. | Required |
| group_id | The ID of the security group. | Required |
| protocol | The IP protocol: tcp, udp, icmp, or icmpv6. Use -1 to specify all protocols. When used with port and cidr arguments for simple rule authorization. | Optional |
| port | For TCP or UDP: The range of ports to authorize (e.g., "80" or "80-443"). For ICMP: A single integer or range (type-code) representing the ICMP type and code. Use with protocol and cidr for simple rule authorization. | Optional |
| cidr | The IPv4 address range in CIDR format (e.g., "0.0.0.0/0"). Use with protocol and port for simple rule authorization. | Optional |
| ip_permissions | The sets of IP permissions to authorize, in JSON format. Use this for complex rule configurations or when authorizing multiple rules. Cannot be used together with protocol/port/cidr arguments. | Optional |

#### Context Output

There is no context output for this command.

### aws-ec2-image-attribute-modify

***
Modifies the specified attribute of the specified AMI.

#### Base Command

`aws-ec2-image-attribute-modify`

#### Input

| **Argument Name** | **Description** | **Required** |
| --- | --- | --- |
| account_id | The AWS account ID. | Required |
| region | The AWS region. Possible values are: us-east-1, us-east-2, us-west-1, us-west-2, af-south-1, ap-east-1, ap-south-2, ap-southeast-3, ap-southeast-5, ap-southeast-4, ap-south-1, ap-northeast-3, ap-northeast-2, ap-southeast-1, ap-southeast-2, ap-southeast-7, ap-northeast-1, ca-central-1, ca-west-1, eu-central-1, eu-west-1, eu-west-2, eu-south-1, eu-west-3, eu-south-2, eu-north-1, eu-central-2, il-central-1, mx-central-1, me-south-1, me-central-1, sa-east-1. | Required |
| image_id | The ID of the AMI. | Required |
| attribute | The AMI attribute to modify. Possible values are: description, launchPermission. | Required |
| operation_type | The operation to perform on the attribute. Possible values are: add, remove. | Optional |
| user_ids | The AWS account IDs to add to or remove from the list of users that have launch permissions for the AMI. | Optional |
| user_groups | The user groups to add to or remove from the list of user groups that have launch permissions for the AMI. | Optional |
| description | A new description for the AMI. | Optional |

#### Context Output

There is no context output for this command.

### aws-rds-db-cluster-snapshot-attribute-modify

***
Modifies the attributes associated with a DB cluster snapshot.

#### Base Command

`aws-rds-db-cluster-snapshot-attribute-modify`

#### Input

| **Argument Name** | **Description** | **Required** |
| --- | --- | --- |
| account_id | The AWS account ID. | Required |
| region | The AWS region. Possible values are: us-east-1, us-east-2, us-west-1, us-west-2, af-south-1, ap-east-1, ap-south-2, ap-southeast-3, ap-southeast-5, ap-southeast-4, ap-south-1, ap-northeast-3, ap-northeast-2, ap-southeast-1, ap-southeast-2, ap-southeast-7, ap-northeast-1, ca-central-1, ca-west-1, eu-central-1, eu-west-1, eu-west-2, eu-south-1, eu-west-3, eu-south-2, eu-north-1, eu-central-2, il-central-1, mx-central-1, me-south-1, me-central-1, sa-east-1. | Required |
| db_cluster_snapshot_identifier | The identifier for the DB cluster snapshot to modify the attributes for. | Required |
| attribute_name | The name of the DB cluster snapshot attribute to modify. | Required |
| values_to_remove | A CSV list of DB cluster snapshot attributes to remove from the attribute specified by AttributeName. Default Value all. | Optional |
| values_to_add | A CSV list of DB cluster snapshot attributes to add to the attribute specified by AttributeName. | Optional |

#### Context Output

There is no context output for this command.

### aws-s3-bucket-logging-put

***
Configure logging settings for an AWS S3 bucket, allowing to monitor access to the bucket through detailed access logs that are delivered to a designated target bucket.

#### Base Command

`aws-s3-bucket-logging-put`

#### Input

| **Argument Name** | **Description** | **Required** |
| --- | --- | --- |
| account_id | The AWS account ID. | Required |
| region | The AWS region. Possible values are: us-east-1, us-east-2, us-west-1, us-west-2, af-south-1, ap-east-1, ap-south-2, ap-southeast-3, ap-southeast-5, ap-southeast-4, ap-south-1, ap-northeast-3, ap-northeast-2, ap-southeast-1, ap-southeast-2, ap-southeast-7, ap-northeast-1, ca-central-1, ca-west-1, eu-central-1, eu-west-1, eu-west-2, eu-south-1, eu-west-3, eu-south-2, eu-north-1, eu-central-2, il-central-1, mx-central-1, me-south-1, me-central-1, sa-east-1. | Required |
| bucket | The name of the bucket for which to set the logging parameters. | Required |
| target_bucket | The name of the bucket where server access logs should be delivered. If this is NOT provided, logging will be disabled. | Optional |
| target_prefix | The prefix to be used for log object keys (e.g., "logs/"). Objects will be stored as: targetBucket/targetPrefix/sourceBucket/YYYY-MM-DD-HH-MM-SS-UniqueString. | Optional |

#### Context Output

There is no context output for this command.

### aws-iam-login-profile-delete

***
Deletes the password for the specified IAM user, which terminates the user's ability to access AWS services through the AWS Management Console.

#### Base Command

`aws-iam-login-profile-delete`

#### Input

| **Argument Name** | **Description** | **Required** |
| --- | --- | --- |
| account_id | The AWS account ID. | Required |
| region | The AWS region. Possible values are: us-east-1, us-east-2, us-west-1, us-west-2, af-south-1, ap-east-1, ap-south-2, ap-southeast-3, ap-southeast-5, ap-southeast-4, ap-south-1, ap-northeast-3, ap-northeast-2, ap-southeast-1, ap-southeast-2, ap-southeast-7, ap-northeast-1, ca-central-1, ca-west-1, eu-central-1, eu-west-1, eu-west-2, eu-south-1, eu-west-3, eu-south-2, eu-north-1, eu-central-2, il-central-1, mx-central-1, me-south-1, me-central-1, sa-east-1. | Required |
| user_name | The name of the user whose password you want to delete. | Required |

#### Context Output

There is no context output for this command.

### aws-rds-db-snapshot-attribute-modify

***
Adds or removes permission for the specified AWS account ID to restore the specified DB snapshot.

#### Base Command

`aws-rds-db-snapshot-attribute-modify`

#### Input

| **Argument Name** | **Description** | **Required** |
| --- | --- | --- |
| account_id | The AWS account ID. | Required |
| region | The AWS region. Possible values are: us-east-1, us-east-2, us-west-1, us-west-2, af-south-1, ap-east-1, ap-south-2, ap-southeast-3, ap-southeast-5, ap-southeast-4, ap-south-1, ap-northeast-3, ap-northeast-2, ap-southeast-1, ap-southeast-2, ap-southeast-7, ap-northeast-1, ca-central-1, ca-west-1, eu-central-1, eu-west-1, eu-west-2, eu-south-1, eu-west-3, eu-south-2, eu-north-1, eu-central-2, il-central-1, mx-central-1, me-south-1, me-central-1, sa-east-1. | Required |
| db_snapshot_identifier | The identifier for the DB snapshot to modify the attributes for. | Required |
| attribute_name | The name of the DB snapshot attribute to modify. | Required |
| values_to_add | A list of DB snapshot attributes to add to the attribute specified by AttributeName. | Optional |
| values_to_remove | A list of DB snapshot attributes to remove from the attribute specified by AttributeName. | Optional |

#### Context Output

There is no context output for this command.

### aws-s3-bucket-policy-put

***
Applies an Amazon S3 bucket policy to an Outposts bucket.

#### Base Command

`aws-s3-bucket-policy-put`

#### Input

| **Argument Name** | **Description** | **Required** |
| --- | --- | --- |
| account_id | The AWS account ID. | Required |
| region | The AWS region. Possible values are: us-east-1, us-east-2, us-west-1, us-west-2, af-south-1, ap-east-1, ap-south-2, ap-southeast-3, ap-southeast-5, ap-southeast-4, ap-south-1, ap-northeast-3, ap-northeast-2, ap-southeast-1, ap-southeast-2, ap-southeast-7, ap-northeast-1, ca-central-1, ca-west-1, eu-central-1, eu-west-1, eu-west-2, eu-south-1, eu-west-3, eu-south-2, eu-north-1, eu-central-2, il-central-1, mx-central-1, me-south-1, me-central-1, sa-east-1. | Required |
| bucket | The name of the bucket to which the policy will be applied. | Required |
| policy | The bucket policy to apply as a JSON string. | Required |

#### Context Output

There is no context output for this command.

### aws-cloudtrail-logging-start

***
Starts the recording of AWS API calls and log file delivery for a trail. For a trail that is enabled in all regions, this operation must be called from the region in which the trail was created. This operation cannot be called on the shadow trails (replicated trails in other regions) of a trail that is enabled in all regions.

#### Base Command

`aws-cloudtrail-logging-start`

#### Input

| **Argument Name** | **Description** | **Required** |
| --- | --- | --- |
| account_id | The AWS account ID. | Required |
| region | The AWS region. Possible values are: us-east-1, us-east-2, us-west-1, us-west-2, af-south-1, ap-east-1, ap-south-2, ap-southeast-3, ap-southeast-5, ap-southeast-4, ap-south-1, ap-northeast-3, ap-northeast-2, ap-southeast-1, ap-southeast-2, ap-southeast-7, ap-northeast-1, ca-central-1, ca-west-1, eu-central-1, eu-west-1, eu-west-2, eu-south-1, eu-west-3, eu-south-2, eu-north-1, eu-central-2, il-central-1, mx-central-1, me-south-1, me-central-1, sa-east-1. | Required |
| name | Specifies the name or the CloudTrail ARN of the trail for which CloudTrail logs Amazon Web Services API calls. e.g. arn:aws:cloudtrail:us-east-2:123456789012:trail/MyTrail. | Required |

#### Context Output

There is no context output for this command.

### aws-ec2-instance-attribute-modify

***
Modifies the specified attribute of the specified instance. You can specify only one attribute at a time.

#### Base Command

`aws-ec2-instance-attribute-modify`

#### Input

| **Argument Name** | **Description** | **Required** |
| --- | --- | --- |
| account_id | The AWS account ID. | Required |
| region | The AWS region. Possible values are: us-east-1, us-east-2, us-west-1, us-west-2, af-south-1, ap-east-1, ap-south-2, ap-southeast-3, ap-southeast-5, ap-southeast-4, ap-south-1, ap-northeast-3, ap-northeast-2, ap-southeast-1, ap-southeast-2, ap-southeast-7, ap-northeast-1, ca-central-1, ca-west-1, eu-central-1, eu-west-1, eu-west-2, eu-south-1, eu-west-3, eu-south-2, eu-north-1, eu-central-2, il-central-1, mx-central-1, me-south-1, me-central-1, sa-east-1. | Required |
| instance_id | The ID of the instance. | Required |
| disable_api_stop | Indicates whether an instance is enabled for stop protection. Possible values are: true, false. | Optional |
| groups | A comma-separated list of security groups to replace the instance's current security groups. You must specify the ID of at least one security group, even if it’s just the default security group for the VPC. | Optional |
| attribute | The name of the attribute to modify. Possible values: sourceDestCheck, groupSet, ebsOptimized, sriovNetSupport, enaSupport, enclaveOptions, disableApiStop. Possible values are: instanceType, kernel, ramdisk, userData, disableApiTermination, instanceInitiatedShutdownBehavior, rootDeviceName, blockDeviceMapping, productCodes, sourceDestCheck, groupSet, ebsOptimized, striovNetSupport, enaSupport, enclaveOptions, disableApiStop. | Optional |
| value | A new value for the attribute. Use only with the kernel, ramdisk, userData, disableApiTermination, or instanceInitiatedShutdownBehavior attribute. | Optional |

#### Context Output

There is no context output for this command.

### aws-iam-access-key-update

***
Changes the status of the specified access key from Active to Inactive, or vice versa. This operation can be used to disable a user's access key as part of a key rotation workflow.

#### Base Command

`aws-iam-access-key-update`

#### Input

| **Argument Name** | **Description** | **Required** |
| --- | --- | --- |
| account_id | The AWS account ID. | Required |
| region | The AWS region. Possible values are: us-east-1, us-east-2, us-west-1, us-west-2, af-south-1, ap-east-1, ap-south-2, ap-southeast-3, ap-southeast-5, ap-southeast-4, ap-south-1, ap-northeast-3, ap-northeast-2, ap-southeast-1, ap-southeast-2, ap-southeast-7, ap-northeast-1, ca-central-1, ca-west-1, eu-central-1, eu-west-1, eu-west-2, eu-south-1, eu-west-3, eu-south-2, eu-north-1, eu-central-2, il-central-1, mx-central-1, me-south-1, me-central-1, sa-east-1. | Required |
| access_key_id | The access key ID of the secret access key you want to update. | Required |
| status | The status you want to assign to the secret access key. Possible values are: Active, Inactive. | Required |
| user_name | The name of the user whose key you want to update. If you do not specify a user name, IAM determines the user name implicitly based on the AWS access key ID signing the request. | Optional |

#### Context Output

There is no context output for this command.

### aws-ec2-security-group-egress-revoke

***
Removes the specified outbound (egress) rules from the specified security group.

#### Base Command

`aws-ec2-security-group-egress-revoke`

#### Input

| **Argument Name** | **Description** | **Required** |
| --- | --- | --- |
| account_id | The AWS account ID. | Required |
| region | The AWS region. Possible values are: us-east-1, us-east-2, us-west-1, us-west-2, af-south-1, ap-east-1, ap-south-2, ap-southeast-3, ap-southeast-5, ap-southeast-4, ap-south-1, ap-northeast-3, ap-northeast-2, ap-southeast-1, ap-southeast-2, ap-southeast-7, ap-northeast-1, ca-central-1, ca-west-1, eu-central-1, eu-west-1, eu-west-2, eu-south-1, eu-west-3, eu-south-2, eu-north-1, eu-central-2, il-central-1, mx-central-1, me-south-1, me-central-1, sa-east-1. | Required |
| group_id | The ID of the security group. | Required |
| protocol | The IP protocol: tcp, udp, icmp, or icmpv6. Use -1 to specify all protocols. When used with port and cidr arguments for simple rule revocation. | Optional |
| port | For TCP or UDP: The range of ports to revoke (e.g., "80" or "80-443"). For ICMP: A single integer or range (type-code) representing the ICMP type and code. Use with protocol and cidr for simple rule revocation. | Optional |
| cidr | The IPv4 address range in CIDR format (e.g., "0.0.0.0/0"). Use with protocol and port for simple rule revocation. | Optional |
| ip_permissions | The sets of IP permissions to revoke, in JSON format. Use this for complex rule configurations or when revoking multiple rules. Cannot be used together with protocol/port/cidr arguments. | Optional |

#### Context Output

There is no context output for this command.

### aws-iam-role-policy-put

***
Adds or updates an inline policy document that is embedded in the specified IAM role.

#### Base Command

`aws-iam-role-policy-put`

#### Input

| **Argument Name** | **Description** | **Required** |
| --- | --- | --- |
| account_id | The AWS account ID. | Required |
| region | The AWS region. Possible values are: us-east-1, us-east-2, us-west-1, us-west-2, af-south-1, ap-east-1, ap-south-2, ap-southeast-3, ap-southeast-5, ap-southeast-4, ap-south-1, ap-northeast-3, ap-northeast-2, ap-southeast-1, ap-southeast-2, ap-southeast-7, ap-northeast-1, ca-central-1, ca-west-1, eu-central-1, eu-west-1, eu-west-2, eu-south-1, eu-west-3, eu-south-2, eu-north-1, eu-central-2, il-central-1, mx-central-1, me-south-1, me-central-1, sa-east-1. | Required |
| role_name | The name of the role to associate the policy with. This parameter allows (through its regex pattern ) a string of characters consisting of upper and lowercase alphanumeric characters with no spaces. You can also include any of the following characters: _+=,.@-. | Required |
| policy_name | The name of the policy document. This parameter allows (through its regex pattern ) a string of characters consisting of upper and lowercase alphanumeric characters with no spaces. You can also include any of the following characters: _+=,.@-. | Required |
| policy_document | The policy document in JSON format. Must be a valid IAM policy document that defines the permissions for the role. | Required |

#### Context Output

There is no context output for this command.

### aws-rds-db-cluster-modify

***
Modifies settings for an Amazon RDS DB cluster. Allows you to update cluster settings such as port, master credentials, VPC security groups, deletion protection, and other configuration options.

#### Base Command

`aws-rds-db-cluster-modify`

#### Input

| **Argument Name** | **Description** | **Required** |
| --- | --- | --- |
| account_id | The AWS account ID. | Required |
| region | The AWS region. Possible values are: us-east-1, us-east-2, us-west-1, us-west-2, af-south-1, ap-east-1, ap-south-2, ap-southeast-3, ap-southeast-5, ap-southeast-4, ap-south-1, ap-northeast-3, ap-northeast-2, ap-southeast-1, ap-southeast-2, ap-southeast-7, ap-northeast-1, ca-central-1, ca-west-1, eu-central-1, eu-west-1, eu-west-2, eu-south-1, eu-west-3, eu-south-2, eu-north-1, eu-central-2, il-central-1, mx-central-1, me-south-1, me-central-1, sa-east-1. | Required |
| db_cluster_identifier | The DB cluster identifier for the cluster being modified. This parameter isn’t case-sensitive. Valid for Cluster Type: Aurora DB clusters and Multi-AZ DB clusters Constraints: Must match the identifier of an existing DB cluster. | Required |
| deletion_protection | Specifies whether the DB cluster has deletion protection enabled. The database can’t be deleted when deletion protection is enabled. By default, deletion protection isn’t enabled. Possible values are: true, false. | Optional |
| enable_iam_database_authentication | Specifies whether to enable mapping of Amazon Web Services Identity and Access Management (IAM) accounts to database accounts. By default, mapping isn’t enabled. Possible values are: true, false. | Optional |

#### Context Output

There is no context output for this command.

### aws-s3-public-access-block-update

***
Create or Modify the PublicAccessBlock configuration for an Amazon S3 bucket.

#### Base Command

`aws-s3-public-access-block-update`

#### Input

| **Argument Name** | **Description** | **Required** |
| --- | --- | --- |
| account_id | The AWS account ID. | Required |
| region | The AWS region. Possible values are: us-east-1, us-east-2, us-west-1, us-west-2, af-south-1, ap-east-1, ap-south-2, ap-southeast-3, ap-southeast-5, ap-southeast-4, ap-south-1, ap-northeast-3, ap-northeast-2, ap-southeast-1, ap-southeast-2, ap-southeast-7, ap-northeast-1, ca-central-1, ca-west-1, eu-central-1, eu-west-1, eu-west-2, eu-south-1, eu-west-3, eu-south-2, eu-north-1, eu-central-2, il-central-1, mx-central-1, me-south-1, me-central-1, sa-east-1. | Required |
| bucket | The name of the Amazon S3 bucket. | Required |
| block_public_acls | Specifies whether Amazon S3 should block public access control lists (ACLs) for this bucket and objects in this bucket. Possible values are: true, false. | Optional |
| ignore_public_acls | Specifies whether Amazon S3 should ignore public ACLs for this bucket and objects in this bucket. Possible values are: true, false. | Optional |
| block_public_policy | Specifies whether Amazon S3 should block public bucket policies for this bucket. Possible values are: true, false. | Optional |
| restrict_public_buckets | Specifies whether Amazon S3 should restrict public bucket policies for this bucket. Possible values are: true, false. | Optional |

#### Context Output

There is no context output for this command.

### aws-iam-user-policy-put

***
Adds or updates an inline policy document that is embedded in the specified IAM user.

#### Base Command

`aws-iam-user-policy-put`

#### Input

| **Argument Name** | **Description** | **Required** |
| --- | --- | --- |
| account_id | The AWS account ID. | Required |
| region | The AWS region. Possible values are: us-east-1, us-east-2, us-west-1, us-west-2, af-south-1, ap-east-1, ap-south-2, ap-southeast-3, ap-southeast-5, ap-southeast-4, ap-south-1, ap-northeast-3, ap-northeast-2, ap-southeast-1, ap-southeast-2, ap-southeast-7, ap-northeast-1, ca-central-1, ca-west-1, eu-central-1, eu-west-1, eu-west-2, eu-south-1, eu-west-3, eu-south-2, eu-north-1, eu-central-2, il-central-1, mx-central-1, me-south-1, me-central-1, sa-east-1. | Required |
| user_name | The name of the user to associate the policy with. | Required |
| policy_name | The name of the policy document. | Required |
| policy_document | The policy document in JSON format. Must be a valid IAM policy document that defines the permissions for the user. | Required |

#### Context Output

There is no context output for this command.

### aws-s3-bucket-versioning-put

***
Sets the versioning state of an existing bucket.

#### Base Command

`aws-s3-bucket-versioning-put`

#### Input

| **Argument Name** | **Description** | **Required** |
| --- | --- | --- |
| account_id | The AWS account ID. | Required |
| region | The AWS region. Possible values are: us-east-1, us-east-2, us-west-1, us-west-2, af-south-1, ap-east-1, ap-south-2, ap-southeast-3, ap-southeast-5, ap-southeast-4, ap-south-1, ap-northeast-3, ap-northeast-2, ap-southeast-1, ap-southeast-2, ap-southeast-7, ap-northeast-1, ca-central-1, ca-west-1, eu-central-1, eu-west-1, eu-west-2, eu-south-1, eu-west-3, eu-south-2, eu-north-1, eu-central-2, il-central-1, mx-central-1, me-south-1, me-central-1, sa-east-1. | Required |
| bucket | The name of the bucket for which to set the logging parameters. | Required |
| mfa_delete | Specifies whether MFA delete is enabled in the bucket versioning configuration. This element is only returned if the bucket has been configured with MFA delete. If the bucket has never been so configured, this element is not returned. | Optional |
| status | The versioning state of the bucket. Possible values are: Enabled, Suspended. | Required |

#### Context Output

There is no context output for this command.

### aws-s3-bucket-acl-put

***
Sets the access control list (ACL) permissions for an existing Amazon S3 bucket. This command allows you to define who can access the bucket and what actions they can perform, using predefined ACLs. Since 2023, all new S3 buckets *block* ACLs by default for better security.

#### Base Command

`aws-s3-bucket-acl-put`

#### Input

| **Argument Name** | **Description** | **Required** |
| --- | --- | --- |
| account_id | The AWS account ID. | Required |
| region | The AWS region. Possible values are: us-east-1, us-east-2, us-west-1, us-west-2, af-south-1, ap-east-1, ap-south-2, ap-southeast-3, ap-southeast-5, ap-southeast-4, ap-south-1, ap-northeast-3, ap-northeast-2, ap-southeast-1, ap-southeast-2, ap-southeast-7, ap-northeast-1, ca-central-1, ca-west-1, eu-central-1, eu-west-1, eu-west-2, eu-south-1, eu-west-3, eu-south-2, eu-north-1, eu-central-2, il-central-1, mx-central-1, me-south-1, me-central-1, sa-east-1. | Required |
| acl | The canned ACL to apply to the bucket. Possible values are: private, public-read, public-read-write, authenticated-read. | Required |
| bucket | The bucket to which to apply the ACL. | Required |

#### Context Output

There is no context output for this command.

### aws-ec2-snapshot-attribute-modify

***
Adds or removes permission settings for the specified snapshot. Note: snapshots encrypted with the AWS-managed default key (alias/aws/ebs) cannot be shared—use unencrypted snapshots or those encrypted with a customer-managed KMS key to allow permission modifications.

#### Base Command

`aws-ec2-snapshot-attribute-modify`

#### Input

| **Argument Name** | **Description** | **Required** |
| --- | --- | --- |
| account_id | The AWS account ID. | Required |
| region | The AWS region. Possible values are: us-east-1, us-east-2, us-west-1, us-west-2, af-south-1, ap-east-1, ap-south-2, ap-southeast-3, ap-southeast-5, ap-southeast-4, ap-south-1, ap-northeast-3, ap-northeast-2, ap-southeast-1, ap-southeast-2, ap-southeast-7, ap-northeast-1, ca-central-1, ca-west-1, eu-central-1, eu-west-1, eu-west-2, eu-south-1, eu-west-3, eu-south-2, eu-north-1, eu-central-2, il-central-1, mx-central-1, me-south-1, me-central-1, sa-east-1. | Required |
| snapshot_id | The ID of the snapshot. | Required |
| attribute | The snapshot attribute to modify. Default is createVolumePermission. | Required |
| operation_type | The operation to perform. Possible values are: add, remove. | Required |
| user_ids | A comma-separated list of AWS user account IDs to add to or remove from the list of users permitted to create EBS volumes from the snapshot. | Optional |
| group | The groups to add to or remove from the list of entities that have permission to create volumes from the snapshot. Possible values are: all. | Optional |

#### Context Output

There is no context output for this command.

### aws-cloudtrail-trails-describe

***
Retrieves settings for the specified trail or returns information about all trails in the current AWS account.

#### Base Command

`aws-cloudtrail-trails-describe`

#### Input

| **Argument Name** | **Description** | **Required** |
| --- | --- | --- |
| trail_names | A comma-separated list of trail names or trail ARNs. If the list is empty, it returns information for the trail in the current region. | Optional |
| include_shadow_trails | Include shadow trails in the response. A shadow trail is a replication in a region of a trail created in another region. Possible values are: true, false. Default is true. | Optional |
| account_id | The AWS account ID. | Required |
| region | The AWS region. Possible values are: us-east-1, us-east-2, us-west-1, us-west-2, af-south-1, ap-east-1, ap-south-2, ap-southeast-3, ap-southeast-5, ap-southeast-4, ap-south-1, ap-northeast-3, ap-northeast-2, ap-southeast-1, ap-southeast-2, ap-southeast-7, ap-northeast-1, ca-central-1, ca-west-1, eu-central-1, eu-west-1, eu-west-2, eu-south-1, eu-west-3, eu-south-2, eu-north-1, eu-central-2, il-central-1, mx-central-1, me-south-1, me-central-1, sa-east-1. | Required |

#### Context Output

| **Path** | **Type** | **Description** |
| --- | --- | --- |
| AWS.CloudTrail.Trails.Name | string | The name of the trail, as set in CreateTrail. |
| AWS.CloudTrail.Trails.S3BucketName | string | The name of the Amazon S3 bucket where CloudTrail delivers trail files. |
| AWS.CloudTrail.Trails.S3KeyPrefix | string | The Amazon S3 key prefix appended to the bucket name designated for log file delivery. |
| AWS.CloudTrail.Trails.SnsTopicARN | string | The ARN of the Amazon SNS topic that CloudTrail uses to send notifications when log files are delivered. |
| AWS.CloudTrail.Trails.IncludeGlobalServiceEvents | boolean | Whether to include AWS API calls from AWS global services such as IAM. |
| AWS.CloudTrail.Trails.IsMultiRegionTrail | boolean | Specifies whether the trail belongs only to one region or exists in all regions. |
| AWS.CloudTrail.Trails.HomeRegion | string | The region where the trail was created. |
| AWS.CloudTrail.Trails.TrailARN | string | The ARN of the trail. |
| AWS.CloudTrail.Trails.LogFileValidationEnabled | boolean | Whether log file validation is enabled. |
| AWS.CloudTrail.Trails.CloudWatchLogsLogGroupArn | string | The ARN of the CloudWatch log group to which CloudTrail logs are delivered. |
| AWS.CloudTrail.Trails.CloudWatchLogsRoleArn | string | The role assumed by CloudTrail to write logs to the CloudWatch log group. |
| AWS.CloudTrail.KmsKeyId | string | The KMS key ID that encrypts logs delivered by CloudTrail. |
| AWS.CloudTrail.HasCustomEventSelectors | boolean | Specifies if the trail has custom event selectors. |
| AWS.CloudTrail.HasInsightSelectors | boolean | Specifies whether a trail has insight types specified in an InsightSelector list. |
| AWS.CloudTrail.IsOrganizationTrail | boolean | Specifies whether the trail is an organization trail. |

### aws-s3-bucket-policy-delete

***
Deletes the bucket policy from an Amazon S3 bucket. This operation removes all policy-based access controls from the bucket, potentially changing access permissions.

#### Base Command

`aws-s3-bucket-policy-delete`

#### Input

| **Argument Name** | **Description** | **Required** |
| --- | --- | --- |
| account_id | The AWS account ID. | Required |
| region | The AWS region. Possible values are: us-east-1, us-east-2, us-west-1, us-west-2, af-south-1, ap-east-1, ap-south-2, ap-southeast-3, ap-southeast-5, ap-southeast-4, ap-south-1, ap-northeast-3, ap-northeast-2, ap-southeast-1, ap-southeast-2, ap-southeast-7, ap-northeast-1, ca-central-1, ca-west-1, eu-central-1, eu-west-1, eu-west-2, eu-south-1, eu-west-3, eu-south-2, eu-north-1, eu-central-2, il-central-1, mx-central-1, me-south-1, me-central-1, sa-east-1. | Required |
| bucket | The name of the Amazon S3 bucket from which to delete the bucket policy. | Required |

#### Context Output

There is no context output for this command.

### aws-s3-public-access-block-get

***
Retrieves the public access block configuration for an Amazon S3 bucket. Shows the current settings that control public access to the bucket and its objects.

#### Base Command

`aws-s3-public-access-block-get`

#### Input

| **Argument Name** | **Description** | **Required** |
| --- | --- | --- |
| account_id | The AWS account ID. | Required |
| region | The AWS region. Possible values are: us-east-1, us-east-2, us-west-1, us-west-2, af-south-1, ap-east-1, ap-south-2, ap-southeast-3, ap-southeast-5, ap-southeast-4, ap-south-1, ap-northeast-3, ap-northeast-2, ap-southeast-1, ap-southeast-2, ap-southeast-7, ap-northeast-1, ca-central-1, ca-west-1, eu-central-1, eu-west-1, eu-west-2, eu-south-1, eu-west-3, eu-south-2, eu-north-1, eu-central-2, il-central-1, mx-central-1, me-south-1, me-central-1, sa-east-1. | Required |
| bucket | The name of the Amazon S3 bucket to retrieve public access block configuration from. | Required |
| expected_bucket_owner | The account ID of the expected bucket owner. If the account ID that you provide does not match the actual owner of the bucket, the request fails. | Optional |

#### Context Output

| **Path** | **Type** | **Description** |
| --- | --- | --- |
| AWS.S3-Buckets.BucketName | string | Name of the S3 bucket. |
| AWS.S3-Buckets.PublicAccessBlock.BlockPublicAcls | boolean | Whether Amazon S3 blocks public access control lists \(ACLs\) for this bucket and objects in this bucket. |
| AWS.S3-Buckets.PublicAccessBlock.IgnorePublicAcls | boolean | Whether Amazon S3 ignores public ACLs for this bucket and objects in this bucket. |
| AWS.S3-Buckets.PublicAccessBlock.BlockPublicPolicy | boolean | Whether Amazon S3 blocks public bucket policies for this bucket. |
| AWS.S3-Buckets.PublicAccessBlock.RestrictPublicBuckets | boolean | Whether Amazon S3 restricts public bucket policies for this bucket. |

### aws-s3-bucket-encryption-get

***
Retrieves the default encryption configuration for an Amazon S3 bucket. Shows the server-side encryption settings that are applied to new objects stored in the bucket.

#### Base Command

`aws-s3-bucket-encryption-get`

#### Input

| **Argument Name** | **Description** | **Required** |
| --- | --- | --- |
| account_id | The AWS account ID. | Required |
| region | The AWS region. Possible values are: us-east-1, us-east-2, us-west-1, us-west-2, af-south-1, ap-east-1, ap-south-2, ap-southeast-3, ap-southeast-5, ap-southeast-4, ap-south-1, ap-northeast-3, ap-northeast-2, ap-southeast-1, ap-southeast-2, ap-southeast-7, ap-northeast-1, ca-central-1, ca-west-1, eu-central-1, eu-west-1, eu-west-2, eu-south-1, eu-west-3, eu-south-2, eu-north-1, eu-central-2, il-central-1, mx-central-1, me-south-1, me-central-1, sa-east-1. | Required |
| bucket | Name of the S3 bucket to retrieve encryption configuration from. Must follow S3 naming conventions. | Required |

#### Context Output

| **Path** | **Type** | **Description** |
| --- | --- | --- |
| AWS.S3-Buckets.BucketName | string | Name of the S3 bucket. |
| AWS.S3-Buckets.ServerSideEncryptionConfiguration.Rules | array | Container for information about a particular server-side encryption configuration rule. |

### aws-s3-bucket-policy-get

***
Retrieves the bucket policy for an Amazon S3 bucket. Returns the policy document in JSON format if one exists.

#### Base Command

`aws-s3-bucket-policy-get`

#### Input

| **Argument Name** | **Description** | **Required** |
| --- | --- | --- |
| account_id | The AWS account ID. | Required |
| region | The AWS region. Possible values are: us-east-1, us-east-2, us-west-1, us-west-2, af-south-1, ap-east-1, ap-south-2, ap-southeast-3, ap-southeast-5, ap-southeast-4, ap-south-1, ap-northeast-3, ap-northeast-2, ap-southeast-1, ap-southeast-2, ap-southeast-7, ap-northeast-1, ca-central-1, ca-west-1, eu-central-1, eu-west-1, eu-west-2, eu-south-1, eu-west-3, eu-south-2, eu-north-1, eu-central-2, il-central-1, mx-central-1, me-south-1, me-central-1, sa-east-1. | Required |
| bucket | The name of the S3 bucket whose policy you want to retrieve. Must follow S3 naming conventions. | Required |
| expected_bucket_owner | The account ID of the expected bucket owner. If the account ID that you provide does not match the actual owner of the bucket, the request fails. | Optional |

#### Context Output

| **Path** | **Type** | **Description** |
| --- | --- | --- |
| AWS.S3-Buckets.BucketName | string | Name of the S3 bucket. |
| AWS.S3-Buckets.Policy.Version | string | The version of the policy. |
| AWS.S3-Buckets.Policy.Id | string | The id of the policy. |
| AWS.S3-Buckets.Policy.Statement.Sid | string | Identifier of the policy statement. |
| AWS.S3-Buckets.Policy.Statement.Effect | string | Specifies whether the statement results in an allow or an explicit deny. |
| AWS.S3-Buckets.Policy.Statement.Principal | unknown | Specify the principal that is allowed or denied access to a resource. |
| AWS.S3-Buckets.Policy.Statement.Action | unknown | Describes the specific action or actions that will be allowed or denied. |
| AWS.S3-Buckets.Policy.Statement.Resource | unknown | Defines the object or objects that the statement applies to. |
| AWS.S3-Buckets.Policy.Statement.Condition | string | Specify conditions for when a policy is in effect. |

### aws-ec2-instances-describe

***
Describes specified instances or all instances.

#### Base Command

`aws-ec2-instances-describe`

#### Input

| **Argument Name** | **Description** | **Required** |
| --- | --- | --- |
| account_id | The AWS account ID. | Required |
| region | The AWS region to query instances from. Must be a valid AWS region identifier. Possible values are: us-east-1, us-east-2, us-west-1, us-west-2, af-south-1, ap-east-1, ap-south-2, ap-southeast-3, ap-southeast-5, ap-southeast-4, ap-south-1, ap-northeast-3, ap-northeast-2, ap-southeast-1, ap-southeast-2, ap-southeast-7, ap-northeast-1, ca-central-1, ca-west-1, eu-central-1, eu-west-1, eu-west-2, eu-south-1, eu-west-3, eu-south-2, eu-north-1, eu-central-2, il-central-1, mx-central-1, me-south-1, me-central-1, sa-east-1. | Required |
| instance_ids | A comma-separated list of instance IDs to describe. If empty, returns all accessible instances in the specified region. | Optional |
| filters | One or more custom filters to apply, separated by ';' (for example, name=&lt;name&gt;;values=&lt;values&gt;).You can specify up to 50 filters and up to 200 values per filter in a single request. | Optional |
| next_token | Token for pagination when retrieving large result sets. Use the InstancesNextToken value from a previous response to continue listing instances. | Optional |
| limit | Maximum number of instances to return in a single request. You cannot specify this parameter and the instance IDs parameter in the same request. Default is 50. | Optional |

#### Context Output

| **Path** | **Type** | **Description** |
| --- | --- | --- |
| AWS.EC2.InstancesNextToken | String | Token to use for pagination in subsequent requests. |
| AWS.EC2.Instances.Architecture | String | The architecture of the image. |
| AWS.EC2.Instances.BlockDeviceMappings.DeviceName | String | The device name. |
| AWS.EC2.Instances.BlockDeviceMappings.Ebs | Dictionary | Parameters used to automatically set up EBS volumes when the instance is launched. |
| AWS.EC2.Instances.ClientToken | String | The idempotency token you provided when you launched the instance, if applicable. |
| AWS.EC2.Instances.EbsOptimized | Boolean | Indicates whether the instance is optimized for Amazon EBS I/O. |
| AWS.EC2.Instances.EnaSupport | Boolean | Specifies whether enhanced networking with ENA is enabled. |
| AWS.EC2.Instances.Hypervisor | String | The hypervisor type of the instance. |
| AWS.EC2.Instances.IamInstanceProfile.Arn | String | The Amazon Resource Name \(ARN\) of the instance profile. |
| AWS.EC2.Instances.IamInstanceProfile.Id | String | The ID of the instance profile. |
| AWS.EC2.Instances.InstanceLifecycle | String | Indicates whether this is a Spot Instance or a Scheduled Instance. |
| AWS.EC2.Instances.NetworkInterfaces.Association | Dictionary | The association information for an Elastic IPv4 associated with the network interface. |
| AWS.EC2.Instances.NetworkInterfaces.Attachment | Dictionary | The network interface attachment. |
| AWS.EC2.Instances.NetworkInterfaces.Description | String | The description of the network interface. Applies only if creating a network interface when launching an instance. |
| AWS.EC2.Instances.NetworkInterfaces.Groups | Dictionary | The security groups. |
| AWS.EC2.Instances.NetworkInterfaces.Ipv6Addresses | Dictionary | The IPv6 addresses associated with the network interface. |
| AWS.EC2.Instances.NetworkInterfaces.MacAddress | String | The MAC address. |
| AWS.EC2.Instances.NetworkInterfaces.NetworkInterfaceId | String | The ID of the network interface. |
| AWS.EC2.Instances.NetworkInterfaces.OwnerId | String | The ID of the AWS account that owns the network interface. |
| AWS.EC2.Instances.NetworkInterfaces.PrivateDnsName | String | The private DNS name. |
| AWS.EC2.Instances.NetworkInterfaces.PrivateIpAddress | String | The IPv4 address of the network interface within the subnet. |
| AWS.EC2.Instances.NetworkInterfaces.PrivateIpAddresses | Array | The private IPv4 addresses associated with the network interface. |
| AWS.EC2.Instances.NetworkInterfaces.SourceDestCheck | Boolean | Indicates whether to validate network traffic to or from this network interface. |
| AWS.EC2.Instances.NetworkInterfaces.Status | String | The status of the network interface. |
| AWS.EC2.Instances.NetworkInterfaces.SubnetId | String | The ID of the subnet associated with the network interface. Applies only if creating a network interface when launching an instance. |
| AWS.EC2.Instances.NetworkInterfaces.VpcId | String | The ID of the VPC. |
| AWS.EC2.Instances.NetworkInterfaces.InterfaceType | String | The type of network interface. |
| AWS.EC2.Instances.NetworkInterfaces.Ipv4Prefixes | Array | The IPv4 prefixes assigned to the network interface. |
| AWS.EC2.Instances.NetworkInterfaces.Ipv6Prefixes | Array | The IPv6 prefixes assigned to the network interface. |
| AWS.EC2.Instances.NetworkInterfaces.ConnectionTrackingConfiguration | Dictionary | A security group connection tracking configuration that enables you to set the timeout for connection tracking on an Elastic network interface. |
| AWS.EC2.Instances.NetworkInterfaces.Operator | Dictionary | The service provider that manages the network interface. |
| AWS.EC2.Instances.OutpostArn | String | The Amazon Resource Name \(ARN\) of the Outpost. |
| AWS.EC2.Instances.RootDeviceName | String | The device name of the root device volume. |
| AWS.EC2.Instances.RootDeviceType | String | The root device type used by the AMI. |
| AWS.EC2.Instances.SecurityGroups.GroupId | String | The ID of the security group. |
| AWS.EC2.Instances.SecurityGroups.GroupName | String | The name of the security group. |
| AWS.EC2.Instances.SourceDestCheck | Boolean | Indicates whether source/destination checking is enabled. |
| AWS.EC2.Instances.SpotInstanceRequestId | String | The ID of the request for a Spot Instance request. |
| AWS.EC2.Instances.SriovNetSupport | String | Specifies whether enhanced networking with the Intel 82599 Virtual Function interface is enabled. |
| AWS.EC2.Instances.StateReason | Dictionary | The reason for the most recent state transition. May be an empty string. |
| AWS.EC2.Instances.Tags.Key | String | The key of the tag. |
| AWS.EC2.Instances.Tags.Value | String | The value of the tag. |
| AWS.EC2.Instances.VirtualizationType | String | The virtualization type of the instance. |
| AWS.EC2.Instances.CpuOptions | Dictionary | The CPU options for the instance. |
| AWS.EC2.Instances.CapacityBlockId | String | The ID of the Capacity Block. |
| AWS.EC2.Instances.CapacityReservationId | String | The ID of the Capacity Reservation. |
| AWS.EC2.Instances.CapacityReservationSpecification | Dictionary | Information about the Capacity Reservation targeting option. |
| AWS.EC2.Instances.HibernationOptions.Configured | Boolean | Indicates whether the instance is enabled for hibernation. |
| AWS.EC2.Instances.Licenses.LicenseConfigurationArn | String | The Amazon Resource Name \(ARN\) of the license configuration. |
| AWS.EC2.Instances.MetadataOptions | Dictionary | The metadata options for the instance. |
| AWS.EC2.Instances.EnclaveOptions.Enabled | Boolean | Indicates whether the instance is enabled for Amazon Web Services Nitro Enclaves. |
| AWS.EC2.Instances.BootMode | String | The boot mode that was specified by the AMI. |
| AWS.EC2.Instances.PlatformDetails | String | The platform details value for the instance. |
| AWS.EC2.Instances.UsageOperation | String | The usage operation value for the instance. |
| AWS.EC2.Instances.UsageOperationUpdateTime | Date | The time that the usage operation was last updated. |
| AWS.EC2.Instances.PrivateDnsNameOptions.HostnameType | String | The type of hostname to assign to an instance. |
| AWS.EC2.Instances.PrivateDnsNameOptions.EnableResourceNameDnsARecord | Boolean | Indicates whether to respond to DNS queries for instance hostnames with DNS A records. |
| AWS.EC2.Instances.PrivateDnsNameOptions.EnableResourceNameDnsAAAARecord | Boolean | Indicates whether to respond to DNS queries for instance hostnames with DNS AAAA records. |
| AWS.EC2.Instances.Ipv6Address | String | The IPv6 address assigned to the instance. |
| AWS.EC2.Instances.TpmSupport | String | If the instance is configured for NitroTPM support, the value is v2.0. |
| AWS.EC2.Instances.MaintenanceOptions.AutoRecovery | String | Information on the current automatic recovery behavior of your instance. |
| AWS.EC2.Instances.MaintenanceOptions.RebootMigration | String | Specifies whether to attempt reboot migration during a user-initiated reboot of an instance that has a scheduled system-reboot event. |
| AWS.EC2.Instances.CurrentInstanceBootMode | String | The boot mode that is used to boot the instance at launch or start. |
| AWS.EC2.Instances.NetworkPerformanceOptions.BandwidthWeighting | String | Contains settings for the network performance options for your instance. |
| AWS.EC2.Instances.Operator | Dictionary | The service provider that manages the instance. |
| AWS.EC2.Instances.InstanceId | String | The ID of the instance. |
| AWS.EC2.Instances.ImageId | String | The ID of the AMI used to launch the instance. |
| AWS.EC2.Instances.State.Code | Number | The current state of the instance as a 16-bit unsigned integer. |
| AWS.EC2.Instances.State.Name | String | The current state of the instance. |
| AWS.EC2.Instances.PrivateDnsName | String | The private DNS hostname name assigned to the instance. |
| AWS.EC2.Instances.PublicDnsName | String | The public DNS name assigned to the instance. |
| AWS.EC2.Instances.StateTransitionReason | String | The reason for the most recent state transition. May be an empty string. |
| AWS.EC2.Instances.KeyName | String | The name of the key pair used when the instance was launched. |
| AWS.EC2.Instances.AmiLaunchIndex | Number | The AMI launch index, which can be used to find this instance in the launch group. |
| AWS.EC2.Instances.ProductCodes | Dictionary | The product codes attached to this instance, if applicable. |
| AWS.EC2.Instances.InstanceType | String | The instance type. |
| AWS.EC2.Instances.LaunchTime | String | The time the instance was launched. |
| AWS.EC2.Instances.Placement.AvailabilityZoneId | String | The ID of the Availability Zone of the instance. |
| AWS.EC2.Instances.Placement.Affinity | String | The affinity setting for the instance on the Dedicated Host. |
| AWS.EC2.Instances.Placement.GroupName | String | The name of the placement group the instance is in. |
| AWS.EC2.Instances.Placement.PartitionNumber | Number | The number of the partition that the instance is in. |
| AWS.EC2.Instances.Placement.HostId | String | The ID of the Dedicated Host on which the instance resides. |
| AWS.EC2.Instances.Placement.Tenancy | String | The tenancy of the instance. |
| AWS.EC2.Instances.Placement.HostResourceGroupArn | String | The ARN of the host resource group in which to launch the instances. |
| AWS.EC2.Instances.Placement.GroupId | String | The ID of the placement group that the instance is in. |
| AWS.EC2.Instances.Placement.AvailabilityZone | String | The availability zone of the instance. |
| AWS.EC2.Instances.KernelId | String | The kernel associated with this instance, if applicable. |
| AWS.EC2.Instances.RamdiskId | String | The RAM disk associated with this instance, if applicable. |
| AWS.EC2.Instances.Platform | String | The platform the instance uses. The value is Windows for Windows instances; otherwise, blank. |
| AWS.EC2.Instances.Monitoring.State | String | Indicates whether detailed monitoring is enabled. |
| AWS.EC2.Instances.SubnetId | String | The ID of the subnet in which the instance is running. |
| AWS.EC2.Instances.VpcId | String | The ID of the VPC in which the instance is running. |
| AWS.EC2.Instances.PrivateIpAddress | String | The private IPv4 address assigned to the instance. |
| AWS.EC2.Instances.PublicIpAddress | String | The public IPv4 address assigned to the instance. |

### aws-ec2-instances-start

***
Starts an Amazon EBS-backed instance that was previously stopped.

#### Base Command

`aws-ec2-instances-start`

#### Input

| **Argument Name** | **Description** | **Required** |
| --- | --- | --- |
| account_id | The AWS account ID. | Required |
| region | The AWS region where target instances are located. Possible values are: us-east-1, us-east-2, us-west-1, us-west-2, af-south-1, ap-east-1, ap-south-2, ap-southeast-3, ap-southeast-5, ap-southeast-4, ap-south-1, ap-northeast-3, ap-northeast-2, ap-southeast-1, ap-southeast-2, ap-southeast-7, ap-northeast-1, ca-central-1, ca-west-1, eu-central-1, eu-west-1, eu-west-2, eu-south-1, eu-west-3, eu-south-2, eu-north-1, eu-central-2, il-central-1, mx-central-1, me-south-1, me-central-1, sa-east-1. | Required |
| instance_ids | A comma-separated list of instance IDs to start, in i-xxxxxxxxx format. Must be in 'stopped' state and user must have permissions. | Required |

#### Context Output

There is no context output for this command.

### aws-ec2-instances-stop

***
Stops an Amazon EBS-backed instance.

#### Base Command

`aws-ec2-instances-stop`

#### Input

| **Argument Name** | **Description** | **Required** |
| --- | --- | --- |
| account_id | The AWS account ID. | Required |
| region | The AWS region where target instances are located. Must be a valid AWS region identifier. Possible values are: us-east-1, us-east-2, us-west-1, us-west-2, af-south-1, ap-east-1, ap-south-2, ap-southeast-3, ap-southeast-5, ap-southeast-4, ap-south-1, ap-northeast-3, ap-northeast-2, ap-southeast-1, ap-southeast-2, ap-southeast-7, ap-northeast-1, ca-central-1, ca-west-1, eu-central-1, eu-west-1, eu-west-2, eu-south-1, eu-west-3, eu-south-2, eu-north-1, eu-central-2, il-central-1, mx-central-1, me-south-1, me-central-1, sa-east-1. | Required |
| instance_ids | A comma-separated list of instance IDs to stop. Must be in 'running' or 'pending' state. User must have stop permissions for each instance. | Required |
| force | Force stop instances without graceful shutdown. Default: false. Use with caution, as it may cause data loss. Possible values are: true, false. Default is false. | Optional |
| hibernate | Hibernates the instance if the instance was enabled for hibernation at launch. Default: false. If the instance cannot hibernate successfully, a normal shutdown occurs. Possible values are: true, false. Default is false. | Optional |

#### Context Output

There is no context output for this command.

### aws-ec2-instances-terminate

***
Shuts down specified instances. This operation is idempotent; you can terminate an instance multiple times without causing an error.

#### Base Command

`aws-ec2-instances-terminate`

#### Input

| **Argument Name** | **Description** | **Required** |
| --- | --- | --- |
| account_id | The AWS account ID. | Required |
| region | The AWS region where target instances are located. Must be a valid AWS region identifier. Possible values are: us-east-1, us-east-2, us-west-1, us-west-2, af-south-1, ap-east-1, ap-south-2, ap-southeast-3, ap-southeast-5, ap-southeast-4, ap-south-1, ap-northeast-3, ap-northeast-2, ap-southeast-1, ap-southeast-2, ap-southeast-7, ap-northeast-1, ca-central-1, ca-west-1, eu-central-1, eu-west-1, eu-west-2, eu-south-1, eu-west-3, eu-south-2, eu-north-1, eu-central-2, il-central-1, mx-central-1, me-south-1, me-central-1, sa-east-1. | Required |
| instance_ids | A comma-separated list of instance IDs to terminate. If you specify multiple instances and the request fails (for example, because of a single incorrect instance ID), none of the instances are terminated. | Required |

#### Context Output

There is no context output for this command.

### aws-ec2-instances-run

***
Launches a specified number of instances using an AMI you have access to. You can save time by creating a launch template containing your parameters and using the template instead of entering the parameters each time. An instance is ready for you to use when it is in the running state. You can check the state of your instance using aws-ec2-instances-describe.

#### Base Command

`aws-ec2-instances-run`

#### Input

| **Argument Name** | **Description** | **Required** |
| --- | --- | --- |
| account_id | The AWS account ID. | Required |
| region | The AWS region where instances will be created. Must be a valid AWS region identifier. Possible values are: us-east-1, us-east-2, us-west-1, us-west-2, af-south-1, ap-east-1, ap-south-2, ap-southeast-3, ap-southeast-5, ap-southeast-4, ap-south-1, ap-northeast-3, ap-northeast-2, ap-southeast-1, ap-southeast-2, ap-southeast-7, ap-northeast-1, ca-central-1, ca-west-1, eu-central-1, eu-west-1, eu-west-2, eu-south-1, eu-west-3, eu-south-2, eu-north-1, eu-central-2, il-central-1, mx-central-1, me-south-1, me-central-1, sa-east-1. | Required |
| count | The number of instances to launch. Must be greater than 0. Default is 1. | Required |
| image_id | The ID of the AMI. An AMI ID is required to launch an instance and must be specified here or in a launch template. | Optional |
| instance_type | The instance type, for example: t2.large, t3.medium, m5.xlarge. | Optional |
| security_group_ids | A comma-separated list of security group IDs. Use this for VPC instances. If you don’t specify a security group ID, we use the default security group for the VPC. | Optional |
| security_groups_names | A comma-separated list of security group names. For a nondefault VPC, you must use security group IDs instead. | Optional |
| subnet_id | The ID of the subnet to launch the instance into. If you don't choose a subnet, we will use a default one from your default VPC. If you don't have a default VPC, you must specify a subnet ID yourself in the request. | Optional |
| user_data | The user data to make available to the instance. This value will be base64 encoded automatically. Do not base64 encode this value prior to performing the operation. | Optional |
| disable_api_termination | Indicates whether termination protection is enabled for the instance. The default is false, which means that you can terminate the instance using the Amazon EC2 console, command line tools, or API. Possible values are: true, false. Default is false. | Optional |
| iam_instance_profile_arn | The Amazon Resource Name (ARN) of the instance profile. Both iam_instance_profile_arn and iam_instance_profile_name are required if you would like to associate an instance profile. | Optional |
| iam_instance_profile_name | The name of the instance profile. Both iam_instance_profile_arn and iam_instance_profile_name are required if you would like to associate an instance profile. | Optional |
| key_name | The name of the key pair. Warning - If you do not specify a key pair, you can't connect to the instance unless you choose an AMI that is configured to allow users another way to log in. | Optional |
| ebs_optimized | Indicates whether the instance is optimized for Amazon EBS I/O. Possible values are: true, false. | Optional |
| device_name | The device name (for example, /dev/sdh or xvdh). If the argument is given, EBS arguments must also be specified. | Optional |
| ebs_volume_size | The size of the volume, in GiBs. You must specify either an ebs_snapshot_id or an ebs_volume_size. If you specify a snapshot, the default is the snapshot size. You can specify a volume size that is equal to or larger than the snapshot size. | Optional |
| ebs_volume_type | The volume type. Possible values are: gp2, gp3, io1, io2, st1, sc1, standard. | Optional |
| ebs_iops | The number of I/O operations per second (IOPS). For gp3, io1, and io2 volumes, this represents the number of IOPS that are provisioned for the volume. For gp2 volumes, this represents the baseline performance of the volume and the rate at which the volume accumulates I/O credits for bursting. This parameter is required for io1 and io2 volumes. The default for gp3 volumes is 3,000 IOPS. | Optional |
| ebs_delete_on_termination | Indicates whether the EBS volume is deleted on instance termination. Possible values are: true, false. | Optional |
| ebs_kms_key_id | Identifier (key ID, key alias, ID ARN, or alias ARN) for a user-managed CMK under which the EBS volume is encrypted. | Optional |
| ebs_snapshot_id | The ID of the snapshot. | Optional |
| ebs_encrypted | Indicates whether the encryption state of an EBS volume is changed while being restored from a backing snapshot. Possible values are: true, false. | Optional |
| launch_template_id | The ID of the launch template to use to launch the instances. Any parameters that you specify in the command override the same parameters in the launch template. You can specify either the name or ID of a launch template, but not both. | Optional |
| launch_template_name | The name of the launch template to use to launch the instances. Any parameters that you specify in the command override the same parameters in the launch template. You can specify either the name or ID of a launch template, but not both. | Optional |
| launch_template_version | The launch template version number, $Latest, or $Default. | Optional |
| tags | One or more tags to apply to a resource when the resource is being created, separated by ';' (for example, key=&lt;name&gt;;value=&lt;value&gt;). | Optional |
| host_id | The dedicated Host ID. | Optional |
| enabled_monitoring | Indicates whether detailed monitoring is enabled. Otherwise, basic monitoring is enabled. Possible values are: true, false. Default is false. | Optional |

#### Context Output

| **Path** | **Type** | **Description** |
| --- | --- | --- |
| AWS.EC2.Instances.Architecture | String | The architecture of the image. |
| AWS.EC2.Instances.BlockDeviceMappings.DeviceName | String | The device name. |
| AWS.EC2.Instances.BlockDeviceMappings.Ebs | Dictionary | Parameters used to automatically set up EBS volumes when the instance is launched. |
| AWS.EC2.Instances.ClientToken | String | The idempotency token you provided when you launched the instance, if applicable. |
| AWS.EC2.Instances.EbsOptimized | Boolean | Indicates whether the instance is optimized for Amazon EBS I/O. |
| AWS.EC2.Instances.EnaSupport | Boolean | Specifies whether enhanced networking with ENA is enabled. |
| AWS.EC2.Instances.Hypervisor | String | The hypervisor type of the instance. |
| AWS.EC2.Instances.IamInstanceProfile.Arn | String | The Amazon Resource Name \(ARN\) of the instance profile. |
| AWS.EC2.Instances.IamInstanceProfile.Id | String | The ID of the instance profile. |
| AWS.EC2.Instances.InstanceLifecycle | String | Indicates whether this is a Spot Instance or a Scheduled Instance. |
| AWS.EC2.Instances.NetworkInterfaces.Association | Dictionary | The association information for an Elastic IPv4 associated with the network interface. |
| AWS.EC2.Instances.NetworkInterfaces.Attachment | Dictionary | The network interface attachment. |
| AWS.EC2.Instances.NetworkInterfaces.Description | String | The description of the network interface. Applies only if creating a network interface when launching an instance. |
| AWS.EC2.Instances.NetworkInterfaces.Groups | Dictionary | The security groups. |
| AWS.EC2.Instances.NetworkInterfaces.Ipv6Addresses | Dictionary | The IPv6 addresses associated with the network interface. |
| AWS.EC2.Instances.NetworkInterfaces.MacAddress | String | The MAC address. |
| AWS.EC2.Instances.NetworkInterfaces.NetworkInterfaceId | String | The ID of the network interface. |
| AWS.EC2.Instances.NetworkInterfaces.OwnerId | String | The private DNS name. |
| AWS.EC2.Instances.NetworkInterfaces.PrivateDnsName | String | The IPv4 address of the network interface within the subnet. |
| AWS.EC2.Instances.NetworkInterfaces.PrivateIpAddress | String | The IPv4 address of the network interface within the subnet. |
| AWS.EC2.Instances.NetworkInterfaces.PrivateIpAddresses | Array | The private IPv4 addresses associated with the network interface. |
| AWS.EC2.Instances.NetworkInterfaces.SourceDestCheck | Boolean | Indicates whether to validate network traffic to or from this network interface. |
| AWS.EC2.Instances.NetworkInterfaces.Status | String | The status of the network interface. |
| AWS.EC2.Instances.NetworkInterfaces.SubnetId | String | The ID of the subnet associated with the network interface. Applies only if creating a network interface when launching an instance. |
| AWS.EC2.Instances.NetworkInterfaces.VpcId | String | The ID of the VPC. |
| AWS.EC2.Instances.NetworkInterfaces.InterfaceType | String | The type of network interface. |
| AWS.EC2.Instances.NetworkInterfaces.Ipv4Prefixes | Array | The IPv4 prefixes assigned to the network interface. |
| AWS.EC2.Instances.NetworkInterfaces.Ipv6Prefixes | Array | The IPv6 prefixes assigned to the network interface. |
| AWS.EC2.Instances.NetworkInterfaces.ConnectionTrackingConfiguration | Dictionary | A security group connection tracking configuration that enables you to set the timeout for connection tracking on an Elastic network interface. |
| AWS.EC2.Instances.NetworkInterfaces.Operator | Dictionary | The service provider that manages the network interface. |
| AWS.EC2.Instances.OutpostArn | String | The Amazon Resource Name \(ARN\) of the Outpost. |
| AWS.EC2.Instances.RootDeviceName | String | The device name of the root device volume. |
| AWS.EC2.Instances.RootDeviceType | String | The root device type used by the AMI. |
| AWS.EC2.Instances.SecurityGroups.GroupId | String | The ID of the security group. |
| AWS.EC2.Instances.SecurityGroups.GroupName | String | The name of the security group. |
| AWS.EC2.Instances.SourceDestCheck | Boolean | Indicates whether source/destination checking is enabled. |
| AWS.EC2.Instances.SpotInstanceRequestId | String | The ID of the request for a Spot Instance request. |
| AWS.EC2.Instances.SriovNetSupport | String | Specifies whether enhanced networking with the Intel 82599 Virtual Function interface is enabled. |
| AWS.EC2.Instances.StateReason | Dictionary | The reason for the most recent state transition. May be an empty string. |
| AWS.EC2.Instances.Tags.Key | String | The key of the tag. |
| AWS.EC2.Instances.Tags.Value | String | The value of the tag. |
| AWS.EC2.Instances.VirtualizationType | String | The virtualization type of the instance. |
| AWS.EC2.Instances.CpuOptions | Dictionary | The CPU options for the instance. |
| AWS.EC2.Instances.CapacityBlockId | String | The ID of the Capacity Block. |
| AWS.EC2.Instances.CapacityReservationId | String | The ID of the Capacity Reservation. |
| AWS.EC2.Instances.CapacityReservationSpecification | Dictionary | Information about the Capacity Reservation targeting option. |
| AWS.EC2.Instances.HibernationOptions.Configured | Boolean | Indicates whether the instance is enabled for hibernation. |
| AWS.EC2.Instances.Licenses.LicenseConfigurationArn | String | The Amazon Resource Name \(ARN\) of the license configuration. |
| AWS.EC2.Instances.MetadataOptions | Dictionary | The metadata options for the instance. |
| AWS.EC2.Instances.EnclaveOptions.Enabled | Boolean | Indicates whether the instance is enabled for Amazon Web Services Nitro Enclaves. |
| AWS.EC2.Instances.BootMode | String | The boot mode that was specified by the AMI. |
| AWS.EC2.Instances.PlatformDetails | String | The platform details value for the instance. |
| AWS.EC2.Instances.UsageOperation | String | The usage operation value for the instance. |
| AWS.EC2.Instances.UsageOperationUpdateTime | Date | The time that the usage operation was last updated. |
| AWS.EC2.Instances.PrivateDnsNameOptions.HostnameType | String | The type of hostname to assign to an instance. |
| AWS.EC2.Instances.PrivateDnsNameOptions.EnableResourceNameDnsARecord | Boolean | Indicates whether to respond to DNS queries for instance hostnames with DNS A records. |
| AWS.EC2.Instances.PrivateDnsNameOptions.EnableResourceNameDnsAAAARecord | Boolean | Indicates whether to respond to DNS queries for instance hostnames with DNS AAAA records. |
| AWS.EC2.Instances.Ipv6Address | String | The IPv6 address assigned to the instance. |
| AWS.EC2.Instances.TpmSupport | String | If the instance is configured for NitroTPM support, the value is v2.0. |
| AWS.EC2.Instances.MaintenanceOptions.AutoRecovery | String | Information on the current automatic recovery behavior of your instance. |
| AWS.EC2.Instances.MaintenanceOptions.RebootMigration | String | Specifies whether to attempt reboot migration during a user-initiated reboot of an instance that has a scheduled system-reboot event. |
| AWS.EC2.Instances.CurrentInstanceBootMode | String | The boot mode that is used to boot the instance at launch or start. |
| AWS.EC2.Instances.NetworkPerformanceOptions.BandwidthWeighting | String | Contains settings for the network performance options for your instance. |
| AWS.EC2.Instances.Operator | Dictionary | The service provider that manages the instance. |
| AWS.EC2.Instances.InstanceId | String | The ID of the instance. |
| AWS.EC2.Instances.ImageId | String | The ID of the AMI used to launch the instance. |
| AWS.EC2.Instances.State.Code | Number | The current state of the instance as a 16-bit unsigned integer. |
| AWS.EC2.Instances.State.Name | String | The current state of the instance. |
| AWS.EC2.Instances.PrivateDnsName | String | The private DNS hostname name assigned to the instance. |
| AWS.EC2.Instances.PublicDnsName | String | The public DNS name assigned to the instance. |
| AWS.EC2.Instances.StateTransitionReason | String | The reason for the most recent state transition. May be an empty string. |
| AWS.EC2.Instances.KeyName | String | The name of the key pair used when the instance was launched. |
| AWS.EC2.Instances.AmiLaunchIndex | Number | The AMI launch index, which can be used to find this instance in the launch group. |
| AWS.EC2.Instances.ProductCodes | Dictionary | The product codes attached to this instance, if applicable. |
| AWS.EC2.Instances.InstanceType | String | The instance type. |
| AWS.EC2.Instances.LaunchTime | String | The time the instance was launched. |
| AWS.EC2.Instances.Placement.AvailabilityZoneId | String | The ID of the Availability Zone of the instance. |
| AWS.EC2.Instances.Placement.Affinity | String | The affinity setting for the instance on the Dedicated Host. |
| AWS.EC2.Instances.Placement.GroupName | String | The name of the placement group the instance is in. |
| AWS.EC2.Instances.Placement.PartitionNumber | Number | The number of the partition that the instance is in. |
| AWS.EC2.Instances.Placement.HostId | String | The ID of the Dedicated Host on which the instance resides. |
| AWS.EC2.Instances.Placement.Tenancy | String | The tenancy of the instance. |
| AWS.EC2.Instances.Placement.HostResourceGroupArn | String | The ARN of the host resource group in which to launch the instances. |
| AWS.EC2.Instances.Placement.GroupId | String | The ID of the placement group that the instance is in. |
| AWS.EC2.Instances.Placement.AvailabilityZone | String | The availability zone of the instance. |
| AWS.EC2.Instances.KernelId | String | The kernel associated with this instance, if applicable. |
| AWS.EC2.Instances.RamdiskId | String | The RAM disk associated with this instance, if applicable. |
| AWS.EC2.Instances.Platform | String | The platform the instance uses. The value is Windows for Windows instances; otherwise, blank. |
| AWS.EC2.Instances.Monitoring.State | String | Indicates whether detailed monitoring is enabled. |
| AWS.EC2.Instances.SubnetId | String | The ID of the subnet in which the instance is running. |
| AWS.EC2.Instances.VpcId | String | The ID of the VPC in which the instance is running. |
| AWS.EC2.Instances.PrivateIpAddress | String | The private IPv4 address assigned to the instance. |
| AWS.EC2.Instances.PublicIpAddress | String | The public IPv4 address assigned to the instance. |

### aws-eks-describe-cluster

***
Describes an Amazon EKS cluster.

#### Base Command

`aws-eks-describe-cluster`

#### Input

| **Argument Name** | **Description** | **Required** |
| --- | --- | --- |
| account_id | The AWS account ID. | Required |
| cluster_name | The name of the cluster to describe. | Required |
| region | The AWS Region. Possible values are: us-east-1, us-east-2, us-west-1, us-west-2, af-south-1, ap-east-1, ap-south-2, ap-southeast-3, ap-southeast-5, ap-southeast-4, ap-south-1, ap-northeast-3, ap-northeast-2, ap-southeast-1, ap-southeast-2, ap-southeast-7, ap-northeast-1, ca-central-1, ca-west-1, eu-central-1, eu-west-1, eu-west-2, eu-south-1, eu-west-3, eu-south-2, eu-north-1, eu-central-2, il-central-1, mx-central-1, me-south-1, me-central-1, sa-east-1. | Required |

#### Context Output

| **Path** | **Type** | **Description** |
| --- | --- | --- |
| AWS.EKS.Cluster.name | String | The name of your cluster. |
| AWS.EKS.Cluster.arn | String | The Amazon Resource Name \(ARN\) of the cluster. |
| AWS.EKS.Cluster.createdAt | String | The creation date of the object. |
| AWS.EKS.Cluster.version | String | The Kubernetes server version for the cluster. |
| AWS.EKS.Cluster.endpoint | String | The endpoint for your Kubernetes API server. |
| AWS.EKS.Cluster.roleArn | String | The Amazon Resource Name \(ARN\) of the IAM role that provides permissions for the Kubernetes control plane to make calls to Amazon Web Services API operations on your behalf. |
| AWS.EKS.Cluster.resourcesVpcConfig.subnetIds | List | The subnets associated with your cluster. |
| AWS.EKS.Cluster.resourcesVpcConfig.securityGroupIds | List | The security groups associated with the cross-account elastic network interfaces that are used to allow communication between your nodes and the Kubernetes control plane. |
| AWS.EKS.Cluster.resourcesVpcConfig.clusterSecurityGroupId | String | The cluster security group that was created by Amazon EKS for the cluster. Managed node groups use this security group for control-plane-to-data-plane communication. |
| AWS.EKS.Cluster.resourcesVpcConfig.vpcId | String | The VPC associated with your cluster. |
| AWS.EKS.Cluster.resourcesVpcConfig.endpointPublicAccess | Boolean | Whether the public API server endpoint is enabled. |
| AWS.EKS.Cluster.resourcesVpcConfig.endpointPrivateAccess | Boolean | This parameter indicates whether the Amazon EKS private API server endpoint is enabled. |
| AWS.EKS.Cluster.resourcesVpcConfig.publicAccessCidrs | List | The CIDR blocks that are allowed access to your cluster’s public Kubernetes API server endpoint. |
| AWS.EKS.Cluster.kubernetesNetworkConfig.serviceIpv4Cidr | String | The CIDR block that Kubernetes Pod and Service object IP addresses are assigned from. |
| AWS.EKS.Cluster.kubernetesNetworkConfig.serviceIpv6Cidr | String | The CIDR block that Kubernetes Pod and Service IP addresses are assigned from if you created a 1.21 or later cluster with version 1.10.1 or later of the Amazon VPC CNI add-on and specified ipv6 for ipFamily when you created the cluster. |
| AWS.EKS.Cluster.kubernetesNetworkConfig.ipFamily | String | The IP family used to assign Kubernetes Pod and Service objects IP addresses. |
| AWS.EKS.Cluster.logging.clusterLogging | Object | The cluster control plane logging configuration for your cluster. |
| AWS.EKS.Cluster.identity | Object | The identity provider information for the cluster. |
| AWS.EKS.Cluster.status | String | The current status of the cluster. |
| AWS.EKS.Cluster.certificateAuthority.data | String | The Base64-encoded certificate data required to communicate with your cluster. |
| AWS.EKS.Cluster.clientRequestToken | String | A unique, case-sensitive identifier that you provide to ensure the idempotency of the request. |
| AWS.EKS.Cluster.platformVersion | String | The platform version of your Amazon EKS cluster. |
| AWS.EKS.Cluster.tags | Object | A dictionary containing metadata for categorization and organization. |
| AWS.EKS.Cluster.encryptionConfig.resources | List | Specifies the resources to be encrypted. The only supported value is secrets. |
| AWS.EKS.Cluster.encryptionConfig.provider | Object | Key Management Service \(KMS\) key. |
| AWS.EKS.Cluster.connectorConfig.activationId | String | A unique ID associated with the cluster for registration purposes. |
| AWS.EKS.Cluster.connectorConfig.activationCode | String | A unique code associated with the cluster for registration purposes. |
| AWS.EKS.Cluster.connectorConfig.activationExpiry | String | The expiration time of the connected cluster. |
| AWS.EKS.Cluster.connectorConfig.provider | String | The cluster’s cloud service provider. |
| AWS.EKS.Cluster.connectorConfig.roleArn | String | The Amazon Resource Name \(ARN\) of the role to communicate with services from the connected Kubernetes cluster. |
| AWS.EKS.Cluster.id | String | The ID of your local Amazon EKS cluster on an Amazon Web Services Outpost. |
| AWS.EKS.Cluster.health.issues | List | An object representing the health issues of your local Amazon EKS cluster on an Amazon Web Services Outpost. |
| AWS.EKS.Cluster.outpostConfig.outpostArns | Object | An object representing the configuration of your local Amazon EKS cluster on an Amazon Web Services Outpost. |
| AWS.EKS.Cluster.outpostConfig.controlPlaneInstanceType | String | The Amazon EC2 instance type used for the control plane. |
| AWS.EKS.Cluster.outpostConfig.controlPlanePlacement | Object | An object representing the placement configuration for all the control plane instances of your local Amazon EKS cluster on an Amazon Web Services Outpost. |
| AWS.EKS.Cluster.accessConfig.bootstrapClusterCreatorAdminPermissions | Boolean | Specifies whether or not the cluster creator IAM principal was set as a cluster admin access entry during cluster creation time. |
| AWS.EKS.Cluster.accessConfig.authenticationMode | String | The current authentication mode of the cluster. |

### aws-eks-associate-access-policy

***
Associates an access policy and its scope to an access entry.

#### Base Command

`aws-eks-associate-access-policy`

#### Input

| **Argument Name** | **Description** | **Required** |
| --- | --- | --- |
| account_id | The AWS account ID. | Required |
| cluster_name | The name of the cluster for which to create an access entry. | Required |
| principal_arn | The Amazon Resource Name (ARN) of the IAM user or role for the AccessEntry that you’re associating the access policy to. | Required |
| policy_arn | The ARN of the AccessPolicy that you’re associating. | Required |
| type | The scope type of an access policy. Possible values are: cluster, namespace. | Required |
| namespaces | A comma-separated list of Kubernetes namespaces that an access policy is scoped to. A value is required if you specified namespace for type. | Optional |
| region | The AWS Region. Possible values are: us-east-1, us-east-2, us-west-1, us-west-2, af-south-1, ap-east-1, ap-south-2, ap-southeast-3, ap-southeast-5, ap-southeast-4, ap-south-1, ap-northeast-3, ap-northeast-2, ap-southeast-1, ap-southeast-2, ap-southeast-7, ap-northeast-1, ca-central-1, ca-west-1, eu-central-1, eu-west-1, eu-west-2, eu-south-1, eu-west-3, eu-south-2, eu-north-1, eu-central-2, il-central-1, mx-central-1, me-south-1, me-central-1, sa-east-1. | Required |

#### Context Output

| **Path** | **Type** | **Description** |
| --- | --- | --- |
| AWS.EKS.AssociatedAccessPolicy.clusterName | String | The name of your cluster. |
| AWS.EKS.AssociatedAccessPolicy.principalArn | String | The ARN of the IAM principal for the AccessEntry. |
| AWS.EKS.AssociatedAccessPolicy.policyArn | String | The ARN of the AccessPolicy. |
| AWS.EKS.AssociatedAccessPolicy.accessScope.type | String | The scope type of an access policy. |
| AWS.EKS.AssociatedAccessPolicy.accessScope.namespaces | String | A Kubernetes namespace that an access policy is scoped to. |
| AWS.EKS.AssociatedAccessPolicy.associatedAt | String | The date and time the AccessPolicy was associated with an AccessEntry. |
| AWS.EKS.AssociatedAccessPolicy.modifiedAt | String | The date and time for the last modification to the object. |

### aws-ec2-create-snapshot

***
Creates a snapshot of an EBS volume and stores it in Amazon S3. You can use snapshots for backups, to make copies of EBS volumes, and to save data before shutting down an instance.

#### Base Command

`aws-ec2-create-snapshot`

#### Input

| **Argument Name** | **Description** | **Required** |
| --- | --- | --- |
| account_id | The AWS account ID. | Required |
| volume_id | The ID of the EBS volume. | Required |
| description | A description for the snapshot. | Optional |
| tags | The tags to apply to the snapshot during creation. | Optional |
| region | The AWS region. Possible values are: us-east-1, us-east-2, us-west-1, us-west-2, af-south-1, ap-east-1, ap-south-2, ap-southeast-3, ap-southeast-5, ap-southeast-4, ap-south-1, ap-northeast-3, ap-northeast-2, ap-southeast-1, ap-southeast-2, ap-southeast-7, ap-northeast-1, ca-central-1, ca-west-1, eu-central-1, eu-west-1, eu-west-2, eu-south-1, eu-west-3, eu-south-2, eu-north-1, eu-central-2, il-central-1, mx-central-1, me-south-1, me-central-1, sa-east-1. | Required |

#### Context Output

| **Path** | **Type** | **Description** |
| --- | --- | --- |
| AWS.EC2.Snapshot.DataEncryptionKeyId | string | The data encryption key identifier for the snapshot. |
| AWS.EC2.Snapshot.Description | string | The description for the snapshot. |
| AWS.EC2.Snapshot.Encrypted | number | Indicates whether the snapshot is encrypted. |
| AWS.EC2.Snapshot.KmsKeyId | string | The full ARN of the AWS Key Management Service \(AWS KMS\) customer master key \(CMK\) that was used to protect the volume encryption key for the parent volume. |
| AWS.EC2.Snapshot.OwnerId | string | The AWS account ID of the EBS snapshot owner. |
| AWS.EC2.Snapshot.Progress | string | The progress of the snapshot, as a percentage. |
| AWS.EC2.Snapshot.SnapshotId | string | The ID of the snapshot. |
| AWS.EC2.Snapshot.StartTime | date | The time stamp when the snapshot was initiated. |
| AWS.EC2.Snapshot.State | string | The snapshot state. |
| AWS.EC2.Snapshot.StateMessage | string | this field displays error state details to help you diagnose why the error occurred. |
| AWS.EC2.Snapshot.VolumeId | string | The ID of the volume that was used to create the snapshot. |
| AWS.EC2.Snapshot.VolumeSize | number | The size of the volume, in GiB. |
| AWS.EC2.Snapshot.OwnerAlias | string | Value from an Amazon-maintained list of snapshot owners. |
| AWS.EC2.Snapshot.Tags.Key | string | The key of the tag. |
| AWS.EC2.Snapshot.Tags.Value | string | The value of the tag. |
| AWS.EC2.Snapshot.AccountId | string | The ID of the AWS account with which the EC2 instance is associated. This key is only present when the parameter "AWS organization accounts" is provided. |

### aws-ec2-modify-snapshot-permission

***
Adds or removes permission settings for the specified snapshot.

#### Base Command

`aws-ec2-modify-snapshot-permission`

#### Input

| **Argument Name** | **Description** | **Required** |
| --- | --- | --- |
| account_id | The AWS account ID. | Required |
| snapshot_id | The ID of the EBS snapshot. | Required |
| operation_type | The operation type, add or remove. Possible values are: add, remove. | Required |
| group_names | CSV of security group names. This parameter can be used only when UserIds not provided. | Optional |
| user_ids | CSV of AWS account IDs. This parameter can be used only when groupNames not provided. | Optional |
| dry_run | Checks whether you have the required permissions for the action, without actually making the request, and provides an error response. Possible values are: True, False. | Optional |
| region | The AWS region. Possible values are: us-east-1, us-east-2, us-west-1, us-west-2, af-south-1, ap-east-1, ap-south-2, ap-southeast-3, ap-southeast-5, ap-southeast-4, ap-south-1, ap-northeast-3, ap-northeast-2, ap-southeast-1, ap-southeast-2, ap-southeast-7, ap-northeast-1, ca-central-1, ca-west-1, eu-central-1, eu-west-1, eu-west-2, eu-south-1, eu-west-3, eu-south-2, eu-north-1, eu-central-2, il-central-1, mx-central-1, me-south-1, me-central-1, sa-east-1. | Required |

#### Context Output

There is no context output for this command.

### aws-ecs-update-cluster-settings

***
Updates the containerInsights setting of an ECS cluster.

#### Base Command

`aws-ecs-update-cluster-settings`

#### Input

| **Argument Name** | **Description** | **Required** |
| --- | --- | --- |
| account_id | The AWS account ID. | Required |
| cluster_name | The name of the cluster. | Required |
| value | The value of the containerInsights setting to update. Possible values are: enabled, disabled, enhanced. | Required |
| region | The AWS region. Possible values are: us-east-1, us-east-2, us-west-1, us-west-2, af-south-1, ap-east-1, ap-south-2, ap-southeast-3, ap-southeast-5, ap-southeast-4, ap-south-1, ap-northeast-3, ap-northeast-2, ap-southeast-1, ap-southeast-2, ap-southeast-7, ap-northeast-1, ca-central-1, ca-west-1, eu-central-1, eu-west-1, eu-west-2, eu-south-1, eu-west-3, eu-south-2, eu-north-1, eu-central-2, il-central-1, mx-central-1, me-south-1, me-central-1, sa-east-1. | Required |

#### Context Output

There is no context output for this command.

### aws-ec2-subnet-attribute-modify

***
Modifies a subnet attribute.

#### Base Command

`aws-ec2-subnet-attribute-modify`

#### Input

| **Argument Name** | **Description** | **Required** |
| --- | --- | --- |
| account_id | The AWS account ID. | Required |
| region | The AWS region. Possible values are: us-east-1, us-east-2, us-west-1, us-west-2, af-south-1, ap-east-1, ap-south-2, ap-southeast-3, ap-southeast-5, ap-southeast-4, ap-south-1, ap-northeast-3, ap-northeast-2, ap-southeast-1, ap-southeast-2, ap-southeast-7, ap-northeast-1, ca-central-1, ca-west-1, eu-central-1, eu-west-1, eu-west-2, eu-south-1, eu-west-3, eu-south-2, eu-north-1, eu-central-2, il-central-1, mx-central-1, me-south-1, me-central-1, sa-east-1. | Required |
| subnet_id | The ID of the subnet. | Required |
<<<<<<< HEAD
| assign_ipv6_address_on_creation | Specify true to indicate that network interfaces created in the specified subnet should be assigned an IPv6 address. | Optional |
=======
| assign_ipv6_address_on_creation | Specify true to assign IPv6 addresses to network interfaces created in the specified subnet. | Optional |
>>>>>>> cf5d1978
| customer_owned_ipv4_pool | The customer-owned IPv4 address pool associated with the subnet. | Optional |
| disable_lni_at_device_index | Specify true to indicate that local network interfaces at the current position should be disabled. | Optional |
| enable_dns64 | Indicates whether DNS queries made to the Amazon-provided DNS Resolver in this subnet should return synthetic IPv6 addresses for IPv4-only destinations. | Optional |
| enable_lni_at_device_index | Indicates the device position for local network interfaces in this subnet. | Optional |
| enable_resource_name_dns_aaaa_record_on_launch | Indicates whether to respond to DNS queries for instance hostnames with DNS AAAA records. | Optional |
| enable_resource_name_dns_a_record_on_launch | Indicates whether to respond to DNS queries for instance hostnames with DNS A records. | Optional |
| map_customer_owned_ip_on_launch | Specify true to indicate that network interfaces attached to instances created in the specified subnet should be assigned a customer-owned IPv4 address. | Optional |
| map_public_ip_on_launch | Specify true to indicate that network interfaces attached to instances created in the specified subnet should be assigned a public IPv4 address. | Optional |
<<<<<<< HEAD
| private_dns_hostname_type_on_launch | The type of hostname to assign to instances in the subnet at launch. | Optional |
=======
| private_dns_hostname_type_on_launch | The type of hostname to assign to instances in the subnet when they are launched. | Optional |
>>>>>>> cf5d1978

#### Context Output

There is no context output for this command.

### aws-s3-bucket-website-delete

***
Removes the website configuration for a bucket.

#### Base Command

`aws-s3-bucket-website-delete`

#### Input

| **Argument Name** | **Description** | **Required** |
| --- | --- | --- |
| account_id | The AWS account ID. | Required |
| region | The AWS region. Possible values are: us-east-1, us-east-2, us-west-1, us-west-2, af-south-1, ap-east-1, ap-south-2, ap-southeast-3, ap-southeast-5, ap-southeast-4, ap-south-1, ap-northeast-3, ap-northeast-2, ap-southeast-1, ap-southeast-2, ap-southeast-7, ap-northeast-1, ca-central-1, ca-west-1, eu-central-1, eu-west-1, eu-west-2, eu-south-1, eu-west-3, eu-south-2, eu-north-1, eu-central-2, il-central-1, mx-central-1, me-south-1, me-central-1, sa-east-1. | Required |
| bucket | The bucket name for which you want to remove the website configuration. | Required |

#### Context Output

There is no context output for this command.

### aws-s3-bucket-ownership-controls-put

***
Creates or modifies OwnershipControls for an Amazon S3 bucket.

#### Base Command

`aws-s3-bucket-ownership-controls-put`

#### Input

| **Argument Name** | **Description** | **Required** |
| --- | --- | --- |
| account_id | The AWS account ID. | Required |
| region | The AWS region. Possible values are: us-east-1, us-east-2, us-west-1, us-west-2, af-south-1, ap-east-1, ap-south-2, ap-southeast-3, ap-southeast-5, ap-southeast-4, ap-south-1, ap-northeast-3, ap-northeast-2, ap-southeast-1, ap-southeast-2, ap-southeast-7, ap-northeast-1, ca-central-1, ca-west-1, eu-central-1, eu-west-1, eu-west-2, eu-south-1, eu-west-3, eu-south-2, eu-north-1, eu-central-2, il-central-1, mx-central-1, me-south-1, me-central-1, sa-east-1. | Required |
| bucket | The name of the Amazon S3 bucket whose OwnershipControls you want to set. | Required |
| ownership_controls_rule | Ownership for a bucket's ownership controls. Possible values are: BucketOwnerPreferred, ObjectWriter, BucketOwnerEnforced. | Required |

#### Context Output

There is no context output for this command.

### aws-rds-event-subscription-modify

***
Modifies an existing RDS event notification subscription.

#### Base Command

`aws-rds-event-subscription-modify`

#### Input

| **Argument Name** | **Description** | **Required** |
| --- | --- | --- |
| account_id | The AWS account ID. | Required |
| region | The AWS region. Possible values are: us-east-1, us-east-2, us-west-1, us-west-2, af-south-1, ap-east-1, ap-south-2, ap-southeast-3, ap-southeast-5, ap-southeast-4, ap-south-1, ap-northeast-3, ap-northeast-2, ap-southeast-1, ap-southeast-2, ap-southeast-7, ap-northeast-1, ca-central-1, ca-west-1, eu-central-1, eu-west-1, eu-west-2, eu-south-1, eu-west-3, eu-south-2, eu-north-1, eu-central-2, il-central-1, mx-central-1, me-south-1, me-central-1, sa-east-1. | Required |
| subscription_name | The name of the RDS event notification subscription. | Required |
| enabled | Specifies whether to activate the subscription. | Optional |
| event_categories | A list of event categories for a source type (SourceType) that you want to subscribe to. | Optional |
| sns_topic_arn | The Amazon Resource Name (ARN) of the SNS topic created for event notification. | Optional |
| source_type | The type of source that is generating the events. | Optional |

#### Context Output

| **Path** | **Type** | **Description** |
| --- | --- | --- |
| AWS.RDS.EventSubscription.CustomerAwsId | string | The AWS customer account associated with the RDS event notification subscription. |
| AWS.RDS.EventSubscription.CustSubscriptionId | string | The RDS event notification subscription Id. |
| AWS.RDS.EventSubscription.Enabled | boolean | Specifies whether the subscription is enabled. True indicates the subscription is enabled. |
| AWS.RDS.EventSubscription.EventCategoriesList | array | A list of event categories for the RDS event notification subscription. |
| AWS.RDS.EventSubscription.EventSubscriptionArn | string | The Amazon Resource Name \(ARN\) for the event subscription. |
| AWS.RDS.EventSubscription.SnsTopicArn | string | The topic ARN of the RDS event notification subscription. |
| AWS.RDS.EventSubscription.SourceIdsList | array | A list of source IDs for the RDS event notification subscription. |
| AWS.RDS.EventSubscription.SourceType | string | The source type for the RDS event notification subscription. |
| AWS.RDS.EventSubscription.Status | string | The status of the RDS event notification subscription. |
| AWS.RDS.EventSubscription.SubscriptionCreationTime | string | The time the RDS event notification subscription was created. |

<<<<<<< HEAD
### aws-lambda-function-url-config-update

***
Updates the configuration for a Lambda function URL.

#### Base Command

`aws-lambda-function-url-config-update`
=======
### aws-s3-file-upload

***
Upload file to S3 bucket.

#### Base Command

`aws-s3-file-upload`
>>>>>>> cf5d1978

#### Input

| **Argument Name** | **Description** | **Required** |
| --- | --- | --- |
| account_id | The AWS account ID. | Required |
<<<<<<< HEAD
| region | The AWS region. | Required |
| function_name | Name of the Lambda function. | Required |
| qualifier | The alias name or version number. | Optional |
| auth_type | AWS_IAM or NONE for authentication type. Possible values are: AWS_IAM, NONE. | Optional |
| cors_allow_credentials | Allow credentials in CORS requests. Possible values are: true, false. | Optional |
| cors_allow_headers | Comma-separated list of allowed headers. | Optional |
| cors_allow_methods | Comma-separated list of allowed HTTP methods. | Optional |
| cors_allow_origins | Comma-separated list of allowed origins. | Optional |
| cors_expose_headers | Comma-separated list of headers to expose. | Optional |
| cors_max_age | Maximum age for CORS preflight cache. | Optional |
| invoke_mode | BUFFERED or RESPONSE_STREAM. Possible values are: BUFFERED, RESPONSE_STREAM. | Optional |

#### Context Output

| **Path** | **Type** | **Description** |
| --- | --- | --- |
| AWS.Lambda.FunctionURLConfig.FunctionUrl | String | The HTTP URL endpoint for your function. |
| AWS.Lambda.FunctionURLConfig.FunctionArn | String | The Amazon Resource Name \(ARN\) of your function. |
| AWS.Lambda.FunctionURLConfig.AuthType | String | The type of authentication that your function URL uses. |
| AWS.Lambda.FunctionURLConfig.Cors.AllowCredentials | Boolean | Whether to allow cookies or other credentials in requests to your function URL. |
| AWS.Lambda.FunctionURLConfig.Cors.AllowHeaders | String | The HTTP headers that origins can include in requests to your function URL. |
| AWS.Lambda.FunctionURLConfig.Cors.AllowMethods | String | The HTTP methods that are allowed when calling your function URL. |
| AWS.Lambda.FunctionURLConfig.Cors.AllowOrigins | String | The origins that can access your function URL. |
| AWS.Lambda.FunctionURLConfig.Cors.ExposeHeaders | String | The HTTP headers in your function response that you want to expose to origins that call your function URL. |
| AWS.Lambda.FunctionURLConfig.Cors.MaxAge | Number | The maximum amount of time, in seconds, that web browsers can cache results of a preflight request. |
| AWS.Lambda.FunctionURLConfig.CreationTime | String | When the function URL was created. |
| AWS.Lambda.FunctionURLConfig.LastModifiedTime | String | When the function URL configuration was last updated. |
| AWS.Lambda.FunctionURLConfig.InvokeMode | String | BUFFERED or RESPONSE_STREAM. |

### aws-lambda-invoke

***
Invokes a Lambda function. Specify just a function name to invoke the latest version of the function. To invoke a published version, use the Qualifier parameter to specify a version or alias. If you use the RequestResponse (synchronous) invocation option, note that the function may be invoked multiple times if a timeout is reached. For functions with a long timeout, your client may be disconnected during synchronous invocation while it waits for a response. If you use the Event (asynchronous) invocation option, the function will be invoked at least once in response to an event and the function must be idempotent to handle this.

#### Base Command

`aws-lambda-invoke`

#### Input

| **Argument Name** | **Description** | **Required** |
| --- | --- | --- |
| account_id | The AWS account ID. | Required |
| region | The AWS region. | Required |
| function_name | Name of the Lambda function to invoke. | Required |
| invocation_type | RequestResponse (sync), Event (async), or DryRun. Default is RequestResponse. Possible values are: RequestResponse, Event, DryRun. Default is RequestResponse. | Optional |
| log_type | Set to Tail to include execution log in response. Possible values are: None, Tail. | Optional |
| client_context | Base64-encoded client context data. | Optional |
| payload | JSON input to provide to the Lambda function. | Optional |
| qualifier | Version or alias to invoke. | Optional |

#### Context Output

| **Path** | **Type** | **Description** |
| --- | --- | --- |
| AWS.Lambda.InvokedFunction.StatusCode | Number | The HTTP status code is in the 200 range for a successful request. |
| AWS.Lambda.InvokedFunction.FunctionError | String | If present, indicates that an error occurred during function execution. |
| AWS.Lambda.InvokedFunction.LogResult | String | The last 4 KB of the execution log, which is base64-encoded. |
| AWS.Lambda.InvokedFunction.Payload | Unknown | The response from the function, or an error object. |
| AWS.Lambda.InvokedFunction.ExecutedVersion | String | The version of the function that executed. |
| AWS.Lambda.InvokedFunction.FunctionName | string | The name of the Lambda function. |

### aws-lambda-policy-get

***
Returns the resource-based IAM policy for a Lambda function.

#### Base Command

`aws-lambda-policy-get`

#### Input

| **Argument Name** | **Description** | **Required** |
| --- | --- | --- |
| account_id | The AWS account ID. | Required |
| region | The AWS region. | Required |
| function_name | Name of the Lambda function, version, or alias. | Required |
| qualifier | Version or alias to get the policy for. | Optional |

#### Context Output

| **Path** | **Type** | **Description** |
| --- | --- | --- |
| AWS.Lambda.Policy.Version | Date | The policy version. |
| AWS.Lambda.Policy.Id | String | The identifier of the policy. |
| AWS.Lambda.Policy.Statement.Sid | String | Identifier of the policy statement. |
| AWS.Lambda.Policy.Statement.Effect | String | Specifies whether the statement results in an allow or an explicit deny. |
| AWS.Lambda.Policy.Statement.Principal | unknown | Specify the principal that is allowed or denied access to a resource. |
| AWS.Lambda.Policy.Statement.Action | unknown | Describes the specific action or actions that will be allowed or denied. |
| AWS.Lambda.Policy.Statement.Resource | unknown | Defines the object or objects that the statement applies to. |
| AWS.Lambda.Policy.Statement.Condition | String | Specify conditions for when a policy is in effect. |
| AWS.Lambda.Policy.RevisionId | String | A unique identifier for the current revision of the policy. |

### aws-lambda-function-url-config-get

***
Returns the configuration for a Lambda function URL.

#### Base Command

`aws-lambda-function-url-config-get`

#### Input

| **Argument Name** | **Description** | **Required** |
| --- | --- | --- |
| account_id | The AWS account ID. | Required |
| region | The AWS region. | Required |
| function_name | Name of the Lambda function. | Required |
| qualifier | The alias name or version number. | Optional |

#### Context Output

| **Path** | **Type** | **Description** |
| --- | --- | --- |
| AWS.Lambda.FunctionURLConfig.FunctionUrl | String | The HTTP URL endpoint for your function. |
| AWS.Lambda.FunctionURLConfig.FunctionArn | String | The Amazon Resource Name \(ARN\) of your function. |
| AWS.Lambda.FunctionURLConfig.AuthType | String | The type of authentication that your function URL uses. |
| AWS.Lambda.FunctionURLConfig.Cors.AllowCredentials | Boolean | Whether to allow cookies or other credentials in requests to your function URL. |
| AWS.Lambda.FunctionURLConfig.Cors.AllowHeaders | String | The HTTP headers that origins can include in requests to your function URL. |
| AWS.Lambda.FunctionURLConfig.Cors.AllowMethods | String | The HTTP methods that are allowed when calling your function URL. |
| AWS.Lambda.FunctionURLConfig.Cors.AllowOrigins | String | The origins that can access your function URL. |
| AWS.Lambda.FunctionURLConfig.Cors.ExposeHeaders | String | The HTTP headers in your function response that you want to expose to origins that call your function URL. |
| AWS.Lambda.FunctionURLConfig.Cors.MaxAge | Number | The maximum amount of time, in seconds, that web browsers can cache results of a preflight request. |
| AWS.Lambda.FunctionURLConfig.CreationTime | String | When the function URL was created. |
| AWS.Lambda.FunctionURLConfig.LastModifiedTime | String | When the function URL configuration was last updated. |
| AWS.Lambda.FunctionURLConfig.InvokeMode | String | BUFFERED or RESPONSE_STREAM. |

### aws-lambda-function-configuration-get

***
Retrieves configuration information about a Lambda function.

#### Base Command

`aws-lambda-function-configuration-get`
=======
| entryID | Entry ID of the file to upload. | Required |
| bucket | Name of the S3 bucket containing the file. Must follow S3 naming conventions. | Required |
| key | Key (path) where the file will be stored in the S3 bucket. | Required |
| region | AWS region where the S3 bucket is located. Possible values are: us-east-1, us-east-2, us-west-1, us-west-2, af-south-1, ap-east-1, ap-south-2, ap-southeast-3, ap-southeast-5, ap-southeast-4, ap-south-1, ap-northeast-3, ap-northeast-2, ap-southeast-1, ap-southeast-2, ap-southeast-7, ap-northeast-1, ca-central-1, ca-west-1, eu-central-1, eu-west-1, eu-west-2, eu-south-1, eu-west-3, eu-south-2, eu-north-1, eu-central-2, il-central-1, mx-central-1, me-south-1, me-central-1, sa-east-1. | Required |

#### Context Output

There is no context output for this command.

### aws-s3-file-download

***
Download a file from S3 bucket to the War Room.

#### Base Command

`aws-s3-file-download`
>>>>>>> cf5d1978

#### Input

| **Argument Name** | **Description** | **Required** |
| --- | --- | --- |
| account_id | The AWS account ID. | Required |
<<<<<<< HEAD
| region | The AWS region. | Required |
| function_name | Name, ARN, or qualified name of the Lambda function. | Required |
| qualifier | Version number or alias name. | Optional |
=======
| bucket | Name of the target S3 bucket. Must follow S3 naming conventions. | Required |
| key | Key (path) of the file to download from the S3 bucket. | Required |
| region | AWS region where the S3 bucket is located. Possible values are: us-east-1, us-east-2, us-west-1, us-west-2, af-south-1, ap-east-1, ap-south-2, ap-southeast-3, ap-southeast-5, ap-southeast-4, ap-south-1, ap-northeast-3, ap-northeast-2, ap-southeast-1, ap-southeast-2, ap-southeast-7, ap-northeast-1, ca-central-1, ca-west-1, eu-central-1, eu-west-1, eu-west-2, eu-south-1, eu-west-3, eu-south-2, eu-north-1, eu-central-2, il-central-1, mx-central-1, me-south-1, me-central-1, sa-east-1. | Required |
>>>>>>> cf5d1978

#### Context Output

| **Path** | **Type** | **Description** |
| --- | --- | --- |
<<<<<<< HEAD
| AWS.Lambda.FunctionConfig.FunctionName | String | The name of the function. |
| AWS.Lambda.FunctionConfig.FunctionArn | String | The function’s Amazon Resource Name \(ARN\). |
| AWS.Lambda.FunctionConfig.Runtime | String | The function’s execution role. |
| AWS.Lambda.FunctionConfig.Role | String | The function’s execution role. |
| AWS.Lambda.FunctionConfig.Handler | String | The function that Lambda calls to begin running your function. |
| AWS.Lambda.FunctionConfig.CodeSize | Number | The size of the function’s deployment package, in bytes. |
| AWS.Lambda.FunctionConfig.Description | String | The function’s description. |
| AWS.Lambda.FunctionConfig.Timeout | Number | The amount of time in seconds that Lambda allows a function to run before stopping it. |
| AWS.Lambda.FunctionConfig.MemorySize | Number | The amount of memory available to the function at runtime. |
| AWS.Lambda.FunctionConfig.LastModified | String | The date and time that the function was last updated. |
| AWS.Lambda.FunctionConfig.CodeSha256 | String | The SHA256 hash of the function’s deployment package. |
| AWS.Lambda.FunctionConfig.Version | String | The version of the Lambda function. |
| AWS.Lambda.FunctionConfig.VpcConfig.SubnetIds | unknown | A list of VPC subnet IDs. |
| AWS.Lambda.FunctionConfig.VpcConfig.SecurityGroupIds | unknown | A list of VPC security group IDs. |
| AWS.Lambda.FunctionConfig.VpcConfig.VpcId | String | The ID of the VPC. |
| AWS.Lambda.FunctionConfig.VpcConfig.Ipv6AllowedForDualStack | Boolean | Allows outbound IPv6 traffic on VPC functions that are connected to dual-stack subnets. |
| AWS.Lambda.FunctionConfig.DeadLetterConfig.TargetArn | String | The Amazon Resource Name \(ARN\) of an Amazon SQS queue or Amazon SNS topic. |
| AWS.Lambda.FunctionConfig.Environment.Variables | unknown | Environment variable key-value pairs. Omitted from CloudTrail logs. |
| AWS.Lambda.FunctionConfig.Environment.Error.ErrorCode | String | The error code. |
| AWS.Lambda.FunctionConfig.Environment.Error.Message | String | The error message. |
| AWS.Lambda.FunctionConfig.KMSKeyArn | String | The ARN of the Key Management Service \(KMS\). |
| AWS.Lambda.FunctionConfig.TracingConfig.Mode | String | The tracing mode. |
| AWS.Lambda.FunctionConfig.MasterArn | String | For Lambda@Edge functions, the ARN of the main function. |
| AWS.Lambda.FunctionConfig.RevisionId | String | The latest updated revision of the function or alias. |
| AWS.Lambda.FunctionConfig.Layers.Arn | String | The Amazon Resource Name \(ARN\) of the function layer. |
| AWS.Lambda.FunctionConfig.Layers.CodeSize | Number | The size of the layer archive in bytes. |
| AWS.Lambda.FunctionConfig.Layers.SigningProfileVersionArn | String | The Amazon Resource Name \(ARN\) for a signing profile version. |
| AWS.Lambda.FunctionConfig.Layers.SigningJobArn | String | The Amazon Resource Name \(ARN\) of a signing job. |
| AWS.Lambda.FunctionConfig.State | String | The current state of the function. |
| AWS.Lambda.FunctionConfig.StateReason | String | The reason for the function’s current state. |
| AWS.Lambda.FunctionConfig.StateReasonCode | String | The reason code for the function’s current state. |
| AWS.Lambda.FunctionConfig.LastUpdateStatus | String | The status of the last update that was performed on the function. |
| AWS.Lambda.FunctionConfig.LastUpdateStatusReason | String | The reason for the last update that was performed on the function. |
| AWS.Lambda.FunctionConfig.LastUpdateStatusReasonCode | String | The reason code for the last update that was performed on the function. |
| AWS.Lambda.FunctionConfig.FileSystemConfigs.Arn | String | The Amazon Resource Name \(ARN\) of the Amazon EFS access point that provides access to the file system. |
| AWS.Lambda.FunctionConfig.FileSystemConfigs.LocalMountPath | String | The path where the function can access the file system, starting with /mnt/. |
| AWS.Lambda.FunctionConfig.PackageType | String | The type of deployment package. |
| AWS.Lambda.FunctionConfig.ImageConfigResponse.ImageConfig.EntryPoint | String | Specifies the entry point to their application, which is typically the location of the runtime executable. |
| AWS.Lambda.FunctionConfig.ImageConfigResponse.ImageConfig.Command | String | Specifies parameters that you want to pass in with ENTRYPOINT. |
| AWS.Lambda.FunctionConfig.ImageConfigResponse.ImageConfig.WorkingDirectory | String | Specifies the working directory. |
| AWS.Lambda.FunctionConfig.ImageConfigResponse.Error.ErrorCode | String | Error code. |
| AWS.Lambda.FunctionConfig.ImageConfigResponse.Error.Message | String | Error message. |
| AWS.Lambda.FunctionConfig.SigningProfileVersionArn | String | The ARN of the signing profile version. |
| AWS.Lambda.FunctionConfig.SigningJobArn | String | The ARN of the signing job. |
| AWS.Lambda.FunctionConfig.Architectures | String | The size of the function’s /tmp directory in MB. |
| AWS.Lambda.FunctionConfig.EphemeralStorage.Size | Number | The size of the function’s /tmp directory. |
| AWS.Lambda.FunctionConfig.SnapStart.ApplyOn | String | When set to PublishedVersions, Lambda creates a snapshot of the execution environment when you publish a function version. |
| AWS.Lambda.FunctionConfig.SnapStart.OptimizationStatus | String | When you provide a qualified Amazon Resource Name \(ARN\), this response element indicates whether SnapStart is activated for the specified function version. |
| AWS.Lambda.FunctionConfig.RuntimeVersionConfig.RuntimeVersionArn | String | The ARN of the runtime version you want the function to use. |
| AWS.Lambda.FunctionConfig.RuntimeVersionConfig.Error.ErrorCode | String | The error code. |
| AWS.Lambda.FunctionConfig.RuntimeVersionConfig.Error.Message | String | The error message. |
| AWS.Lambda.FunctionConfig.LoggingConfig.LogFormat | String | The format in which Lambda sends your function’s application and system logs to CloudWatch. |
| AWS.Lambda.FunctionConfig.LoggingConfig.ApplicationLogLevel | String | Set this property to filter the application logs for your function that Lambda sends to CloudWatch. |
| AWS.Lambda.FunctionConfig.LoggingConfig.SystemLogLevel | String | Set this property to filter the system logs for your function that Lambda sends to CloudWatch. |
| AWS.Lambda.FunctionConfig.LoggingConfig.LogGroup | String | The name of the Amazon CloudWatch log group the function sends logs to. |
=======
| File.Size | Number | The size of the file. |
| File.SHA1 | String | The SHA1 hash of the file. |
| File.SHA256 | String | The SHA256 hash of the file. |
| File.Name | String | The name of the file. |
| File.SSDeep | String | The SSDeep hash of the file. |
| File.EntryID | String | The entry ID of the file. |
| File.Info | String | File information. |
| File.Type | String | The file type. |
| File.MD5 | String | The MD5 hash of the file. |
| File.Extension | String | The file extension. |
>>>>>>> cf5d1978
<|MERGE_RESOLUTION|>--- conflicted
+++ resolved
@@ -1365,11 +1365,7 @@
 | account_id | The AWS account ID. | Required |
 | region | The AWS region. Possible values are: us-east-1, us-east-2, us-west-1, us-west-2, af-south-1, ap-east-1, ap-south-2, ap-southeast-3, ap-southeast-5, ap-southeast-4, ap-south-1, ap-northeast-3, ap-northeast-2, ap-southeast-1, ap-southeast-2, ap-southeast-7, ap-northeast-1, ca-central-1, ca-west-1, eu-central-1, eu-west-1, eu-west-2, eu-south-1, eu-west-3, eu-south-2, eu-north-1, eu-central-2, il-central-1, mx-central-1, me-south-1, me-central-1, sa-east-1. | Required |
 | subnet_id | The ID of the subnet. | Required |
-<<<<<<< HEAD
-| assign_ipv6_address_on_creation | Specify true to indicate that network interfaces created in the specified subnet should be assigned an IPv6 address. | Optional |
-=======
 | assign_ipv6_address_on_creation | Specify true to assign IPv6 addresses to network interfaces created in the specified subnet. | Optional |
->>>>>>> cf5d1978
 | customer_owned_ipv4_pool | The customer-owned IPv4 address pool associated with the subnet. | Optional |
 | disable_lni_at_device_index | Specify true to indicate that local network interfaces at the current position should be disabled. | Optional |
 | enable_dns64 | Indicates whether DNS queries made to the Amazon-provided DNS Resolver in this subnet should return synthetic IPv6 addresses for IPv4-only destinations. | Optional |
@@ -1378,11 +1374,7 @@
 | enable_resource_name_dns_a_record_on_launch | Indicates whether to respond to DNS queries for instance hostnames with DNS A records. | Optional |
 | map_customer_owned_ip_on_launch | Specify true to indicate that network interfaces attached to instances created in the specified subnet should be assigned a customer-owned IPv4 address. | Optional |
 | map_public_ip_on_launch | Specify true to indicate that network interfaces attached to instances created in the specified subnet should be assigned a public IPv4 address. | Optional |
-<<<<<<< HEAD
-| private_dns_hostname_type_on_launch | The type of hostname to assign to instances in the subnet at launch. | Optional |
-=======
 | private_dns_hostname_type_on_launch | The type of hostname to assign to instances in the subnet when they are launched. | Optional |
->>>>>>> cf5d1978
 
 #### Context Output
 
@@ -1467,16 +1459,6 @@
 | AWS.RDS.EventSubscription.Status | string | The status of the RDS event notification subscription. |
 | AWS.RDS.EventSubscription.SubscriptionCreationTime | string | The time the RDS event notification subscription was created. |
 
-<<<<<<< HEAD
-### aws-lambda-function-url-config-update
-
-***
-Updates the configuration for a Lambda function URL.
-
-#### Base Command
-
-`aws-lambda-function-url-config-update`
-=======
 ### aws-s3-file-upload
 
 ***
@@ -1485,152 +1467,12 @@
 #### Base Command
 
 `aws-s3-file-upload`
->>>>>>> cf5d1978
-
-#### Input
-
-| **Argument Name** | **Description** | **Required** |
-| --- | --- | --- |
-| account_id | The AWS account ID. | Required |
-<<<<<<< HEAD
-| region | The AWS region. | Required |
-| function_name | Name of the Lambda function. | Required |
-| qualifier | The alias name or version number. | Optional |
-| auth_type | AWS_IAM or NONE for authentication type. Possible values are: AWS_IAM, NONE. | Optional |
-| cors_allow_credentials | Allow credentials in CORS requests. Possible values are: true, false. | Optional |
-| cors_allow_headers | Comma-separated list of allowed headers. | Optional |
-| cors_allow_methods | Comma-separated list of allowed HTTP methods. | Optional |
-| cors_allow_origins | Comma-separated list of allowed origins. | Optional |
-| cors_expose_headers | Comma-separated list of headers to expose. | Optional |
-| cors_max_age | Maximum age for CORS preflight cache. | Optional |
-| invoke_mode | BUFFERED or RESPONSE_STREAM. Possible values are: BUFFERED, RESPONSE_STREAM. | Optional |
-
-#### Context Output
-
-| **Path** | **Type** | **Description** |
-| --- | --- | --- |
-| AWS.Lambda.FunctionURLConfig.FunctionUrl | String | The HTTP URL endpoint for your function. |
-| AWS.Lambda.FunctionURLConfig.FunctionArn | String | The Amazon Resource Name \(ARN\) of your function. |
-| AWS.Lambda.FunctionURLConfig.AuthType | String | The type of authentication that your function URL uses. |
-| AWS.Lambda.FunctionURLConfig.Cors.AllowCredentials | Boolean | Whether to allow cookies or other credentials in requests to your function URL. |
-| AWS.Lambda.FunctionURLConfig.Cors.AllowHeaders | String | The HTTP headers that origins can include in requests to your function URL. |
-| AWS.Lambda.FunctionURLConfig.Cors.AllowMethods | String | The HTTP methods that are allowed when calling your function URL. |
-| AWS.Lambda.FunctionURLConfig.Cors.AllowOrigins | String | The origins that can access your function URL. |
-| AWS.Lambda.FunctionURLConfig.Cors.ExposeHeaders | String | The HTTP headers in your function response that you want to expose to origins that call your function URL. |
-| AWS.Lambda.FunctionURLConfig.Cors.MaxAge | Number | The maximum amount of time, in seconds, that web browsers can cache results of a preflight request. |
-| AWS.Lambda.FunctionURLConfig.CreationTime | String | When the function URL was created. |
-| AWS.Lambda.FunctionURLConfig.LastModifiedTime | String | When the function URL configuration was last updated. |
-| AWS.Lambda.FunctionURLConfig.InvokeMode | String | BUFFERED or RESPONSE_STREAM. |
-
-### aws-lambda-invoke
-
-***
-Invokes a Lambda function. Specify just a function name to invoke the latest version of the function. To invoke a published version, use the Qualifier parameter to specify a version or alias. If you use the RequestResponse (synchronous) invocation option, note that the function may be invoked multiple times if a timeout is reached. For functions with a long timeout, your client may be disconnected during synchronous invocation while it waits for a response. If you use the Event (asynchronous) invocation option, the function will be invoked at least once in response to an event and the function must be idempotent to handle this.
-
-#### Base Command
-
-`aws-lambda-invoke`
-
-#### Input
-
-| **Argument Name** | **Description** | **Required** |
-| --- | --- | --- |
-| account_id | The AWS account ID. | Required |
-| region | The AWS region. | Required |
-| function_name | Name of the Lambda function to invoke. | Required |
-| invocation_type | RequestResponse (sync), Event (async), or DryRun. Default is RequestResponse. Possible values are: RequestResponse, Event, DryRun. Default is RequestResponse. | Optional |
-| log_type | Set to Tail to include execution log in response. Possible values are: None, Tail. | Optional |
-| client_context | Base64-encoded client context data. | Optional |
-| payload | JSON input to provide to the Lambda function. | Optional |
-| qualifier | Version or alias to invoke. | Optional |
-
-#### Context Output
-
-| **Path** | **Type** | **Description** |
-| --- | --- | --- |
-| AWS.Lambda.InvokedFunction.StatusCode | Number | The HTTP status code is in the 200 range for a successful request. |
-| AWS.Lambda.InvokedFunction.FunctionError | String | If present, indicates that an error occurred during function execution. |
-| AWS.Lambda.InvokedFunction.LogResult | String | The last 4 KB of the execution log, which is base64-encoded. |
-| AWS.Lambda.InvokedFunction.Payload | Unknown | The response from the function, or an error object. |
-| AWS.Lambda.InvokedFunction.ExecutedVersion | String | The version of the function that executed. |
-| AWS.Lambda.InvokedFunction.FunctionName | string | The name of the Lambda function. |
-
-### aws-lambda-policy-get
-
-***
-Returns the resource-based IAM policy for a Lambda function.
-
-#### Base Command
-
-`aws-lambda-policy-get`
-
-#### Input
-
-| **Argument Name** | **Description** | **Required** |
-| --- | --- | --- |
-| account_id | The AWS account ID. | Required |
-| region | The AWS region. | Required |
-| function_name | Name of the Lambda function, version, or alias. | Required |
-| qualifier | Version or alias to get the policy for. | Optional |
-
-#### Context Output
-
-| **Path** | **Type** | **Description** |
-| --- | --- | --- |
-| AWS.Lambda.Policy.Version | Date | The policy version. |
-| AWS.Lambda.Policy.Id | String | The identifier of the policy. |
-| AWS.Lambda.Policy.Statement.Sid | String | Identifier of the policy statement. |
-| AWS.Lambda.Policy.Statement.Effect | String | Specifies whether the statement results in an allow or an explicit deny. |
-| AWS.Lambda.Policy.Statement.Principal | unknown | Specify the principal that is allowed or denied access to a resource. |
-| AWS.Lambda.Policy.Statement.Action | unknown | Describes the specific action or actions that will be allowed or denied. |
-| AWS.Lambda.Policy.Statement.Resource | unknown | Defines the object or objects that the statement applies to. |
-| AWS.Lambda.Policy.Statement.Condition | String | Specify conditions for when a policy is in effect. |
-| AWS.Lambda.Policy.RevisionId | String | A unique identifier for the current revision of the policy. |
-
-### aws-lambda-function-url-config-get
-
-***
-Returns the configuration for a Lambda function URL.
-
-#### Base Command
-
-`aws-lambda-function-url-config-get`
-
-#### Input
-
-| **Argument Name** | **Description** | **Required** |
-| --- | --- | --- |
-| account_id | The AWS account ID. | Required |
-| region | The AWS region. | Required |
-| function_name | Name of the Lambda function. | Required |
-| qualifier | The alias name or version number. | Optional |
-
-#### Context Output
-
-| **Path** | **Type** | **Description** |
-| --- | --- | --- |
-| AWS.Lambda.FunctionURLConfig.FunctionUrl | String | The HTTP URL endpoint for your function. |
-| AWS.Lambda.FunctionURLConfig.FunctionArn | String | The Amazon Resource Name \(ARN\) of your function. |
-| AWS.Lambda.FunctionURLConfig.AuthType | String | The type of authentication that your function URL uses. |
-| AWS.Lambda.FunctionURLConfig.Cors.AllowCredentials | Boolean | Whether to allow cookies or other credentials in requests to your function URL. |
-| AWS.Lambda.FunctionURLConfig.Cors.AllowHeaders | String | The HTTP headers that origins can include in requests to your function URL. |
-| AWS.Lambda.FunctionURLConfig.Cors.AllowMethods | String | The HTTP methods that are allowed when calling your function URL. |
-| AWS.Lambda.FunctionURLConfig.Cors.AllowOrigins | String | The origins that can access your function URL. |
-| AWS.Lambda.FunctionURLConfig.Cors.ExposeHeaders | String | The HTTP headers in your function response that you want to expose to origins that call your function URL. |
-| AWS.Lambda.FunctionURLConfig.Cors.MaxAge | Number | The maximum amount of time, in seconds, that web browsers can cache results of a preflight request. |
-| AWS.Lambda.FunctionURLConfig.CreationTime | String | When the function URL was created. |
-| AWS.Lambda.FunctionURLConfig.LastModifiedTime | String | When the function URL configuration was last updated. |
-| AWS.Lambda.FunctionURLConfig.InvokeMode | String | BUFFERED or RESPONSE_STREAM. |
-
-### aws-lambda-function-configuration-get
-
-***
-Retrieves configuration information about a Lambda function.
-
-#### Base Command
-
-`aws-lambda-function-configuration-get`
-=======
+
+#### Input
+
+| **Argument Name** | **Description** | **Required** |
+| --- | --- | --- |
+| account_id | The AWS account ID. | Required |
 | entryID | Entry ID of the file to upload. | Required |
 | bucket | Name of the S3 bucket containing the file. Must follow S3 naming conventions. | Required |
 | key | Key (path) where the file will be stored in the S3 bucket. | Required |
@@ -1648,84 +1490,20 @@
 #### Base Command
 
 `aws-s3-file-download`
->>>>>>> cf5d1978
-
-#### Input
-
-| **Argument Name** | **Description** | **Required** |
-| --- | --- | --- |
-| account_id | The AWS account ID. | Required |
-<<<<<<< HEAD
-| region | The AWS region. | Required |
-| function_name | Name, ARN, or qualified name of the Lambda function. | Required |
-| qualifier | Version number or alias name. | Optional |
-=======
+
+#### Input
+
+| **Argument Name** | **Description** | **Required** |
+| --- | --- | --- |
+| account_id | The AWS account ID. | Required |
 | bucket | Name of the target S3 bucket. Must follow S3 naming conventions. | Required |
 | key | Key (path) of the file to download from the S3 bucket. | Required |
 | region | AWS region where the S3 bucket is located. Possible values are: us-east-1, us-east-2, us-west-1, us-west-2, af-south-1, ap-east-1, ap-south-2, ap-southeast-3, ap-southeast-5, ap-southeast-4, ap-south-1, ap-northeast-3, ap-northeast-2, ap-southeast-1, ap-southeast-2, ap-southeast-7, ap-northeast-1, ca-central-1, ca-west-1, eu-central-1, eu-west-1, eu-west-2, eu-south-1, eu-west-3, eu-south-2, eu-north-1, eu-central-2, il-central-1, mx-central-1, me-south-1, me-central-1, sa-east-1. | Required |
->>>>>>> cf5d1978
 
 #### Context Output
 
 | **Path** | **Type** | **Description** |
 | --- | --- | --- |
-<<<<<<< HEAD
-| AWS.Lambda.FunctionConfig.FunctionName | String | The name of the function. |
-| AWS.Lambda.FunctionConfig.FunctionArn | String | The function’s Amazon Resource Name \(ARN\). |
-| AWS.Lambda.FunctionConfig.Runtime | String | The function’s execution role. |
-| AWS.Lambda.FunctionConfig.Role | String | The function’s execution role. |
-| AWS.Lambda.FunctionConfig.Handler | String | The function that Lambda calls to begin running your function. |
-| AWS.Lambda.FunctionConfig.CodeSize | Number | The size of the function’s deployment package, in bytes. |
-| AWS.Lambda.FunctionConfig.Description | String | The function’s description. |
-| AWS.Lambda.FunctionConfig.Timeout | Number | The amount of time in seconds that Lambda allows a function to run before stopping it. |
-| AWS.Lambda.FunctionConfig.MemorySize | Number | The amount of memory available to the function at runtime. |
-| AWS.Lambda.FunctionConfig.LastModified | String | The date and time that the function was last updated. |
-| AWS.Lambda.FunctionConfig.CodeSha256 | String | The SHA256 hash of the function’s deployment package. |
-| AWS.Lambda.FunctionConfig.Version | String | The version of the Lambda function. |
-| AWS.Lambda.FunctionConfig.VpcConfig.SubnetIds | unknown | A list of VPC subnet IDs. |
-| AWS.Lambda.FunctionConfig.VpcConfig.SecurityGroupIds | unknown | A list of VPC security group IDs. |
-| AWS.Lambda.FunctionConfig.VpcConfig.VpcId | String | The ID of the VPC. |
-| AWS.Lambda.FunctionConfig.VpcConfig.Ipv6AllowedForDualStack | Boolean | Allows outbound IPv6 traffic on VPC functions that are connected to dual-stack subnets. |
-| AWS.Lambda.FunctionConfig.DeadLetterConfig.TargetArn | String | The Amazon Resource Name \(ARN\) of an Amazon SQS queue or Amazon SNS topic. |
-| AWS.Lambda.FunctionConfig.Environment.Variables | unknown | Environment variable key-value pairs. Omitted from CloudTrail logs. |
-| AWS.Lambda.FunctionConfig.Environment.Error.ErrorCode | String | The error code. |
-| AWS.Lambda.FunctionConfig.Environment.Error.Message | String | The error message. |
-| AWS.Lambda.FunctionConfig.KMSKeyArn | String | The ARN of the Key Management Service \(KMS\). |
-| AWS.Lambda.FunctionConfig.TracingConfig.Mode | String | The tracing mode. |
-| AWS.Lambda.FunctionConfig.MasterArn | String | For Lambda@Edge functions, the ARN of the main function. |
-| AWS.Lambda.FunctionConfig.RevisionId | String | The latest updated revision of the function or alias. |
-| AWS.Lambda.FunctionConfig.Layers.Arn | String | The Amazon Resource Name \(ARN\) of the function layer. |
-| AWS.Lambda.FunctionConfig.Layers.CodeSize | Number | The size of the layer archive in bytes. |
-| AWS.Lambda.FunctionConfig.Layers.SigningProfileVersionArn | String | The Amazon Resource Name \(ARN\) for a signing profile version. |
-| AWS.Lambda.FunctionConfig.Layers.SigningJobArn | String | The Amazon Resource Name \(ARN\) of a signing job. |
-| AWS.Lambda.FunctionConfig.State | String | The current state of the function. |
-| AWS.Lambda.FunctionConfig.StateReason | String | The reason for the function’s current state. |
-| AWS.Lambda.FunctionConfig.StateReasonCode | String | The reason code for the function’s current state. |
-| AWS.Lambda.FunctionConfig.LastUpdateStatus | String | The status of the last update that was performed on the function. |
-| AWS.Lambda.FunctionConfig.LastUpdateStatusReason | String | The reason for the last update that was performed on the function. |
-| AWS.Lambda.FunctionConfig.LastUpdateStatusReasonCode | String | The reason code for the last update that was performed on the function. |
-| AWS.Lambda.FunctionConfig.FileSystemConfigs.Arn | String | The Amazon Resource Name \(ARN\) of the Amazon EFS access point that provides access to the file system. |
-| AWS.Lambda.FunctionConfig.FileSystemConfigs.LocalMountPath | String | The path where the function can access the file system, starting with /mnt/. |
-| AWS.Lambda.FunctionConfig.PackageType | String | The type of deployment package. |
-| AWS.Lambda.FunctionConfig.ImageConfigResponse.ImageConfig.EntryPoint | String | Specifies the entry point to their application, which is typically the location of the runtime executable. |
-| AWS.Lambda.FunctionConfig.ImageConfigResponse.ImageConfig.Command | String | Specifies parameters that you want to pass in with ENTRYPOINT. |
-| AWS.Lambda.FunctionConfig.ImageConfigResponse.ImageConfig.WorkingDirectory | String | Specifies the working directory. |
-| AWS.Lambda.FunctionConfig.ImageConfigResponse.Error.ErrorCode | String | Error code. |
-| AWS.Lambda.FunctionConfig.ImageConfigResponse.Error.Message | String | Error message. |
-| AWS.Lambda.FunctionConfig.SigningProfileVersionArn | String | The ARN of the signing profile version. |
-| AWS.Lambda.FunctionConfig.SigningJobArn | String | The ARN of the signing job. |
-| AWS.Lambda.FunctionConfig.Architectures | String | The size of the function’s /tmp directory in MB. |
-| AWS.Lambda.FunctionConfig.EphemeralStorage.Size | Number | The size of the function’s /tmp directory. |
-| AWS.Lambda.FunctionConfig.SnapStart.ApplyOn | String | When set to PublishedVersions, Lambda creates a snapshot of the execution environment when you publish a function version. |
-| AWS.Lambda.FunctionConfig.SnapStart.OptimizationStatus | String | When you provide a qualified Amazon Resource Name \(ARN\), this response element indicates whether SnapStart is activated for the specified function version. |
-| AWS.Lambda.FunctionConfig.RuntimeVersionConfig.RuntimeVersionArn | String | The ARN of the runtime version you want the function to use. |
-| AWS.Lambda.FunctionConfig.RuntimeVersionConfig.Error.ErrorCode | String | The error code. |
-| AWS.Lambda.FunctionConfig.RuntimeVersionConfig.Error.Message | String | The error message. |
-| AWS.Lambda.FunctionConfig.LoggingConfig.LogFormat | String | The format in which Lambda sends your function’s application and system logs to CloudWatch. |
-| AWS.Lambda.FunctionConfig.LoggingConfig.ApplicationLogLevel | String | Set this property to filter the application logs for your function that Lambda sends to CloudWatch. |
-| AWS.Lambda.FunctionConfig.LoggingConfig.SystemLogLevel | String | Set this property to filter the system logs for your function that Lambda sends to CloudWatch. |
-| AWS.Lambda.FunctionConfig.LoggingConfig.LogGroup | String | The name of the Amazon CloudWatch log group the function sends logs to. |
-=======
 | File.Size | Number | The size of the file. |
 | File.SHA1 | String | The SHA1 hash of the file. |
 | File.SHA256 | String | The SHA256 hash of the file. |
@@ -1735,5 +1513,4 @@
 | File.Info | String | File information. |
 | File.Type | String | The file type. |
 | File.MD5 | String | The MD5 hash of the file. |
-| File.Extension | String | The file extension. |
->>>>>>> cf5d1978
+| File.Extension | String | The file extension. |