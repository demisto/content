--- conflicted
+++ resolved
@@ -5288,13 +5288,6 @@
     - contextPath: File.Extension
       description: The file extension.
       type: String
-<<<<<<< HEAD
-  - name: aws-acm-certificate-options-update
-    description: Updates Certificate Transparency (CT) logging for an AWS Certificate Manager (ACM) certificate (ENABLED or DISABLED).
-    arguments:
-    - name: account_id
-      description: The AWS account ID.
-=======
   - name: aws-billing-cost-usage-list
     description: Retrieves actual cost and usage data for a given time range and optional service filter.
     arguments:
@@ -5450,7 +5443,6 @@
     arguments:
     - name: account_id
       description: AWS account to run the command on.
->>>>>>> c47d8e41
       required: true
     - name: region
       description: The AWS region.
@@ -5489,19 +5481,6 @@
       - me-south-1
       - me-central-1
       - sa-east-1
-<<<<<<< HEAD
-    - name: certificate_arn
-      description: 'The ARN of the ACM certificate to update. This must be of the form: ”arn:aws:acm:{region}:{account}:certificate/{certificate_id}”.'
-      required: true
-    - name: transparency_logging_preference
-      description: Whether the certificate is recorded in public CT logs.
-      required: true
-      auto: PREDEFINED
-      predefined:
-      - ENABLED
-      - DISABLED
-    outputs: []
-=======
     - name: metric
       description: Metric to forecast. Valid values [AMORTIZED_COST, BLENDED_COST, NET_AMORTIZED_COST, NET_UNBLENDED_COST, UNBLENDED_COST].
       required: false
@@ -5935,7 +5914,62 @@
     - contextPath: AWS.ELB.LoadBalancer.LoadBalancerAttributes.AdditionalAttributes
       description: Additional attributes returned by the API.
       type: unknown
->>>>>>> c47d8e41
+
+  - name: aws-acm-certificate-options-update
+    description: Updates Certificate Transparency (CT) logging for an AWS Certificate Manager (ACM) certificate (ENABLED or DISABLED).
+    arguments:
+    - name: account_id
+      description: The AWS account ID.
+      required: true
+    - name: region
+      description: The AWS region.
+      required: true
+      auto: PREDEFINED
+      predefined:
+      - us-east-1
+      - us-east-2
+      - us-west-1
+      - us-west-2
+      - af-south-1
+      - ap-east-1
+      - ap-south-2
+      - ap-southeast-3
+      - ap-southeast-5
+      - ap-southeast-4
+      - ap-south-1
+      - ap-northeast-3
+      - ap-northeast-2
+      - ap-southeast-1
+      - ap-southeast-2
+      - ap-southeast-7
+      - ap-northeast-1
+      - ca-central-1
+      - ca-west-1
+      - eu-central-1
+      - eu-west-1
+      - eu-west-2
+      - eu-south-1
+      - eu-west-3
+      - eu-south-2
+      - eu-north-1
+      - eu-central-2
+      - il-central-1
+      - mx-central-1
+      - me-south-1
+      - me-central-1
+      - sa-east-1
+    - name: certificate_arn
+      description: 'The ARN of the ACM certificate to update. This must be of the form: ”arn:aws:acm:{region}:{account}:certificate/{certificate_id}”.'
+      required: true
+    - name: transparency_logging_preference
+      description: Whether the certificate is recorded in public CT logs.
+      required: true
+      auto: PREDEFINED
+      predefined:
+      - ENABLED
+      - DISABLED
+    outputs: []
+    
   isfetch: false
   runonce: false
   script: '-'
