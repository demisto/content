category: Cloud Services
description: Cloud integrations are installed from the **Data Sources** page. To configure a cloud integration, go to Settings > Data Sources and click "Add Data Source", select AWS, then in Advanced Settings > Security Capabilities, enable "Automation".
display: Amazon Web Services
name: AWS
commonfields:
  id: AWS
  version: -1
configuration:
- display: Main Role
  name: role_name
  type: 0
  section: Connect
  required: false
  additionalinfo: Main role for authentication, for example 'PowerUserAccess'.
- display: Default AWS Account ID
  name: test_account_id
  type: 0
  section: Connect
  additionalinfo: AWS Account ID used for running integration test
- display: Role Session Name
  name: role_session_name
  type: 0
  defaultvalue: cortex-session
  section: Connect
  advanced: true
  additionalinfo: Role session name to be used for authentication
- display: Role Session Duration
  name: session_duration
  type: 0
  section: Connect
  advanced: true
  required: false
  additionalinfo: Max role session duration
- display: Default AWS Access Key ID
  name: access_key_id
  additionalinfo: "AWS access key ID used for authentication when role-based authentication is not available. Must be used together with 'Default AWS Secret Access Key'. If provided, these credentials provide backup authentication when role assumption fails."
  type: 0
  section: Connect
  advanced: true
  required: false
- display: Default AWS Secret Access Key
  name: secret_access_key
  additionalinfo: "AWS Secret Access Key used for authentication when role-based authentication is not available. Must be used together with 'Default AWS Access Key ID'. If provided, these credentials will be used as a fallback when role assumption fails."
  type: 9
  section: Connect
  advanced: true
  required: false
- display: Default AWS region.
  name: region
  type: 0
  section: Connect
  additionalinfo: "The AWS region to use for API requests when a region is not explicitly specified in a command. This serves as the default region for operations across all AWS service-specific commands."
- display: Timeout
  name: timeout
  type: 0
  section: Connect
  advanced: true
  required: false
  additionalinfo: "The time in seconds until a timeout exception is reached. You can specify just the read timeout (for example 60) or the read and connect timeouts separated by a comma (for example 60,10). Default is 60,10."
  defaultvalue: 60,10
- display: Retries
  additionalinfo: "The maximum number of retry attempts when connection or throttling errors are encountered. Set to 0 to disable retries. The default value is 5 and the limit is 10. Note: Increasing the number of retries will increase the execution time."
  name: retries
  type: 0
  section: Connect
  advanced: true
  required: false
  defaultvalue: 5
- display: PrivateLink service URL.
  name: endpoint_url
  type: 0
  section: Connect
  advanced: true
  required: false
- display: STS PrivateLink URL.
  name: sts_endpoint_url
  type: 0
  section: Connect
  advanced: true
  required: false
- display: AWS STS Regional Endpoints
  name: sts_regional_endpoint
  type: 15
  section: Connect
  advanced: true
  required: false
  additionalinfo: Sets the AWS_STS_REGIONAL_ENDPOINTS environment variable to specify the AWS STS endpoint resolution logic. By default, this option is set to “legacy” in AWS. Leave empty if the environment variable is already set using server configuration.
  options:
  - legacy
  - regional
- display: Role name for cross-organization account access
  name: access_role_name
  type: 0
  section: Connect
  advanced: true
  required: false
  additionalinfo: The role name used to access accounts in the organization. This role name must exist in the accounts provided in "AWS Organization accounts" and be assumable with the credentials provided.
- display: Use system proxy settings
  name: proxy
  type: 8
  section: Connect
  advanced: true
  required: false
- display: Trust any certificate (not secure)
  name: insecure
  type: 8
  section: Connect
  advanced: true
  required: false
script:
  commands:
  - name: aws-s3-public-access-block-update
    description: "Creates or modifies the PublicAccessBlock configuration for an Amazon S3 bucket."
    arguments:
    - description: The AWS account ID.
      name: account_id
      required: true
    - description: The AWS region.
      name: region
      required: true
      auto: PREDEFINED
      predefined:
      - us-east-1
      - us-east-2
      - us-west-1
      - us-west-2
      - af-south-1
      - ap-east-1
      - ap-south-2
      - ap-southeast-3
      - ap-southeast-5
      - ap-southeast-4
      - ap-south-1
      - ap-northeast-3
      - ap-northeast-2
      - ap-southeast-1
      - ap-southeast-2
      - ap-southeast-7
      - ap-northeast-1
      - ca-central-1
      - ca-west-1
      - eu-central-1
      - eu-west-1
      - eu-west-2
      - eu-south-1
      - eu-west-3
      - eu-south-2
      - eu-north-1
      - eu-central-2
      - il-central-1
      - mx-central-1
      - me-south-1
      - me-central-1
      - sa-east-1
    - description: The name of the Amazon S3 bucket.
      name: bucket
      required: true
    - description: Weather Amazon S3 should block public access control lists (ACLs) for this bucket and objects in this bucket.
      name: block_public_acls
      auto: PREDEFINED
      predefined:
      - 'true'
      - 'false'
    - description: Weather Amazon S3 should ignore public ACLs for this bucket and objects in this bucket.
      name: ignore_public_acls
      auto: PREDEFINED
      predefined:
      - 'true'
      - 'false'
    - description: Weather Amazon S3 should block public bucket policies for this bucket.
      name: block_public_policy
      auto: PREDEFINED
      predefined:
      - 'true'
      - 'false'
    - description: Weather Amazon S3 should restrict public bucket policies for this bucket.
      name: restrict_public_buckets
      auto: PREDEFINED
      predefined:
      - 'true'
      - 'false'

    
  - name: aws-s3-bucket-acl-put
    description: Sets the access control list (ACL) permissions for an existing Amazon S3 bucket. This command allows you to define who can access the bucket and what actions they can perform, using predefined ACLs. Since 2023, all new S3 buckets *block* ACLs by default for better security.
    arguments:
    - description: The AWS account ID.
      name: account_id
      required: true
    - name: region
      description: The AWS region.
      required: true
      auto: PREDEFINED
      predefined:
      - us-east-1
      - us-east-2
      - us-west-1
      - us-west-2
      - af-south-1
      - ap-east-1
      - ap-south-2
      - ap-southeast-3
      - ap-southeast-5
      - ap-southeast-4
      - ap-south-1
      - ap-northeast-3
      - ap-northeast-2
      - ap-southeast-1
      - ap-southeast-2
      - ap-southeast-7
      - ap-northeast-1
      - ca-central-1
      - ca-west-1
      - eu-central-1
      - eu-west-1
      - eu-west-2
      - eu-south-1
      - eu-west-3
      - eu-south-2
      - eu-north-1
      - eu-central-2
      - il-central-1
      - mx-central-1
      - me-south-1
      - me-central-1
      - sa-east-1

    - name: acl
      description: 'The canned ACL to apply to the bucket.'
      required: true
      auto: PREDEFINED
      predefined:
      - private
      - public-read
      - public-read-write
      - authenticated-read
    - name: bucket
      description: 'The bucket to which to apply the ACL.'
      required: true

  - name: aws-s3-bucket-logging-put
    description: Configure logging settings for an AWS S3 bucket, allowing to monitor access to the bucket through detailed access logs that are delivered to a designated target bucket.
    arguments:
    - description: The AWS account ID.
      name: account_id
      required: true
    - description: The AWS region.
      name: region
      required: true
      auto: PREDEFINED
      predefined:
      - us-east-1
      - us-east-2
      - us-west-1
      - us-west-2
      - af-south-1
      - ap-east-1
      - ap-south-2
      - ap-southeast-3
      - ap-southeast-5
      - ap-southeast-4
      - ap-south-1
      - ap-northeast-3
      - ap-northeast-2
      - ap-southeast-1
      - ap-southeast-2
      - ap-southeast-7
      - ap-northeast-1
      - ca-central-1
      - ca-west-1
      - eu-central-1
      - eu-west-1
      - eu-west-2
      - eu-south-1
      - eu-west-3
      - eu-south-2
      - eu-north-1
      - eu-central-2
      - il-central-1
      - mx-central-1
      - me-south-1
      - me-central-1
      - sa-east-1
    - description: 'The name of the bucket for which to set the logging parameters.'
      name: bucket
      required: true
    - description: 'The name of the bucket where server access logs should be delivered. If this is NOT provided, logging will be disabled.'
      name: target_bucket
      required: false
    - description: 'The prefix to be used for log object keys (e.g., "logs/"). Objects will be stored as: targetBucket/targetPrefix/sourceBucket/YYYY-MM-DD-HH-MM-SS-UniqueString.'
      name: target_prefix
      required: false
  - name: aws-s3-bucket-versioning-put
    description: Sets the versioning state of an existing bucket.
    arguments:
    - description: The AWS account ID.
      name: account_id
      required: true
    - description: The AWS region.
      name: region
      required: true
      auto: PREDEFINED
      predefined:
      - us-east-1
      - us-east-2
      - us-west-1
      - us-west-2
      - af-south-1
      - ap-east-1
      - ap-south-2
      - ap-southeast-3
      - ap-southeast-5
      - ap-southeast-4
      - ap-south-1
      - ap-northeast-3
      - ap-northeast-2
      - ap-southeast-1
      - ap-southeast-2
      - ap-southeast-7
      - ap-northeast-1
      - ca-central-1
      - ca-west-1
      - eu-central-1
      - eu-west-1
      - eu-west-2
      - eu-south-1
      - eu-west-3
      - eu-south-2
      - eu-north-1
      - eu-central-2
      - il-central-1
      - mx-central-1
      - me-south-1
      - me-central-1
      - sa-east-1
    - description: The name of the bucket for which to set the logging parameters.
      name: bucket
      required: true
    - description: Weather MFA delete is enabled in the bucket versioning configuration. This element is only returned if the bucket has been configured with MFA delete. If the bucket has never been so configured, this element is not returned.
      name: mfa_delete
      required: false
    - auto: PREDEFINED
      description: The versioning state of the bucket.
      name: status
      predefined:
      - 'Enabled'
      - 'Suspended'
      required: true
  - name: aws-s3-bucket-policy-put
    description: Applies an Amazon S3 bucket policy to an Outposts bucket.
    arguments:
    - name: account_id
      description: The AWS account ID.
      required: true
    - name: region
      description: The AWS region.
      required: true
      auto: PREDEFINED
      predefined:
      - us-east-1
      - us-east-2
      - us-west-1
      - us-west-2
      - af-south-1
      - ap-east-1
      - ap-south-2
      - ap-southeast-3
      - ap-southeast-5
      - ap-southeast-4
      - ap-south-1
      - ap-northeast-3
      - ap-northeast-2
      - ap-southeast-1
      - ap-southeast-2
      - ap-southeast-7
      - ap-northeast-1
      - ca-central-1
      - ca-west-1
      - eu-central-1
      - eu-west-1
      - eu-west-2
      - eu-south-1
      - eu-west-3
      - eu-south-2
      - eu-north-1
      - eu-central-2
      - il-central-1
      - mx-central-1
      - me-south-1
      - me-central-1
      - sa-east-1
    - name: bucket
      description: 'The name of the bucket to which the policy will be applied.'
      required: true
    - name: policy
      description: 'The bucket policy to apply as a JSON string.'
      required: true


  - name: aws-iam-account-password-policy-get
    description: Gets the AWS account password policy.
    arguments:
    - description: The AWS account ID.
      name: account_id
      required: true
    - description: The AWS region.
      name: region
      required: false
      auto: PREDEFINED
      predefined:
      - us-east-1
      - us-east-2
      - us-west-1
      - us-west-2
      - af-south-1
      - ap-east-1
      - ap-south-2
      - ap-southeast-3
      - ap-southeast-5
      - ap-southeast-4
      - ap-south-1
      - ap-northeast-3
      - ap-northeast-2
      - ap-southeast-1
      - ap-southeast-2
      - ap-southeast-7
      - ap-northeast-1
      - ca-central-1
      - ca-west-1
      - eu-central-1
      - eu-west-1
      - eu-west-2
      - eu-south-1
      - eu-west-3
      - eu-south-2
      - eu-north-1
      - eu-central-2
      - il-central-1
      - mx-central-1
      - me-south-1
      - me-central-1
      - sa-east-1

    outputs:
    - contextPath: AWS.IAM.PasswordPolicy.MinimumPasswordLength
      description: Minimum length to require for IAM user passwords.
      type: number
    - contextPath: AWS.IAM.PasswordPolicy.RequireSymbols
      description: Whether IAM user passwords must contain at least one of the symbols.
      type: boolean
    - contextPath: AWS.IAM.PasswordPolicy.RequireNumbers
      description: Whether IAM user passwords must contain at least one numeric character (0 to 9).
      type: boolean
    - contextPath: AWS.IAM.PasswordPolicy.RequireUppercaseCharacters
      description: Whether IAM user passwords must contain at least one uppercase character (A to Z).
      type: boolean
    - contextPath: AWS.IAM.PasswordPolicy.RequireLowercaseCharacters
      description: Whether IAM user passwords must contain at least one lowercase character (a to z).
      type: boolean
    - contextPath: AWS.IAM.PasswordPolicy.AllowUsersToChangePassword
      description: Whether IAM users are allowed to change their own password.
      type: boolean
    - contextPath: AWS.IAM.PasswordPolicy.ExpirePasswords
      description: Whether passwords in the account expire.
      type: boolean
    - contextPath: AWS.IAM.PasswordPolicy.MaxPasswordAge
      description: The number of days that an IAM user password is valid.
      type: number
    - contextPath: AWS.IAM.PasswordPolicy.PasswordReusePrevention
      description: The number of previous passwords that IAM users are prevented from reusing.
      type: number
    - contextPath: AWS.IAM.PasswordPolicy.HardExpiry
      description: Whether IAM users are prevented from setting a new password via the Amazon Web Services Management Console after their password has expired.
      type: boolean

  - name: aws-iam-account-password-policy-update
    description: Create or Update AWS account password policy.
    execution: true
    arguments:
    - description: The AWS account ID.
      name: account_id
      required: true
    - description: The minimum number of characters allowed in an IAM user password.
      name: minimum_password_length
    - auto: PREDEFINED
      description: Whether IAM user passwords must contain at least one of the non-alphanumeric characters.
      name: require_symbols
      predefined:
      - 'true'
      - 'false'
    - auto: PREDEFINED
      description: Whether IAM user passwords must contain at least one numeric character (0 to 9).
      name: require_numbers
      predefined:
      - 'true'
      - 'false'
    - auto: PREDEFINED
      description: Weather IAM user passwords must contain at least one uppercase character from the ISO basic Latin alphabet (A to Z). Can be "True" or "False".
      name: require_uppercase_characters
      predefined:
      - 'true'
      - 'false'
    - auto: PREDEFINED
      description: Weather IAM user passwords must contain at least one lowercase character from the ISO basic Latin alphabet (a to z). Can be "True" or "False".
      name: require_lowercase_characters
      predefined:
      - 'true'
      - 'false'
    - auto: PREDEFINED
      description: Allows all IAM users in your account to use the AWS Management Console to change their own passwords. Can be "True" or "False".
      name: allow_users_to_change_password
      predefined:
      - 'true'
      - 'false'
    - description: The number of days that an IAM user password is valid.
      name: max_password_age
    - description: The number of previous passwords that IAM users are prevented from reusing.
      name: password_reuse_prevention
    - auto: PREDEFINED
      description: Prevents IAM users from setting a new password after their password has expired. Can be "True" or "False".
      name: hard_expiry
      predefined:
      - 'true'
      - 'false'

  - name: aws-iam-role-policy-put
    description: Adds or updates an inline policy document that is embedded in the specified IAM role.
    arguments:
    - name: account_id
      description: The AWS account ID.
      required: true
    - name: region
      description: The AWS region.
      required: true
      auto: PREDEFINED
      predefined:
      - us-east-1
      - us-east-2
      - us-west-1
      - us-west-2
      - af-south-1
      - ap-east-1
      - ap-south-2
      - ap-southeast-3
      - ap-southeast-5
      - ap-southeast-4
      - ap-south-1
      - ap-northeast-3
      - ap-northeast-2
      - ap-southeast-1
      - ap-southeast-2
      - ap-southeast-7
      - ap-northeast-1
      - ca-central-1
      - ca-west-1
      - eu-central-1
      - eu-west-1
      - eu-west-2
      - eu-south-1
      - eu-west-3
      - eu-south-2
      - eu-north-1
      - eu-central-2
      - il-central-1
      - mx-central-1
      - me-south-1
      - me-central-1
      - sa-east-1

    - name: role_name
      description: 'The name of the role to associate the policy with. This parameter accepts a string of upper and lowercase letters and numbers, with no spaces. You can also include any of the following characters: _+=,.@-.'
      required: true
    - name: policy_name
      description: 'The name of the policy document. This parameter accepts a string of upper and lowercase letters and numbers, with no spaces. You can also include any of the following characters: _+=,.@-.'
      required: true
    - name: policy_document
      description: 'The policy document in JSON format. Must be a valid IAM policy document that defines the permissions for the role.'
      required: true

  - name: aws-iam-login-profile-delete
    description: Deletes the password for the specified IAM user, which terminates the user's ability to access AWS services through the AWS Management Console.
    arguments:
    - name: account_id
      description: The AWS account ID.
      required: true
    - name: region
      description: The AWS region.
      required: true
      auto: PREDEFINED
      predefined:
      - us-east-1
      - us-east-2
      - us-west-1
      - us-west-2
      - af-south-1
      - ap-east-1
      - ap-south-2
      - ap-southeast-3
      - ap-southeast-5
      - ap-southeast-4
      - ap-south-1
      - ap-northeast-3
      - ap-northeast-2
      - ap-southeast-1
      - ap-southeast-2
      - ap-southeast-7
      - ap-northeast-1
      - ca-central-1
      - ca-west-1
      - eu-central-1
      - eu-west-1
      - eu-west-2
      - eu-south-1
      - eu-west-3
      - eu-south-2
      - eu-north-1
      - eu-central-2
      - il-central-1
      - mx-central-1
      - me-south-1
      - me-central-1
      - sa-east-1
    - name: user_name
      description: The name of the user whose password you want to delete.
      required: true

  - name: aws-iam-user-policy-put
    description: Adds or updates an inline policy document that is embedded in the specified IAM user.
    arguments:
    - name: account_id
      description: The AWS account ID.
      required: true
    - name: region
      description: The AWS region.
      required: true
      auto: PREDEFINED
      predefined:
      - us-east-1
      - us-east-2
      - us-west-1
      - us-west-2
      - af-south-1
      - ap-east-1
      - ap-south-2
      - ap-southeast-3
      - ap-southeast-5
      - ap-southeast-4
      - ap-south-1
      - ap-northeast-3
      - ap-northeast-2
      - ap-southeast-1
      - ap-southeast-2
      - ap-southeast-7
      - ap-northeast-1
      - ca-central-1
      - ca-west-1
      - eu-central-1
      - eu-west-1
      - eu-west-2
      - eu-south-1
      - eu-west-3
      - eu-south-2
      - eu-north-1
      - eu-central-2
      - il-central-1
      - mx-central-1
      - me-south-1
      - me-central-1
      - sa-east-1
    - name: user_name
      description: The name of the user to associate the policy with.
      required: true
    - name: policy_name
      description: The name of the policy document.
      required: true
    - name: policy_document
      description: The policy document in JSON format. Must be a valid IAM policy document that defines the permissions for the user.
      required: true

  - name: aws-iam-role-from-instance-profile-remove
    description: Removes the specified IAM role from the specified EC2 instance profile.
    arguments:
    - name: account_id
      description: The AWS account ID.
      required: true
    - name: region
      description: The AWS region.
      required: true
      auto: PREDEFINED
      predefined:
      - us-east-1
      - us-east-2
      - us-west-1
      - us-west-2
      - af-south-1
      - ap-east-1
      - ap-south-2
      - ap-southeast-3
      - ap-southeast-5
      - ap-southeast-4
      - ap-south-1
      - ap-northeast-3
      - ap-northeast-2
      - ap-southeast-1
      - ap-southeast-2
      - ap-southeast-7
      - ap-northeast-1
      - ca-central-1
      - ca-west-1
      - eu-central-1
      - eu-west-1
      - eu-west-2
      - eu-south-1
      - eu-west-3
      - eu-south-2
      - eu-north-1
      - eu-central-2
      - il-central-1
      - mx-central-1
      - me-south-1
      - me-central-1
      - sa-east-1
    - name: instance_profile_name
      description: The name of the instance profile to update.
      required: true
    - name: role_name
      description: The name of the role to remove.
      required: false

  - name: aws-iam-access-key-update
    description: Changes the status of the specified access key from Active to Inactive, or vice versa. This operation can be used to disable a user's access key as part of a key rotation workflow.
    arguments:
    - name: account_id
      description: The AWS account ID.
      required: true
    - name: region
      description: The AWS region.
      required: true
      auto: PREDEFINED
      predefined:
      - us-east-1
      - us-east-2
      - us-west-1
      - us-west-2
      - af-south-1
      - ap-east-1
      - ap-south-2
      - ap-southeast-3
      - ap-southeast-5
      - ap-southeast-4
      - ap-south-1
      - ap-northeast-3
      - ap-northeast-2
      - ap-southeast-1
      - ap-southeast-2
      - ap-southeast-7
      - ap-northeast-1
      - ca-central-1
      - ca-west-1
      - eu-central-1
      - eu-west-1
      - eu-west-2
      - eu-south-1
      - eu-west-3
      - eu-south-2
      - eu-north-1
      - eu-central-2
      - il-central-1
      - mx-central-1
      - me-south-1
      - me-central-1
      - sa-east-1
    - name: access_key_id
      description: The access key ID of the secret access key you want to update.
      required: true
    - name: status
      description: The status you want to assign to the secret access key.
      required: true
      auto: PREDEFINED
      predefined:
      - 'Active'
      - 'Inactive'
    - name: user_name
      description: The name of the user whose key you want to update. If you do not specify a user name, IAM determines the user name implicitly based on the AWS access key ID signing the request.
      required: false

  - name: aws-eks-cluster-config-update
    description: 'Updates an Amazon EKS cluster configuration. Only a single type of update can (logging / resources_vpc_config) is allowed per call.'
    arguments:
    - name: account_id
      description: The AWS account ID.
      required: true
    - name: region
      description: The AWS region.
      required: true
      auto: PREDEFINED
      predefined:
      - us-east-1
      - us-east-2
      - us-west-1
      - us-west-2
      - af-south-1
      - ap-east-1
      - ap-south-2
      - ap-southeast-3
      - ap-southeast-5
      - ap-southeast-4
      - ap-south-1
      - ap-northeast-3
      - ap-northeast-2
      - ap-southeast-1
      - ap-southeast-2
      - ap-southeast-7
      - ap-northeast-1
      - ca-central-1
      - ca-west-1
      - eu-central-1
      - eu-west-1
      - eu-west-2
      - eu-south-1
      - eu-west-3
      - eu-south-2
      - eu-north-1
      - eu-central-2
      - il-central-1
      - mx-central-1
      - me-south-1
      - me-central-1
      - sa-east-1
    - name: cluster_name
      description: 'The name of the Amazon EKS cluster to update.'
      required: true
    - name: logging
      description: "Enable or disable exporting the Kubernetes control plane logs for your cluster to CloudWatch Logs. By default, cluster control plane logs aren’t exported to CloudWatch Logs. For example \"{'clusterLogging': [{'types': ['api', 'audit', 'authenticator', 'controllerManager', 'scheduler'], 'enabled': true}]}\"."
      required: false
    - name: resources_vpc_config
      description: "A JSON representation of the VPC configuration used by the cluster control plane. For example \"{'subnetIds': ['string'], 'securityGroupIds': ['string'], 'endpointPublicAccess': True, 'endpointPrivateAccess': True, 'publicAccessCidrs': ['string']}\"."
      required: false

  - name: aws-eks-describe-cluster
    description: Describes an Amazon EKS cluster.
    arguments:
    - name: account_id
      description: The AWS account ID.
      required: true
    - name: cluster_name
      description: The name of the cluster to describe.
      required: true
    - name: region
      description: 'The AWS Region.'
      auto: PREDEFINED
      required: true
      predefined:
      - us-east-1
      - us-east-2
      - us-west-1
      - us-west-2
      - af-south-1
      - ap-east-1
      - ap-south-2
      - ap-southeast-3
      - ap-southeast-5
      - ap-southeast-4
      - ap-south-1
      - ap-northeast-3
      - ap-northeast-2
      - ap-southeast-1
      - ap-southeast-2
      - ap-southeast-7
      - ap-northeast-1
      - ca-central-1
      - ca-west-1
      - eu-central-1
      - eu-west-1
      - eu-west-2
      - eu-south-1
      - eu-west-3
      - eu-south-2
      - eu-north-1
      - eu-central-2
      - il-central-1
      - mx-central-1
      - me-south-1
      - me-central-1
      - sa-east-1
    outputs:
    - contextPath: AWS.EKS.Cluster.name
      description: The name of your cluster.
      type: String
    - contextPath: AWS.EKS.Cluster.arn
      description: The Amazon Resource Name (ARN) of the cluster.
      type: String
    - contextPath: AWS.EKS.Cluster.createdAt
      description: The creation date of the object.
      type: String
    - contextPath: AWS.EKS.Cluster.version
      description: The Kubernetes server version for the cluster.
      type: String
    - contextPath: AWS.EKS.Cluster.endpoint
      description: The endpoint for your Kubernetes API server.
      type: String
    - contextPath: AWS.EKS.Cluster.roleArn
      description: The Amazon Resource Name (ARN) of the IAM role that provides permissions for the Kubernetes control plane to make calls to Amazon Web Services API operations on your behalf.
      type: String
    - contextPath: AWS.EKS.Cluster.resourcesVpcConfig.subnetIds
      description: The subnets associated with your cluster.
      type: List
    - contextPath: AWS.EKS.Cluster.resourcesVpcConfig.securityGroupIds
      description: The security groups associated with the cross-account elastic network interfaces that are used to allow communication between your nodes and the Kubernetes control plane.
      type: List
    - contextPath: AWS.EKS.Cluster.resourcesVpcConfig.clusterSecurityGroupId
      description: The cluster security group that was created by Amazon EKS for the cluster. Managed node groups use this security group for control-plane-to-data-plane communication.
      type: String
    - contextPath: AWS.EKS.Cluster.resourcesVpcConfig.vpcId
      description: The VPC associated with your cluster.
      type: String
    - contextPath: AWS.EKS.Cluster.resourcesVpcConfig.endpointPublicAccess
      description: Whether the public API server endpoint is enabled.
      type: Boolean
    - contextPath: AWS.EKS.Cluster.resourcesVpcConfig.endpointPrivateAccess
      description: This parameter indicates whether the Amazon EKS private API server endpoint is enabled.
      type: Boolean
    - contextPath: AWS.EKS.Cluster.resourcesVpcConfig.publicAccessCidrs
      description: The CIDR blocks that are allowed access to your cluster’s public Kubernetes API server endpoint.
      type: List
    - contextPath: AWS.EKS.Cluster.kubernetesNetworkConfig.serviceIpv4Cidr
      description: The CIDR block that Kubernetes Pod and Service object IP addresses are assigned from.
      type: String
    - contextPath: AWS.EKS.Cluster.kubernetesNetworkConfig.serviceIpv6Cidr
      description: The CIDR block that Kubernetes Pod and Service IP addresses are assigned from if you created a 1.21 or later cluster with version 1.10.1 or later of the Amazon VPC CNI add-on and specified ipv6 for ipFamily when you created the cluster.
      type: String
    - contextPath: AWS.EKS.Cluster.kubernetesNetworkConfig.ipFamily
      description: The IP family used to assign Kubernetes Pod and Service objects IP addresses.
      type: String
    - contextPath: AWS.EKS.Cluster.logging.clusterLogging
      description: The cluster control plane logging configuration for your cluster.
      type: Object
    - contextPath: AWS.EKS.Cluster.identity
      description: The identity provider information for the cluster.
      type: Object
    - contextPath: AWS.EKS.Cluster.status
      description: The current status of the cluster.
      type: String
    - contextPath: AWS.EKS.Cluster.certificateAuthority.data
      description: The Base64-encoded certificate data required to communicate with your cluster.
      type: String
    - contextPath: AWS.EKS.Cluster.clientRequestToken
      description: A unique, case-sensitive identifier that you provide to ensure the idempotency of the request.
      type: String
    - contextPath: AWS.EKS.Cluster.platformVersion
      description: The platform version of your Amazon EKS cluster.
      type: String
    - contextPath: AWS.EKS.Cluster.tags
      description: A dictionary containing metadata for categorization and organization.
      type: Object
    - contextPath: AWS.EKS.Cluster.encryptionConfig.resources
      description: Specifies the resources to be encrypted. The only supported value is secrets.
      type: List
    - contextPath: AWS.EKS.Cluster.encryptionConfig.provider
      description: Key Management Service (KMS) key.
      type: Object
    - contextPath: AWS.EKS.Cluster.connectorConfig.activationId
      description: A unique ID associated with the cluster for registration purposes.
      type: String
    - contextPath: AWS.EKS.Cluster.connectorConfig.activationCode
      description: A unique code associated with the cluster for registration purposes.
      type: String
    - contextPath: AWS.EKS.Cluster.connectorConfig.activationExpiry
      description: The expiration time of the connected cluster.
      type: String
    - contextPath: AWS.EKS.Cluster.connectorConfig.provider
      description: The cluster’s cloud service provider.
      type: String
    - contextPath: AWS.EKS.Cluster.connectorConfig.roleArn
      description: The Amazon Resource Name (ARN) of the role to communicate with services from the connected Kubernetes cluster.
      type: String
    - contextPath: AWS.EKS.Cluster.id
      description: The ID of your local Amazon EKS cluster on an Amazon Web Services Outpost.
      type: String
    - contextPath: AWS.EKS.Cluster.health.issues
      description: An object representing the health issues of your local Amazon EKS cluster on an Amazon Web Services Outpost.
      type: List
    - contextPath: AWS.EKS.Cluster.outpostConfig.outpostArns
      description: An object representing the configuration of your local Amazon EKS cluster on an Amazon Web Services Outpost.
      type: Object
    - contextPath: AWS.EKS.Cluster.outpostConfig.controlPlaneInstanceType
      description: The Amazon EC2 instance type used for the control plane.
      type: String
    - contextPath: AWS.EKS.Cluster.outpostConfig.controlPlanePlacement
      description: An object representing the placement configuration for all the control plane instances of your local Amazon EKS cluster on an Amazon Web Services Outpost.
      type: Object
    - contextPath: AWS.EKS.Cluster.accessConfig.bootstrapClusterCreatorAdminPermissions
      description: Specifies whether or not the cluster creator IAM principal was set as a cluster admin access entry during cluster creation time.
      type: Boolean
    - contextPath: AWS.EKS.Cluster.accessConfig.authenticationMode
      description: The current authentication mode of the cluster.
      type: String

  - name: aws-eks-associate-access-policy
    description: Associates an access policy and its scope to an access entry.
    arguments:
    - name: account_id
      description: The AWS account ID.
      required: true
    - name: cluster_name
      description: The name of the cluster for which to create an access entry.
      required: true
    - name: principal_arn
      description: 'The Amazon Resource Name (ARN) of the IAM user or role for the AccessEntry that you’re associating the access policy to.'
      required: true
    - name: policy_arn
      description: 'The ARN of the AccessPolicy that you’re associating.'
      required: true
    - name: type
      description: 'The scope type of an access policy.'
      required: true
      auto: PREDEFINED
      predefined:
      - cluster
      - namespace
    - name: namespaces
      description: 'A comma-separated list of Kubernetes namespaces that an access policy is scoped to. A value is required if you specified namespace for type.'
      required: false
    - auto: PREDEFINED
      description: The AWS Region.
      name: region
      required: true
      predefined:
      - us-east-1
      - us-east-2
      - us-west-1
      - us-west-2
      - af-south-1
      - ap-east-1
      - ap-south-2
      - ap-southeast-3
      - ap-southeast-5
      - ap-southeast-4
      - ap-south-1
      - ap-northeast-3
      - ap-northeast-2
      - ap-southeast-1
      - ap-southeast-2
      - ap-southeast-7
      - ap-northeast-1
      - ca-central-1
      - ca-west-1
      - eu-central-1
      - eu-west-1
      - eu-west-2
      - eu-south-1
      - eu-west-3
      - eu-south-2
      - eu-north-1
      - eu-central-2
      - il-central-1
      - mx-central-1
      - me-south-1
      - me-central-1
      - sa-east-1
    outputs:
    - contextPath: AWS.EKS.AssociatedAccessPolicy.clusterName
      description: The name of your cluster.
      type: String
    - contextPath: AWS.EKS.AssociatedAccessPolicy.principalArn
      description: The ARN of the IAM principal for the AccessEntry.
      type: String
    - contextPath: AWS.EKS.AssociatedAccessPolicy.policyArn
      description: The ARN of the AccessPolicy.
      type: String
    - contextPath: AWS.EKS.AssociatedAccessPolicy.accessScope.type
      description: The scope type of an access policy.
      type: String
    - contextPath: AWS.EKS.AssociatedAccessPolicy.accessScope.namespaces
      description: A Kubernetes namespace that an access policy is scoped to.
      type: String
    - contextPath: AWS.EKS.AssociatedAccessPolicy.associatedAt
      description: The date and time the AccessPolicy was associated with an AccessEntry.
      type: String
    - contextPath: AWS.EKS.AssociatedAccessPolicy.modifiedAt
      description: The date and time for the last modification to the object.
      type: String

  - name: aws-rds-db-cluster-modify
    description: "Modifies settings for an Amazon RDS DB cluster. Allows you to update cluster settings such as port, master credentials, VPC security groups, deletion protection, and other configuration options."
    arguments:
    - name: account_id
      description: The AWS account ID.
      required: true
    - name: region
      description: The AWS region.
      required: true
      auto: PREDEFINED
      predefined:
      - us-east-1
      - us-east-2
      - us-west-1
      - us-west-2
      - af-south-1
      - ap-east-1
      - ap-south-2
      - ap-southeast-3
      - ap-southeast-5
      - ap-southeast-4
      - ap-south-1
      - ap-northeast-3
      - ap-northeast-2
      - ap-southeast-1
      - ap-southeast-2
      - ap-southeast-7
      - ap-northeast-1
      - ca-central-1
      - ca-west-1
      - eu-central-1
      - eu-west-1
      - eu-west-2
      - eu-south-1
      - eu-west-3
      - eu-south-2
      - eu-north-1
      - eu-central-2
      - il-central-1
      - mx-central-1
      - me-south-1
      - me-central-1
      - sa-east-1
    - name: db_cluster_identifier
      description: 'The DB cluster identifier for the modified cluster. This parameter is not case sensitive and is valid for Aurora DB and Multi-AZ DB cluster types. It must match the identifier of an existing DB cluster.'
      required: true
    - name: deletion_protection
      description: 'Weather the DB cluster has deletion protection enabled. The database can’t be deleted when deletion protection is enabled. By default, deletion protection isn’t enabled.'
      auto: PREDEFINED
      predefined:
      - 'true'
      - 'false'
    - name: enable_iam_database_authentication
      description: 'Weather to enable mapping of Amazon Web Services Identity and Access Management (IAM) accounts to database accounts. By default, mapping isn’t enabled.'
      auto: PREDEFINED
      predefined:
      - 'true'
      - 'false'
  - name: aws-rds-db-cluster-snapshot-attribute-modify
    description: Modifies the attributes associated with a DB cluster snapshot.
    arguments:
    - name: account_id
      description: The AWS account ID.
      required: true
    - name: region
      description: The AWS region.
      required: true
      auto: PREDEFINED
      predefined:
      - us-east-1
      - us-east-2
      - us-west-1
      - us-west-2
      - af-south-1
      - ap-east-1
      - ap-south-2
      - ap-southeast-3
      - ap-southeast-5
      - ap-southeast-4
      - ap-south-1
      - ap-northeast-3
      - ap-northeast-2
      - ap-southeast-1
      - ap-southeast-2
      - ap-southeast-7
      - ap-northeast-1
      - ca-central-1
      - ca-west-1
      - eu-central-1
      - eu-west-1
      - eu-west-2
      - eu-south-1
      - eu-west-3
      - eu-south-2
      - eu-north-1
      - eu-central-2
      - il-central-1
      - mx-central-1
      - me-south-1
      - me-central-1
      - sa-east-1
    - name: db_cluster_snapshot_identifier
      description: 'The identifier for the DB cluster snapshot to modify the attributes for.'
      required: true
    - name: attribute_name
      description: 'The name of the DB cluster snapshot attribute to modify.'
      required: true
    - name: values_to_remove
      description: 'A CSV list of DB cluster snapshot attributes to remove from the attribute specified by AttributeName. Default is all.'
      required: false
    - name: values_to_add
      description: 'A CSV list of DB cluster snapshot attributes to add to the attribute specified by AttributeName.'
      required: false


  - name: aws-rds-db-instance-modify
    description: "Modifies an Amazon RDS DB instance. Allows changing various settings of an existing DB instance, such as instance class, storage capacity, security groups, and other configuration parameters."
    arguments:
    - name: account_id
      description: The AWS account ID.
      required: true
    - name: region
      description: The AWS region.
      required: true
      auto: PREDEFINED
      predefined:
      - us-east-1
      - us-east-2
      - us-west-1
      - us-west-2
      - af-south-1
      - ap-east-1
      - ap-south-2
      - ap-southeast-3
      - ap-southeast-5
      - ap-southeast-4
      - ap-south-1
      - ap-northeast-3
      - ap-northeast-2
      - ap-southeast-1
      - ap-southeast-2
      - ap-southeast-7
      - ap-northeast-1
      - ca-central-1
      - ca-west-1
      - eu-central-1
      - eu-west-1
      - eu-west-2
      - eu-south-1
      - eu-west-3
      - eu-south-2
      - eu-north-1
      - eu-central-2
      - il-central-1
      - mx-central-1
      - me-south-1
      - me-central-1
      - sa-east-1

    - name: db_instance_identifier
      description: 'The identifier of DB instance to modify. This value is stored as a lowercase string.'
      required: true
    - name: publicly_accessible
      description: 'Weather the DB instance is publicly accessible.'
      required: false
      auto: PREDEFINED
      predefined:
      - 'true'
      - 'false'
    - name: apply_immediately
      description: 'Weather the modifications in this request and any pending modifications are asynchronously applied as soon as possible, regardless of the PreferredMaintenanceWindow setting for the DB instance. By default, this parameter is disabled. If this parameter is disabled, changes to the DB instance are applied during the next maintenance window. Some parameter changes can cause an outage and are applied on the next call to RebootDBInstance , or the next failure reboot.'
      required: false
      auto: PREDEFINED
      predefined:
      - 'true'
      - 'false'
    - name: copy_tags_to_snapshot
      description: 'Weather to copy all tags from the DB instance to snapshots of the DB instance. By default, tags aren’t copied.'
      required: false
      auto: PREDEFINED
      predefined:
      - 'true'
      - 'false'
    - name: backup_retention_period
      description: 'The number of days to retain automated backups. Setting this parameter to a positive number enables backups. Setting this parameter to 0 disables automated backups.'
      required: false

    - name: enable_iam_database_authentication
      description: 'Weather to enable mapping of Amazon Web Services Identity and Access Management (IAM) accounts to database accounts. By default, mapping isn’t enabled.'
      required: false
      auto: PREDEFINED
      predefined:
      - 'true'
      - 'false'
    - name: deletion_protection
      description: 'Weather the DB instance has deletion protection enabled. The database can’t be deleted when deletion protection is enabled. By default, deletion protection isn’t enabled. For more information, see Deleting a DB Instance.'
      required: false
      auto: PREDEFINED
      predefined:
      - 'true'
      - 'false'
    - name: auto_minor_version_upgrade
      description: 'Weather minor version upgrades are applied automatically to the DB instance during the maintenance window. An outage occurs when all the following conditions are met: The automatic upgrade is enabled for the maintenance window. A newer minor version is available. RDS has enabled automatic patching for the engine version. If any of the preceding conditions isn’t met, Amazon RDS applies the change as soon as possible and doesn’t cause an outage. For an RDS Custom DB instance, don’t enable this setting. Otherwise, the operation returns an error.'
      required: false
      auto: PREDEFINED
      predefined:
      - 'true'
      - 'false'
    - name: multi_az
      description: 'Weather the DB instance is a Multi-AZ deployment. Changing this parameter doesn’t result in an outage. The change is applied during the next maintenance window unless the ApplyImmediately parameter is enabled for this request. This setting doesn’t apply to RDS Custom DB instances.'
      required: false
      auto: PREDEFINED
      predefined:
      - 'true'
      - 'false'
  - name: aws-rds-db-snapshot-attribute-modify
    description: 'Adds or removes permission for the specified AWS account ID to restore the specified DB snapshot.'
    arguments:
    - name: account_id
      description: The AWS account ID.
      required: true
    - name: region
      description: The AWS region.
      required: true
      auto: PREDEFINED
      predefined:
      - us-east-1
      - us-east-2
      - us-west-1
      - us-west-2
      - af-south-1
      - ap-east-1
      - ap-south-2
      - ap-southeast-3
      - ap-southeast-5
      - ap-southeast-4
      - ap-south-1
      - ap-northeast-3
      - ap-northeast-2
      - ap-southeast-1
      - ap-southeast-2
      - ap-southeast-7
      - ap-northeast-1
      - ca-central-1
      - ca-west-1
      - eu-central-1
      - eu-west-1
      - eu-west-2
      - eu-south-1
      - eu-west-3
      - eu-south-2
      - eu-north-1
      - eu-central-2
      - il-central-1
      - mx-central-1
      - me-south-1
      - me-central-1
      - sa-east-1

    - name: db_snapshot_identifier
      description: 'The identifier for the DB snapshot to modify the attributes for.'
      required: true
    - name: attribute_name
      description: 'The name of the DB snapshot attribute to modify.'
      required: true
    - name: values_to_add
      description: 'A list of DB snapshot attributes to add to the attribute specified by AttributeName.'
      required: false
      isArray: true
    - name: values_to_remove
      description: 'A list of DB snapshot attributes to remove from the attribute specified by AttributeName.'
      required: false
      isArray: true
  - name: aws-ec2-security-group-ingress-revoke
    description: 'Revokes one or more ingress rules in a security group.'
    arguments:
    - name: account_id
      description: The AWS account ID.
      required: true
    - name: region
      description: The AWS region.
      required: true
      auto: PREDEFINED
      predefined:
      - us-east-1
      - us-east-2
      - us-west-1
      - us-west-2
      - af-south-1
      - ap-east-1
      - ap-south-2
      - ap-southeast-3
      - ap-southeast-5
      - ap-southeast-4
      - ap-south-1
      - ap-northeast-3
      - ap-northeast-2
      - ap-southeast-1
      - ap-southeast-2
      - ap-southeast-7
      - ap-northeast-1
      - ca-central-1
      - ca-west-1
      - eu-central-1
      - eu-west-1
      - eu-west-2
      - eu-south-1
      - eu-west-3
      - eu-south-2
      - eu-north-1
      - eu-central-2
      - il-central-1
      - mx-central-1
      - me-south-1
      - me-central-1
      - sa-east-1

    - name: group_id
      description: 'The ID of the security group.'
      required: true
    - name: protocol
      description: 'The IP protocol: tcp, udp, icmp, or icmpv6. Use -1 to specify all protocols. When used with port and cidr arguments for simple rule revocation.'
      required: false
    - name: port
      description: 'For TCP or UDP: The range of ports to revoke (e.g., "80" or "80-443"). For ICMP: A single integer or range (type-code) representing the ICMP type and code. Use with protocol and cidr for simple rule revocation.'
      required: false
    - name: cidr
      description: 'The IPv4 address range in CIDR format (e.g., "0.0.0.0/0"). Use with protocol and port for simple rule revocation.'
      required: false
    - name: ip_permissions
      description: 'The sets of IP permissions to revoke, in JSON format. Use this for complex rule configurations or when revoking multiple rules. Cannot be used together with protocol/port/cidr arguments.'
      required: false
  - name: aws-ec2-security-group-ingress-authorize
    description: 'Adds the specified inbound (ingress) rules to a security group.'
    arguments:
    - name: account_id
      description: The AWS account ID.
      required: true
    - name: region
      description: The AWS region.
      required: true
      auto: PREDEFINED
      predefined:
      - us-east-1
      - us-east-2
      - us-west-1
      - us-west-2
      - af-south-1
      - ap-east-1
      - ap-south-2
      - ap-southeast-3
      - ap-southeast-5
      - ap-southeast-4
      - ap-south-1
      - ap-northeast-3
      - ap-northeast-2
      - ap-southeast-1
      - ap-southeast-2
      - ap-southeast-7
      - ap-northeast-1
      - ca-central-1
      - ca-west-1
      - eu-central-1
      - eu-west-1
      - eu-west-2
      - eu-south-1
      - eu-west-3
      - eu-south-2
      - eu-north-1
      - eu-central-2
      - il-central-1
      - mx-central-1
      - me-south-1
      - me-central-1
      - sa-east-1

    - name: group_id
      description: 'The ID of the security group.'
      required: true
    - name: protocol
      description: 'The IP protocol: tcp, udp, icmp, or icmpv6. Use -1 to specify all protocols. When used with port and cidr arguments for simple rule authorization.'
      required: false
    - name: port
      description: 'For TCP or UDP: The range of ports to authorize (e.g., "80" or "80-443"). For ICMP: A single integer or range (type-code) representing the ICMP type and code. Use with protocol and cidr for simple rule authorization.'
      required: false
    - name: cidr
      description: 'The IPv4 address range in CIDR format (e.g., "0.0.0.0/0"). Use with protocol and port for simple rule authorization.'
      required: false
    - name: ip_permissions
      description: 'The sets of IP permissions to authorize, in JSON format. Use this for complex rule configurations or when authorizing multiple rules. Cannot be used together with protocol/port/cidr arguments.'
      required: false
  - name: aws-ec2-security-group-egress-revoke
    description: 'Removes the specified outbound (egress) rules from the specified security group.'
    arguments:
    - name: account_id
      description: The AWS account ID.
      required: true
    - name: region
      description: The AWS region.
      required: true
      auto: PREDEFINED
      predefined:
      - us-east-1
      - us-east-2
      - us-west-1
      - us-west-2
      - af-south-1
      - ap-east-1
      - ap-south-2
      - ap-southeast-3
      - ap-southeast-5
      - ap-southeast-4
      - ap-south-1
      - ap-northeast-3
      - ap-northeast-2
      - ap-southeast-1
      - ap-southeast-2
      - ap-southeast-7
      - ap-northeast-1
      - ca-central-1
      - ca-west-1
      - eu-central-1
      - eu-west-1
      - eu-west-2
      - eu-south-1
      - eu-west-3
      - eu-south-2
      - eu-north-1
      - eu-central-2
      - il-central-1
      - mx-central-1
      - me-south-1
      - me-central-1
      - sa-east-1

    - name: group_id
      description: 'The ID of the security group.'
      required: true
    - name: protocol
      description: 'The IP protocol: tcp, udp, icmp, or icmpv6. Use -1 to specify all protocols. When used with port and cidr arguments for simple rule revocation.'
      required: false
    - name: port
      description: 'For TCP or UDP: The range of ports to revoke (e.g., "80" or "80-443"). For ICMP: A single integer or range (type-code) representing the ICMP type and code. Use with protocol and cidr for simple rule revocation.'
      required: false
    - name: cidr
      description: 'The IPv4 address range in CIDR format (e.g., "0.0.0.0/0"). Use with protocol and port for simple rule revocation.'
      required: false
    - name: ip_permissions
      description: 'The sets of IP permissions to revoke, in JSON format. Use this for complex rule configurations or when revoking multiple rules. Cannot be used together with protocol/port/cidr arguments.'

      required: false
  - name: aws-ec2-snapshot-attribute-modify
    description: 'Adds or removes permission settings for the specified snapshot. Note: snapshots encrypted with the AWS-managed default key (alias/aws/ebs) cannot be shared—use unencrypted snapshots or those encrypted with a customer-managed KMS key to allow permission modifications.'
    arguments:
    - name: account_id
      description: The AWS account ID.
      required: true
    - name: region
      description: The AWS region.
      required: true
      auto: PREDEFINED
      predefined:
      - us-east-1
      - us-east-2
      - us-west-1
      - us-west-2
      - af-south-1
      - ap-east-1
      - ap-south-2
      - ap-southeast-3
      - ap-southeast-5
      - ap-southeast-4
      - ap-south-1
      - ap-northeast-3
      - ap-northeast-2
      - ap-southeast-1
      - ap-southeast-2
      - ap-southeast-7
      - ap-northeast-1
      - ca-central-1
      - ca-west-1
      - eu-central-1
      - eu-west-1
      - eu-west-2
      - eu-south-1
      - eu-west-3
      - eu-south-2
      - eu-north-1
      - eu-central-2
      - il-central-1
      - mx-central-1
      - me-south-1
      - me-central-1
      - sa-east-1

    - name: snapshot_id
      description: 'The ID of the snapshot.'
      required: true
    - name: attribute
      description: 'The snapshot attribute to modify.'
      required: true
      auto: PREDEFINED
      defaultValue: 'createVolumePermission'
    - name: operation_type
      description: 'The operation to perform.'
      required: true
      auto: PREDEFINED
      predefined:
      - 'add'
      - 'remove'
    - name: user_ids
      isArray: true
      description: 'A comma-separated list of AWS user account IDs to add to or remove from the list of users permitted to create EBS volumes from the snapshot.'
      required: false
    - name: group
      description: 'The groups to add to or remove from the list of entities that have permission to create volumes from the snapshot.'
      required: false
      auto: PREDEFINED
      predefined:
      - 'all'

  - name: aws-ec2-instance-attribute-modify
    description: Modifies the specified attribute of the specified instance. You can specify only one attribute at a time.
    arguments:
    - description: The AWS account ID.
      name: account_id
      required: true
    - description: The AWS region.
      name: region
      required: true
      auto: PREDEFINED
      predefined:
      - us-east-1
      - us-east-2
      - us-west-1
      - us-west-2
      - af-south-1
      - ap-east-1
      - ap-south-2
      - ap-southeast-3
      - ap-southeast-5
      - ap-southeast-4
      - ap-south-1
      - ap-northeast-3
      - ap-northeast-2
      - ap-southeast-1
      - ap-southeast-2
      - ap-southeast-7
      - ap-northeast-1
      - ca-central-1
      - ca-west-1
      - eu-central-1
      - eu-west-1
      - eu-west-2
      - eu-south-1
      - eu-west-3
      - eu-south-2
      - eu-north-1
      - eu-central-2
      - il-central-1
      - mx-central-1
      - me-south-1
      - me-central-1
      - sa-east-1
    - description: The ID of the instance.
      name: instance_id
      required: true
    - description: Whether an instance is enabled for stop protection.
      name: disable_api_stop
      predefined:
      - 'true'
      - 'false'
    - description: "A comma-separated list of security groups to replace the instance's current security groups. You must specify the ID of at least one security group, even if it’s just the default security group for the VPC."
      name: groups
    - name: attribute
      description: 'The name of the attribute to modify. Possible values: sourceDestCheck, groupSet, ebsOptimized, sriovNetSupport, enaSupport, enclaveOptions, disableApiStop.'
      predefined:
      - 'instanceType'
      - 'kernel'
      - 'ramdisk'
      - 'userData'
      - 'disableApiTermination'
      - 'instanceInitiatedShutdownBehavior'
      - 'rootDeviceName'
      - 'blockDeviceMapping'
      - 'productCodes'
      - 'sourceDestCheck'
      - 'groupSet'
      - 'ebsOptimized'
      - 'striovNetSupport'
      - 'enaSupport'
      - 'enclaveOptions'
      - 'disableApiStop'
    - name: value
      description: A new value for the attribute. Use only with the kernel, ramdisk, userData, disableApiTermination, or instanceInitiatedShutdownBehavior attribute.

  - name: aws-ec2-image-attribute-modify
    description: 'Modifies the specified attribute of the specified AMI.'
    arguments:
    - name: account_id
      description: The AWS account ID.
      required: true
    - name: region
      description: The AWS region.
      required: true
      auto: PREDEFINED
      predefined:
      - us-east-1
      - us-east-2
      - us-west-1
      - us-west-2
      - af-south-1
      - ap-east-1
      - ap-south-2
      - ap-southeast-3
      - ap-southeast-5
      - ap-southeast-4
      - ap-south-1
      - ap-northeast-3
      - ap-northeast-2
      - ap-southeast-1
      - ap-southeast-2
      - ap-southeast-7
      - ap-northeast-1
      - ca-central-1
      - ca-west-1
      - eu-central-1
      - eu-west-1
      - eu-west-2
      - eu-south-1
      - eu-west-3
      - eu-south-2
      - eu-north-1
      - eu-central-2
      - il-central-1
      - mx-central-1
      - me-south-1
      - me-central-1
      - sa-east-1
    - name: image_id
      description: 'The ID of the AMI.'
      required: true
    - name: attribute
      description: 'The AMI attribute to modify.'
      required: true
      auto: PREDEFINED
      predefined:
      - 'description'
      - 'launchPermission'
    - name: operation_type
      description: 'The operation to perform on the attribute.'
      required: false
      auto: PREDEFINED
      predefined:
      - 'add'
      - 'remove'
    - name: user_ids
      description: 'The AWS account IDs to add to or remove from the list of users that have launch permissions for the AMI.'
      required: false
      isArray: true
    - name: user_groups
      description: 'The user groups to add to or remove from the list of user groups that have launch permissions for the AMI.'
      required: false
      isArray: true
    - name: description
      description: 'A new description for the AMI.'
      required: false
  - name: aws-ec2-instance-metadata-options-modify
    description: Modify the EC2 instance metadata parameters on a running or stopped instance.
    arguments:
    - name: account_id
      description: The AWS account ID.
      required: true
    - name: region
      description: The AWS region.
      required: true
      auto: PREDEFINED
      predefined:
      - us-east-1
      - us-east-2
      - us-west-1
      - us-west-2
      - af-south-1
      - ap-east-1
      - ap-south-2
      - ap-southeast-3
      - ap-southeast-5
      - ap-southeast-4
      - ap-south-1
      - ap-northeast-3
      - ap-northeast-2
      - ap-southeast-1
      - ap-southeast-2
      - ap-southeast-7
      - ap-northeast-1
      - ca-central-1
      - ca-west-1
      - eu-central-1
      - eu-west-1
      - eu-west-2
      - eu-south-1
      - eu-west-3
      - eu-south-2
      - eu-north-1
      - eu-central-2
      - il-central-1
      - mx-central-1
      - me-south-1
      - me-central-1
      - sa-east-1
    - name: instance_id
      description: 'The ID of the instance.'
      required: true

    - description: Whether IMDSv2 is required.
      auto: PREDEFINED
      name: http_tokens
      predefined:
      - 'optional'
      - 'required'
    - description: Enables or disables the HTTP metadata endpoint on your instances.
      name: http_endpoint
      auto: PREDEFINED
      predefined:
      - 'disabled'
      - 'enabled'

  - name: aws-ec2-create-snapshot
    arguments:
    - name: account_id
      description: The AWS account ID.
      required: true
    - description: The ID of the EBS volume.
      name: volume_id
      required: true
    - description: A description for the snapshot.
      name: description
    - description: The tags to apply to the snapshot during creation.
      name: tags
    - name: region
      description: The AWS region.
      required: true
      auto: PREDEFINED
      predefined:
      - us-east-1
      - us-east-2
      - us-west-1
      - us-west-2
      - af-south-1
      - ap-east-1
      - ap-south-2
      - ap-southeast-3
      - ap-southeast-5
      - ap-southeast-4
      - ap-south-1
      - ap-northeast-3
      - ap-northeast-2
      - ap-southeast-1
      - ap-southeast-2
      - ap-southeast-7
      - ap-northeast-1
      - ca-central-1
      - ca-west-1
      - eu-central-1
      - eu-west-1
      - eu-west-2
      - eu-south-1
      - eu-west-3
      - eu-south-2
      - eu-north-1
      - eu-central-2
      - il-central-1
      - mx-central-1
      - me-south-1
      - me-central-1
      - sa-east-1
    description: Creates a snapshot of an EBS volume and stores it in Amazon S3. You can use snapshots for backups, to make copies of EBS volumes, and to save data before shutting down an instance.
    outputs:
    - contextPath: AWS.EC2.Snapshot.DataEncryptionKeyId
      description: The data encryption key identifier for the snapshot.
      type: string
    - contextPath: AWS.EC2.Snapshot.Description
      description: The description for the snapshot.
      type: string
    - contextPath: AWS.EC2.Snapshot.Encrypted
      description: Indicates whether the snapshot is encrypted.
      type: number
    - contextPath: AWS.EC2.Snapshot.KmsKeyId
      description: The full ARN of the AWS Key Management Service (AWS KMS) customer master key (CMK) that was used to protect the volume encryption key for the parent volume.
      type: string
    - contextPath: AWS.EC2.Snapshot.OwnerId
      description: The AWS account ID of the EBS snapshot owner.
      type: string
    - contextPath: AWS.EC2.Snapshot.Progress
      description: The progress of the snapshot, as a percentage.
      type: string
    - contextPath: AWS.EC2.Snapshot.SnapshotId
      description: The ID of the snapshot.
      type: string
    - contextPath: AWS.EC2.Snapshot.StartTime
      description: The time stamp when the snapshot was initiated.
      type: date
    - contextPath: AWS.EC2.Snapshot.State
      description: The snapshot state.
      type: string
    - contextPath: AWS.EC2.Snapshot.StateMessage
      description: this field displays error state details to help you diagnose why the error occurred.
      type: string
    - contextPath: AWS.EC2.Snapshot.VolumeId
      description: The ID of the volume that was used to create the snapshot.
      type: string
    - contextPath: AWS.EC2.Snapshot.VolumeSize
      description: The size of the volume, in GiB.
      type: number
    - contextPath: AWS.EC2.Snapshot.OwnerAlias
      description: Value from an Amazon-maintained list of snapshot owners.
      type: string
    - contextPath: AWS.EC2.Snapshot.Tags.Key
      description: The key of the tag.
      type: string
    - contextPath: AWS.EC2.Snapshot.Tags.Value
      description: The value of the tag.
      type: string
    - contextPath: AWS.EC2.Snapshot.AccountId
      description: The ID of the AWS account with which the EC2 instance is associated. This key is only present when the parameter "AWS organization accounts" is provided.
      type: string

  - name: aws-ec2-modify-snapshot-permission
    arguments:
    - name: account_id
      description: The AWS account ID.
      required: true
    - description: The ID of the EBS snapshot.
      name: snapshot_id
      required: true
    - auto: PREDEFINED
      predefined:
      - 'add'
      - 'remove'
      description: The operation type, add or remove.
      name: operation_type
      required: true
    - description: CSV of security group names. This parameter can be used only when UserIds not provided.
      name: group_names
    - description: CSV of AWS account IDs. This parameter can be used only when groupNames not provided.
      name: user_ids
    - auto: PREDEFINED
      description: Checks whether you have the required permissions for the action, without actually making the request, and provides an error response.
      name: dry_run
      predefined:
      - 'True'
      - 'False'
    - name: region
      description: The AWS region.
      required: true
      auto: PREDEFINED
      predefined:
      - us-east-1
      - us-east-2
      - us-west-1
      - us-west-2
      - af-south-1
      - ap-east-1
      - ap-south-2
      - ap-southeast-3
      - ap-southeast-5
      - ap-southeast-4
      - ap-south-1
      - ap-northeast-3
      - ap-northeast-2
      - ap-southeast-1
      - ap-southeast-2
      - ap-southeast-7
      - ap-northeast-1
      - ca-central-1
      - ca-west-1
      - eu-central-1
      - eu-west-1
      - eu-west-2
      - eu-south-1
      - eu-west-3
      - eu-south-2
      - eu-north-1
      - eu-central-2
      - il-central-1
      - mx-central-1
      - me-south-1
      - me-central-1
      - sa-east-1
    description: Adds or removes permission settings for the specified snapshot.

  - name: aws-ecs-update-cluster-settings
    arguments:
    - name: account_id
      description: The AWS account ID.
      required: true
    - description: The name of the cluster.
      name: cluster_name
      required: true
    - description: The value of the containerInsights setting to update.
      name: value
      required: true
      auto: PREDEFINED
      predefined:
      - 'enabled'
      - 'disabled'
      - 'enhanced'
    - name: region
      description: The AWS region.
      required: true
      auto: PREDEFINED
      predefined:
      - us-east-1
      - us-east-2
      - us-west-1
      - us-west-2
      - af-south-1
      - ap-east-1
      - ap-south-2
      - ap-southeast-3
      - ap-southeast-5
      - ap-southeast-4
      - ap-south-1
      - ap-northeast-3
      - ap-northeast-2
      - ap-southeast-1
      - ap-southeast-2
      - ap-southeast-7
      - ap-northeast-1
      - ca-central-1
      - ca-west-1
      - eu-central-1
      - eu-west-1
      - eu-west-2
      - eu-south-1
      - eu-west-3
      - eu-south-2
      - eu-north-1
      - eu-central-2
      - il-central-1
      - mx-central-1
      - me-south-1
      - me-central-1
      - sa-east-1
    description: Updates the containerInsights setting of an ECS cluster.

  - name: aws-cloudtrail-trail-update
    description: 'Updates trail settings that control what events you are logging, and how to handle log files. Changes to a trail do not require stopping the CloudTrail service. Use this action to designate an existing bucket for log delivery. If the existing bucket has previously been a target for CloudTrail log files, an IAM policy exists for the bucket. UpdateTrail must be called from the Region in which the trail was created; otherwise, an InvalidHomeRegionException is thrown.'
    arguments:
    - name: account_id
      description: The AWS account ID.
      required: true
    - name: region
      description: The AWS region.
      required: true
      auto: PREDEFINED
      predefined:
      - us-east-1
      - us-east-2
      - us-west-1
      - us-west-2
      - af-south-1
      - ap-east-1
      - ap-south-2
      - ap-southeast-3
      - ap-southeast-5
      - ap-southeast-4
      - ap-south-1
      - ap-northeast-3
      - ap-northeast-2
      - ap-southeast-1
      - ap-southeast-2
      - ap-southeast-7
      - ap-northeast-1
      - ca-central-1
      - ca-west-1
      - eu-central-1
      - eu-west-1
      - eu-west-2
      - eu-south-1
      - eu-west-3
      - eu-south-2
      - eu-north-1
      - eu-central-2
      - il-central-1
      - mx-central-1
      - me-south-1
      - me-central-1
      - sa-east-1
    - name: name
      description: The name of the trail or trail ARN.
      required: true
    - name: s3_bucket_name
      description: The name of the Amazon S3 bucket designated for publishing log files.
      required: false
    - name: s3_key_prefix
      description: The Amazon S3 key prefix that comes after the name of the bucket you have designated for log file delivery.
      required: false
    - name: sns_topic_name
      description: The name of the Amazon SNS topic defined for notification of log file delivery.
      required: false
    - name: include_global_service_events
      description: Weather the trail is publishing events from global services such as IAM to the log files.
      required: false
      auto: PREDEFINED
      predefined:
      - 'true'
      - 'false'
    - name: is_multi_region_trail
      description: Weather the trail applies only to the current region or to all regions. The default is false. If the trail exists only in the current region and this value is set to true, shadow trails (replications of the trail) will be created in the other regions. If the trail exists in all regions and this value is set to false, the trail will remain in the region where it was created, and its shadow trails in other regions will be deleted.
      required: false
      auto: PREDEFINED
      predefined:
      - 'true'
      - 'false'
    - name: enable_log_file_validation
      description: Weather log file validation is enabled. The default is false.
      required: false
      auto: PREDEFINED
      predefined:
      - 'true'
      - 'false'
    - name: cloud_watch_logs_log_group_arn
      description: Specifies a log group name using an Amazon Resource Name (ARN), a unique identifier that represents the log group to which CloudTrail logs will be delivered. Not required unless you specify CloudWatchLogsRoleArn.
      required: false
    - name: cloud_watch_logs_role_arn
      description: The role for the CloudWatch Logs endpoint to assume to write to a user's log group.
      required: false
    - name: kms_key_id
      description: The KMS key ID to use to encrypt the logs delivered by CloudTrail.
      required: false
    outputs:
    - contextPath: AWS.CloudTrail.Trail.TrailARN
      description: The Amazon Resource Name (ARN) of the trail.
      type: string
    - contextPath: AWS.CloudTrail.Trail.Name
      description: The name of the trail.
      type: string
    - contextPath: AWS.CloudTrail.Trail.S3BucketName
      description: The name of the Amazon S3 bucket into which CloudTrail delivers your trail files.
      type: string
    - contextPath: AWS.CloudTrail.Trail.S3KeyPrefix
      description: The Amazon S3 key prefix that comes after the name of the bucket you have designated for log file delivery.
      type: string
    - contextPath: AWS.CloudTrail.Trail.SnsTopicName
      description: The name of the Amazon SNS topic defined for notification of log file delivery.
      type: string
    - contextPath: AWS.CloudTrail.Trail.SnsTopicARN
      description: The Amazon Resource Name (ARN) of the Amazon SNS topic defined for notification of log file delivery.
      type: string
    - contextPath: AWS.CloudTrail.Trail.IncludeGlobalServiceEvents
      description: Set to True to include AWS API calls from AWS global services such as IAM.
      type: boolean
    - contextPath: AWS.CloudTrail.Trail.IsMultiRegionTrail
      description: Weather the trail exists only in one region or exists in all regions.
      type: boolean
    - contextPath: AWS.CloudTrail.Trail.HomeRegion
      description: The region in which the trail was created.
      type: string
    - contextPath: AWS.CloudTrail.Trail.LogFileValidationEnabled
      description: Weather log file validation is enabled.
      type: boolean
    - contextPath: AWS.CloudTrail.Trail.CloudWatchLogsLogGroupArn
      description: Amazon Resource Name (ARN), a unique identifier that represents the log group to which CloudTrail logs will be delivered.
      type: string
    - contextPath: AWS.CloudTrail.Trail.CloudWatchLogsRoleArn
      description: The role for the CloudWatch Logs endpoint to assume to write to a user's log group.
      type: string
    - contextPath: AWS.CloudTrail.Trail.KMSKeyId
      description: The KMS key ID that encrypts the logs delivered by CloudTrail.
      type: string
    - contextPath: AWS.CloudTrail.Trail.HasCustomEventSelectors
      description: Specifies if the trail has custom event selectors.
      type: boolean
    - contextPath: AWS.CloudTrail.Trail.HasInsightSelectors
      description: Weather a trail has insight selectors enabled.
      type: boolean
    - contextPath: AWS.CloudTrail.Trail.IsOrganizationTrail
      description: Weather the trail is an organization trail.
      type: boolean

  - name: aws-cloudtrail-logging-start
    description: Starts the recording of AWS API calls and log file delivery for a trail. For a trail that is enabled in all regions, this operation must be called from the region in which the trail was created. This operation cannot be called on the shadow trails (replicated trails in other regions) of a trail that is enabled in all regions.
    arguments:
    - name: account_id
      description: The AWS account ID.
      required: true
    - name: region
      description: The AWS region.
      required: true
      auto: PREDEFINED
      predefined:
      - us-east-1
      - us-east-2
      - us-west-1
      - us-west-2
      - af-south-1
      - ap-east-1
      - ap-south-2
      - ap-southeast-3
      - ap-southeast-5
      - ap-southeast-4
      - ap-south-1
      - ap-northeast-3
      - ap-northeast-2
      - ap-southeast-1
      - ap-southeast-2
      - ap-southeast-7
      - ap-northeast-1
      - ca-central-1
      - ca-west-1
      - eu-central-1
      - eu-west-1
      - eu-west-2
      - eu-south-1
      - eu-west-3
      - eu-south-2
      - eu-north-1
      - eu-central-2
      - il-central-1
      - mx-central-1
      - me-south-1
      - me-central-1
      - sa-east-1
    - name: name
      description: 'The name or the CloudTrail ARN of the trail for which CloudTrail logs Amazon Web Services API calls. e.g. arn:aws:cloudtrail:us-east-2:123456789012:trail/MyTrail.'
      required: true
  - name: aws-ec2-instances-describe
    description: "Describes specified instances or all instances."
    arguments:
    - name: account_id
      description: The AWS account ID.
      required: true
    - name: region
      description: The AWS region to query instances from. Must be a valid AWS region identifier.
      required: true
      auto: PREDEFINED
      predefined:
      - us-east-1
      - us-east-2
      - us-west-1
      - us-west-2
      - af-south-1
      - ap-east-1
      - ap-south-2
      - ap-southeast-3
      - ap-southeast-5
      - ap-southeast-4
      - ap-south-1
      - ap-northeast-3
      - ap-northeast-2
      - ap-southeast-1
      - ap-southeast-2
      - ap-southeast-7
      - ap-northeast-1
      - ca-central-1
      - ca-west-1
      - eu-central-1
      - eu-west-1
      - eu-west-2
      - eu-south-1
      - eu-west-3
      - eu-south-2
      - eu-north-1
      - eu-central-2
      - il-central-1
      - mx-central-1
      - me-south-1
      - me-central-1
      - sa-east-1
    - name: instance_ids
      description: "A comma-separated list of instance IDs to describe. If empty, returns all accessible instances in the specified region."
      required: false
      isArray: true
    - name: filters
      description: "One or more custom filters to apply, separated by ';' (for example, name=<name>;values=<values>).You can specify up to 50 filters and up to 200 values per filter in a single request."
      required: false
      isArray: true
    - name: next_token
      description: "Token for pagination when retrieving large result sets. Use the InstancesNextToken value from a previous response to continue listing instances."
      required: false
    - name: limit
      description: "Maximum number of instances to return in a single request. You cannot specify this parameter and the instance IDs parameter in the same request."
      required: false
      defaultValue: 50
    outputs:
    - contextPath: AWS.EC2.InstancesNextToken
      description: Token to use for pagination in subsequent requests.
      type: String
    - contextPath: AWS.EC2.Instances.Architecture
      description: The architecture of the image.
      type: String
    - contextPath: AWS.EC2.Instances.BlockDeviceMappings.DeviceName
      description: The device name.
      type: String
    - contextPath: AWS.EC2.Instances.BlockDeviceMappings.Ebs
      description: Parameters used to automatically set up EBS volumes when the instance is launched.
      type: Dictionary
    - contextPath: AWS.EC2.Instances.ClientToken
      description: The idempotency token you provided when you launched the instance, if applicable.
      type: String
    - contextPath: AWS.EC2.Instances.EbsOptimized
      description: Indicates whether the instance is optimized for Amazon EBS I/O.
      type: Boolean
    - contextPath: AWS.EC2.Instances.EnaSupport
      description: Specifies whether enhanced networking with ENA is enabled.
      type: Boolean
    - contextPath: AWS.EC2.Instances.Hypervisor
      description: The hypervisor type of the instance. 
      type: String
    - contextPath: AWS.EC2.Instances.IamInstanceProfile.Arn
      description: The Amazon Resource Name (ARN) of the instance profile.
      type: String
    - contextPath: AWS.EC2.Instances.IamInstanceProfile.Id
      description: The ID of the instance profile.
      type: String
    - contextPath: AWS.EC2.Instances.InstanceLifecycle
      description: Indicates whether this is a Spot Instance or a Scheduled Instance.
      type: String
    - contextPath: AWS.EC2.Instances.NetworkInterfaces.Association
      description: The association information for an Elastic IPv4 associated with the network interface.
      type: Dictionary
    - contextPath: AWS.EC2.Instances.NetworkInterfaces.Attachment
      description: The network interface attachment.
      type: Dictionary
    - contextPath: AWS.EC2.Instances.NetworkInterfaces.Description
      description: The description of the network interface. Applies only if creating a network interface when launching an instance.
      type: String
    - contextPath: AWS.EC2.Instances.NetworkInterfaces.Groups
      description: The security groups.
      type: Dictionary
    - contextPath: AWS.EC2.Instances.NetworkInterfaces.Ipv6Addresses
      description: The IPv6 addresses associated with the network interface.
      type: Dictionary
    - contextPath: AWS.EC2.Instances.NetworkInterfaces.MacAddress
      description: The MAC address.
      type: String
    - contextPath: AWS.EC2.Instances.NetworkInterfaces.NetworkInterfaceId
      description: The ID of the network interface.
      type: String
    - contextPath: AWS.EC2.Instances.NetworkInterfaces.OwnerId
      description: The ID of the AWS account that owns the network interface.
      type: String
    - contextPath: AWS.EC2.Instances.NetworkInterfaces.PrivateDnsName
      description: The private DNS name.
      type: String
    - contextPath: AWS.EC2.Instances.NetworkInterfaces.PrivateIpAddress
      description: The IPv4 address of the network interface within the subnet.
      type: String
    - contextPath: AWS.EC2.Instances.NetworkInterfaces.PrivateIpAddresses
      description: The private IPv4 addresses associated with the network interface.
      type: Array
    - contextPath: AWS.EC2.Instances.NetworkInterfaces.SourceDestCheck
      description: Indicates whether to validate network traffic to or from this network interface.
      type: Boolean
    - contextPath: AWS.EC2.Instances.NetworkInterfaces.Status
      description: The status of the network interface.
      type: String
    - contextPath: AWS.EC2.Instances.NetworkInterfaces.SubnetId
      description: The ID of the subnet associated with the network interface. Applies only if creating a network interface when launching an instance.
      type: String
    - contextPath: AWS.EC2.Instances.NetworkInterfaces.VpcId
      description: The ID of the VPC.
      type: String
    - contextPath: AWS.EC2.Instances.NetworkInterfaces.InterfaceType
      description: The type of network interface.
      type: String
    - contextPath: AWS.EC2.Instances.NetworkInterfaces.Ipv4Prefixes
      description: The IPv4 prefixes assigned to the network interface.
      type: Array
    - contextPath: AWS.EC2.Instances.NetworkInterfaces.Ipv6Prefixes
      description: The IPv6 prefixes assigned to the network interface.
      type: Array
    - contextPath: AWS.EC2.Instances.NetworkInterfaces.ConnectionTrackingConfiguration
      description: A security group connection tracking configuration that enables you to set the timeout for connection tracking on an Elastic network interface.
      type: Dictionary
    - contextPath: AWS.EC2.Instances.NetworkInterfaces.Operator
      description: The service provider that manages the network interface.
      type: Dictionary
    - contextPath: AWS.EC2.Instances.OutpostArn
      description: The Amazon Resource Name (ARN) of the Outpost.
      type: String
    - contextPath: AWS.EC2.Instances.RootDeviceName
      description: The device name of the root device volume.
      type: String
    - contextPath: AWS.EC2.Instances.RootDeviceType
      description: The root device type used by the AMI.
      type: String
    - contextPath: AWS.EC2.Instances.SecurityGroups.GroupId
      description: The ID of the security group.
      type: String
    - contextPath: AWS.EC2.Instances.SecurityGroups.GroupName
      description: The name of the security group.
      type: String
    - contextPath: AWS.EC2.Instances.SourceDestCheck
      description: Indicates whether source/destination checking is enabled.
      type: Boolean
    - contextPath: AWS.EC2.Instances.SpotInstanceRequestId
      description: The ID of the request for a Spot Instance request.
      type: String
    - contextPath: AWS.EC2.Instances.SriovNetSupport
      description: Specifies whether enhanced networking with the Intel 82599 Virtual Function interface is enabled.
      type: String
    - contextPath: AWS.EC2.Instances.StateReason
      description: The reason for the most recent state transition. May be an empty string.
      type: Dictionary
    - contextPath: AWS.EC2.Instances.Tags.Key
      description: The key of the tag.
      type: String
    - contextPath: AWS.EC2.Instances.Tags.Value
      description: The value of the tag.
      type: String
    - contextPath: AWS.EC2.Instances.VirtualizationType
      description: The virtualization type of the instance.
      type: String
    - contextPath: AWS.EC2.Instances.CpuOptions
      description: The CPU options for the instance.
      type: Dictionary
    - contextPath: AWS.EC2.Instances.CapacityBlockId
      description: The ID of the Capacity Block.
      type: String
    - contextPath: AWS.EC2.Instances.CapacityReservationId
      description: The ID of the Capacity Reservation.
      type: String
    - contextPath: AWS.EC2.Instances.CapacityReservationSpecification
      description: Information about the Capacity Reservation targeting option.
      type: Dictionary
    - contextPath: AWS.EC2.Instances.HibernationOptions.Configured
      description: Indicates whether the instance is enabled for hibernation.
      type: Boolean
    - contextPath: AWS.EC2.Instances.Licenses.LicenseConfigurationArn
      description: The Amazon Resource Name (ARN) of the license configuration.
      type: String
    - contextPath: AWS.EC2.Instances.MetadataOptions
      description: The metadata options for the instance.
      type: Dictionary
    - contextPath: AWS.EC2.Instances.EnclaveOptions.Enabled
      description: Indicates whether the instance is enabled for Amazon Web Services Nitro Enclaves.
      type: Boolean
    - contextPath: AWS.EC2.Instances.BootMode
      description: The boot mode that was specified by the AMI.
      type: String
    - contextPath: AWS.EC2.Instances.PlatformDetails
      description: The platform details value for the instance.
      type: String
    - contextPath: AWS.EC2.Instances.UsageOperation
      description: The usage operation value for the instance.
      type: String
    - contextPath: AWS.EC2.Instances.UsageOperationUpdateTime
      description: The time that the usage operation was last updated.
      type: Date
    - contextPath: AWS.EC2.Instances.PrivateDnsNameOptions.HostnameType
      description: The type of hostname to assign to an instance.
      type: String
    - contextPath: AWS.EC2.Instances.PrivateDnsNameOptions.EnableResourceNameDnsARecord
      description: Indicates whether to respond to DNS queries for instance hostnames with DNS A records.
      type: Boolean
    - contextPath: AWS.EC2.Instances.PrivateDnsNameOptions.EnableResourceNameDnsAAAARecord
      description: Indicates whether to respond to DNS queries for instance hostnames with DNS AAAA records.
      type: Boolean
    - contextPath: AWS.EC2.Instances.Ipv6Address
      description: The IPv6 address assigned to the instance.
      type: String
    - contextPath: AWS.EC2.Instances.TpmSupport
      description: If the instance is configured for NitroTPM support, the value is v2.0.
      type: String
    - contextPath: AWS.EC2.Instances.MaintenanceOptions.AutoRecovery
      description: Information on the current automatic recovery behavior of your instance.
      type: String
    - contextPath: AWS.EC2.Instances.MaintenanceOptions.RebootMigration
      description: Specifies whether to attempt reboot migration during a user-initiated reboot of an instance that has a scheduled system-reboot event.
      type: String
    - contextPath: AWS.EC2.Instances.CurrentInstanceBootMode
      description: The boot mode that is used to boot the instance at launch or start. 
      type: String
    - contextPath: AWS.EC2.Instances.NetworkPerformanceOptions.BandwidthWeighting
      description: Contains settings for the network performance options for your instance.
      type: String
    - contextPath: AWS.EC2.Instances.Operator
      description: The service provider that manages the instance.
      type: Dictionary
    - contextPath: AWS.EC2.Instances.InstanceId
      description: The ID of the instance.
      type: String
    - contextPath: AWS.EC2.Instances.ImageId
      description: The ID of the AMI used to launch the instance.
      type: String
    - contextPath: AWS.EC2.Instances.State.Code
      description: The current state of the instance as a 16-bit unsigned integer.
      type: Number
    - contextPath: AWS.EC2.Instances.State.Name
      description: The current state of the instance.
      type: String
    - contextPath: AWS.EC2.Instances.PrivateDnsName
      description: The private DNS hostname name assigned to the instance.
      type: String
    - contextPath: AWS.EC2.Instances.PublicDnsName
      description: The public DNS name assigned to the instance.
      type: String
    - contextPath: AWS.EC2.Instances.StateTransitionReason
      description: The reason for the most recent state transition. May be an empty string.
      type: String
    - contextPath: AWS.EC2.Instances.KeyName
      description: The name of the key pair used when the instance was launched.
      type: String
    - contextPath: AWS.EC2.Instances.AmiLaunchIndex
      description: The AMI launch index, which can be used to find this instance in the launch group.
      type: Number
    - contextPath: AWS.EC2.Instances.ProductCodes
      description: The product codes attached to this instance, if applicable.
      type: Dictionary
    - contextPath: AWS.EC2.Instances.InstanceType
      description: The instance type.
      type: String
    - contextPath: AWS.EC2.Instances.LaunchTime
      description: The time the instance was launched.
      type: String
    - contextPath: AWS.EC2.Instances.Placement.AvailabilityZoneId
      description: The ID of the Availability Zone of the instance.
      type: String
    - contextPath: AWS.EC2.Instances.Placement.Affinity
      description: The affinity setting for the instance on the Dedicated Host.
      type: String
    - contextPath: AWS.EC2.Instances.Placement.GroupName
      description: The name of the placement group the instance is in.
      type: String
    - contextPath: AWS.EC2.Instances.Placement.PartitionNumber
      description: The number of the partition that the instance is in.
      type: Number
    - contextPath: AWS.EC2.Instances.Placement.HostId
      description: The ID of the Dedicated Host on which the instance resides.
      type: String
    - contextPath: AWS.EC2.Instances.Placement.Tenancy
      description: The tenancy of the instance.
      type: String
    - contextPath: AWS.EC2.Instances.Placement.HostResourceGroupArn
      description: The ARN of the host resource group in which to launch the instances.
      type: String
    - contextPath: AWS.EC2.Instances.Placement.GroupId
      description: The ID of the placement group that the instance is in.
      type: String
    - contextPath: AWS.EC2.Instances.Placement.AvailabilityZone
      description: The availability zone of the instance.
      type: String
    - contextPath: AWS.EC2.Instances.KernelId
      description: The kernel associated with this instance, if applicable.
      type: String
    - contextPath: AWS.EC2.Instances.RamdiskId
      description: The RAM disk associated with this instance, if applicable.
      type: String
    - contextPath: AWS.EC2.Instances.Platform
      description: The platform the instance uses. The value is Windows for Windows instances; otherwise, blank.
      type: String
    - contextPath: AWS.EC2.Instances.Monitoring.State
      description: Indicates whether detailed monitoring is enabled.
      type: String
    - contextPath: AWS.EC2.Instances.SubnetId
      description: The ID of the subnet in which the instance is running.
      type: String
    - contextPath: AWS.EC2.Instances.VpcId
      description: The ID of the VPC in which the instance is running.
      type: String
    - contextPath: AWS.EC2.Instances.PrivateIpAddress
      description: The private IPv4 address assigned to the instance.
      type: String
    - contextPath: AWS.EC2.Instances.PublicIpAddress
      description: The public IPv4 address assigned to the instance.
      type: String

  - name: aws-ec2-instances-start
    description: "Starts an Amazon EBS-backed instance that was previously stopped."
    execution: true
    arguments:
    - name: account_id
      description: The AWS account ID.
      required: true
    - name: region
      description: The AWS region where target instances are located.
      required: true
      auto: PREDEFINED
      predefined:
      - us-east-1
      - us-east-2
      - us-west-1
      - us-west-2
      - af-south-1
      - ap-east-1
      - ap-south-2
      - ap-southeast-3
      - ap-southeast-5
      - ap-southeast-4
      - ap-south-1
      - ap-northeast-3
      - ap-northeast-2
      - ap-southeast-1
      - ap-southeast-2
      - ap-southeast-7
      - ap-northeast-1
      - ca-central-1
      - ca-west-1
      - eu-central-1
      - eu-west-1
      - eu-west-2
      - eu-south-1
      - eu-west-3
      - eu-south-2
      - eu-north-1
      - eu-central-2
      - il-central-1
      - mx-central-1
      - me-south-1
      - me-central-1
      - sa-east-1
    - name: instance_ids
      description: "A comma-separated list of instance IDs to start, in i-xxxxxxxxx format. Must be in 'stopped' state and user must have permissions."
      required: true
      isArray: true

  - name: aws-ec2-instances-stop
    description: "Stops an Amazon EBS-backed instance."
    execution: true
    arguments:
    - name: account_id
      description: The AWS account ID.
      required: true
    - name: region
      description: The AWS region where target instances are located. Must be a valid AWS region identifier.
      required: true
      auto: PREDEFINED
      predefined:
      - us-east-1
      - us-east-2
      - us-west-1
      - us-west-2
      - af-south-1
      - ap-east-1
      - ap-south-2
      - ap-southeast-3
      - ap-southeast-5
      - ap-southeast-4
      - ap-south-1
      - ap-northeast-3
      - ap-northeast-2
      - ap-southeast-1
      - ap-southeast-2
      - ap-southeast-7
      - ap-northeast-1
      - ca-central-1
      - ca-west-1
      - eu-central-1
      - eu-west-1
      - eu-west-2
      - eu-south-1
      - eu-west-3
      - eu-south-2
      - eu-north-1
      - eu-central-2
      - il-central-1
      - mx-central-1
      - me-south-1
      - me-central-1
      - sa-east-1
    - name: instance_ids
      description: "A comma-separated list of instance IDs to stop. Must be in 'running' or 'pending' state. User must have stop permissions for each instance."
      required: true
      isArray: true
    - name: force
      description: "Force stop instances without graceful shutdown. Default: false. Use with caution, as it may cause data loss."
      required: false
      auto: PREDEFINED
      predefined:
      - 'true'
      - 'false'
      defaultValue: 'false'
    - name: hibernate
      description: "Hibernates the instance if the instance was enabled for hibernation at launch. If the instance cannot hibernate successfully, a normal shutdown occurs."
      required: false
      auto: PREDEFINED
      predefined:
      - 'true'
      - 'false'
      defaultValue: 'false'
  - name: aws-ec2-instances-terminate
    description: "Shuts down specified instances. This operation is idempotent; you can terminate an instance multiple times without causing an error."
    execution: true
    arguments:
    - name: account_id
      description: The AWS account ID.
      required: true
    - name: region
      description: The AWS region where target instances are located. Must be a valid AWS region identifier.
      required: true
      auto: PREDEFINED
      predefined:
      - us-east-1
      - us-east-2
      - us-west-1
      - us-west-2
      - af-south-1
      - ap-east-1
      - ap-south-2
      - ap-southeast-3
      - ap-southeast-5
      - ap-southeast-4
      - ap-south-1
      - ap-northeast-3
      - ap-northeast-2
      - ap-southeast-1
      - ap-southeast-2
      - ap-southeast-7
      - ap-northeast-1
      - ca-central-1
      - ca-west-1
      - eu-central-1
      - eu-west-1
      - eu-west-2
      - eu-south-1
      - eu-west-3
      - eu-south-2
      - eu-north-1
      - eu-central-2
      - il-central-1
      - mx-central-1
      - me-south-1
      - me-central-1
      - sa-east-1
    - name: instance_ids
      description: "A comma-separated list of instance IDs to terminate. If you specify multiple instances and the request fails (for example, because of a single incorrect instance ID), none of the instances are terminated."
      required: true
      isArray: true
  - name: aws-ec2-instances-run
    description: Launches a specified number of instances using an AMI you have access to. You can save time by creating a launch template containing your parameters and using the template instead of entering the parameters each time. An instance is ready for you to use when it is in the running state. You can check the state of your instance using aws-ec2-instances-describe.
    execution: true
    arguments:
    - name: account_id
      description: The AWS account ID.
      required: true
    - name: region
      description: The AWS region where instances will be created. Must be a valid AWS region identifier.
      required: true
      auto: PREDEFINED
      predefined:
      - us-east-1
      - us-east-2
      - us-west-1
      - us-west-2
      - af-south-1
      - ap-east-1
      - ap-south-2
      - ap-southeast-3
      - ap-southeast-5
      - ap-southeast-4
      - ap-south-1
      - ap-northeast-3
      - ap-northeast-2
      - ap-southeast-1
      - ap-southeast-2
      - ap-southeast-7
      - ap-northeast-1
      - ca-central-1
      - ca-west-1
      - eu-central-1
      - eu-west-1
      - eu-west-2
      - eu-south-1
      - eu-west-3
      - eu-south-2
      - eu-north-1
      - eu-central-2
      - il-central-1
      - mx-central-1
      - me-south-1
      - me-central-1
      - sa-east-1
    - name: count
      description: "The number of instances to launch. Must be greater than 0."
      required: true
      defaultValue: "1"
    - name: image_id
      description: "The ID of the AMI. An AMI ID is required to launch an instance and must be specified here or in a launch template."
      required: false
    - name: instance_type
      description: "The instance type, for example: t2.large, t3.medium, m5.xlarge."
      required: false
    - name: security_group_ids
      description: "A comma-separated list of security group IDs. Use this for VPC instances. If you don’t specify a security group ID, we use the default security group for the VPC."
      required: false
      isArray: true
    - name: security_groups_names
      description: "A comma-separated list of security group names. For a nondefault VPC, you must use security group IDs instead."
      required: false
      isArray: true
    - name: subnet_id
      description: "The ID of the subnet to launch the instance into. If you don't choose a subnet, we will use a default one from your default VPC. If you don't have a default VPC, you must specify a subnet ID yourself in the request."
      required: false
    - name: user_data
      description: "The user data to make available to the instance. This value will be base64 encoded automatically. Do not base64 encode this value prior to performing the operation."
      required: false
    - name: disable_api_termination
      description: "Indicates whether termination protection is enabled for the instance. The default is false, which means that you can terminate the instance using the Amazon EC2 console, command line tools, or API."
      required: false
      auto: PREDEFINED
      defaultValue: 'false'
      predefined:
      - 'true'
      - 'false'
    - name: iam_instance_profile_arn
      description: "The Amazon Resource Name (ARN) of the instance profile. Both iam_instance_profile_arn and iam_instance_profile_name are required if you would like to associate an instance profile."
      required: false
    - name: iam_instance_profile_name
      description: "The name of the instance profile. Both iam_instance_profile_arn and iam_instance_profile_name are required if you would like to associate an instance profile."
      required: false
    - name: key_name
      description: "The name of the key pair. Warning - If you do not specify a key pair, you can't connect to the instance unless you choose an AMI that is configured to allow users another way to log in."
      required: false
    - name: ebs_optimized
      description: "Indicates whether the instance is optimized for Amazon EBS I/O."
      required: false
      auto: PREDEFINED
      predefined:
      - 'true'
      - 'false'
    - name: device_name
      description: "The device name (for example, /dev/sdh or xvdh). If the argument is given, EBS arguments must also be specified."
      required: false
    - name: ebs_volume_size
      description: "The size of the volume, in GiBs. You must specify either an ebs_snapshot_id or an ebs_volume_size. If you specify a snapshot, the default is the snapshot size. You can specify a volume size that is equal to or larger than the snapshot size."
      required: false
    - name: ebs_volume_type
      description: "The volume type."
      required: false
      auto: PREDEFINED
      predefined:
      - gp2
      - gp3
      - io1
      - io2
      - st1
      - sc1
      - standard
    - name: ebs_iops
      description: "The number of I/O operations per second (IOPS). For gp3, io1, and io2 volumes, this represents the number of IOPS that are provisioned for the volume. For gp2 volumes, this represents the baseline performance of the volume and the rate at which the volume accumulates I/O credits for bursting. This parameter is required for io1 and io2 volumes. The default for gp3 volumes is 3,000 IOPS."
      required: false
    - name: ebs_delete_on_termination
      description: "Indicates whether the EBS volume is deleted on instance termination."
      required: false
      auto: PREDEFINED
      predefined:
      - 'true'
      - 'false'
    - name: ebs_kms_key_id
      description: "Identifier (key ID, key alias, ID ARN, or alias ARN) for a user-managed CMK under which the EBS volume is encrypted."
      required: false
    - name: ebs_snapshot_id
      description: "The ID of the snapshot."
      required: false
    - name: ebs_encrypted
      description: "Indicates whether the encryption state of an EBS volume is changed while being restored from a backing snapshot."
      required: false
      auto: PREDEFINED
      predefined:
      - 'true'
      - 'false'
    - name: launch_template_id
      description: "The ID of the launch template to use to launch the instances. Any parameters that you specify in the command override the same parameters in the launch template. You can specify either the name or ID of a launch template, but not both."
      required: false
    - name: launch_template_name
      description: "The name of the launch template to use to launch the instances. Any parameters that you specify in the command override the same parameters in the launch template. You can specify either the name or ID of a launch template, but not both."
      required: false
    - name: launch_template_version
      description: "The launch template version number, $Latest, or $Default."
      required: false
    - name: tags
      description: "One or more tags to apply to a resource when the resource is being created, separated by ';' (for example, key=<name>;value=<value>)."
      required: false
    - name: host_id
      description: "The Dedicated Host ID."
      required: false
    - name: enabled_monitoring
      description: "Indicates whether detailed monitoring is enabled. Otherwise, basic monitoring is enabled."
      required: false
      auto: PREDEFINED
      predefined:
      - 'true'
      - 'false'
      defaultValue: 'false'
    outputs:
    - contextPath: AWS.EC2.Instances.Architecture
      description: The architecture of the image.
      type: String
    - contextPath: AWS.EC2.Instances.BlockDeviceMappings.DeviceName
      description: The device name.
      type: String
    - contextPath: AWS.EC2.Instances.BlockDeviceMappings.Ebs
      description: Parameters used to automatically set up EBS volumes when the instance is launched.
      type: Dictionary
    - contextPath: AWS.EC2.Instances.ClientToken
      description: The idempotency token you provided when you launched the instance, if applicable.
      type: String
    - contextPath: AWS.EC2.Instances.EbsOptimized
      description: Indicates whether the instance is optimized for Amazon EBS I/O.
      type: Boolean
    - contextPath: AWS.EC2.Instances.EnaSupport
      description: Specifies whether enhanced networking with ENA is enabled.
      type: Boolean
    - contextPath: AWS.EC2.Instances.Hypervisor
      description: The hypervisor type of the instance. 
      type: String
    - contextPath: AWS.EC2.Instances.IamInstanceProfile.Arn
      description: The Amazon Resource Name (ARN) of the instance profile.
      type: String
    - contextPath: AWS.EC2.Instances.IamInstanceProfile.Id
      description: The ID of the instance profile.
      type: String
    - contextPath: AWS.EC2.Instances.InstanceLifecycle
      description: Indicates whether this is a Spot Instance or a Scheduled Instance.
      type: String
    - contextPath: AWS.EC2.Instances.NetworkInterfaces.Association
      description: The association information for an Elastic IPv4 associated with the network interface.
      type: Dictionary
    - contextPath: AWS.EC2.Instances.NetworkInterfaces.Attachment
      description: The network interface attachment.
      type: Dictionary
    - contextPath: AWS.EC2.Instances.NetworkInterfaces.Description
      description: The description of the network interface. Applies only if creating a network interface when launching an instance.
      type: String
    - contextPath: AWS.EC2.Instances.NetworkInterfaces.Groups
      description: The security groups.
      type: Dictionary
    - contextPath: AWS.EC2.Instances.NetworkInterfaces.Ipv6Addresses
      description: The IPv6 addresses associated with the network interface.
      type: Dictionary
    - contextPath: AWS.EC2.Instances.NetworkInterfaces.MacAddress
      description: The MAC address.
      type: String
    - contextPath: AWS.EC2.Instances.NetworkInterfaces.NetworkInterfaceId
      description: The ID of the network interface.
      type: String
    - contextPath: AWS.EC2.Instances.NetworkInterfaces.OwnerId
      description: The private DNS name.
      type: String
    - contextPath: AWS.EC2.Instances.NetworkInterfaces.PrivateDnsName
      description: The IPv4 address of the network interface within the subnet.
      type: String
    - contextPath: AWS.EC2.Instances.NetworkInterfaces.PrivateIpAddress
      description: The IPv4 address of the network interface within the subnet.
      type: String
    - contextPath: AWS.EC2.Instances.NetworkInterfaces.PrivateIpAddresses
      description: The private IPv4 addresses associated with the network interface.
      type: Array
    - contextPath: AWS.EC2.Instances.NetworkInterfaces.SourceDestCheck
      description: Indicates whether to validate network traffic to or from this network interface.
      type: Boolean
    - contextPath: AWS.EC2.Instances.NetworkInterfaces.Status
      description: The status of the network interface.
      type: String
    - contextPath: AWS.EC2.Instances.NetworkInterfaces.SubnetId
      description: The ID of the subnet associated with the network interface. Applies only if creating a network interface when launching an instance.
      type: String
    - contextPath: AWS.EC2.Instances.NetworkInterfaces.VpcId
      description: The ID of the VPC.
      type: String
    - contextPath: AWS.EC2.Instances.NetworkInterfaces.InterfaceType
      description: The type of network interface.
      type: String
    - contextPath: AWS.EC2.Instances.NetworkInterfaces.Ipv4Prefixes
      description: The IPv4 prefixes assigned to the network interface.
      type: Array
    - contextPath: AWS.EC2.Instances.NetworkInterfaces.Ipv6Prefixes
      description: The IPv6 prefixes assigned to the network interface.
      type: Array
    - contextPath: AWS.EC2.Instances.NetworkInterfaces.ConnectionTrackingConfiguration
      description: A security group connection tracking configuration that enables you to set the timeout for connection tracking on an Elastic network interface.
      type: Dictionary
    - contextPath: AWS.EC2.Instances.NetworkInterfaces.Operator
      description: The service provider that manages the network interface.
      type: Dictionary
    - contextPath: AWS.EC2.Instances.OutpostArn
      description: The Amazon Resource Name (ARN) of the Outpost.
      type: String
    - contextPath: AWS.EC2.Instances.RootDeviceName
      description: The device name of the root device volume.
      type: String
    - contextPath: AWS.EC2.Instances.RootDeviceType
      description: The root device type used by the AMI.
      type: String
    - contextPath: AWS.EC2.Instances.SecurityGroups.GroupId
      description: The ID of the security group.
      type: String
    - contextPath: AWS.EC2.Instances.SecurityGroups.GroupName
      description: The name of the security group.
      type: String
    - contextPath: AWS.EC2.Instances.SourceDestCheck
      description: Indicates whether source/destination checking is enabled.
      type: Boolean
    - contextPath: AWS.EC2.Instances.SpotInstanceRequestId
      description: The ID of the request for a Spot Instance request.
      type: String
    - contextPath: AWS.EC2.Instances.SriovNetSupport
      description: Specifies whether enhanced networking with the Intel 82599 Virtual Function interface is enabled.
      type: String
    - contextPath: AWS.EC2.Instances.StateReason
      description: The reason for the most recent state transition. May be an empty string.
      type: Dictionary
    - contextPath: AWS.EC2.Instances.Tags.Key
      description: The key of the tag.
      type: String
    - contextPath: AWS.EC2.Instances.Tags.Value
      description: The value of the tag.
      type: String
    - contextPath: AWS.EC2.Instances.VirtualizationType
      description: The virtualization type of the instance.
      type: String
    - contextPath: AWS.EC2.Instances.CpuOptions
      description: The CPU options for the instance.
      type: Dictionary
    - contextPath: AWS.EC2.Instances.CapacityBlockId
      description: The ID of the Capacity Block.
      type: String
    - contextPath: AWS.EC2.Instances.CapacityReservationId
      description: The ID of the Capacity Reservation.
      type: String
    - contextPath: AWS.EC2.Instances.CapacityReservationSpecification
      description: Information about the Capacity Reservation targeting option.
      type: Dictionary
    - contextPath: AWS.EC2.Instances.HibernationOptions.Configured
      description: Indicates whether the instance is enabled for hibernation.
      type: Boolean
    - contextPath: AWS.EC2.Instances.Licenses.LicenseConfigurationArn
      description: The Amazon Resource Name (ARN) of the license configuration.
      type: String
    - contextPath: AWS.EC2.Instances.MetadataOptions
      description: The metadata options for the instance.
      type: Dictionary
    - contextPath: AWS.EC2.Instances.EnclaveOptions.Enabled
      description: Indicates whether the instance is enabled for Amazon Web Services Nitro Enclaves.
      type: Boolean
    - contextPath: AWS.EC2.Instances.BootMode
      description: The boot mode that was specified by the AMI.
      type: String
    - contextPath: AWS.EC2.Instances.PlatformDetails
      description: The platform details value for the instance.
      type: String
    - contextPath: AWS.EC2.Instances.UsageOperation
      description: The usage operation value for the instance.
      type: String
    - contextPath: AWS.EC2.Instances.UsageOperationUpdateTime
      description: The time that the usage operation was last updated.
      type: Date
    - contextPath: AWS.EC2.Instances.PrivateDnsNameOptions.HostnameType
      description: The type of hostname to assign to an instance.
      type: String
    - contextPath: AWS.EC2.Instances.PrivateDnsNameOptions.EnableResourceNameDnsARecord
      description: Indicates whether to respond to DNS queries for instance hostnames with DNS A records.
      type: Boolean
    - contextPath: AWS.EC2.Instances.PrivateDnsNameOptions.EnableResourceNameDnsAAAARecord
      description: Indicates whether to respond to DNS queries for instance hostnames with DNS AAAA records.
      type: Boolean
    - contextPath: AWS.EC2.Instances.Ipv6Address
      description: The IPv6 address assigned to the instance.
      type: String
    - contextPath: AWS.EC2.Instances.TpmSupport
      description: If the instance is configured for NitroTPM support, the value is v2.0.
      type: String
    - contextPath: AWS.EC2.Instances.MaintenanceOptions.AutoRecovery
      description: Information on the current automatic recovery behavior of your instance.
      type: String
    - contextPath: AWS.EC2.Instances.MaintenanceOptions.RebootMigration
      description: Specifies whether to attempt reboot migration during a user-initiated reboot of an instance that has a scheduled system-reboot event.
      type: String
    - contextPath: AWS.EC2.Instances.CurrentInstanceBootMode
      description: The boot mode that is used to boot the instance at launch or start. 
      type: String
    - contextPath: AWS.EC2.Instances.NetworkPerformanceOptions.BandwidthWeighting
      description: Contains settings for the network performance options for your instance.
      type: String
    - contextPath: AWS.EC2.Instances.Operator
      description: The service provider that manages the instance.
      type: Dictionary
    - contextPath: AWS.EC2.Instances.InstanceId
      description: The ID of the instance.
      type: String
    - contextPath: AWS.EC2.Instances.ImageId
      description: The ID of the AMI used to launch the instance.
      type: String
    - contextPath: AWS.EC2.Instances.State.Code
      description: The current state of the instance as a 16-bit unsigned integer.
      type: Number
    - contextPath: AWS.EC2.Instances.State.Name
      description: The current state of the instance.
      type: String
    - contextPath: AWS.EC2.Instances.PrivateDnsName
      description: The private DNS hostname name assigned to the instance.
      type: String
    - contextPath: AWS.EC2.Instances.PublicDnsName
      description: The public DNS name assigned to the instance.
      type: String
    - contextPath: AWS.EC2.Instances.StateTransitionReason
      description: The reason for the most recent state transition. May be an empty string.
      type: String
    - contextPath: AWS.EC2.Instances.KeyName
      description: The name of the key pair used when the instance was launched.
      type: String
    - contextPath: AWS.EC2.Instances.AmiLaunchIndex
      description: The AMI launch index, which can be used to find this instance in the launch group.
      type: Number
    - contextPath: AWS.EC2.Instances.ProductCodes
      description: The product codes attached to this instance, if applicable.
      type: Dictionary
    - contextPath: AWS.EC2.Instances.InstanceType
      description: The instance type.
      type: String
    - contextPath: AWS.EC2.Instances.LaunchTime
      description: The time the instance was launched.
      type: String
    - contextPath: AWS.EC2.Instances.Placement.AvailabilityZoneId
      description: The ID of the Availability Zone of the instance.
      type: String
    - contextPath: AWS.EC2.Instances.Placement.Affinity
      description: The affinity setting for the instance on the Dedicated Host.
      type: String
    - contextPath: AWS.EC2.Instances.Placement.GroupName
      description: The name of the placement group the instance is in.
      type: String
    - contextPath: AWS.EC2.Instances.Placement.PartitionNumber
      description: The number of the partition that the instance is in.
      type: Number
    - contextPath: AWS.EC2.Instances.Placement.HostId
      description: The ID of the Dedicated Host on which the instance resides.
      type: String
    - contextPath: AWS.EC2.Instances.Placement.Tenancy
      description: The tenancy of the instance.
      type: String
    - contextPath: AWS.EC2.Instances.Placement.HostResourceGroupArn
      description: The ARN of the host resource group in which to launch the instances.
      type: String
    - contextPath: AWS.EC2.Instances.Placement.GroupId
      description: The ID of the placement group that the instance is in.
      type: String
    - contextPath: AWS.EC2.Instances.Placement.AvailabilityZone
      description: The availability zone of the instance.
      type: String
    - contextPath: AWS.EC2.Instances.KernelId
      description: The kernel associated with this instance, if applicable.
      type: String
    - contextPath: AWS.EC2.Instances.RamdiskId
      description: The RAM disk associated with this instance, if applicable.
      type: String
    - contextPath: AWS.EC2.Instances.Platform
      description: The platform the instance uses. The value is Windows for Windows instances; otherwise, blank.
      type: String
    - contextPath: AWS.EC2.Instances.Monitoring.State
      description: Indicates whether detailed monitoring is enabled.
      type: String
    - contextPath: AWS.EC2.Instances.SubnetId
      description: The ID of the subnet in which the instance is running.
      type: String
    - contextPath: AWS.EC2.Instances.VpcId
      description: The ID of the VPC in which the instance is running.
      type: String
    - contextPath: AWS.EC2.Instances.PrivateIpAddress
      description: The private IPv4 address assigned to the instance.
      type: String
    - contextPath: AWS.EC2.Instances.PublicIpAddress
      description: The public IPv4 address assigned to the instance.
      type: String
  - name: aws-cloudtrail-trails-describe
    description: Retrieves settings for the specified trail or returns information about all trails in the current AWS account.
    arguments:
    - description: A comma-separated list of trail names or trail ARNs. If the list is empty, it returns information for the trail in the current region.
      name: trail_names
    - auto: PREDEFINED
      description: Include shadow trails in the response. A shadow trail is a replication in a region of a trail created in another region.
      name: include_shadow_trails
      predefined:
      - 'true'
      - 'false'
      defaultValue: 'true'
    - name: account_id
      description: The AWS account ID.
      required: true
    - name: region
      description: The AWS region.
      required: true
      auto: PREDEFINED
      predefined:
      - us-east-1
      - us-east-2
      - us-west-1
      - us-west-2
      - af-south-1
      - ap-east-1
      - ap-south-2
      - ap-southeast-3
      - ap-southeast-5
      - ap-southeast-4
      - ap-south-1
      - ap-northeast-3
      - ap-northeast-2
      - ap-southeast-1
      - ap-southeast-2
      - ap-southeast-7
      - ap-northeast-1
      - ca-central-1
      - ca-west-1
      - eu-central-1
      - eu-west-1
      - eu-west-2
      - eu-south-1
      - eu-west-3
      - eu-south-2
      - eu-north-1
      - eu-central-2
      - il-central-1
      - mx-central-1
      - me-south-1
      - me-central-1
      - sa-east-1
    outputs:
    - contextPath: AWS.CloudTrail.Trails.Name
      description: The name of the trail, as set in CreateTrail.
      type: string
    - contextPath: AWS.CloudTrail.Trails.S3BucketName
      description: The name of the Amazon S3 bucket where CloudTrail delivers trail files.
      type: string
    - contextPath: AWS.CloudTrail.Trails.S3KeyPrefix
      description: The Amazon S3 key prefix appended to the bucket name designated for log file delivery. 
      type: string
    - contextPath: AWS.CloudTrail.Trails.SnsTopicARN
      description: The ARN of the Amazon SNS topic that CloudTrail uses to send notifications when log files are delivered.
      type: string
    - contextPath: AWS.CloudTrail.Trails.IncludeGlobalServiceEvents
      description: Whether to include AWS API calls from AWS global services such as IAM.
      type: boolean
    - contextPath: AWS.CloudTrail.Trails.IsMultiRegionTrail
      description: Specifies whether the trail belongs only to one region or exists in all regions.
      type: boolean
    - contextPath: AWS.CloudTrail.Trails.HomeRegion
      description: The region where the trail was created.
      type: string
    - contextPath: AWS.CloudTrail.Trails.TrailARN
      description: The ARN of the trail.
      type: string
    - contextPath: AWS.CloudTrail.Trails.LogFileValidationEnabled
      description: Whether log file validation is enabled.
      type: boolean
    - contextPath: AWS.CloudTrail.Trails.CloudWatchLogsLogGroupArn
      description: The ARN of the CloudWatch log group to which CloudTrail logs are delivered.
      type: string
    - contextPath: AWS.CloudTrail.Trails.CloudWatchLogsRoleArn
      description: The role assumed by CloudTrail to write logs to the CloudWatch log group.
      type: string
    - contextPath: AWS.CloudTrail.KmsKeyId
      description: The KMS key ID that encrypts logs delivered by CloudTrail.
      type: string
    - contextPath: AWS.CloudTrail.HasCustomEventSelectors
      description: Specifies if the trail has custom event selectors.
      type: boolean
    - contextPath: AWS.CloudTrail.HasInsightSelectors
      description: Specifies whether a trail has insight types specified in an InsightSelector list.
      type: boolean
    - contextPath: AWS.CloudTrail.IsOrganizationTrail
      description: Specifies whether the trail is an organization trail.
      type: boolean
  - name: aws-s3-bucket-policy-delete
    description: Deletes the bucket policy from an Amazon S3 bucket. This operation removes all policy-based access controls from the bucket, potentially changing access permissions.
    execution: true
    arguments:
    - description: The AWS account ID.
      name: account_id
      required: true
    - description: The AWS region.
      name: region
      required: true
      auto: PREDEFINED
      predefined:
      - us-east-1
      - us-east-2
      - us-west-1
      - us-west-2
      - af-south-1
      - ap-east-1
      - ap-south-2
      - ap-southeast-3
      - ap-southeast-5
      - ap-southeast-4
      - ap-south-1
      - ap-northeast-3
      - ap-northeast-2
      - ap-southeast-1
      - ap-southeast-2
      - ap-southeast-7
      - ap-northeast-1
      - ca-central-1
      - ca-west-1
      - eu-central-1
      - eu-west-1
      - eu-west-2
      - eu-south-1
      - eu-west-3
      - eu-south-2
      - eu-north-1
      - eu-central-2
      - il-central-1
      - mx-central-1
      - me-south-1
      - me-central-1
      - sa-east-1
    - description: The name of the Amazon S3 bucket from which to delete the bucket policy.
      name: bucket
      required: true

  - name: aws-s3-public-access-block-get
    description: Retrieves the public access block configuration for an Amazon S3 bucket. Shows the current settings that control public access to the bucket and its objects.
    arguments:
    - description: The AWS account ID.
      name: account_id
      required: true
    - description: The AWS region.
      name: region
      required: true
      auto: PREDEFINED
      predefined:
      - us-east-1
      - us-east-2
      - us-west-1
      - us-west-2
      - af-south-1
      - ap-east-1
      - ap-south-2
      - ap-southeast-3
      - ap-southeast-5
      - ap-southeast-4
      - ap-south-1
      - ap-northeast-3
      - ap-northeast-2
      - ap-southeast-1
      - ap-southeast-2
      - ap-southeast-7
      - ap-northeast-1
      - ca-central-1
      - ca-west-1
      - eu-central-1
      - eu-west-1
      - eu-west-2
      - eu-south-1
      - eu-west-3
      - eu-south-2
      - eu-north-1
      - eu-central-2
      - il-central-1
      - mx-central-1
      - me-south-1
      - me-central-1
      - sa-east-1
    - description: The name of the Amazon S3 bucket to retrieve public access block configuration from.
      name: bucket
      required: true
    - description: The account ID of the expected bucket owner. If the account ID that you provide does not match the actual owner of the bucket, the request fails.
      name: expected_bucket_owner
    outputs:
    - contextPath: AWS.S3-Buckets.BucketName
      description: Name of the S3 bucket.
      type: string
    - contextPath: AWS.S3-Buckets.PublicAccessBlock.BlockPublicAcls
      description: Whether Amazon S3 blocks public access control lists (ACLs) for this bucket and objects in this bucket.
      type: boolean
    - contextPath: AWS.S3-Buckets.PublicAccessBlock.IgnorePublicAcls
      description: Whether Amazon S3 ignores public ACLs for this bucket and objects in this bucket.
      type: boolean
    - contextPath: AWS.S3-Buckets.PublicAccessBlock.BlockPublicPolicy
      description: Whether Amazon S3 blocks public bucket policies for this bucket.
      type: boolean
    - contextPath: AWS.S3-Buckets.PublicAccessBlock.RestrictPublicBuckets
      description: Whether Amazon S3 restricts public bucket policies for this bucket.
      type: boolean


  - name: aws-s3-bucket-encryption-get
    description: Retrieves the default encryption configuration for an Amazon S3 bucket. Shows the server-side encryption settings that are applied to new objects stored in the bucket.
    arguments:
    - description: The AWS account ID.
      name: account_id
      required: true
    - description: The AWS region.
      name: region
      required: true
      auto: PREDEFINED
      predefined:
      - us-east-1
      - us-east-2
      - us-west-1
      - us-west-2
      - af-south-1
      - ap-east-1
      - ap-south-2
      - ap-southeast-3
      - ap-southeast-5
      - ap-southeast-4
      - ap-south-1
      - ap-northeast-3
      - ap-northeast-2
      - ap-southeast-1
      - ap-southeast-2
      - ap-southeast-7
      - ap-northeast-1
      - ca-central-1
      - ca-west-1
      - eu-central-1
      - eu-west-1
      - eu-west-2
      - eu-south-1
      - eu-west-3
      - eu-south-2
      - eu-north-1
      - eu-central-2
      - il-central-1
      - mx-central-1
      - me-south-1
      - me-central-1
      - sa-east-1
    - description: Name of the S3 bucket to retrieve encryption configuration from. Must follow S3 naming conventions.
      name: bucket
      required: true
    outputs:
    - contextPath: AWS.S3-Buckets.BucketName
      description: Name of the S3 bucket.
      type: string
    - contextPath: AWS.S3-Buckets.ServerSideEncryptionConfiguration.Rules
      description: Container for information about a particular server-side encryption configuration rule.
      type: array
  
  - name: aws-s3-bucket-policy-get
    description: Retrieves the bucket policy for an Amazon S3 bucket. Returns the policy document in JSON format if one exists.
    execution: true
    arguments:
    - description: The AWS account ID.
      name: account_id
      required: true
    - description: The AWS region.
      name: region
      required: true
      auto: PREDEFINED
      predefined:
      - us-east-1
      - us-east-2
      - us-west-1
      - us-west-2
      - af-south-1
      - ap-east-1
      - ap-south-2
      - ap-southeast-3
      - ap-southeast-5
      - ap-southeast-4
      - ap-south-1
      - ap-northeast-3
      - ap-northeast-2
      - ap-southeast-1
      - ap-southeast-2
      - ap-southeast-7
      - ap-northeast-1
      - ca-central-1
      - ca-west-1
      - eu-central-1
      - eu-west-1
      - eu-west-2
      - eu-south-1
      - eu-west-3
      - eu-south-2
      - eu-north-1
      - eu-central-2
      - il-central-1
      - mx-central-1
      - me-south-1
      - me-central-1
      - sa-east-1
    - description: The name of the S3 bucket whose policy you want to retrieve. Must follow S3 naming conventions.
      name: bucket
      required: true
    - description: The account ID of the expected bucket owner. If the account ID that you provide does not match the actual owner of the bucket, the request fails.
      name: expected_bucket_owner
    outputs:
    - contextPath: AWS.S3-Buckets.BucketName
      description: Name of the S3 bucket.
      type: string
    - contextPath: AWS.S3-Buckets.Policy.Version
      description: The version of the policy.
      type: string
    - contextPath: AWS.S3-Buckets.Policy.Id
      description: The id of the policy.
      type: string
    - contextPath: AWS.S3-Buckets.Policy.Statement.Sid
      description: Statement identifier.
      type: string
    - contextPath: AWS.S3-Buckets.Policy.Statement.Effect
      description: Allow or Deny.
      type: string
    - contextPath: AWS.S3-Buckets.Policy.Statement.Principal
      description: Principal to whom the statement applies.
      type: string
    - contextPath: AWS.S3-Buckets.Policy.Statement.Action
      description: List of actions the statement applies to.
      type: Array
    - contextPath: AWS.S3-Buckets.Policy.Statement.Resource
      description: List of actions the statement applies to.
      type: Array
    - contextPath: AWS.S3-Buckets.Policy.Statement.Condition
      description: Conditions for when the statement applies.
      type: string
    - contextPath: AWS.S3-Buckets.PolicyExists
      description: Whether a bucket policy exists.
      type: boolean
  isfetch: false
  runonce: false
  script: '-'
  type: python
  subtype: python3
<<<<<<< HEAD
  dockerimage: demisto/boto3py3:1.0.0.4688278
=======
  dockerimage: demisto/boto3py3:1.0.0.5295752
>>>>>>> 554d645f
fromversion: 5.5.0
tests:
- No test - No playbook part of this release.
sectionorder:
- Connect
- Collect
isCloudProviderIntegration: true<|MERGE_RESOLUTION|>--- conflicted
+++ resolved
@@ -3498,11 +3498,7 @@
   script: '-'
   type: python
   subtype: python3
-<<<<<<< HEAD
-  dockerimage: demisto/boto3py3:1.0.0.4688278
-=======
   dockerimage: demisto/boto3py3:1.0.0.5295752
->>>>>>> 554d645f
 fromversion: 5.5.0
 tests:
 - No test - No playbook part of this release.
