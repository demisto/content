--- conflicted
+++ resolved
@@ -1455,8 +1455,6 @@
       description: 'A list of DB snapshot attributes to remove from the attribute specified by AttributeName.'
       required: false
       isArray: true
-<<<<<<< HEAD
-=======
 
   - name: aws-rds-event-subscription-modify
     description: Modifies an existing RDS event notification subscription.
@@ -1545,7 +1543,6 @@
         description: The time the RDS event notification subscription was created.
         type: string
 
->>>>>>> de38da6f
   - name: aws-ec2-security-group-ingress-revoke
     description: 'Revokes one or more ingress rules in a security group.'
     arguments:
@@ -2219,8 +2216,6 @@
       - sa-east-1
     description: Updates the containerInsights setting of an ECS cluster.
 
-<<<<<<< HEAD
-=======
   - name: aws-ec2-subnet-attribute-modify
     description: Modifies a subnet attribute.
     arguments:
@@ -2288,7 +2283,6 @@
       - description: The type of hostname to assign to instances in the subnet at launch.
         name: private_dns_hostname_type_on_launch
 
->>>>>>> de38da6f
   - name: aws-cloudtrail-trail-update
     description: 'Updates trail settings that control what events you are logging, and how to handle log files. Changes to a trail do not require stopping the CloudTrail service. Use this action to designate an existing bucket for log delivery. If the existing bucket has previously been a target for CloudTrail log files, an IAM policy exists for the bucket. UpdateTrail must be called from the Region in which the trail was created; otherwise, an InvalidHomeRegionException is thrown.'
     arguments:
@@ -2551,11 +2545,7 @@
       description: Specifies whether enhanced networking with ENA is enabled.
       type: Boolean
     - contextPath: AWS.EC2.Instances.Hypervisor
-<<<<<<< HEAD
-      description: The hypervisor type of the instance. 
-=======
       description: The hypervisor type of the instance.
->>>>>>> de38da6f
       type: String
     - contextPath: AWS.EC2.Instances.IamInstanceProfile.Arn
       description: The Amazon Resource Name (ARN) of the instance profile.
@@ -2720,11 +2710,7 @@
       description: Specifies whether to attempt reboot migration during a user-initiated reboot of an instance that has a scheduled system-reboot event.
       type: String
     - contextPath: AWS.EC2.Instances.CurrentInstanceBootMode
-<<<<<<< HEAD
-      description: The boot mode that is used to boot the instance at launch or start. 
-=======
       description: The boot mode that is used to boot the instance at launch or start.
->>>>>>> de38da6f
       type: String
     - contextPath: AWS.EC2.Instances.NetworkPerformanceOptions.BandwidthWeighting
       description: Contains settings for the network performance options for your instance.
@@ -3157,11 +3143,7 @@
       description: Specifies whether enhanced networking with ENA is enabled.
       type: Boolean
     - contextPath: AWS.EC2.Instances.Hypervisor
-<<<<<<< HEAD
-      description: The hypervisor type of the instance. 
-=======
       description: The hypervisor type of the instance.
->>>>>>> de38da6f
       type: String
     - contextPath: AWS.EC2.Instances.IamInstanceProfile.Arn
       description: The Amazon Resource Name (ARN) of the instance profile.
@@ -3326,11 +3308,7 @@
       description: Specifies whether to attempt reboot migration during a user-initiated reboot of an instance that has a scheduled system-reboot event.
       type: String
     - contextPath: AWS.EC2.Instances.CurrentInstanceBootMode
-<<<<<<< HEAD
-      description: The boot mode that is used to boot the instance at launch or start. 
-=======
       description: The boot mode that is used to boot the instance at launch or start.
->>>>>>> de38da6f
       type: String
     - contextPath: AWS.EC2.Instances.NetworkPerformanceOptions.BandwidthWeighting
       description: Contains settings for the network performance options for your instance.
@@ -3485,11 +3463,7 @@
       description: The name of the Amazon S3 bucket where CloudTrail delivers trail files.
       type: string
     - contextPath: AWS.CloudTrail.Trails.S3KeyPrefix
-<<<<<<< HEAD
-      description: The Amazon S3 key prefix appended to the bucket name designated for log file delivery. 
-=======
       description: The Amazon S3 key prefix appended to the bucket name designated for log file delivery.
->>>>>>> de38da6f
       type: string
     - contextPath: AWS.CloudTrail.Trails.SnsTopicARN
       description: The ARN of the Amazon SNS topic that CloudTrail uses to send notifications when log files are delivered.
@@ -3694,11 +3668,7 @@
     - contextPath: AWS.S3-Buckets.ServerSideEncryptionConfiguration.Rules
       description: Container for information about a particular server-side encryption configuration rule.
       type: array
-<<<<<<< HEAD
-  
-=======
-
->>>>>>> de38da6f
+
   - name: aws-s3-bucket-policy-get
     description: Retrieves the bucket policy for an Amazon S3 bucket. Returns the policy document in JSON format if one exists.
     execution: true
