category: Cloud Services
description: Cloud integrations are installed from the **Data Sources** page. To configure a cloud integration, go to Settings > Data Sources and click "Add Data Source", select AWS, then in Advanced Settings > Security Capabilities, enable "Automation".
display: Amazon Web Services
name: AWS
commonfields:
  id: AWS
  version: -1
configuration:
- display: Main Role
  name: role_name
  type: 0
  section: Connect
  required: false
  additionalinfo: Main role for authentication, for example 'PowerUserAccess'.
- display: Default AWS Account ID
  name: test_account_id
  type: 0
  section: Connect
  additionalinfo: AWS Account ID used for running integration test
- display: Role Session Name
  name: role_session_name
  type: 0
  defaultvalue: cortex-session
  section: Connect
  advanced: true
  additionalinfo: Role session name to be used for authentication
- display: Role Session Duration
  name: session_duration
  type: 0
  section: Connect
  advanced: true
  required: false
  additionalinfo: Max role session duration
- display: Default AWS Access Key ID
  name: access_key_id
  additionalinfo: "AWS access key ID used for authentication when role-based authentication is not available. Must be used together with 'Default AWS Secret Access Key'. If provided, these credentials provide backup authentication when role assumption fails."
  type: 0
  section: Connect
  advanced: true
  required: false
- display: Default AWS Secret Access Key
  name: secret_access_key
  additionalinfo: "AWS Secret Access Key used for authentication when role-based authentication is not available. Must be used together with 'Default AWS Access Key ID'. If provided, these credentials will be used as a fallback when role assumption fails."
  type: 9
  section: Connect
  advanced: true
  required: false
- display: Default AWS region.
  name: region
  type: 0
  section: Connect
  additionalinfo: "The AWS region to use for API requests when a region is not explicitly specified in a command. This serves as the default region for operations across all AWS service-specific commands."
- display: Timeout
  name: timeout
  type: 0
  section: Connect
  advanced: true
  required: false
  additionalinfo: "The time in seconds until a timeout exception is reached. You can specify just the read timeout (for example 60) or the read and connect timeouts separated by a comma (for example 60,10). Default is 60,10."
  defaultvalue: 60,10
- display: Retries
  additionalinfo: "The maximum number of retry attempts when connection or throttling errors are encountered. Set to 0 to disable retries. The default value is 5 and the limit is 10. Note: Increasing the number of retries will increase the execution time."
  name: retries
  type: 0
  section: Connect
  advanced: true
  required: false
  defaultvalue: 5
- display: PrivateLink service URL.
  name: endpoint_url
  type: 0
  section: Connect
  advanced: true
  required: false
- display: STS PrivateLink URL.
  name: sts_endpoint_url
  type: 0
  section: Connect
  advanced: true
  required: false
- display: AWS STS Regional Endpoints
  name: sts_regional_endpoint
  type: 15
  section: Connect
  advanced: true
  required: false
  additionalinfo: Sets the AWS_STS_REGIONAL_ENDPOINTS environment variable to specify the AWS STS endpoint resolution logic. By default, this option is set to “legacy” in AWS. Leave empty if the environment variable is already set using server configuration.
  options:
  - legacy
  - regional
- display: Role name for cross-organization account access
  name: access_role_name
  type: 0
  section: Connect
  advanced: true
  required: false
  additionalinfo: The role name used to access accounts in the organization. This role name must exist in the accounts provided in "AWS Organization accounts" and be assumable with the credentials provided.
- display: Use system proxy settings
  name: proxy
  type: 8
  section: Connect
  advanced: true
  required: false
- display: Trust any certificate (not secure)
  name: insecure
  type: 8
  section: Connect
  advanced: true
  required: false
script:
  commands:
  - name: aws-s3-public-access-block-update
    description: "Creates or modifies the PublicAccessBlock configuration for an Amazon S3 bucket."
    arguments:
    - description: The AWS account ID.
      name: account_id
      required: true
    - description: The AWS region.
      name: region
      required: true
      auto: PREDEFINED
      predefined:
      - us-east-1
      - us-east-2
      - us-west-1
      - us-west-2
      - af-south-1
      - ap-east-1
      - ap-south-2
      - ap-southeast-3
      - ap-southeast-5
      - ap-southeast-4
      - ap-south-1
      - ap-northeast-3
      - ap-northeast-2
      - ap-southeast-1
      - ap-southeast-2
      - ap-southeast-7
      - ap-northeast-1
      - ca-central-1
      - ca-west-1
      - eu-central-1
      - eu-west-1
      - eu-west-2
      - eu-south-1
      - eu-west-3
      - eu-south-2
      - eu-north-1
      - eu-central-2
      - il-central-1
      - mx-central-1
      - me-south-1
      - me-central-1
      - sa-east-1
    - description: The name of the Amazon S3 bucket.
      name: bucket
      required: true
    - description: Weather Amazon S3 should block public access control lists (ACLs) for this bucket and objects in this bucket.
      name: block_public_acls
      auto: PREDEFINED
      predefined:
      - 'true'
      - 'false'
    - description: Weather Amazon S3 should ignore public ACLs for this bucket and objects in this bucket.
      name: ignore_public_acls
      auto: PREDEFINED
      predefined:
      - 'true'
      - 'false'
    - description: Weather Amazon S3 should block public bucket policies for this bucket.
      name: block_public_policy
      auto: PREDEFINED
      predefined:
      - 'true'
      - 'false'
    - description: Weather Amazon S3 should restrict public bucket policies for this bucket.
      name: restrict_public_buckets
      auto: PREDEFINED
      predefined:
      - 'true'
      - 'false'

    
  - name: aws-s3-bucket-acl-put
    description: Sets the access control list (ACL) permissions for an existing Amazon S3 bucket. This command allows you to define who can access the bucket and what actions they can perform, using predefined ACLs. Since 2023, all new S3 buckets *block* ACLs by default for better security.
    arguments:
    - description: The AWS account ID.
      name: account_id
      required: true
    - name: region
      description: The AWS region.
      required: true
      auto: PREDEFINED
      predefined:
      - us-east-1
      - us-east-2
      - us-west-1
      - us-west-2
      - af-south-1
      - ap-east-1
      - ap-south-2
      - ap-southeast-3
      - ap-southeast-5
      - ap-southeast-4
      - ap-south-1
      - ap-northeast-3
      - ap-northeast-2
      - ap-southeast-1
      - ap-southeast-2
      - ap-southeast-7
      - ap-northeast-1
      - ca-central-1
      - ca-west-1
      - eu-central-1
      - eu-west-1
      - eu-west-2
      - eu-south-1
      - eu-west-3
      - eu-south-2
      - eu-north-1
      - eu-central-2
      - il-central-1
      - mx-central-1
      - me-south-1
      - me-central-1
      - sa-east-1

    - name: acl
      description: 'The canned ACL to apply to the bucket.'
      required: true
      auto: PREDEFINED
      predefined:
      - private
      - public-read
      - public-read-write
      - authenticated-read
    - name: bucket
      description: 'The bucket to which to apply the ACL.'
      required: true

  - name: aws-s3-bucket-logging-put
    description: Configure logging settings for an AWS S3 bucket, allowing to monitor access to the bucket through detailed access logs that are delivered to a designated target bucket.
    arguments:
    - description: The AWS account ID.
      name: account_id
      required: true
    - description: The AWS region.
      name: region
      required: true
      auto: PREDEFINED
      predefined:
      - us-east-1
      - us-east-2
      - us-west-1
      - us-west-2
      - af-south-1
      - ap-east-1
      - ap-south-2
      - ap-southeast-3
      - ap-southeast-5
      - ap-southeast-4
      - ap-south-1
      - ap-northeast-3
      - ap-northeast-2
      - ap-southeast-1
      - ap-southeast-2
      - ap-southeast-7
      - ap-northeast-1
      - ca-central-1
      - ca-west-1
      - eu-central-1
      - eu-west-1
      - eu-west-2
      - eu-south-1
      - eu-west-3
      - eu-south-2
      - eu-north-1
      - eu-central-2
      - il-central-1
      - mx-central-1
      - me-south-1
      - me-central-1
      - sa-east-1
    - description: 'The name of the bucket for which to set the logging parameters.'
      name: bucket
      required: true
    - description: 'The name of the bucket where server access logs should be delivered. If this is NOT provided, logging will be disabled.'
      name: target_bucket
      required: false
    - description: 'The prefix to be used for log object keys (e.g., "logs/"). Objects will be stored as: targetBucket/targetPrefix/sourceBucket/YYYY-MM-DD-HH-MM-SS-UniqueString.'
      name: target_prefix
      required: false
  - name: aws-s3-bucket-versioning-put
    description: Sets the versioning state of an existing bucket.
    arguments:
    - description: The AWS account ID.
      name: account_id
      required: true
    - description: The AWS region.
      name: region
      required: true
      auto: PREDEFINED
      predefined:
      - us-east-1
      - us-east-2
      - us-west-1
      - us-west-2
      - af-south-1
      - ap-east-1
      - ap-south-2
      - ap-southeast-3
      - ap-southeast-5
      - ap-southeast-4
      - ap-south-1
      - ap-northeast-3
      - ap-northeast-2
      - ap-southeast-1
      - ap-southeast-2
      - ap-southeast-7
      - ap-northeast-1
      - ca-central-1
      - ca-west-1
      - eu-central-1
      - eu-west-1
      - eu-west-2
      - eu-south-1
      - eu-west-3
      - eu-south-2
      - eu-north-1
      - eu-central-2
      - il-central-1
      - mx-central-1
      - me-south-1
      - me-central-1
      - sa-east-1
    - description: The name of the bucket for which to set the logging parameters.
      name: bucket
      required: true
    - description: Weather MFA delete is enabled in the bucket versioning configuration. This element is only returned if the bucket has been configured with MFA delete. If the bucket has never been so configured, this element is not returned.
      name: mfa_delete
      required: false
    - auto: PREDEFINED
      description: The versioning state of the bucket.
      name: status
      predefined:
      - 'Enabled'
      - 'Suspended'
      required: true
  - name: aws-s3-bucket-policy-put
    description: Applies an Amazon S3 bucket policy to an Outposts bucket.
    arguments:
    - name: account_id
      description: The AWS account ID.
      required: true
    - name: region
      description: The AWS region.
      required: true
      auto: PREDEFINED
      predefined:
      - us-east-1
      - us-east-2
      - us-west-1
      - us-west-2
      - af-south-1
      - ap-east-1
      - ap-south-2
      - ap-southeast-3
      - ap-southeast-5
      - ap-southeast-4
      - ap-south-1
      - ap-northeast-3
      - ap-northeast-2
      - ap-southeast-1
      - ap-southeast-2
      - ap-southeast-7
      - ap-northeast-1
      - ca-central-1
      - ca-west-1
      - eu-central-1
      - eu-west-1
      - eu-west-2
      - eu-south-1
      - eu-west-3
      - eu-south-2
      - eu-north-1
      - eu-central-2
      - il-central-1
      - mx-central-1
      - me-south-1
      - me-central-1
      - sa-east-1
    - name: bucket
      description: 'The name of the bucket to which the policy will be applied.'
      required: true
    - name: policy
      description: 'The bucket policy to apply as a JSON string.'
      required: true


  - name: aws-iam-account-password-policy-get
    description: Gets the AWS account password policy.
    arguments:
    - description: The AWS account ID.
      name: account_id
      required: true
    - description: The AWS region.
      name: region
      required: false
      auto: PREDEFINED
      predefined:
      - us-east-1
      - us-east-2
      - us-west-1
      - us-west-2
      - af-south-1
      - ap-east-1
      - ap-south-2
      - ap-southeast-3
      - ap-southeast-5
      - ap-southeast-4
      - ap-south-1
      - ap-northeast-3
      - ap-northeast-2
      - ap-southeast-1
      - ap-southeast-2
      - ap-southeast-7
      - ap-northeast-1
      - ca-central-1
      - ca-west-1
      - eu-central-1
      - eu-west-1
      - eu-west-2
      - eu-south-1
      - eu-west-3
      - eu-south-2
      - eu-north-1
      - eu-central-2
      - il-central-1
      - mx-central-1
      - me-south-1
      - me-central-1
      - sa-east-1

    outputs:
    - contextPath: AWS.IAM.PasswordPolicy.MinimumPasswordLength
      description: Minimum length to require for IAM user passwords.
      type: number
    - contextPath: AWS.IAM.PasswordPolicy.RequireSymbols
      description: Whether IAM user passwords must contain at least one of the symbols.
      type: boolean
    - contextPath: AWS.IAM.PasswordPolicy.RequireNumbers
      description: Whether IAM user passwords must contain at least one numeric character (0 to 9).
      type: boolean
    - contextPath: AWS.IAM.PasswordPolicy.RequireUppercaseCharacters
      description: Whether IAM user passwords must contain at least one uppercase character (A to Z).
      type: boolean
    - contextPath: AWS.IAM.PasswordPolicy.RequireLowercaseCharacters
      description: Whether IAM user passwords must contain at least one lowercase character (a to z).
      type: boolean
    - contextPath: AWS.IAM.PasswordPolicy.AllowUsersToChangePassword
      description: Whether IAM users are allowed to change their own password.
      type: boolean
    - contextPath: AWS.IAM.PasswordPolicy.ExpirePasswords
      description: Whether passwords in the account expire.
      type: boolean
    - contextPath: AWS.IAM.PasswordPolicy.MaxPasswordAge
      description: The number of days that an IAM user password is valid.
      type: number
    - contextPath: AWS.IAM.PasswordPolicy.PasswordReusePrevention
      description: The number of previous passwords that IAM users are prevented from reusing.
      type: number
    - contextPath: AWS.IAM.PasswordPolicy.HardExpiry
      description: Whether IAM users are prevented from setting a new password via the Amazon Web Services Management Console after their password has expired.
      type: boolean

  - name: aws-iam-account-password-policy-update
    description: Create or Update AWS account password policy.
    execution: true
    arguments:
    - description: The AWS account ID.
      name: account_id
      required: true
    - description: The minimum number of characters allowed in an IAM user password.
      name: minimum_password_length
    - auto: PREDEFINED
      description: Whether IAM user passwords must contain at least one of the non-alphanumeric characters.
      name: require_symbols
      predefined:
      - 'true'
      - 'false'
    - auto: PREDEFINED
      description: Whether IAM user passwords must contain at least one numeric character (0 to 9).
      name: require_numbers
      predefined:
      - 'true'
      - 'false'
    - auto: PREDEFINED
      description: Weather IAM user passwords must contain at least one uppercase character from the ISO basic Latin alphabet (A to Z). Can be "True" or "False".
      name: require_uppercase_characters
      predefined:
      - 'true'
      - 'false'
    - auto: PREDEFINED
      description: Weather IAM user passwords must contain at least one lowercase character from the ISO basic Latin alphabet (a to z). Can be "True" or "False".
      name: require_lowercase_characters
      predefined:
      - 'true'
      - 'false'
    - auto: PREDEFINED
      description: Allows all IAM users in your account to use the AWS Management Console to change their own passwords. Can be "True" or "False".
      name: allow_users_to_change_password
      predefined:
      - 'true'
      - 'false'
    - description: The number of days that an IAM user password is valid.
      name: max_password_age
    - description: The number of previous passwords that IAM users are prevented from reusing.
      name: password_reuse_prevention
    - auto: PREDEFINED
      description: Prevents IAM users from setting a new password after their password has expired. Can be "True" or "False".
      name: hard_expiry
      predefined:
      - 'true'
      - 'false'

  - name: aws-iam-role-policy-put
    description: Adds or updates an inline policy document that is embedded in the specified IAM role.
    arguments:
    - name: account_id
      description: The AWS account ID.
      required: true
    - name: region
      description: The AWS region.
      required: true
      auto: PREDEFINED
      predefined:
      - us-east-1
      - us-east-2
      - us-west-1
      - us-west-2
      - af-south-1
      - ap-east-1
      - ap-south-2
      - ap-southeast-3
      - ap-southeast-5
      - ap-southeast-4
      - ap-south-1
      - ap-northeast-3
      - ap-northeast-2
      - ap-southeast-1
      - ap-southeast-2
      - ap-southeast-7
      - ap-northeast-1
      - ca-central-1
      - ca-west-1
      - eu-central-1
      - eu-west-1
      - eu-west-2
      - eu-south-1
      - eu-west-3
      - eu-south-2
      - eu-north-1
      - eu-central-2
      - il-central-1
      - mx-central-1
      - me-south-1
      - me-central-1
      - sa-east-1

    - name: role_name
      description: 'The name of the role to associate the policy with. This parameter accepts a string of upper and lowercase letters and numbers, with no spaces. You can also include any of the following characters: _+=,.@-.'
      required: true
    - name: policy_name
      description: 'The name of the policy document. This parameter accepts a string of upper and lowercase letters and numbers, with no spaces. You can also include any of the following characters: _+=,.@-.'
      required: true
    - name: policy_document
      description: 'The policy document in JSON format. Must be a valid IAM policy document that defines the permissions for the role.'
      required: true

  - name: aws-iam-login-profile-delete
    description: Deletes the password for the specified IAM user, which terminates the user's ability to access AWS services through the AWS Management Console.
    arguments:
    - name: account_id
      description: The AWS account ID.
      required: true
    - name: region
      description: The AWS region.
      required: true
      auto: PREDEFINED
      predefined:
      - us-east-1
      - us-east-2
      - us-west-1
      - us-west-2
      - af-south-1
      - ap-east-1
      - ap-south-2
      - ap-southeast-3
      - ap-southeast-5
      - ap-southeast-4
      - ap-south-1
      - ap-northeast-3
      - ap-northeast-2
      - ap-southeast-1
      - ap-southeast-2
      - ap-southeast-7
      - ap-northeast-1
      - ca-central-1
      - ca-west-1
      - eu-central-1
      - eu-west-1
      - eu-west-2
      - eu-south-1
      - eu-west-3
      - eu-south-2
      - eu-north-1
      - eu-central-2
      - il-central-1
      - mx-central-1
      - me-south-1
      - me-central-1
      - sa-east-1
    - name: user_name
      description: The name of the user whose password you want to delete.
      required: true

  - name: aws-iam-user-policy-put
    description: Adds or updates an inline policy document that is embedded in the specified IAM user.
    arguments:
    - name: account_id
      description: The AWS account ID.
      required: true
    - name: region
      description: The AWS region.
      required: true
      auto: PREDEFINED
      predefined:
      - us-east-1
      - us-east-2
      - us-west-1
      - us-west-2
      - af-south-1
      - ap-east-1
      - ap-south-2
      - ap-southeast-3
      - ap-southeast-5
      - ap-southeast-4
      - ap-south-1
      - ap-northeast-3
      - ap-northeast-2
      - ap-southeast-1
      - ap-southeast-2
      - ap-southeast-7
      - ap-northeast-1
      - ca-central-1
      - ca-west-1
      - eu-central-1
      - eu-west-1
      - eu-west-2
      - eu-south-1
      - eu-west-3
      - eu-south-2
      - eu-north-1
      - eu-central-2
      - il-central-1
      - mx-central-1
      - me-south-1
      - me-central-1
      - sa-east-1
    - name: user_name
      description: The name of the user to associate the policy with.
      required: true
    - name: policy_name
      description: The name of the policy document.
      required: true
    - name: policy_document
      description: The policy document in JSON format. Must be a valid IAM policy document that defines the permissions for the user.
      required: true

  - name: aws-iam-role-from-instance-profile-remove
    description: Removes the specified IAM role from the specified EC2 instance profile.
    arguments:
    - name: account_id
      description: The AWS account ID.
      required: true
    - name: region
      description: The AWS region.
      required: true
      auto: PREDEFINED
      predefined:
      - us-east-1
      - us-east-2
      - us-west-1
      - us-west-2
      - af-south-1
      - ap-east-1
      - ap-south-2
      - ap-southeast-3
      - ap-southeast-5
      - ap-southeast-4
      - ap-south-1
      - ap-northeast-3
      - ap-northeast-2
      - ap-southeast-1
      - ap-southeast-2
      - ap-southeast-7
      - ap-northeast-1
      - ca-central-1
      - ca-west-1
      - eu-central-1
      - eu-west-1
      - eu-west-2
      - eu-south-1
      - eu-west-3
      - eu-south-2
      - eu-north-1
      - eu-central-2
      - il-central-1
      - mx-central-1
      - me-south-1
      - me-central-1
      - sa-east-1
    - name: instance_profile_name
      description: The name of the instance profile to update.
      required: true
    - name: role_name
      description: The name of the role to remove.
      required: false

  - name: aws-iam-access-key-update
    description: Changes the status of the specified access key from Active to Inactive, or vice versa. This operation can be used to disable a user's access key as part of a key rotation workflow.
    arguments:
    - name: account_id
      description: The AWS account ID.
      required: true
    - name: region
      description: The AWS region.
      required: true
      auto: PREDEFINED
      predefined:
      - us-east-1
      - us-east-2
      - us-west-1
      - us-west-2
      - af-south-1
      - ap-east-1
      - ap-south-2
      - ap-southeast-3
      - ap-southeast-5
      - ap-southeast-4
      - ap-south-1
      - ap-northeast-3
      - ap-northeast-2
      - ap-southeast-1
      - ap-southeast-2
      - ap-southeast-7
      - ap-northeast-1
      - ca-central-1
      - ca-west-1
      - eu-central-1
      - eu-west-1
      - eu-west-2
      - eu-south-1
      - eu-west-3
      - eu-south-2
      - eu-north-1
      - eu-central-2
      - il-central-1
      - mx-central-1
      - me-south-1
      - me-central-1
      - sa-east-1
    - name: access_key_id
      description: The access key ID of the secret access key you want to update.
      required: true
    - name: status
      description: The status you want to assign to the secret access key.
      required: true
      auto: PREDEFINED
      predefined:
      - 'Active'
      - 'Inactive'
    - name: user_name
      description: The name of the user whose key you want to update. If you do not specify a user name, IAM determines the user name implicitly based on the AWS access key ID signing the request.
      required: false

  - name: aws-eks-cluster-config-update
    description: 'Updates an Amazon EKS cluster configuration. Only a single type of update can (logging / resources_vpc_config) is allowed per call.'
    arguments:
    - name: account_id
      description: The AWS account ID.
      required: true
    - name: region
      description: The AWS region.
      required: true
      auto: PREDEFINED
      predefined:
      - us-east-1
      - us-east-2
      - us-west-1
      - us-west-2
      - af-south-1
      - ap-east-1
      - ap-south-2
      - ap-southeast-3
      - ap-southeast-5
      - ap-southeast-4
      - ap-south-1
      - ap-northeast-3
      - ap-northeast-2
      - ap-southeast-1
      - ap-southeast-2
      - ap-southeast-7
      - ap-northeast-1
      - ca-central-1
      - ca-west-1
      - eu-central-1
      - eu-west-1
      - eu-west-2
      - eu-south-1
      - eu-west-3
      - eu-south-2
      - eu-north-1
      - eu-central-2
      - il-central-1
      - mx-central-1
      - me-south-1
      - me-central-1
      - sa-east-1
    - name: cluster_name
      description: 'The name of the Amazon EKS cluster to update.'
      required: true
    - name: logging
      description: "Enable or disable exporting the Kubernetes control plane logs for your cluster to CloudWatch Logs. By default, cluster control plane logs aren’t exported to CloudWatch Logs. For example \"{'clusterLogging': [{'types': ['api', 'audit', 'authenticator', 'controllerManager', 'scheduler'], 'enabled': true}]}\"."
      required: false
    - name: resources_vpc_config
      description: "A JSON representation of the VPC configuration used by the cluster control plane. For example \"{'subnetIds': ['string'], 'securityGroupIds': ['string'], 'endpointPublicAccess': True, 'endpointPrivateAccess': True, 'publicAccessCidrs': ['string']}\"."
      required: false


  - name: aws-rds-db-cluster-modify
    description: Modifies settings for an Amazon RDS DB cluster. Allows you to update cluster settings such as port, master credentials, VPC security groups, deletion protection, and other configuration options.
    arguments:
    - name: account_id
      description: The AWS account ID.
      required: true
    - name: region
      description: The AWS region.
      required: true
      auto: PREDEFINED
      predefined:
      - us-east-1
      - us-east-2
      - us-west-1
      - us-west-2
      - af-south-1
      - ap-east-1
      - ap-south-2
      - ap-southeast-3
      - ap-southeast-5
      - ap-southeast-4
      - ap-south-1
      - ap-northeast-3
      - ap-northeast-2
      - ap-southeast-1
      - ap-southeast-2
      - ap-southeast-7
      - ap-northeast-1
      - ca-central-1
      - ca-west-1
      - eu-central-1
      - eu-west-1
      - eu-west-2
      - eu-south-1
      - eu-west-3
      - eu-south-2
      - eu-north-1
      - eu-central-2
      - il-central-1
      - mx-central-1
      - me-south-1
      - me-central-1
      - sa-east-1
    - name: db_cluster_identifier
      description: 'The DB cluster identifier for the modified cluster. This parameter is not case sensitive and is valid for Aurora DB and Multi-AZ DB cluster types. It must match the identifier of an existing DB cluster.'
      required: true
    - name: deletion_protection
      description: 'Weather the DB cluster has deletion protection enabled. The database can’t be deleted when deletion protection is enabled. By default, deletion protection isn’t enabled.'
      auto: PREDEFINED
      predefined:
      - 'true'
      - 'false'
    - name: enable_iam_database_authentication
      description: 'Weather to enable mapping of Amazon Web Services Identity and Access Management (IAM) accounts to database accounts. By default, mapping isn’t enabled.'
      auto: PREDEFINED
      predefined:
      - 'true'
      - 'false'
  - name: aws-rds-db-cluster-snapshot-attribute-modify
    description: Modifies the attributes associated with a DB cluster snapshot.
    arguments:
    - name: account_id
      description: The AWS account ID.
      required: true
    - name: region
      description: The AWS region.
      required: true
      auto: PREDEFINED
      predefined:
      - us-east-1
      - us-east-2
      - us-west-1
      - us-west-2
      - af-south-1
      - ap-east-1
      - ap-south-2
      - ap-southeast-3
      - ap-southeast-5
      - ap-southeast-4
      - ap-south-1
      - ap-northeast-3
      - ap-northeast-2
      - ap-southeast-1
      - ap-southeast-2
      - ap-southeast-7
      - ap-northeast-1
      - ca-central-1
      - ca-west-1
      - eu-central-1
      - eu-west-1
      - eu-west-2
      - eu-south-1
      - eu-west-3
      - eu-south-2
      - eu-north-1
      - eu-central-2
      - il-central-1
      - mx-central-1
      - me-south-1
      - me-central-1
      - sa-east-1
    - name: db_cluster_snapshot_identifier
      description: 'The identifier for the DB cluster snapshot to modify the attributes for.'
      required: true
    - name: attribute_name
      description: 'The name of the DB cluster snapshot attribute to modify.'
      required: true
    - name: values_to_remove
      description: 'A CSV list of DB cluster snapshot attributes to remove from the attribute specified by AttributeName. Default is all.'
      required: false
    - name: values_to_add
      description: 'A CSV list of DB cluster snapshot attributes to add to the attribute specified by AttributeName.'
      required: false

  - name: aws-rds-db-instance-modify
    description: "Modifies an Amazon RDS DB instance. Allows changing various settings of an existing DB instance, such as instance class, storage capacity, security groups, and other configuration parameters."
    arguments:
    - name: account_id
      description: The AWS account ID.
      required: true
    - name: region
      description: The AWS region.
      required: true
      auto: PREDEFINED
      predefined:
      - us-east-1
      - us-east-2
      - us-west-1
      - us-west-2
      - af-south-1
      - ap-east-1
      - ap-south-2
      - ap-southeast-3
      - ap-southeast-5
      - ap-southeast-4
      - ap-south-1
      - ap-northeast-3
      - ap-northeast-2
      - ap-southeast-1
      - ap-southeast-2
      - ap-southeast-7
      - ap-northeast-1
      - ca-central-1
      - ca-west-1
      - eu-central-1
      - eu-west-1
      - eu-west-2
      - eu-south-1
      - eu-west-3
      - eu-south-2
      - eu-north-1
      - eu-central-2
      - il-central-1
      - mx-central-1
      - me-south-1
      - me-central-1
      - sa-east-1
    - name: db_instance_identifier
      description: 'The identifier of DB instance to modify. This value is stored as a lowercase string.'
      required: true
    - name: publicly_accessible
      description: 'Weather the DB instance is publicly accessible.'
      required: false
      auto: PREDEFINED
      predefined:
      - 'true'
      - 'false'
    - name: apply_immediately
      description: 'Weather the modifications in this request and any pending modifications are asynchronously applied as soon as possible, regardless of the PreferredMaintenanceWindow setting for the DB instance. By default, this parameter is disabled. If this parameter is disabled, changes to the DB instance are applied during the next maintenance window. Some parameter changes can cause an outage and are applied on the next call to RebootDBInstance , or the next failure reboot.'
      required: false
      auto: PREDEFINED
      predefined:
      - 'true'
      - 'false'
    - name: copy_tags_to_snapshot
      description: 'Weather to copy all tags from the DB instance to snapshots of the DB instance. By default, tags aren’t copied.'
      required: false
      auto: PREDEFINED
      predefined:
      - 'true'
      - 'false'
    - name: backup_retention_period
      description: 'The number of days to retain automated backups. Setting this parameter to a positive number enables backups. Setting this parameter to 0 disables automated backups.'
      required: false
    - name: enable_iam_database_authentication
      description: 'Weather to enable mapping of Amazon Web Services Identity and Access Management (IAM) accounts to database accounts. By default, mapping isn’t enabled.'
      required: false
      auto: PREDEFINED
      predefined:
      - 'true'
      - 'false'
    - name: deletion_protection
      description: 'Weather the DB instance has deletion protection enabled. The database can’t be deleted when deletion protection is enabled. By default, deletion protection isn’t enabled. For more information, see Deleting a DB Instance.'
      required: false
      auto: PREDEFINED
      predefined:
      - 'true'
      - 'false'
    - name: auto_minor_version_upgrade
      description: 'Weather minor version upgrades are applied automatically to the DB instance during the maintenance window. An outage occurs when all the following conditions are met: The automatic upgrade is enabled for the maintenance window. A newer minor version is available. RDS has enabled automatic patching for the engine version. If any of the preceding conditions isn’t met, Amazon RDS applies the change as soon as possible and doesn’t cause an outage. For an RDS Custom DB instance, don’t enable this setting. Otherwise, the operation returns an error.'
      required: false
      auto: PREDEFINED
      predefined:
      - 'true'
      - 'false'
    - name: multi_az
      description: 'Weather the DB instance is a Multi-AZ deployment. Changing this parameter doesn’t result in an outage. The change is applied during the next maintenance window unless the ApplyImmediately parameter is enabled for this request. This setting doesn’t apply to RDS Custom DB instances.'
      required: false
      auto: PREDEFINED
      predefined:
      - 'true'
      - 'false'
  - name: aws-rds-db-snapshot-attribute-modify
    description: Adds or removes permission for the specified AWS account ID to restore the specified DB snapshot.
    arguments:
    - name: account_id
      description: The AWS account ID.
      required: true
    - name: region
      description: The AWS region.
      required: true
      auto: PREDEFINED
      predefined:
      - us-east-1
      - us-east-2
      - us-west-1
      - us-west-2
      - af-south-1
      - ap-east-1
      - ap-south-2
      - ap-southeast-3
      - ap-southeast-5
      - ap-southeast-4
      - ap-south-1
      - ap-northeast-3
      - ap-northeast-2
      - ap-southeast-1
      - ap-southeast-2
      - ap-southeast-7
      - ap-northeast-1
      - ca-central-1
      - ca-west-1
      - eu-central-1
      - eu-west-1
      - eu-west-2
      - eu-south-1
      - eu-west-3
      - eu-south-2
      - eu-north-1
      - eu-central-2
      - il-central-1
      - mx-central-1
      - me-south-1
      - me-central-1
      - sa-east-1
    - name: db_snapshot_identifier
      description: 'The identifier for the DB snapshot to modify the attributes for.'
      required: true
    - name: attribute_name
      description: 'The name of the DB snapshot attribute to modify.'
      required: true
    - name: values_to_add
      description: 'A list of DB snapshot attributes to add to the attribute specified by AttributeName.'
      required: false
      isArray: true
    - name: values_to_remove
      description: 'A list of DB snapshot attributes to remove from the attribute specified by AttributeName.'
      isArray: true
      required: false


  - name: aws-ec2-security-group-ingress-revoke
    description: 'Revokes one or more ingress rules in a security group.'
    arguments:
    - name: account_id
      description: The AWS account ID.
      required: true
    - name: region
      description: The AWS region.
      required: true
      auto: PREDEFINED
      predefined:
      - us-east-1
      - us-east-2
      - us-west-1
      - us-west-2
      - af-south-1
      - ap-east-1
      - ap-south-2
      - ap-southeast-3
      - ap-southeast-5
      - ap-southeast-4
      - ap-south-1
      - ap-northeast-3
      - ap-northeast-2
      - ap-southeast-1
      - ap-southeast-2
      - ap-southeast-7
      - ap-northeast-1
      - ca-central-1
      - ca-west-1
      - eu-central-1
      - eu-west-1
      - eu-west-2
      - eu-south-1
      - eu-west-3
      - eu-south-2
      - eu-north-1
      - eu-central-2
      - il-central-1
      - mx-central-1
      - me-south-1
      - me-central-1
      - sa-east-1

    - name: group_id
      description: 'The ID of the security group.'
      required: true
    - name: protocol
      description: 'The IP protocol: tcp, udp, icmp, or icmpv6. Use -1 to specify all protocols. When used with port and cidr arguments for simple rule revocation.'
      required: false
    - name: port
      description: 'For TCP or UDP: The range of ports to revoke (e.g., "80" or "80-443"). For ICMP: A single integer or range (type-code) representing the ICMP type and code. Use with protocol and cidr for simple rule revocation.'
      required: false
    - name: cidr
      description: 'The IPv4 address range in CIDR format (e.g., "0.0.0.0/0"). Use with protocol and port for simple rule revocation.'
      required: false
    - name: ip_permissions
      description: 'The sets of IP permissions to revoke, in JSON format. Use this for complex rule configurations or when revoking multiple rules. Cannot be used together with protocol/port/cidr arguments.'
      required: false

  - name: aws-ec2-security-group-ingress-authorize
    description: 'Adds the specified inbound (ingress) rules to a security group.'
    arguments:
    - name: account_id
      description: The AWS account ID.
      required: true
    - name: region
      description: The AWS region.
      required: true
      auto: PREDEFINED
      predefined:
      - us-east-1
      - us-east-2
      - us-west-1
      - us-west-2
      - af-south-1
      - ap-east-1
      - ap-south-2
      - ap-southeast-3
      - ap-southeast-5
      - ap-southeast-4
      - ap-south-1
      - ap-northeast-3
      - ap-northeast-2
      - ap-southeast-1
      - ap-southeast-2
      - ap-southeast-7
      - ap-northeast-1
      - ca-central-1
      - ca-west-1
      - eu-central-1
      - eu-west-1
      - eu-west-2
      - eu-south-1
      - eu-west-3
      - eu-south-2
      - eu-north-1
      - eu-central-2
      - il-central-1
      - mx-central-1
      - me-south-1
      - me-central-1
      - sa-east-1

    - name: group_id
      description: 'The ID of the security group.'
      required: true
    - name: protocol
      description: 'The IP protocol: tcp, udp, icmp, or icmpv6. Use -1 to specify all protocols. When used with port and cidr arguments for simple rule authorization.'
      required: false
    - name: port
      description: 'For TCP or UDP: The range of ports to authorize (e.g., "80" or "80-443"). For ICMP: A single integer or range (type-code) representing the ICMP type and code. Use with protocol and cidr for simple rule authorization.'
      required: false
    - name: cidr
      description: 'The IPv4 address range in CIDR format (e.g., "0.0.0.0/0"). Use with protocol and port for simple rule authorization.'
      required: false
    - name: ip_permissions
      description: 'The sets of IP permissions to authorize, in JSON format. Use this for complex rule configurations or when authorizing multiple rules. Cannot be used together with protocol/port/cidr arguments.'
      required: false

  - name: aws-ec2-security-group-egress-revoke
    description: 'Removes the specified outbound (egress) rules from the specified security group.'
    arguments:
    - name: account_id
      description: The AWS account ID.
      required: true
    - name: region
      description: The AWS region.
      required: true
      auto: PREDEFINED
      predefined:
      - us-east-1
      - us-east-2
      - us-west-1
      - us-west-2
      - af-south-1
      - ap-east-1
      - ap-south-2
      - ap-southeast-3
      - ap-southeast-5
      - ap-southeast-4
      - ap-south-1
      - ap-northeast-3
      - ap-northeast-2
      - ap-southeast-1
      - ap-southeast-2
      - ap-southeast-7
      - ap-northeast-1
      - ca-central-1
      - ca-west-1
      - eu-central-1
      - eu-west-1
      - eu-west-2
      - eu-south-1
      - eu-west-3
      - eu-south-2
      - eu-north-1
      - eu-central-2
      - il-central-1
      - mx-central-1
      - me-south-1
      - me-central-1
      - sa-east-1

    - name: group_id
      description: 'The ID of the security group.'
      required: true
    - name: protocol
      description: 'The IP protocol: tcp, udp, icmp, or icmpv6. Use -1 to specify all protocols. When used with port and cidr arguments for simple rule revocation.'
      required: false
    - name: port
      description: 'For TCP or UDP: The range of ports to revoke (e.g., "80" or "80-443"). For ICMP: A single integer or range (type-code) representing the ICMP type and code. Use with protocol and cidr for simple rule revocation.'
      required: false
    - name: cidr
      description: 'The IPv4 address range in CIDR format (e.g., "0.0.0.0/0"). Use with protocol and port for simple rule revocation.'
      required: false
    - name: ip_permissions
      description: 'The sets of IP permissions to revoke, in JSON format. Use this for complex rule configurations or when revoking multiple rules. Cannot be used together with protocol/port/cidr arguments.'
      required: false

  - name: aws-ec2-snapshot-attribute-modify
    description: 'Adds or removes permission settings for the specified snapshot. Note: snapshots encrypted with the AWS-managed default key (alias/aws/ebs) cannot be shared—use unencrypted snapshots or those encrypted with a customer-managed KMS key to allow permission modifications.'
    arguments:
    - name: account_id
      description: The AWS account ID.
      required: true
    - name: region
      description: The AWS region.
      required: true
      auto: PREDEFINED
      predefined:
      - us-east-1
      - us-east-2
      - us-west-1
      - us-west-2
      - af-south-1
      - ap-east-1
      - ap-south-2
      - ap-southeast-3
      - ap-southeast-5
      - ap-southeast-4
      - ap-south-1
      - ap-northeast-3
      - ap-northeast-2
      - ap-southeast-1
      - ap-southeast-2
      - ap-southeast-7
      - ap-northeast-1
      - ca-central-1
      - ca-west-1
      - eu-central-1
      - eu-west-1
      - eu-west-2
      - eu-south-1
      - eu-west-3
      - eu-south-2
      - eu-north-1
      - eu-central-2
      - il-central-1
      - mx-central-1
      - me-south-1
      - me-central-1
      - sa-east-1

    - name: snapshot_id
      description: 'The ID of the snapshot.'
      required: true
    - name: attribute
      description: 'The snapshot attribute to modify.'
      required: true
      auto: PREDEFINED
      defaultValue: 'createVolumePermission'
    - name: operation_type
      description: 'The operation to perform.'
      required: true
      auto: PREDEFINED
      predefined:
      - 'add'
      - 'remove'
    - name: user_ids
      isArray: true
      description: 'A comma-separated list of AWS user account IDs to add to or remove from the list of users permitted to create EBS volumes from the snapshot.'
      required: false
    - name: group
      description: 'The groups to add to or remove from the list of entities that have permission to create volumes from the snapshot.'
      required: false
      auto: PREDEFINED
      predefined:
      - 'all'

  - name: aws-ec2-instance-attribute-modify
    description: Modifies the specified attribute of the specified instance. You can specify only one attribute at a time.
    arguments:
    - name: account_id
      description: The AWS account ID.
      required: true
    - name: region
      description: The AWS region.
      required: true
      auto: PREDEFINED
      predefined:
      - us-east-1
      - us-east-2
      - us-west-1
      - us-west-2
      - af-south-1
      - ap-east-1
      - ap-south-2
      - ap-southeast-3
      - ap-southeast-5
      - ap-southeast-4
      - ap-south-1
      - ap-northeast-3
      - ap-northeast-2
      - ap-southeast-1
      - ap-southeast-2
      - ap-southeast-7
      - ap-northeast-1
      - ca-central-1
      - ca-west-1
      - eu-central-1
      - eu-west-1
      - eu-west-2
      - eu-south-1
      - eu-west-3
      - eu-south-2
      - eu-north-1
      - eu-central-2
      - il-central-1
      - mx-central-1
      - me-south-1
      - me-central-1
      - sa-east-1

    - name: instance_id
      description: 'The ID of the instance.'
      required: true
    - name: disable_api_stop
      description: Whether an instance is enabled for stop protection.
      predefined:
      - 'true'
      - 'false'
    - name: groups
      description: "A comma-separated list of security groups to replace the instance's current security groups. You must specify the ID of at least one security group, even if it’s just the default security group for the VPC."
    - name: attribute
      description: 'The name of the attribute to modify. Possible values: sourceDestCheck, groupSet, ebsOptimized, sriovNetSupport, enaSupport, enclaveOptions, disableApiStop.'
      predefined:
      - 'instanceType'
      - 'kernel'
      - 'ramdisk'
      - 'userData'
      - 'disableApiTermination'
      - 'instanceInitiatedShutdownBehavior'
      - 'rootDeviceName'
      - 'blockDeviceMapping'
      - 'productCodes'
      - 'sourceDestCheck'
      - 'groupSet'
      - 'ebsOptimized'
      - 'striovNetSupport'
      - 'enaSupport'
      - 'enclaveOptions'
      - 'disableApiStop'
    - name: value
      description: A new value for the attribute. Use only with the kernel, ramdisk, userData, disableApiTermination, or instanceInitiatedShutdownBehavior attribute.

  - name: aws-ec2-image-attribute-modify
    description: 'Modifies the specified attribute of the specified AMI.'
    arguments:
    - name: account_id
      description: The AWS account ID.
      required: true
    - name: region
      description: The AWS region.
      required: true
      auto: PREDEFINED
      predefined:
      - us-east-1
      - us-east-2
      - us-west-1
      - us-west-2
      - af-south-1
      - ap-east-1
      - ap-south-2
      - ap-southeast-3
      - ap-southeast-5
      - ap-southeast-4
      - ap-south-1
      - ap-northeast-3
      - ap-northeast-2
      - ap-southeast-1
      - ap-southeast-2
      - ap-southeast-7
      - ap-northeast-1
      - ca-central-1
      - ca-west-1
      - eu-central-1
      - eu-west-1
      - eu-west-2
      - eu-south-1
      - eu-west-3
      - eu-south-2
      - eu-north-1
      - eu-central-2
      - il-central-1
      - mx-central-1
      - me-south-1
      - me-central-1
      - sa-east-1

    - name: image_id
      description: 'The ID of the AMI.'
      required: true
    - name: attribute
      description: 'The AMI attribute to modify.'
      required: true
      auto: PREDEFINED
      predefined:
      - 'description'
      - 'launchPermission'
    - name: operation_type
      description: 'The operation to perform on the attribute.'
      required: false
      auto: PREDEFINED
      predefined:
      - 'add'
      - 'remove'
    - name: user_ids
      isArray: true
      description: 'The AWS account IDs to add to or remove from the list of users that have launch permissions for the AMI.'
      required: false
    - name: user_groups
      isArray: true
      description: 'The user groups to add to or remove from the list of user groups that have launch permissions for the AMI.'
      required: false
    - name: description
      description: 'A new description for the AMI.'
      required: false

  - name: aws-ec2-instance-metadata-options-modify
    description: Modify the EC2 instance metadata parameters on a running or stopped instance.
    arguments:
    - description: The AWS account ID.
      name: account_id
      required: true
    - description: The AWS region.
      name: region
      required: true
      auto: PREDEFINED
      predefined:
      - us-east-1
      - us-east-2
      - us-west-1
      - us-west-2
      - af-south-1
      - ap-east-1
      - ap-south-2
      - ap-southeast-3
      - ap-southeast-5
      - ap-southeast-4
      - ap-south-1
      - ap-northeast-3
      - ap-northeast-2
      - ap-southeast-1
      - ap-southeast-2
      - ap-southeast-7
      - ap-northeast-1
      - ca-central-1
      - ca-west-1
      - eu-central-1
      - eu-west-1
      - eu-west-2
      - eu-south-1
      - eu-west-3
      - eu-south-2
      - eu-north-1
      - eu-central-2
      - il-central-1
      - mx-central-1
      - me-south-1
      - me-central-1
      - sa-east-1
    - description: The ID of the instance.
      name: instance_id
      required: true
    - description: Whether IMDSv2 is required.
      auto: PREDEFINED
      name: http_tokens
      predefined:
      - 'optional'
      - 'required'
    - description: Enables or disables the HTTP metadata endpoint on your instances.
      name: http_endpoint
      auto: PREDEFINED
      predefined:
      - 'disabled'
      - 'enabled'


  - name: aws-cloudtrail-trail-update
    description: 'Updates trail settings that control what events you are logging, and how to handle log files. Changes to a trail do not require stopping the CloudTrail service. Use this action to designate an existing bucket for log delivery. If the existing bucket has previously been a target for CloudTrail log files, an IAM policy exists for the bucket. UpdateTrail must be called from the Region in which the trail was created; otherwise, an InvalidHomeRegionException is thrown.'
    arguments:
    - name: account_id
      description: The AWS account ID.
      required: true
    - name: region
      description: The AWS region.
      required: true
      auto: PREDEFINED
      predefined:
      - us-east-1
      - us-east-2
      - us-west-1
      - us-west-2
      - af-south-1
      - ap-east-1
      - ap-south-2
      - ap-southeast-3
      - ap-southeast-5
      - ap-southeast-4
      - ap-south-1
      - ap-northeast-3
      - ap-northeast-2
      - ap-southeast-1
      - ap-southeast-2
      - ap-southeast-7
      - ap-northeast-1
      - ca-central-1
      - ca-west-1
      - eu-central-1
      - eu-west-1
      - eu-west-2
      - eu-south-1
      - eu-west-3
      - eu-south-2
      - eu-north-1
      - eu-central-2
      - il-central-1
      - mx-central-1
      - me-south-1
      - me-central-1
      - sa-east-1
    - name: name
      description: The name of the trail or trail ARN.
      required: true
    - name: s3_bucket_name
      description: The name of the Amazon S3 bucket designated for publishing log files.
      required: false
    - name: s3_key_prefix
      description: The Amazon S3 key prefix that comes after the name of the bucket you have designated for log file delivery.
      required: false
    - name: sns_topic_name
      description: The name of the Amazon SNS topic defined for notification of log file delivery.
      required: false
    - name: include_global_service_events
      description: Weather the trail is publishing events from global services such as IAM to the log files.
      required: false
      auto: PREDEFINED
      predefined:
      - 'true'
      - 'false'
    - name: is_multi_region_trail
      description: Weather the trail applies only to the current region or to all regions. The default is false. If the trail exists only in the current region and this value is set to true, shadow trails (replications of the trail) will be created in the other regions. If the trail exists in all regions and this value is set to false, the trail will remain in the region where it was created, and its shadow trails in other regions will be deleted.
      required: false
      auto: PREDEFINED
      predefined:
      - 'true'
      - 'false'
    - name: enable_log_file_validation
      description: Weather log file validation is enabled. The default is false.
      required: false
      auto: PREDEFINED
      predefined:
      - 'true'
      - 'false'
    - name: cloud_watch_logs_log_group_arn
      description: Specifies a log group name using an Amazon Resource Name (ARN), a unique identifier that represents the log group to which CloudTrail logs will be delivered. Not required unless you specify CloudWatchLogsRoleArn.
      required: false
    - name: cloud_watch_logs_role_arn
      description: The role for the CloudWatch Logs endpoint to assume to write to a user's log group.
      required: false
    - name: kms_key_id
      description: The KMS key ID to use to encrypt the logs delivered by CloudTrail.
      required: false
    outputs:
    - contextPath: AWS.CloudTrail.Trail.TrailARN
      description: The Amazon Resource Name (ARN) of the trail.
      type: string
    - contextPath: AWS.CloudTrail.Trail.Name
      description: The name of the trail.
      type: string
    - contextPath: AWS.CloudTrail.Trail.S3BucketName
      description: The name of the Amazon S3 bucket into which CloudTrail delivers your trail files.
      type: string
    - contextPath: AWS.CloudTrail.Trail.S3KeyPrefix
      description: The Amazon S3 key prefix that comes after the name of the bucket you have designated for log file delivery.
      type: string
    - contextPath: AWS.CloudTrail.Trail.SnsTopicName
      description: The name of the Amazon SNS topic defined for notification of log file delivery.
      type: string
    - contextPath: AWS.CloudTrail.Trail.SnsTopicARN
      description: The Amazon Resource Name (ARN) of the Amazon SNS topic defined for notification of log file delivery.
      type: string
    - contextPath: AWS.CloudTrail.Trail.IncludeGlobalServiceEvents
      description: Set to True to include AWS API calls from AWS global services such as IAM.
      type: boolean
    - contextPath: AWS.CloudTrail.Trail.IsMultiRegionTrail
      description: Weather the trail exists only in one region or exists in all regions.
      type: boolean
    - contextPath: AWS.CloudTrail.Trail.HomeRegion
      description: The region in which the trail was created.
      type: string
    - contextPath: AWS.CloudTrail.Trail.LogFileValidationEnabled
      description: Weather log file validation is enabled.
      type: boolean
    - contextPath: AWS.CloudTrail.Trail.CloudWatchLogsLogGroupArn
      description: Amazon Resource Name (ARN), a unique identifier that represents the log group to which CloudTrail logs will be delivered.
      type: string
    - contextPath: AWS.CloudTrail.Trail.CloudWatchLogsRoleArn
      description: The role for the CloudWatch Logs endpoint to assume to write to a user's log group.
      type: string
    - contextPath: AWS.CloudTrail.Trail.KMSKeyId
      description: The KMS key ID that encrypts the logs delivered by CloudTrail.
      type: string
    - contextPath: AWS.CloudTrail.Trail.HasCustomEventSelectors
      description: Specifies if the trail has custom event selectors.
      type: boolean
    - contextPath: AWS.CloudTrail.Trail.HasInsightSelectors
      description: Weather a trail has insight selectors enabled.
      type: boolean
    - contextPath: AWS.CloudTrail.Trail.IsOrganizationTrail
      description: Weather the trail is an organization trail.
      type: boolean

  - name: aws-cloudtrail-logging-start
    description: Starts the recording of AWS API calls and log file delivery for a trail. For a trail that is enabled in all regions, this operation must be called from the region in which the trail was created. This operation cannot be called on the shadow trails (replicated trails in other regions) of a trail that is enabled in all regions.
    arguments:
    - name: account_id
      description: The AWS account ID.
      required: true
    - name: region
      description: The AWS region.
      required: true
      auto: PREDEFINED
      predefined:
      - us-east-1
      - us-east-2
      - us-west-1
      - us-west-2
      - af-south-1
      - ap-east-1
      - ap-south-2
      - ap-southeast-3
      - ap-southeast-5
      - ap-southeast-4
      - ap-south-1
      - ap-northeast-3
      - ap-northeast-2
      - ap-southeast-1
      - ap-southeast-2
      - ap-southeast-7
      - ap-northeast-1
      - ca-central-1
      - ca-west-1
      - eu-central-1
      - eu-west-1
      - eu-west-2
      - eu-south-1
      - eu-west-3
      - eu-south-2
      - eu-north-1
      - eu-central-2
      - il-central-1
      - mx-central-1
      - me-south-1
      - me-central-1
      - sa-east-1
    - name: name
      description: 'The name or the CloudTrail ARN of the trail for which CloudTrail logs Amazon Web Services API calls. e.g. arn:aws:cloudtrail:us-east-2:123456789012:trail/MyTrail.'
      required: true

  isfetch: false
  runonce: false
  script: '-'
  type: python
  subtype: python3
<<<<<<< HEAD
  dockerimage: demisto/boto3py3:1.0.0.4885637
=======
  dockerimage: demisto/boto3py3:1.0.0.5295752
>>>>>>> 15eef463
fromversion: 5.5.0
tests:
- No test - No playbook part of this release.
sectionorder:
- Connect
- Collect
isCloudProviderIntegration: true<|MERGE_RESOLUTION|>--- conflicted
+++ resolved
@@ -1755,11 +1755,7 @@
   script: '-'
   type: python
   subtype: python3
-<<<<<<< HEAD
-  dockerimage: demisto/boto3py3:1.0.0.4885637
-=======
   dockerimage: demisto/boto3py3:1.0.0.5295752
->>>>>>> 15eef463
 fromversion: 5.5.0
 tests:
 - No test - No playbook part of this release.
