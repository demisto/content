--- conflicted
+++ resolved
@@ -180,6 +180,7 @@
       - 'true'
       - 'false'
 
+    
   - name: aws-s3-bucket-acl-put
     description: Sets the access control list (ACL) permissions for an existing Amazon S3 bucket. This command allows you to define who can access the bucket and what actions they can perform, using predefined ACLs. Since 2023, all new S3 buckets *block* ACLs by default for better security.
     arguments:
@@ -1168,8 +1169,6 @@
     - name: resources_vpc_config
       description: "A JSON representation of the VPC configuration used by the cluster control plane. For example \"{'subnetIds': ['string'], 'securityGroupIds': ['string'], 'endpointPublicAccess': True, 'endpointPrivateAccess': True, 'publicAccessCidrs': ['string']}\"."
       required: false
-
-<<<<<<< HEAD
   - name: aws-eks-enable-control-plane-logging-quick-action
     description: Enables control plane logging for an EKS cluster.
     prettyname: Enable Control Plane Logging
@@ -1228,10 +1227,7 @@
         defaultValue: '{"endpointPublicAccess": false, "endpointPrivateAccess": true}'
         hidden: true
 
-  - name: aws-eks-describe-cluster
-=======
   - name: aws-eks-cluster-describe
->>>>>>> e436c708
     description: Describes an Amazon EKS cluster.
     arguments:
     - name: account_id
@@ -6728,7 +6724,7 @@
       - ENABLED
       - DISABLED
     outputs: []
-    
+
   isfetch: false
   runonce: false
   script: '-'
