category: Cloud Services
description: Cloud integrations are installed from the **Data Sources** page. To configure a cloud integration, go to Settings > Data Sources and click "Add Data Source", select AWS, then in Advanced Settings > Security Capabilities, enable "Automation".
display: Amazon Web Services
name: AWS
commonfields:
  id: AWS
  version: -1
configuration:
- display: Main Role
  name: role_name
  type: 0
  section: Connect
  required: false
  additionalinfo: Main role for authentication, for example 'PowerUserAccess'.
- display: Default AWS Account ID
  name: test_account_id
  type: 0
  section: Connect
  additionalinfo: AWS Account ID used for running integration test
- display: Role Session Name
  name: role_session_name
  type: 0
  defaultvalue: cortex-session
  section: Connect
  advanced: true
  additionalinfo: Role session name to be used for authentication
- display: Role Session Duration
  name: session_duration
  type: 0
  section: Connect
  advanced: true
  required: false
  additionalinfo: Max role session duration
- display: Default AWS Access Key ID
  name: access_key_id
  additionalinfo: "AWS access key ID used for authentication when role-based authentication is not available. Must be used together with 'Default AWS Secret Access Key'. If provided, these credentials provide backup authentication when role assumption fails."
  type: 0
  section: Connect
  advanced: true
  required: false
- display: Default AWS Secret Access Key
  name: secret_access_key
  additionalinfo: "AWS Secret Access Key used for authentication when role-based authentication is not available. Must be used together with 'Default AWS Access Key ID'. If provided, these credentials will be used as a fallback when role assumption fails."
  type: 9
  section: Connect
  advanced: true
  required: false
- display: Default AWS region.
  name: region
  type: 0
  section: Connect
  additionalinfo: "The AWS region to use for API requests when a region is not explicitly specified in a command. This serves as the default region for operations across all AWS service-specific commands."
- display: Timeout
  name: timeout
  type: 0
  section: Connect
  advanced: true
  required: false
  additionalinfo: "The time in seconds until a timeout exception is reached. You can specify just the read timeout (for example 60) or the read and connect timeouts separated by a comma (for example 60,10). Default is 60,10."
  defaultvalue: 60,10
- display: Retries
  additionalinfo: "The maximum number of retry attempts when connection or throttling errors are encountered. Set to 0 to disable retries. The default value is 5 and the limit is 10. Note: Increasing the number of retries will increase the execution time."
  name: retries
  type: 0
  section: Connect
  advanced: true
  required: false
  defaultvalue: 5
- display: PrivateLink service URL.
  name: endpoint_url
  type: 0
  section: Connect
  advanced: true
  required: false
- display: STS PrivateLink URL.
  name: sts_endpoint_url
  type: 0
  section: Connect
  advanced: true
  required: false
- display: AWS STS Regional Endpoints
  name: sts_regional_endpoint
  type: 15
  section: Connect
  advanced: true
  required: false
  additionalinfo: Sets the AWS_STS_REGIONAL_ENDPOINTS environment variable to specify the AWS STS endpoint resolution logic. By default, this option is set to “legacy” in AWS. Leave empty if the environment variable is already set using server configuration.
  options:
  - legacy
  - regional
- display: Role name for cross-organization account access
  name: access_role_name
  type: 0
  section: Connect
  advanced: true
  required: false
  additionalinfo: The role name used to access accounts in the organization. This role name must exist in the accounts provided in "AWS Organization accounts" and be assumable with the credentials provided.
- display: Use system proxy settings
  name: proxy
  type: 8
  section: Connect
  advanced: true
  required: false
- display: Trust any certificate (not secure)
  name: insecure
  type: 8
  section: Connect
  advanced: true
  required: false
script:
  commands:
  - name: aws-s3-public-access-block-update
    description: "Creates or modifies the PublicAccessBlock configuration for an Amazon S3 bucket."
    arguments:
    - description: The AWS account ID.
      name: account_id
      required: true
    - description: The AWS region.
      name: region
      required: true
      auto: PREDEFINED
      predefined:
      - us-east-1
      - us-east-2
      - us-west-1
      - us-west-2
      - af-south-1
      - ap-east-1
      - ap-south-2
      - ap-southeast-3
      - ap-southeast-5
      - ap-southeast-4
      - ap-south-1
      - ap-northeast-3
      - ap-northeast-2
      - ap-southeast-1
      - ap-southeast-2
      - ap-southeast-7
      - ap-northeast-1
      - ca-central-1
      - ca-west-1
      - eu-central-1
      - eu-west-1
      - eu-west-2
      - eu-south-1
      - eu-west-3
      - eu-south-2
      - eu-north-1
      - eu-central-2
      - il-central-1
      - mx-central-1
      - me-south-1
      - me-central-1
      - sa-east-1
    - description: The name of the Amazon S3 bucket.
      name: bucket
      required: true
    - description: Weather Amazon S3 should block public access control lists (ACLs) for this bucket and objects in this bucket.
      name: block_public_acls
      auto: PREDEFINED
      predefined:
      - 'true'
      - 'false'
    - description: Weather Amazon S3 should ignore public ACLs for this bucket and objects in this bucket.
      name: ignore_public_acls
      auto: PREDEFINED
      predefined:
      - 'true'
      - 'false'
    - description: Weather Amazon S3 should block public bucket policies for this bucket.
      name: block_public_policy
      auto: PREDEFINED
      predefined:
      - 'true'
      - 'false'
    - description: Weather Amazon S3 should restrict public bucket policies for this bucket.
      name: restrict_public_buckets
      auto: PREDEFINED
      predefined:
      - 'true'
      - 'false'

    
  - name: aws-s3-bucket-acl-put
    description: Sets the access control list (ACL) permissions for an existing Amazon S3 bucket. This command allows you to define who can access the bucket and what actions they can perform, using predefined ACLs. Since 2023, all new S3 buckets *block* ACLs by default for better security.
    arguments:
    - description: The AWS account ID.
      name: account_id
      required: true
    - name: region
      description: The AWS region.
      required: true
      auto: PREDEFINED
      predefined:
      - us-east-1
      - us-east-2
      - us-west-1
      - us-west-2
      - af-south-1
      - ap-east-1
      - ap-south-2
      - ap-southeast-3
      - ap-southeast-5
      - ap-southeast-4
      - ap-south-1
      - ap-northeast-3
      - ap-northeast-2
      - ap-southeast-1
      - ap-southeast-2
      - ap-southeast-7
      - ap-northeast-1
      - ca-central-1
      - ca-west-1
      - eu-central-1
      - eu-west-1
      - eu-west-2
      - eu-south-1
      - eu-west-3
      - eu-south-2
      - eu-north-1
      - eu-central-2
      - il-central-1
      - mx-central-1
      - me-south-1
      - me-central-1
      - sa-east-1

    - name: acl
      description: 'The canned ACL to apply to the bucket.'
      required: true
      auto: PREDEFINED
      predefined:
      - private
      - public-read
      - public-read-write
      - authenticated-read
    - name: bucket
      description: 'The bucket to which to apply the ACL.'
      required: true

  - name: aws-s3-bucket-acl-set-to-private-quick-action
    description: Sets the Access Control List (ACL) for the S3 bucket to private by running the aws s3api put-bucket-acl command in your environment. Successful execution requires the s3:PutBucketAcl permission.
    prettyname: Set Bucket ACL to Private
    hidden: true
    quickaction: true
    arguments:
      - name: account_id
        prettyname: Account ID
        description: The AWS account ID.
        required: true
      - name: region
        prettyname: Region
        description: The AWS region.
        required: true
        auto: PREDEFINED
        predefined:
          - us-east-1
          - us-east-2
          - us-west-1
          - us-west-2
          - af-south-1
          - ap-east-1
          - ap-south-2
          - ap-southeast-3
          - ap-southeast-5
          - ap-southeast-4
          - ap-south-1
          - ap-northeast-3
          - ap-northeast-2
          - ap-southeast-1
          - ap-southeast-2
          - ap-southeast-7
          - ap-northeast-1
          - ca-central-1
          - ca-west-1
          - eu-central-1
          - eu-west-1
          - eu-west-2
          - eu-south-1
          - eu-west-3
          - eu-south-2
          - eu-north-1
          - eu-central-2
          - il-central-1
          - mx-central-1
          - me-south-1
          - me-central-1
          - sa-east-1
      - name: bucket
        prettyname: Bucket Name
        description: 'The bucket to which to apply the ACL.'
        required: true
      - name: acl
        description: 'The canned ACL to apply to the bucket.'
        defaultValue: 'private'
        hidden: true


  - name: aws-s3-bucket-logging-put
    description: Configure logging settings for an AWS S3 bucket, allowing to monitor access to the bucket through detailed access logs that are delivered to a designated target bucket.
    arguments:
    - description: The AWS account ID.
      name: account_id
      required: true
    - description: The AWS region.
      name: region
      required: true
      auto: PREDEFINED
      predefined:
      - us-east-1
      - us-east-2
      - us-west-1
      - us-west-2
      - af-south-1
      - ap-east-1
      - ap-south-2
      - ap-southeast-3
      - ap-southeast-5
      - ap-southeast-4
      - ap-south-1
      - ap-northeast-3
      - ap-northeast-2
      - ap-southeast-1
      - ap-southeast-2
      - ap-southeast-7
      - ap-northeast-1
      - ca-central-1
      - ca-west-1
      - eu-central-1
      - eu-west-1
      - eu-west-2
      - eu-south-1
      - eu-west-3
      - eu-south-2
      - eu-north-1
      - eu-central-2
      - il-central-1
      - mx-central-1
      - me-south-1
      - me-central-1
      - sa-east-1
    - description: 'The name of the bucket for which to set the logging parameters.'
      name: bucket
      required: true
    - description: 'The name of the bucket where server access logs should be delivered. If this is NOT provided, logging will be disabled.'
      name: target_bucket
      required: false
    - description: 'The prefix to be used for log object keys (e.g., "logs/"). Objects will be stored as: targetBucket/targetPrefix/sourceBucket/YYYY-MM-DD-HH-MM-SS-UniqueString.'
      name: target_prefix
      required: false

  - name: aws-s3-bucket-enable-bucket-access-logging-quick-action
    description: Enables server access logging for the S3 bucket, delivering detailed logs to a target bucket and prefix by running the aws s3api put-bucket-logging command. Successful execution requires the s3:PutBucketLogging permission.
    prettyname: Enable S3 Access Logging
    hidden: true
    quickaction: true
    arguments:
      - name: account_id
        prettyname: Account ID
        description: The AWS account ID.
        required: true
      - name: region
        prettyname: Region
        description: The AWS region.
        required: true
        auto: PREDEFINED
        predefined:
          - us-east-1
          - us-east-2
          - us-west-1
          - us-west-2
          - af-south-1
          - ap-east-1
          - ap-south-2
          - ap-southeast-3
          - ap-southeast-5
          - ap-southeast-4
          - ap-south-1
          - ap-northeast-3
          - ap-northeast-2
          - ap-southeast-1
          - ap-southeast-2
          - ap-southeast-7
          - ap-northeast-1
          - ca-central-1
          - ca-west-1
          - eu-central-1
          - eu-west-1
          - eu-west-2
          - eu-south-1
          - eu-west-3
          - eu-south-2
          - eu-north-1
          - eu-central-2
          - il-central-1
          - mx-central-1
          - me-south-1
          - me-central-1
          - sa-east-1
      - name: bucket
        prettyname: Bucket Name
        description: The name of the bucket for which to set the logging parameters.
        required: true
      - name: target_bucket
        description: 'The name of the bucket where server access logs should be delivered. If this is NOT provided, logging will be disabled.'
        defaultValue: ${target-bucket}
        hidden: true
      - name: target_prefix
        description: 'The prefix to be used for log object keys (e.g., "logs/"). Objects will be stored as: targetBucket/targetPrefix/sourceBucket/YYYY-MM-DD-HH-MM-SS-UniqueString.'
        defaultValue: ${target-prefix}
        hidden: true

  - name: aws-s3-bucket-versioning-put
    description: Sets the versioning state of an existing bucket.
    arguments:
    - description: The AWS account ID.
      name: account_id
      required: true
    - description: The AWS region.
      name: region
      required: true
      auto: PREDEFINED
      predefined:
      - us-east-1
      - us-east-2
      - us-west-1
      - us-west-2
      - af-south-1
      - ap-east-1
      - ap-south-2
      - ap-southeast-3
      - ap-southeast-5
      - ap-southeast-4
      - ap-south-1
      - ap-northeast-3
      - ap-northeast-2
      - ap-southeast-1
      - ap-southeast-2
      - ap-southeast-7
      - ap-northeast-1
      - ca-central-1
      - ca-west-1
      - eu-central-1
      - eu-west-1
      - eu-west-2
      - eu-south-1
      - eu-west-3
      - eu-south-2
      - eu-north-1
      - eu-central-2
      - il-central-1
      - mx-central-1
      - me-south-1
      - me-central-1
      - sa-east-1
    - description: The name of the bucket for which to set the logging parameters.
      name: bucket
      required: true
    - description: Weather MFA delete is enabled in the bucket versioning configuration. This element is only returned if the bucket has been configured with MFA delete. If the bucket has never been so configured, this element is not returned.
      name: mfa_delete
      required: false
    - auto: PREDEFINED
      description: The versioning state of the bucket.
      name: status
      predefined:
      - 'Enabled'
      - 'Suspended'
      required: true

  - name: aws-s3-bucket-versioning-enable-quick-action
    description: Enables versioning on the S3 bucket to retain multiple versions of objects by running the aws s3api put-bucket-versioning command. Successful execution requires the s3:PutBucketVersioning permission.
    prettyname: Enable S3 Versioning
    hidden: true
    quickaction: true
    arguments:
      - name: account_id
        prettyname: Account ID
        description: The AWS account ID.
        required: true
      - name: region
        prettyname: Region
        description: The AWS region.
        required: true
        auto: PREDEFINED
        predefined:
          - us-east-1
          - us-east-2
          - us-west-1
          - us-west-2
          - af-south-1
          - ap-east-1
          - ap-south-2
          - ap-southeast-3
          - ap-southeast-5
          - ap-southeast-4
          - ap-south-1
          - ap-northeast-3
          - ap-northeast-2
          - ap-southeast-1
          - ap-southeast-2
          - ap-southeast-7
          - ap-northeast-1
          - ca-central-1
          - ca-west-1
          - eu-central-1
          - eu-west-1
          - eu-west-2
          - eu-south-1
          - eu-west-3
          - eu-south-2
          - eu-north-1
          - eu-central-2
          - il-central-1
          - mx-central-1
          - me-south-1
          - me-central-1
          - sa-east-1
      - name: bucket
        prettyname: Bucket Name
        description: The name of the bucket for which to set the logging parameters.
        required: true
      - name: status
        description: The versioning state of the bucket.
        defaultValue: 'Enabled'
        hidden: true

  - name: aws-s3-bucket-policy-put
    description: Applies an Amazon S3 bucket policy to an Outposts bucket.
    arguments:
    - name: account_id
      description: The AWS account ID.
      required: true
    - name: region
      description: The AWS region.
      required: true
      auto: PREDEFINED
      predefined:
      - us-east-1
      - us-east-2
      - us-west-1
      - us-west-2
      - af-south-1
      - ap-east-1
      - ap-south-2
      - ap-southeast-3
      - ap-southeast-5
      - ap-southeast-4
      - ap-south-1
      - ap-northeast-3
      - ap-northeast-2
      - ap-southeast-1
      - ap-southeast-2
      - ap-southeast-7
      - ap-northeast-1
      - ca-central-1
      - ca-west-1
      - eu-central-1
      - eu-west-1
      - eu-west-2
      - eu-south-1
      - eu-west-3
      - eu-south-2
      - eu-north-1
      - eu-central-2
      - il-central-1
      - mx-central-1
      - me-south-1
      - me-central-1
      - sa-east-1
    - name: bucket
      description: 'The name of the bucket to which the policy will be applied.'
      required: true
    - name: policy
      description: 'The bucket policy to apply as a JSON string.'
      required: true

  - name: aws-s3-bucket-website-delete
    description: Removes the website configuration for a bucket.
    arguments:
      - name: account_id
        description: The AWS account ID.
        required: true
      - name: region
        description: The AWS region.
        required: true
        auto: PREDEFINED
        predefined:
          - us-east-1
          - us-east-2
          - us-west-1
          - us-west-2
          - af-south-1
          - ap-east-1
          - ap-south-2
          - ap-southeast-3
          - ap-southeast-5
          - ap-southeast-4
          - ap-south-1
          - ap-northeast-3
          - ap-northeast-2
          - ap-southeast-1
          - ap-southeast-2
          - ap-southeast-7
          - ap-northeast-1
          - ca-central-1
          - ca-west-1
          - eu-central-1
          - eu-west-1
          - eu-west-2
          - eu-south-1
          - eu-west-3
          - eu-south-2
          - eu-north-1
          - eu-central-2
          - il-central-1
          - mx-central-1
          - me-south-1
          - me-central-1
          - sa-east-1
      - name: bucket
        description: The name of the S3 bucket from which the website configuration will be removed.
        required: true

  - name: aws-s3-bucket-ownership-controls-put
    description: Creates or modifies OwnershipControls for an Amazon S3 bucket.
    arguments:
      - name: account_id
        description: The AWS account ID.
        required: true
      - name: region
        description: The AWS region.
        required: true
        auto: PREDEFINED
        predefined:
          - us-east-1
          - us-east-2
          - us-west-1
          - us-west-2
          - af-south-1
          - ap-east-1
          - ap-south-2
          - ap-southeast-3
          - ap-southeast-5
          - ap-southeast-4
          - ap-south-1
          - ap-northeast-3
          - ap-northeast-2
          - ap-southeast-1
          - ap-southeast-2
          - ap-southeast-7
          - ap-northeast-1
          - ca-central-1
          - ca-west-1
          - eu-central-1
          - eu-west-1
          - eu-west-2
          - eu-south-1
          - eu-west-3
          - eu-south-2
          - eu-north-1
          - eu-central-2
          - il-central-1
          - mx-central-1
          - me-south-1
          - me-central-1
          - sa-east-1
      - name: bucket
        description: The name of the Amazon S3 bucket for which to configure Ownership Controls.
        required: true
      - name: ownership_controls_rule
        description: Ownership for a bucket's ownership controls.
        required: true
        auto: PREDEFINED
        predefined:
          - BucketOwnerPreferred
          - ObjectWriter
          - BucketOwnerEnforced

  - name: aws-iam-account-password-policy-get
    description: Gets the AWS account password policy.
    arguments:
    - description: The AWS account ID.
      name: account_id
      required: true
    - description: The AWS region.
      name: region
      required: false
      auto: PREDEFINED
      predefined:
      - us-east-1
      - us-east-2
      - us-west-1
      - us-west-2
      - af-south-1
      - ap-east-1
      - ap-south-2
      - ap-southeast-3
      - ap-southeast-5
      - ap-southeast-4
      - ap-south-1
      - ap-northeast-3
      - ap-northeast-2
      - ap-southeast-1
      - ap-southeast-2
      - ap-southeast-7
      - ap-northeast-1
      - ca-central-1
      - ca-west-1
      - eu-central-1
      - eu-west-1
      - eu-west-2
      - eu-south-1
      - eu-west-3
      - eu-south-2
      - eu-north-1
      - eu-central-2
      - il-central-1
      - mx-central-1
      - me-south-1
      - me-central-1
      - sa-east-1

    outputs:
    - contextPath: AWS.IAM.PasswordPolicy.MinimumPasswordLength
      description: Minimum length to require for IAM user passwords.
      type: number
    - contextPath: AWS.IAM.PasswordPolicy.RequireSymbols
      description: Whether IAM user passwords must contain at least one of the symbols.
      type: boolean
    - contextPath: AWS.IAM.PasswordPolicy.RequireNumbers
      description: Whether IAM user passwords must contain at least one numeric character (0 to 9).
      type: boolean
    - contextPath: AWS.IAM.PasswordPolicy.RequireUppercaseCharacters
      description: Whether IAM user passwords must contain at least one uppercase character (A to Z).
      type: boolean
    - contextPath: AWS.IAM.PasswordPolicy.RequireLowercaseCharacters
      description: Whether IAM user passwords must contain at least one lowercase character (a to z).
      type: boolean
    - contextPath: AWS.IAM.PasswordPolicy.AllowUsersToChangePassword
      description: Whether IAM users are allowed to change their own password.
      type: boolean
    - contextPath: AWS.IAM.PasswordPolicy.ExpirePasswords
      description: Whether passwords in the account expire.
      type: boolean
    - contextPath: AWS.IAM.PasswordPolicy.MaxPasswordAge
      description: The number of days that an IAM user password is valid.
      type: number
    - contextPath: AWS.IAM.PasswordPolicy.PasswordReusePrevention
      description: The number of previous passwords that IAM users are prevented from reusing.
      type: number
    - contextPath: AWS.IAM.PasswordPolicy.HardExpiry
      description: Whether IAM users are prevented from setting a new password via the Amazon Web Services Management Console after their password has expired.
      type: boolean

  - name: aws-iam-account-password-policy-update
    description: Create or Update AWS account password policy.
    execution: true
    arguments:
    - description: The AWS account ID.
      name: account_id
      required: true
    - description: The minimum number of characters allowed in an IAM user password.
      name: minimum_password_length
    - auto: PREDEFINED
      description: Whether IAM user passwords must contain at least one of the non-alphanumeric characters.
      name: require_symbols
      predefined:
      - 'true'
      - 'false'
    - auto: PREDEFINED
      description: Whether IAM user passwords must contain at least one numeric character (0 to 9).
      name: require_numbers
      predefined:
      - 'true'
      - 'false'
    - auto: PREDEFINED
      description: Weather IAM user passwords must contain at least one uppercase character from the ISO basic Latin alphabet (A to Z). Can be "True" or "False".
      name: require_uppercase_characters
      predefined:
      - 'true'
      - 'false'
    - auto: PREDEFINED
      description: Weather IAM user passwords must contain at least one lowercase character from the ISO basic Latin alphabet (a to z). Can be "True" or "False".
      name: require_lowercase_characters
      predefined:
      - 'true'
      - 'false'
    - auto: PREDEFINED
      description: Allows all IAM users in your account to use the AWS Management Console to change their own passwords. Can be "True" or "False".
      name: allow_users_to_change_password
      predefined:
      - 'true'
      - 'false'
    - description: The number of days that an IAM user password is valid.
      name: max_password_age
    - description: The number of previous passwords that IAM users are prevented from reusing.
      name: password_reuse_prevention
    - auto: PREDEFINED
      description: Prevents IAM users from setting a new password after their password has expired. Can be "True" or "False".
      name: hard_expiry
      predefined:
      - 'true'
      - 'false'

  - name: aws-iam-role-policy-put
    description: Adds or updates an inline policy document that is embedded in the specified IAM role.
    arguments:
    - name: account_id
      description: The AWS account ID.
      required: true
    - name: region
      description: The AWS region.
      required: true
      auto: PREDEFINED
      predefined:
      - us-east-1
      - us-east-2
      - us-west-1
      - us-west-2
      - af-south-1
      - ap-east-1
      - ap-south-2
      - ap-southeast-3
      - ap-southeast-5
      - ap-southeast-4
      - ap-south-1
      - ap-northeast-3
      - ap-northeast-2
      - ap-southeast-1
      - ap-southeast-2
      - ap-southeast-7
      - ap-northeast-1
      - ca-central-1
      - ca-west-1
      - eu-central-1
      - eu-west-1
      - eu-west-2
      - eu-south-1
      - eu-west-3
      - eu-south-2
      - eu-north-1
      - eu-central-2
      - il-central-1
      - mx-central-1
      - me-south-1
      - me-central-1
      - sa-east-1

    - name: role_name
      description: 'The name of the role to associate the policy with. This parameter accepts a string of upper and lowercase letters and numbers, with no spaces. You can also include any of the following characters: _+=,.@-.'
      required: true
    - name: policy_name
      description: 'The name of the policy document. This parameter accepts a string of upper and lowercase letters and numbers, with no spaces. You can also include any of the following characters: _+=,.@-.'
      required: true
    - name: policy_document
      description: 'The policy document in JSON format. Must be a valid IAM policy document that defines the permissions for the role.'
      required: true

  - name: aws-iam-login-profile-delete
    description: Deletes the password for the specified IAM user, which terminates the user's ability to access AWS services through the AWS Management Console.
    arguments:
    - name: account_id
      description: The AWS account ID.
      required: true
    - name: region
      description: The AWS region.
      required: true
      auto: PREDEFINED
      predefined:
      - us-east-1
      - us-east-2
      - us-west-1
      - us-west-2
      - af-south-1
      - ap-east-1
      - ap-south-2
      - ap-southeast-3
      - ap-southeast-5
      - ap-southeast-4
      - ap-south-1
      - ap-northeast-3
      - ap-northeast-2
      - ap-southeast-1
      - ap-southeast-2
      - ap-southeast-7
      - ap-northeast-1
      - ca-central-1
      - ca-west-1
      - eu-central-1
      - eu-west-1
      - eu-west-2
      - eu-south-1
      - eu-west-3
      - eu-south-2
      - eu-north-1
      - eu-central-2
      - il-central-1
      - mx-central-1
      - me-south-1
      - me-central-1
      - sa-east-1
    - name: user_name
      description: The name of the user whose password you want to delete.
      required: true

  - name: aws-iam-user-policy-put
    description: Adds or updates an inline policy document that is embedded in the specified IAM user.
    arguments:
    - name: account_id
      description: The AWS account ID.
      required: true
    - name: region
      description: The AWS region.
      required: true
      auto: PREDEFINED
      predefined:
      - us-east-1
      - us-east-2
      - us-west-1
      - us-west-2
      - af-south-1
      - ap-east-1
      - ap-south-2
      - ap-southeast-3
      - ap-southeast-5
      - ap-southeast-4
      - ap-south-1
      - ap-northeast-3
      - ap-northeast-2
      - ap-southeast-1
      - ap-southeast-2
      - ap-southeast-7
      - ap-northeast-1
      - ca-central-1
      - ca-west-1
      - eu-central-1
      - eu-west-1
      - eu-west-2
      - eu-south-1
      - eu-west-3
      - eu-south-2
      - eu-north-1
      - eu-central-2
      - il-central-1
      - mx-central-1
      - me-south-1
      - me-central-1
      - sa-east-1
    - name: user_name
      description: The name of the user to associate the policy with.
      required: true
    - name: policy_name
      description: The name of the policy document.
      required: true
    - name: policy_document
      description: The policy document in JSON format. Must be a valid IAM policy document that defines the permissions for the user.
      required: true

  - name: aws-iam-role-from-instance-profile-remove
    description: Removes the specified IAM role from the specified EC2 instance profile.
    arguments:
    - name: account_id
      description: The AWS account ID.
      required: true
    - name: region
      description: The AWS region.
      required: true
      auto: PREDEFINED
      predefined:
      - us-east-1
      - us-east-2
      - us-west-1
      - us-west-2
      - af-south-1
      - ap-east-1
      - ap-south-2
      - ap-southeast-3
      - ap-southeast-5
      - ap-southeast-4
      - ap-south-1
      - ap-northeast-3
      - ap-northeast-2
      - ap-southeast-1
      - ap-southeast-2
      - ap-southeast-7
      - ap-northeast-1
      - ca-central-1
      - ca-west-1
      - eu-central-1
      - eu-west-1
      - eu-west-2
      - eu-south-1
      - eu-west-3
      - eu-south-2
      - eu-north-1
      - eu-central-2
      - il-central-1
      - mx-central-1
      - me-south-1
      - me-central-1
      - sa-east-1
    - name: instance_profile_name
      description: The name of the instance profile to update.
      required: true
    - name: role_name
      description: The name of the role to remove.
      required: false

  - name: aws-iam-access-key-update
    description: Changes the status of the specified access key from Active to Inactive, or vice versa. This operation can be used to disable a user's access key as part of a key rotation workflow.
    arguments:
    - name: account_id
      description: The AWS account ID.
      required: true
    - name: region
      description: The AWS region.
      required: true
      auto: PREDEFINED
      predefined:
      - us-east-1
      - us-east-2
      - us-west-1
      - us-west-2
      - af-south-1
      - ap-east-1
      - ap-south-2
      - ap-southeast-3
      - ap-southeast-5
      - ap-southeast-4
      - ap-south-1
      - ap-northeast-3
      - ap-northeast-2
      - ap-southeast-1
      - ap-southeast-2
      - ap-southeast-7
      - ap-northeast-1
      - ca-central-1
      - ca-west-1
      - eu-central-1
      - eu-west-1
      - eu-west-2
      - eu-south-1
      - eu-west-3
      - eu-south-2
      - eu-north-1
      - eu-central-2
      - il-central-1
      - mx-central-1
      - me-south-1
      - me-central-1
      - sa-east-1
    - name: access_key_id
      description: The access key ID of the secret access key you want to update.
      required: true
    - name: status
      description: The status you want to assign to the secret access key.
      required: true
      auto: PREDEFINED
      predefined:
      - 'Active'
      - 'Inactive'
    - name: user_name
      description: The name of the user whose key you want to update. If you do not specify a user name, IAM determines the user name implicitly based on the AWS access key ID signing the request.
      required: false

  - name: aws-eks-cluster-config-update
    description: 'Updates an Amazon EKS cluster configuration. Only a single type of update can (logging / resources_vpc_config) is allowed per call.'
    arguments:
    - name: account_id
      description: The AWS account ID.
      required: true
    - name: region
      description: The AWS region.
      required: true
      auto: PREDEFINED
      predefined:
      - us-east-1
      - us-east-2
      - us-west-1
      - us-west-2
      - af-south-1
      - ap-east-1
      - ap-south-2
      - ap-southeast-3
      - ap-southeast-5
      - ap-southeast-4
      - ap-south-1
      - ap-northeast-3
      - ap-northeast-2
      - ap-southeast-1
      - ap-southeast-2
      - ap-southeast-7
      - ap-northeast-1
      - ca-central-1
      - ca-west-1
      - eu-central-1
      - eu-west-1
      - eu-west-2
      - eu-south-1
      - eu-west-3
      - eu-south-2
      - eu-north-1
      - eu-central-2
      - il-central-1
      - mx-central-1
      - me-south-1
      - me-central-1
      - sa-east-1
    - name: cluster_name
      description: 'The name of the Amazon EKS cluster to update.'
      required: true
    - name: logging
      description: "Enable or disable exporting the Kubernetes control plane logs for your cluster to CloudWatch Logs. By default, cluster control plane logs aren’t exported to CloudWatch Logs. For example \"{'clusterLogging': [{'types': ['api', 'audit', 'authenticator', 'controllerManager', 'scheduler'], 'enabled': true}]}\"."
      required: false
    - name: resources_vpc_config
      description: "A JSON representation of the VPC configuration used by the cluster control plane. For example \"{'subnetIds': ['string'], 'securityGroupIds': ['string'], 'endpointPublicAccess': True, 'endpointPrivateAccess': True, 'publicAccessCidrs': ['string']}\"."
      required: false

  - name: aws-eks-cluster-config-enable-control-plane-logging-quick-action
    description: Enables control plane logging for an EKS cluster by running the aws-eks-update-cluster-config command in your environment. Successful execution requires 'eks:UpdateClusterConfig' permission.
    prettyname: Enable Control Plane Logging
    hidden: true
    quickaction: true
    arguments:
      - name: account_id
        prettyname: Account ID
        description: The AWS account ID.
        required: true
      - name: region
        prettyname: Region
        description: The AWS region.
        required: true
        auto: PREDEFINED
        predefined:
          - us-east-1
          - us-east-2
          - us-west-1
          - us-west-2
          - af-south-1
          - ap-east-1
          - ap-south-2
          - ap-southeast-3
          - ap-southeast-5
          - ap-southeast-4
          - ap-south-1
          - ap-northeast-3
          - ap-northeast-2
          - ap-southeast-1
          - ap-southeast-2
          - ap-southeast-7
          - ap-northeast-1
          - ca-central-1
          - ca-west-1
          - eu-central-1
          - eu-west-1
          - eu-west-2
          - eu-south-1
          - eu-west-3
          - eu-south-2
          - eu-north-1
          - eu-central-2
          - il-central-1
          - mx-central-1
          - me-south-1
          - me-central-1
          - sa-east-1
      - name: cluster_name
        prettyname: EKS Cluster
        description: 'The name of the Amazon EKS cluster to update.'
        required: true
      - name: logging
        description: "Enable or disable exporting the Kubernetes control plane logs for your cluster to CloudWatch Logs. By default, cluster control plane logs aren’t exported to CloudWatch Logs. For example \"{'clusterLogging': [{'types': ['api', 'audit', 'authenticator', 'controllerManager', 'scheduler'], 'enabled': true}]}\"."
        defaultValue: '{"clusterLogging":[{"types":["api","audit","authenticator","controllerManager","scheduler"],"enabled":true}]}'
        hidden: true

  - name: aws-eks-cluster-config-disable-public-access-quick-action
    description: Disables public access to the EKS cluster's API endpoint, making it only accessible from within the cluster's VPC by running the aws eks update-cluster-config command. Requires the eks:UpdateClusterConfig permission.
    prettyname: Set EKS cluster to Private / Disable Public Access
    hidden: true
    quickaction: true
    arguments:
      - name: account_id
        prettyname: Account ID
        description: The AWS account ID.
        required: true
      - name: region
        prettyname: Region
        description: The AWS region.
        required: true
        auto: PREDEFINED
        predefined:
          - us-east-1
          - us-east-2
          - us-west-1
          - us-west-2
          - af-south-1
          - ap-east-1
          - ap-south-2
          - ap-southeast-3
          - ap-southeast-5
          - ap-southeast-4
          - ap-south-1
          - ap-northeast-3
          - ap-northeast-2
          - ap-southeast-1
          - ap-southeast-2
          - ap-southeast-7
          - ap-northeast-1
          - ca-central-1
          - ca-west-1
          - eu-central-1
          - eu-west-1
          - eu-west-2
          - eu-south-1
          - eu-west-3
          - eu-south-2
          - eu-north-1
          - eu-central-2
          - il-central-1
          - mx-central-1
          - me-south-1
          - me-central-1
          - sa-east-1
      - name: cluster_name
        prettyname: EKS Cluster
        description: 'The name of the Amazon EKS cluster to update.'
        required: true
      - name: resources_vpc_config
        description: "A JSON representation of the VPC configuration used by the cluster control plane. For example \"{'subnetIds': ['string'], 'securityGroupIds': ['string'], 'endpointPublicAccess': True, 'endpointPrivateAccess': True, 'publicAccessCidrs': ['string']}\"."
        defaultValue: "{'endpointPublicAccess': False, 'endpointPrivateAccess': True}"
        hidden: true

  - name: aws-eks-describe-cluster
    description: Describes an Amazon EKS cluster.
    arguments:
    - name: account_id
      description: The AWS account ID.
      required: true
    - name: cluster_name
      description: The name of the cluster to describe.
      required: true
    - name: region
      description: 'The AWS Region.'
      auto: PREDEFINED
      required: true
      predefined:
      - us-east-1
      - us-east-2
      - us-west-1
      - us-west-2
      - af-south-1
      - ap-east-1
      - ap-south-2
      - ap-southeast-3
      - ap-southeast-5
      - ap-southeast-4
      - ap-south-1
      - ap-northeast-3
      - ap-northeast-2
      - ap-southeast-1
      - ap-southeast-2
      - ap-southeast-7
      - ap-northeast-1
      - ca-central-1
      - ca-west-1
      - eu-central-1
      - eu-west-1
      - eu-west-2
      - eu-south-1
      - eu-west-3
      - eu-south-2
      - eu-north-1
      - eu-central-2
      - il-central-1
      - mx-central-1
      - me-south-1
      - me-central-1
      - sa-east-1
    outputs:
    - contextPath: AWS.EKS.Cluster.name
      description: The name of your cluster.
      type: String
    - contextPath: AWS.EKS.Cluster.arn
      description: The Amazon Resource Name (ARN) of the cluster.
      type: String
    - contextPath: AWS.EKS.Cluster.createdAt
      description: The creation date of the object.
      type: String
    - contextPath: AWS.EKS.Cluster.version
      description: The Kubernetes server version for the cluster.
      type: String
    - contextPath: AWS.EKS.Cluster.endpoint
      description: The endpoint for your Kubernetes API server.
      type: String
    - contextPath: AWS.EKS.Cluster.roleArn
      description: The Amazon Resource Name (ARN) of the IAM role that provides permissions for the Kubernetes control plane to make calls to Amazon Web Services API operations on your behalf.
      type: String
    - contextPath: AWS.EKS.Cluster.resourcesVpcConfig.subnetIds
      description: The subnets associated with your cluster.
      type: List
    - contextPath: AWS.EKS.Cluster.resourcesVpcConfig.securityGroupIds
      description: The security groups associated with the cross-account elastic network interfaces that are used to allow communication between your nodes and the Kubernetes control plane.
      type: List
    - contextPath: AWS.EKS.Cluster.resourcesVpcConfig.clusterSecurityGroupId
      description: The cluster security group that was created by Amazon EKS for the cluster. Managed node groups use this security group for control-plane-to-data-plane communication.
      type: String
    - contextPath: AWS.EKS.Cluster.resourcesVpcConfig.vpcId
      description: The VPC associated with your cluster.
      type: String
    - contextPath: AWS.EKS.Cluster.resourcesVpcConfig.endpointPublicAccess
      description: Whether the public API server endpoint is enabled.
      type: Boolean
    - contextPath: AWS.EKS.Cluster.resourcesVpcConfig.endpointPrivateAccess
      description: This parameter indicates whether the Amazon EKS private API server endpoint is enabled.
      type: Boolean
    - contextPath: AWS.EKS.Cluster.resourcesVpcConfig.publicAccessCidrs
      description: The CIDR blocks that are allowed access to your cluster’s public Kubernetes API server endpoint.
      type: List
    - contextPath: AWS.EKS.Cluster.kubernetesNetworkConfig.serviceIpv4Cidr
      description: The CIDR block that Kubernetes Pod and Service object IP addresses are assigned from.
      type: String
    - contextPath: AWS.EKS.Cluster.kubernetesNetworkConfig.serviceIpv6Cidr
      description: The CIDR block that Kubernetes Pod and Service IP addresses are assigned from if you created a 1.21 or later cluster with version 1.10.1 or later of the Amazon VPC CNI add-on and specified ipv6 for ipFamily when you created the cluster.
      type: String
    - contextPath: AWS.EKS.Cluster.kubernetesNetworkConfig.ipFamily
      description: The IP family used to assign Kubernetes Pod and Service objects IP addresses.
      type: String
    - contextPath: AWS.EKS.Cluster.logging.clusterLogging
      description: The cluster control plane logging configuration for your cluster.
      type: Object
    - contextPath: AWS.EKS.Cluster.identity
      description: The identity provider information for the cluster.
      type: Object
    - contextPath: AWS.EKS.Cluster.status
      description: The current status of the cluster.
      type: String
    - contextPath: AWS.EKS.Cluster.certificateAuthority.data
      description: The Base64-encoded certificate data required to communicate with your cluster.
      type: String
    - contextPath: AWS.EKS.Cluster.clientRequestToken
      description: A unique, case-sensitive identifier that you provide to ensure the idempotency of the request.
      type: String
    - contextPath: AWS.EKS.Cluster.platformVersion
      description: The platform version of your Amazon EKS cluster.
      type: String
    - contextPath: AWS.EKS.Cluster.tags
      description: A dictionary containing metadata for categorization and organization.
      type: Object
    - contextPath: AWS.EKS.Cluster.encryptionConfig.resources
      description: Specifies the resources to be encrypted. The only supported value is secrets.
      type: List
    - contextPath: AWS.EKS.Cluster.encryptionConfig.provider
      description: Key Management Service (KMS) key.
      type: Object
    - contextPath: AWS.EKS.Cluster.connectorConfig.activationId
      description: A unique ID associated with the cluster for registration purposes.
      type: String
    - contextPath: AWS.EKS.Cluster.connectorConfig.activationCode
      description: A unique code associated with the cluster for registration purposes.
      type: String
    - contextPath: AWS.EKS.Cluster.connectorConfig.activationExpiry
      description: The expiration time of the connected cluster.
      type: String
    - contextPath: AWS.EKS.Cluster.connectorConfig.provider
      description: The cluster’s cloud service provider.
      type: String
    - contextPath: AWS.EKS.Cluster.connectorConfig.roleArn
      description: The Amazon Resource Name (ARN) of the role to communicate with services from the connected Kubernetes cluster.
      type: String
    - contextPath: AWS.EKS.Cluster.id
      description: The ID of your local Amazon EKS cluster on an Amazon Web Services Outpost.
      type: String
    - contextPath: AWS.EKS.Cluster.health.issues
      description: An object representing the health issues of your local Amazon EKS cluster on an Amazon Web Services Outpost.
      type: List
    - contextPath: AWS.EKS.Cluster.outpostConfig.outpostArns
      description: An object representing the configuration of your local Amazon EKS cluster on an Amazon Web Services Outpost.
      type: Object
    - contextPath: AWS.EKS.Cluster.outpostConfig.controlPlaneInstanceType
      description: The Amazon EC2 instance type used for the control plane.
      type: String
    - contextPath: AWS.EKS.Cluster.outpostConfig.controlPlanePlacement
      description: An object representing the placement configuration for all the control plane instances of your local Amazon EKS cluster on an Amazon Web Services Outpost.
      type: Object
    - contextPath: AWS.EKS.Cluster.accessConfig.bootstrapClusterCreatorAdminPermissions
      description: Specifies whether or not the cluster creator IAM principal was set as a cluster admin access entry during cluster creation time.
      type: Boolean
    - contextPath: AWS.EKS.Cluster.accessConfig.authenticationMode
      description: The current authentication mode of the cluster.
      type: String

  - name: aws-eks-associate-access-policy
    description: Associates an access policy and its scope to an access entry.
    arguments:
    - name: account_id
      description: The AWS account ID.
      required: true
    - name: cluster_name
      description: The name of the cluster for which to create an access entry.
      required: true
    - name: principal_arn
      description: 'The Amazon Resource Name (ARN) of the IAM user or role for the AccessEntry that you’re associating the access policy to.'
      required: true
    - name: policy_arn
      description: 'The ARN of the AccessPolicy that you’re associating.'
      required: true
    - name: type
      description: 'The scope type of an access policy.'
      required: true
      auto: PREDEFINED
      predefined:
      - cluster
      - namespace
    - name: namespaces
      description: 'A comma-separated list of Kubernetes namespaces that an access policy is scoped to. A value is required if you specified namespace for type.'
      required: false
    - auto: PREDEFINED
      description: The AWS Region.
      name: region
      required: true
      predefined:
      - us-east-1
      - us-east-2
      - us-west-1
      - us-west-2
      - af-south-1
      - ap-east-1
      - ap-south-2
      - ap-southeast-3
      - ap-southeast-5
      - ap-southeast-4
      - ap-south-1
      - ap-northeast-3
      - ap-northeast-2
      - ap-southeast-1
      - ap-southeast-2
      - ap-southeast-7
      - ap-northeast-1
      - ca-central-1
      - ca-west-1
      - eu-central-1
      - eu-west-1
      - eu-west-2
      - eu-south-1
      - eu-west-3
      - eu-south-2
      - eu-north-1
      - eu-central-2
      - il-central-1
      - mx-central-1
      - me-south-1
      - me-central-1
      - sa-east-1
    outputs:
    - contextPath: AWS.EKS.AssociatedAccessPolicy.clusterName
      description: The name of your cluster.
      type: String
    - contextPath: AWS.EKS.AssociatedAccessPolicy.principalArn
      description: The ARN of the IAM principal for the AccessEntry.
      type: String
    - contextPath: AWS.EKS.AssociatedAccessPolicy.policyArn
      description: The ARN of the AccessPolicy.
      type: String
    - contextPath: AWS.EKS.AssociatedAccessPolicy.accessScope.type
      description: The scope type of an access policy.
      type: String
    - contextPath: AWS.EKS.AssociatedAccessPolicy.accessScope.namespaces
      description: A Kubernetes namespace that an access policy is scoped to.
      type: String
    - contextPath: AWS.EKS.AssociatedAccessPolicy.associatedAt
      description: The date and time the AccessPolicy was associated with an AccessEntry.
      type: String
    - contextPath: AWS.EKS.AssociatedAccessPolicy.modifiedAt
      description: The date and time for the last modification to the object.
      type: String

  - name: aws-rds-db-cluster-modify
    description: "Modifies settings for an Amazon RDS DB cluster. Allows you to update cluster settings such as port, master credentials, VPC security groups, deletion protection, and other configuration options."
    arguments:
    - name: account_id
      description: The AWS account ID.
      required: true
    - name: region
      description: The AWS region.
      required: true
      auto: PREDEFINED
      predefined:
      - us-east-1
      - us-east-2
      - us-west-1
      - us-west-2
      - af-south-1
      - ap-east-1
      - ap-south-2
      - ap-southeast-3
      - ap-southeast-5
      - ap-southeast-4
      - ap-south-1
      - ap-northeast-3
      - ap-northeast-2
      - ap-southeast-1
      - ap-southeast-2
      - ap-southeast-7
      - ap-northeast-1
      - ca-central-1
      - ca-west-1
      - eu-central-1
      - eu-west-1
      - eu-west-2
      - eu-south-1
      - eu-west-3
      - eu-south-2
      - eu-north-1
      - eu-central-2
      - il-central-1
      - mx-central-1
      - me-south-1
      - me-central-1
      - sa-east-1
    - name: db_cluster_identifier
      description: 'The DB cluster identifier for the modified cluster. This parameter is not case sensitive and is valid for Aurora DB and Multi-AZ DB cluster types. It must match the identifier of an existing DB cluster.'
      required: true
    - name: deletion_protection
      description: 'Weather the DB cluster has deletion protection enabled. The database can’t be deleted when deletion protection is enabled. By default, deletion protection isn’t enabled.'
      auto: PREDEFINED
      predefined:
      - 'true'
      - 'false'
    - name: enable_iam_database_authentication
      description: 'Weather to enable mapping of Amazon Web Services Identity and Access Management (IAM) accounts to database accounts. By default, mapping isn’t enabled.'
      auto: PREDEFINED
      predefined:
      - 'true'
      - 'false'

  - name: aws-rds-db-cluster-enable-iam-auth-quick-action
    description: This action enables 'iam database authentication' for the RDS cluster by running the aws rds modify-db-cluster command in your environment. It requires 'rds:ModifyDBCluster' permission.
    prettyname: Enable IAM Authentication on RDS Cluster
    hidden: true
    quickaction: true
    arguments:
      - name: account_id
        prettyname: Account ID
        description: The AWS account ID.
        required: true
      - name: region
        prettyname: Region
        description: The AWS region.
        required: true
        auto: PREDEFINED
        predefined:
          - us-east-1
          - us-east-2
          - us-west-1
          - us-west-2
          - af-south-1
          - ap-east-1
          - ap-south-2
          - ap-southeast-3
          - ap-southeast-5
          - ap-southeast-4
          - ap-south-1
            - ap-northeast-3
            - ap-northeast-2
            - ap-southeast-1
            - ap-southeast-2
            - ap-southeast-7
            - ap-northeast-1
            - ca-central-1
            - ca-west-1
            - eu-central-1
            - eu-west-1
            - eu-west-2
            - eu-south-1
            - eu-west-3
            - eu-south-2
            - eu-north-1
            - eu-central-2
            - il-central-1
            - mx-central-1
            - me-south-1
            - me-central-1
            - sa-east-1
      - name: db_cluster_identifier
        prettyname: RDS Cluster ID
        description: 'The DB cluster identifier for the modified cluster. This parameter is not case sensitive and is valid for Aurora DB and Multi-AZ DB cluster types. It must match the identifier of an existing DB cluster.'
        required: true
      - name: enable_iam_database_authentication
        description: 'Weather to enable mapping of Amazon Web Services Identity and Access Management (IAM) accounts to database accounts. By default, mapping isn’t enabled.'
        defaultValue: 'true'
        hidden: true

  - name: aws-rds-db-cluster-snapshot-attribute-modify
    description: Set RDS Cluster Snapshot to Private
    arguments:
    - name: account_id
      description: The AWS account ID.
      required: true
    - name: region
      description: The AWS region.
      required: true
      auto: PREDEFINED
      predefined:
      - us-east-1
      - us-east-2
      - us-west-1
      - us-west-2
      - af-south-1
      - ap-east-1
      - ap-south-2
      - ap-southeast-3
      - ap-southeast-5
      - ap-southeast-4
      - ap-south-1
      - ap-northeast-3
      - ap-northeast-2
      - ap-southeast-1
      - ap-southeast-2
      - ap-southeast-7
      - ap-northeast-1
      - ca-central-1
      - ca-west-1
      - eu-central-1
      - eu-west-1
      - eu-west-2
      - eu-south-1
      - eu-west-3
      - eu-south-2
      - eu-north-1
      - eu-central-2
      - il-central-1
      - mx-central-1
      - me-south-1
      - me-central-1
      - sa-east-1
    - name: db_cluster_snapshot_identifier
      description: 'The identifier for the DB cluster snapshot to modify the attributes for.'
      required: true
    - name: attribute_name
      description: 'The name of the DB cluster snapshot attribute to modify.'
      required: true
    - name: values_to_remove
      description: 'A CSV list of DB cluster snapshot attributes to remove from the attribute specified by AttributeName. Default is all.'
      required: false
    - name: values_to_add
      description: 'A CSV list of DB cluster snapshot attributes to add to the attribute specified by AttributeName.'
      required: false

  - name: aws-rds-db-cluster-snapshot-set-to-private-quick-action
    description: Revokes public access to the RDS DB cluster snapshot, making it private by running the aws rds modify-db-cluster-snapshot-attribute command. Successful execution requires the rds:ModifyDBClusterSnapshotAttribute permission.
    prettyname: Set RDS Cluster Snapshot to Private
    hidden: true
    quickaction: true
    arguments:
      - name: account_id
        prettyname: Account ID
        description: The AWS account ID.
        required: true
      - name: region
        prettyname: Region
        description: The AWS region.
        required: true
        auto: PREDEFINED
        predefined:
          - us-east-1
          - us-east-2
          - us-west-1
          - us-west-2
          - af-south-1
          - ap-east-1
          - ap-south-2
          - ap-southeast-3
          - ap-southeast-5
          - ap-southeast-4
          - ap-south-1
            - ap-northeast-3
            - ap-northeast-2
            - ap-southeast-1
            - ap-southeast-2
            - ap-southeast-7
            - ap-northeast-1
            - ca-central-1
            - ca-west-1
            - eu-central-1
            - eu-west-1
            - eu-west-2
            - eu-south-1
            - eu-west-3
            - eu-south-2
            - eu-north-1
            - eu-central-2
            - il-central-1
            - mx-central-1
            - me-south-1
            - me-central-1
            - sa-east-1
          - name: db_cluster_snapshot_identifier
            prettyname: RDS Cluster Snapshot ID
            description: 'The identifier for the DB cluster snapshot to modify the attributes for.'
            required: true
          - name: attribute_name
            description: 'The name of the DB cluster snapshot attribute to modify.'
            defaultValue: 'restore'
            hidden: true
          - name: values_to_remove
            description: 'A CSV list of DB cluster snapshot attributes to remove from the attribute specified by AttributeName. Default is all.'
            defaultValue: 'all'
            hidden: true

  - name: aws-rds-db-cluster-enable-deletion-protection-quick-action
    description: Enables deletion protection for the RDS DB cluster to prevent accidental deletion by running the aws rds modify-db-cluster command. Successful execution requires the rds:ModifyDBCluster permission.
    prettyname: Enable RDS Cluster Deletion Protection
    hidden: true
    quickaction: true
    arguments:
      - name: account_id
        prettyname: Account ID
        description: The AWS account ID.
        required: true
      - name: region
        prettyname: Region
        description: The AWS region.
        required: true
        auto: PREDEFINED
        predefined:
          - us-east-1
          - us-east-2
          - us-west-1
          - us-west-2
          - af-south-1
          - ap-east-1
          - ap-south-2
          - ap-southeast-3
          - ap-southeast-5
          - ap-southeast-4
          - ap-south-1
            - ap-northeast-3
            - ap-northeast-2
            - ap-southeast-1
            - ap-southeast-2
            - ap-southeast-7
            - ap-northeast-1
            - ca-central-1
            - ca-west-1
            - eu-central-1
            - eu-west-1
            - eu-west-2
            - eu-south-1
            - eu-west-3
            - eu-south-2
            - eu-north-1
            - eu-central-2
            - il-central-1
            - mx-central-1
            - me-south-1
            - me-central-1
            - sa-east-1
          - name: db_cluster_identifier
            prettyname: RDS Cluster ID
            description: 'The DB cluster identifier for the modified cluster. This parameter is not case sensitive and is valid for Aurora DB and Multi-AZ DB cluster types. It must match the identifier of an existing DB cluster.'
            required: true
          - name: deletion_protection
            description: 'Weather the DB cluster has deletion protection enabled. The database can’t be deleted when deletion protection is enabled. By default, deletion protection isn’t enabled.'
            defaultValue: 'true'
            hidden: true


  - name: aws-rds-db-instance-modify
    description: "Modifies an Amazon RDS DB instance. Allows changing various settings of an existing DB instance, such as instance class, storage capacity, security groups, and other configuration parameters."
    arguments:
    - name: account_id
      description: The AWS account ID.
      required: true
    - name: region
      description: The AWS region.
      required: true
      auto: PREDEFINED
      predefined:
      - us-east-1
      - us-east-2
      - us-west-1
      - us-west-2
      - af-south-1
      - ap-east-1
      - ap-south-2
      - ap-southeast-3
      - ap-southeast-5
      - ap-southeast-4
      - ap-south-1
      - ap-northeast-3
      - ap-northeast-2
      - ap-southeast-1
      - ap-southeast-2
      - ap-southeast-7
      - ap-northeast-1
      - ca-central-1
      - ca-west-1
      - eu-central-1
      - eu-west-1
      - eu-west-2
      - eu-south-1
      - eu-west-3
      - eu-south-2
      - eu-north-1
      - eu-central-2
      - il-central-1
      - mx-central-1
      - me-south-1
      - me-central-1
      - sa-east-1

    - name: db_instance_identifier
      description: 'The identifier of DB instance to modify. This value is stored as a lowercase string.'
      required: true
    - name: publicly_accessible
      description: 'Weather the DB instance is publicly accessible.'
      required: false
      auto: PREDEFINED
      predefined:
      - 'true'
      - 'false'
    - name: apply_immediately
      description: 'Weather the modifications in this request and any pending modifications are asynchronously applied as soon as possible, regardless of the PreferredMaintenanceWindow setting for the DB instance. By default, this parameter is disabled. If this parameter is disabled, changes to the DB instance are applied during the next maintenance window. Some parameter changes can cause an outage and are applied on the next call to RebootDBInstance , or the next failure reboot.'
      required: false
      auto: PREDEFINED
      predefined:
      - 'true'
      - 'false'
    - name: copy_tags_to_snapshot
      description: 'Weather to copy all tags from the DB instance to snapshots of the DB instance. By default, tags aren’t copied.'
      required: false
      auto: PREDEFINED
      predefined:
      - 'true'
      - 'false'
    - name: backup_retention_period
      description: 'The number of days to retain automated backups. Setting this parameter to a positive number enables backups. Setting this parameter to 0 disables automated backups.'
      required: false

    - name: enable_iam_database_authentication
      description: 'Weather to enable mapping of Amazon Web Services Identity and Access Management (IAM) accounts to database accounts. By default, mapping isn’t enabled.'
      required: false
      auto: PREDEFINED
      predefined:
      - 'true'
      - 'false'
    - name: deletion_protection
      description: 'Weather the DB instance has deletion protection enabled. The database can’t be deleted when deletion protection is enabled. By default, deletion protection isn’t enabled. For more information, see Deleting a DB Instance.'
      required: false
      auto: PREDEFINED
      predefined:
      - 'true'
      - 'false'
    - name: auto_minor_version_upgrade
      description: 'Weather minor version upgrades are applied automatically to the DB instance during the maintenance window. An outage occurs when all the following conditions are met: The automatic upgrade is enabled for the maintenance window. A newer minor version is available. RDS has enabled automatic patching for the engine version. If any of the preceding conditions isn’t met, Amazon RDS applies the change as soon as possible and doesn’t cause an outage. For an RDS Custom DB instance, don’t enable this setting. Otherwise, the operation returns an error.'
      required: false
      auto: PREDEFINED
      predefined:
      - 'true'
      - 'false'
    - name: multi_az
      description: 'Weather the DB instance is a Multi-AZ deployment. Changing this parameter doesn’t result in an outage. The change is applied during the next maintenance window unless the ApplyImmediately parameter is enabled for this request. This setting doesn’t apply to RDS Custom DB instances.'
      required: false
      auto: PREDEFINED
      predefined:
      - 'true'
      - 'false'

  - name: aws-rds-db-instance-modify-publicly-accessible-quick-action
    description: This action will disable public access for AWS RDS database instance by modifying the instance settings. It runs the aws rds modify-db-instance command in your AWS environment and requires 'rds:ModifyDBInstance' permission
    prettyname: Disable Public Access on RDS
    hidden: true
    quickaction: true
    arguments:
      - name: account_id
        prettyname: Account ID
        description: The AWS account ID.
        required: true
      - name: region
        prettyname: Region
        description: The AWS region.
        required: true
        auto: PREDEFINED
        predefined:
          - us-east-1
          - us-east-2
          - us-west-1
          - us-west-2
          - af-south-1
          - ap-east-1
          - ap-south-2
          - ap-southeast-3
          - ap-southeast-5
          - ap-southeast-4
          - ap-south-1
          - ap-northeast-3
          - ap-northeast-2
          - ap-southeast-1
          - ap-southeast-2
          - ap-southeast-7
          - ap-northeast-1
          - ca-central-1
          - ca-west-1
          - eu-central-1
          - eu-west-1
          - eu-west-2
          - eu-south-1
          - eu-west-3
          - eu-south-2
          - eu-north-1
          - eu-central-2
          - il-central-1
          - mx-central-1
          - me-south-1
          - me-central-1
          - sa-east-1
      - name: db_instance_identifier
        prettyname: RDS Instance ID
        description: 'The identifier of DB instance to modify. This value is stored as a lowercase string.'
        required: true
      - name: publicly_accessible
        description: 'Weather the DB instance is publicly accessible.'
        defaultValue: 'true'
        hidden: true
      - name: apply_immediately
        description: 'Weather the modifications in this request and any pending modifications are asynchronously applied as soon as possible, regardless of the PreferredMaintenanceWindow setting for the DB instance. By default, this parameter is disabled. If this parameter is disabled, changes to the DB instance are applied during the next maintenance window. Some parameter changes can cause an outage and are applied on the next call to RebootDBInstance , or the next failure reboot.'
        defaultValue: 'true'
        hidden: true

  - name: aws-rds-db-instance-modify-copy-tags-on-rds-snapshot-quick-action
    description: This actction enables 'copy tags to snapshots' for the RDS instance by running the aws rds modify-db-instance command in your environment. It requires 'rds:ModifyDBInstance' permission.
    prettyname: Enable Copy Tags on RDS Snapshot
    hidden: true
    quickaction: true
    arguments:
      - name: account_id
        prettyname: Account ID
        description: The AWS account ID.
        required: true
      - name: region
        prettyname: Region
        description: The AWS region.
        required: true
        auto: PREDEFINED
        predefined:
          - us-east-1
          - us-east-2
          - us-west-1
          - us-west-2
          - af-south-1
          - ap-east-1
          - ap-south-2
          - ap-southeast-3
          - ap-southeast-5
          - ap-southeast-4
          - ap-south-1
          - ap-northeast-3
          - ap-northeast-2
          - ap-southeast-1
          - ap-southeast-2
          - ap-southeast-7
          - ap-northeast-1
          - ca-central-1
          - ca-west-1
          - eu-central-1
          - eu-west-1
          - eu-west-2
          - eu-south-1
          - eu-west-3
          - eu-south-2
          - eu-north-1
          - eu-central-2
          - il-central-1
          - mx-central-1
          - me-south-1
          - me-central-1
          - sa-east-1
      - name: db_instance_identifier
        prettyname: RDS Instance ID
        description: 'The identifier of DB instance to modify. This value is stored as a lowercase string.'
        required: true
      - name: copy_tags_to_snapshot
        description: 'Weather to copy all tags from the DB instance to snapshots of the DB instance. By default, tags aren’t copied.'
        defaultValue: 'true'
        hidden: true
      - name: apply_immediately
        description: 'Weather the modifications in this request and any pending modifications are asynchronously applied as soon as possible, regardless of the PreferredMaintenanceWindow setting for the DB instance. By default, this parameter is disabled. If this parameter is disabled, changes to the DB instance are applied during the next maintenance window. Some parameter changes can cause an outage and are applied on the next call to RebootDBInstance , or the next failure reboot.'
        defaultValue: 'true'
        hidden: true

  - name: aws-rds-db-instance-modify-enable-automatic-backup-quick-action
    description: Enables the automatic backup settings for the RDS dB instance with a default retention period of 30 days by running the aws rds modify-db-instance command in your environment. Successful execution requires 'rds:ModifyDBInstance' permission.
    prettyname: Enable Automatic Backup for RDS dB
    hidden: true
    quickaction: true
    arguments:
      - name: account_id
        prettyname: Account ID
        description: The AWS account ID.
        required: true
      - name: region
        prettyname: Region
        description: The AWS region.
        required: true
        auto: PREDEFINED
        predefined:
          - us-east-1
          - us-east-2
          - us-west-1
          - us-west-2
          - af-south-1
          - ap-east-1
          - ap-south-2
          - ap-southeast-3
          - ap-southeast-5
          - ap-southeast-4
          - ap-south-1
          - ap-northeast-3
          - ap-northeast-2
          - ap-southeast-1
          - ap-southeast-2
          - ap-southeast-7
          - ap-northeast-1
          - ca-central-1
          - ca-west-1
          - eu-central-1
          - eu-west-1
          - eu-west-2
          - eu-south-1
          - eu-west-3
          - eu-south-2
          - eu-north-1
          - eu-central-2
          - il-central-1
          - mx-central-1
          - me-south-1
          - me-central-1
          - sa-east-1
      - name: db_instance_identifier
        prettyname: RDS Instance ID
        description: 'The identifier of DB instance to modify. This value is stored as a lowercase string.'
        required: true
      - name: backup_retention_period
        description: 'The number of days to retain automated backups. Setting this parameter to a positive number enables backups. Setting this parameter to 0 disables automated backups.'
        defaultValue: 30
        hidden: true
      - name: apply_immediately
        description: 'Weather the modifications in this request and any pending modifications are asynchronously applied as soon as possible, regardless of the PreferredMaintenanceWindow setting for the DB instance. By default, this parameter is disabled. If this parameter is disabled, changes to the DB instance are applied during the next maintenance window. Some parameter changes can cause an outage and are applied on the next call to RebootDBInstance , or the next failure reboot.'
        defaultValue: 'true'
        hidden: true

  - name: aws-rds-db-instance-enable-iam-auth-quick-action
    description: Enables 'iam database authentication' for the RDS dB instance by running the aws rds modify-db-instance command in your environment. Successful execution requires 'rds:ModifyDBInstance' permission.
    prettyname: Enable IAM Authentication on RDS
    hidden: true
    quickaction: true
    arguments:
      - name: account_id
        prettyname: Account ID
        description: The AWS account ID.
        required: true
      - name: region
        prettyname: Region
        description: The AWS region.
        required: true
        auto: PREDEFINED
        predefined:
          - us-east-1
          - us-east-2
          - us-west-1
          - us-west-2
          - af-south-1
          - ap-east-1
          - ap-south-2
          - ap-southeast-3
          - ap-southeast-5
          - ap-southeast-4
          - ap-south-1
          - ap-northeast-3
          - ap-northeast-2
          - ap-southeast-1
          - ap-southeast-2
          - ap-southeast-7
          - ap-northeast-1
          - ca-central-1
          - ca-west-1
          - eu-central-1
          - eu-west-1
          - eu-west-2
          - eu-south-1
          - eu-west-3
          - eu-south-2
          - eu-north-1
          - eu-central-2
          - il-central-1
          - mx-central-1
          - me-south-1
          - me-central-1
          - sa-east-1
      - name: db_instance_identifier
        prettyname: RDS Instance ID
        description: 'The identifier of DB instance to modify. This value is stored as a lowercase string.'
        required: true
      - name: enable_iam_database_authentication
        description: 'Weather to enable mapping of Amazon Web Services Identity and Access Management (IAM) accounts to database accounts. By default, mapping isn’t enabled.'
        defaultValue: 'true'
        hidden: true

  - name: aws-rds-db-instance-enable-deletion-protection-quick-action
    description: Enables 'deletion protection' for the RDS dB instance by running the aws rds modify-db-instance command in your environment. Successful execution requires 'rds:ModifyDBInstance' permission.
    prettyname: Enable Deletion Protection on RDS
    hidden: true
    quickaction: true
    arguments:
      - name: account_id
        prettyname: Account ID
        description: The AWS account ID.
        required: true
      - name: region
        prettyname: Region
        description: The AWS region.
        required: true
        auto: PREDEFINED
        predefined:
          - us-east-1
          - us-east-2
          - us-west-1
          - us-west-2
          - af-south-1
          - ap-east-1
          - ap-south-2
          - ap-southeast-3
          - ap-southeast-5
          - ap-southeast-4
          - ap-south-1
          - ap-northeast-3
          - ap-northeast-2
          - ap-southeast-1
          - ap-southeast-2
          - ap-southeast-7
          - ap-northeast-1
          - ca-central-1
          - ca-west-1
          - eu-central-1
          - eu-west-1
          - eu-west-2
          - eu-south-1
          - eu-west-3
          - eu-south-2
          - eu-north-1
          - eu-central-2
          - il-central-1
          - mx-central-1
          - me-south-1
          - me-central-1
          - sa-east-1
      - name: db_instance_identifier
        prettyname: RDS Instance ID
        description: 'The identifier of DB instance to modify. This value is stored as a lowercase string.'
        required: true
      - name: deletion_protection
        description: 'Weather the DB instance has deletion protection enabled. The database can’t be deleted when deletion protection is enabled. By default, deletion protection isn’t enabled. For more information, see Deleting a DB Instance.'
        defaultValue: 'true'
        hidden: true

  - name: aws-rds-db-instance-enable-auto-upgrade-quick-action
    description: Enables automatic minor version upgrades for the RDS database instance by running the aws rds modify-db-instance command. Successful execution requires the rds:ModifyDBInstance permission.
    prettyname: Enable RDS Auto Upgrade
    hidden: true
    quickaction: true
    arguments:
      - name: account_id
        prettyname: Account ID
        description: The AWS account ID.
        required: true
      - name: region
        prettyname: Region
        description: The AWS region.
        required: true
        auto: PREDEFINED
        predefined:
          - us-east-1
          - us-east-2
          - us-west-1
          - us-west-2
          - af-south-1
          - ap-east-1
          - ap-south-2
          - ap-southeast-3
          - ap-southeast-5
          - ap-southeast-4
          - ap-south-1
          - ap-northeast-3
          - ap-northeast-2
          - ap-southeast-1
          - ap-southeast-2
          - ap-southeast-7
          - ap-northeast-1
          - ca-central-1
          - ca-west-1
          - eu-central-1
          - eu-west-1
          - eu-west-2
          - eu-south-1
          - eu-west-3
          - eu-south-2
          - eu-north-1
          - eu-central-2
          - il-central-1
          - mx-central-1
          - me-south-1
          - me-central-1
          - sa-east-1
      - name: db_instance_identifier
        prettyname: RDS Instance ID
        description: 'The identifier of DB instance to modify. This value is stored as a lowercase string.'
        required: true
      - name: auto_minor_version_upgrade
        description: 'Weather minor version upgrades are applied automatically to the DB instance during the maintenance window. An outage occurs when all the following conditions are met: The automatic upgrade is enabled for the maintenance window. A newer minor version is available. RDS has enabled automatic patching for the engine version. If any of the preceding conditions isn’t met, Amazon RDS applies the change as soon as possible and doesn’t cause an outage. For an RDS Custom DB instance, don’t enable this setting. Otherwise, the operation returns an error.'
        defaultValue: 'true'
        hidden: true
      - name: apply_immediately
        description: 'Weather the modifications in this request and any pending modifications are asynchronously applied as soon as possible, regardless of the PreferredMaintenanceWindow setting for the DB instance. By default, this parameter is disabled. If this parameter is disabled, changes to the DB instance are applied during the next maintenance window. Some parameter changes can cause an outage and are applied on the next call to RebootDBInstance , or the next failure reboot.'
        defaultValue: 'true'
        hidden: true

  - name: aws-rds-db-instance-enable-multi-az-quick-action
    description: Enables Multi-AZ deployment for the RDS database instance to enhance availability and durability by running the aws rds modify-db-instance command. Successful execution requires the rds:ModifyDBInstance permission.
    prettyname: Enable Multi-AZ for RDS
    hidden: true
    quickaction: true
    arguments:
      - name: account_id
        prettyname: Account ID
        description: The AWS account ID.
        required: true
      - name: region
        prettyname: Region
        description: The AWS region.
        required: true
        auto: PREDEFINED
        predefined:
          - us-east-1
          - us-east-2
          - us-west-1
          - us-west-2
          - af-south-1
          - ap-east-1
          - ap-south-2
          - ap-southeast-3
          - ap-southeast-5
          - ap-southeast-4
          - ap-south-1
          - ap-northeast-3
          - ap-northeast-2
          - ap-southeast-1
          - ap-southeast-2
          - ap-southeast-7
          - ap-northeast-1
          - ca-central-1
          - ca-west-1
          - eu-central-1
          - eu-west-1
          - eu-west-2
          - eu-south-1
          - eu-west-3
          - eu-south-2
          - eu-north-1
          - eu-central-2
          - il-central-1
          - mx-central-1
          - me-south-1
          - me-central-1
          - sa-east-1
      - name: db_instance_identifier
        prettyname: RDS Instance ID
        description: 'The identifier of DB instance to modify. This value is stored as a lowercase string.'
        required: true
      - name: multi_az
        description: 'Weather the DB instance is a Multi-AZ deployment. Changing this parameter doesn’t result in an outage. The change is applied during the next maintenance window unless the ApplyImmediately parameter is enabled for this request. This setting doesn’t apply to RDS Custom DB instances.'
        defaultValue: 'true'
        hidden: true
      - name: apply_immediately
        description: 'Weather the modifications in this request and any pending modifications are asynchronously applied as soon as possible, regardless of the PreferredMaintenanceWindow setting for the DB instance. By default, this parameter is disabled. If this parameter is disabled, changes to the DB instance are applied during the next maintenance window. Some parameter changes can cause an outage and are applied on the next call to RebootDBInstance , or the next failure reboot.'
        defaultValue: 'true'
        hidden: true

  - name: aws-rds-db-snapshot-attribute-modify
    description: 'Adds or removes permission for the specified AWS account ID to restore the specified DB snapshot.'
    arguments:
    - name: account_id
      description: The AWS account ID.
      required: true
    - name: region
      description: The AWS region.
      required: true
      auto: PREDEFINED
      predefined:
      - us-east-1
      - us-east-2
      - us-west-1
      - us-west-2
      - af-south-1
      - ap-east-1
      - ap-south-2
      - ap-southeast-3
      - ap-southeast-5
      - ap-southeast-4
      - ap-south-1
      - ap-northeast-3
      - ap-northeast-2
      - ap-southeast-1
      - ap-southeast-2
      - ap-southeast-7
      - ap-northeast-1
      - ca-central-1
      - ca-west-1
      - eu-central-1
      - eu-west-1
      - eu-west-2
      - eu-south-1
      - eu-west-3
      - eu-south-2
      - eu-north-1
      - eu-central-2
      - il-central-1
      - mx-central-1
      - me-south-1
      - me-central-1
      - sa-east-1

    - name: db_snapshot_identifier
      description: 'The identifier for the DB snapshot to modify the attributes for.'
      required: true
    - name: attribute_name
      description: 'The name of the DB snapshot attribute to modify.'
      required: true
    - name: values_to_add
      description: 'A list of DB snapshot attributes to add to the attribute specified by AttributeName.'
      required: false
      isArray: true
    - name: values_to_remove
      description: 'A list of DB snapshot attributes to remove from the attribute specified by AttributeName.'
      required: false
      isArray: true

<<<<<<< HEAD
  - name: aws-rds-db-snapshot-attribute-set-snapshot-to-private-quick-action
    description: Revokes public access to the RDS DB snapshot, making it private by running the aws rds modify-db-snapshot-attribute command. Successful execution requires the rds:ModifyDBSnapshotAttribute permission.
    prettyname: Set RDS Snapshot to Private
    hidden: true
    quickaction: true
    arguments:
      - name: account_id
        prettyname: Account ID
        description: The AWS account ID.
        required: true
      - name: region
        prettyname: Region
=======
  - name: aws-rds-event-subscription-modify
    description: Modifies an existing RDS event notification subscription.
    arguments:
      - name: account_id
        description: The AWS account ID.
        required: true
      - name: region
>>>>>>> 3ce1d1ee
        description: The AWS region.
        required: true
        auto: PREDEFINED
        predefined:
          - us-east-1
          - us-east-2
          - us-west-1
          - us-west-2
          - af-south-1
          - ap-east-1
          - ap-south-2
          - ap-southeast-3
          - ap-southeast-5
          - ap-southeast-4
          - ap-south-1
          - ap-northeast-3
          - ap-northeast-2
          - ap-southeast-1
          - ap-southeast-2
          - ap-southeast-7
          - ap-northeast-1
          - ca-central-1
          - ca-west-1
          - eu-central-1
          - eu-west-1
          - eu-west-2
          - eu-south-1
          - eu-west-3
          - eu-south-2
          - eu-north-1
          - eu-central-2
          - il-central-1
          - mx-central-1
          - me-south-1
          - me-central-1
          - sa-east-1
<<<<<<< HEAD
      - name: db_snapshot_identifier
        prettyname: RDS Snapshot ID
        description: 'The identifier for the DB snapshot to modify the attributes for.'
        required: true
      - name: attribute_name
        description: 'The name of the DB snapshot attribute to modify.'
        defaultValue: 'restore'
        hidden: true
      - name: values_to_remove
        description: 'A list of DB snapshot attributes to remove from the attribute specified by AttributeName.'
        defaultValue: 'all'
        hidden: true
=======
      - name: subscription_name
        description: The name of the RDS event notification subscription.
        required: true
      - name: enabled
        description: Specifies whether to activate the subscription.
      - name: event_categories
        description: A list of event categories for a source type (SourceType) that you want to subscribe to.
        isArray: true
      - name: sns_topic_arn
        description: The Amazon Resource Name (ARN) of the SNS topic created for event notification.
      - name: source_type
        description: The type of source that is generating the events.
    outputs:
      - contextPath: AWS.RDS.EventSubscription.CustomerAwsId
        description: The AWS customer account associated with the RDS event notification subscription.
        type: string
      - contextPath: AWS.RDS.EventSubscription.CustSubscriptionId
        description: The RDS event notification subscription Id.
        type: string
      - contextPath: AWS.RDS.EventSubscription.Enabled
        description: Specifies whether the subscription is enabled. True indicates the subscription is enabled.
        type: boolean
      - contextPath: AWS.RDS.EventSubscription.EventCategoriesList
        description: A list of event categories for the RDS event notification subscription.
        type: array
      - contextPath: AWS.RDS.EventSubscription.EventSubscriptionArn
        description: The Amazon Resource Name (ARN) for the event subscription.
        type: string
      - contextPath: AWS.RDS.EventSubscription.SnsTopicArn
        description: The topic ARN of the RDS event notification subscription.
        type: string
      - contextPath: AWS.RDS.EventSubscription.SourceIdsList
        description: A list of source IDs for the RDS event notification subscription.
        type: array
      - contextPath: AWS.RDS.EventSubscription.SourceType
        description: The source type for the RDS event notification subscription.
        type: string
      - contextPath: AWS.RDS.EventSubscription.Status
        description: The status of the RDS event notification subscription.
        type: string
      - contextPath: AWS.RDS.EventSubscription.SubscriptionCreationTime
        description: The time the RDS event notification subscription was created.
        type: string
>>>>>>> 3ce1d1ee

  - name: aws-ec2-security-group-ingress-revoke
    description: 'Revokes one or more ingress rules in a security group.'
    arguments:
    - name: account_id
      description: The AWS account ID.
      required: true
    - name: region
      description: The AWS region.
      required: true
      auto: PREDEFINED
      predefined:
      - us-east-1
      - us-east-2
      - us-west-1
      - us-west-2
      - af-south-1
      - ap-east-1
      - ap-south-2
      - ap-southeast-3
      - ap-southeast-5
      - ap-southeast-4
      - ap-south-1
      - ap-northeast-3
      - ap-northeast-2
      - ap-southeast-1
      - ap-southeast-2
      - ap-southeast-7
      - ap-northeast-1
      - ca-central-1
      - ca-west-1
      - eu-central-1
      - eu-west-1
      - eu-west-2
      - eu-south-1
      - eu-west-3
      - eu-south-2
      - eu-north-1
      - eu-central-2
      - il-central-1
      - mx-central-1
      - me-south-1
      - me-central-1
      - sa-east-1

    - name: group_id
      description: 'The ID of the security group.'
      required: true
    - name: protocol
      description: 'The IP protocol: tcp, udp, icmp, or icmpv6. Use -1 to specify all protocols. When used with port and cidr arguments for simple rule revocation.'
      required: false
    - name: port
      description: 'For TCP or UDP: The range of ports to revoke (e.g., "80" or "80-443"). For ICMP: A single integer or range (type-code) representing the ICMP type and code. Use with protocol and cidr for simple rule revocation.'
      required: false
    - name: cidr
      description: 'The IPv4 address range in CIDR format (e.g., "0.0.0.0/0"). Use with protocol and port for simple rule revocation.'
      required: false
    - name: ip_permissions
      description: 'The sets of IP permissions to revoke, in JSON format. Use this for complex rule configurations or when revoking multiple rules. Cannot be used together with protocol/port/cidr arguments.'
      required: false

  - name: aws-ec2-security-group-ingress-revoke-quick-action
    description: This action runs the aws ec2 revoke-security-group-ingress command in your AWS environment to remove the security group ingress rule, effectively blocking all inbround traffic from the internet. It requires ec2:RevokeSecurityGroupIngress permissions.
    prettyname: Revoke EC2 Ingress Rule
    hidden: true
    quickaction: true
    arguments:
    - name: account_id
      prettyname: Account ID
      description: The AWS account ID.
      required: true
    - name: region
      prettyname: Region
      description: The AWS region.
      required: true
      auto: PREDEFINED
      predefined:
      - us-east-1
      - us-east-2
      - us-west-1
      - us-west-2
      - af-south-1
      - ap-east-1
      - ap-south-2
      - ap-southeast-3
      - ap-southeast-5
      - ap-southeast-4
      - ap-south-1
      - ap-northeast-3
      - ap-northeast-2
      - ap-southeast-1
      - ap-southeast-2
      - ap-southeast-7
      - ap-northeast-1
      - ca-central-1
      - ca-west-1
      - eu-central-1
      - eu-west-1
      - eu-west-2
      - eu-south-1
      - eu-west-3
      - eu-south-2
      - eu-north-1
      - eu-central-2
      - il-central-1
      - mx-central-1
      - me-south-1
      - me-central-1
      - sa-east-1
    - name: group_id
      prettyname: Security Group ID
      description: 'The ID of the security group.'
      required: true
    - name: protocol
      prettyname: Protocol
      description: 'The IP protocol: tcp, udp, icmp, or icmpv6. Use -1 to specify all protocols. When used with port and cidr arguments for simple rule revocation.'
      required: true
    - name: port
      prettyname: Port
      description: 'For TCP or UDP: The range of ports to revoke (e.g., "80" or "80-443"). For ICMP: A single integer or range (type-code) representing the ICMP type and code. Use with protocol and cidr for simple rule revocation.'
      required: true
    - name: cidr
      prettyname: CIDR
      description: 'The IPv4 address range in CIDR format (e.g., "0.0.0.0/0"). Use with protocol and port for simple rule revocation.'
      required: true

  - name: aws-ec2-security-group-ingress-authorize
    description: 'Adds the specified inbound (ingress) rules to a security group.'
    arguments:
    - name: account_id
      description: The AWS account ID.
      required: true
    - name: region
      description: The AWS region.
      required: true
      auto: PREDEFINED
      predefined:
      - us-east-1
      - us-east-2
      - us-west-1
      - us-west-2
      - af-south-1
      - ap-east-1
      - ap-south-2
      - ap-southeast-3
      - ap-southeast-5
      - ap-southeast-4
      - ap-south-1
      - ap-northeast-3
      - ap-northeast-2
      - ap-southeast-1
      - ap-southeast-2
      - ap-southeast-7
      - ap-northeast-1
      - ca-central-1
      - ca-west-1
      - eu-central-1
      - eu-west-1
      - eu-west-2
      - eu-south-1
      - eu-west-3
      - eu-south-2
      - eu-north-1
      - eu-central-2
      - il-central-1
      - mx-central-1
      - me-south-1
      - me-central-1
      - sa-east-1

    - name: group_id
      description: 'The ID of the security group.'
      required: true
    - name: protocol
      description: 'The IP protocol: tcp, udp, icmp, or icmpv6. Use -1 to specify all protocols. When used with port and cidr arguments for simple rule authorization.'
      required: false
    - name: port
      description: 'For TCP or UDP: The range of ports to authorize (e.g., "80" or "80-443"). For ICMP: A single integer or range (type-code) representing the ICMP type and code. Use with protocol and cidr for simple rule authorization.'
      required: false
    - name: cidr
      description: 'The IPv4 address range in CIDR format (e.g., "0.0.0.0/0"). Use with protocol and port for simple rule authorization.'
      required: false
    - name: ip_permissions
      description: 'The sets of IP permissions to authorize, in JSON format. Use this for complex rule configurations or when authorizing multiple rules. Cannot be used together with protocol/port/cidr arguments.'
      required: false

  - name: aws-ec2-security-group-ingress-limit-network-access-quick-action
    description: This action runs the aws ec2 authorize-security-group-ingress command in your AWS environment to add a new security group ingress rule, allowing incomming traffic as defined by your specified IP ranges, ports and protocols. It requires ec2:AuthorizeSecurityGroupIngress permissions.
    prettyname: Limit Network Access
    hidden: true
    quickaction: true
    arguments:
      - name: account_id
        prettyname: Account ID
        description: The AWS account ID.
        required: true
      - name: region
        prettyname: Region
        description: The AWS region.
        required: true
        auto: PREDEFINED
        predefined:
          - us-east-1
          - us-east-2
          - us-west-1
          - us-west-2
          - af-south-1
          - ap-east-1
          - ap-south-2
          - ap-southeast-3
          - ap-southeast-5
          - ap-southeast-4
          - ap-south-1
          - ap-northeast-3
          - ap-northeast-2
          - ap-southeast-1
          - ap-southeast-2
          - ap-southeast-7
          - ap-northeast-1
          - ca-central-1
          - ca-west-1
          - eu-central-1
          - eu-west-1
          - eu-west-2
          - eu-south-1
          - eu-west-3
          - eu-south-2
          - eu-north-1
          - eu-central-2
          - il-central-1
          - mx-central-1
          - me-south-1
          - me-central-1
          - sa-east-1
      - name: group_id
        prettyname: Security Group ID
        description: 'The ID of the security group.'
        required: true
      - name: protocol
        description: 'The IP protocol: tcp, udp, icmp, or icmpv6. Use -1 to specify all protocols. When used with port and cidr arguments for simple rule authorization.'
        defaultValue: ${protocol}
        hidden: true
      - name: port
        description: 'For TCP or UDP: The range of ports to authorize (e.g., "80" or "80-443"). For ICMP: A single integer or range (type-code) representing the ICMP type and code. Use with protocol and cidr for simple rule authorization.'
        defaultValue: ${port}
        hidden: true
      - name: cidr
        description: 'The IPv4 address range in CIDR format (e.g., "0.0.0.0/0"). Use with protocol and port for simple rule authorization.'
        defaultValue: ${cidr}
        hidden: true

  - name: aws-ec2-security-group-egress-revoke
    description: 'Removes the specified outbound (egress) rules from the specified security group.'
    arguments:
    - name: account_id
      description: The AWS account ID.
      required: true
    - name: region
      description: The AWS region.
      required: true
      auto: PREDEFINED
      predefined:
      - us-east-1
      - us-east-2
      - us-west-1
      - us-west-2
      - af-south-1
      - ap-east-1
      - ap-south-2
      - ap-southeast-3
      - ap-southeast-5
      - ap-southeast-4
      - ap-south-1
      - ap-northeast-3
      - ap-northeast-2
      - ap-southeast-1
      - ap-southeast-2
      - ap-southeast-7
      - ap-northeast-1
      - ca-central-1
      - ca-west-1
      - eu-central-1
      - eu-west-1
      - eu-west-2
      - eu-south-1
      - eu-west-3
      - eu-south-2
      - eu-north-1
      - eu-central-2
      - il-central-1
      - mx-central-1
      - me-south-1
      - me-central-1
      - sa-east-1

    - name: group_id
      description: 'The ID of the security group.'
      required: true
    - name: protocol
      description: 'The IP protocol: tcp, udp, icmp, or icmpv6. Use -1 to specify all protocols. When used with port and cidr arguments for simple rule revocation.'
      required: false
    - name: port
      description: 'For TCP or UDP: The range of ports to revoke (e.g., "80" or "80-443"). For ICMP: A single integer or range (type-code) representing the ICMP type and code. Use with protocol and cidr for simple rule revocation.'
      required: false
    - name: cidr
      description: 'The IPv4 address range in CIDR format (e.g., "0.0.0.0/0"). Use with protocol and port for simple rule revocation.'
      required: false
    - name: ip_permissions
      description: 'The sets of IP permissions to revoke, in JSON format. Use this for complex rule configurations or when revoking multiple rules. Cannot be used together with protocol/port/cidr arguments.'
      required: false

  - name: aws-ec2-security-group-egress-revoke-quick-action
    description: This action runs the aws ec2 revoke-security-group-egress command in your AWS environment to remove the security group egress rule, effectively blocking all outbround traffic to the internet. It requires ec2:RevokeSecurityGroupIngress permissions.
    prettyname: Block Outbound Traffic to Internet
    hidden: true
    quickaction: true
    arguments:
      - name: account_id
        prettyname: Account ID
        description: The AWS account ID.
        required: true
      - name: region
        prettyname: Region
        description: The AWS region.
        required: true
        auto: PREDEFINED
        predefined:
          - us-east-1
          - us-east-2
          - us-west-1
          - us-west-2
          - af-south-1
          - ap-east-1
          - ap-south-2
          - ap-southeast-3
          - ap-southeast-5
          - ap-southeast-4
          - ap-south-1
          - ap-northeast-3
          - ap-northeast-2
          - ap-southeast-1
          - ap-southeast-2
          - ap-southeast-7
          - ap-northeast-1
          - ca-central-1
          - ca-west-1
          - eu-central-1
          - eu-west-1
          - eu-west-2
          - eu-south-1
          - eu-west-3
          - eu-south-2
          - eu-north-1
          - eu-central-2
          - il-central-1
          - mx-central-1
          - me-south-1
          - me-central-1
          - sa-east-1
      - name: group_id
        prettyname: Security Group ID
        description: 'The ID of the security group.'
        required: true
      - name: protocol
        prettyname: Protocol
        description: 'The IP protocol: tcp, udp, icmp, or icmpv6. Use -1 to specify all protocols. When used with port and cidr arguments for simple rule revocation.'
        required: true
      - name: port
        prettyname: Port
        description: 'For TCP or UDP: The range of ports to revoke (e.g., "80" or "80-443"). For ICMP: A single integer or range (type-code) representing the ICMP type and code. Use with protocol and cidr for simple rule revocation.'
        required: true
      - name: cidr
        prettyname: CIDR
        description: 'The IPv4 address range in CIDR format (e.g., "0.0.0.0/0"). Use with protocol and port for simple rule revocation.'
        required: true

  - name: aws-ec2-snapshot-attribute-modify
    description: 'Adds or removes permission settings for the specified snapshot. Note: snapshots encrypted with the AWS-managed default key (alias/aws/ebs) cannot be shared—use unencrypted snapshots or those encrypted with a customer-managed KMS key to allow permission modifications.'
    arguments:
    - name: account_id
      description: The AWS account ID.
      required: true
    - name: region
      description: The AWS region.
      required: true
      auto: PREDEFINED
      predefined:
      - us-east-1
      - us-east-2
      - us-west-1
      - us-west-2
      - af-south-1
      - ap-east-1
      - ap-south-2
      - ap-southeast-3
      - ap-southeast-5
      - ap-southeast-4
      - ap-south-1
      - ap-northeast-3
      - ap-northeast-2
      - ap-southeast-1
      - ap-southeast-2
      - ap-southeast-7
      - ap-northeast-1
      - ca-central-1
      - ca-west-1
      - eu-central-1
      - eu-west-1
      - eu-west-2
      - eu-south-1
      - eu-west-3
      - eu-south-2
      - eu-north-1
      - eu-central-2
      - il-central-1
      - mx-central-1
      - me-south-1
      - me-central-1
      - sa-east-1

    - name: snapshot_id
      description: 'The ID of the snapshot.'
      required: true
    - name: attribute
      description: 'The snapshot attribute to modify.'
      required: true
      auto: PREDEFINED
      defaultValue: 'createVolumePermission'
    - name: operation_type
      description: 'The operation to perform.'
      required: true
      auto: PREDEFINED
      predefined:
      - 'add'
      - 'remove'
    - name: user_ids
      isArray: true
      description: 'A comma-separated list of AWS user account IDs to add to or remove from the list of users permitted to create EBS volumes from the snapshot.'
      required: false
    - name: group
      description: 'The groups to add to or remove from the list of entities that have permission to create volumes from the snapshot.'
      required: false
      auto: PREDEFINED
      predefined:
      - 'all'

  - name: aws-ec2-instance-attribute-modify
    description: Modifies the specified attribute of the specified instance. You can specify only one attribute at a time.
    arguments:
    - description: The AWS account ID.
      name: account_id
      required: true
    - description: The AWS region.
      name: region
      required: true
      auto: PREDEFINED
      predefined:
      - us-east-1
      - us-east-2
      - us-west-1
      - us-west-2
      - af-south-1
      - ap-east-1
      - ap-south-2
      - ap-southeast-3
      - ap-southeast-5
      - ap-southeast-4
      - ap-south-1
      - ap-northeast-3
      - ap-northeast-2
      - ap-southeast-1
      - ap-southeast-2
      - ap-southeast-7
      - ap-northeast-1
      - ca-central-1
      - ca-west-1
      - eu-central-1
      - eu-west-1
      - eu-west-2
      - eu-south-1
      - eu-west-3
      - eu-south-2
      - eu-north-1
      - eu-central-2
      - il-central-1
      - mx-central-1
      - me-south-1
      - me-central-1
      - sa-east-1
    - description: The ID of the instance.
      name: instance_id
      required: true
    - description: Whether an instance is enabled for stop protection.
      name: disable_api_stop
      predefined:
      - 'true'
      - 'false'
    - description: "A comma-separated list of security groups to replace the instance's current security groups. You must specify the ID of at least one security group, even if it’s just the default security group for the VPC."
      name: groups
    - name: attribute
      description: 'The name of the attribute to modify. Possible values: sourceDestCheck, groupSet, ebsOptimized, sriovNetSupport, enaSupport, enclaveOptions, disableApiStop.'
      predefined:
      - 'instanceType'
      - 'kernel'
      - 'ramdisk'
      - 'userData'
      - 'disableApiTermination'
      - 'instanceInitiatedShutdownBehavior'
      - 'rootDeviceName'
      - 'blockDeviceMapping'
      - 'productCodes'
      - 'sourceDestCheck'
      - 'groupSet'
      - 'ebsOptimized'
      - 'striovNetSupport'
      - 'enaSupport'
      - 'enclaveOptions'
      - 'disableApiStop'
    - name: value
      description: A new value for the attribute. Use only with the kernel, ramdisk, userData, disableApiTermination, or instanceInitiatedShutdownBehavior attribute.

  - name: aws-ec2-instance-attribute-modify-quick-action
    description: This action runs the aws-ec2-modify-instance-attribute command in your AWS environment to remove the associated security group from the EC2 instance profile. It requires ec2:ModifyEC2 permissions.
    prettyname: Detach Security Group from EC2
    hidden: true
    quickaction: true
    arguments:
      - description: The AWS account ID.
        name: account_id
        prettyname: Account ID
        required: true
      - description: The AWS region.
        name: region
        prettyname: Region
        required: true
        auto: PREDEFINED
        predefined:
          - us-east-1
          - us-east-2
          - us-west-1
          - us-west-2
          - af-south-1
          - ap-east-1
          - ap-south-2
          - ap-southeast-3
          - ap-southeast-5
          - ap-southeast-4
          - ap-south-1
          - ap-northeast-3
          - ap-northeast-2
          - ap-southeast-1
          - ap-southeast-2
          - ap-southeast-7
          - ap-northeast-1
          - ca-central-1
          - ca-west-1
          - eu-central-1
          - eu-west-1
          - eu-west-2
          - eu-south-1
          - eu-west-3
          - eu-south-2
          - eu-north-1
          - eu-central-2
          - il-central-1
          - mx-central-1
          - me-south-1
          - me-central-1
          - sa-east-1
      - description: The ID of the instance.
        name: instance_id
        prettyname: EC2 Instace ID
        required: true

  - name: aws-ec2-image-attribute-modify
    description: 'Modifies the specified attribute of the specified AMI.'
    arguments:
    - name: account_id
      description: The AWS account ID.
      required: true
    - name: region
      description: The AWS region.
      required: true
      auto: PREDEFINED
      predefined:
      - us-east-1
      - us-east-2
      - us-west-1
      - us-west-2
      - af-south-1
      - ap-east-1
      - ap-south-2
      - ap-southeast-3
      - ap-southeast-5
      - ap-southeast-4
      - ap-south-1
      - ap-northeast-3
      - ap-northeast-2
      - ap-southeast-1
      - ap-southeast-2
      - ap-southeast-7
      - ap-northeast-1
      - ca-central-1
      - ca-west-1
      - eu-central-1
      - eu-west-1
      - eu-west-2
      - eu-south-1
      - eu-west-3
      - eu-south-2
      - eu-north-1
      - eu-central-2
      - il-central-1
      - mx-central-1
      - me-south-1
      - me-central-1
      - sa-east-1
    - name: image_id
      description: 'The ID of the AMI.'
      required: true
    - name: attribute
      description: 'The AMI attribute to modify.'
      required: true
      auto: PREDEFINED
      predefined:
      - 'description'
      - 'launchPermission'
    - name: operation_type
      description: 'The operation to perform on the attribute.'
      required: false
      auto: PREDEFINED
      predefined:
      - 'add'
      - 'remove'
    - name: user_ids
      description: 'The AWS account IDs to add to or remove from the list of users that have launch permissions for the AMI.'
      required: false
      isArray: true
    - name: user_groups
      description: 'The user groups to add to or remove from the list of user groups that have launch permissions for the AMI.'
      required: false
      isArray: true
    - name: description
      description: 'A new description for the AMI.'
      required: false

  - name: aws-ec2-image-attribute-set-ami-to-private-quick-action
    description: Revokes public launch permissions for the EC2 AMI by running the aws ec2 modify-image-attribute command in your environment. Successful execution requires the ec2:ModifyImageAttribute permission.
    prettyname: Set AMI to Private
    hidden: true
    quickaction: true
    arguments:
      - name: account_id
        prettyname: Account ID
        description: The AWS account ID.
        required: true
      - name: region
        prettyname: Region
        description: The AWS region.
        required: true
        auto: PREDEFINED
        predefined:
          - us-east-1
          - us-east-2
          - us-west-1
          - us-west-2
          - af-south-1
          - ap-east-1
          - ap-south-2
          - ap-southeast-3
          - ap-southeast-5
          - ap-southeast-4
          - ap-south-1
          - ap-northeast-3
          - ap-northeast-2
          - ap-southeast-1
          - ap-southeast-2
          - ap-southeast-7
          - ap-northeast-1
          - ca-central-1
          - ca-west-1
          - eu-central-1
          - eu-west-1
          - eu-west-2
          - eu-south-1
          - eu-west-3
          - eu-south-2
          - eu-north-1
          - eu-central-2
          - il-central-1
          - mx-central-1
          - me-south-1
          - me-central-1
          - sa-east-1
      - name: image_id
        prettyname: AMI ID
        description: 'The ID of the AMI.'
        required: true
      - name: attribute
        description: 'The AMI attribute to modify.'
        defaultValue: 'launchPermission'
        hidden: true
      - name: operation_type
        description: 'The operation to perform on the attribute.'
        defaultValue: 'remove'
        hidden: true

  - name: aws-ec2-instance-metadata-options-modify
    description: Modify the EC2 instance metadata parameters on a running or stopped instance.
    arguments:
    - name: account_id
      description: The AWS account ID.
      required: true
    - name: region
      description: The AWS region.
      required: true
      auto: PREDEFINED
      predefined:
      - us-east-1
      - us-east-2
      - us-west-1
      - us-west-2
      - af-south-1
      - ap-east-1
      - ap-south-2
      - ap-southeast-3
      - ap-southeast-5
      - ap-southeast-4
      - ap-south-1
      - ap-northeast-3
      - ap-northeast-2
      - ap-southeast-1
      - ap-southeast-2
      - ap-southeast-7
      - ap-northeast-1
      - ca-central-1
      - ca-west-1
      - eu-central-1
      - eu-west-1
      - eu-west-2
      - eu-south-1
      - eu-west-3
      - eu-south-2
      - eu-north-1
      - eu-central-2
      - il-central-1
      - mx-central-1
      - me-south-1
      - me-central-1
      - sa-east-1
    - name: instance_id
      description: 'The ID of the instance.'
      required: true

    - description: Whether IMDSv2 is required.
      auto: PREDEFINED
      name: http_tokens
      predefined:
      - 'optional'
      - 'required'
    - description: Enables or disables the HTTP metadata endpoint on your instances.
      name: http_endpoint
      auto: PREDEFINED
      predefined:
      - 'disabled'
      - 'enabled'

  - name: aws-ec2-instance-metadata-options-modify-quick-action
    description: This action enables instance metadata services v2.0 for the EC2 instance by running the aws ec2 modify-instance-metadata-options  command in your environment. It requires 'ec2:ModifyInstanceMetadataOptions' permission.
    prettyname: Enable IMDSv2
    hidden: true
    quickaction: true
    arguments:
      - name: account_id
        prettyname: Account ID
        description: The AWS account ID.
        required: true
      - name: region
        prettyname: Region
        description: The AWS region.
        required: true
        auto: PREDEFINED
        predefined:
          - us-east-1
          - us-east-2
          - us-west-1
          - us-west-2
          - af-south-1
          - ap-east-1
          - ap-south-2
          - ap-southeast-3
          - ap-southeast-5
          - ap-southeast-4
          - ap-south-1
          - ap-northeast-3
          - ap-northeast-2
          - ap-southeast-1
          - ap-southeast-2
          - ap-southeast-7
          - ap-northeast-1
          - ca-central-1
          - ca-west-1
          - eu-central-1
          - eu-west-1
          - eu-west-2
          - eu-south-1
          - eu-west-3
          - eu-south-2
          - eu-north-1
          - eu-central-2
          - il-central-1
          - mx-central-1
          - me-south-1
          - me-central-1
          - sa-east-1
      - name: instance_id
        prettyname: EC2 Instance ID
        description: 'The ID of the instance.'
        required: true
      - name: http_tokens
        description: Whether IMDSv2 is required.
        defaultValue: 'required'
        hidden: true
      - name: http_endpoint
        description: Enables or disables the HTTP metadata endpoint on your instances.
        defaultValue: 'enabled'
        hidden: true

  - name: aws-ec2-create-snapshot
    arguments:
    - name: account_id
      description: The AWS account ID.
      required: true
    - description: The ID of the EBS volume.
      name: volume_id
      required: true
    - description: A description for the snapshot.
      name: description
    - description: The tags to apply to the snapshot during creation.
      name: tags
    - name: region
      description: The AWS region.
      required: true
      auto: PREDEFINED
      predefined:
      - us-east-1
      - us-east-2
      - us-west-1
      - us-west-2
      - af-south-1
      - ap-east-1
      - ap-south-2
      - ap-southeast-3
      - ap-southeast-5
      - ap-southeast-4
      - ap-south-1
      - ap-northeast-3
      - ap-northeast-2
      - ap-southeast-1
      - ap-southeast-2
      - ap-southeast-7
      - ap-northeast-1
      - ca-central-1
      - ca-west-1
      - eu-central-1
      - eu-west-1
      - eu-west-2
      - eu-south-1
      - eu-west-3
      - eu-south-2
      - eu-north-1
      - eu-central-2
      - il-central-1
      - mx-central-1
      - me-south-1
      - me-central-1
      - sa-east-1
    description: Creates a snapshot of an EBS volume and stores it in Amazon S3. You can use snapshots for backups, to make copies of EBS volumes, and to save data before shutting down an instance.
    outputs:
    - contextPath: AWS.EC2.Snapshot.DataEncryptionKeyId
      description: The data encryption key identifier for the snapshot.
      type: string
    - contextPath: AWS.EC2.Snapshot.Description
      description: The description for the snapshot.
      type: string
    - contextPath: AWS.EC2.Snapshot.Encrypted
      description: Indicates whether the snapshot is encrypted.
      type: number
    - contextPath: AWS.EC2.Snapshot.KmsKeyId
      description: The full ARN of the AWS Key Management Service (AWS KMS) customer master key (CMK) that was used to protect the volume encryption key for the parent volume.
      type: string
    - contextPath: AWS.EC2.Snapshot.OwnerId
      description: The AWS account ID of the EBS snapshot owner.
      type: string
    - contextPath: AWS.EC2.Snapshot.Progress
      description: The progress of the snapshot, as a percentage.
      type: string
    - contextPath: AWS.EC2.Snapshot.SnapshotId
      description: The ID of the snapshot.
      type: string
    - contextPath: AWS.EC2.Snapshot.StartTime
      description: The time stamp when the snapshot was initiated.
      type: date
    - contextPath: AWS.EC2.Snapshot.State
      description: The snapshot state.
      type: string
    - contextPath: AWS.EC2.Snapshot.StateMessage
      description: this field displays error state details to help you diagnose why the error occurred.
      type: string
    - contextPath: AWS.EC2.Snapshot.VolumeId
      description: The ID of the volume that was used to create the snapshot.
      type: string
    - contextPath: AWS.EC2.Snapshot.VolumeSize
      description: The size of the volume, in GiB.
      type: number
    - contextPath: AWS.EC2.Snapshot.OwnerAlias
      description: Value from an Amazon-maintained list of snapshot owners.
      type: string
    - contextPath: AWS.EC2.Snapshot.Tags.Key
      description: The key of the tag.
      type: string
    - contextPath: AWS.EC2.Snapshot.Tags.Value
      description: The value of the tag.
      type: string
    - contextPath: AWS.EC2.Snapshot.AccountId
      description: The ID of the AWS account with which the EC2 instance is associated. This key is only present when the parameter "AWS organization accounts" is provided.
      type: string

  - name: aws-ec2-modify-snapshot-permission
    arguments:
    - name: account_id
      description: The AWS account ID.
      required: true
    - description: The ID of the EBS snapshot.
      name: snapshot_id
      required: true
    - auto: PREDEFINED
      predefined:
      - 'add'
      - 'remove'
      description: The operation type, add or remove.
      name: operation_type
      required: true
    - description: CSV of security group names. This parameter can be used only when UserIds not provided.
      name: group_names
    - description: CSV of AWS account IDs. This parameter can be used only when groupNames not provided.
      name: user_ids
    - auto: PREDEFINED
      description: Checks whether you have the required permissions for the action, without actually making the request, and provides an error response.
      name: dry_run
      predefined:
      - 'True'
      - 'False'
    - name: region
      description: The AWS region.
      required: true
      auto: PREDEFINED
      predefined:
      - us-east-1
      - us-east-2
      - us-west-1
      - us-west-2
      - af-south-1
      - ap-east-1
      - ap-south-2
      - ap-southeast-3
      - ap-southeast-5
      - ap-southeast-4
      - ap-south-1
      - ap-northeast-3
      - ap-northeast-2
      - ap-southeast-1
      - ap-southeast-2
      - ap-southeast-7
      - ap-northeast-1
      - ca-central-1
      - ca-west-1
      - eu-central-1
      - eu-west-1
      - eu-west-2
      - eu-south-1
      - eu-west-3
      - eu-south-2
      - eu-north-1
      - eu-central-2
      - il-central-1
      - mx-central-1
      - me-south-1
      - me-central-1
      - sa-east-1
    description: Adds or removes permission settings for the specified snapshot.

  - name: aws-ec2-set-snapshot-to-private-quick-action
    description: Revokes public access to the EC2 snapshot by running the aws ec2 modify-snapshot-attribute command in your environment. Successful execution requires the ec2:ModifySnapshotAttribute permission.
    prettyname: Set Snapshot to Private
    hidden: true
    quickaction: true
    arguments:
      - name: account_id
        prettyname: Account ID
        description: The AWS account ID.
        required: true
      - name: region
        prettyname: Region
        description: The AWS region.
        required: true
        auto: PREDEFINED
        predefined:
          - us-east-1
          - us-east-2
          - us-west-1
          - us-west-2
          - af-south-1
          - ap-east-1
          - ap-south-2
          - ap-southeast-3
          - ap-southeast-5
          - ap-southeast-4
          - ap-south-1
          - ap-northeast-3
          - ap-northeast-2
          - ap-southeast-1
          - ap-southeast-2
          - ap-southeast-7
          - ap-northeast-1
          - ca-central-1
          - ca-west-1
          - eu-central-1
          - eu-west-1
          - eu-west-2
          - eu-south-1
          - eu-west-3
          - eu-south-2
          - eu-north-1
          - eu-central-2
          - il-central-1
          - mx-central-1
          - me-south-1
          - me-central-1
          - sa-east-1
      - name: snapshot_id
        prettyname: EC2 Snapshot
        description: The ID of the EBS snapshot.
        required: true
      - name: operation_type
        defaultValue: 'remove'
        hidden: true
      - name: group_names
        defaultValue: 'all'
        hidden: true

  - name: aws-ecs-update-cluster-settings
    arguments:
    - name: account_id
      description: The AWS account ID.
      required: true
    - description: The name of the cluster.
      name: cluster_name
      required: true
    - description: The value of the containerInsights setting to update.
      name: value
      required: true
      auto: PREDEFINED
      predefined:
      - 'enabled'
      - 'disabled'
      - 'enhanced'
    - name: region
      description: The AWS region.
      required: true
      auto: PREDEFINED
      predefined:
      - us-east-1
      - us-east-2
      - us-west-1
      - us-west-2
      - af-south-1
      - ap-east-1
      - ap-south-2
      - ap-southeast-3
      - ap-southeast-5
      - ap-southeast-4
      - ap-south-1
      - ap-northeast-3
      - ap-northeast-2
      - ap-southeast-1
      - ap-southeast-2
      - ap-southeast-7
      - ap-northeast-1
      - ca-central-1
      - ca-west-1
      - eu-central-1
      - eu-west-1
      - eu-west-2
      - eu-south-1
      - eu-west-3
      - eu-south-2
      - eu-north-1
      - eu-central-2
      - il-central-1
      - mx-central-1
      - me-south-1
      - me-central-1
      - sa-east-1
    description: Updates the containerInsights setting of an ECS cluster.

  - name: aws-ec2-subnet-attribute-modify
    description: Modifies a subnet attribute.
    arguments:
      - description: The AWS account ID.
        name: account_id
        required: true
      - description: The AWS region.
        name: region
        required: true
        auto: PREDEFINED
        predefined:
          - us-east-1
          - us-east-2
          - us-west-1
          - us-west-2
          - af-south-1
          - ap-east-1
          - ap-south-2
          - ap-southeast-3
          - ap-southeast-5
          - ap-southeast-4
          - ap-south-1
          - ap-northeast-3
          - ap-northeast-2
          - ap-southeast-1
          - ap-southeast-2
          - ap-southeast-7
          - ap-northeast-1
          - ca-central-1
          - ca-west-1
          - eu-central-1
          - eu-west-1
          - eu-west-2
          - eu-south-1
          - eu-west-3
          - eu-south-2
          - eu-north-1
          - eu-central-2
          - il-central-1
          - mx-central-1
          - me-south-1
          - me-central-1
          - sa-east-1
      - description: The ID of the subnet.
        name: subnet_id
        required: true
      - description: Set to true to assign an IPv6 address to network interfaces created in the specified subnet.
        name: assign_ipv6_address_on_creation
      - description: The customer-owned IPv4 address pool associated with the subnet.
        name: customer_owned_ipv4_pool
      - description: Set to true to disable local network interfaces at the current position.
        name: disable_lni_at_device_index
      - description: Indicates whether DNS queries made to the Amazon-provided DNS Resolver in this subnet should return synthetic IPv6 addresses for IPv4-only destinations.
        name: enable_dns64
      - description: Indicates the device position for local network interfaces in this subnet.
        name: enable_lni_at_device_index
      - description: Indicates whether to respond to DNS queries for instance hostnames with DNS AAAA records.
        name: enable_resource_name_dns_aaaa_record_on_launch
      - description: Indicates whether to respond to DNS queries for instance hostnames with DNS A records.
        name: enable_resource_name_dns_a_record_on_launch
      - description: Set to true to assign a customer-owned IPv4 address to network interfaces attached to instances created in the specified subnet.
        name: map_customer_owned_ip_on_launch
      - description: Set to true to assign a public IPv4 address to network interfaces attached to instances created in the specified subnet.
        name: map_public_ip_on_launch
      - description: The type of hostname to assign to instances in the subnet at launch.
        name: private_dns_hostname_type_on_launch

  - name: aws-cloudtrail-trail-update
    description: 'Updates trail settings that control what events you are logging, and how to handle log files. Changes to a trail do not require stopping the CloudTrail service. Use this action to designate an existing bucket for log delivery. If the existing bucket has previously been a target for CloudTrail log files, an IAM policy exists for the bucket. UpdateTrail must be called from the Region in which the trail was created; otherwise, an InvalidHomeRegionException is thrown.'
    arguments:
    - name: account_id
      description: The AWS account ID.
      required: true
    - name: region
      description: The AWS region.
      required: true
      auto: PREDEFINED
      predefined:
      - us-east-1
      - us-east-2
      - us-west-1
      - us-west-2
      - af-south-1
      - ap-east-1
      - ap-south-2
      - ap-southeast-3
      - ap-southeast-5
      - ap-southeast-4
      - ap-south-1
      - ap-northeast-3
      - ap-northeast-2
      - ap-southeast-1
      - ap-southeast-2
      - ap-southeast-7
      - ap-northeast-1
      - ca-central-1
      - ca-west-1
      - eu-central-1
      - eu-west-1
      - eu-west-2
      - eu-south-1
      - eu-west-3
      - eu-south-2
      - eu-north-1
      - eu-central-2
      - il-central-1
      - mx-central-1
      - me-south-1
      - me-central-1
      - sa-east-1
    - name: name
      description: The name of the trail or trail ARN.
      required: true
    - name: s3_bucket_name
      description: The name of the Amazon S3 bucket designated for publishing log files.
      required: false
    - name: s3_key_prefix
      description: The Amazon S3 key prefix that comes after the name of the bucket you have designated for log file delivery.
      required: false
    - name: sns_topic_name
      description: The name of the Amazon SNS topic defined for notification of log file delivery.
      required: false
    - name: include_global_service_events
      description: Weather the trail is publishing events from global services such as IAM to the log files.
      required: false
      auto: PREDEFINED
      predefined:
      - 'true'
      - 'false'
    - name: is_multi_region_trail
      description: Weather the trail applies only to the current region or to all regions. The default is false. If the trail exists only in the current region and this value is set to true, shadow trails (replications of the trail) will be created in the other regions. If the trail exists in all regions and this value is set to false, the trail will remain in the region where it was created, and its shadow trails in other regions will be deleted.
      required: false
      auto: PREDEFINED
      predefined:
      - 'true'
      - 'false'
    - name: enable_log_file_validation
      description: Weather log file validation is enabled. The default is false.
      required: false
      auto: PREDEFINED
      predefined:
      - 'true'
      - 'false'
    - name: cloud_watch_logs_log_group_arn
      description: Specifies a log group name using an Amazon Resource Name (ARN), a unique identifier that represents the log group to which CloudTrail logs will be delivered. Not required unless you specify CloudWatchLogsRoleArn.
      required: false
    - name: cloud_watch_logs_role_arn
      description: The role for the CloudWatch Logs endpoint to assume to write to a user's log group.
      required: false
    - name: kms_key_id
      description: The KMS key ID to use to encrypt the logs delivered by CloudTrail.
      required: false
    outputs:
    - contextPath: AWS.CloudTrail.Trail.TrailARN
      description: The Amazon Resource Name (ARN) of the trail.
      type: string
    - contextPath: AWS.CloudTrail.Trail.Name
      description: The name of the trail.
      type: string
    - contextPath: AWS.CloudTrail.Trail.S3BucketName
      description: The name of the Amazon S3 bucket into which CloudTrail delivers your trail files.
      type: string
    - contextPath: AWS.CloudTrail.Trail.S3KeyPrefix
      description: The Amazon S3 key prefix that comes after the name of the bucket you have designated for log file delivery.
      type: string
    - contextPath: AWS.CloudTrail.Trail.SnsTopicName
      description: The name of the Amazon SNS topic defined for notification of log file delivery.
      type: string
    - contextPath: AWS.CloudTrail.Trail.SnsTopicARN
      description: The Amazon Resource Name (ARN) of the Amazon SNS topic defined for notification of log file delivery.
      type: string
    - contextPath: AWS.CloudTrail.Trail.IncludeGlobalServiceEvents
      description: Set to True to include AWS API calls from AWS global services such as IAM.
      type: boolean
    - contextPath: AWS.CloudTrail.Trail.IsMultiRegionTrail
      description: Weather the trail exists only in one region or exists in all regions.
      type: boolean
    - contextPath: AWS.CloudTrail.Trail.HomeRegion
      description: The region in which the trail was created.
      type: string
    - contextPath: AWS.CloudTrail.Trail.LogFileValidationEnabled
      description: Weather log file validation is enabled.
      type: boolean
    - contextPath: AWS.CloudTrail.Trail.CloudWatchLogsLogGroupArn
      description: Amazon Resource Name (ARN), a unique identifier that represents the log group to which CloudTrail logs will be delivered.
      type: string
    - contextPath: AWS.CloudTrail.Trail.CloudWatchLogsRoleArn
      description: The role for the CloudWatch Logs endpoint to assume to write to a user's log group.
      type: string
    - contextPath: AWS.CloudTrail.Trail.KMSKeyId
      description: The KMS key ID that encrypts the logs delivered by CloudTrail.
      type: string
    - contextPath: AWS.CloudTrail.Trail.HasCustomEventSelectors
      description: Specifies if the trail has custom event selectors.
      type: boolean
    - contextPath: AWS.CloudTrail.Trail.HasInsightSelectors
      description: Weather a trail has insight selectors enabled.
      type: boolean
    - contextPath: AWS.CloudTrail.Trail.IsOrganizationTrail
      description: Weather the trail is an organization trail.
      type: boolean

  - name: aws-cloudtrail-logging-start
    description: Starts the recording of AWS API calls and log file delivery for a trail. For a trail that is enabled in all regions, this operation must be called from the region in which the trail was created. This operation cannot be called on the shadow trails (replicated trails in other regions) of a trail that is enabled in all regions.
    arguments:
    - name: account_id
      description: The AWS account ID.
      required: true
    - name: region
      description: The AWS region.
      required: true
      auto: PREDEFINED
      predefined:
      - us-east-1
      - us-east-2
      - us-west-1
      - us-west-2
      - af-south-1
      - ap-east-1
      - ap-south-2
      - ap-southeast-3
      - ap-southeast-5
      - ap-southeast-4
      - ap-south-1
      - ap-northeast-3
      - ap-northeast-2
      - ap-southeast-1
      - ap-southeast-2
      - ap-southeast-7
      - ap-northeast-1
      - ca-central-1
      - ca-west-1
      - eu-central-1
      - eu-west-1
      - eu-west-2
      - eu-south-1
      - eu-west-3
      - eu-south-2
      - eu-north-1
      - eu-central-2
      - il-central-1
      - mx-central-1
      - me-south-1
      - me-central-1
      - sa-east-1
    - name: name
      description: 'The name or the CloudTrail ARN of the trail for which CloudTrail logs Amazon Web Services API calls. e.g. arn:aws:cloudtrail:us-east-2:123456789012:trail/MyTrail.'
      required: true

  - name: aws-cloudtrail-logging-start-enable-logging-quick-action
    description: Enables logging of a CloudTrail by running the aws-cloudtrail-start-logging command in your environment. Successful execution requires 'cloudtrail:StartLogging' permission.
    prettyname: Enable CloudTrail Logging
    hidden: true
    quickaction: true
    arguments:
      - name: account_id
        prettyname: Account ID
        description: The AWS account ID.
        required: true
      - name: region
        prettyname: Region
        description: The AWS region.
        required: true
        auto: PREDEFINED
        predefined:
          - us-east-1
          - us-east-2
          - us-west-1
          - us-west-2
          - af-south-1
          - ap-east-1
          - ap-south-2
          - ap-southeast-3
          - ap-southeast-5
          - ap-southeast-4
          - ap-south-1
          - ap-northeast-3
          - ap-northeast-2
          - ap-southeast-1
          - ap-southeast-2
          - ap-southeast-7
          - ap-northeast-1
          - ca-central-1
          - ca-west-1
          - eu-central-1
          - eu-west-1
          - eu-west-2
          - eu-south-1
          - eu-west-3
          - eu-south-2
          - eu-north-1
          - eu-central-2
          - il-central-1
          - mx-central-1
          - me-south-1
          - me-central-1
          - sa-east-1
      - name: name
        prettyname: Resource ID
        description: 'The name or the CloudTrail ARN of the trail for which CloudTrail logs Amazon Web Services API calls. e.g. arn:aws:cloudtrail:us-east-2:123456789012:trail/MyTrail.'
        required: true

  - name: aws-ec2-instances-describe
    description: "Describes specified instances or all instances."
    arguments:
    - name: account_id
      description: The AWS account ID.
      required: true
    - name: region
      description: The AWS region to query instances from. Must be a valid AWS region identifier.
      required: true
      auto: PREDEFINED
      predefined:
      - us-east-1
      - us-east-2
      - us-west-1
      - us-west-2
      - af-south-1
      - ap-east-1
      - ap-south-2
      - ap-southeast-3
      - ap-southeast-5
      - ap-southeast-4
      - ap-south-1
      - ap-northeast-3
      - ap-northeast-2
      - ap-southeast-1
      - ap-southeast-2
      - ap-southeast-7
      - ap-northeast-1
      - ca-central-1
      - ca-west-1
      - eu-central-1
      - eu-west-1
      - eu-west-2
      - eu-south-1
      - eu-west-3
      - eu-south-2
      - eu-north-1
      - eu-central-2
      - il-central-1
      - mx-central-1
      - me-south-1
      - me-central-1
      - sa-east-1
    - name: instance_ids
      description: "A comma-separated list of instance IDs to describe. If empty, returns all accessible instances in the specified region."
      required: false
      isArray: true
    - name: filters
      description: "One or more custom filters to apply, separated by ';' (for example, name=<name>;values=<values>).You can specify up to 50 filters and up to 200 values per filter in a single request."
      required: false
      isArray: true
    - name: next_token
      description: "Token for pagination when retrieving large result sets. Use the InstancesNextToken value from a previous response to continue listing instances."
      required: false
    - name: limit
      description: "Maximum number of instances to return in a single request. You cannot specify this parameter and the instance IDs parameter in the same request."
      required: false
      defaultValue: 50
    outputs:
    - contextPath: AWS.EC2.InstancesNextToken
      description: Token to use for pagination in subsequent requests.
      type: String
    - contextPath: AWS.EC2.Instances.Architecture
      description: The architecture of the image.
      type: String
    - contextPath: AWS.EC2.Instances.BlockDeviceMappings.DeviceName
      description: The device name.
      type: String
    - contextPath: AWS.EC2.Instances.BlockDeviceMappings.Ebs
      description: Parameters used to automatically set up EBS volumes when the instance is launched.
      type: Dictionary
    - contextPath: AWS.EC2.Instances.ClientToken
      description: The idempotency token you provided when you launched the instance, if applicable.
      type: String
    - contextPath: AWS.EC2.Instances.EbsOptimized
      description: Indicates whether the instance is optimized for Amazon EBS I/O.
      type: Boolean
    - contextPath: AWS.EC2.Instances.EnaSupport
      description: Specifies whether enhanced networking with ENA is enabled.
      type: Boolean
    - contextPath: AWS.EC2.Instances.Hypervisor
      description: The hypervisor type of the instance.
      type: String
    - contextPath: AWS.EC2.Instances.IamInstanceProfile.Arn
      description: The Amazon Resource Name (ARN) of the instance profile.
      type: String
    - contextPath: AWS.EC2.Instances.IamInstanceProfile.Id
      description: The ID of the instance profile.
      type: String
    - contextPath: AWS.EC2.Instances.InstanceLifecycle
      description: Indicates whether this is a Spot Instance or a Scheduled Instance.
      type: String
    - contextPath: AWS.EC2.Instances.NetworkInterfaces.Association
      description: The association information for an Elastic IPv4 associated with the network interface.
      type: Dictionary
    - contextPath: AWS.EC2.Instances.NetworkInterfaces.Attachment
      description: The network interface attachment.
      type: Dictionary
    - contextPath: AWS.EC2.Instances.NetworkInterfaces.Description
      description: The description of the network interface. Applies only if creating a network interface when launching an instance.
      type: String
    - contextPath: AWS.EC2.Instances.NetworkInterfaces.Groups
      description: The security groups.
      type: Dictionary
    - contextPath: AWS.EC2.Instances.NetworkInterfaces.Ipv6Addresses
      description: The IPv6 addresses associated with the network interface.
      type: Dictionary
    - contextPath: AWS.EC2.Instances.NetworkInterfaces.MacAddress
      description: The MAC address.
      type: String
    - contextPath: AWS.EC2.Instances.NetworkInterfaces.NetworkInterfaceId
      description: The ID of the network interface.
      type: String
    - contextPath: AWS.EC2.Instances.NetworkInterfaces.OwnerId
      description: The ID of the AWS account that owns the network interface.
      type: String
    - contextPath: AWS.EC2.Instances.NetworkInterfaces.PrivateDnsName
      description: The private DNS name.
      type: String
    - contextPath: AWS.EC2.Instances.NetworkInterfaces.PrivateIpAddress
      description: The IPv4 address of the network interface within the subnet.
      type: String
    - contextPath: AWS.EC2.Instances.NetworkInterfaces.PrivateIpAddresses
      description: The private IPv4 addresses associated with the network interface.
      type: Array
    - contextPath: AWS.EC2.Instances.NetworkInterfaces.SourceDestCheck
      description: Indicates whether to validate network traffic to or from this network interface.
      type: Boolean
    - contextPath: AWS.EC2.Instances.NetworkInterfaces.Status
      description: The status of the network interface.
      type: String
    - contextPath: AWS.EC2.Instances.NetworkInterfaces.SubnetId
      description: The ID of the subnet associated with the network interface. Applies only if creating a network interface when launching an instance.
      type: String
    - contextPath: AWS.EC2.Instances.NetworkInterfaces.VpcId
      description: The ID of the VPC.
      type: String
    - contextPath: AWS.EC2.Instances.NetworkInterfaces.InterfaceType
      description: The type of network interface.
      type: String
    - contextPath: AWS.EC2.Instances.NetworkInterfaces.Ipv4Prefixes
      description: The IPv4 prefixes assigned to the network interface.
      type: Array
    - contextPath: AWS.EC2.Instances.NetworkInterfaces.Ipv6Prefixes
      description: The IPv6 prefixes assigned to the network interface.
      type: Array
    - contextPath: AWS.EC2.Instances.NetworkInterfaces.ConnectionTrackingConfiguration
      description: A security group connection tracking configuration that enables you to set the timeout for connection tracking on an Elastic network interface.
      type: Dictionary
    - contextPath: AWS.EC2.Instances.NetworkInterfaces.Operator
      description: The service provider that manages the network interface.
      type: Dictionary
    - contextPath: AWS.EC2.Instances.OutpostArn
      description: The Amazon Resource Name (ARN) of the Outpost.
      type: String
    - contextPath: AWS.EC2.Instances.RootDeviceName
      description: The device name of the root device volume.
      type: String
    - contextPath: AWS.EC2.Instances.RootDeviceType
      description: The root device type used by the AMI.
      type: String
    - contextPath: AWS.EC2.Instances.SecurityGroups.GroupId
      description: The ID of the security group.
      type: String
    - contextPath: AWS.EC2.Instances.SecurityGroups.GroupName
      description: The name of the security group.
      type: String
    - contextPath: AWS.EC2.Instances.SourceDestCheck
      description: Indicates whether source/destination checking is enabled.
      type: Boolean
    - contextPath: AWS.EC2.Instances.SpotInstanceRequestId
      description: The ID of the request for a Spot Instance request.
      type: String
    - contextPath: AWS.EC2.Instances.SriovNetSupport
      description: Specifies whether enhanced networking with the Intel 82599 Virtual Function interface is enabled.
      type: String
    - contextPath: AWS.EC2.Instances.StateReason
      description: The reason for the most recent state transition. May be an empty string.
      type: Dictionary
    - contextPath: AWS.EC2.Instances.Tags.Key
      description: The key of the tag.
      type: String
    - contextPath: AWS.EC2.Instances.Tags.Value
      description: The value of the tag.
      type: String
    - contextPath: AWS.EC2.Instances.VirtualizationType
      description: The virtualization type of the instance.
      type: String
    - contextPath: AWS.EC2.Instances.CpuOptions
      description: The CPU options for the instance.
      type: Dictionary
    - contextPath: AWS.EC2.Instances.CapacityBlockId
      description: The ID of the Capacity Block.
      type: String
    - contextPath: AWS.EC2.Instances.CapacityReservationId
      description: The ID of the Capacity Reservation.
      type: String
    - contextPath: AWS.EC2.Instances.CapacityReservationSpecification
      description: Information about the Capacity Reservation targeting option.
      type: Dictionary
    - contextPath: AWS.EC2.Instances.HibernationOptions.Configured
      description: Indicates whether the instance is enabled for hibernation.
      type: Boolean
    - contextPath: AWS.EC2.Instances.Licenses.LicenseConfigurationArn
      description: The Amazon Resource Name (ARN) of the license configuration.
      type: String
    - contextPath: AWS.EC2.Instances.MetadataOptions
      description: The metadata options for the instance.
      type: Dictionary
    - contextPath: AWS.EC2.Instances.EnclaveOptions.Enabled
      description: Indicates whether the instance is enabled for Amazon Web Services Nitro Enclaves.
      type: Boolean
    - contextPath: AWS.EC2.Instances.BootMode
      description: The boot mode that was specified by the AMI.
      type: String
    - contextPath: AWS.EC2.Instances.PlatformDetails
      description: The platform details value for the instance.
      type: String
    - contextPath: AWS.EC2.Instances.UsageOperation
      description: The usage operation value for the instance.
      type: String
    - contextPath: AWS.EC2.Instances.UsageOperationUpdateTime
      description: The time that the usage operation was last updated.
      type: Date
    - contextPath: AWS.EC2.Instances.PrivateDnsNameOptions.HostnameType
      description: The type of hostname to assign to an instance.
      type: String
    - contextPath: AWS.EC2.Instances.PrivateDnsNameOptions.EnableResourceNameDnsARecord
      description: Indicates whether to respond to DNS queries for instance hostnames with DNS A records.
      type: Boolean
    - contextPath: AWS.EC2.Instances.PrivateDnsNameOptions.EnableResourceNameDnsAAAARecord
      description: Indicates whether to respond to DNS queries for instance hostnames with DNS AAAA records.
      type: Boolean
    - contextPath: AWS.EC2.Instances.Ipv6Address
      description: The IPv6 address assigned to the instance.
      type: String
    - contextPath: AWS.EC2.Instances.TpmSupport
      description: If the instance is configured for NitroTPM support, the value is v2.0.
      type: String
    - contextPath: AWS.EC2.Instances.MaintenanceOptions.AutoRecovery
      description: Information on the current automatic recovery behavior of your instance.
      type: String
    - contextPath: AWS.EC2.Instances.MaintenanceOptions.RebootMigration
      description: Specifies whether to attempt reboot migration during a user-initiated reboot of an instance that has a scheduled system-reboot event.
      type: String
    - contextPath: AWS.EC2.Instances.CurrentInstanceBootMode
      description: The boot mode that is used to boot the instance at launch or start.
      type: String
    - contextPath: AWS.EC2.Instances.NetworkPerformanceOptions.BandwidthWeighting
      description: Contains settings for the network performance options for your instance.
      type: String
    - contextPath: AWS.EC2.Instances.Operator
      description: The service provider that manages the instance.
      type: Dictionary
    - contextPath: AWS.EC2.Instances.InstanceId
      description: The ID of the instance.
      type: String
    - contextPath: AWS.EC2.Instances.ImageId
      description: The ID of the AMI used to launch the instance.
      type: String
    - contextPath: AWS.EC2.Instances.State.Code
      description: The current state of the instance as a 16-bit unsigned integer.
      type: Number
    - contextPath: AWS.EC2.Instances.State.Name
      description: The current state of the instance.
      type: String
    - contextPath: AWS.EC2.Instances.PrivateDnsName
      description: The private DNS hostname name assigned to the instance.
      type: String
    - contextPath: AWS.EC2.Instances.PublicDnsName
      description: The public DNS name assigned to the instance.
      type: String
    - contextPath: AWS.EC2.Instances.StateTransitionReason
      description: The reason for the most recent state transition. May be an empty string.
      type: String
    - contextPath: AWS.EC2.Instances.KeyName
      description: The name of the key pair used when the instance was launched.
      type: String
    - contextPath: AWS.EC2.Instances.AmiLaunchIndex
      description: The AMI launch index, which can be used to find this instance in the launch group.
      type: Number
    - contextPath: AWS.EC2.Instances.ProductCodes
      description: The product codes attached to this instance, if applicable.
      type: Dictionary
    - contextPath: AWS.EC2.Instances.InstanceType
      description: The instance type.
      type: String
    - contextPath: AWS.EC2.Instances.LaunchTime
      description: The time the instance was launched.
      type: String
    - contextPath: AWS.EC2.Instances.Placement.AvailabilityZoneId
      description: The ID of the Availability Zone of the instance.
      type: String
    - contextPath: AWS.EC2.Instances.Placement.Affinity
      description: The affinity setting for the instance on the Dedicated Host.
      type: String
    - contextPath: AWS.EC2.Instances.Placement.GroupName
      description: The name of the placement group the instance is in.
      type: String
    - contextPath: AWS.EC2.Instances.Placement.PartitionNumber
      description: The number of the partition that the instance is in.
      type: Number
    - contextPath: AWS.EC2.Instances.Placement.HostId
      description: The ID of the Dedicated Host on which the instance resides.
      type: String
    - contextPath: AWS.EC2.Instances.Placement.Tenancy
      description: The tenancy of the instance.
      type: String
    - contextPath: AWS.EC2.Instances.Placement.HostResourceGroupArn
      description: The ARN of the host resource group in which to launch the instances.
      type: String
    - contextPath: AWS.EC2.Instances.Placement.GroupId
      description: The ID of the placement group that the instance is in.
      type: String
    - contextPath: AWS.EC2.Instances.Placement.AvailabilityZone
      description: The availability zone of the instance.
      type: String
    - contextPath: AWS.EC2.Instances.KernelId
      description: The kernel associated with this instance, if applicable.
      type: String
    - contextPath: AWS.EC2.Instances.RamdiskId
      description: The RAM disk associated with this instance, if applicable.
      type: String
    - contextPath: AWS.EC2.Instances.Platform
      description: The platform the instance uses. The value is Windows for Windows instances; otherwise, blank.
      type: String
    - contextPath: AWS.EC2.Instances.Monitoring.State
      description: Indicates whether detailed monitoring is enabled.
      type: String
    - contextPath: AWS.EC2.Instances.SubnetId
      description: The ID of the subnet in which the instance is running.
      type: String
    - contextPath: AWS.EC2.Instances.VpcId
      description: The ID of the VPC in which the instance is running.
      type: String
    - contextPath: AWS.EC2.Instances.PrivateIpAddress
      description: The private IPv4 address assigned to the instance.
      type: String
    - contextPath: AWS.EC2.Instances.PublicIpAddress
      description: The public IPv4 address assigned to the instance.
      type: String

  - name: aws-ec2-instances-start
    description: "Starts an Amazon EBS-backed instance that was previously stopped."
    execution: true
    arguments:
    - name: account_id
      description: The AWS account ID.
      required: true
    - name: region
      description: The AWS region where target instances are located.
      required: true
      auto: PREDEFINED
      predefined:
      - us-east-1
      - us-east-2
      - us-west-1
      - us-west-2
      - af-south-1
      - ap-east-1
      - ap-south-2
      - ap-southeast-3
      - ap-southeast-5
      - ap-southeast-4
      - ap-south-1
      - ap-northeast-3
      - ap-northeast-2
      - ap-southeast-1
      - ap-southeast-2
      - ap-southeast-7
      - ap-northeast-1
      - ca-central-1
      - ca-west-1
      - eu-central-1
      - eu-west-1
      - eu-west-2
      - eu-south-1
      - eu-west-3
      - eu-south-2
      - eu-north-1
      - eu-central-2
      - il-central-1
      - mx-central-1
      - me-south-1
      - me-central-1
      - sa-east-1
    - name: instance_ids
      description: "A comma-separated list of instance IDs to start, in i-xxxxxxxxx format. Must be in 'stopped' state and user must have permissions."
      required: true
      isArray: true

  - name: aws-ec2-instances-stop
    description: "Stops an Amazon EBS-backed instance."
    execution: true
    arguments:
    - name: account_id
      description: The AWS account ID.
      required: true
    - name: region
      description: The AWS region where target instances are located. Must be a valid AWS region identifier.
      required: true
      auto: PREDEFINED
      predefined:
      - us-east-1
      - us-east-2
      - us-west-1
      - us-west-2
      - af-south-1
      - ap-east-1
      - ap-south-2
      - ap-southeast-3
      - ap-southeast-5
      - ap-southeast-4
      - ap-south-1
      - ap-northeast-3
      - ap-northeast-2
      - ap-southeast-1
      - ap-southeast-2
      - ap-southeast-7
      - ap-northeast-1
      - ca-central-1
      - ca-west-1
      - eu-central-1
      - eu-west-1
      - eu-west-2
      - eu-south-1
      - eu-west-3
      - eu-south-2
      - eu-north-1
      - eu-central-2
      - il-central-1
      - mx-central-1
      - me-south-1
      - me-central-1
      - sa-east-1
    - name: instance_ids
      description: "A comma-separated list of instance IDs to stop. Must be in 'running' or 'pending' state. User must have stop permissions for each instance."
      required: true
      isArray: true
    - name: force
      description: "Force stop instances without graceful shutdown. Default: false. Use with caution, as it may cause data loss."
      required: false
      auto: PREDEFINED
      predefined:
      - 'true'
      - 'false'
      defaultValue: 'false'
    - name: hibernate
      description: "Hibernates the instance if the instance was enabled for hibernation at launch. If the instance cannot hibernate successfully, a normal shutdown occurs."
      required: false
      auto: PREDEFINED
      predefined:
      - 'true'
      - 'false'
      defaultValue: 'false'
  - name: aws-ec2-instances-terminate
    description: "Shuts down specified instances. This operation is idempotent; you can terminate an instance multiple times without causing an error."
    execution: true
    arguments:
    - name: account_id
      description: The AWS account ID.
      required: true
    - name: region
      description: The AWS region where target instances are located. Must be a valid AWS region identifier.
      required: true
      auto: PREDEFINED
      predefined:
      - us-east-1
      - us-east-2
      - us-west-1
      - us-west-2
      - af-south-1
      - ap-east-1
      - ap-south-2
      - ap-southeast-3
      - ap-southeast-5
      - ap-southeast-4
      - ap-south-1
      - ap-northeast-3
      - ap-northeast-2
      - ap-southeast-1
      - ap-southeast-2
      - ap-southeast-7
      - ap-northeast-1
      - ca-central-1
      - ca-west-1
      - eu-central-1
      - eu-west-1
      - eu-west-2
      - eu-south-1
      - eu-west-3
      - eu-south-2
      - eu-north-1
      - eu-central-2
      - il-central-1
      - mx-central-1
      - me-south-1
      - me-central-1
      - sa-east-1
    - name: instance_ids
      description: "A comma-separated list of instance IDs to terminate. If you specify multiple instances and the request fails (for example, because of a single incorrect instance ID), none of the instances are terminated."
      required: true
      isArray: true
  - name: aws-ec2-instances-run
    description: Launches a specified number of instances using an AMI you have access to. You can save time by creating a launch template containing your parameters and using the template instead of entering the parameters each time. An instance is ready for you to use when it is in the running state. You can check the state of your instance using aws-ec2-instances-describe.
    execution: true
    arguments:
    - name: account_id
      description: The AWS account ID.
      required: true
    - name: region
      description: The AWS region where instances will be created. Must be a valid AWS region identifier.
      required: true
      auto: PREDEFINED
      predefined:
      - us-east-1
      - us-east-2
      - us-west-1
      - us-west-2
      - af-south-1
      - ap-east-1
      - ap-south-2
      - ap-southeast-3
      - ap-southeast-5
      - ap-southeast-4
      - ap-south-1
      - ap-northeast-3
      - ap-northeast-2
      - ap-southeast-1
      - ap-southeast-2
      - ap-southeast-7
      - ap-northeast-1
      - ca-central-1
      - ca-west-1
      - eu-central-1
      - eu-west-1
      - eu-west-2
      - eu-south-1
      - eu-west-3
      - eu-south-2
      - eu-north-1
      - eu-central-2
      - il-central-1
      - mx-central-1
      - me-south-1
      - me-central-1
      - sa-east-1
    - name: count
      description: "The number of instances to launch. Must be greater than 0."
      required: true
      defaultValue: "1"
    - name: image_id
      description: "The ID of the AMI. An AMI ID is required to launch an instance and must be specified here or in a launch template."
      required: false
    - name: instance_type
      description: "The instance type, for example: t2.large, t3.medium, m5.xlarge."
      required: false
    - name: security_group_ids
      description: "A comma-separated list of security group IDs. Use this for VPC instances. If you don’t specify a security group ID, we use the default security group for the VPC."
      required: false
      isArray: true
    - name: security_groups_names
      description: "A comma-separated list of security group names. For a nondefault VPC, you must use security group IDs instead."
      required: false
      isArray: true
    - name: subnet_id
      description: "The ID of the subnet to launch the instance into. If you don't choose a subnet, we will use a default one from your default VPC. If you don't have a default VPC, you must specify a subnet ID yourself in the request."
      required: false
    - name: user_data
      description: "The user data to make available to the instance. This value will be base64 encoded automatically. Do not base64 encode this value prior to performing the operation."
      required: false
    - name: disable_api_termination
      description: "Indicates whether termination protection is enabled for the instance. The default is false, which means that you can terminate the instance using the Amazon EC2 console, command line tools, or API."
      required: false
      auto: PREDEFINED
      defaultValue: 'false'
      predefined:
      - 'true'
      - 'false'
    - name: iam_instance_profile_arn
      description: "The Amazon Resource Name (ARN) of the instance profile. Both iam_instance_profile_arn and iam_instance_profile_name are required if you would like to associate an instance profile."
      required: false
    - name: iam_instance_profile_name
      description: "The name of the instance profile. Both iam_instance_profile_arn and iam_instance_profile_name are required if you would like to associate an instance profile."
      required: false
    - name: key_name
      description: "The name of the key pair. Warning - If you do not specify a key pair, you can't connect to the instance unless you choose an AMI that is configured to allow users another way to log in."
      required: false
    - name: ebs_optimized
      description: "Indicates whether the instance is optimized for Amazon EBS I/O."
      required: false
      auto: PREDEFINED
      predefined:
      - 'true'
      - 'false'
    - name: device_name
      description: "The device name (for example, /dev/sdh or xvdh). If the argument is given, EBS arguments must also be specified."
      required: false
    - name: ebs_volume_size
      description: "The size of the volume, in GiBs. You must specify either an ebs_snapshot_id or an ebs_volume_size. If you specify a snapshot, the default is the snapshot size. You can specify a volume size that is equal to or larger than the snapshot size."
      required: false
    - name: ebs_volume_type
      description: "The volume type."
      required: false
      auto: PREDEFINED
      predefined:
      - gp2
      - gp3
      - io1
      - io2
      - st1
      - sc1
      - standard
    - name: ebs_iops
      description: "The number of I/O operations per second (IOPS). For gp3, io1, and io2 volumes, this represents the number of IOPS that are provisioned for the volume. For gp2 volumes, this represents the baseline performance of the volume and the rate at which the volume accumulates I/O credits for bursting. This parameter is required for io1 and io2 volumes. The default for gp3 volumes is 3,000 IOPS."
      required: false
    - name: ebs_delete_on_termination
      description: "Indicates whether the EBS volume is deleted on instance termination."
      required: false
      auto: PREDEFINED
      predefined:
      - 'true'
      - 'false'
    - name: ebs_kms_key_id
      description: "Identifier (key ID, key alias, ID ARN, or alias ARN) for a user-managed CMK under which the EBS volume is encrypted."
      required: false
    - name: ebs_snapshot_id
      description: "The ID of the snapshot."
      required: false
    - name: ebs_encrypted
      description: "Indicates whether the encryption state of an EBS volume is changed while being restored from a backing snapshot."
      required: false
      auto: PREDEFINED
      predefined:
      - 'true'
      - 'false'
    - name: launch_template_id
      description: "The ID of the launch template to use to launch the instances. Any parameters that you specify in the command override the same parameters in the launch template. You can specify either the name or ID of a launch template, but not both."
      required: false
    - name: launch_template_name
      description: "The name of the launch template to use to launch the instances. Any parameters that you specify in the command override the same parameters in the launch template. You can specify either the name or ID of a launch template, but not both."
      required: false
    - name: launch_template_version
      description: "The launch template version number, $Latest, or $Default."
      required: false
    - name: tags
      description: "One or more tags to apply to a resource when the resource is being created, separated by ';' (for example, key=<name>;value=<value>)."
      required: false
    - name: host_id
      description: "The Dedicated Host ID."
      required: false
    - name: enabled_monitoring
      description: "Indicates whether detailed monitoring is enabled. Otherwise, basic monitoring is enabled."
      required: false
      auto: PREDEFINED
      predefined:
      - 'true'
      - 'false'
      defaultValue: 'false'
    outputs:
    - contextPath: AWS.EC2.Instances.Architecture
      description: The architecture of the image.
      type: String
    - contextPath: AWS.EC2.Instances.BlockDeviceMappings.DeviceName
      description: The device name.
      type: String
    - contextPath: AWS.EC2.Instances.BlockDeviceMappings.Ebs
      description: Parameters used to automatically set up EBS volumes when the instance is launched.
      type: Dictionary
    - contextPath: AWS.EC2.Instances.ClientToken
      description: The idempotency token you provided when you launched the instance, if applicable.
      type: String
    - contextPath: AWS.EC2.Instances.EbsOptimized
      description: Indicates whether the instance is optimized for Amazon EBS I/O.
      type: Boolean
    - contextPath: AWS.EC2.Instances.EnaSupport
      description: Specifies whether enhanced networking with ENA is enabled.
      type: Boolean
    - contextPath: AWS.EC2.Instances.Hypervisor
      description: The hypervisor type of the instance.
      type: String
    - contextPath: AWS.EC2.Instances.IamInstanceProfile.Arn
      description: The Amazon Resource Name (ARN) of the instance profile.
      type: String
    - contextPath: AWS.EC2.Instances.IamInstanceProfile.Id
      description: The ID of the instance profile.
      type: String
    - contextPath: AWS.EC2.Instances.InstanceLifecycle
      description: Indicates whether this is a Spot Instance or a Scheduled Instance.
      type: String
    - contextPath: AWS.EC2.Instances.NetworkInterfaces.Association
      description: The association information for an Elastic IPv4 associated with the network interface.
      type: Dictionary
    - contextPath: AWS.EC2.Instances.NetworkInterfaces.Attachment
      description: The network interface attachment.
      type: Dictionary
    - contextPath: AWS.EC2.Instances.NetworkInterfaces.Description
      description: The description of the network interface. Applies only if creating a network interface when launching an instance.
      type: String
    - contextPath: AWS.EC2.Instances.NetworkInterfaces.Groups
      description: The security groups.
      type: Dictionary
    - contextPath: AWS.EC2.Instances.NetworkInterfaces.Ipv6Addresses
      description: The IPv6 addresses associated with the network interface.
      type: Dictionary
    - contextPath: AWS.EC2.Instances.NetworkInterfaces.MacAddress
      description: The MAC address.
      type: String
    - contextPath: AWS.EC2.Instances.NetworkInterfaces.NetworkInterfaceId
      description: The ID of the network interface.
      type: String
    - contextPath: AWS.EC2.Instances.NetworkInterfaces.OwnerId
      description: The private DNS name.
      type: String
    - contextPath: AWS.EC2.Instances.NetworkInterfaces.PrivateDnsName
      description: The IPv4 address of the network interface within the subnet.
      type: String
    - contextPath: AWS.EC2.Instances.NetworkInterfaces.PrivateIpAddress
      description: The IPv4 address of the network interface within the subnet.
      type: String
    - contextPath: AWS.EC2.Instances.NetworkInterfaces.PrivateIpAddresses
      description: The private IPv4 addresses associated with the network interface.
      type: Array
    - contextPath: AWS.EC2.Instances.NetworkInterfaces.SourceDestCheck
      description: Indicates whether to validate network traffic to or from this network interface.
      type: Boolean
    - contextPath: AWS.EC2.Instances.NetworkInterfaces.Status
      description: The status of the network interface.
      type: String
    - contextPath: AWS.EC2.Instances.NetworkInterfaces.SubnetId
      description: The ID of the subnet associated with the network interface. Applies only if creating a network interface when launching an instance.
      type: String
    - contextPath: AWS.EC2.Instances.NetworkInterfaces.VpcId
      description: The ID of the VPC.
      type: String
    - contextPath: AWS.EC2.Instances.NetworkInterfaces.InterfaceType
      description: The type of network interface.
      type: String
    - contextPath: AWS.EC2.Instances.NetworkInterfaces.Ipv4Prefixes
      description: The IPv4 prefixes assigned to the network interface.
      type: Array
    - contextPath: AWS.EC2.Instances.NetworkInterfaces.Ipv6Prefixes
      description: The IPv6 prefixes assigned to the network interface.
      type: Array
    - contextPath: AWS.EC2.Instances.NetworkInterfaces.ConnectionTrackingConfiguration
      description: A security group connection tracking configuration that enables you to set the timeout for connection tracking on an Elastic network interface.
      type: Dictionary
    - contextPath: AWS.EC2.Instances.NetworkInterfaces.Operator
      description: The service provider that manages the network interface.
      type: Dictionary
    - contextPath: AWS.EC2.Instances.OutpostArn
      description: The Amazon Resource Name (ARN) of the Outpost.
      type: String
    - contextPath: AWS.EC2.Instances.RootDeviceName
      description: The device name of the root device volume.
      type: String
    - contextPath: AWS.EC2.Instances.RootDeviceType
      description: The root device type used by the AMI.
      type: String
    - contextPath: AWS.EC2.Instances.SecurityGroups.GroupId
      description: The ID of the security group.
      type: String
    - contextPath: AWS.EC2.Instances.SecurityGroups.GroupName
      description: The name of the security group.
      type: String
    - contextPath: AWS.EC2.Instances.SourceDestCheck
      description: Indicates whether source/destination checking is enabled.
      type: Boolean
    - contextPath: AWS.EC2.Instances.SpotInstanceRequestId
      description: The ID of the request for a Spot Instance request.
      type: String
    - contextPath: AWS.EC2.Instances.SriovNetSupport
      description: Specifies whether enhanced networking with the Intel 82599 Virtual Function interface is enabled.
      type: String
    - contextPath: AWS.EC2.Instances.StateReason
      description: The reason for the most recent state transition. May be an empty string.
      type: Dictionary
    - contextPath: AWS.EC2.Instances.Tags.Key
      description: The key of the tag.
      type: String
    - contextPath: AWS.EC2.Instances.Tags.Value
      description: The value of the tag.
      type: String
    - contextPath: AWS.EC2.Instances.VirtualizationType
      description: The virtualization type of the instance.
      type: String
    - contextPath: AWS.EC2.Instances.CpuOptions
      description: The CPU options for the instance.
      type: Dictionary
    - contextPath: AWS.EC2.Instances.CapacityBlockId
      description: The ID of the Capacity Block.
      type: String
    - contextPath: AWS.EC2.Instances.CapacityReservationId
      description: The ID of the Capacity Reservation.
      type: String
    - contextPath: AWS.EC2.Instances.CapacityReservationSpecification
      description: Information about the Capacity Reservation targeting option.
      type: Dictionary
    - contextPath: AWS.EC2.Instances.HibernationOptions.Configured
      description: Indicates whether the instance is enabled for hibernation.
      type: Boolean
    - contextPath: AWS.EC2.Instances.Licenses.LicenseConfigurationArn
      description: The Amazon Resource Name (ARN) of the license configuration.
      type: String
    - contextPath: AWS.EC2.Instances.MetadataOptions
      description: The metadata options for the instance.
      type: Dictionary
    - contextPath: AWS.EC2.Instances.EnclaveOptions.Enabled
      description: Indicates whether the instance is enabled for Amazon Web Services Nitro Enclaves.
      type: Boolean
    - contextPath: AWS.EC2.Instances.BootMode
      description: The boot mode that was specified by the AMI.
      type: String
    - contextPath: AWS.EC2.Instances.PlatformDetails
      description: The platform details value for the instance.
      type: String
    - contextPath: AWS.EC2.Instances.UsageOperation
      description: The usage operation value for the instance.
      type: String
    - contextPath: AWS.EC2.Instances.UsageOperationUpdateTime
      description: The time that the usage operation was last updated.
      type: Date
    - contextPath: AWS.EC2.Instances.PrivateDnsNameOptions.HostnameType
      description: The type of hostname to assign to an instance.
      type: String
    - contextPath: AWS.EC2.Instances.PrivateDnsNameOptions.EnableResourceNameDnsARecord
      description: Indicates whether to respond to DNS queries for instance hostnames with DNS A records.
      type: Boolean
    - contextPath: AWS.EC2.Instances.PrivateDnsNameOptions.EnableResourceNameDnsAAAARecord
      description: Indicates whether to respond to DNS queries for instance hostnames with DNS AAAA records.
      type: Boolean
    - contextPath: AWS.EC2.Instances.Ipv6Address
      description: The IPv6 address assigned to the instance.
      type: String
    - contextPath: AWS.EC2.Instances.TpmSupport
      description: If the instance is configured for NitroTPM support, the value is v2.0.
      type: String
    - contextPath: AWS.EC2.Instances.MaintenanceOptions.AutoRecovery
      description: Information on the current automatic recovery behavior of your instance.
      type: String
    - contextPath: AWS.EC2.Instances.MaintenanceOptions.RebootMigration
      description: Specifies whether to attempt reboot migration during a user-initiated reboot of an instance that has a scheduled system-reboot event.
      type: String
    - contextPath: AWS.EC2.Instances.CurrentInstanceBootMode
      description: The boot mode that is used to boot the instance at launch or start.
      type: String
    - contextPath: AWS.EC2.Instances.NetworkPerformanceOptions.BandwidthWeighting
      description: Contains settings for the network performance options for your instance.
      type: String
    - contextPath: AWS.EC2.Instances.Operator
      description: The service provider that manages the instance.
      type: Dictionary
    - contextPath: AWS.EC2.Instances.InstanceId
      description: The ID of the instance.
      type: String
    - contextPath: AWS.EC2.Instances.ImageId
      description: The ID of the AMI used to launch the instance.
      type: String
    - contextPath: AWS.EC2.Instances.State.Code
      description: The current state of the instance as a 16-bit unsigned integer.
      type: Number
    - contextPath: AWS.EC2.Instances.State.Name
      description: The current state of the instance.
      type: String
    - contextPath: AWS.EC2.Instances.PrivateDnsName
      description: The private DNS hostname name assigned to the instance.
      type: String
    - contextPath: AWS.EC2.Instances.PublicDnsName
      description: The public DNS name assigned to the instance.
      type: String
    - contextPath: AWS.EC2.Instances.StateTransitionReason
      description: The reason for the most recent state transition. May be an empty string.
      type: String
    - contextPath: AWS.EC2.Instances.KeyName
      description: The name of the key pair used when the instance was launched.
      type: String
    - contextPath: AWS.EC2.Instances.AmiLaunchIndex
      description: The AMI launch index, which can be used to find this instance in the launch group.
      type: Number
    - contextPath: AWS.EC2.Instances.ProductCodes
      description: The product codes attached to this instance, if applicable.
      type: Dictionary
    - contextPath: AWS.EC2.Instances.InstanceType
      description: The instance type.
      type: String
    - contextPath: AWS.EC2.Instances.LaunchTime
      description: The time the instance was launched.
      type: String
    - contextPath: AWS.EC2.Instances.Placement.AvailabilityZoneId
      description: The ID of the Availability Zone of the instance.
      type: String
    - contextPath: AWS.EC2.Instances.Placement.Affinity
      description: The affinity setting for the instance on the Dedicated Host.
      type: String
    - contextPath: AWS.EC2.Instances.Placement.GroupName
      description: The name of the placement group the instance is in.
      type: String
    - contextPath: AWS.EC2.Instances.Placement.PartitionNumber
      description: The number of the partition that the instance is in.
      type: Number
    - contextPath: AWS.EC2.Instances.Placement.HostId
      description: The ID of the Dedicated Host on which the instance resides.
      type: String
    - contextPath: AWS.EC2.Instances.Placement.Tenancy
      description: The tenancy of the instance.
      type: String
    - contextPath: AWS.EC2.Instances.Placement.HostResourceGroupArn
      description: The ARN of the host resource group in which to launch the instances.
      type: String
    - contextPath: AWS.EC2.Instances.Placement.GroupId
      description: The ID of the placement group that the instance is in.
      type: String
    - contextPath: AWS.EC2.Instances.Placement.AvailabilityZone
      description: The availability zone of the instance.
      type: String
    - contextPath: AWS.EC2.Instances.KernelId
      description: The kernel associated with this instance, if applicable.
      type: String
    - contextPath: AWS.EC2.Instances.RamdiskId
      description: The RAM disk associated with this instance, if applicable.
      type: String
    - contextPath: AWS.EC2.Instances.Platform
      description: The platform the instance uses. The value is Windows for Windows instances; otherwise, blank.
      type: String
    - contextPath: AWS.EC2.Instances.Monitoring.State
      description: Indicates whether detailed monitoring is enabled.
      type: String
    - contextPath: AWS.EC2.Instances.SubnetId
      description: The ID of the subnet in which the instance is running.
      type: String
    - contextPath: AWS.EC2.Instances.VpcId
      description: The ID of the VPC in which the instance is running.
      type: String
    - contextPath: AWS.EC2.Instances.PrivateIpAddress
      description: The private IPv4 address assigned to the instance.
      type: String
    - contextPath: AWS.EC2.Instances.PublicIpAddress
      description: The public IPv4 address assigned to the instance.
      type: String
  - name: aws-cloudtrail-trails-describe
    description: Retrieves settings for the specified trail or returns information about all trails in the current AWS account.
    arguments:
    - description: A comma-separated list of trail names or trail ARNs. If the list is empty, it returns information for the trail in the current region.
      name: trail_names
    - auto: PREDEFINED
      description: Include shadow trails in the response. A shadow trail is a replication in a region of a trail created in another region.
      name: include_shadow_trails
      predefined:
      - 'true'
      - 'false'
      defaultValue: 'true'
    - name: account_id
      description: The AWS account ID.
      required: true
    - name: region
      description: The AWS region.
      required: true
      auto: PREDEFINED
      predefined:
      - us-east-1
      - us-east-2
      - us-west-1
      - us-west-2
      - af-south-1
      - ap-east-1
      - ap-south-2
      - ap-southeast-3
      - ap-southeast-5
      - ap-southeast-4
      - ap-south-1
      - ap-northeast-3
      - ap-northeast-2
      - ap-southeast-1
      - ap-southeast-2
      - ap-southeast-7
      - ap-northeast-1
      - ca-central-1
      - ca-west-1
      - eu-central-1
      - eu-west-1
      - eu-west-2
      - eu-south-1
      - eu-west-3
      - eu-south-2
      - eu-north-1
      - eu-central-2
      - il-central-1
      - mx-central-1
      - me-south-1
      - me-central-1
      - sa-east-1
    outputs:
    - contextPath: AWS.CloudTrail.Trails.Name
      description: The name of the trail, as set in CreateTrail.
      type: string
    - contextPath: AWS.CloudTrail.Trails.S3BucketName
      description: The name of the Amazon S3 bucket where CloudTrail delivers trail files.
      type: string
    - contextPath: AWS.CloudTrail.Trails.S3KeyPrefix
      description: The Amazon S3 key prefix appended to the bucket name designated for log file delivery.
      type: string
    - contextPath: AWS.CloudTrail.Trails.SnsTopicARN
      description: The ARN of the Amazon SNS topic that CloudTrail uses to send notifications when log files are delivered.
      type: string
    - contextPath: AWS.CloudTrail.Trails.IncludeGlobalServiceEvents
      description: Whether to include AWS API calls from AWS global services such as IAM.
      type: boolean
    - contextPath: AWS.CloudTrail.Trails.IsMultiRegionTrail
      description: Specifies whether the trail belongs only to one region or exists in all regions.
      type: boolean
    - contextPath: AWS.CloudTrail.Trails.HomeRegion
      description: The region where the trail was created.
      type: string
    - contextPath: AWS.CloudTrail.Trails.TrailARN
      description: The ARN of the trail.
      type: string
    - contextPath: AWS.CloudTrail.Trails.LogFileValidationEnabled
      description: Whether log file validation is enabled.
      type: boolean
    - contextPath: AWS.CloudTrail.Trails.CloudWatchLogsLogGroupArn
      description: The ARN of the CloudWatch log group to which CloudTrail logs are delivered.
      type: string
    - contextPath: AWS.CloudTrail.Trails.CloudWatchLogsRoleArn
      description: The role assumed by CloudTrail to write logs to the CloudWatch log group.
      type: string
    - contextPath: AWS.CloudTrail.KmsKeyId
      description: The KMS key ID that encrypts logs delivered by CloudTrail.
      type: string
    - contextPath: AWS.CloudTrail.HasCustomEventSelectors
      description: Specifies if the trail has custom event selectors.
      type: boolean
    - contextPath: AWS.CloudTrail.HasInsightSelectors
      description: Specifies whether a trail has insight types specified in an InsightSelector list.
      type: boolean
    - contextPath: AWS.CloudTrail.IsOrganizationTrail
      description: Specifies whether the trail is an organization trail.
      type: boolean
  - name: aws-s3-bucket-policy-delete
    description: Deletes the bucket policy from an Amazon S3 bucket. This operation removes all policy-based access controls from the bucket, potentially changing access permissions.
    execution: true
    arguments:
    - description: The AWS account ID.
      name: account_id
      required: true
    - description: The AWS region.
      name: region
      required: true
      auto: PREDEFINED
      predefined:
      - us-east-1
      - us-east-2
      - us-west-1
      - us-west-2
      - af-south-1
      - ap-east-1
      - ap-south-2
      - ap-southeast-3
      - ap-southeast-5
      - ap-southeast-4
      - ap-south-1
      - ap-northeast-3
      - ap-northeast-2
      - ap-southeast-1
      - ap-southeast-2
      - ap-southeast-7
      - ap-northeast-1
      - ca-central-1
      - ca-west-1
      - eu-central-1
      - eu-west-1
      - eu-west-2
      - eu-south-1
      - eu-west-3
      - eu-south-2
      - eu-north-1
      - eu-central-2
      - il-central-1
      - mx-central-1
      - me-south-1
      - me-central-1
      - sa-east-1
    - description: The name of the Amazon S3 bucket from which to delete the bucket policy.
      name: bucket
      required: true

  - name: aws-s3-public-access-block-get
    description: Retrieves the public access block configuration for an Amazon S3 bucket. Shows the current settings that control public access to the bucket and its objects.
    arguments:
    - description: The AWS account ID.
      name: account_id
      required: true
    - description: The AWS region.
      name: region
      required: true
      auto: PREDEFINED
      predefined:
      - us-east-1
      - us-east-2
      - us-west-1
      - us-west-2
      - af-south-1
      - ap-east-1
      - ap-south-2
      - ap-southeast-3
      - ap-southeast-5
      - ap-southeast-4
      - ap-south-1
      - ap-northeast-3
      - ap-northeast-2
      - ap-southeast-1
      - ap-southeast-2
      - ap-southeast-7
      - ap-northeast-1
      - ca-central-1
      - ca-west-1
      - eu-central-1
      - eu-west-1
      - eu-west-2
      - eu-south-1
      - eu-west-3
      - eu-south-2
      - eu-north-1
      - eu-central-2
      - il-central-1
      - mx-central-1
      - me-south-1
      - me-central-1
      - sa-east-1
    - description: The name of the Amazon S3 bucket to retrieve public access block configuration from.
      name: bucket
      required: true
    - description: The account ID of the expected bucket owner. If the account ID that you provide does not match the actual owner of the bucket, the request fails.
      name: expected_bucket_owner
    outputs:
    - contextPath: AWS.S3-Buckets.BucketName
      description: Name of the S3 bucket.
      type: string
    - contextPath: AWS.S3-Buckets.PublicAccessBlock.BlockPublicAcls
      description: Whether Amazon S3 blocks public access control lists (ACLs) for this bucket and objects in this bucket.
      type: boolean
    - contextPath: AWS.S3-Buckets.PublicAccessBlock.IgnorePublicAcls
      description: Whether Amazon S3 ignores public ACLs for this bucket and objects in this bucket.
      type: boolean
    - contextPath: AWS.S3-Buckets.PublicAccessBlock.BlockPublicPolicy
      description: Whether Amazon S3 blocks public bucket policies for this bucket.
      type: boolean
    - contextPath: AWS.S3-Buckets.PublicAccessBlock.RestrictPublicBuckets
      description: Whether Amazon S3 restricts public bucket policies for this bucket.
      type: boolean

  - name: aws-s3-public-access-block-get-quick-action # TODO: rename: need to be like aws-s3-put-public-access-block
    description: Blocks all public access to the S3 bucket by running the aws s3api put-public-access-block command in your environment. It applies a comprehensive set of rules that prevent public ACLs, policies, and overrides from granting public access. Successful execution requires the s3:PutPublicAccessBlock permission.
    prettyname: Block S3 Public Access
    hidden: true
    quickaction: true
    arguments:
      - name: account_id
        prettyname: Account ID
        description: The AWS account ID.
        required: true
      - name: region
        prettyname: Region
        description: The AWS region.
        required: true
        auto: PREDEFINED
        predefined:
          - us-east-1
          - us-east-2
          - us-west-1
          - us-west-2
          - af-south-1
          - ap-east-1
          - ap-south-2
          - ap-southeast-3
          - ap-southeast-5
          - ap-southeast-4
          - ap-south-1
          - ap-northeast-3
          - ap-northeast-2
          - ap-southeast-1
          - ap-southeast-2
          - ap-southeast-7
          - ap-northeast-1
          - ca-central-1
          - ca-west-1
          - eu-central-1
          - eu-west-1
          - eu-west-2
          - eu-south-1
          - eu-west-3
          - eu-south-2
          - eu-north-1
          - eu-central-2
          - il-central-1
          - mx-central-1
          - me-south-1
          - me-central-1
          - sa-east-1
      - name: bucket
        prettyname: Bucket Name
        description: The name of the Amazon S3 bucket to retrieve public access block configuration from.
        required: true
      - name: publicly_accessible
        description: 'Weather the DB instance is publicly accessible.'
        defaultValue: 'true'
        hidden: true
    outputs:
      - contextPath: AWS.S3-Buckets.BucketName
        description: Name of the S3 bucket.
        type: string
      - contextPath: AWS.S3-Buckets.PublicAccessBlock.BlockPublicAcls
        description: Whether Amazon S3 blocks public access control lists (ACLs) for this bucket and objects in this bucket.
        type: boolean
      - contextPath: AWS.S3-Buckets.PublicAccessBlock.IgnorePublicAcls
        description: Whether Amazon S3 ignores public ACLs for this bucket and objects in this bucket.
        type: boolean
      - contextPath: AWS.S3-Buckets.PublicAccessBlock.BlockPublicPolicy
        description: Whether Amazon S3 blocks public bucket policies for this bucket.
        type: boolean
      - contextPath: AWS.S3-Buckets.PublicAccessBlock.RestrictPublicBuckets
        description: Whether Amazon S3 restricts public bucket policies for this bucket.
        type: boolean

  - name: aws-s3-bucket-encryption-get
    description: Retrieves the default encryption configuration for an Amazon S3 bucket. Shows the server-side encryption settings that are applied to new objects stored in the bucket.
    arguments:
    - description: The AWS account ID.
      name: account_id
      required: true
    - description: The AWS region.
      name: region
      required: true
      auto: PREDEFINED
      predefined:
      - us-east-1
      - us-east-2
      - us-west-1
      - us-west-2
      - af-south-1
      - ap-east-1
      - ap-south-2
      - ap-southeast-3
      - ap-southeast-5
      - ap-southeast-4
      - ap-south-1
      - ap-northeast-3
      - ap-northeast-2
      - ap-southeast-1
      - ap-southeast-2
      - ap-southeast-7
      - ap-northeast-1
      - ca-central-1
      - ca-west-1
      - eu-central-1
      - eu-west-1
      - eu-west-2
      - eu-south-1
      - eu-west-3
      - eu-south-2
      - eu-north-1
      - eu-central-2
      - il-central-1
      - mx-central-1
      - me-south-1
      - me-central-1
      - sa-east-1
    - description: Name of the S3 bucket to retrieve encryption configuration from. Must follow S3 naming conventions.
      name: bucket
      required: true
    outputs:
    - contextPath: AWS.S3-Buckets.BucketName
      description: Name of the S3 bucket.
      type: string
    - contextPath: AWS.S3-Buckets.ServerSideEncryptionConfiguration.Rules
      description: Container for information about a particular server-side encryption configuration rule.
      type: array

  - name: aws-s3-bucket-policy-get
    description: Retrieves the bucket policy for an Amazon S3 bucket. Returns the policy document in JSON format if one exists.
    execution: true
    arguments:
    - description: The AWS account ID.
      name: account_id
      required: true
    - description: The AWS region.
      name: region
      required: true
      auto: PREDEFINED
      predefined:
      - us-east-1
      - us-east-2
      - us-west-1
      - us-west-2
      - af-south-1
      - ap-east-1
      - ap-south-2
      - ap-southeast-3
      - ap-southeast-5
      - ap-southeast-4
      - ap-south-1
      - ap-northeast-3
      - ap-northeast-2
      - ap-southeast-1
      - ap-southeast-2
      - ap-southeast-7
      - ap-northeast-1
      - ca-central-1
      - ca-west-1
      - eu-central-1
      - eu-west-1
      - eu-west-2
      - eu-south-1
      - eu-west-3
      - eu-south-2
      - eu-north-1
      - eu-central-2
      - il-central-1
      - mx-central-1
      - me-south-1
      - me-central-1
      - sa-east-1
    - description: The name of the S3 bucket whose policy you want to retrieve. Must follow S3 naming conventions.
      name: bucket
      required: true
    - description: The account ID of the expected bucket owner. If the account ID that you provide does not match the actual owner of the bucket, the request fails.
      name: expected_bucket_owner
    outputs:
    - contextPath: AWS.S3-Buckets.BucketName
      description: Name of the S3 bucket.
      type: string
    - contextPath: AWS.S3-Buckets.Policy.Version
      description: The version of the policy.
      type: string
    - contextPath: AWS.S3-Buckets.Policy.Id
      description: The id of the policy.
      type: string
    - contextPath: AWS.S3-Buckets.Policy.Statement.Sid
      description: Statement identifier.
      type: string
    - contextPath: AWS.S3-Buckets.Policy.Statement.Effect
      description: Allow or Deny.
      type: string
    - contextPath: AWS.S3-Buckets.Policy.Statement.Principal
      description: Principal to whom the statement applies.
      type: string
    - contextPath: AWS.S3-Buckets.Policy.Statement.Action
      description: List of actions the statement applies to.
      type: Array
    - contextPath: AWS.S3-Buckets.Policy.Statement.Resource
      description: List of actions the statement applies to.
      type: Array
    - contextPath: AWS.S3-Buckets.Policy.Statement.Condition
      description: Conditions for when the statement applies.
      type: string
    - contextPath: AWS.S3-Buckets.PolicyExists
      description: Whether a bucket policy exists.
      type: boolean
  isfetch: false
  runonce: false
  script: '-'
  type: python
  subtype: python3
  dockerimage: demisto/boto3py3:1.0.0.4688278
supportsquickactions: true
fromversion: 5.5.0
tests:
- No test - No playbook part of this release.
sectionOrder:
- Connect
- Collect
isCloudProviderIntegration: true<|MERGE_RESOLUTION|>--- conflicted
+++ resolved
@@ -2344,20 +2344,6 @@
       required: false
       isArray: true
 
-<<<<<<< HEAD
-  - name: aws-rds-db-snapshot-attribute-set-snapshot-to-private-quick-action
-    description: Revokes public access to the RDS DB snapshot, making it private by running the aws rds modify-db-snapshot-attribute command. Successful execution requires the rds:ModifyDBSnapshotAttribute permission.
-    prettyname: Set RDS Snapshot to Private
-    hidden: true
-    quickaction: true
-    arguments:
-      - name: account_id
-        prettyname: Account ID
-        description: The AWS account ID.
-        required: true
-      - name: region
-        prettyname: Region
-=======
   - name: aws-rds-event-subscription-modify
     description: Modifies an existing RDS event notification subscription.
     arguments:
@@ -2365,7 +2351,6 @@
         description: The AWS account ID.
         required: true
       - name: region
->>>>>>> 3ce1d1ee
         description: The AWS region.
         required: true
         auto: PREDEFINED
@@ -2402,20 +2387,6 @@
           - me-south-1
           - me-central-1
           - sa-east-1
-<<<<<<< HEAD
-      - name: db_snapshot_identifier
-        prettyname: RDS Snapshot ID
-        description: 'The identifier for the DB snapshot to modify the attributes for.'
-        required: true
-      - name: attribute_name
-        description: 'The name of the DB snapshot attribute to modify.'
-        defaultValue: 'restore'
-        hidden: true
-      - name: values_to_remove
-        description: 'A list of DB snapshot attributes to remove from the attribute specified by AttributeName.'
-        defaultValue: 'all'
-        hidden: true
-=======
       - name: subscription_name
         description: The name of the RDS event notification subscription.
         required: true
@@ -2459,7 +2430,67 @@
       - contextPath: AWS.RDS.EventSubscription.SubscriptionCreationTime
         description: The time the RDS event notification subscription was created.
         type: string
->>>>>>> 3ce1d1ee
+
+  - name: aws-rds-db-snapshot-attribute-set-snapshot-to-private-quick-action
+    description: Revokes public access to the RDS DB snapshot, making it private by running the aws rds modify-db-snapshot-attribute command. Successful execution requires the rds:ModifyDBSnapshotAttribute permission.
+    prettyname: Set RDS Snapshot to Private
+    hidden: true
+    quickaction: true
+    arguments:
+      - name: account_id
+        prettyname: Account ID
+        description: The AWS account ID.
+        required: true
+      - name: region
+        prettyname: Region
+        description: The AWS region.
+        required: true
+        auto: PREDEFINED
+        predefined:
+          - us-east-1
+          - us-east-2
+          - us-west-1
+          - us-west-2
+          - af-south-1
+          - ap-east-1
+          - ap-south-2
+          - ap-southeast-3
+          - ap-southeast-5
+          - ap-southeast-4
+          - ap-south-1
+          - ap-northeast-3
+          - ap-northeast-2
+          - ap-southeast-1
+          - ap-southeast-2
+          - ap-southeast-7
+          - ap-northeast-1
+          - ca-central-1
+          - ca-west-1
+          - eu-central-1
+          - eu-west-1
+          - eu-west-2
+          - eu-south-1
+          - eu-west-3
+          - eu-south-2
+          - eu-north-1
+          - eu-central-2
+          - il-central-1
+          - mx-central-1
+          - me-south-1
+          - me-central-1
+          - sa-east-1
+      - name: db_snapshot_identifier
+        prettyname: RDS Snapshot ID
+        description: 'The identifier for the DB snapshot to modify the attributes for.'
+        required: true
+      - name: attribute_name
+        description: 'The name of the DB snapshot attribute to modify.'
+        defaultValue: 'restore'
+        hidden: true
+      - name: values_to_remove
+        description: 'A list of DB snapshot attributes to remove from the attribute specified by AttributeName.'
+        defaultValue: 'all'
+        hidden: true
 
   - name: aws-ec2-security-group-ingress-revoke
     description: 'Revokes one or more ingress rules in a security group.'
