--- conflicted
+++ resolved
@@ -750,8 +750,6 @@
         except Exception as e:
             raise DemistoException(f"Error: {str(e)}")
 
-<<<<<<< HEAD
-=======
     @staticmethod
     def file_download_command(client: BotoClient, args: Dict[str, Any]):
         """
@@ -816,7 +814,6 @@
             raise DemistoException(f"Error: {str(e)}")
         return CommandResults(readable_output="Failed to upload file")
 
->>>>>>> 9ad8b3e5
 
 class IAM:
     service = AWSServices.IAM
@@ -2428,16 +2425,12 @@
                 f"{json.dumps(response)}"
             )
 
-<<<<<<< HEAD
-
-=======
 
 def get_file_path(file_id):
     filepath_result = demisto.getFilePath(file_id)
     return filepath_result
 
 
->>>>>>> 9ad8b3e5
 COMMANDS_MAPPING: dict[str, Callable[[BotoClient, Dict[str, Any]], CommandResults | None]] = {
     "aws-s3-public-access-block-update": S3.put_public_access_block_command,
     "aws-s3-public-access-block-quick-action": S3.put_public_access_block_command,
@@ -2449,14 +2442,10 @@
     "aws-s3-bucket-acl-set-to-private-quick-action": S3.put_bucket_acl_command,
     "aws-s3-bucket-policy-put": S3.put_bucket_policy_command,
     "aws-s3-bucket-website-delete": S3.delete_bucket_website_command,
-<<<<<<< HEAD
     "aws-s3-bucket-website-disable-hosting-quick-action": S3.delete_bucket_website_command,
-    "aws-s3-bucket-ownership-controls-put": S3.put_bucket_ownership_controls_command,
-=======
     "aws-s3-bucket-ownership-controls-put": S3.put_bucket_ownership_controls_command,
     "aws-s3-file-upload": S3.file_upload_command,
     "aws-s3-file-download": S3.file_download_command,
->>>>>>> 9ad8b3e5
     "aws-iam-account-password-policy-get": IAM.get_account_password_policy_command,
     "aws-iam-account-password-policy-update": IAM.update_account_password_policy_command,
     "aws-iam-role-policy-put": IAM.put_role_policy_command,
@@ -2477,10 +2466,7 @@
     "aws-ec2-create-snapshot": EC2.create_snapshot_command,
     "aws-ec2-modify-snapshot-permission": EC2.modify_snapshot_permission_command,
     "aws-ec2-subnet-attribute-modify": EC2.modify_subnet_attribute_command,
-<<<<<<< HEAD
     "aws-ec2-set-snapshot-to-private-quick-action": EC2.modify_snapshot_permission_command,
-=======
->>>>>>> 9ad8b3e5
     "aws-eks-cluster-config-update": EKS.update_cluster_config_command,
     "aws-eks-describe-cluster": EKS.describe_cluster_command,
     "aws-eks-associate-access-policy": EKS.associate_access_policy_command,
@@ -2499,17 +2485,11 @@
     "aws-rds-db-instance-enable-multi-az-quick-action": RDS.modify_db_instance_command,
     "aws-rds-db-snapshot-attribute-modify": RDS.modify_db_snapshot_attribute_command,
     "aws-rds-event-subscription-modify": RDS.modify_event_subscription_command,
-<<<<<<< HEAD
     "aws-rds-db-snapshot-attribute-set-snapshot-to-private-quick-action": RDS.modify_db_snapshot_attribute_command,
-=======
->>>>>>> 9ad8b3e5
     "aws-cloudtrail-logging-start": CloudTrail.start_logging_command,
     "aws-cloudtrail-logging-start-enable-logging-quick-action": CloudTrail.start_logging_command,
     "aws-cloudtrail-trail-update": CloudTrail.update_trail_command,
-<<<<<<< HEAD
     "aws-cloudtrail-trail-enable-log-validation-quick-action": CloudTrail.update_trail_command,
-=======
->>>>>>> 9ad8b3e5
     "aws-ec2-instances-describe": EC2.describe_instances_command,
     "aws-ec2-instances-start": EC2.start_instances_command,
     "aws-ec2-instances-stop": EC2.stop_instances_command,
@@ -2542,11 +2522,8 @@
     "s3:PutBucketVersioning",
     "s3:PutBucketPolicy",
     "s3:PutBucketPublicAccessBlock",
-<<<<<<< HEAD
-=======
     "s3:PutObject",
     "s3:GetObject",
->>>>>>> 9ad8b3e5
     "ec2:RevokeSecurityGroupEgress",
     "ec2:ModifyImageAttribute",
     "ec2:ModifyInstanceAttribute",
@@ -2763,6 +2740,7 @@
     command = demisto.command()
     args = demisto.args()
 
+    demisto.debug(f"Params: {params}")
     demisto.debug(f"Command: {command}")
     demisto.debug(f"Args: {args}")
     handle_proxy()
