--- conflicted
+++ resolved
@@ -126,7 +126,6 @@
     return resource_ids
 
 
-<<<<<<< HEAD
 def parse_filter_field(filter_string: str | None):
     """
     Parses a list representation of name and values with the form of 'name=<name>,values=<values>.
@@ -188,7 +187,8 @@
         tags.append({"Key": match_tag.group(1), "Value": match_tag.group(2)})
 
     return tags
-=======
+
+
 def convert_datetimes_to_iso_safe(data):
     """
     Converts datetime objects in a data structure to ISO 8601 strings
@@ -196,7 +196,6 @@
     """
     json_string = json.dumps(data, cls=ISOEncoder)
     return json.loads(json_string)
->>>>>>> f4e25487
 
 
 class AWSErrorHandler:
@@ -2669,6 +2668,7 @@
     command = demisto.command()
     args = demisto.args()
 
+    demisto.debug(f"Params: {params}")
     demisto.debug(f"Command: {command}")
     demisto.debug(f"Args: {args}")
     handle_proxy()
