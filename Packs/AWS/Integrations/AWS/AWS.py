--- conflicted
+++ resolved
@@ -2449,7 +2449,6 @@
             )
 
 
-<<<<<<< HEAD
 class KMS:
     service = AWSServices.KMS
 
@@ -2591,11 +2590,9 @@
 
         except Exception as e:
             raise DemistoException(f"Error modifying load balancer '{lb_name}': {str(e)}")
-=======
 def get_file_path(file_id):
     filepath_result = demisto.getFilePath(file_id)
     return filepath_result
->>>>>>> 9ad8b3e5
 
 
 COMMANDS_MAPPING: dict[str, Callable[[BotoClient, Dict[str, Any]], CommandResults | None]] = {
