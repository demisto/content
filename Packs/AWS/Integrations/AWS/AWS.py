import demistomock as demisto  # noqa: F401
from COOCApiModule import *  # noqa: E402
from CommonServerPython import *  # noqa: F401
from http import HTTPStatus
from datetime import date
from collections.abc import Callable
from botocore.client import BaseClient as BotoClient
from botocore.config import Config
from botocore.exceptions import ClientError
from boto3 import Session
import re

DEFAULT_MAX_RETRIES: int = 5
DEFAULT_SESSION_NAME = "cortex-session"
DEFAULT_PROXYDOME_CERTFICATE_PATH = os.getenv("EGRESSPROXY_CA_PATH") or "/etc/certs/egress.crt"
DEFAULT_PROXYDOME = os.getenv("CRTX_HTTP_PROXY") or "10.181.0.100:11117"
TIMEOUT_CONFIG = Config(connect_timeout=60, read_timeout=60)
DEFAULT_REGION = "us-east-1"
MAX_FILTERS = 50
MAX_TAGS = 50
MAX_FILTER_VALUES = 200
MAX_CHAR_LENGTH_FOR_FILTER_VALUE = 255
MAX_LIMIT_VALUE = 1000
DEFAULT_LIMIT_VALUE = 50


def serialize_response_with_datetime_encoding(response: Dict[str, Any]) -> Dict[str, Any]:
    """
    Serialize AWS API response with proper datetime encoding for JSON compatibility.

    Args:
        response (Dict[str, Any]): Raw AWS API response containing datetime objects

    Returns:
        Dict[str, Any]: Serialized response with datetime objects converted to strings

    Raises:
        DemistoException: If serialization fails
    """
    try:
        # Use DatetimeEncoder to handle datetime objects
        serialized_json = json.dumps(response, cls=DatetimeEncoder)
        return json.loads(serialized_json)
    except (ValueError, TypeError) as e:
        demisto.error(f"Failed to serialize response with datetime encoding: {str(e)}")
    except Exception as e:
        demisto.error(f"Unexpected error during response serialization: {str(e)}")
    return response


def process_instance_data(instance: Dict[str, Any]) -> Dict[str, Any]:
    """
    Process and extract relevant data from a single EC2 instance.

    Args:
        instance (Dict[str, Any]): Raw instance data from AWS API

    Returns:
        Dict[str, Any]: Processed instance data
    """
    instance_data = {
        "InstanceId": instance.get("InstanceId"),
        "ImageId": instance.get("ImageId"),
        "State": instance.get("State", {}).get("Name"),
        "PublicIPAddress": instance.get("PublicIpAddress"),
        "PrivateIpAddress": instance.get("PrivateIpAddress"),
        "Type": instance.get("InstanceType"),
        "LaunchDate": instance.get("LaunchTime"),
        "PublicDNSName": instance.get("PublicDnsName"),
        "Monitoring": instance.get("Monitoring", {}).get("State"),
        "AvailabilityZone": instance.get("Placement", {}).get("AvailabilityZone"),
    }
    instance_data = remove_empty_elements(instance_data)
    return instance_data


def build_pagination_kwargs(args: Dict[str, Any]) -> Dict[str, Any]:
    """
    Build pagination parameters for AWS API calls with proper validation and limits.

    Args:
        args (Dict[str, Any]): Command arguments containing pagination parameters

    Returns:
        Dict[str, Any]: Validated pagination parameters for AWS API

    Raises:
        ValueError: If limit exceeds maximum allowed value or is invalid
    """
    kwargs: Dict[str, Any] = {}

    limit_arg = args.get("limit")

    # Parse and validate limit
    try:
        if limit_arg is not None:
            limit = arg_to_number(limit_arg)
        else:
            limit = DEFAULT_LIMIT_VALUE  # Default limit
    except (ValueError, TypeError) as e:
        raise ValueError(f"Invalid limit parameter: {limit_arg}. Must be a valid number.") from e

    # Validate limit constraints
    if limit is not None and limit <= 0:
        raise ValueError("Limit must be greater than 0")

    # AWS API constraints - most services have a max of 1000 items per request
    if limit is not None and limit > MAX_LIMIT_VALUE:
        demisto.debug(f"Requested limit {limit} exceeds maximum {MAX_LIMIT_VALUE}, using {MAX_LIMIT_VALUE}")
        limit = MAX_LIMIT_VALUE

    # Handle pagination with next_token (for continuing previous requests)
    if next_token := args.get("next_token"):
        if (not isinstance(next_token, str)) or (len(next_token.strip()) == 0):
            raise ValueError("next_token must be a non-empty string")
        kwargs["NextToken"] = next_token.strip()
    kwargs.update({"MaxResults": limit})
    return kwargs


def parse_resource_ids(resource_id: str | None) -> list[str]:
    if resource_id is None:
        raise ValueError("Resource ID cannot be empty")
    id_list = resource_id.replace(" ", "")
    resource_ids = id_list.split(",")
    return resource_ids


def parse_filter_field(filter_string: str | None):
    """
    Parses a list representation of name and values with the form of 'name=<name>,values=<values>.
    You can specify up to 50 filters and up to 200 values per filter in a single request.
    Filter strings can be up to 255 characters in length.
    Args:
        filter_list: The name and values list
    Returns:
        A list of dicts with the form {"Name": <key>, "Values": [<value>]}
    """
    filters = []
    list_filters = argToList(filter_string, separator=";")
    if len(list_filters) > MAX_FILTERS:
        list_filters = list_filters[0:50]
        demisto.debug("Number of filter is larger then 50, parsing only first 50 filters.")
    regex = re.compile(
        r"^name=([\w:.-]+),values=([ \w@,.*-\/:]+)",
        flags=re.I,
    )
    for filter in list_filters:
        match_filter = regex.match(filter)
        if match_filter is None:
            raise ValueError(
                f"Could not parse field: {filter}. Please make sure you provided "
                "like so: name=<name>,values=<values>;name=<name>,values=<value1>,<value2>..."
            )
        demisto.debug(
            f'Number of filter values for filter {match_filter.group(1)} is {len(match_filter.group(2).split(","))}'
            f' if larger than {MAX_FILTER_VALUES},'
            f' parsing only first {MAX_FILTER_VALUES} values.'
        )
        filters.append({"Name": match_filter.group(1), "Values": match_filter.group(2).split(",")[0:MAX_FILTER_VALUES]})

    return filters


def parse_tag_field(tags_string: str | None):
    """
    Parses a list representation of key and value with the form of 'key=<name>,value=<value>.
    You can specify up to 50 tags per resource.
    Args:
        tags_string: The name and value list
    Returns:
        A list of dicts with the form {"key": <key>, "value": <value>}
    """
    tags = []
    list_tags = argToList(tags_string, separator=";")
    if len(list_tags) > MAX_TAGS:
        list_tags = list_tags[0:50]
        demisto.debug("Number of tags is larger then 50, parsing only first 50 tags.")
    # According to the AWS Tag restrictions docs.
    regex = re.compile(r"^key=([a-zA-Z0-9\s+\-=._:/@]{1,128}),value=(.{0,256})$", flags=re.UNICODE)
    for tag in list_tags:
        match_tag = regex.match(tag)
        if match_tag is None:
            raise ValueError(
                f"Could not parse field: {tag}. Please make sure you provided like so: key=abc,value=123;key=fed,value=456"
            )
        tags.append({"Key": match_tag.group(1), "Value": match_tag.group(2)})

    return tags


class AWSErrorHandler:
    """
    Centralized error handling for AWS boto3 client errors.
    Provides specialized handling for permission errors and general AWS API errors.
    """

    # Permission-related error codes that should be handled specially
    PERMISSION_ERROR_CODES = [
        "AccessDenied",
        "UnauthorizedOperation",
        "Forbidden",
        "AccessDeniedException",
        "UnauthorizedOperationException",
        "InsufficientPrivilegesException",
        "NotAuthorized",
    ]

    @classmethod
    def handle_response_error(cls, response: dict, account_id: str | None = None) -> None:
        """
        Handle boto3 response errors.
        For permission errors, returns a structured error entry using return_error.
        For other errors, raises DemistoException with informative error message.
        Args:
            err (ClientError): The boto3 ClientError exception
            account_id (str, optional): AWS account ID. If not provided, will try to get from demisto.args()
        """
        # Create informative error message
        detailed_error = (
            f"AWS API Error occurred while executing: {demisto.command()} with arguments: {demisto.args()}\n"
            f"Request Id: {response.get('ResponseMetadata',{}).get('RequestId', 'N/A')}\n"
            f"HTTP Status Code: {response.get('ResponseMetadata',{}).get('HTTPStatusCode', 'N/A')}"
        )

        return_error(detailed_error)

    @classmethod
    def handle_client_error(cls, err: ClientError, account_id: str | None = None) -> None:
        """
        Handle boto3 client errors with special handling for permission issues.
        For permission errors, returns a structured error entry using return_error.
        For other errors, raises DemistoException with informative error message.
        Args:
            err (ClientError): The boto3 ClientError exception
            account_id (str, optional): AWS account ID. If not provided, will try to get from demisto.args()
        """
        try:
            error_code = err.response.get("Error", {}).get("Code")
            error_message = err.response.get("Error", {}).get("Message")
            http_status_code = err.response.get("ResponseMetadata", {}).get("HTTPStatusCode")
            demisto.debug(f"[AWSErrorHandler] Got an client error: {error_message}")
            if not error_code or not error_message or not http_status_code:
                return_error(err)
            # Check if this is a permission-related error
            if (error_code in cls.PERMISSION_ERROR_CODES) or (http_status_code in [401, 403]):
                cls._handle_permission_error(err, error_code, error_message, account_id)
            else:
                cls._handle_general_error(err, error_code, error_message)
        except Exception as e:
            demisto.debug(f"[AWSErrorHandler] Unhandled error: {str(e)}")
            return_error(err)

    @classmethod
    def _handle_permission_error(
        cls, err: ClientError, error_code: str, error_message: str, account_id: str | None = None
    ) -> None:
        """
        Handle permission-related errors by returning structured error entry.
        Args:
            err (ClientError): The boto3 ClientError exception
            error_code (str): The AWS error code
            error_message (str): The AWS error message
            account_id (str, optional): AWS account ID
        """
        # Get account_id from args if not provided
        if not account_id:
            account_id = demisto.args().get("account_id", "unknown")

        action = cls._extract_action_from_message(error_message)
        # When encountering an unauthorized error, an encoded authorization message may be returned with different
        # encoding each time. This will create different error entries for each unauthorized error and will confuse the user.
        # Therefore we will omit the actual encoded message.
        demisto.info(f"Original error message: {error_message}")
        error_entry = {
            "account_id": account_id,
            "message": cls.remove_encoded_authorization_message(error_message),
            "name": action,
        }
        demisto.debug(f"Permission error detected: {error_entry}")
        return_multiple_permissions_error([error_entry])

    @classmethod
    def remove_encoded_authorization_message(cls, message: str) -> str:
        """
        Remove encoded authorization messages from AWS error responses.
        Args:
            message (str): Original error message
        Returns:
            str: Cleaned error message without encoded authorization details
        """
        index = message.lower().find("encoded authorization failure message:")
        if index != -1:  # substring found
            return message[:index]
        else:
            return message

    @classmethod
    def _handle_general_error(cls, err: ClientError, error_code: str, error_message: str) -> None:
        """
        Handle general (non-permission) errors with informative error messages.
        Args:
            err (ClientError): The boto3 ClientError exception
            error_code (str): The AWS error code
            error_message (str): The AWS error message
        """
        # Get additional error details
        request_id = err.response.get("ResponseMetadata", {}).get("RequestId", "N/A")
        http_status = err.response.get("ResponseMetadata", {}).get("HTTPStatusCode", "N/A")

        # Create informative error message
        detailed_error = (
            f"AWS API Error occurred while executing: {demisto.command()} with arguments: {demisto.args()}\n"
            f"Error Code: {error_code}\n"
            f"Error Message: {error_message}\n"
            f"HTTP Status Code: {http_status}\n"
            f"Request ID: {request_id}"
        )

        demisto.error(f"AWS API Error: {detailed_error}")
        return_error(detailed_error)

    @classmethod
    def _extract_action_from_message(cls, error_message: str) -> str:
        """
        Extract AWS permission name from error message using regex patterns.
        Args:
            error_message (str): The AWS error message
        Returns:
            str: The extracted permission name or 'unknown' if not found
        """
        # Sanitize input to prevent regex injection
        if not error_message or not isinstance(error_message, str):
            return "unknown"

        for action in REQUIRED_ACTIONS:
            try:
                match = re.search(action, error_message, re.IGNORECASE)
                if match and match.group(0) == action:
                    return action
            except re.error:
                pass

        return "unknown"


class AWSServices(str, Enum):
    S3 = "s3"
    IAM = "iam"
    EC2 = "ec2"
    RDS = "rds"
    EKS = "eks"
    LAMBDA = "lambda"
    CloudTrail = "cloudtrail"
    ECS = "ecs"


class DatetimeEncoder(json.JSONEncoder):
    # pylint: disable=method-hidden
    def default(self, obj):
        if isinstance(obj, datetime):
            return obj.strftime("%Y-%m-%dT%H:%M:%S")
        elif isinstance(obj, date):
            return obj.strftime("%Y-%m-%d")
        # Let the base class default method raise the TypeError
        return json.JSONEncoder.default(self, obj)


class S3:
    service = AWSServices.S3

    @staticmethod
    def put_public_access_block_command(client: BotoClient, args: Dict[str, Any]) -> CommandResults:
        """
        Create or Modify the PublicAccessBlock configuration for an Amazon S3 bucket.

        Args:
            client (BotoClient): The boto3 client for S3 service
            args (Dict[str, Any]): Command arguments including bucket name and access block settings

        Returns:
            CommandResults: Results of the operation with success/failure message
        """

        kwargs: dict[str, Union[bool, None]] = {
            "BlockPublicAcls": argToBoolean(args.get("block_public_acls")) if args.get("block_public_acls") else None,
            "IgnorePublicAcls": argToBoolean(args.get("ignore_public_acls")) if args.get("ignore_public_acls") else None,
            "BlockPublicPolicy": argToBoolean(args.get("block_public_policy")) if args.get("block_public_policy") else None,
            "RestrictPublicBuckets": (
                argToBoolean(args.get("restrict_public_buckets")) if args.get("restrict_public_buckets") else None
            ),
        }

        remove_nulls_from_dictionary(kwargs)
        response = client.put_public_access_block(Bucket=args.get("bucket"), PublicAccessBlockConfiguration=kwargs)

        if response["ResponseMetadata"]["HTTPStatusCode"] == HTTPStatus.OK:
            return CommandResults(readable_output=f"Successfully applied public access block to the {args.get('bucket')} bucket")

        raise DemistoException(f"Couldn't apply public access block to the {args.get('bucket')} bucket. {json.dumps(response)}")

    @staticmethod
    def put_bucket_versioning_command(client: BotoClient, args: Dict[str, Any]) -> CommandResults:
        """
        Set the versioning state of an Amazon S3 bucket.

        Args:
            client (BotoClient): The boto3 client for S3 service
            args (Dict[str, Any]): Command arguments including:
                - bucket (str): The name of the bucket
                - status (str): The versioning state of the bucket (Enabled or Suspended)
                - mfa_delete (str): Specifies whether MFA delete is enabled (Enabled or Disabled)

        Returns:
            CommandResults: Results of the command execution
        """
        bucket: str = args.get("bucket", "")
        status: str = args.get("status", "")
        mfa_delete: str = args.get("mfa_delete", "")

        versioning_configuration = {"Status": status, "MFADelete": mfa_delete}
        remove_nulls_from_dictionary(versioning_configuration)
        try:
            response = client.put_bucket_versioning(Bucket=bucket, VersioningConfiguration=versioning_configuration)
            if response["ResponseMetadata"]["HTTPStatusCode"] == HTTPStatus.OK:
                return CommandResults(
                    readable_output=f"Successfully {status.lower()} versioning configuration for bucket `{bucket}`"
                )
            raise DemistoException(
                f"Request completed but received unexpected status code: "
                f"{response['ResponseMetadata']['HTTPStatusCode']}. "
                f"{json.dumps(response)}"
            )

        except Exception as e:
            raise DemistoException(f"Failed to update versioning configuration for bucket {bucket}. Error: {str(e)}")

    @staticmethod
    def put_bucket_logging_command(client: BotoClient, args: Dict[str, Any]) -> CommandResults:
        """
        Enables/configures logging for an S3 bucket.

        Args:
            args (Dict[str, Any]): Command arguments including:
                - bucket (str): The name of the bucket to configure logging for
                - bucket-logging-status (str, optional): JSON string containing logging configuration
                - target-bucket (str, optional): The target bucket where logs will be stored
                - target_prefix (str, optional): The prefix for log objects in the target bucket

        Returns:
            CommandResults: Results of the command execution
        """
        bucket = args["bucket"]

        try:
            if target_bucket := args.get("target_bucket"):
                # Build logging configuration.
                bucket_logging_status = {
                    "LoggingEnabled": {"TargetBucket": target_bucket, "TargetPrefix": args.get("target_prefix", "")}
                }
            else:
                # If neither full config nor target bucket provided, disable logging
                bucket_logging_status = {}

            response = client.put_bucket_logging(Bucket=bucket, BucketLoggingStatus=bucket_logging_status)

            if response["ResponseMetadata"]["HTTPStatusCode"] == HTTPStatus.OK:
                if bucket_logging_status.get("LoggingEnabled"):
                    target_bucket = bucket_logging_status["LoggingEnabled"].get("TargetBucket", "")
                    target_prefix = bucket_logging_status["LoggingEnabled"].get("TargetPrefix", "")
                    return CommandResults(
                        readable_output=(
                            f"Successfully enabled logging for bucket '{bucket}'. "
                            f"Logs will be stored in '{target_bucket}/{target_prefix}'."
                        )
                    )
                else:
                    return CommandResults(readable_output=f"Successfully disabled logging for bucket '{bucket}'")
            raise DemistoException(
                f"Couldn't apply bucket policy to {args.get('bucket')} bucket. "
                f"Status code: {response['ResponseMetadata']['HTTPStatusCode']}."
                f"{json.dumps(response)}"
            )

        except Exception as e:
            raise DemistoException(f"Failed to configure logging for bucket '{bucket}'. Error: {str(e)}")

    @staticmethod
    def put_bucket_acl_command(client: BotoClient, args: Dict[str, Any]) -> CommandResults:
        """
        Set the Access Control List (ACL) permissions for an Amazon S3 bucket.

        Args:
            client (BotoClient): The boto3 client for S3 service
            args (Dict[str, Any]): Command arguments including:
                - bucket (str): The name of the bucket
                - acl (str): The canned ACL to apply (e.g., 'private', 'public-read', 'public-read-write')

        Returns:
            CommandResults: Results of the operation with success/failure message
        """
        acl, bucket = args.get("acl"), args.get("bucket")
        response = client.put_bucket_acl(Bucket=bucket, ACL=acl)
        if response["ResponseMetadata"]["HTTPStatusCode"] == HTTPStatus.OK:
            return CommandResults(readable_output=f"Successfully updated ACL for bucket {bucket} to '{acl}'")
        raise DemistoException(
            f"Request completed but received unexpected status code: "
            f"{response['ResponseMetadata']['HTTPStatusCode']}. {json.dumps(response)}"
        )

    @staticmethod
    def put_bucket_policy_command(client: BotoClient, args: Dict[str, Any]) -> CommandResults:
        """
        Adds or updates a bucket policy for an Amazon S3 bucket.

        Args:
            client (BotoClient): The boto3 client for S3 service
            args (Dict[str, Any]): Command arguments including:
                - bucket (str): The name of the S3 bucket to apply the policy to
                - policy (dict): The JSON policy document to be applied to the bucket
                - confirmRemoveSelfBucketAccess (str, optional): Confirms removal of self bucket access if set to "True"

        Returns:
            CommandResults:
                - On success: A result indicating the bucket policy was successfully applied
                - On failure: An error result with details about why the policy application failed

        Raises:
            Exception: If there's an error while applying the bucket policy
        """
        kwargs = {"Bucket": args.get("bucket", ""), "Policy": json.dumps(args.get("policy"))}
        try:
            response = client.put_bucket_policy(**kwargs)
            if response["ResponseMetadata"]["HTTPStatusCode"] in [HTTPStatus.OK, HTTPStatus.NO_CONTENT]:
                return CommandResults(readable_output=f"Successfully applied bucket policy to {args.get('bucket')} bucket")
            raise DemistoException(
                f"Couldn't apply bucket policy to {args.get('bucket')} bucket. "
                f"Status code: {response['ResponseMetadata']['HTTPStatusCode']}."
                f"{json.dumps(response)}"
            )
        except Exception as e:
            raise DemistoException(f"Couldn't apply bucket policy to {args.get('bucket')} bucket. Error: {str(e)}")

    @staticmethod
<<<<<<< HEAD
    def delete_bucket_website_command(client: BotoClient, args: Dict[str, Any]) -> CommandResults:
        """
        Deletes the static website configuration from the specified S3 bucket.
        Executes the DeleteBucketWebsite API operation. If successful, the website configuration is removed,
        but the bucket itself remains intact.

        Args:
            client (BotoClient): The initialized Boto3 S3 client.
            args (Dict[str, Any]): Command arguments, typically containing:
                - 'bucket' (str): The name of the S3 bucket. (Required)

        Returns:
            CommandResults: A CommandResults object with a success message on status 200/204.
        """
        kwargs = {"Bucket": args.get("bucket")}
        remove_nulls_from_dictionary(kwargs)
        try:
            response = client.delete_bucket_website(**kwargs)
            if response["ResponseMetadata"]["HTTPStatusCode"] in [HTTPStatus.OK, HTTPStatus.NO_CONTENT]:
                return CommandResults(
                    readable_output=f"Successfully removed the static website configuration from {args.get('bucket')} bucket."
                )
            raise DemistoException(f"Failed to delete bucket website for {args.get('bucket')}.")
        except Exception as e:
            raise DemistoException(f"Error: {str(e)}")

    @staticmethod
    def put_bucket_ownership_controls_command(client: BotoClient, args: Dict[str, Any]) -> CommandResults:
        """
        Creates or modifies the Ownership Controls configuration for an S3 bucket.
        This command sets the rule that governs who owns new objects uploaded to the bucket, specifically controlling
        the role of Access Control Lists (ACLs). This operation requires a specific, validated JSON structure for
        the 'ownership_controls' argument.

        Args:
            client (BotoClient): The initialized Boto3 S3 client.
            args (Dict[str, Any]): Command arguments, typically containing:
                - 'bucket' (str): The name of the S3 bucket. (Required)
                - 'ownership_controls_rule' (str): A predefined rule specifying the desired ownership behavior.
                 Must be one of the following: BucketOwnerPreferred, ObjectWriter, BucketOwnerEnforced

        Returns:
            CommandResults: A CommandResults object with a success message on status 200/204.
        """
        ownership_controls = {"Rules": [{"ObjectOwnership": args.get("ownership_controls_rule")}]}
        kwargs = {"Bucket": args.get("bucket"), "OwnershipControls": ownership_controls}

        remove_nulls_from_dictionary(kwargs)
        try:
            response = client.put_bucket_ownership_controls(**kwargs)
            if response["ResponseMetadata"]["HTTPStatusCode"] in [HTTPStatus.OK, HTTPStatus.NO_CONTENT]:
                return CommandResults(readable_output=f"Bucket Ownership Controls successfully updated for {args.get('bucket')}")
            raise DemistoException(f"Failed to set Bucket Ownership Controls for {args.get('bucket')}.")
        except Exception as e:
            raise DemistoException(f"Error: {str(e)}")
=======
    def delete_bucket_policy_command(client: BotoClient, args: Dict[str, Any]) -> CommandResults | None:
        """
        Delete the bucket policy from an Amazon S3 bucket.

        Args:
            client (BotoClient): The boto3 client for S3 service
            args (Dict[str, Any]): Command arguments including:
                - bucket (str): The name of the S3 bucket

        Returns:
            CommandResults: Results of the delete operation with success/failure message
        """
        bucket = args.get("bucket")

        print_debug_logs(client, f"Deleting bucket policy for bucket: {bucket}")

        response = client.delete_bucket_policy(Bucket=bucket)

        if response.get("ResponseMetadata", {}).get("HTTPStatusCode") == HTTPStatus.NO_CONTENT:
            return CommandResults(readable_output=f"Successfully deleted bucket policy from bucket '{bucket}'")
        else:
            return AWSErrorHandler.handle_response_error(response)

    @staticmethod
    def get_public_access_block_command(client: BotoClient, args: Dict[str, Any]) -> CommandResults | None:
        """
        Get the Public Access Block configuration for an Amazon S3 bucket.

        Args:
            client (BotoClient): The boto3 client for S3 service
            args (Dict[str, Any]): Command arguments including:
                - bucket (str): The name of the S3 bucket
                - expected_bucket_owner (Str): TThe account ID of the expected bucket owner.

        Returns:
            CommandResults: Results containing the Public Access Block configuration
        """
        bucket_name = args.get("bucket")
        kwargs = {"Bucket": bucket_name, "ExpectedBucketOwner": args.get("expected_bucket_owner")}
        remove_nulls_from_dictionary(kwargs)
        print_debug_logs(client, f"Gets public access block for bucket: {bucket_name}")

        response = client.get_public_access_block(**kwargs)

        if response.get("ResponseMetadata", {}).get("HTTPStatusCode") == HTTPStatus.OK:
            return CommandResults(
                outputs_prefix="AWS.S3-Buckets",
                outputs_key_field="BucketName",
                outputs={"BucketName": bucket_name, "PublicAccessBlock": response.get("PublicAccessBlockConfiguration", {})},
                readable_output=tableToMarkdown(
                    "Public Access Block configuration",
                    t=response.get("PublicAccessBlockConfiguration", {}),
                    removeNull=True,
                    headerTransform=pascalToSpace,
                ),
            )
        else:
            return AWSErrorHandler.handle_response_error(response)

    @staticmethod
    def get_bucket_encryption_command(client: BotoClient, args: Dict[str, Any]) -> CommandResults | None:
        """
        Get the encryption configuration for an Amazon S3 bucket.

        Args:
            client (BotoClient): The boto3 client for S3 service
            args (Dict[str, Any]): Command arguments including:
                - bucket (str): The name of the S3 bucket
                - expected_bucket_owner (Str): TThe account ID of the expected bucket owner.

        Returns:
            CommandResults: Results containing the bucket encryption configuration
        """
        bucket_name = args.get("bucket")
        kwargs = {"Bucket": bucket_name, "ExpectedBucketOwner": args.get("expected_bucket_owner")}
        remove_nulls_from_dictionary(kwargs)
        print_debug_logs(client, f"Gets encryption configuration for an Amazon S3 bucket: {bucket_name}")

        response = client.get_bucket_encryption(**kwargs)

        if response.get("ResponseMetadata", {}).get("HTTPStatusCode") == HTTPStatus.OK:
            server_side_encryption_rules = response.get("ServerSideEncryptionConfiguration", {}).get("Rules", [])
            outputs = {
                "BucketName": bucket_name,
                "ServerSideEncryptionConfiguration": response.get("ServerSideEncryptionConfiguration", {}),
            }
            return CommandResults(
                outputs_prefix="AWS.S3-Buckets",
                outputs_key_field="BucketName",
                outputs=outputs,
                readable_output=tableToMarkdown(
                    f"Server Side Encryption Configuration for Bucket '{bucket_name}'",
                    t=server_side_encryption_rules,
                    removeNull=True,
                    headerTransform=pascalToSpace,
                ),
            )
        else:
            return AWSErrorHandler.handle_response_error(response)

    @staticmethod
    def get_bucket_policy_command(client: BotoClient, args: Dict[str, Any]) -> CommandResults | None:
        """
        Get the policy configuration for an Amazon S3 bucket.

        Args:
            client (BotoClient): The boto3 client for S3 service
            args (Dict[str, Any]): Command arguments including:
                - bucket (str): The name of the S3 bucket
                - expected_bucket_owner (Str): TThe account ID of the expected bucket owner.

        Returns:
            CommandResults: Results containing the bucket policy configuration
        """
        bucket_name = args.get("bucket")
        kwargs = {"Bucket": bucket_name, "ExpectedBucketOwner": args.get("expected_bucket_owner")}
        remove_nulls_from_dictionary(kwargs)
        print_debug_logs(client, f"Gets bucket policy for an Amazon S3 bucket: {bucket_name}")

        response = client.get_bucket_policy(**kwargs)

        if response.get("ResponseMetadata", {}).get("HTTPStatusCode") == HTTPStatus.OK:
            json_response = json.loads(response.get("Policy", "{}"))
            json_stetment = json_response.get("Statement", [])
            return CommandResults(
                outputs_prefix="AWS.S3-Buckets",
                outputs_key_field="BucketName",
                outputs={
                    "BucketName": bucket_name,
                    "Policy": json_response,
                },
                readable_output=tableToMarkdown(
                    f"Bucket Policy ID: {json_response.get('Id','N/A')} Version: {json_response.get('Version','N/A')}",
                    t=json_stetment,
                    removeNull=True,
                    headerTransform=pascalToSpace,
                ),
            )
        else:
            return AWSErrorHandler.handle_response_error(response)
>>>>>>> ec240ca0


class IAM:
    service = AWSServices.IAM

    @staticmethod
    def get_account_password_policy_command(client: BotoClient, args: Dict[str, Any]) -> CommandResults:
        """
        Get AWS account password policy.

        Args:
            client (BotoClient): The boto3 client for IAM service
            args (Dict[str, Any]): Command arguments including account ID

        Returns:
            CommandResults: Results containing the current password policy configuration
        """
        response = client.get_account_password_policy()
        data = json.loads(json.dumps(response["PasswordPolicy"], cls=DatetimeEncoder))
        human_readable = tableToMarkdown("AWS IAM Account Password Policy", data)
        return CommandResults(
            outputs=data, readable_output=human_readable, outputs_prefix="AWS.IAM.PasswordPolicy", outputs_key_field="AccountId"
        )

    @staticmethod
    def update_account_password_policy_command(client: BotoClient, args: Dict[str, Any]) -> CommandResults:
        """
        Create or Update AWS account password policy.

        Args:
            client (BotoClient): The boto3 client for IAM service
            args (Dict[str, Any]): Command arguments including password policy parameters

        Returns:
            CommandResults: Results of the operation with success/failure message
        """
        try:
            response = client.get_account_password_policy()
            kwargs = response["PasswordPolicy"]
        except Exception:
            raise DemistoException(f"Couldn't check current account password policy for account: {args.get('account_id')}")

        # ExpirePasswords is part of the response but cannot be included in the request
        if "ExpirePasswords" in kwargs:
            kwargs.pop("ExpirePasswords")

        command_args: dict[str, Union[int, bool, None]] = {
            "MinimumPasswordLength": arg_to_number(args.get("minimum_password_length")),
            "RequireSymbols": argToBoolean(args.get("require_symbols")) if args.get("require_symbols") else None,
            "RequireNumbers": argToBoolean(args.get("require_numbers")) if args.get("require_numbers") else None,
            "RequireUppercaseCharacters": (
                argToBoolean(args.get("require_uppercase_characters")) if args.get("require_uppercase_characters") else None
            ),
            "RequireLowercaseCharacters": (
                argToBoolean(args.get("require_lowercase_characters")) if args.get("require_lowercase_characters") else None
            ),
            "AllowUsersToChangePassword": (
                argToBoolean(args.get("allow_users_to_change_password")) if args.get("allow_users_to_change_password") else None
            ),
            "MaxPasswordAge": arg_to_number(args.get("max_password_age")),
            "PasswordReusePrevention": arg_to_number(args.get("password_reuse_prevention")),
            "HardExpiry": argToBoolean(args.get("hard_expiry")) if args.get("hard_expiry") else None,
        }

        remove_nulls_from_dictionary(command_args)
        for arg_key, arg_value in command_args.items():
            kwargs[arg_key] = arg_value

        response = client.update_account_password_policy(**kwargs)

        if response["ResponseMetadata"]["HTTPStatusCode"] == HTTPStatus.OK:
            return CommandResults(
                readable_output=f"Successfully updated account password policy for account: {args.get('account_id')}"
            )
        else:
            raise DemistoException(
                f"Couldn't updated account password policy for account: {args.get('account_id')}. {json.dumps(response)}"
            )

    @staticmethod
    def put_role_policy_command(client: BotoClient, args: Dict[str, Any]) -> CommandResults:
        """
        Adds or updates an inline policy document that is embedded in the specified IAM role.

        Args:
            client (BotoClient): The boto3 client for IAM service
            args (Dict[str, Any]): Command arguments including policy_document, policy_name, and role_name

        Returns:
            CommandResults: Results of the operation with success/failure message
        """
        policy_document: str = args.get("policy_document", "")
        policy_name: str = args.get("policy_name", "")
        role_name: str = args.get("role_name", "")
        kwargs = {"PolicyDocument": policy_document, "PolicyName": policy_name, "RoleName": role_name}

        try:
            client.put_role_policy(**kwargs)
            human_readable = f"Policy '{policy_name}' was successfully added to role '{role_name}'"
            return CommandResults(readable_output=human_readable)
        except Exception as e:
            raise DemistoException(f"Failed to add policy '{policy_name}' to role '{role_name}'. Error: {str(e)}")

    @staticmethod
    def delete_login_profile_command(client: BotoClient, args: Dict[str, Any]) -> CommandResults:
        """
        Deletes the password for the specified IAM user, which terminates the user's ability to access AWS services
        through the AWS Management Console.

        Args:
            client (BotoClient): The boto3 client for IAM service
            args (Dict[str, Any]): Command arguments including:
                - user_name (str): The name of the user whose password you want to delete

        Returns:
            CommandResults: Results of the operation with success/failure message
        """
        user_name = args.get("user_name", "")

        try:
            response = client.delete_login_profile(UserName=user_name)

            if response["ResponseMetadata"]["HTTPStatusCode"] == HTTPStatus.OK:
                return CommandResults(readable_output=f"Successfully deleted login profile for user '{user_name}'")
            else:
                raise DemistoException(
                    f"Failed to delete login profile for user '{user_name}'. "
                    f"Status code: {response['ResponseMetadata']['HTTPStatusCode']}. "
                    f"{json.dumps(response)}"
                )
        except Exception as e:
            raise DemistoException(f"Error deleting login profile for user '{user_name}': {str(e)}")

    @staticmethod
    def put_user_policy_command(client: BotoClient, args: Dict[str, Any]) -> CommandResults:
        """
        Adds or updates an inline policy document that is embedded in the specified IAM user.

        Args:
            client (BotoClient): The boto3 client for IAM service
            args (Dict[str, Any]): Command arguments including:
                - user_name (str): The name of the user to associate the policy with
                - policy_name (str): The name of the policy document
                - policy_document (str): The policy document in JSON format

        Returns:
            CommandResults: Results of the operation with success/failure message
        """
        user_name = args.get("user_name", "")
        policy_name = args.get("policy_name", "")
        policy_document = args.get("policy_document", "")

        try:
            response = client.put_user_policy(
                UserName=user_name,
                PolicyName=policy_name,
                PolicyDocument=json.dumps(policy_document) if isinstance(policy_document, dict) else policy_document,
            )

            if response["ResponseMetadata"]["HTTPStatusCode"] == HTTPStatus.OK:
                return CommandResults(readable_output=f"Successfully added/updated policy '{policy_name}' for user '{user_name}'")
            else:
                raise DemistoException(
                    f"Failed to add/update policy '{policy_name}' for user '{user_name}'. "
                    f"Status code: {response['ResponseMetadata']['HTTPStatusCode']}. "
                    f"{json.dumps(response)}"
                )
        except Exception as e:
            raise DemistoException(f"Error adding/updating policy '{policy_name}' for user '{user_name}': {str(e)}")

    @staticmethod
    def remove_role_from_instance_profile_command(client: BotoClient, args: Dict[str, Any]) -> CommandResults:
        """
        Removes the specified IAM role from the specified EC2 instance profile.

        Args:
            client (BotoClient): The boto3 client for IAM service
            args (Dict[str, Any]): Command arguments including:
                - instance_profile_name (str): The name of the instance profile to update
                - role_name (str): The name of the role to remove

        Returns:
            CommandResults: Results of the operation with success/failure message
        """
        instance_profile_name = args.get("instance_profile_name", "")
        role_name = args.get("role_name", "")

        try:
            response = client.remove_role_from_instance_profile(InstanceProfileName=instance_profile_name, RoleName=role_name)

            if response["ResponseMetadata"]["HTTPStatusCode"] == HTTPStatus.OK:
                return CommandResults(
                    readable_output=f"Successfully removed role '{role_name}' from instance profile '{instance_profile_name}'"
                )
            else:
                raise DemistoException(
                    f"Failed to remove role '{role_name}' from instance profile '{instance_profile_name}'. "
                    f"Status code: {response['ResponseMetadata']['HTTPStatusCode']}. "
                    f"{json.dumps(response)}"
                )

        except Exception as e:
            raise DemistoException(f"Error removing role '{role_name}' from instance profile '{instance_profile_name}': {str(e)}")

    @staticmethod
    def update_access_key_command(client: BotoClient, args: Dict[str, Any]) -> CommandResults:
        """
        Changes the status of the specified access key from Active to Inactive, or vice versa.
        This operation can be used to disable a user's access key as part of a key rotation workflow.
        Args:
            client (BotoClient): The boto3 client for IAM service
            args (Dict[str, Any]): Command arguments including:
                - access_key_id (str): The access key ID of the secret access key you want to update
                - status (str): The status you want to assign to the secret access key (Active/Inactive)
                - user_name (str, optional): The name of the user whose key you want to update

        Returns:
            CommandResults: Results of the operation with success/failure message
        """
        access_key_id = args.get("access_key_id", "")
        status = args.get("status", "")
        user_name = args.get("user_name")

        kwargs = {"AccessKeyId": access_key_id, "Status": status}

        if user_name:
            kwargs["UserName"] = user_name

        try:
            response = client.update_access_key(**kwargs)

            if response["ResponseMetadata"]["HTTPStatusCode"] == HTTPStatus.OK:
                user_info = f" for user '{user_name}'" if user_name else ""
                return CommandResults(
                    readable_output=f"Successfully updated access key '{access_key_id}' status to '{status}'{user_info}"
                )
            else:
                raise DemistoException(
                    f"Failed to update access key '{access_key_id}' status. "
                    f"Status code: {response['ResponseMetadata']['HTTPStatusCode']}. "
                    f"{json.dumps(response)}"
                )
        except Exception as e:
            raise DemistoException(f"Error updating access key '{access_key_id}' status: {str(e)}")


class EC2:
    service = AWSServices.EC2

    @staticmethod
    def modify_instance_metadata_options_command(client: BotoClient, args: Dict[str, Any]) -> CommandResults:
        """
        Modify the EC2 instance metadata parameters on a running or stopped instance.

        Args:
            client (BotoClient): The boto3 client for EC2 service
            args (Dict[str, Any]): Command arguments including instance ID and metadata options

        Returns:
            CommandResults: Results of the operation with success/failure message
        """
        kwargs = {
            "InstanceId": args.get("instance_id"),
            "HttpTokens": args.get("http_tokens"),
            "HttpEndpoint": args.get("http_endpoint"),
        }
        remove_nulls_from_dictionary(kwargs)

        response = client.modify_instance_metadata_options(**kwargs)

        if response["ResponseMetadata"]["HTTPStatusCode"] == HTTPStatus.OK:
            return CommandResults(readable_output=f"Successfully updated EC2 instance metadata for {args.get('instance_id')}")
        else:
            raise DemistoException(f"Couldn't updated public EC2 instance metadata for {args.get('instance_id')}")

    @staticmethod
    def modify_instance_attribute_command(client: BotoClient, args: Dict[str, Any]) -> CommandResults:
        """
        Modify an EC2 instance attribute.
        Args:
            client (BotoClient): The boto3 client for EC2 service
            args (Dict[str, Any]): Command arguments including instance attribute modifications

        Returns
            CommandResults: Results of the operation with success/failure message
        """

        def parse_security_groups(csv_list):
            if csv_list is None:
                return None

            security_groups_str = csv_list.replace(" ", "")
            security_groups_list = security_groups_str.split(",")
            return security_groups_list

        kwargs = {
            "InstanceId": args.get("instance_id"),
            "Attribute": args.get("attribute"),
            "Value": args.get("value"),
            "DisableApiStop": arg_to_bool_or_none(args.get("disable_api_stop")),
            "Groups": parse_security_groups(args.get("groups")),
        }
        remove_nulls_from_dictionary(kwargs)
        response = client.modify_instance_attribute(**kwargs)

        if response["ResponseMetadata"]["HTTPStatusCode"] == HTTPStatus.OK:
            return CommandResults(
                readable_output=f"Successfully modified EC2 instance `{args.get('instance_id')}` attribute `{kwargs.popitem()}"
            )
        raise DemistoException(f"Unexpected response from AWS - \n{response}")

    @staticmethod
    def modify_snapshot_attribute_command(client: BotoClient, args: Dict[str, Any]) -> CommandResults:
        """
        Adds or removes permission settings for the specified snapshot.

        Args:
            client (BotoClient): The boto3 client for EC2 service
            args (Dict[str, Any]): Command arguments including:
                - snapshot_id (str): The ID of the snapshot
                - attribute (str): The snapshot attribute to modify
                - operation_type (str): The operation to perform (add or remove)
                - user_ids (str, optional): Comma-separated list of AWS account IDs
                - group (str, optional): The group to add/remove (e.g., 'all')

        Returns:
            CommandResults: Results of the operation with success message
        """
        # Parse user IDs from comma-separated string
        user_ids_list = None
        if user_ids := args.get("user_ids"):
            user_ids_list = argToList(user_ids)

        # Parse group parameter
        group_names_list = None
        if group := args.get("group"):
            group_names_list = [group.strip()]

        # Build accounts parameter using assign_params to handle None values
        accounts = assign_params(GroupNames=group_names_list, UserIds=user_ids_list)

        response = client.modify_snapshot_attribute(
            Attribute=args.get("attribute"),
            SnapshotId=args.get("snapshot_id"),
            OperationType=args.get("operation_type"),
            **accounts,
        )

        if response["ResponseMetadata"]["HTTPStatusCode"] != HTTPStatus.OK:
            raise DemistoException(f"Unexpected response from AWS - EC2:\n{response}")

        return CommandResults(readable_output=f"Snapshot {args.get('snapshot_id')} permissions was successfully updated.")

    @staticmethod
    def modify_image_attribute_command(client: BotoClient, args: Dict[str, Any]) -> CommandResults:
        """
        Modify the specified attribute of an Amazon Machine Image (AMI).
        """
        kwargs = {
            "Attribute": args.get("attribute"),
            "ImageId": args.get("image_id"),
            "OperationType": args.get("operation_type"),
        }

        if desc := args.get("description"):
            kwargs["Description"] = {"Value": desc}

        # Map snake_case arg names → CapitalCase boto3 params
        resource_mapping = {
            "user_ids": "UserIds",
            "user_groups": "UserGroups",
            "product_codes": "ProductCodes",
        }
        for snake, capital in resource_mapping.items():
            if ids := args.get(snake):
                kwargs[capital] = parse_resource_ids(ids)

        # Build LaunchPermission block from snake_case args
        launch_perm: dict[str, list[dict[str, str]]] = {"Add": [], "Remove": []}
        perm_config = [
            ("launch_permission_add_group", "Group", "Add"),
            ("launch_permission_add_user_id", "UserId", "Add"),
            ("launch_permission_remove_group", "Group", "Remove"),
            ("launch_permission_remove_user_id", "UserId", "Remove"),
        ]

        for arg_key, perm_key, action in perm_config:
            if val := args.get(arg_key):
                launch_perm[action].append({perm_key: val})

        if launch_perm["Add"] or launch_perm["Remove"]:
            kwargs["LaunchPermission"] = launch_perm

        remove_nulls_from_dictionary(kwargs)

        response = client.modify_image_attribute(**kwargs)
        if response["ResponseMetadata"]["HTTPStatusCode"] != HTTPStatus.OK:
            raise DemistoException(f"Unexpected response from AWS - EC2:\n{response}")

        return CommandResults(readable_output="Image attribute successfully modified")

    @staticmethod
    def revoke_security_group_ingress_command(client: BotoClient, args: Dict[str, Any]) -> CommandResults:
        """
        Revokes an ingress rule from a security group.

        The command supports two modes:
        1. Simple mode: using protocol, port, and cidr arguments
        2. Full mode: using ip_permissions for complex configurations
        """

        def parse_port_range(port: str) -> tuple[Optional[int], Optional[int]]:
            """Parse port argument which can be a single port or range (min-max)."""
            if not port:
                return None, None

            if "-" in port:
                from_port, to_port = port.split("-", 1)
                return int(from_port.strip()), int(to_port.strip())
            else:
                _port: int = int(port.strip())
                return _port, _port

        kwargs = {"GroupId": args.get("group_id"), "IpProtocol": args.get("protocol"), "CidrIp": args.get("cidr")}
        kwargs["FromPort"], kwargs["ToPort"] = parse_port_range(args.get("port", ""))

        if ip_permissions := args.get("ip_permissions"):
            try:
                kwargs["IpPermissions"] = json.loads(ip_permissions)
            except json.JSONDecodeError as e:
                raise DemistoException(f"Received invalid `ip_permissions` JSON object: {e}")

        remove_nulls_from_dictionary(kwargs)
        try:
            response = client.revoke_security_group_ingress(**kwargs)

            if response["ResponseMetadata"]["HTTPStatusCode"] == HTTPStatus.OK and response["Return"]:
                if "UnknownIpPermissions" in response:
                    raise DemistoException("Security Group ingress rule not found.")
                return CommandResults(readable_output="The Security Group ingress rule was revoked")
            else:
                raise DemistoException(f"Unexpected response from AWS - EC2:\n{response}")

        except Exception as e:
            if "InvalidGroup.NotFound" in str(e):
                raise DemistoException(f"Security group {kwargs['GroupId']} not found")
            elif "InvalidGroupId.NotFound" in str(e):
                raise DemistoException(f"Invalid security group ID: {kwargs['GroupId']}")
            else:
                raise DemistoException(f"Failed to revoke security group ingress rule: {str(e)}")

    @staticmethod
    def authorize_security_group_ingress_command(client: BotoClient, args: Dict[str, Any]) -> CommandResults:
        """
        Adds an inbound rule to a security group.

        The command supports two modes:
        1. Simple mode: using protocol, port, and cidr arguments
        2. Full mode: using ip_permissions for complex configurations
        """

        def parse_port_range(port: str) -> tuple[Optional[int], Optional[int]]:
            """Parse port argument which can be a single port or range (min-max)."""
            if not port:
                return None, None

            if "-" in port:
                from_port, to_port = port.split("-", 1)
                return int(from_port.strip()), int(to_port.strip())
            else:
                _port: int = int(port.strip())
                return _port, _port

        kwargs = {"GroupId": args.get("group_id"), "IpProtocol": args.get("protocol"), "CidrIp": args.get("cidr")}
        kwargs["FromPort"], kwargs["ToPort"] = parse_port_range(args.get("port", ""))

        if ip_permissions := args.get("ip_permissions"):
            try:
                kwargs["IpPermissions"] = json.loads(ip_permissions)
            except json.JSONDecodeError as e:
                raise DemistoException(f"Received invalid `ip_permissions` JSON object: {e}")

        remove_nulls_from_dictionary(kwargs)
        try:
            response = client.authorize_security_group_ingress(**kwargs)

            if response["ResponseMetadata"]["HTTPStatusCode"] == HTTPStatus.OK and response["Return"]:
                return CommandResults(readable_output="The Security Group ingress rule was authorized")
            else:
                raise DemistoException(f"Unexpected response from AWS - EC2:\n{response}")

        except Exception as e:
            if "InvalidGroup.NotFound" in str(e):
                raise DemistoException(f"Security group {kwargs['GroupId']} not found")
            elif "InvalidGroupId.NotFound" in str(e):
                raise DemistoException(f"Invalid security group ID: {kwargs['GroupId']}")
            elif "InvalidPermission.Duplicate" in str(e):
                raise DemistoException("The specified rule already exists in the security group")
            else:
                raise DemistoException(f"Failed to authorize security group ingress rule: {str(e)}")

    @staticmethod
    def revoke_security_group_egress_command(client: BotoClient, args: Dict[str, Any]) -> CommandResults:
        """
        Revokes an egress rule from a security group.

        Modes:
        1) Full mode: use `ip_permissions` JSON
        2) Simple mode: protocol, port, cidr → build IpPermissions
        """

        def parse_port_range(port: str) -> tuple[Optional[int], Optional[int]]:
            """Parse port argument which can be a single port or range (min-max)."""
            if not port:
                return None, None

            if "-" in port:
                from_port, to_port = port.split("-", 1)
                return int(from_port.strip()), int(to_port.strip())
            else:
                _port: int = int(port.strip())
                return _port, _port

        group_id = args.get("group_id")
        ip_permissions_arg = args.get("ip_permissions")

        if ip_permissions_arg:
            # Full mode: user provided the entire IpPermissions JSON
            try:
                ip_perms = json.loads(ip_permissions_arg)
            except json.JSONDecodeError as e:
                raise DemistoException(f"Invalid `ip_permissions` JSON: {e}")
        else:
            # Simple mode: build a single rule descriptor
            proto = args.get("protocol")
            from_port, to_port = parse_port_range(args.get("port", ""))
            cidr = args.get("cidr")
            ip_perms = [{"IpProtocol": proto, "FromPort": from_port, "ToPort": to_port, "IpRanges": [{"CidrIp": cidr}]}]

        kwargs = {"GroupId": group_id, "IpPermissions": ip_perms}

        try:
            resp = client.revoke_security_group_egress(**kwargs)
            status = resp.get("Return")
            if resp.get("ResponseMetadata", {}).get("HTTPStatusCode") == 200 and status:
                return CommandResults(readable_output="Egress rule revoked successfully.")
            else:
                # If no exception but Return is False, AWS may report unknown perms
                unknown = resp.get("UnknownIpPermissions")
                if unknown:
                    raise DemistoException("Specified egress rule not found.")
                raise DemistoException(f"Unexpected response: {resp}")
        except ClientError as e:
            code = e.response["Error"]["Code"]
            if code in ("InvalidGroup.NotFound", "InvalidGroupId.NotFound"):
                raise DemistoException(f"Security group {group_id} not found.")
            raise DemistoException(f"Failed to revoke egress rule: {e}")

    @staticmethod
<<<<<<< HEAD
    def modify_subnet_attribute_command(client: BotoClient, args: Dict[str, Any]) -> CommandResults:
        """
        Modifies a single attribute on a specified Amazon EC2 subnet.
        This command performs the 'ModifySubnetAttribute' API operation.

        Args:
            client (BotoClient): The initialized Boto3 EC2 client.
            args (Dict[str, Any]): Command arguments, typically containing:
                - 'subnet_id' (str): The ID of the subnet to modify. (Required)
                - 'map_public_ip_on_launch' (str): Boolean value to control auto-assign public IPv4.
                - 'assign_ipv6_address_on_creation' (str): Boolean value to control auto-assign IPv6 address.
                - 'enable_dns64' (str): Boolean value to enable DNS64 resolution.
                - 'enable_resource_name_dns_a_record_on_launch' (str): Boolean value to enable DNS A records based
                 on instance resource name.
                - 'enable_resource_name_dns_aaaa_record_on_launch' (str): Boolean value to enable DNS AAAA records based on
                 instance resource name.
                - 'private_dns_hostname_type_on_launch' (str): String value for private DNS hostname generation.
                - 'customer_owned_ipv4_pool' (str): The ID of the Customer Owned IPv4 Pool (CoIP) to associate with the subnet.
                - 'map_customer_owned_ip_on_launch' (str): Boolean value to auto-assign CoIPs to instances.
                - 'enable_lni_at_device_index' (str): Integer (1-15) to set the device index for LNI assignment.
                - 'disable_lni_at_device_index' (str): Boolean value to disable LNI assignment at a device index.


        Returns:
            CommandResults: A CommandResults object with a success message.
        """
        kwargs = {
            "SubnetId": args.get("subnet_id"),
            "AssignIpv6AddressOnCreation": arg_to_bool_or_none(args.get("assign_ipv6_address_on_creation")),
            "CustomerOwnedIpv4Pool": args.get("customer_owned_ipv4_pool"),
            "DisableLniAtDeviceIndex": arg_to_bool_or_none(args.get("disable_lni_at_device_index")),
            "EnableDns64": arg_to_bool_or_none(args.get("enable_dns64")),
            "EnableLniAtDeviceIndex": arg_to_number(args.get("enable_lni_at_device_index")),
            "EnableResourceNameDnsAAAARecordOnLaunch": arg_to_bool_or_none(
                args.get("enable_resource_name_dns_aaaa_record_on_launch")),
            "EnableResourceNameDnsARecordOnLaunch": arg_to_bool_or_none(args.get("enable_resource_name_dns_a_record_on_launch")),
            "MapCustomerOwnedIpOnLaunch": arg_to_bool_or_none(args.get("map_customer_owned_ip_on_launch")),
            "MapPublicIpOnLaunch": arg_to_bool_or_none(args.get("map_public_ip_on_launch")),
            "PrivateDnsHostnameTypeOnLaunch": args.get("private_dns_hostname_type_on_launch"),
        }

        remove_nulls_from_dictionary(kwargs)
        try:
            response = client.modify_subnet_attribute(**kwargs)
            if response["ResponseMetadata"]["HTTPStatusCode"] in [HTTPStatus.OK, HTTPStatus.NO_CONTENT]:
                demisto.debug(f"RequestId={response.get('ResponseMetadata').get('RequestId')}")
                return CommandResults(readable_output="Subnet configuration successfully updated.")
            raise DemistoException("Modification could not be performed.")
        except Exception as e:
            raise DemistoException(f"Error: {str(e)}")
=======
    def create_snapshot_command(client: BotoClient, args: Dict[str, Any]) -> CommandResults:
        """
        Creates a snapshot of an Amazon EBS volume.
        Args:
            client (BotoClient): The boto3 client for EC2 service
            args (Dict[str, Any]): Command arguments including:
                - volume_id (str): The ID of the volume to snapshot
                - description (str, optional): Description for the snapshot
                - tag_specifications (str, optional): Tag specifications for the snapshot
        Returns:
            CommandResults: Results of the snapshot creation operation
        """

        kwargs = {"VolumeId": args.get("volume_id")}

        if args.get("description") is not None:
            kwargs.update({"Description": args.get("description")})
        if args.get("tags") is not None:
            kwargs.update({"TagSpecifications": [{"ResourceType": "snapshot", "Tags": parse_tag_field(args.get("tags", ""))}]})

        response = client.create_snapshot(**kwargs)

        try:
            start_time = datetime.strftime(response["StartTime"], "%Y-%m-%dT%H:%M:%SZ")
        except ValueError as e:
            raise DemistoException(f"Date could not be parsed. Please check the date again.\n{e}")

        data = {
            "Description": response["Description"],
            "Encrypted": response["Encrypted"],
            "Progress": response["Progress"],
            "SnapshotId": response["SnapshotId"],
            "State": response["State"],
            "VolumeId": response["VolumeId"],
            "VolumeSize": response["VolumeSize"],
            "StartTime": start_time,
            "Region": args.get("region"),
        }

        if "Tags" in response:
            for tag in response["Tags"]:
                data.update({tag["Key"]: tag["Value"]})

        try:
            output = json.dumps(response, cls=DatetimeEncoder)
            raw = json.loads(output)
            raw.update({"Region": args.get("region")})
        except ValueError as err_msg:
            raise DemistoException(f"Could not decode/encode the raw response - {err_msg}")
        return CommandResults(
            outputs=raw,
            outputs_prefix="AWS.EC2.Snapshot",
            readable_output=tableToMarkdown("AWS EC2 Snapshot", data),
            raw_response=raw,
        )

    @staticmethod
    def modify_snapshot_permission_command(client: BotoClient, args: Dict[str, Any]) -> CommandResults:
        """Modifies the permissions of a snapshot.

        Args:
            client (BotoClient): The boto3 client for EC2 service
            args (Dict[str, Any]): Command arguments including:
                - snapshot_id (str): The ID of the snapshot to modify
                - group_names (str, optional): The names of the security groups to add or remove permissions for
                - user_ids (str, optional): The IDs of the AWS accounts to add or remove permissions for
                - operation_type (str): The type of operation to perform (add | remove)

        Raises:
            DemistoException: If both group_names and user_ids are provided or if neither is provided

        Returns:
            CommandResults: _description_
        """
        group_names = argToList(args.get("group_names"))
        user_ids = argToList(args.get("user_ids"))
        if (group_names and user_ids) or not (group_names or user_ids):
            raise DemistoException('Please provide either "group_names" or "user_ids"')

        accounts = assign_params(GroupNames=group_names, UserIds=user_ids)
        operation_type = args.get("operation_type")
        client.modify_snapshot_attribute(
            Attribute="createVolumePermission",
            SnapshotId=args.get("snapshot_id"),
            OperationType=operation_type,
            DryRun=argToBoolean(args.get("dry_run", False)),
            **accounts,
        )
        return CommandResults(readable_output=f"Snapshot {args.get('snapshot_id')} permissions were successfully updated.")

    @staticmethod
    def describe_instances_command(client: BotoClient, args: Dict[str, Any]) -> CommandResults:
        """
        Retrieves detailed information about EC2 instances including status, configuration, and metadata.

        Args:
            client (BotoClient): The boto3 client for EC2 service
            args (Dict[str, Any]): Command arguments containing account_id, region, instance_ids, filters, etc.

        Returns:
            CommandResults: Formatted results with instance information
        """

        # Build API parameters
        kwargs = {}
        # Add instance IDs if provided
        if instance_ids := args.get("instance_ids"):
            kwargs["InstanceIds"] = argToList(instance_ids)

        # Add filters if provided
        if filters_arg := args.get("filters"):
            kwargs["Filters"] = parse_filter_field(filters_arg)

        if not instance_ids:
            pagination_kwargs = build_pagination_kwargs(args)
            kwargs.update(pagination_kwargs)

        print_debug_logs(client, f"Describing instances with parameters: {kwargs}")
        remove_nulls_from_dictionary(kwargs)
        response = client.describe_instances(**kwargs)
        if response.get("ResponseMetadata", {}).get("HTTPStatusCode") != HTTPStatus.OK:
            AWSErrorHandler.handle_response_error(response, args.get("account_id"))
        response = serialize_response_with_datetime_encoding(response)
        # Extract instances from reservations
        reservations = response.get("Reservations", [])
        if not reservations:
            return CommandResults(
                readable_output="No instances found matching the specified criteria.",
            )
        readable_outputs = []
        instances_list = []
        for reservation in reservations:
            instances_list.extend(reservation.get("Instances", []))
            for instance in reservation.get("Instances", []):
                readable_outputs.append(process_instance_data(instance))
        outputs = {
            "AWS.EC2.Instances(val.InstanceId && val.InstanceId == obj.InstanceId)": instances_list,
            "AWS.EC2(true)": {"InstancesNextToken": response.get("NextToken")},
        }

        return CommandResults(
            outputs=outputs,
            readable_output=tableToMarkdown("AWS EC2 Instances", readable_outputs, removeNull=True),
            raw_response=response,
        )

    @staticmethod
    def run_instances_command(client: BotoClient, args: Dict[str, Any]) -> CommandResults:
        """
        Runs one or more Amazon EC2 instances.

        Args:
            client (BotoClient): The boto3 client for EC2 service
            args (Dict[str, Any]): Command arguments containing instance configuration parameters

        Returns:
            CommandResults: Results of the operation with instance launch information

        Raises:
            DemistoException: If required parameters are missing or API call fails
        """

        # Validate required parameters
        count = arg_to_number(args.get("count", 1))
        if not count or count <= 0:
            raise DemistoException("count parameter must be a positive integer")

        # Build base parameters
        kwargs: Dict[str, Any] = {"MinCount": count, "MaxCount": count}
        # Handle image specification - either direct AMI ID or launch template
        image_id = args.get("image_id")
        launch_template_id = args.get("launch_template_id")
        launch_template_name = args.get("launch_template_name")

        if launch_template_id or launch_template_name:
            # Using launch template
            launch_template = {}
            if launch_template_id:
                launch_template["LaunchTemplateId"] = launch_template_id
            elif launch_template_name:
                launch_template["LaunchTemplateName"] = launch_template_name

            if launch_template_version := args.get("launch_template_version"):
                launch_template["Version"] = launch_template_version

            kwargs["LaunchTemplate"] = launch_template

            # Image ID is optional when using launch template
            if image_id:
                kwargs["ImageId"] = image_id
        else:
            # Direct AMI specification
            kwargs["ImageId"] = image_id

        # Add optional basic parameters
        if instance_type := args.get("instance_type"):
            kwargs["InstanceType"] = instance_type

        if key_name := args.get("key_name"):
            kwargs["KeyName"] = key_name

        if subnet_id := args.get("subnet_id"):
            kwargs["SubnetId"] = subnet_id

        # Handle security groups
        if security_group_ids := args.get("security_group_ids"):
            kwargs["SecurityGroupIds"] = argToList(security_group_ids)

        if security_groups_names := args.get("security_groups_names"):
            kwargs["SecurityGroups"] = argToList(security_groups_names)

        # Handle user data with base64 encoding
        if user_data := args.get("user_data"):
            kwargs["UserData"] = user_data

        # Handle boolean parameters
        kwargs["DisableApiTermination"] = arg_to_bool_or_none(args.get("disable_api_termination"))
        kwargs["EbsOptimized"] = arg_to_bool_or_none(args.get("ebs_optimized"))

        # Handle IAM instance profile
        kwargs["IamInstanceProfile"] = {
            "Arn": args.get("iam_instance_profile_arn"),
            "Name": args.get("iam_instance_profile_name"),
        }

        ebs_config = remove_empty_elements(
            {
                "VolumeSize": arg_to_number(args.get("ebs_volume_size")),
                "SnapshotId": args.get("ebs_snapshot_id"),
                "VolumeType": args.get("ebs_volume_type"),
                "Iops": arg_to_number(args.get("ebs_iops")),
                "DeleteOnTermination": arg_to_bool_or_none(args.get("ebs_delete_on_termination")),
                "KmsKeyId": args.get("ebs_kms_key_id"),
                "Encrypted": arg_to_bool_or_none(args.get("ebs_encrypted")),
            }
        )

        kwargs["BlockDeviceMappings"] = [{"DeviceName": args.get("device_name"), "Ebs": ebs_config}]
        kwargs["Monitoring"] = {"Enabled": arg_to_bool_or_none(args.get("enabled_monitoring"))}
        kwargs["Placement"] = {"HostId": args.get("host_id")}

        tags = args.get("tags")
        if tags:
            kwargs["TagSpecifications"] = [{"ResourceType": "instance", "Tags": parse_tag_field(tags)}]

        # Remove null values to clean up API call
        kwargs = remove_empty_elements(kwargs)

        response = client.run_instances(**kwargs)

        if response.get("ResponseMetadata", {}).get("HTTPStatusCode") != HTTPStatus.OK:
            AWSErrorHandler.handle_response_error(response, args.get("account_id"))
        response = serialize_response_with_datetime_encoding(response)
        instances = response.get("Instances", [])
        if not instances:
            return CommandResults(readable_output="No instances were launched.")

        # Format output data
        instances_data = []
        for instance in instances:
            instances_data.append(process_instance_data(instance))
        readable_output = tableToMarkdown(
            f"Launched {len(instances)} EC2 Instance(s)",
            instances_data,
            headers=[
                "InstanceId",
                "ImageId",
                "State",
                "Type",
                "PublicIPAddress",
                "PrivateIpAddress",
                "LaunchDate",
                "AvailabilityZone",
                "PublicDNSName",
                "Monitoring",
            ],
            headerTransform=string_to_table_header,
            removeNull=True,
        )
        return CommandResults(
            outputs_prefix="AWS.EC2.Instances", outputs=instances, readable_output=readable_output, raw_response=response
        )

    @staticmethod
    def _manage_instances_command(
        client: BotoClient, args: Dict[str, Any], action: str, additional_params: Optional[Dict[str, str]] = None
    ) -> CommandResults | None:
        """
        General function to manage EC2 instances (start, stop, terminate).

        Args:
            client (BotoClient): The boto3 client for EC2 service
            args (Dict[str, Any]): Command arguments containing instance_ids and other parameters
            action (str): The action to perform ('start', 'stop', 'terminate')
            additional_params (Optional[Dict[str, str]]): Additional parameter names to extract from args

        Returns:
            CommandResults: Results of the operation with instance management information

        Raises:
            DemistoException: If instance_ids parameter is missing or invalid action provided
        """
        # Validate action
        valid_actions = {"start", "stop", "terminate"}
        if action not in valid_actions:
            raise DemistoException(f"Invalid action '{action}'. Must be one of: {valid_actions}")

        # Validate and extract instance IDs
        instance_ids = argToList(args.get("instance_ids", []))
        if not instance_ids:
            raise DemistoException("instance_ids parameter is required")

        # Build base parameters
        base_params = {"InstanceIds": instance_ids}

        # Add action-specific parameters
        if additional_params:
            for param_name, arg_key in additional_params.items():
                if arg_key in args:
                    base_params[param_name] = argToBoolean(args.get(arg_key, False))

        base_params = remove_empty_elements(base_params)

        # Define action configuration
        action_config = {
            "start": {
                "method_name": "start_instances",
                "response_key": "StartingInstances",
                "success_message": "started",
                "failure_message": "Failed to start instances",
            },
            "stop": {
                "method_name": "stop_instances",
                "response_key": "StoppingInstances",
                "success_message": "stopped",
                "failure_message": "Failed to stop instances",
            },
            "terminate": {
                "method_name": "terminate_instances",
                "response_key": "TerminatingInstances",
                "success_message": "terminated",
                "failure_message": "Failed to terminate instances",
            },
        }

        config = action_config[action]

        print_debug_logs(client, f"{action.title()}ing instances: {instance_ids}")

        # Get the appropriate client method dynamically
        client_method = getattr(client, config["method_name"])
        response = client_method(**base_params)

        if response.get("ResponseMetadata", {}).get("HTTPStatusCode") == HTTPStatus.OK:
            readable_output = (
                f"The instances have been {config['success_message']} successfully."
                if response.get(config["response_key"])
                else f"No instances were {config['success_message']}."
            )
            return CommandResults(readable_output=readable_output, raw_response=response)
        else:
            return AWSErrorHandler.handle_response_error(response)

    @staticmethod
    def stop_instances_command(client: BotoClient, args: Dict[str, Any]) -> CommandResults | None:
        """
        Stops one or more Amazon EC2 instances.

        Args:
            client (BotoClient): The boto3 client for EC2 service
            args (Dict[str, Any]): Command arguments containing instance_ids and other parameters

        Returns:
            CommandResults: Results of the operation with instance stop information
        """
        additional_params = {"Force": "force", "Hibernate": "hibernate"}
        return EC2._manage_instances_command(client, args, "stop", additional_params)

    @staticmethod
    def terminate_instances_command(client: BotoClient, args: Dict[str, Any]) -> CommandResults | None:
        """
        Terminates one or more Amazon EC2 instances.

        Args:
            client (BotoClient): The boto3 client for EC2 service
            args (Dict[str, Any]): Command arguments containing instance_ids and other parameters

        Returns:
            CommandResults: Results of the operation with instance termination information
        """
        return EC2._manage_instances_command(client, args, "terminate")

    @staticmethod
    def start_instances_command(client: BotoClient, args: Dict[str, Any]) -> CommandResults | None:
        """
        Starts one or more stopped Amazon EC2 instances.

        Args:
            client (BotoClient): The boto3 client for EC2 service
            args (Dict[str, Any]): Command arguments containing instance_ids and other parameters

        Returns:
            CommandResults: Results of the operation with instance start information
        """
        return EC2._manage_instances_command(client, args, "start")
>>>>>>> ec240ca0


class EKS:
    service = AWSServices.EKS

    @staticmethod
    def update_cluster_config_command(client: BotoClient, args: Dict[str, Any]) -> CommandResults:
        """
        Updates an Amazon EKS cluster configuration. Only a single type of update
        (logging / resources_vpc_config) is allowed per call.
        Args:
            client (BotoClient): The boto3 client for EKS service
            args (Dict[str, Any]): Command arguments including cluster name and configuration options

        Returns:
            CommandResults: Results of the operation with update information
        """

        def validate_args(args: Dict[str, Any]) -> dict:
            """
            Check that exactly one argument is passed, and if not raises a value error
            """
            validated_args = {"name": args.get("cluster_name")}
            if resources_vpc_config := args.get("resources_vpc_config"):
                resources_vpc_config = (
                    json.loads(resources_vpc_config) if isinstance(resources_vpc_config, str) else resources_vpc_config
                )
                validated_args["resourcesVpcConfig"] = resources_vpc_config
                # Convert specific string boolean values to actual boolean values
                if isinstance(resources_vpc_config, dict):
                    if "endpointPublicAccess" in resources_vpc_config and isinstance(
                        resources_vpc_config["endpointPublicAccess"], str
                    ):
                        resources_vpc_config["endpointPublicAccess"] = (
                            resources_vpc_config["endpointPublicAccess"].lower() == "true"
                        )
                    if "endpointPrivateAccess" in resources_vpc_config and isinstance(
                        resources_vpc_config["endpointPrivateAccess"], str
                    ):
                        resources_vpc_config["endpointPrivateAccess"] = (
                            resources_vpc_config["endpointPrivateAccess"].lower() == "true"
                        )

            if logging_arg := args.get("logging"):
                logging_arg = json.loads(logging_arg) if isinstance(logging_arg, str) else logging_arg
                validated_args["logging"] = logging_arg

            if logging_arg and resources_vpc_config:
                raise ValueError

            result = remove_empty_elements(validated_args)
            if isinstance(result, dict):
                return result
            else:
                raise ValueError("No valid configuration argument provided")

        validated_args: dict = validate_args(args)
        try:
            response = client.update_cluster_config(**validated_args)
            response_data = response.get("update", {})
            response_data["clusterName"] = validated_args["name"]
            response_data["createdAt"] = datetime_to_string(response_data.get("createdAt"))

            headers = ["clusterName", "id", "status", "type", "params"]
            readable_output = tableToMarkdown(
                name="Updated Cluster Config Information",
                t=response_data,
                removeNull=True,
                headers=headers,
                headerTransform=pascalToSpace,
            )
            return CommandResults(
                readable_output=readable_output,
                outputs_prefix="AWS.EKS.UpdateCluster",
                outputs=response_data,
                raw_response=response_data,
                outputs_key_field="id",
            )
        except Exception as e:
            if "No changes needed" in str(e):
                return CommandResults(readable_output="No changes needed for the required update.")
            else:
                raise e

    @staticmethod
    def describe_cluster_command(client: BotoClient, args: Dict[str, Any]) -> CommandResults:
        """
        Describes an Amazon EKS cluster.
        Args:
            client(boto3 client): The configured AWS session.
            args: command arguments

        Returns:
            A Command Results object
        """
        cluster_name = args.get("cluster_name")

        print_debug_logs(client, f"Describing clusters with parameters: {cluster_name}")
        response = client.describe_cluster(name=cluster_name)
        response_data = response.get("cluster", {})
        response_data["createdAt"] = datetime_to_string(response_data.get("createdAt"))
        activation_expiry = response_data.get("connectorConfig", {}).get("activationExpiry")
        if activation_expiry:
            response_data.get("connectorConfig", {})["activationExpiry"] = datetime_to_string(activation_expiry)

        headers = ["name", "id", "status", "arn", "createdAt", "version"]
        readable_output = tableToMarkdown(
            name="Describe Cluster Information",
            t=response_data,
            removeNull=True,
            headers=headers,
            headerTransform=pascalToSpace,
        )
        return CommandResults(
            readable_output=readable_output,
            outputs_prefix="AWS.EKS.Cluster",
            outputs=response_data,
            raw_response=response_data,
            outputs_key_field="name",
        )

    @staticmethod
    def associate_access_policy_command(client: BotoClient, args: Dict[str, Any]) -> CommandResults:
        """
        Associates an access policy and its scope to an access entry.
        Args:
            client(boto3 client): The configured AWS session.
            args: command arguments

        Returns:
            A Command Results object
        """
        cluster_name = args.get("cluster_name")
        principal_arn = args.get("principal_arn")
        policy_arn = args.get("policy_arn")
        type_arg = args.get("type")
        namespaces = argToList(args.get("namespaces"))
        if type_arg and type_arg == "namespace" and not namespaces:
            raise Exception(f"When the {type_arg=}, you must enter a namespace.")

        access_scope = {"type": type_arg, "namespaces": namespaces}

        print_debug_logs(
            client,
            f"Associating access policy with parameters: {cluster_name=}, {principal_arn=}, {policy_arn=}, {access_scope=}",
        )
        response = client.associate_access_policy(
            clusterName=cluster_name, principalArn=principal_arn, policyArn=policy_arn, accessScope=access_scope
        )
        response_data = response.get("associatedAccessPolicy", {})
        response_data["clusterName"] = response.get("clusterName")
        response_data["principalArn"] = response.get("principalArn")

        response_data["associatedAt"] = datetime_to_string(response_data.get("associatedAt"))
        response_data["modifiedAt"] = datetime_to_string(response_data.get("modifiedAt"))

        headers = ["clusterName", "principalArn", "policyArn", "associatedAt"]
        readable_output = tableToMarkdown(
            name="The access policy was associated to the access entry successfully.",
            t=response_data,
            removeNull=True,
            headers=headers,
            headerTransform=pascalToSpace,
        )

        return CommandResults(
            readable_output=readable_output,
            outputs_prefix="AWS.EKS.AssociatedAccessPolicy",
            outputs=response_data,
            raw_response=response_data,
            outputs_key_field="clusterName",
        )


class RDS:
    service = AWSServices.RDS

    @staticmethod
    def modify_db_cluster_command(client: BotoClient, args: Dict[str, Any]) -> CommandResults:
        """
        Modifies an Amazon RDS DB Cluster configuration.

        Args:
            client (BotoClient): The boto3 client for RDS service
            args (Dict[str, Any]): Command arguments including cluster configuration options

        Returns:
            CommandResults: Results of the operation with update information
        """
        try:
            kwargs = {
                "DBClusterIdentifier": args.get("db_cluster_identifier"),
            }

            # Optional parameters
            optional_params = {
                "DeletionProtection": "deletion_protection",
                "EnableIAMDatabaseAuthentication": "enable_iam_database_authentication",
            }

            for param, arg_name in optional_params.items():
                if arg_name in args:
                    kwargs[param] = argToBoolean(args[arg_name])

            demisto.debug(f"executing modify_db_cluster with {kwargs}")
            response = client.modify_db_cluster(**kwargs)
            if response["ResponseMetadata"]["HTTPStatusCode"] == HTTPStatus.OK:
                db_cluster = response.get("DBCluster", {})
                readable_output = f"Successfully modified DB cluster {args.get('db-cluster-identifier')}"
                if db_cluster:
                    readable_output += "\n\nUpdated DB Cluster details:"
                    readable_output += tableToMarkdown("", db_cluster)

                return CommandResults(
                    readable_output=readable_output,
                    outputs_prefix="AWS.RDS.DBCluster",
                    outputs=db_cluster,
                    outputs_key_field="DBClusterIdentifier",
                )
            else:
                raise DemistoException(
                    f"Failed to modify DB cluster. "
                    f"Status code: {response['ResponseMetadata']['HTTPStatusCode']}. "
                    f"{json.dumps(response)}"
                )

        except Exception as e:
            raise DemistoException(f"Error modifying DB cluster: {str(e)}")

    @staticmethod
    def modify_db_cluster_snapshot_attribute_command(client: BotoClient, args: Dict[str, Any]) -> CommandResults:
        """
        Modifies attributes of an Amazon RDS DB Cluster snapshot.
        Args:
            client (BotoClient): The boto3 client for RDS service
            args (Dict[str, Any]): Command arguments for snapshot attribute modification

        Returns:
            CommandResults: Results of the snapshot attribute modification operation
        """
        try:
            kwargs = {
                "DBClusterSnapshotIdentifier": args.get("db_cluster_snapshot_identifier"),
                "AttributeName": args.get("attribute_name"),
            }

            # Optional parameters
            if "values_to_add" in args:
                kwargs["ValuesToAdd"] = argToList(args.get("values_to_add"))

            if "values-to-remove" in args:
                kwargs["ValuesToRemove"] = argToList(args.get("values_to_remove"))

            remove_nulls_from_dictionary(kwargs)

            response = client.modify_db_cluster_snapshot_attribute(**kwargs)

            if response["ResponseMetadata"]["HTTPStatusCode"] == HTTPStatus.OK:
                attributes = response.get("DBClusterSnapshotAttributesResult", {})

                if attributes:
                    readable_output = (
                        f"Successfully modified DB cluster snapshot attribute for {args.get('db_cluster_snapshot_identifier')}"
                    )
                    readable_output += "\n\nUpdated DB Cluster Snapshot Attributes:"
                    readable_output += tableToMarkdown("", attributes)

                return CommandResults(
                    readable_output=readable_output,
                    outputs_prefix="AWS.RDS.DBClusterSnapshotAttributes",
                    outputs=attributes,
                    outputs_key_field="DBClusterSnapshotIdentifier",
                )
            else:
                raise DemistoException(
                    f"Failed to modify DB cluster snapshot attribute. "
                    f"Status code: {response['ResponseMetadata']['HTTPStatusCode']}. "
                    f"{json.dumps(response)}"
                )

        except Exception as e:
            raise DemistoException(f"Error modifying DB cluster snapshot attribute: {str(e)}")

    @staticmethod
    def modify_db_instance_command(client: BotoClient, args: Dict[str, Any]) -> CommandResults:
        """
        Modifies an Amazon RDS DB Instance configuration.

        Args:
            client (BotoClient): The boto3 client for RDS service
            args (Dict[str, Any]): Command arguments including instance identifier and configuration options

        Returns:
            CommandResults: Results of the operation with update information
        """
        try:
            kwargs = {
                "DBInstanceIdentifier": args.get("db_instance_identifier"),
                "MultiAZ": arg_to_bool_or_none(args.get("multi_az")),
                "ApplyImmediately": arg_to_bool_or_none(args.get("apply_immediately")),
                "AutoMinorVersionUpgrade": arg_to_bool_or_none(args.get("auto_minor_version_upgrade")),
                "DeletionProtection": arg_to_bool_or_none(args.get("deletion_protection")),
                "EnableIAMDatabaseAuthentication": arg_to_bool_or_none(args.get("enable_iam_database_authentication")),
                "PubliclyAccessible": arg_to_bool_or_none(args.get("publicly_accessible")),
                "CopyTagsToSnapshot": arg_to_bool_or_none(args.get("copy_tags_to_snapshot")),
                "BackupRetentionPeriod": arg_to_bool_or_none(args.get("backup_retention_period")),
            }
            remove_nulls_from_dictionary(kwargs)
            demisto.debug(f"modify_db_instance {kwargs=}")
            response = client.modify_db_instance(**kwargs)

            if response["ResponseMetadata"]["HTTPStatusCode"] == HTTPStatus.OK:
                db_instance = response.get("DBInstance", {})
                readable_output = f"Successfully modified DB instance {args.get('db-instance-identifier')}"

                if db_instance:
                    readable_output += "\n\nUpdated DB Instance details:"
                    readable_output += tableToMarkdown("", db_instance)

                return CommandResults(
                    readable_output=readable_output,
                    outputs_prefix="AWS.RDS.DBInstance",
                    outputs=db_instance,
                    outputs_key_field="DBInstanceIdentifier",
                )
            else:
                raise DemistoException(
                    f"Failed to modify DB instance. "
                    f"Status code: {response['ResponseMetadata']['HTTPStatusCode']}. "
                    f"Error {response['Error']['Message']}",
                )

        except Exception as e:
            raise DemistoException(f"Error modifying DB instance: {str(e)}")

    @staticmethod
    def modify_db_snapshot_attribute_command(client: BotoClient, args: Dict[str, Any]) -> CommandResults:
        """
        Adds or removes permission for the specified AWS account IDs to restore the specified DB snapshot.

        Args:
            client (BotoClient): The boto3 client for RDS service
            args (Dict[str, Any]): Command arguments including snapshot identifier and attribute settings

        Returns:
            CommandResults: Results of the operation with success/failure message
        """
        kwargs = {
            "DBSnapshotIdentifier": args.get("db_snapshot_identifier"),
            "AttributeName": args.get("attribute_name"),
            "ValuesToAdd": argToList(args.get("values_to_add")) if "values_to_add" in args else None,
            "ValuesToRemove": argToList(args.get("values_to_remove")) if "values_to_remove" in args else None,
        }
        remove_nulls_from_dictionary(kwargs)

        response = client.modify_db_snapshot_attribute(**kwargs)

        if response["ResponseMetadata"]["HTTPStatusCode"] == HTTPStatus.OK:
            # Return the changed fields in the command results:
            return CommandResults(
                readable_output=(
                    f"Successfully modified DB snapshot attribute for {args.get('db_snapshot_identifier')}:\n"
                    f"{tableToMarkdown('Modified', kwargs)}"
                )
            )

        else:
            raise DemistoException(f"Couldn't modify DB snapshot attribute for {args.get('db_snapshot_identifier')}")

    @staticmethod
    def modify_event_subscription_command(client: BotoClient, args: Dict[str, Any]) -> CommandResults:
        """
        Modifies the configuration of an existing Amazon RDS event notification subscription.
        This command performs the 'ModifyEventSubscription' API operation, allowing updates to the target SNS topic,
        the list of event categories, the source type, and the enabled state of the subscription.

        Args:
            client (BotoClient): The initialized Boto3 client.
            args (Dict[str, Any]): Command arguments, typically containing:
                - 'subscription_name' (str): The unique name of the subscription to modify. (Required)
                - 'enabled' (str): Boolean string ('true' or 'false') to activate/deactivate the subscription. (Optional)
                - 'event_categories' (str | List[str]): A list of event categories to subscribe to. (Optional)
                - 'sns_topic_arn' (str): The ARN of the new SNS topic to publish events to. (Optional)
                - 'source_type' (str): The type of resource generating events. (Optional)

        Returns:
            CommandResults: A CommandResults object containing the modified EventSubscription details.
        """
        kwargs = {
            "SubscriptionName": args.get("subscription_name"),
            "Enabled": arg_to_bool_or_none(args.get("enabled")),
            "EventCategories": argToList(args.get("event_categories", [])),
            "SnsTopicArn": args.get("sns_topic_arn"),
            "SourceType": args.get("source_type"),
        }
        remove_nulls_from_dictionary(kwargs)

        try:
            response = client.modify_event_subscription(**kwargs)

            if response["ResponseMetadata"]["HTTPStatusCode"] in [HTTPStatus.OK, HTTPStatus.NO_CONTENT]:
                headers = [
                    "CustomerAwsId",
                    "CustSubscriptionId",
                    "SnsTopicArn",
                    "Status",
                    "SubscriptionCreationTime",
                    "SourceType",
                    "EventCategoriesList",
                    "Enabled",
                    "EventSubscriptionArn",
                    "SourceIdsList",
                ]

                return CommandResults(
                    readable_output=tableToMarkdown(
                        name=f"Event subscription {args.get('subscription_name')} successfully modified.",
                        headers=headers,
                        t=response.get("EventSubscription"),
                        removeNull=True,
                    ),
                    outputs_prefix="AWS.RDS.EventSubscription",
                    outputs=response.get("EventSubscription"),
                    outputs_key_field="CustSubscriptionId",
                )
            raise DemistoException(f"Failed to modify event subscription {args.get('subscription_name')}.")
        except Exception as e:
            raise DemistoException(f"Error: {str(e)}")


class CloudTrail:
    service = AWSServices.CloudTrail

    @staticmethod
    def start_logging_command(client: BotoClient, args: Dict[str, Any]) -> CommandResults:
        """
        Starts the recording of AWS API calls and log file delivery for a trail.
        """
        name = args.get("name")

        try:
            response = client.start_logging(Name=name)

            return CommandResults(readable_output=f"Successfully started logging for CloudTrail: {name}", raw_response=response)
        except Exception as e:
            raise DemistoException(f"Error starting logging for CloudTrail {name}: {str(e)}")

    @staticmethod
    def update_trail_command(client: BotoClient, args: Dict[str, Any]) -> CommandResults:
        """
        Updates trail settings that control what events you are logging, and how to handle log files.
        Changes to a trail do not require stopping the CloudTrail service.

        Args:
            client (BotoClient): The boto3 client for CloudTrail service
            args (Dict[str, Any]): Command arguments including trail name and configuration options

        Returns:
            CommandResults: Results of the operation with update information
        """
        try:
            kwargs = {
                "Name": args.get("name"),
                "S3BucketName": args.get("s3_bucket_name"),
                "S3KeyPrefix": args.get("s3_key_prefix"),
                "SnsTopicName": args.get("sns_topic_name"),
                "IncludeGlobalServiceEvents": arg_to_bool_or_none(args.get("include_global_service_events")),
                "IsMultiRegionTrail": arg_to_bool_or_none(args.get("is_multi_region_trail")),
                "EnableLogFileValidation": arg_to_bool_or_none(args.get("enable_log_file_validation")),
                "CloudWatchLogsLogGroupArn": args.get("cloud_watch_logs_log_group_arn"),
                "CloudWatchLogsRoleArn": args.get("cloud_watch_logs_role_arn"),
                "KMSKeyId": args.get("kms_key_id"),
            }

            remove_nulls_from_dictionary(kwargs)

            response = client.update_trail(**kwargs)

            if response["ResponseMetadata"]["HTTPStatusCode"] == HTTPStatus.OK:
                trail_data = response.get("Trail", {})
                readable_output = f"Successfully updated CloudTrail: {args.get('name')}"

                if trail_data:
                    readable_output += "\n\nUpdated Trail Details:"
                    readable_output += tableToMarkdown("", trail_data)

                return CommandResults(
                    readable_output=readable_output,
                    outputs_prefix="AWS.CloudTrail.Trail",
                    outputs=trail_data,
                    outputs_key_field="TrailARN",
                    raw_response=response,
                )
            else:
                raise DemistoException(
                    f"Failed to update CloudTrail. "
                    f"Status code: {response['ResponseMetadata']['HTTPStatusCode']}. "
                    f"{json.dumps(response)}"
                )

        except Exception as e:
            raise DemistoException(f"Error updating CloudTrail {args.get('name')}: {str(e)}")

    @staticmethod
    def describe_trails_command(client: BotoClient, args: Dict[str, Any]) -> CommandResults:
        """
        Retrieves descriptions of the specified trail or all trails in the account.

        Args:
            client (BotoClient): The boto3 client for CloudTrail service
            args (Dict[str, Any]): Command arguments including trail names (optional)

        Returns:
            CommandResults: Detailed information about CloudTrail trails
        """
        trail_names = argToList(args.get("trail_names", []))
        include_shadow_trails = arg_to_bool_or_none(args.get("include_shadow_trails", True))
        kwargs = {"trailNameList": trail_names, "includeShadowTrails": include_shadow_trails}
        remove_nulls_from_dictionary(kwargs)
        response = client.describe_trails(**kwargs)
        trail_data = response.get("trailList", [])
        headers = [
            "Name",
            "S3BucketName",
            "IncludeGlobalServiceEvents",
            "IsMultiRegionTrail",
            "TrailARN",
            "LogFileValidationEnabled",
            "HomeRegion",
        ]
        readable_output = tableToMarkdown(
            name="Trail List",
            t=trail_data,
            removeNull=True,
            headers=headers,
            headerTransform=pascalToSpace,
        )
        return CommandResults(
            outputs_prefix="AWS.CloudTrail.Trails",
            outputs_key_field="TrailARN",
            raw_response=response,
            outputs=trail_data,
            readable_output=readable_output,
        )


class ECS:
    service = AWSServices.ECS

    @staticmethod
    def update_cluster_settings_command(client: BotoClient, args: Dict[str, Any]) -> CommandResults:
        """
        Updates the containerInsights setting of an ECS cluster.

        Args:
            client (BotoClient): The boto3 client for ECS service
            args (Dict[str, Any]): Command arguments including cluster name and setting value

        Returns:
            CommandResults: Results of the operation with updated cluster settings
        """
        setting_value = args.get("value")
        print_debug_logs(client, f"Updating ECS cluster settings with parameters: {setting_value=}")  # noqa: E501
        response = client.update_cluster_settings(
            cluster=args.get("cluster_name"),
            settings=[
                {"name": "containerInsights", "value": setting_value},
            ],
        )

        if response["ResponseMetadata"]["HTTPStatusCode"] == HTTPStatus.OK:
            cluster_data = response.get("cluster", {})
            readable_output = f"Successfully updated ECS cluster: {args.get('cluster_name')}"

            if cluster_data:
                readable_output += "\n\nUpdated Cluster Details:ֿֿֿֿֿ\n"
                readable_output += tableToMarkdown("", cluster_data)

            return CommandResults(
                readable_output=readable_output,
                outputs_prefix="AWS.ECS.Cluster",
                outputs=cluster_data,
                outputs_key_field="clusterArn",
                raw_response=response,
            )
        else:
            raise DemistoException(
                f"Failed to update ECS cluster. "
                f"Status code: {response['ResponseMetadata']['HTTPStatusCode']}. "
                f"{json.dumps(response)}"
            )


COMMANDS_MAPPING: dict[str, Callable[[BotoClient, Dict[str, Any]], CommandResults | None]] = {
    "aws-s3-public-access-block-update": S3.put_public_access_block_command,
    "aws-s3-bucket-versioning-put": S3.put_bucket_versioning_command,
    "aws-s3-bucket-logging-put": S3.put_bucket_logging_command,
    "aws-s3-bucket-acl-put": S3.put_bucket_acl_command,
    "aws-s3-bucket-policy-put": S3.put_bucket_policy_command,
    "aws-s3-bucket-website-delete": S3.delete_bucket_website_command,
    "aws-s3-bucket-ownership-controls-put": S3.put_bucket_ownership_controls_command,
    "aws-iam-account-password-policy-get": IAM.get_account_password_policy_command,
    "aws-iam-account-password-policy-update": IAM.update_account_password_policy_command,
    "aws-iam-role-policy-put": IAM.put_role_policy_command,
    "aws-iam-login-profile-delete": IAM.delete_login_profile_command,
    "aws-iam-user-policy-put": IAM.put_user_policy_command,
    "aws-iam-role-from-instance-profile-remove": IAM.remove_role_from_instance_profile_command,
    "aws-iam-access-key-update": IAM.update_access_key_command,
    "aws-ec2-instance-metadata-options-modify": EC2.modify_instance_metadata_options_command,
    "aws-ec2-instance-attribute-modify": EC2.modify_instance_attribute_command,
    "aws-ec2-snapshot-attribute-modify": EC2.modify_snapshot_attribute_command,
    "aws-ec2-image-attribute-modify": EC2.modify_image_attribute_command,
    "aws-ec2-security-group-ingress-revoke": EC2.revoke_security_group_ingress_command,
    "aws-ec2-security-group-ingress-authorize": EC2.authorize_security_group_ingress_command,
    "aws-ec2-security-group-egress-revoke": EC2.revoke_security_group_egress_command,
<<<<<<< HEAD
    "aws-ec2-subnet-attribute-modify": EC2.modify_subnet_attribute_command,
=======
    "aws-ec2-create-snapshot": EC2.create_snapshot_command,
    "aws-ec2-modify-snapshot-permission": EC2.modify_snapshot_permission_command,
>>>>>>> ec240ca0
    "aws-eks-cluster-config-update": EKS.update_cluster_config_command,
    "aws-eks-describe-cluster": EKS.describe_cluster_command,
    "aws-eks-associate-access-policy": EKS.associate_access_policy_command,
    "aws-rds-db-cluster-modify": RDS.modify_db_cluster_command,
    "aws-rds-db-cluster-snapshot-attribute-modify": RDS.modify_db_cluster_snapshot_attribute_command,
    "aws-rds-db-instance-modify": RDS.modify_db_instance_command,
    "aws-rds-db-snapshot-attribute-modify": RDS.modify_db_snapshot_attribute_command,
    "aws-rds-event-subscription-modify": RDS.modify_event_subscription_command,
    "aws-cloudtrail-logging-start": CloudTrail.start_logging_command,
    "aws-cloudtrail-trail-update": CloudTrail.update_trail_command,
    "aws-ec2-instances-describe": EC2.describe_instances_command,
    "aws-ec2-instances-start": EC2.start_instances_command,
    "aws-ec2-instances-stop": EC2.stop_instances_command,
    "aws-ec2-instances-terminate": EC2.terminate_instances_command,
    "aws-ec2-instances-run": EC2.run_instances_command,
    "aws-s3-bucket-policy-delete": S3.delete_bucket_policy_command,
    "aws-s3-public-access-block-get": S3.get_public_access_block_command,
    "aws-s3-bucket-encryption-get": S3.get_bucket_encryption_command,
    "aws-s3-bucket-policy-get": S3.get_bucket_policy_command,
    "aws-cloudtrail-trails-describe": CloudTrail.describe_trails_command,
    "aws-ecs-update-cluster-settings": ECS.update_cluster_settings_command,
}

REQUIRED_ACTIONS: list[str] = [
    "kms:CreateGrant",
    "kms:Decrypt",
    "kms:DescribeKey",
    "kms:GenerateDataKey",
    "secretsmanager:CreateSecret",
    "secretsmanager:RotateSecret",
    "secretsmanager:TagResource",
    "rds:AddTagsToResource",
    "rds:CreateTenantDatabase",
    "rds:ModifyDBCluster",
    "rds:ModifyDBClusterSnapshotAttribute",
    "rds:ModifyDBInstance",
    "rds:ModifyDBSnapshotAttribute",
    "s3:PutBucketAcl",
    "s3:PutBucketLogging",
    "s3:PutBucketVersioning",
    "s3:PutBucketPolicy",
    "s3:PutBucketPublicAccessBlock",
    "ec2:RevokeSecurityGroupEgress",
    "ec2:ModifyImageAttribute",
    "ec2:ModifyInstanceAttribute",
    "ec2:ModifySnapshotAttribute",
    "ec2:RevokeSecurityGroupIngress",
    "ec2:CreateSnapshot",
    "eks:DescribeCluster",
    "eks:AssociateAccessPolicy",
    "ec2:CreateSecurityGroup",
    "ec2:CreateTags",
    "ec2:DeleteSecurityGroup",
    "ec2:DescribeInstances",
    "ec2:DescribeSecurityGroups",
    "ec2:AuthorizeSecurityGroupEgress",
    "ec2:AuthorizeSecurityGroupIngress",
    "ec2:ModifyInstanceMetadataOptions",
    "ec2:DescribeInstances",
    "ec2:StartInstances",
    "ec2:StopInstances",
    "ec2:TerminateInstances",
    "ec2:RunInstances",
    "eks:UpdateClusterConfig",
    "iam:PassRole",
    "iam:DeleteLoginProfile",
    "iam:PutUserPolicy",
    "iam:RemoveRoleFromInstanceProfile",
    "iam:UpdateAccessKey",
    "iam:GetAccountPasswordPolicy",
    "iam:UpdateAccountPasswordPolicy",
    "iam:GetAccountAuthorizationDetails",
    "ecs:UpdateClusterSettings",
    "s3:GetBucketPolicy",
    "s3:GetBucketPublicAccessBlock",
    "s3:GetEncryptionConfiguration",
    "s3:DeleteBucketPolicy",
    "cloudtrail:DescribeTrails",
]


def print_debug_logs(client: BotoClient, message: str):
    """
    Print debug logs with service prefix and command context.
    Args:
        client (BotoClient): The AWS client object
        message (str): The debug message to log
    """
    service_name = client.meta.service_model.service_name
    demisto.debug(f"[{service_name}] {demisto.command()}: {message}")


def test_module(params):
    if params.get("test_account_id"):
        iam_client, _ = get_service_client(
            params=params,
            service_name=AWSServices.IAM,
            config=Config(connect_timeout=5, read_timeout=5, retries={"max_attempts": 1}),
        )
        demisto.info("[AWS Automation Test Module] Initialized IAM client")
    else:
        raise DemistoException("Missing AWS credentials or account ID for health check")


def health_check(credentials: dict, account_id: str, connector_id: str) -> list[HealthCheckError] | HealthCheckError | None:
    """
    Perform AWS service connectivity check with detailed error handling.

    Args:
        credentials (dict): AWS credentials
        account_id (str): AWS account ID
        connector_id (str): Connector identifier

    Returns:
        Single HealthCheckError if connectivity issues are found, None otherwise
    """
    # List to collect all connectivity errors
    failed_services: list[str] = []

    try:
        # Connectivity check for services
        for service in AWSServices:
            try:
                session = None
                # Attempt to create a client for each service
                client, session = get_service_client(
                    session=session,
                    service_name=service,
                    config=Config(connect_timeout=3, read_timeout=3, retries={"max_attempts": 1}),
                )
                demisto.info(f"[AWS Automation Health Check] Successfully created client for {service.value}")

            except Exception as service_error:
                demisto.error(f"[AWS Automation Health Check] Failed to create client for {service.value}: {str(service_error)}")
                failed_services.append(service.value)

        # If any services failed, create a single aggregated error
        if failed_services:
            error_msg = f"Failed to connect to AWS services: {', '.join(failed_services)}"
            connectivity_error = HealthCheckError(
                account_id=account_id,
                connector_id=connector_id,
                message=error_msg,
                error_type=ErrorType.CONNECTIVITY_ERROR,
            )
            demisto.info(f"[AWS Automation Health Check] Connectivity error: {error_msg}")
            return connectivity_error

        demisto.info("[AWS Automation Health Check] All services connected successfully")
        return None

    except Exception as err:
        demisto.error(f"[AWS Automation Health Check] Unexpected error during health check: {err}")

        # Create a general internal error
        internal_error = HealthCheckError(
            account_id=account_id,
            connector_id=connector_id,
            message=f"Unexpected error during health check: {str(err)}",
            error_type=ErrorType.INTERNAL_ERROR,
        )

        return internal_error


def register_proxydome_header(boto_client: BotoClient) -> None:
    """
    Register ProxyDome authentication header for all AWS API requests.

    This function adds the ProxyDome caller ID header to every boto3 request
    by registering an event handler that injects the header before sending requests.

    Args:
        boto_client (BotoClient): The boto3 client to configure with ProxyDome headers
    """
    event_system = boto_client.meta.events
    proxydome_token: str = get_proxydome_token()

    def _add_proxydome_header(request, **kwargs):
        request.headers["x-caller-id"] = proxydome_token

    # Register the header injection function to be called before each request
    event_system.register_last("before-send.*.*", _add_proxydome_header)


def get_service_client(
    credentials: dict = {},
    params: dict = {},
    args: dict = {},
    command: str = "",
    session: Optional[Session] = None,
    service_name: str = "",
    config: Optional[Config] = None,
) -> tuple[BotoClient, Optional[Session]]:
    """
    Create and configure a boto3 client for the specified AWS service.

    Args:
        params (dict): Integration configuration parameters
        args (dict): Command arguments containing region information
        command (str): AWS command name used to determine the service type
        credentials (dict): AWS credentials (access key, secret key, session token)

    Returns:
        BotoClient: Configured boto3 client with ProxyDome headers and proxy settings
        Session: Boto3 session object
    """
    aws_session: Session = session or Session(
        aws_access_key_id=credentials.get("key") or params.get("access_key_id"),
        aws_secret_access_key=credentials.get("access_token") or params.get("secret_access_key", {}).get("password"),
        aws_session_token=credentials.get("session_token"),
        region_name=args.get("region") or params.get("region", "") or DEFAULT_REGION,
    )

    # Resolve service name
    service_name = service_name or command.split("-")[1]
    service = AWSServices(service_name)

    client_config = Config(
        proxies={"https": DEFAULT_PROXYDOME}, proxies_config={"proxy_ca_bundle": DEFAULT_PROXYDOME_CERTFICATE_PATH}
    )
    if config:
        client_config.merge(config)

    client = aws_session.client(service, verify=False, config=client_config)

    register_proxydome_header(client)

    return client, session


def execute_aws_command(command: str, args: dict, params: dict) -> CommandResults | None:
    """
    Execute an AWS command by retrieving credentials, creating a service client,
    and routing to the appropriate service handler.

    Args:
        command (str): The AWS command to execute (e.g., "aws-s3-public-access-block-put")
        args (dict): Command arguments including account_id, region, and service-specific parameters
        params (dict): Integration configuration parameters

    Returns:
        CommandResults: Command execution results with outputs and status
    """
    account_id: str = args.get("account_id", "")
    credentials: dict = {}
    if get_connector_id():
        credentials = get_cloud_credentials(CloudTypes.AWS.value, account_id)

    service_client, _ = get_service_client(credentials, params, args, command)
    return COMMANDS_MAPPING[command](service_client, args)


def main():  # pragma: no cover
    params = demisto.params()
    command = demisto.command()
    args = demisto.args()

    demisto.debug(f"Command: {command}")
    demisto.debug(f"Args: {args}")
    handle_proxy()

    try:
        if command == "test-module":
            results = (
                run_health_check_for_accounts(connector_id, CloudTypes.AWS.value, health_check)
                if (connector_id := get_connector_id())
                else test_module(params)
            )
            demisto.info(f"[AWS Automation] Health Check Results: {results}")
            return_results(results)

        elif command in COMMANDS_MAPPING:
            return_results(execute_aws_command(command, args, params))
        else:
            raise NotImplementedError(f"Command {command} is not implemented")

    except ClientError as client_err:
        account_id = args.get("account_id", "")
        AWSErrorHandler.handle_client_error(client_err, account_id)

    except Exception as e:
        return_error(f"Failed to execute {command} command.\nError:\n{str(e)}")


if __name__ in ("__main__", "__builtin__", "builtins"):  # pragma: no cover
    main()<|MERGE_RESOLUTION|>--- conflicted
+++ resolved
@@ -542,63 +542,6 @@
             raise DemistoException(f"Couldn't apply bucket policy to {args.get('bucket')} bucket. Error: {str(e)}")
 
     @staticmethod
-<<<<<<< HEAD
-    def delete_bucket_website_command(client: BotoClient, args: Dict[str, Any]) -> CommandResults:
-        """
-        Deletes the static website configuration from the specified S3 bucket.
-        Executes the DeleteBucketWebsite API operation. If successful, the website configuration is removed,
-        but the bucket itself remains intact.
-
-        Args:
-            client (BotoClient): The initialized Boto3 S3 client.
-            args (Dict[str, Any]): Command arguments, typically containing:
-                - 'bucket' (str): The name of the S3 bucket. (Required)
-
-        Returns:
-            CommandResults: A CommandResults object with a success message on status 200/204.
-        """
-        kwargs = {"Bucket": args.get("bucket")}
-        remove_nulls_from_dictionary(kwargs)
-        try:
-            response = client.delete_bucket_website(**kwargs)
-            if response["ResponseMetadata"]["HTTPStatusCode"] in [HTTPStatus.OK, HTTPStatus.NO_CONTENT]:
-                return CommandResults(
-                    readable_output=f"Successfully removed the static website configuration from {args.get('bucket')} bucket."
-                )
-            raise DemistoException(f"Failed to delete bucket website for {args.get('bucket')}.")
-        except Exception as e:
-            raise DemistoException(f"Error: {str(e)}")
-
-    @staticmethod
-    def put_bucket_ownership_controls_command(client: BotoClient, args: Dict[str, Any]) -> CommandResults:
-        """
-        Creates or modifies the Ownership Controls configuration for an S3 bucket.
-        This command sets the rule that governs who owns new objects uploaded to the bucket, specifically controlling
-        the role of Access Control Lists (ACLs). This operation requires a specific, validated JSON structure for
-        the 'ownership_controls' argument.
-
-        Args:
-            client (BotoClient): The initialized Boto3 S3 client.
-            args (Dict[str, Any]): Command arguments, typically containing:
-                - 'bucket' (str): The name of the S3 bucket. (Required)
-                - 'ownership_controls_rule' (str): A predefined rule specifying the desired ownership behavior.
-                 Must be one of the following: BucketOwnerPreferred, ObjectWriter, BucketOwnerEnforced
-
-        Returns:
-            CommandResults: A CommandResults object with a success message on status 200/204.
-        """
-        ownership_controls = {"Rules": [{"ObjectOwnership": args.get("ownership_controls_rule")}]}
-        kwargs = {"Bucket": args.get("bucket"), "OwnershipControls": ownership_controls}
-
-        remove_nulls_from_dictionary(kwargs)
-        try:
-            response = client.put_bucket_ownership_controls(**kwargs)
-            if response["ResponseMetadata"]["HTTPStatusCode"] in [HTTPStatus.OK, HTTPStatus.NO_CONTENT]:
-                return CommandResults(readable_output=f"Bucket Ownership Controls successfully updated for {args.get('bucket')}")
-            raise DemistoException(f"Failed to set Bucket Ownership Controls for {args.get('bucket')}.")
-        except Exception as e:
-            raise DemistoException(f"Error: {str(e)}")
-=======
     def delete_bucket_policy_command(client: BotoClient, args: Dict[str, Any]) -> CommandResults | None:
         """
         Delete the bucket policy from an Amazon S3 bucket.
@@ -739,8 +682,63 @@
             )
         else:
             return AWSErrorHandler.handle_response_error(response)
->>>>>>> ec240ca0
-
+
+    @staticmethod
+    def delete_bucket_website_command(client: BotoClient, args: Dict[str, Any]) -> CommandResults:
+        """
+        Deletes the static website configuration from the specified S3 bucket.
+        Executes the DeleteBucketWebsite API operation. If successful, the website configuration is removed,
+        but the bucket itself remains intact.
+
+        Args:
+            client (BotoClient): The initialized Boto3 S3 client.
+            args (Dict[str, Any]): Command arguments, typically containing:
+                - 'bucket' (str): The name of the S3 bucket. (Required)
+
+        Returns:
+            CommandResults: A CommandResults object with a success message on status 200/204.
+        """
+        kwargs = {"Bucket": args.get("bucket")}
+        remove_nulls_from_dictionary(kwargs)
+        try:
+            response = client.delete_bucket_website(**kwargs)
+            if response["ResponseMetadata"]["HTTPStatusCode"] in [HTTPStatus.OK, HTTPStatus.NO_CONTENT]:
+                return CommandResults(
+                    readable_output=f"Successfully removed the static website configuration from {args.get('bucket')} bucket."
+                )
+            raise DemistoException(f"Failed to delete bucket website for {args.get('bucket')}.")
+        except Exception as e:
+            raise DemistoException(f"Error: {str(e)}")
+
+    @staticmethod
+    def put_bucket_ownership_controls_command(client: BotoClient, args: Dict[str, Any]) -> CommandResults:
+        """
+        Creates or modifies the Ownership Controls configuration for an S3 bucket.
+        This command sets the rule that governs who owns new objects uploaded to the bucket, specifically controlling
+        the role of Access Control Lists (ACLs). This operation requires a specific, validated JSON structure for
+        the 'ownership_controls' argument.
+
+        Args:
+            client (BotoClient): The initialized Boto3 S3 client.
+            args (Dict[str, Any]): Command arguments, typically containing:
+                - 'bucket' (str): The name of the S3 bucket. (Required)
+                - 'ownership_controls_rule' (str): A predefined rule specifying the desired ownership behavior.
+                 Must be one of the following: BucketOwnerPreferred, ObjectWriter, BucketOwnerEnforced
+
+        Returns:
+            CommandResults: A CommandResults object with a success message on status 200/204.
+        """
+        ownership_controls = {"Rules": [{"ObjectOwnership": args.get("ownership_controls_rule")}]}
+        kwargs = {"Bucket": args.get("bucket"), "OwnershipControls": ownership_controls}
+
+        remove_nulls_from_dictionary(kwargs)
+        try:
+            response = client.put_bucket_ownership_controls(**kwargs)
+            if response["ResponseMetadata"]["HTTPStatusCode"] in [HTTPStatus.OK, HTTPStatus.NO_CONTENT]:
+                return CommandResults(readable_output=f"Bucket Ownership Controls successfully updated for {args.get('bucket')}")
+            raise DemistoException(f"Failed to set Bucket Ownership Controls for {args.get('bucket')}.")
+        except Exception as e:
+            raise DemistoException(f"Error: {str(e)}")
 
 class IAM:
     service = AWSServices.IAM
@@ -1299,58 +1297,6 @@
             raise DemistoException(f"Failed to revoke egress rule: {e}")
 
     @staticmethod
-<<<<<<< HEAD
-    def modify_subnet_attribute_command(client: BotoClient, args: Dict[str, Any]) -> CommandResults:
-        """
-        Modifies a single attribute on a specified Amazon EC2 subnet.
-        This command performs the 'ModifySubnetAttribute' API operation.
-
-        Args:
-            client (BotoClient): The initialized Boto3 EC2 client.
-            args (Dict[str, Any]): Command arguments, typically containing:
-                - 'subnet_id' (str): The ID of the subnet to modify. (Required)
-                - 'map_public_ip_on_launch' (str): Boolean value to control auto-assign public IPv4.
-                - 'assign_ipv6_address_on_creation' (str): Boolean value to control auto-assign IPv6 address.
-                - 'enable_dns64' (str): Boolean value to enable DNS64 resolution.
-                - 'enable_resource_name_dns_a_record_on_launch' (str): Boolean value to enable DNS A records based
-                 on instance resource name.
-                - 'enable_resource_name_dns_aaaa_record_on_launch' (str): Boolean value to enable DNS AAAA records based on
-                 instance resource name.
-                - 'private_dns_hostname_type_on_launch' (str): String value for private DNS hostname generation.
-                - 'customer_owned_ipv4_pool' (str): The ID of the Customer Owned IPv4 Pool (CoIP) to associate with the subnet.
-                - 'map_customer_owned_ip_on_launch' (str): Boolean value to auto-assign CoIPs to instances.
-                - 'enable_lni_at_device_index' (str): Integer (1-15) to set the device index for LNI assignment.
-                - 'disable_lni_at_device_index' (str): Boolean value to disable LNI assignment at a device index.
-
-
-        Returns:
-            CommandResults: A CommandResults object with a success message.
-        """
-        kwargs = {
-            "SubnetId": args.get("subnet_id"),
-            "AssignIpv6AddressOnCreation": arg_to_bool_or_none(args.get("assign_ipv6_address_on_creation")),
-            "CustomerOwnedIpv4Pool": args.get("customer_owned_ipv4_pool"),
-            "DisableLniAtDeviceIndex": arg_to_bool_or_none(args.get("disable_lni_at_device_index")),
-            "EnableDns64": arg_to_bool_or_none(args.get("enable_dns64")),
-            "EnableLniAtDeviceIndex": arg_to_number(args.get("enable_lni_at_device_index")),
-            "EnableResourceNameDnsAAAARecordOnLaunch": arg_to_bool_or_none(
-                args.get("enable_resource_name_dns_aaaa_record_on_launch")),
-            "EnableResourceNameDnsARecordOnLaunch": arg_to_bool_or_none(args.get("enable_resource_name_dns_a_record_on_launch")),
-            "MapCustomerOwnedIpOnLaunch": arg_to_bool_or_none(args.get("map_customer_owned_ip_on_launch")),
-            "MapPublicIpOnLaunch": arg_to_bool_or_none(args.get("map_public_ip_on_launch")),
-            "PrivateDnsHostnameTypeOnLaunch": args.get("private_dns_hostname_type_on_launch"),
-        }
-
-        remove_nulls_from_dictionary(kwargs)
-        try:
-            response = client.modify_subnet_attribute(**kwargs)
-            if response["ResponseMetadata"]["HTTPStatusCode"] in [HTTPStatus.OK, HTTPStatus.NO_CONTENT]:
-                demisto.debug(f"RequestId={response.get('ResponseMetadata').get('RequestId')}")
-                return CommandResults(readable_output="Subnet configuration successfully updated.")
-            raise DemistoException("Modification could not be performed.")
-        except Exception as e:
-            raise DemistoException(f"Error: {str(e)}")
-=======
     def create_snapshot_command(client: BotoClient, args: Dict[str, Any]) -> CommandResults:
         """
         Creates a snapshot of an Amazon EBS volume.
@@ -1756,8 +1702,58 @@
             CommandResults: Results of the operation with instance start information
         """
         return EC2._manage_instances_command(client, args, "start")
->>>>>>> ec240ca0
-
+
+    @staticmethod
+    def modify_subnet_attribute_command(client: BotoClient, args: Dict[str, Any]) -> CommandResults:
+        """
+        Modifies a single attribute on a specified Amazon EC2 subnet.
+        This command performs the 'ModifySubnetAttribute' API operation.
+
+        Args:
+            client (BotoClient): The initialized Boto3 EC2 client.
+            args (Dict[str, Any]): Command arguments, typically containing:
+                - 'subnet_id' (str): The ID of the subnet to modify. (Required)
+                - 'map_public_ip_on_launch' (str): Boolean value to control auto-assign public IPv4.
+                - 'assign_ipv6_address_on_creation' (str): Boolean value to control auto-assign IPv6 address.
+                - 'enable_dns64' (str): Boolean value to enable DNS64 resolution.
+                - 'enable_resource_name_dns_a_record_on_launch' (str): Boolean value to enable DNS A records based
+                 on instance resource name.
+                - 'enable_resource_name_dns_aaaa_record_on_launch' (str): Boolean value to enable DNS AAAA records based on
+                 instance resource name.
+                - 'private_dns_hostname_type_on_launch' (str): String value for private DNS hostname generation.
+                - 'customer_owned_ipv4_pool' (str): The ID of the Customer Owned IPv4 Pool (CoIP) to associate with the subnet.
+                - 'map_customer_owned_ip_on_launch' (str): Boolean value to auto-assign CoIPs to instances.
+                - 'enable_lni_at_device_index' (str): Integer (1-15) to set the device index for LNI assignment.
+                - 'disable_lni_at_device_index' (str): Boolean value to disable LNI assignment at a device index.
+
+
+        Returns:
+            CommandResults: A CommandResults object with a success message.
+        """
+        kwargs = {
+            "SubnetId": args.get("subnet_id"),
+            "AssignIpv6AddressOnCreation": arg_to_bool_or_none(args.get("assign_ipv6_address_on_creation")),
+            "CustomerOwnedIpv4Pool": args.get("customer_owned_ipv4_pool"),
+            "DisableLniAtDeviceIndex": arg_to_bool_or_none(args.get("disable_lni_at_device_index")),
+            "EnableDns64": arg_to_bool_or_none(args.get("enable_dns64")),
+            "EnableLniAtDeviceIndex": arg_to_number(args.get("enable_lni_at_device_index")),
+            "EnableResourceNameDnsAAAARecordOnLaunch": arg_to_bool_or_none(
+                args.get("enable_resource_name_dns_aaaa_record_on_launch")),
+            "EnableResourceNameDnsARecordOnLaunch": arg_to_bool_or_none(args.get("enable_resource_name_dns_a_record_on_launch")),
+            "MapCustomerOwnedIpOnLaunch": arg_to_bool_or_none(args.get("map_customer_owned_ip_on_launch")),
+            "MapPublicIpOnLaunch": arg_to_bool_or_none(args.get("map_public_ip_on_launch")),
+            "PrivateDnsHostnameTypeOnLaunch": args.get("private_dns_hostname_type_on_launch"),
+        }
+
+        remove_nulls_from_dictionary(kwargs)
+        try:
+            response = client.modify_subnet_attribute(**kwargs)
+            if response["ResponseMetadata"]["HTTPStatusCode"] in [HTTPStatus.OK, HTTPStatus.NO_CONTENT]:
+                demisto.debug(f"RequestId={response.get('ResponseMetadata').get('RequestId')}")
+                return CommandResults(readable_output="Subnet configuration successfully updated.")
+            raise DemistoException("Modification could not be performed.")
+        except Exception as e:
+            raise DemistoException(f"Error: {str(e)}")
 
 class EKS:
     service = AWSServices.EKS
@@ -2125,66 +2121,6 @@
 
         else:
             raise DemistoException(f"Couldn't modify DB snapshot attribute for {args.get('db_snapshot_identifier')}")
-
-    @staticmethod
-    def modify_event_subscription_command(client: BotoClient, args: Dict[str, Any]) -> CommandResults:
-        """
-        Modifies the configuration of an existing Amazon RDS event notification subscription.
-        This command performs the 'ModifyEventSubscription' API operation, allowing updates to the target SNS topic,
-        the list of event categories, the source type, and the enabled state of the subscription.
-
-        Args:
-            client (BotoClient): The initialized Boto3 client.
-            args (Dict[str, Any]): Command arguments, typically containing:
-                - 'subscription_name' (str): The unique name of the subscription to modify. (Required)
-                - 'enabled' (str): Boolean string ('true' or 'false') to activate/deactivate the subscription. (Optional)
-                - 'event_categories' (str | List[str]): A list of event categories to subscribe to. (Optional)
-                - 'sns_topic_arn' (str): The ARN of the new SNS topic to publish events to. (Optional)
-                - 'source_type' (str): The type of resource generating events. (Optional)
-
-        Returns:
-            CommandResults: A CommandResults object containing the modified EventSubscription details.
-        """
-        kwargs = {
-            "SubscriptionName": args.get("subscription_name"),
-            "Enabled": arg_to_bool_or_none(args.get("enabled")),
-            "EventCategories": argToList(args.get("event_categories", [])),
-            "SnsTopicArn": args.get("sns_topic_arn"),
-            "SourceType": args.get("source_type"),
-        }
-        remove_nulls_from_dictionary(kwargs)
-
-        try:
-            response = client.modify_event_subscription(**kwargs)
-
-            if response["ResponseMetadata"]["HTTPStatusCode"] in [HTTPStatus.OK, HTTPStatus.NO_CONTENT]:
-                headers = [
-                    "CustomerAwsId",
-                    "CustSubscriptionId",
-                    "SnsTopicArn",
-                    "Status",
-                    "SubscriptionCreationTime",
-                    "SourceType",
-                    "EventCategoriesList",
-                    "Enabled",
-                    "EventSubscriptionArn",
-                    "SourceIdsList",
-                ]
-
-                return CommandResults(
-                    readable_output=tableToMarkdown(
-                        name=f"Event subscription {args.get('subscription_name')} successfully modified.",
-                        headers=headers,
-                        t=response.get("EventSubscription"),
-                        removeNull=True,
-                    ),
-                    outputs_prefix="AWS.RDS.EventSubscription",
-                    outputs=response.get("EventSubscription"),
-                    outputs_key_field="CustSubscriptionId",
-                )
-            raise DemistoException(f"Failed to modify event subscription {args.get('subscription_name')}.")
-        except Exception as e:
-            raise DemistoException(f"Error: {str(e)}")
 
 
 class CloudTrail:
@@ -2372,12 +2308,9 @@
     "aws-ec2-security-group-ingress-revoke": EC2.revoke_security_group_ingress_command,
     "aws-ec2-security-group-ingress-authorize": EC2.authorize_security_group_ingress_command,
     "aws-ec2-security-group-egress-revoke": EC2.revoke_security_group_egress_command,
-<<<<<<< HEAD
-    "aws-ec2-subnet-attribute-modify": EC2.modify_subnet_attribute_command,
-=======
     "aws-ec2-create-snapshot": EC2.create_snapshot_command,
     "aws-ec2-modify-snapshot-permission": EC2.modify_snapshot_permission_command,
->>>>>>> ec240ca0
+    "aws-ec2-subnet-attribute-modify": EC2.modify_subnet_attribute_command,
     "aws-eks-cluster-config-update": EKS.update_cluster_config_command,
     "aws-eks-describe-cluster": EKS.describe_cluster_command,
     "aws-eks-associate-access-policy": EKS.associate_access_policy_command,
@@ -2609,7 +2542,7 @@
     return client, session
 
 
-def execute_aws_command(command: str, args: dict, params: dict) -> CommandResults | None:
+def execute_aws_command(command: str, args: dict, params: dict) -> CommandResults:
     """
     Execute an AWS command by retrieving credentials, creating a service client,
     and routing to the appropriate service handler.
