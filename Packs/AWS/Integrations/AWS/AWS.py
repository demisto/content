--- conflicted
+++ resolved
@@ -3216,18 +3216,15 @@
     "s3:GetEncryptionConfiguration",
     "s3:DeleteBucketPolicy",
     "cloudtrail:DescribeTrails",
-<<<<<<< HEAD
     "lambda:GetFunctionConfiguration",
     "lambda:GetFunctionUrlConfig",
     "lambda:GetPolicy",
     "lambda:InvokeFunction",
     "lambda:UpdateFunctionUrlConfig",
-=======
     "ce:GetCostAndUsage",
     "ce:GetCostForecast",
     "budgets:DescribeBudgets",
     "budgets:DescribeNotificationsForBudget",
->>>>>>> 0bc042cf
 ]
 
 COMMAND_SERVICE_MAP = {
