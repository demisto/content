--- conflicted
+++ resolved
@@ -71,6 +71,21 @@
             err (ClientError): The boto3 ClientError exception
             account_id (str, optional): AWS account ID. If not provided, will try to get from demisto.args()
         """
+        try:
+            error_code = err.response.get("Error", {}).get("Code")
+            error_message = err.response.get("Error", {}).get("Message")
+            http_status_code = err.response.get("ResponseMetadata", {}).get("HTTPStatusCode")
+            demisto.debug(f"[AWSErrorHandler] Got an client error: {error_message}")
+            if not error_code or not error_message or not http_status_code:
+                return_error(err)
+            # Check if this is a permission-related error
+            if (error_code in cls.PERMISSION_ERROR_CODES) or (http_status_code in [401, 403]):
+                cls._handle_permission_error(err, error_code, error_message, account_id)
+            else:
+                cls._handle_general_error(err, error_code, error_message)
+        except Exception as e:
+            demisto.debug(f"[AWSErrorHandler] Unhandled error: {str(e)}")
+            return_error(err)
         try:
             error_code = err.response.get("Error", {}).get("Code")
             error_message = err.response.get("Error", {}).get("Message")
@@ -1498,14 +1513,11 @@
     "aws-rds-db-snapshot-attribute-modify": RDS.modify_db_snapshot_attribute_command,
     "aws-cloudtrail-logging-start": CloudTrail.start_logging_command,
     "aws-cloudtrail-trail-update": CloudTrail.update_trail_command,
-<<<<<<< HEAD
     "aws-s3-bucket-policy-delete": S3.delete_bucket_policy_command,
     "aws-s3-public-access-block-get": S3.get_public_access_block_command,
     "aws-s3-bucket-encryption-get": S3.get_bucket_encryption_command,
     "aws-s3-bucket-policy-get": S3.get_bucket_policy_command,
-=======
     "aws-cloudtrail-trails-describe": CloudTrail.describe_trails_command,
->>>>>>> a117fedb
 }
 
 REQUIRED_ACTIONS: list[str] = [
@@ -1542,14 +1554,11 @@
     "s3:PutBucketPublicAccessBlock",
     "ec2:ModifyInstanceMetadataOptions",
     "iam:GetAccountAuthorizationDetails",
-<<<<<<< HEAD
     "s3:GetBucketPolicy",
     "s3:GetBucketPublicAccessBlock",
     "s3:GetEncryptionConfiguration",
     "s3:DeleteBucketPolicy",
-=======
     "cloudtrail:DescribeTrails",
->>>>>>> a117fedb
 ]
 
 
@@ -1750,10 +1759,6 @@
             raise NotImplementedError(f"Command {command} is not implemented")
 
     except ClientError as client_err:
-<<<<<<< HEAD
-        # Catch ClientError at the main level and try to handle it
-=======
->>>>>>> a117fedb
         account_id = args.get("account_id", "")
         AWSErrorHandler.handle_client_error(client_err, account_id)
 
