--- conflicted
+++ resolved
@@ -163,8 +163,6 @@
 
 
 def parse_tag_field(tags_string: str | None):
-<<<<<<< HEAD
-=======
     """
     Parses a list representation of key and value with the form of 'key=<name>,value=<value>.
     You can specify up to 50 tags per resource.
@@ -191,31 +189,12 @@
     return tags
 
 def convert_datetimes_to_iso_safe(data):
->>>>>>> e884597e
     """
-    Parses a list representation of key and value with the form of 'key=<name>,value=<value>.
-    You can specify up to 50 tags per resource.
-    Args:
-        tags_string: The name and value list
-    Returns:
-        A list of dicts with the form {"key": <key>, "value": <value>}
+    Converts datetime objects in a data structure to ISO 8601 strings
+    by serializing to and then deserializing from JSON using a custom encoder.
     """
-    tags = []
-    list_tags = argToList(tags_string, separator=";")
-    if len(list_tags) > MAX_TAGS:
-        list_tags = list_tags[0:50]
-        demisto.debug("Number of tags is larger then 50, parsing only first 50 tags.")
-    # According to the AWS Tag restrictions docs.
-    regex = re.compile(r"^key=([a-zA-Z0-9\s+\-=._:/@]{1,128}),value=(.{0,256})$", flags=re.UNICODE)
-    for tag in list_tags:
-        match_tag = regex.match(tag)
-        if match_tag is None:
-            raise ValueError(
-                f"Could not parse field: {tag}. Please make sure you provided like so: key=abc,value=123;key=fed,value=456"
-            )
-        tags.append({"Key": match_tag.group(1), "Value": match_tag.group(2)})
-
-    return tags
+    json_string = json.dumps(data, cls=ISOEncoder)
+    return json.loads(json_string)
 
 
 class AWSErrorHandler:
@@ -2470,13 +2449,10 @@
     "ec2:StopInstances",
     "ec2:TerminateInstances",
     "ec2:RunInstances",
-<<<<<<< HEAD
     "ec2:DescribeVpcs",
     "ec2:DescribeSubnets",
     "ec2:DescribeIpamResourceDiscoveries",
     "ec2:DescribeIpamResourceDiscoveryAssociations",
-=======
->>>>>>> e884597e
     "eks:UpdateClusterConfig",
     "iam:PassRole",
     "iam:DeleteLoginProfile",
