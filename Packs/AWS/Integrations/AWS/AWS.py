import demistomock as demisto  # noqa: F401
from COOCApiModule import *  # noqa: E402
from CommonServerPython import *  # noqa: F401
from http import HTTPStatus
from datetime import date, datetime, timedelta, UTC
from collections.abc import Callable
from botocore.client import BaseClient as BotoClient
from botocore.config import Config
from botocore.exceptions import ClientError
from boto3 import Session
import re

DEFAULT_MAX_RETRIES: int = 5
DEFAULT_SESSION_NAME = "cortex-session"
DEFAULT_PROXYDOME_CERTFICATE_PATH = os.getenv("EGRESSPROXY_CA_PATH") or "/etc/certs/egress.crt"
DEFAULT_PROXYDOME = os.getenv("CRTX_HTTP_PROXY") or "10.181.0.100:11117"
TIMEOUT_CONFIG = Config(connect_timeout=60, read_timeout=60)
DEFAULT_REGION = "us-east-1"
MAX_FILTERS = 50
MAX_TAGS = 50
MAX_FILTER_VALUES = 200
MAX_CHAR_LENGTH_FOR_FILTER_VALUE = 255
MAX_LIMIT_VALUE = 1000
DEFAULT_LIMIT_VALUE = 50


def serialize_response_with_datetime_encoding(response: Dict[str, Any]) -> Dict[str, Any]:
    """
    Serialize AWS API response with proper datetime encoding for JSON compatibility.

    Args:
        response (Dict[str, Any]): Raw AWS API response containing datetime objects

    Returns:
        Dict[str, Any]: Serialized response with datetime objects converted to strings

    Raises:
        DemistoException: If serialization fails
    """
    try:
        # Use DatetimeEncoder to handle datetime objects
        serialized_json = json.dumps(response, cls=DatetimeEncoder)
        return json.loads(serialized_json)
    except (ValueError, TypeError) as e:
        demisto.error(f"Failed to serialize response with datetime encoding: {str(e)}")
    except Exception as e:
        demisto.error(f"Unexpected error during response serialization: {str(e)}")
    return response


def process_instance_data(instance: Dict[str, Any]) -> Dict[str, Any]:
    """
    Process and extract relevant data from a single EC2 instance.

    Args:
        instance (Dict[str, Any]): Raw instance data from AWS API

    Returns:
        Dict[str, Any]: Processed instance data
    """
    instance_data = {
        "InstanceId": instance.get("InstanceId"),
        "ImageId": instance.get("ImageId"),
        "State": instance.get("State", {}).get("Name"),
        "PublicIPAddress": instance.get("PublicIpAddress"),
        "PrivateIpAddress": instance.get("PrivateIpAddress"),
        "Type": instance.get("InstanceType"),
        "LaunchDate": instance.get("LaunchTime"),
        "PublicDNSName": instance.get("PublicDnsName"),
        "Monitoring": instance.get("Monitoring", {}).get("State"),
        "AvailabilityZone": instance.get("Placement", {}).get("AvailabilityZone"),
    }
    instance_data = remove_empty_elements(instance_data)
    return instance_data


def build_pagination_kwargs(args: Dict[str, Any]) -> Dict[str, Any]:
    """
    Build pagination parameters for AWS API calls with proper validation and limits.

    Args:
        args (Dict[str, Any]): Command arguments containing pagination parameters

    Returns:
        Dict[str, Any]: Validated pagination parameters for AWS API

    Raises:
        ValueError: If limit exceeds maximum allowed value or is invalid
    """
    kwargs: Dict[str, Any] = {}

    limit_arg = args.get("limit")

    # Parse and validate limit
    try:
        if limit_arg is not None:
            limit = arg_to_number(limit_arg)
        else:
            limit = DEFAULT_LIMIT_VALUE  # Default limit
    except (ValueError, TypeError) as e:
        raise ValueError(f"Invalid limit parameter: {limit_arg}. Must be a valid number.") from e

    # Validate limit constraints
    if limit is not None and limit <= 0:
        raise ValueError("Limit must be greater than 0")

    # AWS API constraints - most services have a max of 1000 items per request
    if limit is not None and limit > MAX_LIMIT_VALUE:
        demisto.debug(f"Requested limit {limit} exceeds maximum {MAX_LIMIT_VALUE}, using {MAX_LIMIT_VALUE}")
        limit = MAX_LIMIT_VALUE

    # Handle pagination with next_token (for continuing previous requests)
    if next_token := args.get("next_token"):
        if (not isinstance(next_token, str)) or (len(next_token.strip()) == 0):
            raise ValueError("next_token must be a non-empty string")
        kwargs["NextToken"] = next_token.strip()
    kwargs.update({"MaxResults": limit})
    return kwargs


def parse_resource_ids(resource_id: str | None) -> list[str]:
    if resource_id is None:
        raise ValueError("Resource ID cannot be empty")
    id_list = resource_id.replace(" ", "")
    resource_ids = id_list.split(",")
    return resource_ids


def parse_filter_field(filter_string: str | None):
    """
    Parses a list representation of name and values with the form of 'name=<name>,values=<values>.
    You can specify up to 50 filters and up to 200 values per filter in a single request.
    Filter strings can be up to 255 characters in length.
    Args:
        filter_list: The name and values list
    Returns:
        A list of dicts with the form {"Name": <key>, "Values": [<value>]}
    """
    filters = []
    list_filters = argToList(filter_string, separator=";")
    if len(list_filters) > MAX_FILTERS:
        list_filters = list_filters[0:50]
        demisto.debug("Number of filter is larger then 50, parsing only first 50 filters.")
    regex = re.compile(
        r"^name=([\w:.-]+),values=([ \w@,.*-\/:]+)",
        flags=re.I,
    )
    for filter in list_filters:
        match_filter = regex.match(filter)
        if match_filter is None:
            raise ValueError(
                f"Could not parse field: {filter}. Please make sure you provided "
                "like so: name=<name>,values=<values>;name=<name>,values=<value1>,<value2>..."
            )
        demisto.debug(
            f'Number of filter values for filter {match_filter.group(1)} is {len(match_filter.group(2).split(","))}'
            f' if larger than {MAX_FILTER_VALUES},'
            f' parsing only first {MAX_FILTER_VALUES} values.'
        )
        filters.append({"Name": match_filter.group(1), "Values": match_filter.group(2).split(",")[0:MAX_FILTER_VALUES]})

    return filters


def parse_tag_field(tags_string: str | None):
    """
    Parses a list representation of key and value with the form of 'key=<name>,value=<value>.
    You can specify up to 50 tags per resource.
    Args:
        tags_string: The name and value list
    Returns:
        A list of dicts with the form {"key": <key>, "value": <value>}
    """
    tags = []
    list_tags = argToList(tags_string, separator=";")
    if len(list_tags) > MAX_TAGS:
        list_tags = list_tags[0:50]
        demisto.debug("Number of tags is larger then 50, parsing only first 50 tags.")
    # According to the AWS Tag restrictions docs.
    regex = re.compile(r"^key=([a-zA-Z0-9\s+\-=._:/@]{1,128}),value=(.{0,256})$", flags=re.UNICODE)
    for tag in list_tags:
        match_tag = regex.match(tag)
        if match_tag is None:
            raise ValueError(
                f"Could not parse field: {tag}. Please make sure you provided like so: key=abc,value=123;key=fed,value=456"
            )
        tags.append({"Key": match_tag.group(1), "Value": match_tag.group(2)})

    return tags


def convert_datetimes_to_iso_safe(data):
    """
    Converts datetime objects in a data structure to ISO 8601 strings
    by serializing to and then deserializing from JSON using a custom encoder.
    """
    json_string = json.dumps(data, cls=ISOEncoder)
    return json.loads(json_string)


def format_elb_modify_attributes_hr(lb_name: str, resp: dict) -> str:
    """
    Minimal formatter:
    - prints "Updated attributes for <lb>"
    - then one table per attribute block under LoadBalancerAttributes
    """
    lb_attrs = resp.get("LoadBalancerAttributes", {})
    sections: list[str] = [f"### Updated attributes for Classic ELB {lb_name}"]

    for attr_name, attr_value in lb_attrs.items():
        title = attr_name
        if isinstance(attr_value, dict):
            sections.append(tableToMarkdown(title, [attr_value], removeNull=True))
        elif isinstance(attr_value, list) and attr_value and isinstance(attr_value[0], dict):
            sections.append(tableToMarkdown(title, attr_value, removeNull=True))
        else:
            sections.append(tableToMarkdown(title, [{"Value": attr_value}], removeNull=True))
    return "\n\n".join(sections)


def add_block_if_any(block_name: str, value: dict, target: dict):
    remove_nulls_from_dictionary(value)
    if value:
        target[block_name] = value


class AWSErrorHandler:
    """
    Centralized error handling for AWS boto3 client errors.
    Provides specialized handling for permission errors and general AWS API errors.
    """

    # Permission-related error codes that should be handled specially
    PERMISSION_ERROR_CODES = [
        "AccessDenied",
        "UnauthorizedOperation",
        "Forbidden",
        "AccessDeniedException",
        "UnauthorizedOperationException",
        "InsufficientPrivilegesException",
        "NotAuthorized",
    ]

    @classmethod
    def handle_response_error(cls, response: dict, account_id: str | None = None) -> None:
        """
        Handle boto3 response errors.
        For permission errors, returns a structured error entry using return_error.
        For other errors, raises DemistoException with informative error message.
        Args:
            err (ClientError): The boto3 ClientError exception
            account_id (str, optional): AWS account ID. If not provided, will try to get from demisto.args()
        """
        # Create informative error message
        detailed_error = (
            f"AWS API Error occurred while executing: {demisto.command()} with arguments: {demisto.args()}\n"
            f"Request Id: {response.get('ResponseMetadata',{}).get('RequestId', 'N/A')}\n"
            f"HTTP Status Code: {response.get('ResponseMetadata',{}).get('HTTPStatusCode', 'N/A')}"
        )

        return_error(detailed_error)

    @classmethod
    def handle_client_error(cls, err: ClientError, account_id: str | None = None) -> None:
        """
        Handle boto3 client errors with special handling for permission issues.
        For permission errors, returns a structured error entry using return_error.
        For other errors, raises DemistoException with informative error message.
        Args:
            err (ClientError): The boto3 ClientError exception
            account_id (str, optional): AWS account ID. If not provided, will try to get from demisto.args()
        """
        try:
            error_code = err.response.get("Error", {}).get("Code")
            error_message = err.response.get("Error", {}).get("Message")
            http_status_code = err.response.get("ResponseMetadata", {}).get("HTTPStatusCode")
            demisto.debug(f"[AWSErrorHandler] Got an client error: {error_message}")
            if not error_code or not error_message or not http_status_code:
                return_error(err)
            # Check if this is a permission-related error
            if (error_code in cls.PERMISSION_ERROR_CODES) or (http_status_code in [401, 403]):
                cls._handle_permission_error(err, error_code, error_message, account_id)
            else:
                cls._handle_general_error(err, error_code, error_message)
        except Exception as e:
            demisto.debug(f"[AWSErrorHandler] Unhandled error: {str(e)}")
            return_error(err)

    @classmethod
    def _handle_permission_error(
        cls, err: ClientError, error_code: str, error_message: str, account_id: str | None = None
    ) -> None:
        """
        Handle permission-related errors by returning structured error entry.
        Args:
            err (ClientError): The boto3 ClientError exception
            error_code (str): The AWS error code
            error_message (str): The AWS error message
            account_id (str, optional): AWS account ID
        """
        # Get account_id from args if not provided
        if not account_id:
            account_id = demisto.args().get("account_id", "unknown")

        action = cls._extract_action_from_message(error_message)
        # When encountering an unauthorized error, an encoded authorization message may be returned with different
        # encoding each time. This will create different error entries for each unauthorized error and will confuse the user.
        # Therefore we will omit the actual encoded message.
        demisto.info(f"Original error message: {error_message}")
        error_entry = {
            "account_id": account_id,
            "message": cls.remove_encoded_authorization_message(error_message),
            "name": action,
        }
        demisto.debug(f"Permission error detected: {error_entry}")
        return_multiple_permissions_error([error_entry])

    @classmethod
    def remove_encoded_authorization_message(cls, message: str) -> str:
        """
        Remove encoded authorization messages from AWS error responses.
        Args:
            message (str): Original error message
        Returns:
            str: Cleaned error message without encoded authorization details
        """
        index = message.lower().find("encoded authorization failure message:")
        if index != -1:  # substring found
            return message[:index]
        else:
            return message

    @classmethod
    def _handle_general_error(cls, err: ClientError, error_code: str, error_message: str) -> None:
        """
        Handle general (non-permission) errors with informative error messages.
        Args:
            err (ClientError): The boto3 ClientError exception
            error_code (str): The AWS error code
            error_message (str): The AWS error message
        """
        # Get additional error details
        request_id = err.response.get("ResponseMetadata", {}).get("RequestId", "N/A")
        http_status = err.response.get("ResponseMetadata", {}).get("HTTPStatusCode", "N/A")

        # Create informative error message
        detailed_error = (
            f"AWS API Error occurred while executing: {demisto.command()} with arguments: {demisto.args()}\n"
            f"Error Code: {error_code}\n"
            f"Error Message: {error_message}\n"
            f"HTTP Status Code: {http_status}\n"
            f"Request ID: {request_id}"
        )

        demisto.error(f"AWS API Error: {detailed_error}")
        return_error(detailed_error)

    @classmethod
    def _extract_action_from_message(cls, error_message: str) -> str:
        """
        Extract AWS permission name from error message using regex patterns.
        Args:
            error_message (str): The AWS error message
        Returns:
            str: The extracted permission name or 'unknown' if not found
        """
        # Sanitize input to prevent regex injection
        if not error_message or not isinstance(error_message, str):
            return "unknown"

        for action in REQUIRED_ACTIONS:
            try:
                match = re.search(action, error_message, re.IGNORECASE)
                if match and match.group(0) == action:
                    return action
            except re.error:
                pass

        return "unknown"


class AWSServices(str, Enum):
    S3 = "s3"
    IAM = "iam"
    EC2 = "ec2"
    RDS = "rds"
    EKS = "eks"
    LAMBDA = "lambda"
    CloudTrail = "cloudtrail"
    ECS = "ecs"
<<<<<<< HEAD
    KMS = "kms"
    ELB = "elb"
=======
    CostExplorer = "ce"
    BUDGETS = "budgets"
>>>>>>> 0bc042cf


class DatetimeEncoder(json.JSONEncoder):
    # pylint: disable=method-hidden
    def default(self, obj):
        if isinstance(obj, datetime):
            return obj.strftime("%Y-%m-%dT%H:%M:%S")
        elif isinstance(obj, date):
            return obj.strftime("%Y-%m-%d")
        # Let the base class default method raise the TypeError
        return json.JSONEncoder.default(self, obj)


class S3:
    service = AWSServices.S3

    @staticmethod
    def put_public_access_block_command(client: BotoClient, args: Dict[str, Any]) -> CommandResults:
        """
        Create or Modify the PublicAccessBlock configuration for an Amazon S3 bucket.

        Args:
            client (BotoClient): The boto3 client for S3 service
            args (Dict[str, Any]): Command arguments including bucket name and access block settings

        Returns:
            CommandResults: Results of the operation with success/failure message
        """

        kwargs: dict[str, Union[bool, None]] = {
            "BlockPublicAcls": argToBoolean(args.get("block_public_acls")) if args.get("block_public_acls") else None,
            "IgnorePublicAcls": argToBoolean(args.get("ignore_public_acls")) if args.get("ignore_public_acls") else None,
            "BlockPublicPolicy": argToBoolean(args.get("block_public_policy")) if args.get("block_public_policy") else None,
            "RestrictPublicBuckets": (
                argToBoolean(args.get("restrict_public_buckets")) if args.get("restrict_public_buckets") else None
            ),
        }

        remove_nulls_from_dictionary(kwargs)
        response = client.put_public_access_block(Bucket=args.get("bucket"), PublicAccessBlockConfiguration=kwargs)

        if response["ResponseMetadata"]["HTTPStatusCode"] == HTTPStatus.OK:
            return CommandResults(readable_output=f"Successfully applied public access block to the {args.get('bucket')} bucket")

        raise DemistoException(f"Couldn't apply public access block to the {args.get('bucket')} bucket. {json.dumps(response)}")

    @staticmethod
    def put_bucket_versioning_command(client: BotoClient, args: Dict[str, Any]) -> CommandResults:
        """
        Set the versioning state of an Amazon S3 bucket.

        Args:
            client (BotoClient): The boto3 client for S3 service
            args (Dict[str, Any]): Command arguments including:
                - bucket (str): The name of the bucket
                - status (str): The versioning state of the bucket (Enabled or Suspended)
                - mfa_delete (str): Specifies whether MFA delete is enabled (Enabled or Disabled)

        Returns:
            CommandResults: Results of the command execution
        """
        bucket: str = args.get("bucket", "")
        status: str = args.get("status", "")
        mfa_delete: str = args.get("mfa_delete", "")

        versioning_configuration = {"Status": status, "MFADelete": mfa_delete}
        remove_nulls_from_dictionary(versioning_configuration)
        try:
            response = client.put_bucket_versioning(Bucket=bucket, VersioningConfiguration=versioning_configuration)
            if response["ResponseMetadata"]["HTTPStatusCode"] == HTTPStatus.OK:
                return CommandResults(
                    readable_output=f"Successfully {status.lower()} versioning configuration for bucket `{bucket}`"
                )
            raise DemistoException(
                f"Request completed but received unexpected status code: "
                f"{response['ResponseMetadata']['HTTPStatusCode']}. "
                f"{json.dumps(response)}"
            )

        except Exception as e:
            raise DemistoException(f"Failed to update versioning configuration for bucket {bucket}. Error: {str(e)}")

    @staticmethod
    def put_bucket_logging_command(client: BotoClient, args: Dict[str, Any]) -> CommandResults:
        """
        Enables/configures logging for an S3 bucket.

        Args:
            args (Dict[str, Any]): Command arguments including:
                - bucket (str): The name of the bucket to configure logging for
                - bucket-logging-status (str, optional): JSON string containing logging configuration
                - target-bucket (str, optional): The target bucket where logs will be stored
                - target_prefix (str, optional): The prefix for log objects in the target bucket

        Returns:
            CommandResults: Results of the command execution
        """
        bucket = args["bucket"]

        try:
            if target_bucket := args.get("target_bucket"):
                # Build logging configuration.
                bucket_logging_status = {
                    "LoggingEnabled": {"TargetBucket": target_bucket, "TargetPrefix": args.get("target_prefix", "")}
                }
            else:
                # If neither full config nor target bucket provided, disable logging
                bucket_logging_status = {}

            response = client.put_bucket_logging(Bucket=bucket, BucketLoggingStatus=bucket_logging_status)

            if response["ResponseMetadata"]["HTTPStatusCode"] == HTTPStatus.OK:
                if bucket_logging_status.get("LoggingEnabled"):
                    target_bucket = bucket_logging_status["LoggingEnabled"].get("TargetBucket", "")
                    target_prefix = bucket_logging_status["LoggingEnabled"].get("TargetPrefix", "")
                    return CommandResults(
                        readable_output=(
                            f"Successfully enabled logging for bucket '{bucket}'. "
                            f"Logs will be stored in '{target_bucket}/{target_prefix}'."
                        )
                    )
                else:
                    return CommandResults(readable_output=f"Successfully disabled logging for bucket '{bucket}'")
            raise DemistoException(
                f"Couldn't apply bucket policy to {args.get('bucket')} bucket. "
                f"Status code: {response['ResponseMetadata']['HTTPStatusCode']}."
                f"{json.dumps(response)}"
            )

        except Exception as e:
            raise DemistoException(f"Failed to configure logging for bucket '{bucket}'. Error: {str(e)}")

    @staticmethod
    def put_bucket_acl_command(client: BotoClient, args: Dict[str, Any]) -> CommandResults:
        """
        Set the Access Control List (ACL) permissions for an Amazon S3 bucket.

        Args:
            client (BotoClient): The boto3 client for S3 service
            args (Dict[str, Any]): Command arguments including:
                - bucket (str): The name of the bucket
                - acl (str): The canned ACL to apply (e.g., 'private', 'public-read', 'public-read-write')

        Returns:
            CommandResults: Results of the operation with success/failure message
        """
        acl, bucket = args.get("acl"), args.get("bucket")
        response = client.put_bucket_acl(Bucket=bucket, ACL=acl)
        if response["ResponseMetadata"]["HTTPStatusCode"] == HTTPStatus.OK:
            return CommandResults(readable_output=f"Successfully updated ACL for bucket {bucket} to '{acl}'")
        raise DemistoException(
            f"Request completed but received unexpected status code: "
            f"{response['ResponseMetadata']['HTTPStatusCode']}. {json.dumps(response)}"
        )

    @staticmethod
    def put_bucket_policy_command(client: BotoClient, args: Dict[str, Any]) -> CommandResults:
        """
        Adds or updates a bucket policy for an Amazon S3 bucket.

        Args:
            client (BotoClient): The boto3 client for S3 service
            args (Dict[str, Any]): Command arguments including:
                - bucket (str): The name of the S3 bucket to apply the policy to
                - policy (dict): The JSON policy document to be applied to the bucket
                - confirmRemoveSelfBucketAccess (str, optional): Confirms removal of self bucket access if set to "True"

        Returns:
            CommandResults:
                - On success: A result indicating the bucket policy was successfully applied
                - On failure: An error result with details about why the policy application failed

        Raises:
            Exception: If there's an error while applying the bucket policy
        """
        kwargs = {"Bucket": args.get("bucket", ""), "Policy": json.dumps(args.get("policy"))}
        try:
            response = client.put_bucket_policy(**kwargs)
            if response["ResponseMetadata"]["HTTPStatusCode"] in [HTTPStatus.OK, HTTPStatus.NO_CONTENT]:
                return CommandResults(readable_output=f"Successfully applied bucket policy to {args.get('bucket')} bucket")
            raise DemistoException(
                f"Couldn't apply bucket policy to {args.get('bucket')} bucket. "
                f"Status code: {response['ResponseMetadata']['HTTPStatusCode']}."
                f"{json.dumps(response)}"
            )
        except Exception as e:
            raise DemistoException(f"Couldn't apply bucket policy to {args.get('bucket')} bucket. Error: {str(e)}")

    @staticmethod
    def delete_bucket_policy_command(client: BotoClient, args: Dict[str, Any]) -> CommandResults | None:
        """
        Delete the bucket policy from an Amazon S3 bucket.

        Args:
            client (BotoClient): The boto3 client for S3 service
            args (Dict[str, Any]): Command arguments including:
                - bucket (str): The name of the S3 bucket

        Returns:
            CommandResults: Results of the delete operation with success/failure message
        """
        bucket = args.get("bucket")

        print_debug_logs(client, f"Deleting bucket policy for bucket: {bucket}")

        response = client.delete_bucket_policy(Bucket=bucket)

        if response.get("ResponseMetadata", {}).get("HTTPStatusCode") == HTTPStatus.NO_CONTENT:
            return CommandResults(readable_output=f"Successfully deleted bucket policy from bucket '{bucket}'")
        else:
            return AWSErrorHandler.handle_response_error(response)

    @staticmethod
    def get_public_access_block_command(client: BotoClient, args: Dict[str, Any]) -> CommandResults | None:
        """
        Get the Public Access Block configuration for an Amazon S3 bucket.

        Args:
            client (BotoClient): The boto3 client for S3 service
            args (Dict[str, Any]): Command arguments including:
                - bucket (str): The name of the S3 bucket
                - expected_bucket_owner (Str): TThe account ID of the expected bucket owner.

        Returns:
            CommandResults: Results containing the Public Access Block configuration
        """
        bucket_name = args.get("bucket")
        kwargs = {"Bucket": bucket_name, "ExpectedBucketOwner": args.get("expected_bucket_owner")}
        remove_nulls_from_dictionary(kwargs)
        print_debug_logs(client, f"Gets public access block for bucket: {bucket_name}")

        response = client.get_public_access_block(**kwargs)

        if response.get("ResponseMetadata", {}).get("HTTPStatusCode") == HTTPStatus.OK:
            return CommandResults(
                outputs_prefix="AWS.S3-Buckets",
                outputs_key_field="BucketName",
                outputs={"BucketName": bucket_name, "PublicAccessBlock": response.get("PublicAccessBlockConfiguration", {})},
                readable_output=tableToMarkdown(
                    "Public Access Block configuration",
                    t=response.get("PublicAccessBlockConfiguration", {}),
                    removeNull=True,
                    headerTransform=pascalToSpace,
                ),
            )
        else:
            return AWSErrorHandler.handle_response_error(response)

    @staticmethod
    def get_bucket_encryption_command(client: BotoClient, args: Dict[str, Any]) -> CommandResults | None:
        """
        Get the encryption configuration for an Amazon S3 bucket.

        Args:
            client (BotoClient): The boto3 client for S3 service
            args (Dict[str, Any]): Command arguments including:
                - bucket (str): The name of the S3 bucket
                - expected_bucket_owner (Str): TThe account ID of the expected bucket owner.

        Returns:
            CommandResults: Results containing the bucket encryption configuration
        """
        bucket_name = args.get("bucket")
        kwargs = {"Bucket": bucket_name, "ExpectedBucketOwner": args.get("expected_bucket_owner")}
        remove_nulls_from_dictionary(kwargs)
        print_debug_logs(client, f"Gets encryption configuration for an Amazon S3 bucket: {bucket_name}")

        response = client.get_bucket_encryption(**kwargs)

        if response.get("ResponseMetadata", {}).get("HTTPStatusCode") == HTTPStatus.OK:
            server_side_encryption_rules = response.get("ServerSideEncryptionConfiguration", {}).get("Rules", [])
            outputs = {
                "BucketName": bucket_name,
                "ServerSideEncryptionConfiguration": response.get("ServerSideEncryptionConfiguration", {}),
            }
            return CommandResults(
                outputs_prefix="AWS.S3-Buckets",
                outputs_key_field="BucketName",
                outputs=outputs,
                readable_output=tableToMarkdown(
                    f"Server Side Encryption Configuration for Bucket '{bucket_name}'",
                    t=server_side_encryption_rules,
                    removeNull=True,
                    headerTransform=pascalToSpace,
                ),
            )
        else:
            return AWSErrorHandler.handle_response_error(response)

    @staticmethod
    def get_bucket_policy_command(client: BotoClient, args: Dict[str, Any]) -> CommandResults | None:
        """
        Get the policy configuration for an Amazon S3 bucket.

        Args:
            client (BotoClient): The boto3 client for S3 service
            args (Dict[str, Any]): Command arguments including:
                - bucket (str): The name of the S3 bucket
                - expected_bucket_owner (Str): TThe account ID of the expected bucket owner.

        Returns:
            CommandResults: Results containing the bucket policy configuration
        """
        bucket_name = args.get("bucket")
        kwargs = {"Bucket": bucket_name, "ExpectedBucketOwner": args.get("expected_bucket_owner")}
        remove_nulls_from_dictionary(kwargs)
        print_debug_logs(client, f"Gets bucket policy for an Amazon S3 bucket: {bucket_name}")

        response = client.get_bucket_policy(**kwargs)

        if response.get("ResponseMetadata", {}).get("HTTPStatusCode") == HTTPStatus.OK:
            json_response = json.loads(response.get("Policy", "{}"))
            json_stetment = json_response.get("Statement", [])
            return CommandResults(
                outputs_prefix="AWS.S3-Buckets",
                outputs_key_field="BucketName",
                outputs={
                    "BucketName": bucket_name,
                    "Policy": json_response,
                },
                readable_output=tableToMarkdown(
                    f"Bucket Policy ID: {json_response.get('Id','N/A')} Version: {json_response.get('Version','N/A')}",
                    t=json_stetment,
                    removeNull=True,
                    headerTransform=pascalToSpace,
                ),
            )
        else:
            return AWSErrorHandler.handle_response_error(response)

    @staticmethod
    def delete_bucket_website_command(client: BotoClient, args: Dict[str, Any]) -> CommandResults:
        """
        Deletes the static website configuration from the specified S3 bucket.
        Executes the DeleteBucketWebsite API operation. If successful, the website configuration is removed,
        but the bucket itself remains intact.

        Args:
            client (BotoClient): The initialized Boto3 S3 client.
            args (Dict[str, Any]): Command arguments, typically containing:
                - 'bucket' (str): The name of the S3 bucket. (Required)

        Returns:
            CommandResults: A CommandResults object with a success message on status 200/204.
        """
        kwargs = {"Bucket": args.get("bucket")}
        remove_nulls_from_dictionary(kwargs)
        try:
            response = client.delete_bucket_website(**kwargs)
            if response["ResponseMetadata"]["HTTPStatusCode"] in [HTTPStatus.OK, HTTPStatus.NO_CONTENT]:
                return CommandResults(
                    readable_output=f"Successfully removed the static website configuration from {args.get('bucket')} bucket."
                )
            raise DemistoException(f"Failed to delete bucket website for {args.get('bucket')}.")
        except Exception as e:
            raise DemistoException(f"Error: {str(e)}")

    @staticmethod
    def put_bucket_ownership_controls_command(client: BotoClient, args: Dict[str, Any]) -> CommandResults:
        """
        Specifies the rule that determines ownership of newly uploaded objects and manages the use of
        Access Control Lists (ACLs).
        Requires a validated JSON structure for 'the ownership_controls' argument.
        the role of Access Control Lists (ACLs). This operation requires a specific, validated JSON structure for
        the 'ownership_controls' argument.

        Args:
            client (BotoClient): The initialized Boto3 S3 client.
            args (Dict[str, Any]): Command arguments, typically containing:
                - 'bucket' (str): The name of the S3 bucket. (Required)
                - 'ownership_controls_rule' (str): A predefined rule specifying the desired ownership behavior.
                 Must be one of the following: BucketOwnerPreferred, ObjectWriter, BucketOwnerEnforced

        Returns:
            CommandResults: A CommandResults object with a success message on status 200/204.
        """
        ownership_controls = {"Rules": [{"ObjectOwnership": args.get("ownership_controls_rule")}]}
        kwargs = {"Bucket": args.get("bucket"), "OwnershipControls": ownership_controls}

        remove_nulls_from_dictionary(kwargs)
        try:
            response = client.put_bucket_ownership_controls(**kwargs)
            if response["ResponseMetadata"]["HTTPStatusCode"] in [HTTPStatus.OK, HTTPStatus.NO_CONTENT]:
                return CommandResults(readable_output=f"Bucket Ownership Controls successfully updated for {args.get('bucket')}")
            raise DemistoException(f"Failed to set Bucket Ownership Controls for {args.get('bucket')}.")
        except Exception as e:
            raise DemistoException(f"Error: {str(e)}")

    @staticmethod
    def file_download_command(client: BotoClient, args: Dict[str, Any]):
        """
        Download a file from an S3 bucket.

        Args:
            client (BotoClient): The initialized Boto3 S3 client.
            args (Dict[str, Any]): Command arguments, typically containing:
                - 'bucket' (str): The name of the S3 bucket. (Required)
                - 'key' (str): The key of the file to download. (Required)

        Returns:
            fileResult: fileResult object
        """
        bucket = args.get("bucket")
        key = args.get("key", "")
        print_debug_logs(client, f"downloading bucket={bucket}, key={key}")
        try:
            resp = client.get_object(Bucket=bucket, Key=key)
            body = resp["Body"]
            try:
                data = body.read()
            finally:
                try:
                    body.close()
                except Exception:
                    pass
            filename = key.rsplit("/", 1)[-1]
            return fileResult(filename, data)
        except ClientError as err:
            AWSErrorHandler.handle_client_error(err)
        except Exception as e:
            raise DemistoException(f"Error: {str(e)}")

    @staticmethod
    def file_upload_command(client: BotoClient, args: Dict[str, Any]):
        """
        Upload a file to an S3 bucket.

        Args:
            client (BotoClient): The initialized Boto3 S3 client.
            args (Dict[str, Any]): Command arguments, typically containing:
                - 'bucket' (str): The name of the S3 bucket. (Required)
                - 'key' (str): The key of the file to upload. (Required)
                - 'entryID' (str): The ID of the file to upload. (Required)

        Returns:
            CommandResults: A CommandResults object with a success/fail message.
        """
        bucket = args.get("bucket")
        key = args.get("key")
        entry_id = args.get("entryID")
        path = get_file_path(entry_id)
        print_debug_logs(client, f"uploading entryID={entry_id} to bucket={bucket}, key={key}")
        try:
            with open(path["path"], "rb") as data:
                client.upload_fileobj(data, bucket, key)
                return CommandResults(readable_output=f"File {key} was uploaded successfully to {bucket}")
        except ClientError as err:
            AWSErrorHandler.handle_client_error(err)
        except Exception as e:
            raise DemistoException(f"Error: {str(e)}")
        return CommandResults(readable_output="Failed to upload file")


class IAM:
    service = AWSServices.IAM

    @staticmethod
    def get_account_password_policy_command(client: BotoClient, args: Dict[str, Any]) -> CommandResults:
        """
        Get AWS account password policy.

        Args:
            client (BotoClient): The boto3 client for IAM service
            args (Dict[str, Any]): Command arguments including account ID

        Returns:
            CommandResults: Results containing the current password policy configuration
        """
        response = client.get_account_password_policy()
        data = json.loads(json.dumps(response["PasswordPolicy"], cls=DatetimeEncoder))
        human_readable = tableToMarkdown("AWS IAM Account Password Policy", data)
        return CommandResults(
            outputs=data, readable_output=human_readable, outputs_prefix="AWS.IAM.PasswordPolicy", outputs_key_field="AccountId"
        )

    @staticmethod
    def update_account_password_policy_command(client: BotoClient, args: Dict[str, Any]) -> CommandResults:
        """
        Create or Update AWS account password policy.

        Args:
            client (BotoClient): The boto3 client for IAM service
            args (Dict[str, Any]): Command arguments including password policy parameters

        Returns:
            CommandResults: Results of the operation with success/failure message
        """
        try:
            response = client.get_account_password_policy()
            kwargs = response["PasswordPolicy"]
        except Exception:
            raise DemistoException(f"Couldn't check current account password policy for account: {args.get('account_id')}")

        # ExpirePasswords is part of the response but cannot be included in the request
        if "ExpirePasswords" in kwargs:
            kwargs.pop("ExpirePasswords")

        command_args: dict[str, Union[int, bool, None]] = {
            "MinimumPasswordLength": arg_to_number(args.get("minimum_password_length")),
            "RequireSymbols": argToBoolean(args.get("require_symbols")) if args.get("require_symbols") else None,
            "RequireNumbers": argToBoolean(args.get("require_numbers")) if args.get("require_numbers") else None,
            "RequireUppercaseCharacters": (
                argToBoolean(args.get("require_uppercase_characters")) if args.get("require_uppercase_characters") else None
            ),
            "RequireLowercaseCharacters": (
                argToBoolean(args.get("require_lowercase_characters")) if args.get("require_lowercase_characters") else None
            ),
            "AllowUsersToChangePassword": (
                argToBoolean(args.get("allow_users_to_change_password")) if args.get("allow_users_to_change_password") else None
            ),
            "MaxPasswordAge": arg_to_number(args.get("max_password_age")),
            "PasswordReusePrevention": arg_to_number(args.get("password_reuse_prevention")),
            "HardExpiry": argToBoolean(args.get("hard_expiry")) if args.get("hard_expiry") else None,
        }

        remove_nulls_from_dictionary(command_args)
        for arg_key, arg_value in command_args.items():
            kwargs[arg_key] = arg_value

        response = client.update_account_password_policy(**kwargs)

        if response["ResponseMetadata"]["HTTPStatusCode"] == HTTPStatus.OK:
            return CommandResults(
                readable_output=f"Successfully updated account password policy for account: {args.get('account_id')}"
            )
        else:
            raise DemistoException(
                f"Couldn't updated account password policy for account: {args.get('account_id')}. {json.dumps(response)}"
            )

    @staticmethod
    def put_role_policy_command(client: BotoClient, args: Dict[str, Any]) -> CommandResults:
        """
        Adds or updates an inline policy document that is embedded in the specified IAM role.

        Args:
            client (BotoClient): The boto3 client for IAM service
            args (Dict[str, Any]): Command arguments including policy_document, policy_name, and role_name

        Returns:
            CommandResults: Results of the operation with success/failure message
        """
        policy_document: str = args.get("policy_document", "")
        policy_name: str = args.get("policy_name", "")
        role_name: str = args.get("role_name", "")
        kwargs = {"PolicyDocument": policy_document, "PolicyName": policy_name, "RoleName": role_name}

        try:
            client.put_role_policy(**kwargs)
            human_readable = f"Policy '{policy_name}' was successfully added to role '{role_name}'"
            return CommandResults(readable_output=human_readable)
        except Exception as e:
            raise DemistoException(f"Failed to add policy '{policy_name}' to role '{role_name}'. Error: {str(e)}")

    @staticmethod
    def delete_login_profile_command(client: BotoClient, args: Dict[str, Any]) -> CommandResults:
        """
        Deletes the password for the specified IAM user, which terminates the user's ability to access AWS services
        through the AWS Management Console.

        Args:
            client (BotoClient): The boto3 client for IAM service
            args (Dict[str, Any]): Command arguments including:
                - user_name (str): The name of the user whose password you want to delete

        Returns:
            CommandResults: Results of the operation with success/failure message
        """
        user_name = args.get("user_name", "")

        try:
            response = client.delete_login_profile(UserName=user_name)

            if response["ResponseMetadata"]["HTTPStatusCode"] == HTTPStatus.OK:
                return CommandResults(readable_output=f"Successfully deleted login profile for user '{user_name}'")
            else:
                raise DemistoException(
                    f"Failed to delete login profile for user '{user_name}'. "
                    f"Status code: {response['ResponseMetadata']['HTTPStatusCode']}. "
                    f"{json.dumps(response)}"
                )
        except Exception as e:
            raise DemistoException(f"Error deleting login profile for user '{user_name}': {str(e)}")

    @staticmethod
    def put_user_policy_command(client: BotoClient, args: Dict[str, Any]) -> CommandResults:
        """
        Adds or updates an inline policy document that is embedded in the specified IAM user.

        Args:
            client (BotoClient): The boto3 client for IAM service
            args (Dict[str, Any]): Command arguments including:
                - user_name (str): The name of the user to associate the policy with
                - policy_name (str): The name of the policy document
                - policy_document (str): The policy document in JSON format

        Returns:
            CommandResults: Results of the operation with success/failure message
        """
        user_name = args.get("user_name", "")
        policy_name = args.get("policy_name", "")
        policy_document = args.get("policy_document", "")

        try:
            response = client.put_user_policy(
                UserName=user_name,
                PolicyName=policy_name,
                PolicyDocument=json.dumps(policy_document) if isinstance(policy_document, dict) else policy_document,
            )

            if response["ResponseMetadata"]["HTTPStatusCode"] == HTTPStatus.OK:
                return CommandResults(readable_output=f"Successfully added/updated policy '{policy_name}' for user '{user_name}'")
            else:
                raise DemistoException(
                    f"Failed to add/update policy '{policy_name}' for user '{user_name}'. "
                    f"Status code: {response['ResponseMetadata']['HTTPStatusCode']}. "
                    f"{json.dumps(response)}"
                )
        except Exception as e:
            raise DemistoException(f"Error adding/updating policy '{policy_name}' for user '{user_name}': {str(e)}")

    @staticmethod
    def remove_role_from_instance_profile_command(client: BotoClient, args: Dict[str, Any]) -> CommandResults:
        """
        Removes the specified IAM role from the specified EC2 instance profile.

        Args:
            client (BotoClient): The boto3 client for IAM service
            args (Dict[str, Any]): Command arguments including:
                - instance_profile_name (str): The name of the instance profile to update
                - role_name (str): The name of the role to remove

        Returns:
            CommandResults: Results of the operation with success/failure message
        """
        instance_profile_name = args.get("instance_profile_name", "")
        role_name = args.get("role_name", "")

        try:
            response = client.remove_role_from_instance_profile(InstanceProfileName=instance_profile_name, RoleName=role_name)

            if response["ResponseMetadata"]["HTTPStatusCode"] == HTTPStatus.OK:
                return CommandResults(
                    readable_output=f"Successfully removed role '{role_name}' from instance profile '{instance_profile_name}'"
                )
            else:
                raise DemistoException(
                    f"Failed to remove role '{role_name}' from instance profile '{instance_profile_name}'. "
                    f"Status code: {response['ResponseMetadata']['HTTPStatusCode']}. "
                    f"{json.dumps(response)}"
                )

        except Exception as e:
            raise DemistoException(f"Error removing role '{role_name}' from instance profile '{instance_profile_name}': {str(e)}")

    @staticmethod
    def update_access_key_command(client: BotoClient, args: Dict[str, Any]) -> CommandResults:
        """
        Changes the status of the specified access key from Active to Inactive, or vice versa.
        This operation can be used to disable a user's access key as part of a key rotation workflow.
        Args:
            client (BotoClient): The boto3 client for IAM service
            args (Dict[str, Any]): Command arguments including:
                - access_key_id (str): The access key ID of the secret access key you want to update
                - status (str): The status you want to assign to the secret access key (Active/Inactive)
                - user_name (str, optional): The name of the user whose key you want to update

        Returns:
            CommandResults: Results of the operation with success/failure message
        """
        access_key_id = args.get("access_key_id", "")
        status = args.get("status", "")
        user_name = args.get("user_name")

        kwargs = {"AccessKeyId": access_key_id, "Status": status}

        if user_name:
            kwargs["UserName"] = user_name

        try:
            response = client.update_access_key(**kwargs)

            if response["ResponseMetadata"]["HTTPStatusCode"] == HTTPStatus.OK:
                user_info = f" for user '{user_name}'" if user_name else ""
                return CommandResults(
                    readable_output=f"Successfully updated access key '{access_key_id}' status to '{status}'{user_info}"
                )
            else:
                raise DemistoException(
                    f"Failed to update access key '{access_key_id}' status. "
                    f"Status code: {response['ResponseMetadata']['HTTPStatusCode']}. "
                    f"{json.dumps(response)}"
                )
        except Exception as e:
            raise DemistoException(f"Error updating access key '{access_key_id}' status: {str(e)}")


class EC2:
    service = AWSServices.EC2

    @staticmethod
    def modify_instance_metadata_options_command(client: BotoClient, args: Dict[str, Any]) -> CommandResults:
        """
        Modify the EC2 instance metadata parameters on a running or stopped instance.

        Args:
            client (BotoClient): The boto3 client for EC2 service
            args (Dict[str, Any]): Command arguments including instance ID and metadata options

        Returns:
            CommandResults: Results of the operation with success/failure message
        """
        kwargs = {
            "InstanceId": args.get("instance_id"),
            "HttpTokens": args.get("http_tokens"),
            "HttpEndpoint": args.get("http_endpoint"),
        }
        remove_nulls_from_dictionary(kwargs)

        response = client.modify_instance_metadata_options(**kwargs)

        if response["ResponseMetadata"]["HTTPStatusCode"] == HTTPStatus.OK:
            return CommandResults(readable_output=f"Successfully updated EC2 instance metadata for {args.get('instance_id')}")
        else:
            raise DemistoException(f"Couldn't updated public EC2 instance metadata for {args.get('instance_id')}")

    @staticmethod
    def modify_instance_attribute_command(client: BotoClient, args: Dict[str, Any]) -> CommandResults:
        """
        Modify an EC2 instance attribute.
        Args:
            client (BotoClient): The boto3 client for EC2 service
            args (Dict[str, Any]): Command arguments including instance attribute modifications

        Returns
            CommandResults: Results of the operation with success/failure message
        """

        def parse_security_groups(csv_list):
            if csv_list is None:
                return None

            security_groups_str = csv_list.replace(" ", "")
            security_groups_list = security_groups_str.split(",")
            return security_groups_list

        kwargs = {
            "InstanceId": args.get("instance_id"),
            "Attribute": args.get("attribute"),
            "Value": args.get("value"),
            "DisableApiStop": arg_to_bool_or_none(args.get("disable_api_stop")),
            "Groups": parse_security_groups(args.get("groups")),
        }
        remove_nulls_from_dictionary(kwargs)
        response = client.modify_instance_attribute(**kwargs)
        if response["ResponseMetadata"]["HTTPStatusCode"] == HTTPStatus.OK:
            return CommandResults(
                readable_output=f"Successfully modified EC2 instance `{args.get('instance_id')}` attribute `{kwargs.popitem()}"
            )
        raise DemistoException(f"Unexpected response from AWS - \n{response}")

    @staticmethod
    def modify_snapshot_attribute_command(client: BotoClient, args: Dict[str, Any]) -> CommandResults:
        """
        Adds or removes permission settings for the specified snapshot.

        Args:
            client (BotoClient): The boto3 client for EC2 service
            args (Dict[str, Any]): Command arguments including:
                - snapshot_id (str): The ID of the snapshot
                - attribute (str): The snapshot attribute to modify
                - operation_type (str): The operation to perform (add or remove)
                - user_ids (str, optional): Comma-separated list of AWS account IDs
                - group (str, optional): The group to add/remove (e.g., 'all')

        Returns:
            CommandResults: Results of the operation with success message
        """
        # Parse user IDs from comma-separated string
        user_ids_list = None
        if user_ids := args.get("user_ids"):
            user_ids_list = argToList(user_ids)

        # Parse group parameter
        group_names_list = None
        if group := args.get("group"):
            group_names_list = [group.strip()]

        # Build accounts parameter using assign_params to handle None values
        accounts = assign_params(GroupNames=group_names_list, UserIds=user_ids_list)

        response = client.modify_snapshot_attribute(
            Attribute=args.get("attribute"),
            SnapshotId=args.get("snapshot_id"),
            OperationType=args.get("operation_type"),
            **accounts,
        )

        if response["ResponseMetadata"]["HTTPStatusCode"] != HTTPStatus.OK:
            raise DemistoException(f"Unexpected response from AWS - EC2:\n{response}")

        return CommandResults(readable_output=f"Snapshot {args.get('snapshot_id')} permissions was successfully updated.")

    @staticmethod
    def modify_image_attribute_command(client: BotoClient, args: Dict[str, Any]) -> CommandResults:
        """
        Modify the specified attribute of an Amazon Machine Image (AMI).
        """
        kwargs = {
            "Attribute": args.get("attribute"),
            "ImageId": args.get("image_id"),
            "OperationType": args.get("operation_type"),
        }

        if desc := args.get("description"):
            kwargs["Description"] = {"Value": desc}

        # Map snake_case arg names → CapitalCase boto3 params
        resource_mapping = {
            "user_ids": "UserIds",
            "user_groups": "UserGroups",
            "product_codes": "ProductCodes",
        }
        for snake, capital in resource_mapping.items():
            if ids := args.get(snake):
                kwargs[capital] = parse_resource_ids(ids)

        # Build LaunchPermission block from snake_case args
        launch_perm: dict[str, list[dict[str, str]]] = {"Add": [], "Remove": []}
        perm_config = [
            ("launch_permission_add_group", "Group", "Add"),
            ("launch_permission_add_user_id", "UserId", "Add"),
            ("launch_permission_remove_group", "Group", "Remove"),
            ("launch_permission_remove_user_id", "UserId", "Remove"),
        ]

        for arg_key, perm_key, action in perm_config:
            if val := args.get(arg_key):
                launch_perm[action].append({perm_key: val})

        if launch_perm["Add"] or launch_perm["Remove"]:
            kwargs["LaunchPermission"] = launch_perm

        remove_nulls_from_dictionary(kwargs)

        response = client.modify_image_attribute(**kwargs)
        if response["ResponseMetadata"]["HTTPStatusCode"] != HTTPStatus.OK:
            raise DemistoException(f"Unexpected response from AWS - EC2:\n{response}")

        return CommandResults(readable_output="Image attribute successfully modified")

    @staticmethod
    def revoke_security_group_ingress_command(client: BotoClient, args: Dict[str, Any]) -> CommandResults:
        """
        Revokes an ingress rule from a security group.

        The command supports two modes:
        1. Simple mode: using protocol, port, and cidr arguments
        2. Full mode: using ip_permissions for complex configurations
        """

        def parse_port_range(port: str) -> tuple[Optional[int], Optional[int]]:
            """Parse port argument which can be a single port or range (min-max)."""
            if not port:
                return None, None

            if "-" in port:
                from_port, to_port = port.split("-", 1)
                return int(from_port.strip()), int(to_port.strip())
            else:
                _port: int = int(port.strip())
                return _port, _port

        kwargs = {"GroupId": args.get("group_id"), "IpProtocol": args.get("protocol"), "CidrIp": args.get("cidr")}
        kwargs["FromPort"], kwargs["ToPort"] = parse_port_range(args.get("port", ""))

        if ip_permissions := args.get("ip_permissions"):
            try:
                kwargs["IpPermissions"] = json.loads(ip_permissions)
            except json.JSONDecodeError as e:
                raise DemistoException(f"Received invalid `ip_permissions` JSON object: {e}")

        remove_nulls_from_dictionary(kwargs)
        try:
            response = client.revoke_security_group_ingress(**kwargs)

            if response["ResponseMetadata"]["HTTPStatusCode"] == HTTPStatus.OK and response["Return"]:
                if "UnknownIpPermissions" in response:
                    raise DemistoException("Security Group ingress rule not found.")
                return CommandResults(readable_output="The Security Group ingress rule was revoked")
            else:
                raise DemistoException(f"Unexpected response from AWS - EC2:\n{response}")

        except Exception as e:
            if "InvalidGroup.NotFound" in str(e):
                raise DemistoException(f"Security group {kwargs['GroupId']} not found")
            elif "InvalidGroupId.NotFound" in str(e):
                raise DemistoException(f"Invalid security group ID: {kwargs['GroupId']}")
            else:
                raise DemistoException(f"Failed to revoke security group ingress rule: {str(e)}")

    @staticmethod
    def authorize_security_group_ingress_command(client: BotoClient, args: Dict[str, Any]) -> CommandResults:
        """
        Adds an inbound rule to a security group.

        The command supports two modes:
        1. Simple mode: using protocol, port, and cidr arguments
        2. Full mode: using ip_permissions for complex configurations
        """

        def parse_port_range(port: str) -> tuple[Optional[int], Optional[int]]:
            """Parse port argument which can be a single port or range (min-max)."""
            if not port:
                return None, None

            if "-" in port:
                from_port, to_port = port.split("-", 1)
                return int(from_port.strip()), int(to_port.strip())
            else:
                _port: int = int(port.strip())
                return _port, _port

        kwargs = {"GroupId": args.get("group_id"), "IpProtocol": args.get("protocol"), "CidrIp": args.get("cidr")}
        kwargs["FromPort"], kwargs["ToPort"] = parse_port_range(args.get("port", ""))

        if ip_permissions := args.get("ip_permissions"):
            try:
                kwargs["IpPermissions"] = json.loads(ip_permissions)
            except json.JSONDecodeError as e:
                raise DemistoException(f"Received invalid `ip_permissions` JSON object: {e}")

        remove_nulls_from_dictionary(kwargs)
        try:
            response = client.authorize_security_group_ingress(**kwargs)

            if response["ResponseMetadata"]["HTTPStatusCode"] == HTTPStatus.OK and response["Return"]:
                return CommandResults(readable_output="The Security Group ingress rule was authorized")
            else:
                raise DemistoException(f"Unexpected response from AWS - EC2:\n{response}")

        except Exception as e:
            if "InvalidGroup.NotFound" in str(e):
                raise DemistoException(f"Security group {kwargs['GroupId']} not found")
            elif "InvalidGroupId.NotFound" in str(e):
                raise DemistoException(f"Invalid security group ID: {kwargs['GroupId']}")
            elif "InvalidPermission.Duplicate" in str(e):
                raise DemistoException("The specified rule already exists in the security group")
            else:
                raise DemistoException(f"Failed to authorize security group ingress rule: {str(e)}")

    @staticmethod
    def revoke_security_group_egress_command(client: BotoClient, args: Dict[str, Any]) -> CommandResults:
        """
        Revokes an egress rule from a security group.

        Modes:
        1) Full mode: use `ip_permissions` JSON
        2) Simple mode: protocol, port, cidr → build IpPermissions
        """

        def parse_port_range(port: str) -> tuple[Optional[int], Optional[int]]:
            """Parse port argument which can be a single port or range (min-max)."""
            if not port:
                return None, None

            if "-" in port:
                from_port, to_port = port.split("-", 1)
                return int(from_port.strip()), int(to_port.strip())
            else:
                _port: int = int(port.strip())
                return _port, _port

        group_id = args.get("group_id")
        ip_permissions_arg = args.get("ip_permissions")

        if ip_permissions_arg:
            # Full mode: user provided the entire IpPermissions JSON
            try:
                ip_perms = json.loads(ip_permissions_arg)
            except json.JSONDecodeError as e:
                raise DemistoException(f"Invalid `ip_permissions` JSON: {e}")
        else:
            # Simple mode: build a single rule descriptor
            proto = args.get("protocol")
            from_port, to_port = parse_port_range(args.get("port", ""))
            cidr = args.get("cidr")
            ip_perms = [{"IpProtocol": proto, "FromPort": from_port, "ToPort": to_port, "IpRanges": [{"CidrIp": cidr}]}]

        kwargs = {"GroupId": group_id, "IpPermissions": ip_perms}

        try:
            resp = client.revoke_security_group_egress(**kwargs)
            status = resp.get("Return")
            if resp.get("ResponseMetadata", {}).get("HTTPStatusCode") == 200 and status:
                return CommandResults(readable_output="Egress rule revoked successfully.")
            else:
                # If no exception but Return is False, AWS may report unknown perms
                unknown = resp.get("UnknownIpPermissions")
                if unknown:
                    raise DemistoException("Specified egress rule not found.")
                raise DemistoException(f"Unexpected response: {resp}")
        except ClientError as e:
            code = e.response["Error"]["Code"]
            if code in ("InvalidGroup.NotFound", "InvalidGroupId.NotFound"):
                raise DemistoException(f"Security group {group_id} not found.")
            raise DemistoException(f"Failed to revoke egress rule: {e}")

    @staticmethod
    def create_snapshot_command(client: BotoClient, args: Dict[str, Any]) -> CommandResults:
        """
        Creates a snapshot of an Amazon EBS volume.
        Args:
            client (BotoClient): The boto3 client for EC2 service
            args (Dict[str, Any]): Command arguments including:
                - volume_id (str): The ID of the volume to snapshot
                - description (str, optional): Description for the snapshot
                - tag_specifications (str, optional): Tag specifications for the snapshot
        Returns:
            CommandResults: Results of the snapshot creation operation
        """

        kwargs = {"VolumeId": args.get("volume_id")}

        if args.get("description") is not None:
            kwargs.update({"Description": args.get("description")})
        if args.get("tags") is not None:
            kwargs.update({"TagSpecifications": [{"ResourceType": "snapshot", "Tags": parse_tag_field(args.get("tags", ""))}]})

        response = client.create_snapshot(**kwargs)

        try:
            start_time = datetime.strftime(response["StartTime"], "%Y-%m-%dT%H:%M:%SZ")
        except ValueError as e:
            raise DemistoException(f"Date could not be parsed. Please check the date again.\n{e}")

        data = {
            "Description": response["Description"],
            "Encrypted": response["Encrypted"],
            "Progress": response["Progress"],
            "SnapshotId": response["SnapshotId"],
            "State": response["State"],
            "VolumeId": response["VolumeId"],
            "VolumeSize": response["VolumeSize"],
            "StartTime": start_time,
            "Region": args.get("region"),
        }

        if "Tags" in response:
            for tag in response["Tags"]:
                data.update({tag["Key"]: tag["Value"]})

        try:
            output = json.dumps(response, cls=DatetimeEncoder)
            raw = json.loads(output)
            raw.update({"Region": args.get("region")})
        except ValueError as err_msg:
            raise DemistoException(f"Could not decode/encode the raw response - {err_msg}")
        return CommandResults(
            outputs=raw,
            outputs_prefix="AWS.EC2.Snapshot",
            readable_output=tableToMarkdown("AWS EC2 Snapshot", data),
            raw_response=raw,
        )

    @staticmethod
    def modify_snapshot_permission_command(client: BotoClient, args: Dict[str, Any]) -> CommandResults:
        """Modifies the permissions of a snapshot.

        Args:
            client (BotoClient): The boto3 client for EC2 service
            args (Dict[str, Any]): Command arguments including:
                - snapshot_id (str): The ID of the snapshot to modify
                - group_names (str, optional): The names of the security groups to add or remove permissions for
                - user_ids (str, optional): The IDs of the AWS accounts to add or remove permissions for
                - operation_type (str): The type of operation to perform (add | remove)

        Raises:
            DemistoException: If both group_names and user_ids are provided or if neither is provided

        Returns:
            CommandResults: _description_
        """
        group_names = argToList(args.get("group_names"))
        user_ids = argToList(args.get("user_ids"))
        if (group_names and user_ids) or not (group_names or user_ids):
            raise DemistoException('Please provide either "group_names" or "user_ids"')

        accounts = assign_params(GroupNames=group_names, UserIds=user_ids)
        operation_type = args.get("operation_type")
        client.modify_snapshot_attribute(
            Attribute="createVolumePermission",
            SnapshotId=args.get("snapshot_id"),
            OperationType=operation_type,
            DryRun=argToBoolean(args.get("dry_run", False)),
            **accounts,
        )
        return CommandResults(readable_output=f"Snapshot {args.get('snapshot_id')} permissions were successfully updated.")

    @staticmethod
    def describe_instances_command(client: BotoClient, args: Dict[str, Any]) -> CommandResults:
        """
        Retrieves detailed information about EC2 instances including status, configuration, and metadata.

        Args:
            client (BotoClient): The boto3 client for EC2 service
            args (Dict[str, Any]): Command arguments containing account_id, region, instance_ids, filters, etc.

        Returns:
            CommandResults: Formatted results with instance information
        """

        # Build API parameters
        kwargs = {}
        # Add instance IDs if provided
        if instance_ids := args.get("instance_ids"):
            kwargs["InstanceIds"] = argToList(instance_ids)

        # Add filters if provided
        if filters_arg := args.get("filters"):
            kwargs["Filters"] = parse_filter_field(filters_arg)

        if not instance_ids:
            pagination_kwargs = build_pagination_kwargs(args)
            kwargs.update(pagination_kwargs)

        print_debug_logs(client, f"Describing instances with parameters: {kwargs}")
        remove_nulls_from_dictionary(kwargs)
        response = client.describe_instances(**kwargs)
        if response.get("ResponseMetadata", {}).get("HTTPStatusCode") != HTTPStatus.OK:
            AWSErrorHandler.handle_response_error(response, args.get("account_id"))
        response = serialize_response_with_datetime_encoding(response)
        # Extract instances from reservations
        reservations = response.get("Reservations", [])
        if not reservations:
            return CommandResults(
                readable_output="No instances found matching the specified criteria.",
            )
        readable_outputs = []
        instances_list = []
        for reservation in reservations:
            instances_list.extend(reservation.get("Instances", []))
            for instance in reservation.get("Instances", []):
                readable_outputs.append(process_instance_data(instance))
        outputs = {
            "AWS.EC2.Instances(val.InstanceId && val.InstanceId == obj.InstanceId)": instances_list,
            "AWS.EC2(true)": {"InstancesNextToken": response.get("NextToken")},
        }

        return CommandResults(
            outputs=outputs,
            readable_output=tableToMarkdown("AWS EC2 Instances", readable_outputs, removeNull=True),
            raw_response=response,
        )

    @staticmethod
    def run_instances_command(client: BotoClient, args: Dict[str, Any]) -> CommandResults:
        """
        Runs one or more Amazon EC2 instances.

        Args:
            client (BotoClient): The boto3 client for EC2 service
            args (Dict[str, Any]): Command arguments containing instance configuration parameters

        Returns:
            CommandResults: Results of the operation with instance launch information

        Raises:
            DemistoException: If required parameters are missing or API call fails
        """

        # Validate required parameters
        count = arg_to_number(args.get("count", 1))
        if not count or count <= 0:
            raise DemistoException("count parameter must be a positive integer")

        # Build base parameters
        kwargs: Dict[str, Any] = {"MinCount": count, "MaxCount": count}
        # Handle image specification - either direct AMI ID or launch template
        image_id = args.get("image_id")
        launch_template_id = args.get("launch_template_id")
        launch_template_name = args.get("launch_template_name")

        if launch_template_id or launch_template_name:
            # Using launch template
            launch_template = {}
            if launch_template_id:
                launch_template["LaunchTemplateId"] = launch_template_id
            elif launch_template_name:
                launch_template["LaunchTemplateName"] = launch_template_name

            if launch_template_version := args.get("launch_template_version"):
                launch_template["Version"] = launch_template_version

            kwargs["LaunchTemplate"] = launch_template

            # Image ID is optional when using launch template
            if image_id:
                kwargs["ImageId"] = image_id
        else:
            # Direct AMI specification
            kwargs["ImageId"] = image_id

        # Add optional basic parameters
        if instance_type := args.get("instance_type"):
            kwargs["InstanceType"] = instance_type

        if key_name := args.get("key_name"):
            kwargs["KeyName"] = key_name

        if subnet_id := args.get("subnet_id"):
            kwargs["SubnetId"] = subnet_id

        # Handle security groups
        if security_group_ids := args.get("security_group_ids"):
            kwargs["SecurityGroupIds"] = argToList(security_group_ids)

        if security_groups_names := args.get("security_groups_names"):
            kwargs["SecurityGroups"] = argToList(security_groups_names)

        # Handle user data with base64 encoding
        if user_data := args.get("user_data"):
            kwargs["UserData"] = user_data

        # Handle boolean parameters
        kwargs["DisableApiTermination"] = arg_to_bool_or_none(args.get("disable_api_termination"))
        kwargs["EbsOptimized"] = arg_to_bool_or_none(args.get("ebs_optimized"))

        # Handle IAM instance profile
        kwargs["IamInstanceProfile"] = {
            "Arn": args.get("iam_instance_profile_arn"),
            "Name": args.get("iam_instance_profile_name"),
        }

        ebs_config = remove_empty_elements(
            {
                "VolumeSize": arg_to_number(args.get("ebs_volume_size")),
                "SnapshotId": args.get("ebs_snapshot_id"),
                "VolumeType": args.get("ebs_volume_type"),
                "Iops": arg_to_number(args.get("ebs_iops")),
                "DeleteOnTermination": arg_to_bool_or_none(args.get("ebs_delete_on_termination")),
                "KmsKeyId": args.get("ebs_kms_key_id"),
                "Encrypted": arg_to_bool_or_none(args.get("ebs_encrypted")),
            }
        )

        kwargs["BlockDeviceMappings"] = [{"DeviceName": args.get("device_name"), "Ebs": ebs_config}]
        kwargs["Monitoring"] = {"Enabled": arg_to_bool_or_none(args.get("enabled_monitoring"))}
        kwargs["Placement"] = {"HostId": args.get("host_id")}

        tags = args.get("tags")
        if tags:
            kwargs["TagSpecifications"] = [{"ResourceType": "instance", "Tags": parse_tag_field(tags)}]

        # Remove null values to clean up API call
        kwargs = remove_empty_elements(kwargs)

        response = client.run_instances(**kwargs)

        if response.get("ResponseMetadata", {}).get("HTTPStatusCode") != HTTPStatus.OK:
            AWSErrorHandler.handle_response_error(response, args.get("account_id"))
        response = serialize_response_with_datetime_encoding(response)
        instances = response.get("Instances", [])
        if not instances:
            return CommandResults(readable_output="No instances were launched.")

        # Format output data
        instances_data = []
        for instance in instances:
            instances_data.append(process_instance_data(instance))
        readable_output = tableToMarkdown(
            f"Launched {len(instances)} EC2 Instance(s)",
            instances_data,
            headers=[
                "InstanceId",
                "ImageId",
                "State",
                "Type",
                "PublicIPAddress",
                "PrivateIpAddress",
                "LaunchDate",
                "AvailabilityZone",
                "PublicDNSName",
                "Monitoring",
            ],
            headerTransform=string_to_table_header,
            removeNull=True,
        )
        return CommandResults(
            outputs_prefix="AWS.EC2.Instances", outputs=instances, readable_output=readable_output, raw_response=response
        )

    @staticmethod
    def _manage_instances_command(
        client: BotoClient, args: Dict[str, Any], action: str, additional_params: Optional[Dict[str, str]] = None
    ) -> CommandResults | None:
        """
        General function to manage EC2 instances (start, stop, terminate).

        Args:
            client (BotoClient): The boto3 client for EC2 service
            args (Dict[str, Any]): Command arguments containing instance_ids and other parameters
            action (str): The action to perform ('start', 'stop', 'terminate')
            additional_params (Optional[Dict[str, str]]): Additional parameter names to extract from args

        Returns:
            CommandResults: Results of the operation with instance management information

        Raises:
            DemistoException: If instance_ids parameter is missing or invalid action provided
        """
        # Validate action
        valid_actions = {"start", "stop", "terminate"}
        if action not in valid_actions:
            raise DemistoException(f"Invalid action '{action}'. Must be one of: {valid_actions}")

        # Validate and extract instance IDs
        instance_ids = argToList(args.get("instance_ids", []))
        if not instance_ids:
            raise DemistoException("instance_ids parameter is required")

        # Build base parameters
        base_params = {"InstanceIds": instance_ids}

        # Add action-specific parameters
        if additional_params:
            for param_name, arg_key in additional_params.items():
                if arg_key in args:
                    base_params[param_name] = argToBoolean(args.get(arg_key, False))

        base_params = remove_empty_elements(base_params)

        # Define action configuration
        action_config = {
            "start": {
                "method_name": "start_instances",
                "response_key": "StartingInstances",
                "success_message": "started",
                "failure_message": "Failed to start instances",
            },
            "stop": {
                "method_name": "stop_instances",
                "response_key": "StoppingInstances",
                "success_message": "stopped",
                "failure_message": "Failed to stop instances",
            },
            "terminate": {
                "method_name": "terminate_instances",
                "response_key": "TerminatingInstances",
                "success_message": "terminated",
                "failure_message": "Failed to terminate instances",
            },
        }

        config = action_config[action]

        print_debug_logs(client, f"{action.title()}ing instances: {instance_ids}")

        # Get the appropriate client method dynamically
        client_method = getattr(client, config["method_name"])
        response = client_method(**base_params)

        if response.get("ResponseMetadata", {}).get("HTTPStatusCode") == HTTPStatus.OK:
            readable_output = (
                f"The instances have been {config['success_message']} successfully."
                if response.get(config["response_key"])
                else f"No instances were {config['success_message']}."
            )
            return CommandResults(readable_output=readable_output, raw_response=response)
        else:
            return AWSErrorHandler.handle_response_error(response)

    @staticmethod
    def stop_instances_command(client: BotoClient, args: Dict[str, Any]) -> CommandResults | None:
        """
        Stops one or more Amazon EC2 instances.

        Args:
            client (BotoClient): The boto3 client for EC2 service
            args (Dict[str, Any]): Command arguments containing instance_ids and other parameters

        Returns:
            CommandResults: Results of the operation with instance stop information
        """
        additional_params = {"Force": "force", "Hibernate": "hibernate"}
        return EC2._manage_instances_command(client, args, "stop", additional_params)

    @staticmethod
    def terminate_instances_command(client: BotoClient, args: Dict[str, Any]) -> CommandResults | None:
        """
        Terminates one or more Amazon EC2 instances.

        Args:
            client (BotoClient): The boto3 client for EC2 service
            args (Dict[str, Any]): Command arguments containing instance_ids and other parameters

        Returns:
            CommandResults: Results of the operation with instance termination information
        """
        return EC2._manage_instances_command(client, args, "terminate")

    @staticmethod
    def start_instances_command(client: BotoClient, args: Dict[str, Any]) -> CommandResults | None:
        """
        Starts one or more stopped Amazon EC2 instances.

        Args:
            client (BotoClient): The boto3 client for EC2 service
            args (Dict[str, Any]): Command arguments containing instance_ids and other parameters

        Returns:
            CommandResults: Results of the operation with instance start information
        """
        return EC2._manage_instances_command(client, args, "start")

    @staticmethod
    def modify_subnet_attribute_command(client: BotoClient, args: Dict[str, Any]) -> CommandResults:
        """
        Modifies a single attribute on a specified Amazon EC2 subnet.
        This command performs the 'ModifySubnetAttribute' API operation.

        Args:
            client (BotoClient): The initialized Boto3 EC2 client.
            args (Dict[str, Any]): Command arguments, typically containing:
                - 'subnet_id' (str): The ID of the subnet to modify. (Required)
                - 'map_public_ip_on_launch' (str): Boolean value to control auto-assign public IPv4.
                - 'assign_ipv6_address_on_creation' (str): Boolean value to control auto-assign IPv6 address.
                - 'enable_dns64' (str): Boolean value to enable DNS64 resolution.
                - 'enable_resource_name_dns_a_record_on_launch' (str): Boolean value to enable DNS A records based
                 on instance resource name.
                - 'enable_resource_name_dns_aaaa_record_on_launch' (str): Boolean value to enable DNS AAAA records based on
                 instance resource name.
                - 'private_dns_hostname_type_on_launch' (str): String value for private DNS hostname generation.
                - 'customer_owned_ipv4_pool' (str): The ID of the Customer Owned IPv4 Pool (CoIP) to associate with the subnet.
                - 'map_customer_owned_ip_on_launch' (str): Boolean value to auto-assign CoIPs to instances.
                - 'enable_lni_at_device_index' (str): Integer (1-15) to set the device index for LNI assignment.
                - 'disable_lni_at_device_index' (str): Boolean value to disable LNI assignment at a device index.


        Returns:
            CommandResults: A CommandResults object with a success message.
        """
        kwargs = {
            "SubnetId": args.get("subnet_id"),
            "AssignIpv6AddressOnCreation": arg_to_bool_or_none(args.get("assign_ipv6_address_on_creation")),
            "CustomerOwnedIpv4Pool": args.get("customer_owned_ipv4_pool"),
            "DisableLniAtDeviceIndex": arg_to_bool_or_none(args.get("disable_lni_at_device_index")),
            "EnableDns64": arg_to_bool_or_none(args.get("enable_dns64")),
            "EnableLniAtDeviceIndex": arg_to_number(args.get("enable_lni_at_device_index")),
            "EnableResourceNameDnsAAAARecordOnLaunch": arg_to_bool_or_none(
                args.get("enable_resource_name_dns_aaaa_record_on_launch")
            ),
            "EnableResourceNameDnsARecordOnLaunch": arg_to_bool_or_none(args.get("enable_resource_name_dns_a_record_on_launch")),
            "MapCustomerOwnedIpOnLaunch": arg_to_bool_or_none(args.get("map_customer_owned_ip_on_launch")),
            "MapPublicIpOnLaunch": arg_to_bool_or_none(args.get("map_public_ip_on_launch")),
            "PrivateDnsHostnameTypeOnLaunch": args.get("private_dns_hostname_type_on_launch"),
        }

        remove_nulls_from_dictionary(kwargs)
        try:
            response = client.modify_subnet_attribute(**kwargs)
            if response["ResponseMetadata"]["HTTPStatusCode"] in [HTTPStatus.OK, HTTPStatus.NO_CONTENT]:
                demisto.debug(f"RequestId={response.get('ResponseMetadata').get('RequestId')}")
                return CommandResults(readable_output="Subnet configuration successfully updated.")
            raise DemistoException("Modification could not be performed.")
        except Exception as e:
            raise DemistoException(f"Error: {str(e)}")


class EKS:
    service = AWSServices.EKS

    @staticmethod
    def update_cluster_config_command(client: BotoClient, args: Dict[str, Any]) -> CommandResults:
        """
        Updates an Amazon EKS cluster configuration. Only a single type of update
        (logging / resources_vpc_config) is allowed per call.
        Args:
            client (BotoClient): The boto3 client for EKS service
            args (Dict[str, Any]): Command arguments including cluster name and configuration options

        Returns:
            CommandResults: Results of the operation with update information
        """

        def validate_args(args: Dict[str, Any]) -> dict:
            """
            Check that exactly one argument is passed, and if not raises a value error
            """
            validated_args = {"name": args.get("cluster_name")}
            if resources_vpc_config := args.get("resources_vpc_config"):
                resources_vpc_config = (
                    json.loads(resources_vpc_config) if isinstance(resources_vpc_config, str) else resources_vpc_config
                )
                validated_args["resourcesVpcConfig"] = resources_vpc_config
                # Convert specific string boolean values to actual boolean values
                if isinstance(resources_vpc_config, dict):
                    if "endpointPublicAccess" in resources_vpc_config and isinstance(
                        resources_vpc_config["endpointPublicAccess"], str
                    ):
                        resources_vpc_config["endpointPublicAccess"] = (
                            resources_vpc_config["endpointPublicAccess"].lower() == "true"
                        )
                    if "endpointPrivateAccess" in resources_vpc_config and isinstance(
                        resources_vpc_config["endpointPrivateAccess"], str
                    ):
                        resources_vpc_config["endpointPrivateAccess"] = (
                            resources_vpc_config["endpointPrivateAccess"].lower() == "true"
                        )

            if logging_arg := args.get("logging"):
                logging_arg = json.loads(logging_arg) if isinstance(logging_arg, str) else logging_arg
                validated_args["logging"] = logging_arg

            if logging_arg and resources_vpc_config:
                raise ValueError

            result = remove_empty_elements(validated_args)
            if isinstance(result, dict):
                return result
            else:
                raise ValueError("No valid configuration argument provided")

        validated_args: dict = validate_args(args)
        try:
            response = client.update_cluster_config(**validated_args)
            response_data = response.get("update", {})
            response_data["clusterName"] = validated_args["name"]
            response_data["createdAt"] = datetime_to_string(response_data.get("createdAt"))

            headers = ["clusterName", "id", "status", "type", "params"]
            readable_output = tableToMarkdown(
                name="Updated Cluster Config Information",
                t=response_data,
                removeNull=True,
                headers=headers,
                headerTransform=pascalToSpace,
            )
            return CommandResults(
                readable_output=readable_output,
                outputs_prefix="AWS.EKS.UpdateCluster",
                outputs=response_data,
                raw_response=response_data,
                outputs_key_field="id",
            )
        except Exception as e:
            if "No changes needed" in str(e):
                return CommandResults(readable_output="No changes needed for the required update.")
            else:
                raise e

    @staticmethod
    def describe_cluster_command(client: BotoClient, args: Dict[str, Any]) -> CommandResults:
        """
        Describes an Amazon EKS cluster.
        Args:
            client(boto3 client): The configured AWS session.
            args: command arguments

        Returns:
            A Command Results object
        """
        cluster_name = args.get("cluster_name")

        print_debug_logs(client, f"Describing clusters with parameters: {cluster_name}")
        response = client.describe_cluster(name=cluster_name)
        response_data = response.get("cluster", {})
        response_data["createdAt"] = datetime_to_string(response_data.get("createdAt"))
        activation_expiry = response_data.get("connectorConfig", {}).get("activationExpiry")
        if activation_expiry:
            response_data.get("connectorConfig", {})["activationExpiry"] = datetime_to_string(activation_expiry)

        headers = ["name", "id", "status", "arn", "createdAt", "version"]
        readable_output = tableToMarkdown(
            name="Describe Cluster Information",
            t=response_data,
            removeNull=True,
            headers=headers,
            headerTransform=pascalToSpace,
        )
        return CommandResults(
            readable_output=readable_output,
            outputs_prefix="AWS.EKS.Cluster",
            outputs=response_data,
            raw_response=response_data,
            outputs_key_field="name",
        )

    @staticmethod
    def associate_access_policy_command(client: BotoClient, args: Dict[str, Any]) -> CommandResults:
        """
        Associates an access policy and its scope to an access entry.
        Args:
            client(boto3 client): The configured AWS session.
            args: command arguments

        Returns:
            A Command Results object
        """
        cluster_name = args.get("cluster_name")
        principal_arn = args.get("principal_arn")
        policy_arn = args.get("policy_arn")
        type_arg = args.get("type")
        namespaces = argToList(args.get("namespaces"))
        if type_arg and type_arg == "namespace" and not namespaces:
            raise Exception(f"When the {type_arg=}, you must enter a namespace.")

        access_scope = {"type": type_arg, "namespaces": namespaces}

        print_debug_logs(
            client,
            f"Associating access policy with parameters: {cluster_name=}, {principal_arn=}, {policy_arn=}, {access_scope=}",
        )
        response = client.associate_access_policy(
            clusterName=cluster_name, principalArn=principal_arn, policyArn=policy_arn, accessScope=access_scope
        )
        response_data = response.get("associatedAccessPolicy", {})
        response_data["clusterName"] = response.get("clusterName")
        response_data["principalArn"] = response.get("principalArn")

        response_data["associatedAt"] = datetime_to_string(response_data.get("associatedAt"))
        response_data["modifiedAt"] = datetime_to_string(response_data.get("modifiedAt"))

        headers = ["clusterName", "principalArn", "policyArn", "associatedAt"]
        readable_output = tableToMarkdown(
            name="The access policy was associated to the access entry successfully.",
            t=response_data,
            removeNull=True,
            headers=headers,
            headerTransform=pascalToSpace,
        )

        return CommandResults(
            readable_output=readable_output,
            outputs_prefix="AWS.EKS.AssociatedAccessPolicy",
            outputs=response_data,
            raw_response=response_data,
            outputs_key_field="clusterName",
        )


class RDS:
    service = AWSServices.RDS

    @staticmethod
    def modify_db_cluster_command(client: BotoClient, args: Dict[str, Any]) -> CommandResults:
        """
        Modifies an Amazon RDS DB Cluster configuration.

        Args:
            client (BotoClient): The boto3 client for RDS service
            args (Dict[str, Any]): Command arguments including cluster configuration options

        Returns:
            CommandResults: Results of the operation with update information
        """
        try:
            kwargs = {
                "DBClusterIdentifier": args.get("db_cluster_identifier"),
            }

            # Optional parameters
            optional_params = {
                "DeletionProtection": "deletion_protection",
                "EnableIAMDatabaseAuthentication": "enable_iam_database_authentication",
            }

            for param, arg_name in optional_params.items():
                if arg_name in args:
                    kwargs[param] = argToBoolean(args[arg_name])

            demisto.debug(f"executing modify_db_cluster with {kwargs}")
            response = client.modify_db_cluster(**kwargs)
            if response["ResponseMetadata"]["HTTPStatusCode"] == HTTPStatus.OK:
                db_cluster = response.get("DBCluster", {})
                readable_output = f"Successfully modified DB cluster {args.get('db-cluster-identifier')}"
                if db_cluster:
                    db_cluster = convert_datetimes_to_iso_safe(db_cluster)
                    readable_output += "\n\nUpdated DB Cluster details:"
                    readable_output += tableToMarkdown("", db_cluster)

                return CommandResults(
                    readable_output=readable_output,
                    outputs_prefix="AWS.RDS.DBCluster",
                    outputs=db_cluster,
                    outputs_key_field="DBClusterIdentifier",
                )
            else:
                raise DemistoException(
                    f"Failed to modify DB cluster. "
                    f"Status code: {response['ResponseMetadata']['HTTPStatusCode']}. "
                    f"{json.dumps(response)}"
                )

        except Exception as e:
            raise DemistoException(f"Error modifying DB cluster: {str(e)}")

    @staticmethod
    def modify_db_cluster_snapshot_attribute_command(client: BotoClient, args: Dict[str, Any]) -> CommandResults:
        """
        Modifies attributes of an Amazon RDS DB Cluster snapshot.
        Args:
            client (BotoClient): The boto3 client for RDS service
            args (Dict[str, Any]): Command arguments for snapshot attribute modification

        Returns:
            CommandResults: Results of the snapshot attribute modification operation
        """
        try:
            kwargs = {
                "DBClusterSnapshotIdentifier": args.get("db_cluster_snapshot_identifier"),
                "AttributeName": args.get("attribute_name"),
            }

            # Optional parameters
            if "values_to_add" in args:
                kwargs["ValuesToAdd"] = argToList(args.get("values_to_add"))

            if "values-to-remove" in args:
                kwargs["ValuesToRemove"] = argToList(args.get("values_to_remove"))

            remove_nulls_from_dictionary(kwargs)

            response = client.modify_db_cluster_snapshot_attribute(**kwargs)

            if response["ResponseMetadata"]["HTTPStatusCode"] == HTTPStatus.OK:
                attributes = response.get("DBClusterSnapshotAttributesResult", {})

                if attributes:
                    readable_output = (
                        f"Successfully modified DB cluster snapshot attribute for {args.get('db_cluster_snapshot_identifier')}"
                    )
                    readable_output += "\n\nUpdated DB Cluster Snapshot Attributes:"
                    readable_output += tableToMarkdown("", attributes)

                return CommandResults(
                    readable_output=readable_output,
                    outputs_prefix="AWS.RDS.DBClusterSnapshotAttributes",
                    outputs=attributes,
                    outputs_key_field="DBClusterSnapshotIdentifier",
                )
            else:
                raise DemistoException(
                    f"Failed to modify DB cluster snapshot attribute. "
                    f"Status code: {response['ResponseMetadata']['HTTPStatusCode']}. "
                    f"{json.dumps(response)}"
                )

        except Exception as e:
            raise DemistoException(f"Error modifying DB cluster snapshot attribute: {str(e)}")

    @staticmethod
    def modify_db_instance_command(client: BotoClient, args: Dict[str, Any]) -> CommandResults:
        """
        Modifies an Amazon RDS DB Instance configuration.

        Args:
            client (BotoClient): The boto3 client for RDS service
            args (Dict[str, Any]): Command arguments including instance identifier and configuration options

        Returns:
            CommandResults: Results of the operation with update information
        """
        try:
            kwargs = {
                "DBInstanceIdentifier": args.get("db_instance_identifier"),
                "MultiAZ": arg_to_bool_or_none(args.get("multi_az")),
                "ApplyImmediately": arg_to_bool_or_none(args.get("apply_immediately")),
                "AutoMinorVersionUpgrade": arg_to_bool_or_none(args.get("auto_minor_version_upgrade")),
                "DeletionProtection": arg_to_bool_or_none(args.get("deletion_protection")),
                "EnableIAMDatabaseAuthentication": arg_to_bool_or_none(args.get("enable_iam_database_authentication")),
                "PubliclyAccessible": arg_to_bool_or_none(args.get("publicly_accessible")),
                "CopyTagsToSnapshot": arg_to_bool_or_none(args.get("copy_tags_to_snapshot")),
                "BackupRetentionPeriod": int(args.get("backup_retention_period", ""))
                if args.get("backup_retention_period")
                else None,
            }
            remove_nulls_from_dictionary(kwargs)
            demisto.info(f"modify_db_instance {kwargs=}")
            response = client.modify_db_instance(**kwargs)

            if response["ResponseMetadata"]["HTTPStatusCode"] == HTTPStatus.OK:
                db_instance = response.get("DBInstance", {})
                readable_output = (
                    f"Successfully modified DB instance {args.get('db_instance_identifier')}"
                    f"\n\nUpdated DB Instance details:\n\n"
                )
                if db_instance:
                    db_instance = convert_datetimes_to_iso_safe(db_instance)
                    readable_output += tableToMarkdown("", t=db_instance, removeNull=True)

                return CommandResults(
                    readable_output=readable_output,
                    outputs_prefix="AWS.RDS.DBInstance",
                    outputs=db_instance,
                    outputs_key_field="DBInstanceIdentifier",
                )
            else:
                raise DemistoException(
                    f"Failed to modify DB instance. "
                    f"Status code: {response['ResponseMetadata']['HTTPStatusCode']}. "
                    f"Error {response['Error']['Message']}",
                )

        except Exception as e:
            raise DemistoException(f"Error modifying DB instance: {str(e)}")

    @staticmethod
    def modify_db_snapshot_attribute_command(client: BotoClient, args: Dict[str, Any]) -> CommandResults:
        """
        Adds or removes permission for the specified AWS account IDs to restore the specified DB snapshot.

        Args:
            client (BotoClient): The boto3 client for RDS service
            args (Dict[str, Any]): Command arguments including snapshot identifier and attribute settings

        Returns:
            CommandResults: Results of the operation with success/failure message
        """
        kwargs = {
            "DBSnapshotIdentifier": args.get("db_snapshot_identifier"),
            "AttributeName": args.get("attribute_name"),
            "ValuesToAdd": argToList(args.get("values_to_add")) if "values_to_add" in args else None,
            "ValuesToRemove": argToList(args.get("values_to_remove")) if "values_to_remove" in args else None,
        }
        remove_nulls_from_dictionary(kwargs)

        response = client.modify_db_snapshot_attribute(**kwargs)

        if response["ResponseMetadata"]["HTTPStatusCode"] == HTTPStatus.OK:
            # Return the changed fields in the command results:
            return CommandResults(
                readable_output=(
                    f"Successfully modified DB snapshot attribute for {args.get('db_snapshot_identifier')}:\n"
                    f"{tableToMarkdown('Modified', kwargs)}"
                )
            )

        else:
            raise DemistoException(f"Couldn't modify DB snapshot attribute for {args.get('db_snapshot_identifier')}")

    @staticmethod
    def modify_event_subscription_command(client: BotoClient, args: Dict[str, Any]) -> CommandResults:
        """
        Modifies the configuration of an existing Amazon RDS event notification subscription.
        This command performs the 'ModifyEventSubscription' API operation, allowing updates to the target SNS topic,
        the list of event categories, the source type, and the enabled state of the subscription.

        Args:
            client (BotoClient): The initialized Boto3 client.
            args (Dict[str, Any]): Command arguments, typically containing:
                - 'subscription_name' (str): The unique name of the subscription to modify. (Required)
                - 'enabled' (str): Boolean string ('true' or 'false') to activate/deactivate the subscription. (Optional)
                - 'event_categories' (str | List[str]): A list of event categories to subscribe to. (Optional)
                - 'sns_topic_arn' (str): The ARN of the new SNS topic to publish events to. (Optional)
                - 'source_type' (str): The type of resource generating events. (Optional)

        Returns:
            CommandResults: A CommandResults object containing the modified EventSubscription details.
        """
        kwargs = {
            "SubscriptionName": args.get("subscription_name"),
            "Enabled": arg_to_bool_or_none(args.get("enabled")),
            "EventCategories": argToList(args.get("event_categories", [])),
            "SnsTopicArn": args.get("sns_topic_arn"),
            "SourceType": args.get("source_type"),
        }
        remove_nulls_from_dictionary(kwargs)

        try:
            response = client.modify_event_subscription(**kwargs)

            if response["ResponseMetadata"]["HTTPStatusCode"] in [HTTPStatus.OK, HTTPStatus.NO_CONTENT]:
                headers = [
                    "CustomerAwsId",
                    "CustSubscriptionId",
                    "SnsTopicArn",
                    "Status",
                    "SubscriptionCreationTime",
                    "SourceType",
                    "EventCategoriesList",
                    "Enabled",
                    "EventSubscriptionArn",
                    "SourceIdsList",
                ]

                return CommandResults(
                    readable_output=tableToMarkdown(
                        name=f"Event subscription {args.get('subscription_name')} successfully modified.",
                        headers=headers,
                        t=response.get("EventSubscription"),
                        removeNull=True,
                    ),
                    outputs_prefix="AWS.RDS.EventSubscription",
                    outputs=response.get("EventSubscription"),
                    outputs_key_field="CustSubscriptionId",
                )
            raise DemistoException(f"Failed to modify event subscription {args.get('subscription_name')}.")
        except Exception as e:
            raise DemistoException(f"Error: {str(e)}")


class CostExplorer:
    service = AWSServices.CostExplorer

    @staticmethod
    def billing_cost_usage_list_command(client: BotoClient, args: Dict[str, Any]) -> CommandResults:
        """
        Retrieves cost and usage data from AWS Cost Explorer API.

        This command provides detailed cost and usage information for AWS services over a specified time period.
        It supports multiple metrics including costs (blended, unblended, amortized) and usage quantities.
        Results can be filtered by AWS services and support pagination for large datasets.

        Args:
            client (BotoClient): AWS Cost Explorer boto3 client
            args (Dict[str, Any]): Command arguments containing:
                - metrics: List of metrics to retrieve (UsageQuantity, BlendedCost, etc.)
                - start_date: Start date for the report (YYYY-MM-DD format)
                - end_date: End date for the report (YYYY-MM-DD format)
                - granularity: Time granularity (Daily, Monthly, Hourly)
                - aws_services: Optional filter for specific AWS services
                - next_page_token: Token for pagination

        Returns:
            CommandResults: Contains usage data grouped by time periods and metrics,
                          with separate tables for each metric type in readable output

        Raises:
            DemistoException: If AWS API call fails or invalid parameters provided
        """
        today_utc = datetime.now(UTC)
        metrics = argToList(args.get("metrics", "UsageQuantity"))
        allowed_metrics = {
            "AmortizedCost",
            "BlendedCost",
            "NetAmortizedCost",
            "NetUnblendedCost",
            "NormalizedUsageAmount",
            "UnblendedCost",
            "UsageQuantity",
        }
        invalid_metrics = [m for m in metrics if m not in allowed_metrics]
        if invalid_metrics:
            raise DemistoException(
                f"Invalid metrics: {', '.join(invalid_metrics)}. Allowed metrics: {', '.join(sorted(allowed_metrics))}"
            )
        start_date = arg_to_datetime(args.get("start_date")) or (today_utc - timedelta(days=7))
        end_date = arg_to_datetime(args.get("end_date")) or today_utc
        granularity = args.get("granularity", "Daily").upper()
        aws_services = argToList(args.get("aws_services"))
        token = args.get("next_page_token")

        request = {
            "TimePeriod": {
                "Start": start_date.date().isoformat(),
                "End": end_date.date().isoformat(),
            },
            "Granularity": granularity,
            "Metrics": metrics,
        }
        if aws_services:
            request["Filter"] = {
                "Dimensions": {
                    "Key": "SERVICE",
                    "MatchOptions": ["EQUALS"],
                    "Values": aws_services,
                }
            }
        if token:
            request["NextPageToken"] = token
        demisto.debug(f"AWS get_cost_and_usage request: {request}")

        response = client.get_cost_and_usage(**request)

        results = response.get("ResultsByTime", [])
        next_token = response.get("NextPageToken", "")
        demisto.debug(f"AWS get_cost_and_usage response - ResultsByTime count: {len(results)},\n NextToken: {next_token}")

        results_by_metric: dict[str, list] = {metric: [] for metric in metrics}
        for result in results:
            total = result.get("Total")
            service = total.get("Keys", [None])[0] if total.get("Keys") else None
            for metric in metrics:
                results_by_metric[metric].append(
                    {
                        "Service": service,
                        "StartDate": result.get("TimePeriod", {}).get("Start"),
                        "EndDate": result.get("TimePeriod", {}).get("End"),
                        "Amount": total.get(metric, {}).get("Amount", ""),
                        "Unit": total.get(metric, {}).get("Unit", ""),
                    }
                )
        outputs = {"AWS.Billing.Usage": results, "AWS.Billing(true)": {"UsageNextToken": next_token}}
        readable_tables = []
        for metric in metrics:
            metric_results = results_by_metric[metric]
            if metric_results:
                table = tableToMarkdown(
                    f"AWS Billing Usage - {metric}",
                    metric_results,
                    headers=["Service", "StartDate", "EndDate", "Amount", "Unit"],
                    removeNull=True,
                    headerTransform=pascalToSpace,
                )
                readable_tables.append(table)
        readable = "\n".join(readable_tables) if readable_tables else "No billing usage data found."
        if next_token:
            readable = f"Next Page Token: {next_token}\n\n" + readable
        return CommandResults(
            readable_output=readable,
            outputs=outputs,
            raw_response=response,
        )

    @staticmethod
    def billing_forecast_list_command(client: BotoClient, args: Dict[str, Any]) -> CommandResults:
        """
        Retrieves cost forecast data from AWS Cost Explorer API.

        This command provides forecasted cost information for AWS services over a future time period.
        It uses historical data to predict future spending patterns and supports multiple cost metrics.
        Results can be filtered by AWS services and include prediction intervals for accuracy assessment.

        Args:
            client (BotoClient): AWS Cost Explorer boto3 client
            args (Dict[str, Any]): Command arguments containing:
                - metric: Single forecast metric (AMORTIZED_COST, BLENDED_COST, etc.)
                - start_date: Start date for the forecast (YYYY-MM-DD format, defaults to today)
                - end_date: End date for the forecast (YYYY-MM-DD format, defaults to +7 days)
                - granularity: Time granularity (Daily, Monthly, Hourly)
                - aws_services: Optional filter for specific AWS services
                - next_page_token: Token for pagination

        Returns:
            CommandResults: Contains forecast data with mean values and prediction intervals,
                          organized by time periods for the specified metric

        Raises:
            DemistoException: If AWS API call fails or invalid parameters provided
        """
        today_utc = datetime.now(UTC)
        metric = args.get("metric", "AMORTIZED_COST")
        start_date = arg_to_datetime(args.get("start_date")) or today_utc
        end_date = arg_to_datetime(args.get("end_date")) or (today_utc + timedelta(days=7))
        granularity = args.get("granularity", "Daily").upper()
        aws_services = argToList(args.get("aws_services"))
        token = args.get("next_page_token")

        request = {
            "TimePeriod": {
                "Start": start_date.date().isoformat(),
                "End": end_date.date().isoformat(),
            },
            "Granularity": granularity,
            "Metric": metric,
        }
        if aws_services:
            request["Filter"] = {
                "Dimensions": {
                    "Key": "SERVICE",
                    "MatchOptions": ["EQUALS"],
                    "Values": aws_services,
                }
            }
        if token:
            request["NextPageToken"] = token
        demisto.debug(f"AWS Cost Forecast request: {request}")

        response = client.get_cost_forecast(**request)

        results = response.get("ForecastResultsByTime", [])
        next_token = response.get("NextPageToken", "")
        demisto.debug(f"AWS Cost Forecast response - ForecastResultsByTime count: {len(results)},\nNextToken: {next_token}")

        metric_results = []
        for result in results:
            metric_results.append(
                {
                    "StartDate": result.get("TimePeriod", {}).get("Start"),
                    "EndDate": result.get("TimePeriod", {}).get("End"),
                    "TotalAmount": f"{float(result.get('MeanValue', 0)):.2f}",
                    "TotalUnit": response.get("Unit"),
                }
            )

        outputs = {
            "AWS.Billing.Forecast": results,
            "AWS.Billing(true)": {"ForecastNextToken": next_token},
        }

        readable = tableToMarkdown(
            f"AWS Billing Forecast - {metric}",
            metric_results,
            headers=["StartDate", "EndDate", "TotalAmount", "TotalUnit"],
            removeNull=True,
            headerTransform=pascalToSpace,
        )
        if next_token:
            readable = f"Next Page Token: {next_token}\n\n" + readable

        return CommandResults(
            readable_output=readable,
            outputs=outputs,
            raw_response=response,
        )


class Budgets:
    service = AWSServices.BUDGETS

    @staticmethod
    def billing_budgets_list_command(client: BotoClient, args: Dict[str, Any]) -> CommandResults:
        """
        Retrieves budget information from AWS Budgets API.

        This command lists all configured budgets for a specified AWS account, providing detailed
        information about budget limits, actual spending, forecasted spending, and time periods.
        Supports various budget types including cost, usage, and savings plans budgets.

        Args:
            client (BotoClient): AWS Budgets boto3 client
            args (Dict[str, Any]): Command arguments containing:
                - account_id: AWS account ID to retrieve budgets for (required)
                - max_result: Maximum number of results to return (default: 50, max: 1000)
                - show_filter_expression: Whether to include filter expressions in output
                - next_page_token: Token for pagination

        Returns:
            CommandResults: Contains budget data including names, types, limits, actual spend,
                          forecasted spend, and time periods with pagination support

        Raises:
            DemistoException: If AWS API call fails, account_id is invalid, or other errors occur
        """
        max_results = int(args.get("max_result", 50))
        token = args.get("next_page_token")
        account_id = args.get("account_id")
        show_filter_expression = argToBoolean(args.get("show_filter_expression"))
        request = {"AccountId": account_id, "MaxResults": max_results}
        if token:
            request["NextToken"] = token
        if show_filter_expression:
            request["ShowFilterExpression"] = show_filter_expression
        demisto.debug(f"AWS Budgets request: {request}")

        response = client.describe_budgets(**request)

        budgets = response.get("Budgets", [])
        next_token = response.get("NextToken")
        demisto.debug(f"AWS Budgets response - Budgets count: {len(budgets)},\n NextToken: {next_token}")
        results = []
        for b in budgets:
            budget_limit = b.get("BudgetLimit", {})
            actual_spend = b.get("CalculatedSpend", {}).get("ActualSpend", {})
            start = b.get("TimePeriod", {}).get("Start").strftime("%Y-%m-%d")
            end = b.get("TimePeriod", {}).get("End").strftime("%Y-%m-%d")
            results.append(
                {
                    "BudgetName": b.get("BudgetName"),
                    "BudgetType": b.get("BudgetType"),
                    "BudgetLimitAmount": budget_limit.get("Amount"),
                    "BudgetLimitUnit": budget_limit.get("Unit"),
                    "ActualSpendAmount": actual_spend.get("Amount"),
                    "ActualSpendUnit": actual_spend.get("Unit"),
                    "TimePeriod": f"{start} - {end}",
                    "FilterExpression": b.get("FilterExpression") if show_filter_expression else None,
                }
            )
        outputs = {
            "AWS.Billing.Budget(val.BudgetName && val.BudgetName == obj.BudgetName)": results,
            "AWS.Billing(true)": {"BudgetNextToken": next_token},
        }
        readable = tableToMarkdown(
            "AWS Budgets",
            results,
            headers=[
                "BudgetName",
                "TimePeriod",
                "BudgetType",
                "BudgetLimitAmount",
                "BudgetLimitUnit",
                "FilterExpression",
                "ActualSpendAmount",
                "ActualSpendUnit",
            ],
            removeNull=True,
            headerTransform=pascalToSpace,
        )
        if next_token:
            readable = f"Next Page Token: {next_token}\n\n" + readable
        return CommandResults(
            readable_output=readable,
            outputs=outputs,
            raw_response=json.loads(json.dumps(response, cls=DatetimeEncoder)),
        )

    @staticmethod
    def billing_budget_notification_list_command(client: BotoClient, args: Dict[str, Any]) -> CommandResults:
        """
        Retrieves notification configurations for a specific budget from AWS Budgets API.

        This command lists all notification settings associated with a particular budget,
        including notification types (actual vs forecasted), thresholds, comparison operators,
        and subscriber information (email addresses or SNS topics).

        Args:
            client (BotoClient): AWS Budgets boto3 client
            args (Dict[str, Any]): Command arguments containing:
                - account_id: AWS account ID that owns the budget (required)
                - budget_name: Name of the budget to retrieve notifications for (required)
                - max_result: Maximum number of results to return (default: 50, max: 100)
                - next_page_token: Token for pagination

        Returns:
            CommandResults: Contains notification configurations including notification types,
                          thresholds, comparison operators, and subscriber details

        Raises:
            DemistoException: If AWS API call fails, budget doesn't exist, or invalid parameters provided
        """
        budget_name = args.get("budget_name")
        max_results = int(args.get("max_result", 50))
        token = args.get("next_page_token")
        request = {"AccountId": args["account_id"], "BudgetName": budget_name, "MaxResults": max_results}
        if token:
            request["NextToken"] = token
        demisto.debug(f"AWS Budget Notifications request: {request}")

        response = client.describe_notifications_for_budget(**request)

        notifications = response.get("Notifications", [])
        next_token = response.get("NextToken", "")
        demisto.debug(f"AWS Budget Notifications response - Notifications count: {len(notifications)},\n NextToken: {next_token}")
        outputs = {
            "AWS.Billing.Notification": notifications,
            "AWS.Billing(true)": {"NotificationNextToken": next_token},
        }
        readable = tableToMarkdown(f"Notifications for Budget: {budget_name}", notifications)
        if next_token:
            readable = f"Next Page Token: {next_token}\n\n" + readable
        return CommandResults(
            readable_output=readable,
            outputs=outputs,
            raw_response=response,
        )


class CloudTrail:
    service = AWSServices.CloudTrail

    @staticmethod
    def start_logging_command(client: BotoClient, args: Dict[str, Any]) -> CommandResults:
        """
        Starts the recording of AWS API calls and log file delivery for a trail.
        """
        name = args.get("name")

        try:
            response = client.start_logging(Name=name)

            return CommandResults(readable_output=f"Successfully started logging for CloudTrail: {name}", raw_response=response)
        except Exception as e:
            raise DemistoException(f"Error starting logging for CloudTrail {name}: {str(e)}")

    @staticmethod
    def update_trail_command(client: BotoClient, args: Dict[str, Any]) -> CommandResults:
        """
        Updates trail settings that control what events you are logging, and how to handle log files.
        Changes to a trail do not require stopping the CloudTrail service.

        Args:
            client (BotoClient): The boto3 client for CloudTrail service
            args (Dict[str, Any]): Command arguments including trail name and configuration options

        Returns:
            CommandResults: Results of the operation with update information
        """
        try:
            kwargs = {
                "Name": args.get("name"),
                "S3BucketName": args.get("s3_bucket_name"),
                "S3KeyPrefix": args.get("s3_key_prefix"),
                "SnsTopicName": args.get("sns_topic_name"),
                "IncludeGlobalServiceEvents": arg_to_bool_or_none(args.get("include_global_service_events")),
                "IsMultiRegionTrail": arg_to_bool_or_none(args.get("is_multi_region_trail")),
                "EnableLogFileValidation": arg_to_bool_or_none(args.get("enable_log_file_validation")),
                "CloudWatchLogsLogGroupArn": args.get("cloud_watch_logs_log_group_arn"),
                "CloudWatchLogsRoleArn": args.get("cloud_watch_logs_role_arn"),
                "KMSKeyId": args.get("kms_key_id"),
            }

            remove_nulls_from_dictionary(kwargs)

            response = client.update_trail(**kwargs)

            if response["ResponseMetadata"]["HTTPStatusCode"] == HTTPStatus.OK:
                trail_data = response.get("Trail", {})
                readable_output = f"Successfully updated CloudTrail: {args.get('name')}"

                if trail_data:
                    readable_output += "\n\nUpdated Trail Details:"
                    readable_output += tableToMarkdown("", trail_data)

                return CommandResults(
                    readable_output=readable_output,
                    outputs_prefix="AWS.CloudTrail.Trail",
                    outputs=trail_data,
                    outputs_key_field="TrailARN",
                    raw_response=response,
                )
            else:
                raise DemistoException(
                    f"Failed to update CloudTrail. "
                    f"Status code: {response['ResponseMetadata']['HTTPStatusCode']}. "
                    f"{json.dumps(response)}"
                )

        except Exception as e:
            raise DemistoException(f"Error updating CloudTrail {args.get('name')}: {str(e)}")

    @staticmethod
    def describe_trails_command(client: BotoClient, args: Dict[str, Any]) -> CommandResults:
        """
        Retrieves descriptions of the specified trail or all trails in the account.

        Args:
            client (BotoClient): The boto3 client for CloudTrail service
            args (Dict[str, Any]): Command arguments including trail names (optional)

        Returns:
            CommandResults: Detailed information about CloudTrail trails
        """
        trail_names = argToList(args.get("trail_names", []))
        include_shadow_trails = arg_to_bool_or_none(args.get("include_shadow_trails", True))
        kwargs = {"trailNameList": trail_names, "includeShadowTrails": include_shadow_trails}
        remove_nulls_from_dictionary(kwargs)
        response = client.describe_trails(**kwargs)
        trail_data = response.get("trailList", [])
        headers = [
            "Name",
            "S3BucketName",
            "IncludeGlobalServiceEvents",
            "IsMultiRegionTrail",
            "TrailARN",
            "LogFileValidationEnabled",
            "HomeRegion",
        ]
        readable_output = tableToMarkdown(
            name="Trail List",
            t=trail_data,
            removeNull=True,
            headers=headers,
            headerTransform=pascalToSpace,
        )
        return CommandResults(
            outputs_prefix="AWS.CloudTrail.Trails",
            outputs_key_field="TrailARN",
            raw_response=response,
            outputs=trail_data,
            readable_output=readable_output,
        )


class ECS:
    service = AWSServices.ECS

    @staticmethod
    def update_cluster_settings_command(client: BotoClient, args: Dict[str, Any]) -> CommandResults:
        """
        Updates the containerInsights setting of an ECS cluster.

        Args:
            client (BotoClient): The boto3 client for ECS service
            args (Dict[str, Any]): Command arguments including cluster name and setting value

        Returns:
            CommandResults: Results of the operation with updated cluster settings
        """
        setting_value = args.get("value")
        print_debug_logs(client, f"Updating ECS cluster settings with parameters: {setting_value=}")  # noqa: E501
        response = client.update_cluster_settings(
            cluster=args.get("cluster_name"),
            settings=[
                {"name": "containerInsights", "value": setting_value},
            ],
        )

        if response["ResponseMetadata"]["HTTPStatusCode"] == HTTPStatus.OK:
            cluster_data = response.get("cluster", {})
            readable_output = f"Successfully updated ECS cluster: {args.get('cluster_name')}"

            if cluster_data:
                readable_output += "\n\nUpdated Cluster Details:ֿֿֿֿֿ\n"
                readable_output += tableToMarkdown("", cluster_data)

            return CommandResults(
                readable_output=readable_output,
                outputs_prefix="AWS.ECS.Cluster",
                outputs=cluster_data,
                outputs_key_field="clusterArn",
                raw_response=response,
            )
        else:
            raise DemistoException(
                f"Failed to update ECS cluster. "
                f"Status code: {response['ResponseMetadata']['HTTPStatusCode']}. "
                f"{json.dumps(response)}"
            )


class KMS:
    service = AWSServices.KMS

    @staticmethod
    def enable_key_rotation_command(client: BotoClient, args: Dict[str, Any]) -> CommandResults | None:
        """
        Enables automatic rotation for a symmetric customer-managed KMS key.
        Uses a custom rotation period (days) from args; valid range is 90–2560.
        """
        key_id = args.get("key_id", "")
        rot_period = arg_to_number(args.get("rotation_period_in_days"))
        kwargs = {"KeyId": key_id, "RotationPeriodInDays": rot_period}
        remove_nulls_from_dictionary(kwargs)
        print_debug_logs(client, f"EnableKeyRotation params: {kwargs}")

        try:
            resp = client.enable_key_rotation(**kwargs)
            status = resp.get("ResponseMetadata", {}).get("HTTPStatusCode")
            if status in (HTTPStatus.OK, HTTPStatus.NO_CONTENT):
                hr = f"Enabled automatic rotation for KMS key '{key_id}' (rotation period: {rot_period} days)."
                return CommandResults(readable_output=hr, raw_response=resp)
            return AWSErrorHandler.handle_response_error(resp)

        except ClientError as e:
            return AWSErrorHandler.handle_client_error(e)

        except Exception as e:
            raise DemistoException(f"Error enabling key rotation for '{key_id}': {str(e)}")


class ELB:
    service = AWSServices.ELB

    @staticmethod
    def modify_load_balancer_attributes_command(client: BotoClient, args: Dict[str, Any]) -> CommandResults | None:
        """
        Modifies Classic ELB attributes:
        Cross-Zone Load Balancing, Access Logs, Connection Draining, Connection Settings, AdditionalAttributes.
        Sends only sub-blocks provided by the user.
        """
        lb_name = args.get("load_balancer_name", "")
        attrs: Dict[str, Any] = {}

        # Cross-zone
        if "cross_zone_load_balancing_enabled" in args:
            attrs["CrossZoneLoadBalancing"] = {"Enabled": argToBoolean(args.get("cross_zone_load_balancing_enabled"))}

        # Access logs
        if (
            "access_log_enabled" in args
            or "access_log_s3_bucket_name" in args
            or "access_log_interval" in args
            or "access_log_s3_bucket_prefix" in args
        ):
            enabled = argToBoolean(args.get("access_log_enabled")) if "access_log_enabled" in args else None
            bucket = args.get("access_log_s3_bucket_name")
            interval = arg_to_number(args.get("access_log_interval"))
            prefix = args.get("access_log_s3_bucket_prefix")

            access_log_block = {"Enabled": enabled, "S3BucketName": bucket, "S3BucketPrefix": prefix, "EmitInterval": interval}
            add_block_if_any(block_name="AccessLog", value=access_log_block, target=attrs)

        # Connection draining
        if "connection_draining_enabled" in args or "connection_draining_timeout" in args:
            draining_enabled = (
                argToBoolean(args.get("connection_draining_enabled")) if "connection_draining_enabled" in args else None
            )
            draining_timeout = arg_to_number(args.get("connection_draining_timeout"))
            conn_draining_block = {"Enabled": draining_enabled, "Timeout": draining_timeout}
            add_block_if_any(block_name="ConnectionDraining", value=conn_draining_block, target=attrs)

        # Connection settings (idle timeout)
        add_block_if_any(
            block_name="ConnectionSettings",
            value={"IdleTimeout": arg_to_number(args.get("connection_settings_idle_timeout"))},
            target=attrs,
        )

        # Additional attributes (JSON list of {Key,Value})
        # Only one additional attribute is supported on classic ELB, Therefore we directly set the key and value
        if desync_mitigation_mode := args.get("desync_mitigation_mode"):
            attrs["AdditionalAttributes"] = [{"Key": "elb.http.desyncmitigationmode", "Value": desync_mitigation_mode}]

        kwargs = {"LoadBalancerName": lb_name, "LoadBalancerAttributes": attrs}
        remove_nulls_from_dictionary(kwargs)
        print_debug_logs(client, f"ModifyLoadBalancerAttributes params: {kwargs}")

        try:
            resp = client.modify_load_balancer_attributes(**kwargs)
            status = resp.get("ResponseMetadata", {}).get("HTTPStatusCode")
            if status == HTTPStatus.OK:
                lb_attrs = resp.get("LoadBalancerAttributes", {})
                out = {"LoadBalancerName": lb_name, "LoadBalancerAttributes": lb_attrs}
                hr = format_elb_modify_attributes_hr(lb_name, resp)
                return CommandResults(
                    readable_output=hr,
                    outputs_prefix="AWS.ELB.LoadBalancer",
                    outputs_key_field="LoadBalancerName",
                    outputs=out,
                    raw_response=resp,
                )

            return AWSErrorHandler.handle_response_error(resp)

        except ClientError as e:
            return AWSErrorHandler.handle_client_error(e)

        except Exception as e:
            raise DemistoException(f"Error modifying load balancer '{lb_name}': {str(e)}")


def get_file_path(file_id):
    filepath_result = demisto.getFilePath(file_id)
    return filepath_result


COMMANDS_MAPPING: dict[str, Callable[[BotoClient, Dict[str, Any]], CommandResults | None]] = {
    "aws-billing-cost-usage-list": CostExplorer.billing_cost_usage_list_command,
    "aws-billing-forecast-list": CostExplorer.billing_forecast_list_command,
    "aws-billing-budgets-list": Budgets.billing_budgets_list_command,
    "aws-billing-budget-notification-list": Budgets.billing_budget_notification_list_command,
    "aws-s3-public-access-block-update": S3.put_public_access_block_command,
    "aws-s3-bucket-versioning-put": S3.put_bucket_versioning_command,
    "aws-s3-bucket-versioning-enable-quick-action": S3.put_bucket_versioning_command,
    "aws-s3-bucket-logging-put": S3.put_bucket_logging_command,
    "aws-s3-bucket-enable-bucket-access-logging-quick-action": S3.put_bucket_logging_command,
    "aws-s3-bucket-acl-put": S3.put_bucket_acl_command,
    "aws-s3-bucket-acl-set-to-private-quick-action": S3.put_bucket_acl_command,
    "aws-s3-bucket-policy-put": S3.put_bucket_policy_command,
    "aws-s3-bucket-website-delete": S3.delete_bucket_website_command,
    "aws-s3-bucket-website-disable-hosting-quick-action": S3.delete_bucket_website_command,
    "aws-s3-bucket-ownership-controls-put": S3.put_bucket_ownership_controls_command,
    "aws-s3-file-upload": S3.file_upload_command,
    "aws-s3-file-download": S3.file_download_command,
    "aws-iam-account-password-policy-get": IAM.get_account_password_policy_command,
    "aws-iam-account-password-policy-update": IAM.update_account_password_policy_command,
    "aws-iam-role-policy-put": IAM.put_role_policy_command,
    "aws-iam-login-profile-delete": IAM.delete_login_profile_command,
    "aws-iam-user-policy-put": IAM.put_user_policy_command,
    "aws-iam-role-from-instance-profile-remove": IAM.remove_role_from_instance_profile_command,
    "aws-iam-access-key-update": IAM.update_access_key_command,
    "aws-ec2-instance-metadata-options-modify": EC2.modify_instance_metadata_options_command,
    "aws-ec2-instance-attribute-modify": EC2.modify_instance_attribute_command,
    "aws-ec2-instance-attribute-modify-quick-action": EC2.modify_instance_attribute_command,
    "aws-ec2-snapshot-attribute-modify": EC2.modify_snapshot_attribute_command,
    "aws-ec2-image-attribute-modify": EC2.modify_image_attribute_command,
    "aws-ec2-image-attribute-set-ami-to-private-quick-action": EC2.modify_image_attribute_command,
    "aws-ec2-security-group-ingress-revoke": EC2.revoke_security_group_ingress_command,
    "aws-ec2-security-group-ingress-authorize": EC2.authorize_security_group_ingress_command,
    "aws-ec2-security-group-egress-revoke": EC2.revoke_security_group_egress_command,
    "aws-ec2-create-snapshot": EC2.create_snapshot_command,
    "aws-ec2-modify-snapshot-permission": EC2.modify_snapshot_permission_command,
    "aws-ec2-subnet-attribute-modify": EC2.modify_subnet_attribute_command,
    "aws-ec2-set-snapshot-to-private-quick-action": EC2.modify_snapshot_permission_command,
    "aws-eks-cluster-config-update": EKS.update_cluster_config_command,
    "aws-eks-describe-cluster": EKS.describe_cluster_command,
    "aws-eks-associate-access-policy": EKS.associate_access_policy_command,
    "aws-rds-db-cluster-modify": RDS.modify_db_cluster_command,
    "aws-rds-db-cluster-enable-iam-auth-quick-action": RDS.modify_db_cluster_command,
    "aws-rds-db-cluster-enable-deletion-protection-quick-action": RDS.modify_db_cluster_command,
    "aws-rds-db-cluster-snapshot-attribute-modify": RDS.modify_db_cluster_snapshot_attribute_command,
    "aws-rds-db-cluster-snapshot-set-to-private-quick-action": RDS.modify_db_cluster_snapshot_attribute_command,
    "aws-rds-db-instance-modify": RDS.modify_db_instance_command,
    "aws-rds-db-instance-modify-publicly-accessible-quick-action": RDS.modify_db_instance_command,
    "aws-rds-db-instance-modify-copy-tags-on-rds-snapshot-quick-action": RDS.modify_db_instance_command,
    "aws-rds-db-instance-modify-enable-automatic-backup-quick-action": RDS.modify_db_instance_command,
    "aws-rds-db-instance-enable-iam-auth-quick-action": RDS.modify_db_instance_command,
    "aws-rds-db-instance-enable-deletion-protection-quick-action": RDS.modify_db_instance_command,
    "aws-rds-db-instance-enable-auto-upgrade-quick-action": RDS.modify_db_instance_command,
    "aws-rds-db-instance-enable-multi-az-quick-action": RDS.modify_db_instance_command,
    "aws-rds-db-snapshot-attribute-modify": RDS.modify_db_snapshot_attribute_command,
    "aws-rds-event-subscription-modify": RDS.modify_event_subscription_command,
    "aws-rds-db-snapshot-attribute-set-snapshot-to-private-quick-action": RDS.modify_db_snapshot_attribute_command,
    "aws-cloudtrail-logging-start": CloudTrail.start_logging_command,
    "aws-cloudtrail-logging-start-enable-logging-quick-action": CloudTrail.start_logging_command,
    "aws-cloudtrail-trail-update": CloudTrail.update_trail_command,
    "aws-cloudtrail-trail-enable-log-validation-quick-action": CloudTrail.update_trail_command,
    "aws-ec2-instances-describe": EC2.describe_instances_command,
    "aws-ec2-instances-start": EC2.start_instances_command,
    "aws-ec2-instances-stop": EC2.stop_instances_command,
    "aws-ec2-instances-terminate": EC2.terminate_instances_command,
    "aws-ec2-instances-run": EC2.run_instances_command,
    "aws-s3-bucket-policy-delete": S3.delete_bucket_policy_command,
    "aws-s3-public-access-block-get": S3.get_public_access_block_command,
    "aws-s3-bucket-encryption-get": S3.get_bucket_encryption_command,
    "aws-s3-bucket-policy-get": S3.get_bucket_policy_command,
    "aws-cloudtrail-trails-describe": CloudTrail.describe_trails_command,
    "aws-ecs-update-cluster-settings": ECS.update_cluster_settings_command,
    "aws-kms-key-enable-rotation": KMS.enable_key_rotation_command,
    "aws-elb-load-balancer-attributes-modify": ELB.modify_load_balancer_attributes_command,
}

REQUIRED_ACTIONS: list[str] = [
    "kms:CreateGrant",
    "kms:Decrypt",
    "kms:DescribeKey",
    "kms:GenerateDataKey",
    "kms:EnableKeyRotation",
    "secretsmanager:CreateSecret",
    "secretsmanager:RotateSecret",
    "secretsmanager:TagResource",
    "rds:AddTagsToResource",
    "rds:CreateTenantDatabase",
    "rds:ModifyDBCluster",
    "rds:ModifyDBClusterSnapshotAttribute",
    "rds:ModifyDBInstance",
    "rds:ModifyDBSnapshotAttribute",
    "s3:PutBucketAcl",
    "s3:PutBucketLogging",
    "s3:PutBucketVersioning",
    "s3:PutBucketPolicy",
    "s3:PutBucketPublicAccessBlock",
    "s3:PutObject",
    "s3:GetObject",
    "ec2:RevokeSecurityGroupEgress",
    "ec2:ModifyImageAttribute",
    "ec2:ModifyInstanceAttribute",
    "ec2:ModifySnapshotAttribute",
    "ec2:RevokeSecurityGroupIngress",
    "ec2:CreateSnapshot",
    "eks:DescribeCluster",
    "eks:AssociateAccessPolicy",
    "ec2:CreateSecurityGroup",
    "ec2:CreateTags",
    "ec2:DeleteSecurityGroup",
    "ec2:DescribeInstances",
    "ec2:DescribeSecurityGroups",
    "ec2:AuthorizeSecurityGroupEgress",
    "ec2:AuthorizeSecurityGroupIngress",
    "ec2:ModifyInstanceMetadataOptions",
    "ec2:DescribeInstances",
    "ec2:StartInstances",
    "ec2:StopInstances",
    "ec2:TerminateInstances",
    "ec2:RunInstances",
    "eks:UpdateClusterConfig",
    "iam:PassRole",
    "iam:DeleteLoginProfile",
    "iam:PutUserPolicy",
    "iam:RemoveRoleFromInstanceProfile",
    "iam:UpdateAccessKey",
    "iam:GetAccountPasswordPolicy",
    "iam:UpdateAccountPasswordPolicy",
    "iam:GetAccountAuthorizationDetails",
    "ecs:UpdateClusterSettings",
    "s3:GetBucketPolicy",
    "s3:GetBucketPublicAccessBlock",
    "s3:GetEncryptionConfiguration",
    "s3:DeleteBucketPolicy",
    "acm:UpdateCertificateOptions",
    "cloudtrail:DescribeTrails",
<<<<<<< HEAD
    "elasticloadbalancing:ModifyLoadBalancerAttributes",
=======
    "ce:GetCostAndUsage",
    "ce:GetCostForecast",
    "budgets:DescribeBudgets",
    "budgets:DescribeNotificationsForBudget",
>>>>>>> 0bc042cf
]

COMMAND_SERVICE_MAP = {
    "aws-billing-cost-usage-list": "ce",
    "aws-billing-forecast-list": "ce",
    "aws-billing-budgets-list": "budgets",
    "aws-billing-budget-notification-list": "budgets",
}


def print_debug_logs(client: BotoClient, message: str):
    """
    Print debug logs with service prefix and command context.
    Args:
        client (BotoClient): The AWS client object
        message (str): The debug message to log
    """
    service_name = client.meta.service_model.service_name
    demisto.debug(f"[{service_name}] {demisto.command()}: {message}")


def test_module(params):
    if params.get("test_account_id"):
        iam_client, _ = get_service_client(
            params=params,
            service_name=AWSServices.IAM,
            config=Config(connect_timeout=5, read_timeout=5, retries={"max_attempts": 1}),
        )
        demisto.info("[AWS Automation Test Module] Initialized IAM client")
    else:
        raise DemistoException("Missing AWS credentials or account ID for health check")


def health_check(credentials: dict, account_id: str, connector_id: str) -> list[HealthCheckError] | HealthCheckError | None:
    """
    Perform AWS service connectivity check with detailed error handling.

    Args:
        credentials (dict): AWS credentials
        account_id (str): AWS account ID
        connector_id (str): Connector identifier

    Returns:
        Single HealthCheckError if connectivity issues are found, None otherwise
    """
    # List to collect all connectivity errors
    failed_services: list[str] = []

    try:
        # Connectivity check for services
        for service in AWSServices:
            try:
                session = None
                # Attempt to create a client for each service
                client, session = get_service_client(
                    session=session,
                    service_name=service,
                    config=Config(connect_timeout=3, read_timeout=3, retries={"max_attempts": 1}),
                )
                demisto.info(f"[AWS Automation Health Check] Successfully created client for {service.value}")

            except Exception as service_error:
                demisto.error(f"[AWS Automation Health Check] Failed to create client for {service.value}: {str(service_error)}")
                failed_services.append(service.value)

        # If any services failed, create a single aggregated error
        if failed_services:
            error_msg = f"Failed to connect to AWS services: {', '.join(failed_services)}"
            connectivity_error = HealthCheckError(
                account_id=account_id,
                connector_id=connector_id,
                message=error_msg,
                error_type=ErrorType.CONNECTIVITY_ERROR,
            )
            demisto.info(f"[AWS Automation Health Check] Connectivity error: {error_msg}")
            return connectivity_error

        demisto.info("[AWS Automation Health Check] All services connected successfully")
        return None

    except Exception as err:
        demisto.error(f"[AWS Automation Health Check] Unexpected error during health check: {err}")

        # Create a general internal error
        internal_error = HealthCheckError(
            account_id=account_id,
            connector_id=connector_id,
            message=f"Unexpected error during health check: {str(err)}",
            error_type=ErrorType.INTERNAL_ERROR,
        )

        return internal_error


def register_proxydome_header(boto_client: BotoClient) -> None:
    """
    Register ProxyDome authentication header for all AWS API requests.

    This function adds the ProxyDome caller ID header to every boto3 request
    by registering an event handler that injects the header before sending requests.

    Args:
        boto_client (BotoClient): The boto3 client to configure with ProxyDome headers
    """
    event_system = boto_client.meta.events
    proxydome_token: str = get_proxydome_token()

    def _add_proxydome_header(request, **kwargs):
        request.headers["x-caller-id"] = proxydome_token

    # Register the header injection function to be called before each request
    event_system.register_last("before-send.*.*", _add_proxydome_header)


def get_service_client(
    credentials: dict = {},
    params: dict = {},
    args: dict = {},
    command: str = "",
    session: Optional[Session] = None,
    service_name: str = "",
    config: Optional[Config] = None,
) -> tuple[BotoClient, Optional[Session]]:
    """
    Create and configure a boto3 client for the specified AWS service.

    Args:
        params (dict): Integration configuration parameters
        args (dict): Command arguments containing region information
        command (str): AWS command name used to determine the service type
        credentials (dict): AWS credentials (access key, secret key, session token)

    Returns:
        BotoClient: Configured boto3 client with ProxyDome headers and proxy settings
        Session: Boto3 session object
    """
    aws_session: Session = session or Session(
        aws_access_key_id=credentials.get("key") or params.get("access_key_id"),
        aws_secret_access_key=credentials.get("access_token") or params.get("secret_access_key", {}).get("password"),
        aws_session_token=credentials.get("session_token"),
        region_name=args.get("region") or params.get("region", "") or DEFAULT_REGION,
    )

    # Resolve service name
    if command in COMMAND_SERVICE_MAP:
        service_name = COMMAND_SERVICE_MAP[command]
    service_name = service_name or command.split("-")[1]
    service = AWSServices(service_name)

    client_config = Config(
        proxies={"https": DEFAULT_PROXYDOME}, proxies_config={"proxy_ca_bundle": DEFAULT_PROXYDOME_CERTFICATE_PATH}
    )
    if config:
        client_config.merge(config)

    client = aws_session.client(service, verify=False, config=client_config)

    register_proxydome_header(client)

    return client, session


def execute_aws_command(command: str, args: dict, params: dict) -> CommandResults | None:
    """
    Execute an AWS command by retrieving credentials, creating a service client,
    and routing to the appropriate service handler.

    Args:
        command (str): The AWS command to execute (e.g., "aws-s3-public-access-block-put")
        args (dict): Command arguments including account_id, region, and service-specific parameters
        params (dict): Integration configuration parameters

    Returns:
        CommandResults: Command execution results with outputs and status
    """
    account_id: str = args.get("account_id", "")
    credentials: dict = {}
    if get_connector_id():
        credentials = get_cloud_credentials(CloudTypes.AWS.value, account_id)

    service_client, _ = get_service_client(credentials, params, args, command)
    return COMMANDS_MAPPING[command](service_client, args)


def main():  # pragma: no cover
    params = demisto.params()
    command = demisto.command()
    args = demisto.args()

    demisto.debug(f"Command: {command}")
    demisto.debug(f"Args: {args}")
    handle_proxy()

    try:
        if command == "test-module":
            results = (
                run_health_check_for_accounts(connector_id, CloudTypes.AWS.value, health_check)
                if (connector_id := get_connector_id())
                else test_module(params)
            )
            demisto.info(f"[AWS Automation] Health Check Results: {results}")
            return_results(results)

        elif command in COMMANDS_MAPPING:
            return_results(execute_aws_command(command, args, params))
        else:
            raise NotImplementedError(f"Command {command} is not implemented")

    except ClientError as client_err:
        account_id = args.get("account_id", "")
        AWSErrorHandler.handle_client_error(client_err, account_id)

    except Exception as e:
        return_error(f"Failed to execute {command} command.\nError:\n{str(e)}")


if __name__ in ("__main__", "__builtin__", "builtins"):  # pragma: no cover
    main()<|MERGE_RESOLUTION|>--- conflicted
+++ resolved
@@ -388,13 +388,10 @@
     LAMBDA = "lambda"
     CloudTrail = "cloudtrail"
     ECS = "ecs"
-<<<<<<< HEAD
     KMS = "kms"
     ELB = "elb"
-=======
     CostExplorer = "ce"
     BUDGETS = "budgets"
->>>>>>> 0bc042cf
 
 
 class DatetimeEncoder(json.JSONEncoder):
@@ -3057,14 +3054,11 @@
     "s3:DeleteBucketPolicy",
     "acm:UpdateCertificateOptions",
     "cloudtrail:DescribeTrails",
-<<<<<<< HEAD
     "elasticloadbalancing:ModifyLoadBalancerAttributes",
-=======
     "ce:GetCostAndUsage",
     "ce:GetCostForecast",
     "budgets:DescribeBudgets",
     "budgets:DescribeNotificationsForBudget",
->>>>>>> 0bc042cf
 ]
 
 COMMAND_SERVICE_MAP = {
