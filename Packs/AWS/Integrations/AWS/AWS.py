--- conflicted
+++ resolved
@@ -82,7 +82,6 @@
     return resource_ids
 
 
-<<<<<<< HEAD
 def parse_filter_field(filter_string: str | None):
     """
     Parses a list representation of name and values with the form of 'name=<name>,values=<values>.
@@ -90,7 +89,6 @@
     Filter strings can be up to 255 characters in length.
     Args:
         filter_list: The name and values list
-
     Returns:
         A list of dicts with the form {"Name": <key>, "Values": [<value>]}
     """
@@ -117,9 +115,6 @@
 
     return filters
 
-
-=======
->>>>>>> cc6b96fe
 class AWSErrorHandler:
     """
     Centralized error handling for AWS boto3 client errors.
