import demistomock as demisto  # noqa: F401
from COOCApiModule import *  # noqa: E402
from CommonServerPython import *  # noqa: F401
from http import HTTPStatus
from datetime import date
from collections.abc import Callable
from botocore.client import BaseClient as BotoClient
from botocore.config import Config
from botocore.exceptions import ClientError
from boto3 import Session
import re

DEFAULT_MAX_RETRIES: int = 5
DEFAULT_SESSION_NAME = "cortex-session"
DEFAULT_PROXYDOME_CERTFICATE_PATH = os.getenv("EGRESSPROXY_CA_PATH") or "/etc/certs/egress.crt"
DEFAULT_PROXYDOME = os.getenv("CRTX_HTTP_PROXY") or "10.181.0.100:11117"
TIMEOUT_CONFIG = Config(connect_timeout=60, read_timeout=60)
DEFAULT_REGION = "us-east-1"
MAX_FILTERS = 50
MAX_TAGS = 50
MAX_FILTER_VALUES = 200
MAX_CHAR_LENGTH_FOR_FILTER_VALUE = 255
MAX_LIMIT_VALUE = 1000
DEFAULT_LIMIT_VALUE = 50


def serialize_response_with_datetime_encoding(response: Dict[str, Any]) -> Dict[str, Any]:
    """
    Serialize AWS API response with proper datetime encoding for JSON compatibility.

    Args:
        response (Dict[str, Any]): Raw AWS API response containing datetime objects

    Returns:
        Dict[str, Any]: Serialized response with datetime objects converted to strings

    Raises:
        DemistoException: If serialization fails
    """
    try:
        # Use DatetimeEncoder to handle datetime objects
        serialized_json = json.dumps(response, cls=DatetimeEncoder)
        return json.loads(serialized_json)
    except (ValueError, TypeError) as e:
        demisto.error(f"Failed to serialize response with datetime encoding: {str(e)}")
    except Exception as e:
        demisto.error(f"Unexpected error during response serialization: {str(e)}")
    return response


def process_instance_data(instance: Dict[str, Any]) -> Dict[str, Any]:
    """
    Process and extract relevant data from a single EC2 instance.

    Args:
        instance (Dict[str, Any]): Raw instance data from AWS API

    Returns:
        Dict[str, Any]: Processed instance data
    """
    instance_data = {
        "InstanceId": instance.get("InstanceId"),
        "ImageId": instance.get("ImageId"),
        "State": instance.get("State", {}).get("Name"),
        "PublicIPAddress": instance.get("PublicIpAddress"),
        "PrivateIpAddress": instance.get("PrivateIpAddress"),
        "Type": instance.get("InstanceType"),
        "LaunchDate": instance.get("LaunchTime"),
        "PublicDNSName": instance.get("PublicDnsName"),
        "Monitoring": instance.get("Monitoring", {}).get("State"),
        "AvailabilityZone": instance.get("Placement", {}).get("AvailabilityZone"),
    }
    instance_data = remove_empty_elements(instance_data)
    return instance_data


def build_pagination_kwargs(args: Dict[str, Any]) -> Dict[str, Any]:
    """
    Build pagination parameters for AWS API calls with proper validation and limits.

    Args:
        args (Dict[str, Any]): Command arguments containing pagination parameters

    Returns:
        Dict[str, Any]: Validated pagination parameters for AWS API

    Raises:
        ValueError: If limit exceeds maximum allowed value or is invalid
    """
    kwargs: Dict[str, Any] = {}

    limit_arg = args.get("limit")

    # Parse and validate limit
    try:
        if limit_arg is not None:
            limit = arg_to_number(limit_arg)
        else:
            limit = DEFAULT_LIMIT_VALUE  # Default limit
    except (ValueError, TypeError) as e:
        raise ValueError(f"Invalid limit parameter: {limit_arg}. Must be a valid number.") from e

    # Validate limit constraints
    if limit is not None and limit <= 0:
        raise ValueError("Limit must be greater than 0")

    # AWS API constraints - most services have a max of 1000 items per request
    if limit is not None and limit > MAX_LIMIT_VALUE:
        demisto.debug(f"Requested limit {limit} exceeds maximum {MAX_LIMIT_VALUE}, using {MAX_LIMIT_VALUE}")
        limit = MAX_LIMIT_VALUE

    # Handle pagination with next_token (for continuing previous requests)
    if next_token := args.get("next_token"):
        if (not isinstance(next_token, str)) or (len(next_token.strip()) == 0):
            raise ValueError("next_token must be a non-empty string")
        kwargs["NextToken"] = next_token.strip()
    kwargs.update({"MaxResults": limit})
    return kwargs


def parse_resource_ids(resource_id: str | None) -> list[str]:
    if resource_id is None:
        raise ValueError("Resource ID cannot be empty")
    id_list = resource_id.replace(" ", "")
    resource_ids = id_list.split(",")
    return resource_ids


def parse_filter_field(filter_string: str | None):
    """
    Parses a list representation of name and values with the form of 'name=<name>,values=<values>.
    You can specify up to 50 filters and up to 200 values per filter in a single request.
    Filter strings can be up to 255 characters in length.
    Args:
        filter_list: The name and values list
    Returns:
        A list of dicts with the form {"Name": <key>, "Values": [<value>]}
    """
    filters = []
    list_filters = argToList(filter_string, separator=";")
    if len(list_filters) > MAX_FILTERS:
        list_filters = list_filters[0:50]
        demisto.debug("Number of filter is larger then 50, parsing only first 50 filters.")
    regex = re.compile(
        r"^name=([\w:.-]+),values=([ \w@,.*-\/:]+)",
        flags=re.I,
    )
    for filter in list_filters:
        match_filter = regex.match(filter)
        if match_filter is None:
            raise ValueError(
                f"Could not parse field: {filter}. Please make sure you provided "
                "like so: name=<name>,values=<values>;name=<name>,values=<value1>,<value2>..."
            )
        demisto.debug(
            f'Number of filter values for filter {match_filter.group(1)} is {len(match_filter.group(2).split(","))}'
            f' if larger than {MAX_FILTER_VALUES},'
            f' parsing only first {MAX_FILTER_VALUES} values.'
        )
        filters.append({"Name": match_filter.group(1), "Values": match_filter.group(2).split(",")[0:MAX_FILTER_VALUES]})

    return filters


def parse_tag_field(tags_string: str | None):
    """
    Parses a list representation of key and value with the form of 'key=<name>,value=<value>.
    You can specify up to 50 tags per resource.
    Args:
        tags_string: The name and value list
    Returns:
        A list of dicts with the form {"key": <key>, "value": <value>}
    """
    tags = []
    list_tags = argToList(tags_string, separator=";")
    if len(list_tags) > MAX_TAGS:
        list_tags = list_tags[0:50]
        demisto.debug("Number of tags is larger then 50, parsing only first 50 tags.")
    # According to the AWS Tag restrictions docs.
    regex = re.compile(r"^key=([a-zA-Z0-9\s+\-=._:/@]{1,128}),value=(.{0,256})$", flags=re.UNICODE)
    for tag in list_tags:
        match_tag = regex.match(tag)
        if match_tag is None:
            raise ValueError(
                f"Could not parse field: {tag}. Please make sure you provided like so: key=abc,value=123;key=fed,value=456"
            )
        tags.append({"Key": match_tag.group(1), "Value": match_tag.group(2)})

    return tags


def convert_datetimes_to_iso_safe(data):
    """
    Converts datetime objects in a data structure to ISO 8601 strings
    by serializing to and then deserializing from JSON using a custom encoder.
    """
    json_string = json.dumps(data, cls=ISOEncoder)
    return json.loads(json_string)


class AWSErrorHandler:
    """
    Centralized error handling for AWS boto3 client errors.
    Provides specialized handling for permission errors and general AWS API errors.
    """

    # Permission-related error codes that should be handled specially
    PERMISSION_ERROR_CODES = [
        "AccessDenied",
        "UnauthorizedOperation",
        "Forbidden",
        "AccessDeniedException",
        "UnauthorizedOperationException",
        "InsufficientPrivilegesException",
        "NotAuthorized",
    ]

    @classmethod
    def handle_response_error(cls, response: dict, account_id: str | None = None) -> None:
        """
        Handle boto3 response errors.
        For permission errors, returns a structured error entry using return_error.
        For other errors, raises DemistoException with informative error message.
        Args:
            err (ClientError): The boto3 ClientError exception
            account_id (str, optional): AWS account ID. If not provided, will try to get from demisto.args()
        """
        # Create informative error message
        detailed_error = (
            f"AWS API Error occurred while executing: {demisto.command()} with arguments: {demisto.args()}\n"
            f"Request Id: {response.get('ResponseMetadata',{}).get('RequestId', 'N/A')}\n"
            f"HTTP Status Code: {response.get('ResponseMetadata',{}).get('HTTPStatusCode', 'N/A')}"
        )

        return_error(detailed_error)

    @classmethod
    def handle_client_error(cls, err: ClientError, account_id: str | None = None) -> None:
        """
        Handle boto3 client errors with special handling for permission issues.
        For permission errors, returns a structured error entry using return_error.
        For other errors, raises DemistoException with informative error message.
        Args:
            err (ClientError): The boto3 ClientError exception
            account_id (str, optional): AWS account ID. If not provided, will try to get from demisto.args()
        """
        try:
            error_code = err.response.get("Error", {}).get("Code")
            error_message = err.response.get("Error", {}).get("Message")
            http_status_code = err.response.get("ResponseMetadata", {}).get("HTTPStatusCode")
            demisto.debug(f"[AWSErrorHandler] Got an client error: {error_message}")
            if not error_code or not error_message or not http_status_code:
                return_error(err)
            # Check if this is a permission-related error
            if (error_code in cls.PERMISSION_ERROR_CODES) or (http_status_code in [401, 403]):
                cls._handle_permission_error(err, error_code, error_message, account_id)
            else:
                cls._handle_general_error(err, error_code, error_message)
        except Exception as e:
            demisto.debug(f"[AWSErrorHandler] Unhandled error: {str(e)}")
            return_error(err)

    @classmethod
    def _handle_permission_error(
        cls, err: ClientError, error_code: str, error_message: str, account_id: str | None = None
    ) -> None:
        """
        Handle permission-related errors by returning structured error entry.
        Args:
            err (ClientError): The boto3 ClientError exception
            error_code (str): The AWS error code
            error_message (str): The AWS error message
            account_id (str, optional): AWS account ID
        """
        # Get account_id from args if not provided
        if not account_id:
            account_id = demisto.args().get("account_id", "unknown")

        action = cls._extract_action_from_message(error_message)
        # When encountering an unauthorized error, an encoded authorization message may be returned with different
        # encoding each time. This will create different error entries for each unauthorized error and will confuse the user.
        # Therefore we will omit the actual encoded message.
        demisto.info(f"Original error message: {error_message}")
        error_entry = {
            "account_id": account_id,
            "message": cls.remove_encoded_authorization_message(error_message),
            "name": action,
        }
        demisto.debug(f"Permission error detected: {error_entry}")
        return_multiple_permissions_error([error_entry])

    @classmethod
    def remove_encoded_authorization_message(cls, message: str) -> str:
        """
        Remove encoded authorization messages from AWS error responses.
        Args:
            message (str): Original error message
        Returns:
            str: Cleaned error message without encoded authorization details
        """
        index = message.lower().find("encoded authorization failure message:")
        if index != -1:  # substring found
            return message[:index]
        else:
            return message

    @classmethod
    def _handle_general_error(cls, err: ClientError, error_code: str, error_message: str) -> None:
        """
        Handle general (non-permission) errors with informative error messages.
        Args:
            err (ClientError): The boto3 ClientError exception
            error_code (str): The AWS error code
            error_message (str): The AWS error message
        """
        # Get additional error details
        request_id = err.response.get("ResponseMetadata", {}).get("RequestId", "N/A")
        http_status = err.response.get("ResponseMetadata", {}).get("HTTPStatusCode", "N/A")

        # Create informative error message
        detailed_error = (
            f"AWS API Error occurred while executing: {demisto.command()} with arguments: {demisto.args()}\n"
            f"Error Code: {error_code}\n"
            f"Error Message: {error_message}\n"
            f"HTTP Status Code: {http_status}\n"
            f"Request ID: {request_id}"
        )

        demisto.error(f"AWS API Error: {detailed_error}")
        return_error(detailed_error)

    @classmethod
    def _extract_action_from_message(cls, error_message: str) -> str:
        """
        Extract AWS permission name from error message using regex patterns.
        Args:
            error_message (str): The AWS error message
        Returns:
            str: The extracted permission name or 'unknown' if not found
        """
        # Sanitize input to prevent regex injection
        if not error_message or not isinstance(error_message, str):
            return "unknown"

        for action in REQUIRED_ACTIONS:
            try:
                match = re.search(action, error_message, re.IGNORECASE)
                if match and match.group(0) == action:
                    return action
            except re.error:
                pass

        return "unknown"


class AWSServices(str, Enum):
    S3 = "s3"
    IAM = "iam"
    EC2 = "ec2"
    RDS = "rds"
    EKS = "eks"
    LAMBDA = "lambda"
    CloudTrail = "cloudtrail"
    ECS = "ecs"


class DatetimeEncoder(json.JSONEncoder):
    # pylint: disable=method-hidden
    def default(self, obj):
        if isinstance(obj, datetime):
            return obj.strftime("%Y-%m-%dT%H:%M:%S")
        elif isinstance(obj, date):
            return obj.strftime("%Y-%m-%d")
        # Let the base class default method raise the TypeError
        return json.JSONEncoder.default(self, obj)


class S3:
    service = AWSServices.S3

    @staticmethod
    def put_public_access_block_command(client: BotoClient, args: Dict[str, Any]) -> CommandResults:
        """
        Create or Modify the PublicAccessBlock configuration for an Amazon S3 bucket.

        Args:
            client (BotoClient): The boto3 client for S3 service
            args (Dict[str, Any]): Command arguments including bucket name and access block settings

        Returns:
            CommandResults: Results of the operation with success/failure message
        """

        kwargs: dict[str, Union[bool, None]] = {
            "BlockPublicAcls": argToBoolean(args.get("block_public_acls")) if args.get("block_public_acls") else None,
            "IgnorePublicAcls": argToBoolean(args.get("ignore_public_acls")) if args.get("ignore_public_acls") else None,
            "BlockPublicPolicy": argToBoolean(args.get("block_public_policy")) if args.get("block_public_policy") else None,
            "RestrictPublicBuckets": (
                argToBoolean(args.get("restrict_public_buckets")) if args.get("restrict_public_buckets") else None
            ),
        }

        remove_nulls_from_dictionary(kwargs)
        response = client.put_public_access_block(Bucket=args.get("bucket"), PublicAccessBlockConfiguration=kwargs)

        if response["ResponseMetadata"]["HTTPStatusCode"] == HTTPStatus.OK:
            return CommandResults(readable_output=f"Successfully applied public access block to the {args.get('bucket')} bucket")

        raise DemistoException(f"Couldn't apply public access block to the {args.get('bucket')} bucket. {json.dumps(response)}")

    @staticmethod
    def put_bucket_versioning_command(client: BotoClient, args: Dict[str, Any]) -> CommandResults:
        """
        Set the versioning state of an Amazon S3 bucket.

        Args:
            client (BotoClient): The boto3 client for S3 service
            args (Dict[str, Any]): Command arguments including:
                - bucket (str): The name of the bucket
                - status (str): The versioning state of the bucket (Enabled or Suspended)
                - mfa_delete (str): Specifies whether MFA delete is enabled (Enabled or Disabled)

        Returns:
            CommandResults: Results of the command execution
        """
        bucket: str = args.get("bucket", "")
        status: str = args.get("status", "")
        mfa_delete: str = args.get("mfa_delete", "")

        versioning_configuration = {"Status": status, "MFADelete": mfa_delete}
        remove_nulls_from_dictionary(versioning_configuration)
        try:
            response = client.put_bucket_versioning(Bucket=bucket, VersioningConfiguration=versioning_configuration)
            if response["ResponseMetadata"]["HTTPStatusCode"] == HTTPStatus.OK:
                return CommandResults(
                    readable_output=f"Successfully {status.lower()} versioning configuration for bucket `{bucket}`"
                )
            raise DemistoException(
                f"Request completed but received unexpected status code: "
                f"{response['ResponseMetadata']['HTTPStatusCode']}. "
                f"{json.dumps(response)}"
            )

        except Exception as e:
            raise DemistoException(f"Failed to update versioning configuration for bucket {bucket}. Error: {str(e)}")

    @staticmethod
    def put_bucket_logging_command(client: BotoClient, args: Dict[str, Any]) -> CommandResults:
        """
        Enables/configures logging for an S3 bucket.

        Args:
            args (Dict[str, Any]): Command arguments including:
                - bucket (str): The name of the bucket to configure logging for
                - bucket-logging-status (str, optional): JSON string containing logging configuration
                - target-bucket (str, optional): The target bucket where logs will be stored
                - target_prefix (str, optional): The prefix for log objects in the target bucket

        Returns:
            CommandResults: Results of the command execution
        """
        bucket = args["bucket"]

        try:
            if target_bucket := args.get("target_bucket"):
                # Build logging configuration.
                bucket_logging_status = {
                    "LoggingEnabled": {"TargetBucket": target_bucket, "TargetPrefix": args.get("target_prefix", "")}
                }
            else:
                # If neither full config nor target bucket provided, disable logging
                bucket_logging_status = {}

            response = client.put_bucket_logging(Bucket=bucket, BucketLoggingStatus=bucket_logging_status)

            if response["ResponseMetadata"]["HTTPStatusCode"] == HTTPStatus.OK:
                if bucket_logging_status.get("LoggingEnabled"):
                    target_bucket = bucket_logging_status["LoggingEnabled"].get("TargetBucket", "")
                    target_prefix = bucket_logging_status["LoggingEnabled"].get("TargetPrefix", "")
                    return CommandResults(
                        readable_output=(
                            f"Successfully enabled logging for bucket '{bucket}'. "
                            f"Logs will be stored in '{target_bucket}/{target_prefix}'."
                        )
                    )
                else:
                    return CommandResults(readable_output=f"Successfully disabled logging for bucket '{bucket}'")
            raise DemistoException(
                f"Couldn't apply bucket policy to {args.get('bucket')} bucket. "
                f"Status code: {response['ResponseMetadata']['HTTPStatusCode']}."
                f"{json.dumps(response)}"
            )

        except Exception as e:
            raise DemistoException(f"Failed to configure logging for bucket '{bucket}'. Error: {str(e)}")

    @staticmethod
    def put_bucket_acl_command(client: BotoClient, args: Dict[str, Any]) -> CommandResults:
        """
        Set the Access Control List (ACL) permissions for an Amazon S3 bucket.

        Args:
            client (BotoClient): The boto3 client for S3 service
            args (Dict[str, Any]): Command arguments including:
                - bucket (str): The name of the bucket
                - acl (str): The canned ACL to apply (e.g., 'private', 'public-read', 'public-read-write')

        Returns:
            CommandResults: Results of the operation with success/failure message
        """
        acl, bucket = args.get("acl"), args.get("bucket")
        response = client.put_bucket_acl(Bucket=bucket, ACL=acl)
        if response["ResponseMetadata"]["HTTPStatusCode"] == HTTPStatus.OK:
            return CommandResults(readable_output=f"Successfully updated ACL for bucket {bucket} to '{acl}'")
        raise DemistoException(
            f"Request completed but received unexpected status code: "
            f"{response['ResponseMetadata']['HTTPStatusCode']}. {json.dumps(response)}"
        )

    @staticmethod
    def put_bucket_policy_command(client: BotoClient, args: Dict[str, Any]) -> CommandResults:
        """
        Adds or updates a bucket policy for an Amazon S3 bucket.

        Args:
            client (BotoClient): The boto3 client for S3 service
            args (Dict[str, Any]): Command arguments including:
                - bucket (str): The name of the S3 bucket to apply the policy to
                - policy (dict): The JSON policy document to be applied to the bucket
                - confirmRemoveSelfBucketAccess (str, optional): Confirms removal of self bucket access if set to "True"

        Returns:
            CommandResults:
                - On success: A result indicating the bucket policy was successfully applied
                - On failure: An error result with details about why the policy application failed

        Raises:
            Exception: If there's an error while applying the bucket policy
        """
        kwargs = {"Bucket": args.get("bucket", ""), "Policy": json.dumps(args.get("policy"))}
        try:
            response = client.put_bucket_policy(**kwargs)
            if response["ResponseMetadata"]["HTTPStatusCode"] in [HTTPStatus.OK, HTTPStatus.NO_CONTENT]:
                return CommandResults(readable_output=f"Successfully applied bucket policy to {args.get('bucket')} bucket")
            raise DemistoException(
                f"Couldn't apply bucket policy to {args.get('bucket')} bucket. "
                f"Status code: {response['ResponseMetadata']['HTTPStatusCode']}."
                f"{json.dumps(response)}"
            )
        except Exception as e:
            raise DemistoException(f"Couldn't apply bucket policy to {args.get('bucket')} bucket. Error: {str(e)}")

    @staticmethod
    def delete_bucket_policy_command(client: BotoClient, args: Dict[str, Any]) -> CommandResults | None:
        """
        Delete the bucket policy from an Amazon S3 bucket.

        Args:
            client (BotoClient): The boto3 client for S3 service
            args (Dict[str, Any]): Command arguments including:
                - bucket (str): The name of the S3 bucket

        Returns:
            CommandResults: Results of the delete operation with success/failure message
        """
        bucket = args.get("bucket")

        print_debug_logs(client, f"Deleting bucket policy for bucket: {bucket}")

        response = client.delete_bucket_policy(Bucket=bucket)

        if response.get("ResponseMetadata", {}).get("HTTPStatusCode") == HTTPStatus.NO_CONTENT:
            return CommandResults(readable_output=f"Successfully deleted bucket policy from bucket '{bucket}'")
        else:
            return AWSErrorHandler.handle_response_error(response)

    @staticmethod
    def get_public_access_block_command(client: BotoClient, args: Dict[str, Any]) -> CommandResults | None:
        """
        Get the Public Access Block configuration for an Amazon S3 bucket.

        Args:
            client (BotoClient): The boto3 client for S3 service
            args (Dict[str, Any]): Command arguments including:
                - bucket (str): The name of the S3 bucket
                - expected_bucket_owner (Str): TThe account ID of the expected bucket owner.

        Returns:
            CommandResults: Results containing the Public Access Block configuration
        """
        bucket_name = args.get("bucket")
        kwargs = {"Bucket": bucket_name, "ExpectedBucketOwner": args.get("expected_bucket_owner")}
        remove_nulls_from_dictionary(kwargs)
        print_debug_logs(client, f"Gets public access block for bucket: {bucket_name}")

        response = client.get_public_access_block(**kwargs)

        if response.get("ResponseMetadata", {}).get("HTTPStatusCode") == HTTPStatus.OK:
            return CommandResults(
                outputs_prefix="AWS.S3-Buckets",
                outputs_key_field="BucketName",
                outputs={"BucketName": bucket_name, "PublicAccessBlock": response.get("PublicAccessBlockConfiguration", {})},
                readable_output=tableToMarkdown(
                    "Public Access Block configuration",
                    t=response.get("PublicAccessBlockConfiguration", {}),
                    removeNull=True,
                    headerTransform=pascalToSpace,
                ),
            )
        else:
            return AWSErrorHandler.handle_response_error(response)

    @staticmethod
    def get_bucket_encryption_command(client: BotoClient, args: Dict[str, Any]) -> CommandResults | None:
        """
        Get the encryption configuration for an Amazon S3 bucket.

        Args:
            client (BotoClient): The boto3 client for S3 service
            args (Dict[str, Any]): Command arguments including:
                - bucket (str): The name of the S3 bucket
                - expected_bucket_owner (Str): TThe account ID of the expected bucket owner.

        Returns:
            CommandResults: Results containing the bucket encryption configuration
        """
        bucket_name = args.get("bucket")
        kwargs = {"Bucket": bucket_name, "ExpectedBucketOwner": args.get("expected_bucket_owner")}
        remove_nulls_from_dictionary(kwargs)
        print_debug_logs(client, f"Gets encryption configuration for an Amazon S3 bucket: {bucket_name}")

        response = client.get_bucket_encryption(**kwargs)

        if response.get("ResponseMetadata", {}).get("HTTPStatusCode") == HTTPStatus.OK:
            server_side_encryption_rules = response.get("ServerSideEncryptionConfiguration", {}).get("Rules", [])
            outputs = {
                "BucketName": bucket_name,
                "ServerSideEncryptionConfiguration": response.get("ServerSideEncryptionConfiguration", {}),
            }
            return CommandResults(
                outputs_prefix="AWS.S3-Buckets",
                outputs_key_field="BucketName",
                outputs=outputs,
                readable_output=tableToMarkdown(
                    f"Server Side Encryption Configuration for Bucket '{bucket_name}'",
                    t=server_side_encryption_rules,
                    removeNull=True,
                    headerTransform=pascalToSpace,
                ),
            )
        else:
            return AWSErrorHandler.handle_response_error(response)

    @staticmethod
    def get_bucket_policy_command(client: BotoClient, args: Dict[str, Any]) -> CommandResults | None:
        """
        Get the policy configuration for an Amazon S3 bucket.

        Args:
            client (BotoClient): The boto3 client for S3 service
            args (Dict[str, Any]): Command arguments including:
                - bucket (str): The name of the S3 bucket
                - expected_bucket_owner (Str): TThe account ID of the expected bucket owner.

        Returns:
            CommandResults: Results containing the bucket policy configuration
        """
        bucket_name = args.get("bucket")
        kwargs = {"Bucket": bucket_name, "ExpectedBucketOwner": args.get("expected_bucket_owner")}
        remove_nulls_from_dictionary(kwargs)
        print_debug_logs(client, f"Gets bucket policy for an Amazon S3 bucket: {bucket_name}")

        response = client.get_bucket_policy(**kwargs)

        if response.get("ResponseMetadata", {}).get("HTTPStatusCode") == HTTPStatus.OK:
            json_response = json.loads(response.get("Policy", "{}"))
            json_statement = json_response.get("Statement", [])
            return CommandResults(
                outputs_prefix="AWS.S3-Buckets",
                outputs_key_field="BucketName",
                outputs={
                    "BucketName": bucket_name,
                    "Policy": json_response,
                },
                readable_output=tableToMarkdown(
                    f"Bucket Policy ID: {json_response.get('Id','N/A')} Version: {json_response.get('Version','N/A')}",
                    t=json_statement,
                    removeNull=True,
                    headerTransform=pascalToSpace,
                ),
            )
        else:
            return AWSErrorHandler.handle_response_error(response)

    @staticmethod
    def delete_bucket_website_command(client: BotoClient, args: Dict[str, Any]) -> CommandResults:
        """
        Deletes the static website configuration from the specified S3 bucket.
        Executes the DeleteBucketWebsite API operation. If successful, the website configuration is removed,
        but the bucket itself remains intact.

        Args:
            client (BotoClient): The initialized Boto3 S3 client.
            args (Dict[str, Any]): Command arguments, typically containing:
                - 'bucket' (str): The name of the S3 bucket. (Required)

        Returns:
            CommandResults: A CommandResults object with a success message on status 200/204.
        """
        kwargs = {"Bucket": args.get("bucket")}
        remove_nulls_from_dictionary(kwargs)
        try:
            response = client.delete_bucket_website(**kwargs)
            if response["ResponseMetadata"]["HTTPStatusCode"] in [HTTPStatus.OK, HTTPStatus.NO_CONTENT]:
                return CommandResults(
                    readable_output=f"Successfully removed the static website configuration from {args.get('bucket')} bucket."
                )
            raise DemistoException(f"Failed to delete bucket website for {args.get('bucket')}.")
        except Exception as e:
            raise DemistoException(f"Error: {str(e)}")

    @staticmethod
    def put_bucket_ownership_controls_command(client: BotoClient, args: Dict[str, Any]) -> CommandResults:
        """
        Specifies the rule that determines ownership of newly uploaded objects and manages the use of
        Access Control Lists (ACLs).
        Requires a validated JSON structure for 'the ownership_controls' argument.
        the role of Access Control Lists (ACLs). This operation requires a specific, validated JSON structure for
        the 'ownership_controls' argument.

        Args:
            client (BotoClient): The initialized Boto3 S3 client.
            args (Dict[str, Any]): Command arguments, typically containing:
                - 'bucket' (str): The name of the S3 bucket. (Required)
                - 'ownership_controls_rule' (str): A predefined rule specifying the desired ownership behavior.
                 Must be one of the following: BucketOwnerPreferred, ObjectWriter, BucketOwnerEnforced

        Returns:
            CommandResults: A CommandResults object with a success message on status 200/204.
        """
        ownership_controls = {"Rules": [{"ObjectOwnership": args.get("ownership_controls_rule")}]}
        kwargs = {"Bucket": args.get("bucket"), "OwnershipControls": ownership_controls}

        remove_nulls_from_dictionary(kwargs)
        try:
            response = client.put_bucket_ownership_controls(**kwargs)
            if response["ResponseMetadata"]["HTTPStatusCode"] in [HTTPStatus.OK, HTTPStatus.NO_CONTENT]:
                return CommandResults(readable_output=f"Bucket Ownership Controls successfully updated for {args.get('bucket')}")
            raise DemistoException(f"Failed to set Bucket Ownership Controls for {args.get('bucket')}.")
        except Exception as e:
            raise DemistoException(f"Error: {str(e)}")

    @staticmethod
    def file_download_command(client: BotoClient, args: Dict[str, Any]):
        """
        Download a file from an S3 bucket.

        Args:
            client (BotoClient): The initialized Boto3 S3 client.
            args (Dict[str, Any]): Command arguments, typically containing:
                - 'bucket' (str): The name of the S3 bucket. (Required)
                - 'key' (str): The key of the file to download. (Required)

        Returns:
            fileResult: fileResult object
        """
        bucket = args.get("bucket")
        key = args.get("key", "")
        print_debug_logs(client, f"downloading bucket={bucket}, key={key}")
        try:
            resp = client.get_object(Bucket=bucket, Key=key)
            body = resp["Body"]
            try:
                data = body.read()
            finally:
                try:
                    body.close()
                except Exception:
                    pass
            filename = key.rsplit("/", 1)[-1]
            return fileResult(filename, data)
        except ClientError as err:
            AWSErrorHandler.handle_client_error(err)
        except Exception as e:
            raise DemistoException(f"Error: {str(e)}")

    @staticmethod
    def file_upload_command(client: BotoClient, args: Dict[str, Any]):
        """
        Upload a file to an S3 bucket.

        Args:
            client (BotoClient): The initialized Boto3 S3 client.
            args (Dict[str, Any]): Command arguments, typically containing:
                - 'bucket' (str): The name of the S3 bucket. (Required)
                - 'key' (str): The key of the file to upload. (Required)
                - 'entryID' (str): The ID of the file to upload. (Required)

        Returns:
            CommandResults: A CommandResults object with a success/fail message.
        """
        bucket = args.get("bucket")
        key = args.get("key")
        entry_id = args.get("entryID")
        path = get_file_path(entry_id)
        print_debug_logs(client, f"uploading entryID={entry_id} to bucket={bucket}, key={key}")
        try:
            with open(path["path"], "rb") as data:
                client.upload_fileobj(data, bucket, key)
                return CommandResults(readable_output=f"File {key} was uploaded successfully to {bucket}")
        except ClientError as err:
            AWSErrorHandler.handle_client_error(err)
        except Exception as e:
            raise DemistoException(f"Error: {str(e)}")
        return CommandResults(readable_output="Failed to upload file")


class IAM:
    service = AWSServices.IAM

    @staticmethod
    def get_account_password_policy_command(client: BotoClient, args: Dict[str, Any]) -> CommandResults:
        """
        Get AWS account password policy.

        Args:
            client (BotoClient): The boto3 client for IAM service
            args (Dict[str, Any]): Command arguments including account ID

        Returns:
            CommandResults: Results containing the current password policy configuration
        """
        response = client.get_account_password_policy()
        data = json.loads(json.dumps(response["PasswordPolicy"], cls=DatetimeEncoder))
        human_readable = tableToMarkdown("AWS IAM Account Password Policy", data)
        return CommandResults(
            outputs=data, readable_output=human_readable, outputs_prefix="AWS.IAM.PasswordPolicy", outputs_key_field="AccountId"
        )

    @staticmethod
    def update_account_password_policy_command(client: BotoClient, args: Dict[str, Any]) -> CommandResults:
        """
        Create or Update AWS account password policy.

        Args:
            client (BotoClient): The boto3 client for IAM service
            args (Dict[str, Any]): Command arguments including password policy parameters

        Returns:
            CommandResults: Results of the operation with success/failure message
        """
        try:
            response = client.get_account_password_policy()
            kwargs = response["PasswordPolicy"]
        except Exception:
            raise DemistoException(f"Couldn't check current account password policy for account: {args.get('account_id')}")

        # ExpirePasswords is part of the response but cannot be included in the request
        if "ExpirePasswords" in kwargs:
            kwargs.pop("ExpirePasswords")

        command_args: dict[str, Union[int, bool, None]] = {
            "MinimumPasswordLength": arg_to_number(args.get("minimum_password_length")),
            "RequireSymbols": argToBoolean(args.get("require_symbols")) if args.get("require_symbols") else None,
            "RequireNumbers": argToBoolean(args.get("require_numbers")) if args.get("require_numbers") else None,
            "RequireUppercaseCharacters": (
                argToBoolean(args.get("require_uppercase_characters")) if args.get("require_uppercase_characters") else None
            ),
            "RequireLowercaseCharacters": (
                argToBoolean(args.get("require_lowercase_characters")) if args.get("require_lowercase_characters") else None
            ),
            "AllowUsersToChangePassword": (
                argToBoolean(args.get("allow_users_to_change_password")) if args.get("allow_users_to_change_password") else None
            ),
            "MaxPasswordAge": arg_to_number(args.get("max_password_age")),
            "PasswordReusePrevention": arg_to_number(args.get("password_reuse_prevention")),
            "HardExpiry": argToBoolean(args.get("hard_expiry")) if args.get("hard_expiry") else None,
        }

        remove_nulls_from_dictionary(command_args)
        for arg_key, arg_value in command_args.items():
            kwargs[arg_key] = arg_value

        response = client.update_account_password_policy(**kwargs)

        if response["ResponseMetadata"]["HTTPStatusCode"] == HTTPStatus.OK:
            return CommandResults(
                readable_output=f"Successfully updated account password policy for account: {args.get('account_id')}"
            )
        else:
            raise DemistoException(
                f"Couldn't updated account password policy for account: {args.get('account_id')}. {json.dumps(response)}"
            )

    @staticmethod
    def put_role_policy_command(client: BotoClient, args: Dict[str, Any]) -> CommandResults:
        """
        Adds or updates an inline policy document that is embedded in the specified IAM role.

        Args:
            client (BotoClient): The boto3 client for IAM service
            args (Dict[str, Any]): Command arguments including policy_document, policy_name, and role_name

        Returns:
            CommandResults: Results of the operation with success/failure message
        """
        policy_document: str = args.get("policy_document", "")
        policy_name: str = args.get("policy_name", "")
        role_name: str = args.get("role_name", "")
        kwargs = {"PolicyDocument": policy_document, "PolicyName": policy_name, "RoleName": role_name}

        try:
            client.put_role_policy(**kwargs)
            human_readable = f"Policy '{policy_name}' was successfully added to role '{role_name}'"
            return CommandResults(readable_output=human_readable)
        except Exception as e:
            raise DemistoException(f"Failed to add policy '{policy_name}' to role '{role_name}'. Error: {str(e)}")

    @staticmethod
    def delete_login_profile_command(client: BotoClient, args: Dict[str, Any]) -> CommandResults:
        """
        Deletes the password for the specified IAM user, which terminates the user's ability to access AWS services
        through the AWS Management Console.

        Args:
            client (BotoClient): The boto3 client for IAM service
            args (Dict[str, Any]): Command arguments including:
                - user_name (str): The name of the user whose password you want to delete

        Returns:
            CommandResults: Results of the operation with success/failure message
        """
        user_name = args.get("user_name", "")

        try:
            response = client.delete_login_profile(UserName=user_name)

            if response["ResponseMetadata"]["HTTPStatusCode"] == HTTPStatus.OK:
                return CommandResults(readable_output=f"Successfully deleted login profile for user '{user_name}'")
            else:
                raise DemistoException(
                    f"Failed to delete login profile for user '{user_name}'. "
                    f"Status code: {response['ResponseMetadata']['HTTPStatusCode']}. "
                    f"{json.dumps(response)}"
                )
        except Exception as e:
            raise DemistoException(f"Error deleting login profile for user '{user_name}': {str(e)}")

    @staticmethod
    def put_user_policy_command(client: BotoClient, args: Dict[str, Any]) -> CommandResults:
        """
        Adds or updates an inline policy document that is embedded in the specified IAM user.

        Args:
            client (BotoClient): The boto3 client for IAM service
            args (Dict[str, Any]): Command arguments including:
                - user_name (str): The name of the user to associate the policy with
                - policy_name (str): The name of the policy document
                - policy_document (str): The policy document in JSON format

        Returns:
            CommandResults: Results of the operation with success/failure message
        """
        user_name = args.get("user_name", "")
        policy_name = args.get("policy_name", "")
        policy_document = args.get("policy_document", "")

        try:
            response = client.put_user_policy(
                UserName=user_name,
                PolicyName=policy_name,
                PolicyDocument=json.dumps(policy_document) if isinstance(policy_document, dict) else policy_document,
            )

            if response["ResponseMetadata"]["HTTPStatusCode"] == HTTPStatus.OK:
                return CommandResults(readable_output=f"Successfully added/updated policy '{policy_name}' for user '{user_name}'")
            else:
                raise DemistoException(
                    f"Failed to add/update policy '{policy_name}' for user '{user_name}'. "
                    f"Status code: {response['ResponseMetadata']['HTTPStatusCode']}. "
                    f"{json.dumps(response)}"
                )
        except Exception as e:
            raise DemistoException(f"Error adding/updating policy '{policy_name}' for user '{user_name}': {str(e)}")

    @staticmethod
    def remove_role_from_instance_profile_command(client: BotoClient, args: Dict[str, Any]) -> CommandResults:
        """
        Removes the specified IAM role from the specified EC2 instance profile.

        Args:
            client (BotoClient): The boto3 client for IAM service
            args (Dict[str, Any]): Command arguments including:
                - instance_profile_name (str): The name of the instance profile to update
                - role_name (str): The name of the role to remove

        Returns:
            CommandResults: Results of the operation with success/failure message
        """
        instance_profile_name = args.get("instance_profile_name", "")
        role_name = args.get("role_name", "")

        try:
            response = client.remove_role_from_instance_profile(InstanceProfileName=instance_profile_name, RoleName=role_name)

            if response["ResponseMetadata"]["HTTPStatusCode"] == HTTPStatus.OK:
                return CommandResults(
                    readable_output=f"Successfully removed role '{role_name}' from instance profile '{instance_profile_name}'"
                )
            else:
                raise DemistoException(
                    f"Failed to remove role '{role_name}' from instance profile '{instance_profile_name}'. "
                    f"Status code: {response['ResponseMetadata']['HTTPStatusCode']}. "
                    f"{json.dumps(response)}"
                )

        except Exception as e:
            raise DemistoException(f"Error removing role '{role_name}' from instance profile '{instance_profile_name}': {str(e)}")

    @staticmethod
    def update_access_key_command(client: BotoClient, args: Dict[str, Any]) -> CommandResults:
        """
        Changes the status of the specified access key from Active to Inactive, or vice versa.
        This operation can be used to disable a user's access key as part of a key rotation workflow.
        Args:
            client (BotoClient): The boto3 client for IAM service
            args (Dict[str, Any]): Command arguments including:
                - access_key_id (str): The access key ID of the secret access key you want to update
                - status (str): The status you want to assign to the secret access key (Active/Inactive)
                - user_name (str, optional): The name of the user whose key you want to update

        Returns:
            CommandResults: Results of the operation with success/failure message
        """
        access_key_id = args.get("access_key_id", "")
        status = args.get("status", "")
        user_name = args.get("user_name")

        kwargs = {"AccessKeyId": access_key_id, "Status": status}

        if user_name:
            kwargs["UserName"] = user_name

        try:
            response = client.update_access_key(**kwargs)

            if response["ResponseMetadata"]["HTTPStatusCode"] == HTTPStatus.OK:
                user_info = f" for user '{user_name}'" if user_name else ""
                return CommandResults(
                    readable_output=f"Successfully updated access key '{access_key_id}' status to '{status}'{user_info}"
                )
            else:
                raise DemistoException(
                    f"Failed to update access key '{access_key_id}' status. "
                    f"Status code: {response['ResponseMetadata']['HTTPStatusCode']}. "
                    f"{json.dumps(response)}"
                )
        except Exception as e:
            raise DemistoException(f"Error updating access key '{access_key_id}' status: {str(e)}")


class EC2:
    service = AWSServices.EC2

    @staticmethod
    def modify_instance_metadata_options_command(client: BotoClient, args: Dict[str, Any]) -> CommandResults:
        """
        Modify the EC2 instance metadata parameters on a running or stopped instance.

        Args:
            client (BotoClient): The boto3 client for EC2 service
            args (Dict[str, Any]): Command arguments including instance ID and metadata options

        Returns:
            CommandResults: Results of the operation with success/failure message
        """
        kwargs = {
            "InstanceId": args.get("instance_id"),
            "HttpTokens": args.get("http_tokens"),
            "HttpEndpoint": args.get("http_endpoint"),
        }
        remove_nulls_from_dictionary(kwargs)

        response = client.modify_instance_metadata_options(**kwargs)

        if response["ResponseMetadata"]["HTTPStatusCode"] == HTTPStatus.OK:
            return CommandResults(readable_output=f"Successfully updated EC2 instance metadata for {args.get('instance_id')}")
        else:
            raise DemistoException(f"Couldn't updated public EC2 instance metadata for {args.get('instance_id')}")

    @staticmethod
    def modify_instance_attribute_command(client: BotoClient, args: Dict[str, Any]) -> CommandResults:
        """
        Modify an EC2 instance attribute.
        Args:
            client (BotoClient): The boto3 client for EC2 service
            args (Dict[str, Any]): Command arguments including instance attribute modifications

        Returns
            CommandResults: Results of the operation with success/failure message
        """

        def parse_security_groups(csv_list):
            if csv_list is None:
                return None

            security_groups_str = csv_list.replace(" ", "")
            security_groups_list = security_groups_str.split(",")
            return security_groups_list

        kwargs = {
            "InstanceId": args.get("instance_id"),
            "Attribute": args.get("attribute"),
            "Value": args.get("value"),
            "DisableApiStop": arg_to_bool_or_none(args.get("disable_api_stop")),
            "Groups": parse_security_groups(args.get("groups")),
        }
        remove_nulls_from_dictionary(kwargs)
        response = client.modify_instance_attribute(**kwargs)

        if response["ResponseMetadata"]["HTTPStatusCode"] == HTTPStatus.OK:
            return CommandResults(
                readable_output=f"Successfully modified EC2 instance `{args.get('instance_id')}` attribute `{kwargs.popitem()}"
            )
        raise DemistoException(f"Unexpected response from AWS - \n{response}")

    @staticmethod
    def modify_snapshot_attribute_command(client: BotoClient, args: Dict[str, Any]) -> CommandResults:
        """
        Adds or removes permission settings for the specified snapshot.

        Args:
            client (BotoClient): The boto3 client for EC2 service
            args (Dict[str, Any]): Command arguments including:
                - snapshot_id (str): The ID of the snapshot
                - attribute (str): The snapshot attribute to modify
                - operation_type (str): The operation to perform (add or remove)
                - user_ids (str, optional): Comma-separated list of AWS account IDs
                - group (str, optional): The group to add/remove (e.g., 'all')

        Returns:
            CommandResults: Results of the operation with success message
        """
        # Parse user IDs from comma-separated string
        user_ids_list = None
        if user_ids := args.get("user_ids"):
            user_ids_list = argToList(user_ids)

        # Parse group parameter
        group_names_list = None
        if group := args.get("group"):
            group_names_list = [group.strip()]

        # Build accounts parameter using assign_params to handle None values
        accounts = assign_params(GroupNames=group_names_list, UserIds=user_ids_list)

        response = client.modify_snapshot_attribute(
            Attribute=args.get("attribute"),
            SnapshotId=args.get("snapshot_id"),
            OperationType=args.get("operation_type"),
            **accounts,
        )

        if response["ResponseMetadata"]["HTTPStatusCode"] != HTTPStatus.OK:
            raise DemistoException(f"Unexpected response from AWS - EC2:\n{response}")

        return CommandResults(readable_output=f"Snapshot {args.get('snapshot_id')} permissions was successfully updated.")

    @staticmethod
    def modify_image_attribute_command(client: BotoClient, args: Dict[str, Any]) -> CommandResults:
        """
        Modify the specified attribute of an Amazon Machine Image (AMI).
        """
        kwargs = {
            "Attribute": args.get("attribute"),
            "ImageId": args.get("image_id"),
            "OperationType": args.get("operation_type"),
        }

        if desc := args.get("description"):
            kwargs["Description"] = {"Value": desc}

        # Map snake_case arg names → CapitalCase boto3 params
        resource_mapping = {
            "user_ids": "UserIds",
            "user_groups": "UserGroups",
            "product_codes": "ProductCodes",
        }
        for snake, capital in resource_mapping.items():
            if ids := args.get(snake):
                kwargs[capital] = parse_resource_ids(ids)

        # Build LaunchPermission block from snake_case args
        launch_perm: dict[str, list[dict[str, str]]] = {"Add": [], "Remove": []}
        perm_config = [
            ("launch_permission_add_group", "Group", "Add"),
            ("launch_permission_add_user_id", "UserId", "Add"),
            ("launch_permission_remove_group", "Group", "Remove"),
            ("launch_permission_remove_user_id", "UserId", "Remove"),
        ]

        for arg_key, perm_key, action in perm_config:
            if val := args.get(arg_key):
                launch_perm[action].append({perm_key: val})

        if launch_perm["Add"] or launch_perm["Remove"]:
            kwargs["LaunchPermission"] = launch_perm

        remove_nulls_from_dictionary(kwargs)

        response = client.modify_image_attribute(**kwargs)
        if response["ResponseMetadata"]["HTTPStatusCode"] != HTTPStatus.OK:
            raise DemistoException(f"Unexpected response from AWS - EC2:\n{response}")

        return CommandResults(readable_output="Image attribute successfully modified")

    @staticmethod
    def revoke_security_group_ingress_command(client: BotoClient, args: Dict[str, Any]) -> CommandResults:
        """
        Revokes an ingress rule from a security group.

        The command supports two modes:
        1. Simple mode: using protocol, port, and cidr arguments
        2. Full mode: using ip_permissions for complex configurations
        """

        def parse_port_range(port: str) -> tuple[Optional[int], Optional[int]]:
            """Parse port argument which can be a single port or range (min-max)."""
            if not port:
                return None, None

            if "-" in port:
                from_port, to_port = port.split("-", 1)
                return int(from_port.strip()), int(to_port.strip())
            else:
                _port: int = int(port.strip())
                return _port, _port

        kwargs = {"GroupId": args.get("group_id"), "IpProtocol": args.get("protocol"), "CidrIp": args.get("cidr")}
        kwargs["FromPort"], kwargs["ToPort"] = parse_port_range(args.get("port", ""))

        if ip_permissions := args.get("ip_permissions"):
            try:
                kwargs["IpPermissions"] = json.loads(ip_permissions)
            except json.JSONDecodeError as e:
                raise DemistoException(f"Received invalid `ip_permissions` JSON object: {e}")

        remove_nulls_from_dictionary(kwargs)
        try:
            response = client.revoke_security_group_ingress(**kwargs)

            if response["ResponseMetadata"]["HTTPStatusCode"] == HTTPStatus.OK and response["Return"]:
                if "UnknownIpPermissions" in response:
                    raise DemistoException("Security Group ingress rule not found.")
                return CommandResults(readable_output="The Security Group ingress rule was revoked")
            else:
                raise DemistoException(f"Unexpected response from AWS - EC2:\n{response}")

        except Exception as e:
            if "InvalidGroup.NotFound" in str(e):
                raise DemistoException(f"Security group {kwargs['GroupId']} not found")
            elif "InvalidGroupId.NotFound" in str(e):
                raise DemistoException(f"Invalid security group ID: {kwargs['GroupId']}")
            else:
                raise DemistoException(f"Failed to revoke security group ingress rule: {str(e)}")

    @staticmethod
    def authorize_security_group_ingress_command(client: BotoClient, args: Dict[str, Any]) -> CommandResults:
        """
        Adds an inbound rule to a security group.

        The command supports two modes:
        1. Simple mode: using protocol, port, and cidr arguments
        2. Full mode: using ip_permissions for complex configurations
        """

        def parse_port_range(port: str) -> tuple[Optional[int], Optional[int]]:
            """Parse port argument which can be a single port or range (min-max)."""
            if not port:
                return None, None

            if "-" in port:
                from_port, to_port = port.split("-", 1)
                return int(from_port.strip()), int(to_port.strip())
            else:
                _port: int = int(port.strip())
                return _port, _port

        kwargs = {"GroupId": args.get("group_id"), "IpProtocol": args.get("protocol"), "CidrIp": args.get("cidr")}
        kwargs["FromPort"], kwargs["ToPort"] = parse_port_range(args.get("port", ""))

        if ip_permissions := args.get("ip_permissions"):
            try:
                kwargs["IpPermissions"] = json.loads(ip_permissions)
            except json.JSONDecodeError as e:
                raise DemistoException(f"Received invalid `ip_permissions` JSON object: {e}")

        remove_nulls_from_dictionary(kwargs)
        try:
            response = client.authorize_security_group_ingress(**kwargs)

            if response["ResponseMetadata"]["HTTPStatusCode"] == HTTPStatus.OK and response["Return"]:
                return CommandResults(readable_output="The Security Group ingress rule was authorized")
            else:
                raise DemistoException(f"Unexpected response from AWS - EC2:\n{response}")

        except Exception as e:
            if "InvalidGroup.NotFound" in str(e):
                raise DemistoException(f"Security group {kwargs['GroupId']} not found")
            elif "InvalidGroupId.NotFound" in str(e):
                raise DemistoException(f"Invalid security group ID: {kwargs['GroupId']}")
            elif "InvalidPermission.Duplicate" in str(e):
                raise DemistoException("The specified rule already exists in the security group")
            else:
                raise DemistoException(f"Failed to authorize security group ingress rule: {str(e)}")

    @staticmethod
    def revoke_security_group_egress_command(client: BotoClient, args: Dict[str, Any]) -> CommandResults:
        """
        Revokes an egress rule from a security group.

        Modes:
        1) Full mode: use `ip_permissions` JSON
        2) Simple mode: protocol, port, cidr → build IpPermissions
        """

        def parse_port_range(port: str) -> tuple[Optional[int], Optional[int]]:
            """Parse port argument which can be a single port or range (min-max)."""
            if not port:
                return None, None

            if "-" in port:
                from_port, to_port = port.split("-", 1)
                return int(from_port.strip()), int(to_port.strip())
            else:
                _port: int = int(port.strip())
                return _port, _port

        group_id = args.get("group_id")
        ip_permissions_arg = args.get("ip_permissions")

        if ip_permissions_arg:
            # Full mode: user provided the entire IpPermissions JSON
            try:
                ip_perms = json.loads(ip_permissions_arg)
            except json.JSONDecodeError as e:
                raise DemistoException(f"Invalid `ip_permissions` JSON: {e}")
        else:
            # Simple mode: build a single rule descriptor
            proto = args.get("protocol")
            from_port, to_port = parse_port_range(args.get("port", ""))
            cidr = args.get("cidr")
            ip_perms = [{"IpProtocol": proto, "FromPort": from_port, "ToPort": to_port, "IpRanges": [{"CidrIp": cidr}]}]

        kwargs = {"GroupId": group_id, "IpPermissions": ip_perms}

        try:
            resp = client.revoke_security_group_egress(**kwargs)
            status = resp.get("Return")
            if resp.get("ResponseMetadata", {}).get("HTTPStatusCode") == 200 and status:
                return CommandResults(readable_output="Egress rule revoked successfully.")
            else:
                # If no exception but Return is False, AWS may report unknown perms
                unknown = resp.get("UnknownIpPermissions")
                if unknown:
                    raise DemistoException("Specified egress rule not found.")
                raise DemistoException(f"Unexpected response: {resp}")
        except ClientError as e:
            code = e.response["Error"]["Code"]
            if code in ("InvalidGroup.NotFound", "InvalidGroupId.NotFound"):
                raise DemistoException(f"Security group {group_id} not found.")
            raise DemistoException(f"Failed to revoke egress rule: {e}")

    @staticmethod
    def create_snapshot_command(client: BotoClient, args: Dict[str, Any]) -> CommandResults:
        """
        Creates a snapshot of an Amazon EBS volume.
        Args:
            client (BotoClient): The boto3 client for EC2 service
            args (Dict[str, Any]): Command arguments including:
                - volume_id (str): The ID of the volume to snapshot
                - description (str, optional): Description for the snapshot
                - tag_specifications (str, optional): Tag specifications for the snapshot
        Returns:
            CommandResults: Results of the snapshot creation operation
        """

        kwargs = {"VolumeId": args.get("volume_id")}

        if args.get("description") is not None:
            kwargs.update({"Description": args.get("description")})
        if args.get("tags") is not None:
            kwargs.update({"TagSpecifications": [{"ResourceType": "snapshot", "Tags": parse_tag_field(args.get("tags", ""))}]})

        response = client.create_snapshot(**kwargs)

        try:
            start_time = datetime.strftime(response["StartTime"], "%Y-%m-%dT%H:%M:%SZ")
        except ValueError as e:
            raise DemistoException(f"Date could not be parsed. Please check the date again.\n{e}")

        data = {
            "Description": response["Description"],
            "Encrypted": response["Encrypted"],
            "Progress": response["Progress"],
            "SnapshotId": response["SnapshotId"],
            "State": response["State"],
            "VolumeId": response["VolumeId"],
            "VolumeSize": response["VolumeSize"],
            "StartTime": start_time,
            "Region": args.get("region"),
        }

        if "Tags" in response:
            for tag in response["Tags"]:
                data.update({tag["Key"]: tag["Value"]})

        try:
            output = json.dumps(response, cls=DatetimeEncoder)
            raw = json.loads(output)
            raw.update({"Region": args.get("region")})
        except ValueError as err_msg:
            raise DemistoException(f"Could not decode/encode the raw response - {err_msg}")
        return CommandResults(
            outputs=raw,
            outputs_prefix="AWS.EC2.Snapshot",
            readable_output=tableToMarkdown("AWS EC2 Snapshot", data),
            raw_response=raw,
        )

    @staticmethod
    def modify_snapshot_permission_command(client: BotoClient, args: Dict[str, Any]) -> CommandResults:
        """Modifies the permissions of a snapshot.

        Args:
            client (BotoClient): The boto3 client for EC2 service
            args (Dict[str, Any]): Command arguments including:
                - snapshot_id (str): The ID of the snapshot to modify
                - group_names (str, optional): The names of the security groups to add or remove permissions for
                - user_ids (str, optional): The IDs of the AWS accounts to add or remove permissions for
                - operation_type (str): The type of operation to perform (add | remove)

        Raises:
            DemistoException: If both group_names and user_ids are provided or if neither is provided

        Returns:
            CommandResults: _description_
        """
        group_names = argToList(args.get("group_names"))
        user_ids = argToList(args.get("user_ids"))
        if (group_names and user_ids) or not (group_names or user_ids):
            raise DemistoException('Please provide either "group_names" or "user_ids"')

        accounts = assign_params(GroupNames=group_names, UserIds=user_ids)
        operation_type = args.get("operation_type")
        client.modify_snapshot_attribute(
            Attribute="createVolumePermission",
            SnapshotId=args.get("snapshot_id"),
            OperationType=operation_type,
            DryRun=argToBoolean(args.get("dry_run", False)),
            **accounts,
        )
        return CommandResults(readable_output=f"Snapshot {args.get('snapshot_id')} permissions were successfully updated.")

    @staticmethod
    def describe_instances_command(client: BotoClient, args: Dict[str, Any]) -> CommandResults:
        """
        Retrieves detailed information about EC2 instances including status, configuration, and metadata.

        Args:
            client (BotoClient): The boto3 client for EC2 service
            args (Dict[str, Any]): Command arguments containing account_id, region, instance_ids, filters, etc.

        Returns:
            CommandResults: Formatted results with instance information
        """

        # Build API parameters
        kwargs = {}
        # Add instance IDs if provided
        if instance_ids := args.get("instance_ids"):
            kwargs["InstanceIds"] = argToList(instance_ids)

        # Add filters if provided
        if filters_arg := args.get("filters"):
            kwargs["Filters"] = parse_filter_field(filters_arg)

        if not instance_ids:
            pagination_kwargs = build_pagination_kwargs(args)
            kwargs.update(pagination_kwargs)

        print_debug_logs(client, f"Describing instances with parameters: {kwargs}")
        remove_nulls_from_dictionary(kwargs)
        response = client.describe_instances(**kwargs)
        if response.get("ResponseMetadata", {}).get("HTTPStatusCode") != HTTPStatus.OK:
            AWSErrorHandler.handle_response_error(response, args.get("account_id"))
        response = serialize_response_with_datetime_encoding(response)
        # Extract instances from reservations
        reservations = response.get("Reservations", [])
        if not reservations:
            return CommandResults(
                readable_output="No instances found matching the specified criteria.",
            )
        readable_outputs = []
        instances_list = []
        for reservation in reservations:
            instances_list.extend(reservation.get("Instances", []))
            for instance in reservation.get("Instances", []):
                readable_outputs.append(process_instance_data(instance))
        outputs = {
            "AWS.EC2.Instances(val.InstanceId && val.InstanceId == obj.InstanceId)": instances_list,
            "AWS.EC2(true)": {"InstancesNextToken": response.get("NextToken")},
        }

        return CommandResults(
            outputs=outputs,
            readable_output=tableToMarkdown("AWS EC2 Instances", readable_outputs, removeNull=True),
            raw_response=response,
        )

    @staticmethod
    def run_instances_command(client: BotoClient, args: Dict[str, Any]) -> CommandResults:
        """
        Runs one or more Amazon EC2 instances.

        Args:
            client (BotoClient): The boto3 client for EC2 service
            args (Dict[str, Any]): Command arguments containing instance configuration parameters

        Returns:
            CommandResults: Results of the operation with instance launch information

        Raises:
            DemistoException: If required parameters are missing or API call fails
        """

        # Validate required parameters
        count = arg_to_number(args.get("count", 1))
        if not count or count <= 0:
            raise DemistoException("count parameter must be a positive integer")

        # Build base parameters
        kwargs: Dict[str, Any] = {"MinCount": count, "MaxCount": count}
        # Handle image specification - either direct AMI ID or launch template
        image_id = args.get("image_id")
        launch_template_id = args.get("launch_template_id")
        launch_template_name = args.get("launch_template_name")

        if launch_template_id or launch_template_name:
            # Using launch template
            launch_template = {}
            if launch_template_id:
                launch_template["LaunchTemplateId"] = launch_template_id
            elif launch_template_name:
                launch_template["LaunchTemplateName"] = launch_template_name

            if launch_template_version := args.get("launch_template_version"):
                launch_template["Version"] = launch_template_version

            kwargs["LaunchTemplate"] = launch_template

            # Image ID is optional when using launch template
            if image_id:
                kwargs["ImageId"] = image_id
        else:
            # Direct AMI specification
            kwargs["ImageId"] = image_id

        # Add optional basic parameters
        if instance_type := args.get("instance_type"):
            kwargs["InstanceType"] = instance_type

        if key_name := args.get("key_name"):
            kwargs["KeyName"] = key_name

        if subnet_id := args.get("subnet_id"):
            kwargs["SubnetId"] = subnet_id

        # Handle security groups
        if security_group_ids := args.get("security_group_ids"):
            kwargs["SecurityGroupIds"] = argToList(security_group_ids)

        if security_groups_names := args.get("security_groups_names"):
            kwargs["SecurityGroups"] = argToList(security_groups_names)

        # Handle user data with base64 encoding
        if user_data := args.get("user_data"):
            kwargs["UserData"] = user_data

        # Handle boolean parameters
        kwargs["DisableApiTermination"] = arg_to_bool_or_none(args.get("disable_api_termination"))
        kwargs["EbsOptimized"] = arg_to_bool_or_none(args.get("ebs_optimized"))

        # Handle IAM instance profile
        kwargs["IamInstanceProfile"] = {
            "Arn": args.get("iam_instance_profile_arn"),
            "Name": args.get("iam_instance_profile_name"),
        }

        ebs_config = remove_empty_elements(
            {
                "VolumeSize": arg_to_number(args.get("ebs_volume_size")),
                "SnapshotId": args.get("ebs_snapshot_id"),
                "VolumeType": args.get("ebs_volume_type"),
                "Iops": arg_to_number(args.get("ebs_iops")),
                "DeleteOnTermination": arg_to_bool_or_none(args.get("ebs_delete_on_termination")),
                "KmsKeyId": args.get("ebs_kms_key_id"),
                "Encrypted": arg_to_bool_or_none(args.get("ebs_encrypted")),
            }
        )

        kwargs["BlockDeviceMappings"] = [{"DeviceName": args.get("device_name"), "Ebs": ebs_config}]
        kwargs["Monitoring"] = {"Enabled": arg_to_bool_or_none(args.get("enabled_monitoring"))}
        kwargs["Placement"] = {"HostId": args.get("host_id")}

        tags = args.get("tags")
        if tags:
            kwargs["TagSpecifications"] = [{"ResourceType": "instance", "Tags": parse_tag_field(tags)}]

        # Remove null values to clean up API call
        kwargs = remove_empty_elements(kwargs)

        response = client.run_instances(**kwargs)

        if response.get("ResponseMetadata", {}).get("HTTPStatusCode") != HTTPStatus.OK:
            AWSErrorHandler.handle_response_error(response, args.get("account_id"))
        response = serialize_response_with_datetime_encoding(response)
        instances = response.get("Instances", [])
        if not instances:
            return CommandResults(readable_output="No instances were launched.")

        # Format output data
        instances_data = []
        for instance in instances:
            instances_data.append(process_instance_data(instance))
        readable_output = tableToMarkdown(
            f"Launched {len(instances)} EC2 Instance(s)",
            instances_data,
            headers=[
                "InstanceId",
                "ImageId",
                "State",
                "Type",
                "PublicIPAddress",
                "PrivateIpAddress",
                "LaunchDate",
                "AvailabilityZone",
                "PublicDNSName",
                "Monitoring",
            ],
            headerTransform=string_to_table_header,
            removeNull=True,
        )
        return CommandResults(
            outputs_prefix="AWS.EC2.Instances", outputs=instances, readable_output=readable_output, raw_response=response
        )

    @staticmethod
    def _manage_instances_command(
        client: BotoClient, args: Dict[str, Any], action: str, additional_params: Optional[Dict[str, str]] = None
    ) -> CommandResults | None:
        """
        General function to manage EC2 instances (start, stop, terminate).

        Args:
            client (BotoClient): The boto3 client for EC2 service
            args (Dict[str, Any]): Command arguments containing instance_ids and other parameters
            action (str): The action to perform ('start', 'stop', 'terminate')
            additional_params (Optional[Dict[str, str]]): Additional parameter names to extract from args

        Returns:
            CommandResults: Results of the operation with instance management information

        Raises:
            DemistoException: If instance_ids parameter is missing or invalid action provided
        """
        # Validate action
        valid_actions = {"start", "stop", "terminate"}
        if action not in valid_actions:
            raise DemistoException(f"Invalid action '{action}'. Must be one of: {valid_actions}")

        # Validate and extract instance IDs
        instance_ids = argToList(args.get("instance_ids", []))
        if not instance_ids:
            raise DemistoException("instance_ids parameter is required")

        # Build base parameters
        base_params = {"InstanceIds": instance_ids}

        # Add action-specific parameters
        if additional_params:
            for param_name, arg_key in additional_params.items():
                if arg_key in args:
                    base_params[param_name] = argToBoolean(args.get(arg_key, False))

        base_params = remove_empty_elements(base_params)

        # Define action configuration
        action_config = {
            "start": {
                "method_name": "start_instances",
                "response_key": "StartingInstances",
                "success_message": "started",
                "failure_message": "Failed to start instances",
            },
            "stop": {
                "method_name": "stop_instances",
                "response_key": "StoppingInstances",
                "success_message": "stopped",
                "failure_message": "Failed to stop instances",
            },
            "terminate": {
                "method_name": "terminate_instances",
                "response_key": "TerminatingInstances",
                "success_message": "terminated",
                "failure_message": "Failed to terminate instances",
            },
        }

        config = action_config[action]

        print_debug_logs(client, f"{action.title()}ing instances: {instance_ids}")

        # Get the appropriate client method dynamically
        client_method = getattr(client, config["method_name"])
        response = client_method(**base_params)

        if response.get("ResponseMetadata", {}).get("HTTPStatusCode") == HTTPStatus.OK:
            readable_output = (
                f"The instances have been {config['success_message']} successfully."
                if response.get(config["response_key"])
                else f"No instances were {config['success_message']}."
            )
            return CommandResults(readable_output=readable_output, raw_response=response)
        else:
            return AWSErrorHandler.handle_response_error(response)

    @staticmethod
    def stop_instances_command(client: BotoClient, args: Dict[str, Any]) -> CommandResults | None:
        """
        Stops one or more Amazon EC2 instances.

        Args:
            client (BotoClient): The boto3 client for EC2 service
            args (Dict[str, Any]): Command arguments containing instance_ids and other parameters

        Returns:
            CommandResults: Results of the operation with instance stop information
        """
        additional_params = {"Force": "force", "Hibernate": "hibernate"}
        return EC2._manage_instances_command(client, args, "stop", additional_params)

    @staticmethod
    def terminate_instances_command(client: BotoClient, args: Dict[str, Any]) -> CommandResults | None:
        """
        Terminates one or more Amazon EC2 instances.

        Args:
            client (BotoClient): The boto3 client for EC2 service
            args (Dict[str, Any]): Command arguments containing instance_ids and other parameters

        Returns:
            CommandResults: Results of the operation with instance termination information
        """
        return EC2._manage_instances_command(client, args, "terminate")

    @staticmethod
    def start_instances_command(client: BotoClient, args: Dict[str, Any]) -> CommandResults | None:
        """
        Starts one or more stopped Amazon EC2 instances.

        Args:
            client (BotoClient): The boto3 client for EC2 service
            args (Dict[str, Any]): Command arguments containing instance_ids and other parameters

        Returns:
            CommandResults: Results of the operation with instance start information
        """
        return EC2._manage_instances_command(client, args, "start")

    @staticmethod
    def modify_subnet_attribute_command(client: BotoClient, args: Dict[str, Any]) -> CommandResults:
        """
        Modifies a single attribute on a specified Amazon EC2 subnet.
        This command performs the 'ModifySubnetAttribute' API operation.

        Args:
            client (BotoClient): The initialized Boto3 EC2 client.
            args (Dict[str, Any]): Command arguments, typically containing:
                - 'subnet_id' (str): The ID of the subnet to modify. (Required)
                - 'map_public_ip_on_launch' (str): Boolean value to control auto-assign public IPv4.
                - 'assign_ipv6_address_on_creation' (str): Boolean value to control auto-assign IPv6 address.
                - 'enable_dns64' (str): Boolean value to enable DNS64 resolution.
                - 'enable_resource_name_dns_a_record_on_launch' (str): Boolean value to enable DNS A records based
                 on instance resource name.
                - 'enable_resource_name_dns_aaaa_record_on_launch' (str): Boolean value to enable DNS AAAA records based on
                 instance resource name.
                - 'private_dns_hostname_type_on_launch' (str): String value for private DNS hostname generation.
                - 'customer_owned_ipv4_pool' (str): The ID of the Customer Owned IPv4 Pool (CoIP) to associate with the subnet.
                - 'map_customer_owned_ip_on_launch' (str): Boolean value to auto-assign CoIPs to instances.
                - 'enable_lni_at_device_index' (str): Integer (1-15) to set the device index for LNI assignment.
                - 'disable_lni_at_device_index' (str): Boolean value to disable LNI assignment at a device index.


        Returns:
            CommandResults: A CommandResults object with a success message.
        """
        kwargs = {
            "SubnetId": args.get("subnet_id"),
            "AssignIpv6AddressOnCreation": arg_to_bool_or_none(args.get("assign_ipv6_address_on_creation")),
            "CustomerOwnedIpv4Pool": args.get("customer_owned_ipv4_pool"),
            "DisableLniAtDeviceIndex": arg_to_bool_or_none(args.get("disable_lni_at_device_index")),
            "EnableDns64": arg_to_bool_or_none(args.get("enable_dns64")),
            "EnableLniAtDeviceIndex": arg_to_number(args.get("enable_lni_at_device_index")),
            "EnableResourceNameDnsAAAARecordOnLaunch": arg_to_bool_or_none(
                args.get("enable_resource_name_dns_aaaa_record_on_launch")
            ),
            "EnableResourceNameDnsARecordOnLaunch": arg_to_bool_or_none(args.get("enable_resource_name_dns_a_record_on_launch")),
            "MapCustomerOwnedIpOnLaunch": arg_to_bool_or_none(args.get("map_customer_owned_ip_on_launch")),
            "MapPublicIpOnLaunch": arg_to_bool_or_none(args.get("map_public_ip_on_launch")),
            "PrivateDnsHostnameTypeOnLaunch": args.get("private_dns_hostname_type_on_launch"),
        }

        remove_nulls_from_dictionary(kwargs)
        try:
            response = client.modify_subnet_attribute(**kwargs)
            if response["ResponseMetadata"]["HTTPStatusCode"] in [HTTPStatus.OK, HTTPStatus.NO_CONTENT]:
                demisto.debug(f"RequestId={response.get('ResponseMetadata').get('RequestId')}")
                return CommandResults(readable_output="Subnet configuration successfully updated.")
            raise DemistoException("Modification could not be performed.")
        except Exception as e:
            raise DemistoException(f"Error: {str(e)}")


class EKS:
    service = AWSServices.EKS

    @staticmethod
    def update_cluster_config_command(client: BotoClient, args: Dict[str, Any]) -> CommandResults:
        """
        Updates an Amazon EKS cluster configuration. Only a single type of update
        (logging / resources_vpc_config) is allowed per call.
        Args:
            client (BotoClient): The boto3 client for EKS service
            args (Dict[str, Any]): Command arguments including cluster name and configuration options

        Returns:
            CommandResults: Results of the operation with update information
        """

        def validate_args(args: Dict[str, Any]) -> dict:
            """
            Check that exactly one argument is passed, and if not raises a value error
            """
            validated_args = {"name": args.get("cluster_name")}
            if resources_vpc_config := args.get("resources_vpc_config"):
                resources_vpc_config = (
                    json.loads(resources_vpc_config) if isinstance(resources_vpc_config, str) else resources_vpc_config
                )
                validated_args["resourcesVpcConfig"] = resources_vpc_config
                # Convert specific string boolean values to actual boolean values
                if isinstance(resources_vpc_config, dict):
                    if "endpointPublicAccess" in resources_vpc_config and isinstance(
                        resources_vpc_config["endpointPublicAccess"], str
                    ):
                        resources_vpc_config["endpointPublicAccess"] = (
                            resources_vpc_config["endpointPublicAccess"].lower() == "true"
                        )
                    if "endpointPrivateAccess" in resources_vpc_config and isinstance(
                        resources_vpc_config["endpointPrivateAccess"], str
                    ):
                        resources_vpc_config["endpointPrivateAccess"] = (
                            resources_vpc_config["endpointPrivateAccess"].lower() == "true"
                        )

            if logging_arg := args.get("logging"):
                logging_arg = json.loads(logging_arg) if isinstance(logging_arg, str) else logging_arg
                validated_args["logging"] = logging_arg

            if logging_arg and resources_vpc_config:
                raise ValueError

            result = remove_empty_elements(validated_args)
            if isinstance(result, dict):
                return result
            else:
                raise ValueError("No valid configuration argument provided")

        validated_args: dict = validate_args(args)
        try:
            response = client.update_cluster_config(**validated_args)
            response_data = response.get("update", {})
            response_data["clusterName"] = validated_args["name"]
            response_data["createdAt"] = datetime_to_string(response_data.get("createdAt"))

            headers = ["clusterName", "id", "status", "type", "params"]
            readable_output = tableToMarkdown(
                name="Updated Cluster Config Information",
                t=response_data,
                removeNull=True,
                headers=headers,
                headerTransform=pascalToSpace,
            )
            return CommandResults(
                readable_output=readable_output,
                outputs_prefix="AWS.EKS.UpdateCluster",
                outputs=response_data,
                raw_response=response_data,
                outputs_key_field="id",
            )
        except Exception as e:
            if "No changes needed" in str(e):
                return CommandResults(readable_output="No changes needed for the required update.")
            else:
                raise e

    @staticmethod
    def describe_cluster_command(client: BotoClient, args: Dict[str, Any]) -> CommandResults:
        """
        Describes an Amazon EKS cluster.
        Args:
            client(boto3 client): The configured AWS session.
            args: command arguments

        Returns:
            A Command Results object
        """
        cluster_name = args.get("cluster_name")

        print_debug_logs(client, f"Describing clusters with parameters: {cluster_name}")
        response = client.describe_cluster(name=cluster_name)
        response_data = response.get("cluster", {})
        response_data["createdAt"] = datetime_to_string(response_data.get("createdAt"))
        activation_expiry = response_data.get("connectorConfig", {}).get("activationExpiry")
        if activation_expiry:
            response_data.get("connectorConfig", {})["activationExpiry"] = datetime_to_string(activation_expiry)

        headers = ["name", "id", "status", "arn", "createdAt", "version"]
        readable_output = tableToMarkdown(
            name="Describe Cluster Information",
            t=response_data,
            removeNull=True,
            headers=headers,
            headerTransform=pascalToSpace,
        )
        return CommandResults(
            readable_output=readable_output,
            outputs_prefix="AWS.EKS.Cluster",
            outputs=response_data,
            raw_response=response_data,
            outputs_key_field="name",
        )

    @staticmethod
    def associate_access_policy_command(client: BotoClient, args: Dict[str, Any]) -> CommandResults:
        """
        Associates an access policy and its scope to an access entry.
        Args:
            client(boto3 client): The configured AWS session.
            args: command arguments

        Returns:
            A Command Results object
        """
        cluster_name = args.get("cluster_name")
        principal_arn = args.get("principal_arn")
        policy_arn = args.get("policy_arn")
        type_arg = args.get("type")
        namespaces = argToList(args.get("namespaces"))
        if type_arg and type_arg == "namespace" and not namespaces:
            raise Exception(f"When the {type_arg=}, you must enter a namespace.")

        access_scope = {"type": type_arg, "namespaces": namespaces}

        print_debug_logs(
            client,
            f"Associating access policy with parameters: {cluster_name=}, {principal_arn=}, {policy_arn=}, {access_scope=}",
        )
        response = client.associate_access_policy(
            clusterName=cluster_name, principalArn=principal_arn, policyArn=policy_arn, accessScope=access_scope
        )
        response_data = response.get("associatedAccessPolicy", {})
        response_data["clusterName"] = response.get("clusterName")
        response_data["principalArn"] = response.get("principalArn")

        response_data["associatedAt"] = datetime_to_string(response_data.get("associatedAt"))
        response_data["modifiedAt"] = datetime_to_string(response_data.get("modifiedAt"))

        headers = ["clusterName", "principalArn", "policyArn", "associatedAt"]
        readable_output = tableToMarkdown(
            name="The access policy was associated to the access entry successfully.",
            t=response_data,
            removeNull=True,
            headers=headers,
            headerTransform=pascalToSpace,
        )

        return CommandResults(
            readable_output=readable_output,
            outputs_prefix="AWS.EKS.AssociatedAccessPolicy",
            outputs=response_data,
            raw_response=response_data,
            outputs_key_field="clusterName",
        )


class RDS:
    service = AWSServices.RDS

    @staticmethod
    def modify_db_cluster_command(client: BotoClient, args: Dict[str, Any]) -> CommandResults:
        """
        Modifies an Amazon RDS DB Cluster configuration.

        Args:
            client (BotoClient): The boto3 client for RDS service
            args (Dict[str, Any]): Command arguments including cluster configuration options

        Returns:
            CommandResults: Results of the operation with update information
        """
        try:
            kwargs = {
                "DBClusterIdentifier": args.get("db_cluster_identifier"),
            }

            # Optional parameters
            optional_params = {
                "DeletionProtection": "deletion_protection",
                "EnableIAMDatabaseAuthentication": "enable_iam_database_authentication",
            }

            for param, arg_name in optional_params.items():
                if arg_name in args:
                    kwargs[param] = argToBoolean(args[arg_name])

            demisto.debug(f"executing modify_db_cluster with {kwargs}")
            response = client.modify_db_cluster(**kwargs)
            if response["ResponseMetadata"]["HTTPStatusCode"] == HTTPStatus.OK:
                db_cluster = response.get("DBCluster", {})
                readable_output = f"Successfully modified DB cluster {args.get('db-cluster-identifier')}"
                if db_cluster:
                    db_cluster = convert_datetimes_to_iso_safe(db_cluster)
                    readable_output += "\n\nUpdated DB Cluster details:"
                    readable_output += tableToMarkdown("", db_cluster)

                return CommandResults(
                    readable_output=readable_output,
                    outputs_prefix="AWS.RDS.DBCluster",
                    outputs=db_cluster,
                    outputs_key_field="DBClusterIdentifier",
                )
            else:
                raise DemistoException(
                    f"Failed to modify DB cluster. "
                    f"Status code: {response['ResponseMetadata']['HTTPStatusCode']}. "
                    f"{json.dumps(response)}"
                )

        except Exception as e:
            raise DemistoException(f"Error modifying DB cluster: {str(e)}")

    @staticmethod
    def modify_db_cluster_snapshot_attribute_command(client: BotoClient, args: Dict[str, Any]) -> CommandResults:
        """
        Modifies attributes of an Amazon RDS DB Cluster snapshot.
        Args:
            client (BotoClient): The boto3 client for RDS service
            args (Dict[str, Any]): Command arguments for snapshot attribute modification

        Returns:
            CommandResults: Results of the snapshot attribute modification operation
        """
        try:
            kwargs = {
                "DBClusterSnapshotIdentifier": args.get("db_cluster_snapshot_identifier"),
                "AttributeName": args.get("attribute_name"),
            }

            # Optional parameters
            if "values_to_add" in args:
                kwargs["ValuesToAdd"] = argToList(args.get("values_to_add"))

            if "values-to-remove" in args:
                kwargs["ValuesToRemove"] = argToList(args.get("values_to_remove"))

            remove_nulls_from_dictionary(kwargs)

            response = client.modify_db_cluster_snapshot_attribute(**kwargs)

            if response["ResponseMetadata"]["HTTPStatusCode"] == HTTPStatus.OK:
                attributes = response.get("DBClusterSnapshotAttributesResult", {})

                if attributes:
                    readable_output = (
                        f"Successfully modified DB cluster snapshot attribute for {args.get('db_cluster_snapshot_identifier')}"
                    )
                    readable_output += "\n\nUpdated DB Cluster Snapshot Attributes:"
                    readable_output += tableToMarkdown("", attributes)

                return CommandResults(
                    readable_output=readable_output,
                    outputs_prefix="AWS.RDS.DBClusterSnapshotAttributes",
                    outputs=attributes,
                    outputs_key_field="DBClusterSnapshotIdentifier",
                )
            else:
                raise DemistoException(
                    f"Failed to modify DB cluster snapshot attribute. "
                    f"Status code: {response['ResponseMetadata']['HTTPStatusCode']}. "
                    f"{json.dumps(response)}"
                )

        except Exception as e:
            raise DemistoException(f"Error modifying DB cluster snapshot attribute: {str(e)}")

    @staticmethod
    def modify_db_instance_command(client: BotoClient, args: Dict[str, Any]) -> CommandResults:
        """
        Modifies an Amazon RDS DB Instance configuration.

        Args:
            client (BotoClient): The boto3 client for RDS service
            args (Dict[str, Any]): Command arguments including instance identifier and configuration options

        Returns:
            CommandResults: Results of the operation with update information
        """
        try:
            kwargs = {
                "DBInstanceIdentifier": args.get("db_instance_identifier"),
                "MultiAZ": arg_to_bool_or_none(args.get("multi_az")),
                "ApplyImmediately": arg_to_bool_or_none(args.get("apply_immediately")),
                "AutoMinorVersionUpgrade": arg_to_bool_or_none(args.get("auto_minor_version_upgrade")),
                "DeletionProtection": arg_to_bool_or_none(args.get("deletion_protection")),
                "EnableIAMDatabaseAuthentication": arg_to_bool_or_none(args.get("enable_iam_database_authentication")),
                "PubliclyAccessible": arg_to_bool_or_none(args.get("publicly_accessible")),
                "CopyTagsToSnapshot": arg_to_bool_or_none(args.get("copy_tags_to_snapshot")),
                "BackupRetentionPeriod": arg_to_bool_or_none(args.get("backup_retention_period")),
            }
            remove_nulls_from_dictionary(kwargs)
            demisto.info(f"modify_db_instance {kwargs=}")
            response = client.modify_db_instance(**kwargs)

            if response["ResponseMetadata"]["HTTPStatusCode"] == HTTPStatus.OK:
                db_instance = response.get("DBInstance", {})
                readable_output = (
                    f"Successfully modified DB instance {args.get('db_instance_identifier')}"
                    f"\n\nUpdated DB Instance details:\n\n"
                )
                if db_instance:
                    db_instance = convert_datetimes_to_iso_safe(db_instance)
                    readable_output += tableToMarkdown("", t=db_instance, removeNull=True)

                return CommandResults(
                    readable_output=readable_output,
                    outputs_prefix="AWS.RDS.DBInstance",
                    outputs=db_instance,
                    outputs_key_field="DBInstanceIdentifier",
                )
            else:
                raise DemistoException(
                    f"Failed to modify DB instance. "
                    f"Status code: {response['ResponseMetadata']['HTTPStatusCode']}. "
                    f"Error {response['Error']['Message']}",
                )

        except Exception as e:
            raise DemistoException(f"Error modifying DB instance: {str(e)}")

    @staticmethod
    def modify_db_snapshot_attribute_command(client: BotoClient, args: Dict[str, Any]) -> CommandResults:
        """
        Adds or removes permission for the specified AWS account IDs to restore the specified DB snapshot.

        Args:
            client (BotoClient): The boto3 client for RDS service
            args (Dict[str, Any]): Command arguments including snapshot identifier and attribute settings

        Returns:
            CommandResults: Results of the operation with success/failure message
        """
        kwargs = {
            "DBSnapshotIdentifier": args.get("db_snapshot_identifier"),
            "AttributeName": args.get("attribute_name"),
            "ValuesToAdd": argToList(args.get("values_to_add")) if "values_to_add" in args else None,
            "ValuesToRemove": argToList(args.get("values_to_remove")) if "values_to_remove" in args else None,
        }
        remove_nulls_from_dictionary(kwargs)

        response = client.modify_db_snapshot_attribute(**kwargs)

        if response["ResponseMetadata"]["HTTPStatusCode"] == HTTPStatus.OK:
            # Return the changed fields in the command results:
            return CommandResults(
                readable_output=(
                    f"Successfully modified DB snapshot attribute for {args.get('db_snapshot_identifier')}:\n"
                    f"{tableToMarkdown('Modified', kwargs)}"
                )
            )

        else:
            raise DemistoException(f"Couldn't modify DB snapshot attribute for {args.get('db_snapshot_identifier')}")

    @staticmethod
    def modify_event_subscription_command(client: BotoClient, args: Dict[str, Any]) -> CommandResults:
        """
        Modifies the configuration of an existing Amazon RDS event notification subscription.
        This command performs the 'ModifyEventSubscription' API operation, allowing updates to the target SNS topic,
        the list of event categories, the source type, and the enabled state of the subscription.

        Args:
            client (BotoClient): The initialized Boto3 client.
            args (Dict[str, Any]): Command arguments, typically containing:
                - 'subscription_name' (str): The unique name of the subscription to modify. (Required)
                - 'enabled' (str): Boolean string ('true' or 'false') to activate/deactivate the subscription. (Optional)
                - 'event_categories' (str | List[str]): A list of event categories to subscribe to. (Optional)
                - 'sns_topic_arn' (str): The ARN of the new SNS topic to publish events to. (Optional)
                - 'source_type' (str): The type of resource generating events. (Optional)

        Returns:
            CommandResults: A CommandResults object containing the modified EventSubscription details.
        """
        kwargs = {
            "SubscriptionName": args.get("subscription_name"),
            "Enabled": arg_to_bool_or_none(args.get("enabled")),
            "EventCategories": argToList(args.get("event_categories", [])),
            "SnsTopicArn": args.get("sns_topic_arn"),
            "SourceType": args.get("source_type"),
        }
        remove_nulls_from_dictionary(kwargs)

        try:
            response = client.modify_event_subscription(**kwargs)

            if response["ResponseMetadata"]["HTTPStatusCode"] in [HTTPStatus.OK, HTTPStatus.NO_CONTENT]:
                headers = [
                    "CustomerAwsId",
                    "CustSubscriptionId",
                    "SnsTopicArn",
                    "Status",
                    "SubscriptionCreationTime",
                    "SourceType",
                    "EventCategoriesList",
                    "Enabled",
                    "EventSubscriptionArn",
                    "SourceIdsList",
                ]

                return CommandResults(
                    readable_output=tableToMarkdown(
                        name=f"Event subscription {args.get('subscription_name')} successfully modified.",
                        headers=headers,
                        t=response.get("EventSubscription"),
                        removeNull=True,
                    ),
                    outputs_prefix="AWS.RDS.EventSubscription",
                    outputs=response.get("EventSubscription"),
                    outputs_key_field="CustSubscriptionId",
                )
            raise DemistoException(f"Failed to modify event subscription {args.get('subscription_name')}.")
        except Exception as e:
            raise DemistoException(f"Error: {str(e)}")


class CloudTrail:
    service = AWSServices.CloudTrail

    @staticmethod
    def start_logging_command(client: BotoClient, args: Dict[str, Any]) -> CommandResults:
        """
        Starts the recording of AWS API calls and log file delivery for a trail.
        """
        name = args.get("name")

        try:
            response = client.start_logging(Name=name)

            return CommandResults(readable_output=f"Successfully started logging for CloudTrail: {name}", raw_response=response)
        except Exception as e:
            raise DemistoException(f"Error starting logging for CloudTrail {name}: {str(e)}")

    @staticmethod
    def update_trail_command(client: BotoClient, args: Dict[str, Any]) -> CommandResults:
        """
        Updates trail settings that control what events you are logging, and how to handle log files.
        Changes to a trail do not require stopping the CloudTrail service.

        Args:
            client (BotoClient): The boto3 client for CloudTrail service
            args (Dict[str, Any]): Command arguments including trail name and configuration options

        Returns:
            CommandResults: Results of the operation with update information
        """
        try:
            kwargs = {
                "Name": args.get("name"),
                "S3BucketName": args.get("s3_bucket_name"),
                "S3KeyPrefix": args.get("s3_key_prefix"),
                "SnsTopicName": args.get("sns_topic_name"),
                "IncludeGlobalServiceEvents": arg_to_bool_or_none(args.get("include_global_service_events")),
                "IsMultiRegionTrail": arg_to_bool_or_none(args.get("is_multi_region_trail")),
                "EnableLogFileValidation": arg_to_bool_or_none(args.get("enable_log_file_validation")),
                "CloudWatchLogsLogGroupArn": args.get("cloud_watch_logs_log_group_arn"),
                "CloudWatchLogsRoleArn": args.get("cloud_watch_logs_role_arn"),
                "KMSKeyId": args.get("kms_key_id"),
            }

            remove_nulls_from_dictionary(kwargs)

            response = client.update_trail(**kwargs)

            if response["ResponseMetadata"]["HTTPStatusCode"] == HTTPStatus.OK:
                trail_data = response.get("Trail", {})
                readable_output = f"Successfully updated CloudTrail: {args.get('name')}"

                if trail_data:
                    readable_output += "\n\nUpdated Trail Details:"
                    readable_output += tableToMarkdown("", trail_data)

                return CommandResults(
                    readable_output=readable_output,
                    outputs_prefix="AWS.CloudTrail.Trail",
                    outputs=trail_data,
                    outputs_key_field="TrailARN",
                    raw_response=response,
                )
            else:
                raise DemistoException(
                    f"Failed to update CloudTrail. "
                    f"Status code: {response['ResponseMetadata']['HTTPStatusCode']}. "
                    f"{json.dumps(response)}"
                )

        except Exception as e:
            raise DemistoException(f"Error updating CloudTrail {args.get('name')}: {str(e)}")

    @staticmethod
    def describe_trails_command(client: BotoClient, args: Dict[str, Any]) -> CommandResults:
        """
        Retrieves descriptions of the specified trail or all trails in the account.

        Args:
            client (BotoClient): The boto3 client for CloudTrail service
            args (Dict[str, Any]): Command arguments including trail names (optional)

        Returns:
            CommandResults: Detailed information about CloudTrail trails
        """
        trail_names = argToList(args.get("trail_names", []))
        include_shadow_trails = arg_to_bool_or_none(args.get("include_shadow_trails", True))
        kwargs = {"trailNameList": trail_names, "includeShadowTrails": include_shadow_trails}
        remove_nulls_from_dictionary(kwargs)
        response = client.describe_trails(**kwargs)
        trail_data = response.get("trailList", [])
        headers = [
            "Name",
            "S3BucketName",
            "IncludeGlobalServiceEvents",
            "IsMultiRegionTrail",
            "TrailARN",
            "LogFileValidationEnabled",
            "HomeRegion",
        ]
        readable_output = tableToMarkdown(
            name="Trail List",
            t=trail_data,
            removeNull=True,
            headers=headers,
            headerTransform=pascalToSpace,
        )
        return CommandResults(
            outputs_prefix="AWS.CloudTrail.Trails",
            outputs_key_field="TrailARN",
            raw_response=response,
            outputs=trail_data,
            readable_output=readable_output,
        )


class ECS:
    service = AWSServices.ECS

    @staticmethod
    def update_cluster_settings_command(client: BotoClient, args: Dict[str, Any]) -> CommandResults:
        """
        Updates the containerInsights setting of an ECS cluster.

        Args:
            client (BotoClient): The boto3 client for ECS service
            args (Dict[str, Any]): Command arguments including cluster name and setting value

        Returns:
            CommandResults: Results of the operation with updated cluster settings
        """
        setting_value = args.get("value")
        print_debug_logs(client, f"Updating ECS cluster settings with parameters: {setting_value=}")  # noqa: E501
        response = client.update_cluster_settings(
            cluster=args.get("cluster_name"),
            settings=[
                {"name": "containerInsights", "value": setting_value},
            ],
        )

        if response["ResponseMetadata"]["HTTPStatusCode"] == HTTPStatus.OK:
            cluster_data = response.get("cluster", {})
            readable_output = f"Successfully updated ECS cluster: {args.get('cluster_name')}"

            if cluster_data:
                readable_output += "\n\nUpdated Cluster Details:ֿֿֿֿֿ\n"
                readable_output += tableToMarkdown("", cluster_data)

            return CommandResults(
                readable_output=readable_output,
                outputs_prefix="AWS.ECS.Cluster",
                outputs=cluster_data,
                outputs_key_field="clusterArn",
                raw_response=response,
            )
        else:
            raise DemistoException(
                f"Failed to update ECS cluster. "
                f"Status code: {response['ResponseMetadata']['HTTPStatusCode']}. "
                f"{json.dumps(response)}"
            )


<<<<<<< HEAD
class Lambda:
    service = AWSServices.LAMBDA

    @staticmethod
    def get_function_configuration_command(client: BotoClient, args: Dict[str, Any]):
        """
        Retrieves the configuration information for a Lambda function.

        Args:
            client (BotoClient): The boto3 client for Lambda service
            args (Dict[str, Any]): Command arguments including function name and optional qualifier

        Returns:
            CommandResults: Results of the operation with function configuration details
        """
        # Prepare parameters
        function_name = args.get("function_name")
        params = {"FunctionName": function_name}
        if qualifier := args.get("qualifier"):
            params["Qualifier"] = qualifier

        # Get function configuration
        response = client.get_function_configuration(**params)

        # Remove ResponseMetadata for cleaner output
        if "ResponseMetadata" in response:
            del response["ResponseMetadata"]

        # Create human readable output
        human_readable = tableToMarkdown(
            f"Lambda Function Configuration: {function_name}",
            response,
            headers=[
                "FunctionName",
                "FunctionArn",
                "Runtime",
                "CodeSha256",
                "State",
                "Description",
                "RevisionId",
                "LastModified",
            ],
            headerTransform=pascalToSpace,
            removeNull=True,
        )

        return CommandResults(
            outputs_prefix="AWS.Lambda.FunctionConfig",
            outputs_key_field="FunctionArn",
            outputs=response,
            readable_output=human_readable,
            raw_response=response,
        )

    @staticmethod
    def get_function_url_configuration_command(client: BotoClient, args: Dict[str, Any]):
        """
        Returns the configuration for a Lambda function URL
        """
        function_name = args.get("function_name")
        qualifier = args.get("qualifier")

        # Prepare parameters
        params = {"FunctionName": function_name}
        if qualifier:
            params["Qualifier"] = qualifier

        # Get function URL configuration
        response = client.get_function_url_config(**params)

        # Remove ResponseMetadata for cleaner output
        if "ResponseMetadata" in response:
            del response["ResponseMetadata"]

        # Create human readable output
        human_readable = tableToMarkdown(
            f"Lambda Function URL Configuration: {function_name}",
            response,
            headers=["FunctionUrl", "FunctionArn", "AuthType", "CreationTime", "LastModifiedTime", "InvokeMode"],
            headerTransform=pascalToSpace,
        )

        return CommandResults(
            outputs_prefix="AWS.Lambda.FunctionURLConfig",
            outputs_key_field="FunctionArn",
            outputs=response,
            readable_output=human_readable,
            raw_response=response,
        )

    @staticmethod
    def update_function_url_configuration_command(client: BotoClient, args: Dict[str, Any]):
        """
        Updates the configuration for a Lambda function URL.

        Args:
            client (BotoClient): The AWS Lambda client used to update the function URL configuration.
            args (Dict[str, Any]): A dictionary containing the function URL configuration parameters including
                                   function_name, qualifier, auth_type, CORS settings (allow_credentials,
                                   allow_headers, allow_methods, allow_origins, expose_headers, max_age),
                                   and invoke_mode.

        Returns:
            CommandResults: An object containing a success message and raw response for updating the function URL configuration.
        """
        params = {
            "FunctionName": args.get("function_name"),
            "Qualifier": args.get("qualifier"),
            "AuthType": args.get("auth_type"),
            "InvokeMode": args.get("invoke_mode"),
        }
        cors = {
            "AllowCredentials": arg_to_bool_or_none(args.get("cors_allow_credentials")),
            "AllowHeaders": argToList(args.get("cors_allow_headers", [])),
            "AllowMethods": argToList(args.get("cors_allow_methods", [])),
            "AllowOrigins": argToList(args.get("cors_allow_origins", [])),
            "ExposeHeaders": argToList(args.get("cors_expose_headers", [])),
            "MaxAge": arg_to_number(args.get("cors_max_age")),
        }
        fixed_cors = remove_empty_elements(cors)
        is_cors_empty = not any(fixed_cors.values())
        if not is_cors_empty:
            params.update({"Cors": fixed_cors})
        fixed_params = remove_empty_elements(params)
        response = client.update_function_url_config(**fixed_params)
        # Create human readable output
        human_readable = tableToMarkdown(
            f"Updated Lambda Function URL Configuration: {response.get('FunctionArn',args.get('function_name'))}",
            response,
            headers=["FunctionUrl", "FunctionArn", "AuthType", "CreationTime", "LastModifiedTime", "InvokeMode"],
            headerTransform=pascalToSpace,
        )

        return CommandResults(
            outputs_prefix="AWS.Lambda.FunctionURLConfig",
            outputs_key_field="FunctionArn",
            outputs=response,
            readable_output=human_readable,
            raw_response=response,
        )

    @staticmethod
    def _parse_policy_response(data: dict[str, Any]) -> tuple[dict, list | None]:
        """
        Parses the response data representing a policy into a structured format.

        Args:
            data (dict): The response data containing the policy information.

        Returns:
            tuple[dict[str, Any], list[dict[str, str | None]]]: A tuple containing the parsed policy information.
                The first element of the tuple is a dictionary representing the policy metadata with the following keys:
                    - "Id" (str): The ID of the policy.
                    - "Version" (str): The version of the policy.
                    - "RevisionId" (str): The revision ID of the policy.
                The second element of the tuple is a list of dictionaries representing the policy statements.
                Each dictionary in the list represents a statement with the following keys:
                    - "Sid" (str): The ID of the statement.
                    - "Effect" (str): The effect of the statement (e.g., "Allow" or "Deny").
                    - "Action" (str): The action associated with the statement.
                    - "Resource" (str): The resource associated with the statement.
                    - "Principal" (str | None): The principal associated with the statement, if applicable.
        """
        policy: dict[str, Any] = data.get("Policy", {})
        statements: list[dict[str, str | None]] = policy.get("Statement", [])

        if len(statements) == 1:
            return {
                "Sid": statements[0].get("Sid"),
                "Effect": statements[0].get("Effect"),
                "Action": statements[0].get("Action"),
                "Resource": statements[0].get("Resource"),
                "Principal": statements[0].get("Principal"),
            }, None

        else:
            policy_table = {
                "Id": policy.get("Id"),
                "Version": policy.get("Version"),
                "RevisionId": data.get("RevisionId"),
            }
            statements_table = [
                {
                    "Sid": statement.get("Sid"),
                    "Effect": statement.get("Effect"),
                    "Action": statement.get("Action"),
                    "Resource": statement.get("Resource"),
                    "Principal": statement.get("Principal"),
                }
                for statement in statements
            ]
            return policy_table, statements_table

    @staticmethod
    def get_policy_command(client: BotoClient, args: Dict[str, Any]):
        """
        Retrieves the policy for a Lambda function from AWS and parses it into a dictionary.

        Args:
            args (dict): A dictionary containing the function name and optional qualifier.
            aws_client: The AWS client(boto3 client) used to retrieve the policy.

        Returns:
            CommandResults: An object containing the parsed policy as outputs, a readable output in Markdown format,
                            and relevant metadata.
        """
        kwargs = {"FunctionName": args["function_name"]}
        if qualifier := args.get("qualifier"):
            kwargs["Qualifier"] = qualifier

        response = client.get_policy(**kwargs)
        if response.get("ResponseMetadata", {}).get("HTTPStatusCode") != HTTPStatus.OK:
            AWSErrorHandler.handle_response_error(response, args.get("account_id"))

        response_config = {}
        fixed_response = {}
        try:
            response_config = client.get_function_configuration(**kwargs)
            fixed_response["FunctionArn"] = response_config.get("FunctionArn")
        except ClientError:
            fixed_response["FunctionName"] = args["function_name"]
        response["Policy"] = json.loads(response["Policy"])
        fixed_response.update(response["Policy"])
        fixed_response.update({"RevisionId": response.get("RevisionId")})

        parsed_policy, parsed_statement = Lambda._parse_policy_response(response)

        policy_table = tableToMarkdown(name="Policy Statements", t=parsed_policy)

        if parsed_statement:  # if policy contains a multiple statements, then print the statements in another table
            statements_table = tableToMarkdown("Statements", t=parsed_statement)
            policy_table = policy_table + statements_table

        return CommandResults(
            outputs=fixed_response,
            readable_output=policy_table,
            outputs_prefix="AWS.Lambda.Policy",
            outputs_key_field=["FunctionArn", "FunctionName"],
            raw_response=response,
        )

    @staticmethod
    def invoke_command(client: BotoClient, args: Dict[str, Any]):
        """
        Invokes a Lambda function with the specified parameters and returns the response.

        Args:
            client (BotoClient): The AWS Lambda client used to invoke the function.
            args (Dict[str, Any]): A dictionary containing the function invocation parameters including
                                   functionName, invocationType, logType, clientContext, payload, and qualifier.

        Returns:
            CommandResults: An object containing the invocation response data including function name,
                            region, request payload, log results, response payload, executed version,
                            and any function errors, formatted as readable output.
        """
        payload = args.get("payload")
        kwargs: dict[str, Any] = {
            "FunctionName": args.get("function_name"),
            "InvocationType": args.get("invocation_type"),
            "LogType": args.get("log_type"),
            "ClientContext": args.get("client_context"),
            "Payload": json.dumps(payload)
            if (not isinstance(payload, str)) or (not payload.startswith("{") and not payload.startswith("["))
            else payload,
            "Qualifier": args.get("qualifier"),
        }
        fixed_kwargs = remove_empty_elements(kwargs)
        response = client.invoke(**fixed_kwargs)
        data = {
            "FunctionName": args.get("function_name"),
            "Region": args.get("region"),
            "RequestPayload": args.get("payload"),
        }
        if "LogResult" in response:
            data.update({"LogResult": base64.b64decode(response["LogResult"]).decode("utf-8")})  # type:ignore
        if "Payload" in response:
            data.update({"Payload": response["Payload"].read().decode("utf-8")})  # type:ignore
        if "ExecutedVersion" in response:
            data.update({"ExecutedVersion": response["ExecutedVersion"]})  # type:ignore
        if "FunctionError" in response:
            data.update({"FunctionError": response["FunctionError"]})

        human_readable = tableToMarkdown("AWS Lambda Invoked Functions", data)
        return CommandResults(
            outputs=data,
            readable_output=human_readable,
            outputs_prefix="AWS.Lambda.InvokedFunction",
            outputs_key_field=["FunctionName", "RequestPayload"],
        )
=======
def get_file_path(file_id):
    filepath_result = demisto.getFilePath(file_id)
    return filepath_result
>>>>>>> cf5d1978


COMMANDS_MAPPING: dict[str, Callable[[BotoClient, Dict[str, Any]], CommandResults | None]] = {
    "aws-s3-public-access-block-update": S3.put_public_access_block_command,
    "aws-s3-bucket-versioning-put": S3.put_bucket_versioning_command,
    "aws-s3-bucket-logging-put": S3.put_bucket_logging_command,
    "aws-s3-bucket-acl-put": S3.put_bucket_acl_command,
    "aws-s3-bucket-policy-put": S3.put_bucket_policy_command,
    "aws-s3-bucket-website-delete": S3.delete_bucket_website_command,
    "aws-s3-bucket-ownership-controls-put": S3.put_bucket_ownership_controls_command,
    "aws-s3-file-upload": S3.file_upload_command,
    "aws-s3-file-download": S3.file_download_command,
    "aws-iam-account-password-policy-get": IAM.get_account_password_policy_command,
    "aws-iam-account-password-policy-update": IAM.update_account_password_policy_command,
    "aws-iam-role-policy-put": IAM.put_role_policy_command,
    "aws-iam-login-profile-delete": IAM.delete_login_profile_command,
    "aws-iam-user-policy-put": IAM.put_user_policy_command,
    "aws-iam-role-from-instance-profile-remove": IAM.remove_role_from_instance_profile_command,
    "aws-iam-access-key-update": IAM.update_access_key_command,
    "aws-ec2-instance-metadata-options-modify": EC2.modify_instance_metadata_options_command,
    "aws-ec2-instance-attribute-modify": EC2.modify_instance_attribute_command,
    "aws-ec2-snapshot-attribute-modify": EC2.modify_snapshot_attribute_command,
    "aws-ec2-image-attribute-modify": EC2.modify_image_attribute_command,
    "aws-ec2-security-group-ingress-revoke": EC2.revoke_security_group_ingress_command,
    "aws-ec2-security-group-ingress-authorize": EC2.authorize_security_group_ingress_command,
    "aws-ec2-security-group-egress-revoke": EC2.revoke_security_group_egress_command,
    "aws-ec2-create-snapshot": EC2.create_snapshot_command,
    "aws-ec2-modify-snapshot-permission": EC2.modify_snapshot_permission_command,
    "aws-ec2-subnet-attribute-modify": EC2.modify_subnet_attribute_command,
    "aws-eks-cluster-config-update": EKS.update_cluster_config_command,
    "aws-eks-describe-cluster": EKS.describe_cluster_command,
    "aws-eks-associate-access-policy": EKS.associate_access_policy_command,
    "aws-rds-db-cluster-modify": RDS.modify_db_cluster_command,
    "aws-rds-db-cluster-snapshot-attribute-modify": RDS.modify_db_cluster_snapshot_attribute_command,
    "aws-rds-db-instance-modify": RDS.modify_db_instance_command,
    "aws-rds-db-snapshot-attribute-modify": RDS.modify_db_snapshot_attribute_command,
    "aws-rds-event-subscription-modify": RDS.modify_event_subscription_command,
    "aws-cloudtrail-logging-start": CloudTrail.start_logging_command,
    "aws-cloudtrail-trail-update": CloudTrail.update_trail_command,
    "aws-ec2-instances-describe": EC2.describe_instances_command,
    "aws-ec2-instances-start": EC2.start_instances_command,
    "aws-ec2-instances-stop": EC2.stop_instances_command,
    "aws-ec2-instances-terminate": EC2.terminate_instances_command,
    "aws-ec2-instances-run": EC2.run_instances_command,
    "aws-s3-bucket-policy-delete": S3.delete_bucket_policy_command,
    "aws-s3-public-access-block-get": S3.get_public_access_block_command,
    "aws-s3-bucket-encryption-get": S3.get_bucket_encryption_command,
    "aws-s3-bucket-policy-get": S3.get_bucket_policy_command,
    "aws-cloudtrail-trails-describe": CloudTrail.describe_trails_command,
    "aws-ecs-update-cluster-settings": ECS.update_cluster_settings_command,
    "aws-lambda-function-configuration-get": Lambda.get_function_configuration_command,
    "aws-lambda-function-url-config-get": Lambda.get_function_url_configuration_command,
    "aws-lambda-policy-get": Lambda.get_policy_command,
    "aws-lambda-invoke": Lambda.invoke_command,
    "aws-lambda-function-url-config-update": Lambda.update_function_url_configuration_command,
}

REQUIRED_ACTIONS: list[str] = [
    "kms:CreateGrant",
    "kms:Decrypt",
    "kms:DescribeKey",
    "kms:GenerateDataKey",
    "secretsmanager:CreateSecret",
    "secretsmanager:RotateSecret",
    "secretsmanager:TagResource",
    "rds:AddTagsToResource",
    "rds:CreateTenantDatabase",
    "rds:ModifyDBCluster",
    "rds:ModifyDBClusterSnapshotAttribute",
    "rds:ModifyDBInstance",
    "rds:ModifyDBSnapshotAttribute",
    "s3:PutBucketAcl",
    "s3:PutBucketLogging",
    "s3:PutBucketVersioning",
    "s3:PutBucketPolicy",
    "s3:PutBucketPublicAccessBlock",
    "s3:PutObject",
    "s3:GetObject",
    "ec2:RevokeSecurityGroupEgress",
    "ec2:ModifyImageAttribute",
    "ec2:ModifyInstanceAttribute",
    "ec2:ModifySnapshotAttribute",
    "ec2:RevokeSecurityGroupIngress",
    "ec2:CreateSnapshot",
    "eks:DescribeCluster",
    "eks:AssociateAccessPolicy",
    "ec2:CreateSecurityGroup",
    "ec2:CreateTags",
    "ec2:DeleteSecurityGroup",
    "ec2:DescribeInstances",
    "ec2:DescribeSecurityGroups",
    "ec2:AuthorizeSecurityGroupEgress",
    "ec2:AuthorizeSecurityGroupIngress",
    "ec2:ModifyInstanceMetadataOptions",
    "ec2:DescribeInstances",
    "ec2:StartInstances",
    "ec2:StopInstances",
    "ec2:TerminateInstances",
    "ec2:RunInstances",
    "eks:UpdateClusterConfig",
    "iam:PassRole",
    "iam:DeleteLoginProfile",
    "iam:PutUserPolicy",
    "iam:RemoveRoleFromInstanceProfile",
    "iam:UpdateAccessKey",
    "iam:GetAccountPasswordPolicy",
    "iam:UpdateAccountPasswordPolicy",
    "iam:GetAccountAuthorizationDetails",
    "ecs:UpdateClusterSettings",
    "s3:GetBucketPolicy",
    "s3:GetBucketPublicAccessBlock",
    "s3:GetEncryptionConfiguration",
    "s3:DeleteBucketPolicy",
    "cloudtrail:DescribeTrails",
    "lambda:GetFunctionConfiguration",
    "lambda:GetFunctionUrlConfig",
    "lambda:GetPolicy",
    "lambda:InvokeFunction",
    "lambda:UpdateFunctionUrlConfig",
]


def print_debug_logs(client: BotoClient, message: str):
    """
    Print debug logs with service prefix and command context.
    Args:
        client (BotoClient): The AWS client object
        message (str): The debug message to log
    """
    service_name = client.meta.service_model.service_name
    demisto.debug(f"[{service_name}] {demisto.command()}: {message}")


def test_module(params):
    if params.get("test_account_id"):
        iam_client, _ = get_service_client(
            params=params,
            service_name=AWSServices.IAM,
            config=Config(connect_timeout=5, read_timeout=5, retries={"max_attempts": 1}),
        )
        demisto.info("[AWS Automation Test Module] Initialized IAM client")
    else:
        raise DemistoException("Missing AWS credentials or account ID for health check")


def health_check(credentials: dict, account_id: str, connector_id: str) -> list[HealthCheckError] | HealthCheckError | None:
    """
    Perform AWS service connectivity check with detailed error handling.

    Args:
        credentials (dict): AWS credentials
        account_id (str): AWS account ID
        connector_id (str): Connector identifier

    Returns:
        Single HealthCheckError if connectivity issues are found, None otherwise
    """
    # List to collect all connectivity errors
    failed_services: list[str] = []

    try:
        # Connectivity check for services
        for service in AWSServices:
            try:
                session = None
                # Attempt to create a client for each service
                client, session = get_service_client(
                    session=session,
                    service_name=service,
                    config=Config(connect_timeout=3, read_timeout=3, retries={"max_attempts": 1}),
                )
                demisto.info(f"[AWS Automation Health Check] Successfully created client for {service.value}")

            except Exception as service_error:
                demisto.error(f"[AWS Automation Health Check] Failed to create client for {service.value}: {str(service_error)}")
                failed_services.append(service.value)

        # If any services failed, create a single aggregated error
        if failed_services:
            error_msg = f"Failed to connect to AWS services: {', '.join(failed_services)}"
            connectivity_error = HealthCheckError(
                account_id=account_id,
                connector_id=connector_id,
                message=error_msg,
                error_type=ErrorType.CONNECTIVITY_ERROR,
            )
            demisto.info(f"[AWS Automation Health Check] Connectivity error: {error_msg}")
            return connectivity_error

        demisto.info("[AWS Automation Health Check] All services connected successfully")
        return None

    except Exception as err:
        demisto.error(f"[AWS Automation Health Check] Unexpected error during health check: {err}")

        # Create a general internal error
        internal_error = HealthCheckError(
            account_id=account_id,
            connector_id=connector_id,
            message=f"Unexpected error during health check: {str(err)}",
            error_type=ErrorType.INTERNAL_ERROR,
        )

        return internal_error


def register_proxydome_header(boto_client: BotoClient) -> None:
    """
    Register ProxyDome authentication header for all AWS API requests.

    This function adds the ProxyDome caller ID header to every boto3 request
    by registering an event handler that injects the header before sending requests.

    Args:
        boto_client (BotoClient): The boto3 client to configure with ProxyDome headers
    """
    event_system = boto_client.meta.events
    proxydome_token: str = get_proxydome_token()

    def _add_proxydome_header(request, **kwargs):
        request.headers["x-caller-id"] = proxydome_token

    # Register the header injection function to be called before each request
    event_system.register_last("before-send.*.*", _add_proxydome_header)


def get_service_client(
    credentials: dict = {},
    params: dict = {},
    args: dict = {},
    command: str = "",
    session: Optional[Session] = None,
    service_name: str = "",
    config: Optional[Config] = None,
) -> tuple[BotoClient, Optional[Session]]:
    """
    Create and configure a boto3 client for the specified AWS service.

    Args:
        params (dict): Integration configuration parameters
        args (dict): Command arguments containing region information
        command (str): AWS command name used to determine the service type
        credentials (dict): AWS credentials (access key, secret key, session token)

    Returns:
        BotoClient: Configured boto3 client with ProxyDome headers and proxy settings
        Session: Boto3 session object
    """
    aws_session: Session = session or Session(
        aws_access_key_id=credentials.get("key") or params.get("access_key_id"),
        aws_secret_access_key=credentials.get("access_token") or params.get("secret_access_key", {}).get("password"),
        aws_session_token=credentials.get("session_token"),
        region_name=args.get("region") or params.get("region", "") or DEFAULT_REGION,
    )

    # Resolve service name
    service_name = service_name or command.split("-")[1]
    service = AWSServices(service_name)

    client_config = Config(
        proxies={"https": DEFAULT_PROXYDOME}, proxies_config={"proxy_ca_bundle": DEFAULT_PROXYDOME_CERTFICATE_PATH}
    )
    if config:
        client_config.merge(config)

    client = aws_session.client(service, verify=False, config=client_config)

    register_proxydome_header(client)

    return client, session


def execute_aws_command(command: str, args: dict, params: dict) -> CommandResults | None:
    """
    Execute an AWS command by retrieving credentials, creating a service client,
    and routing to the appropriate service handler.

    Args:
        command (str): The AWS command to execute (e.g., "aws-s3-public-access-block-put")
        args (dict): Command arguments including account_id, region, and service-specific parameters
        params (dict): Integration configuration parameters

    Returns:
        CommandResults: Command execution results with outputs and status
    """
    account_id: str = args.get("account_id", "")
    credentials: dict = {}
    if get_connector_id():
        credentials = get_cloud_credentials(CloudTypes.AWS.value, account_id)

    service_client, _ = get_service_client(credentials, params, args, command)
    return COMMANDS_MAPPING[command](service_client, args)


def main():  # pragma: no cover
    params = demisto.params()
    command = demisto.command()
    args = demisto.args()

    demisto.debug(f"Command: {command}")
    demisto.debug(f"Args: {args}")
    handle_proxy()

    try:
        if command == "test-module":
            results = (
                run_health_check_for_accounts(connector_id, CloudTypes.AWS.value, health_check)
                if (connector_id := get_connector_id())
                else test_module(params)
            )
            demisto.info(f"[AWS Automation] Health Check Results: {results}")
            return_results(results)

        elif command in COMMANDS_MAPPING:
            return_results(execute_aws_command(command, args, params))
        else:
            raise NotImplementedError(f"Command {command} is not implemented")

    except ClientError as client_err:
        account_id = args.get("account_id", "")
        AWSErrorHandler.handle_client_error(client_err, account_id)

    except Exception as e:
        return_error(f"Failed to execute {command} command.\nError:\n{str(e)}")


if __name__ in ("__main__", "__builtin__", "builtins"):  # pragma: no cover
    main()<|MERGE_RESOLUTION|>--- conflicted
+++ resolved
@@ -2426,7 +2426,6 @@
             )
 
 
-<<<<<<< HEAD
 class Lambda:
     service = AWSServices.LAMBDA
 
@@ -2717,11 +2716,303 @@
             outputs_prefix="AWS.Lambda.InvokedFunction",
             outputs_key_field=["FunctionName", "RequestPayload"],
         )
-=======
+
+
+class Lambda:
+    service = AWSServices.LAMBDA
+
+    @staticmethod
+    def get_function_configuration_command(client: BotoClient, args: Dict[str, Any]):
+        """
+        Retrieves the configuration information for a Lambda function.
+
+        Args:
+            client (BotoClient): The boto3 client for Lambda service
+            args (Dict[str, Any]): Command arguments including function name and optional qualifier
+
+        Returns:
+            CommandResults: Results of the operation with function configuration details
+        """
+        # Prepare parameters
+        function_name = args.get("function_name")
+        params = {"FunctionName": function_name}
+        if qualifier := args.get("qualifier"):
+            params["Qualifier"] = qualifier
+
+        # Get function configuration
+        response = client.get_function_configuration(**params)
+
+        # Remove ResponseMetadata for cleaner output
+        if "ResponseMetadata" in response:
+            del response["ResponseMetadata"]
+
+        # Create human readable output
+        human_readable = tableToMarkdown(
+            f"Lambda Function Configuration: {function_name}",
+            response,
+            headers=[
+                "FunctionName",
+                "FunctionArn",
+                "Runtime",
+                "CodeSha256",
+                "State",
+                "Description",
+                "RevisionId",
+                "LastModified",
+            ],
+            headerTransform=pascalToSpace,
+            removeNull=True,
+        )
+
+        return CommandResults(
+            outputs_prefix="AWS.Lambda.FunctionConfig",
+            outputs_key_field="FunctionArn",
+            outputs=response,
+            readable_output=human_readable,
+            raw_response=response,
+        )
+
+    @staticmethod
+    def get_function_url_configuration_command(client: BotoClient, args: Dict[str, Any]):
+        """
+        Returns the configuration for a Lambda function URL
+        """
+        function_name = args.get("function_name")
+        qualifier = args.get("qualifier")
+
+        # Prepare parameters
+        params = {"FunctionName": function_name}
+        if qualifier:
+            params["Qualifier"] = qualifier
+
+        # Get function URL configuration
+        response = client.get_function_url_config(**params)
+
+        # Remove ResponseMetadata for cleaner output
+        if "ResponseMetadata" in response:
+            del response["ResponseMetadata"]
+
+        # Create human readable output
+        human_readable = tableToMarkdown(
+            f"Lambda Function URL Configuration: {function_name}",
+            response,
+            headers=["FunctionUrl", "FunctionArn", "AuthType", "CreationTime", "LastModifiedTime", "InvokeMode"],
+            headerTransform=pascalToSpace,
+        )
+
+        return CommandResults(
+            outputs_prefix="AWS.Lambda.FunctionURLConfig",
+            outputs_key_field="FunctionArn",
+            outputs=response,
+            readable_output=human_readable,
+            raw_response=response,
+        )
+
+    @staticmethod
+    def update_function_url_configuration_command(client: BotoClient, args: Dict[str, Any]):
+        """
+        Updates the configuration for a Lambda function URL.
+
+        Args:
+            client (BotoClient): The AWS Lambda client used to update the function URL configuration.
+            args (Dict[str, Any]): A dictionary containing the function URL configuration parameters including
+                                   function_name, qualifier, auth_type, CORS settings (allow_credentials,
+                                   allow_headers, allow_methods, allow_origins, expose_headers, max_age),
+                                   and invoke_mode.
+
+        Returns:
+            CommandResults: An object containing a success message and raw response for updating the function URL configuration.
+        """
+        params = {
+            "FunctionName": args.get("function_name"),
+            "Qualifier": args.get("qualifier"),
+            "AuthType": args.get("auth_type"),
+            "InvokeMode": args.get("invoke_mode"),
+        }
+        cors = {
+            "AllowCredentials": arg_to_bool_or_none(args.get("cors_allow_credentials")),
+            "AllowHeaders": argToList(args.get("cors_allow_headers", [])),
+            "AllowMethods": argToList(args.get("cors_allow_methods", [])),
+            "AllowOrigins": argToList(args.get("cors_allow_origins", [])),
+            "ExposeHeaders": argToList(args.get("cors_expose_headers", [])),
+            "MaxAge": arg_to_number(args.get("cors_max_age")),
+        }
+        fixed_cors = remove_empty_elements(cors)
+        is_cors_empty = not any(fixed_cors.values())
+        if not is_cors_empty:
+            params.update({"Cors": fixed_cors})
+        fixed_params = remove_empty_elements(params)
+        response = client.update_function_url_config(**fixed_params)
+        # Create human readable output
+        human_readable = tableToMarkdown(
+            f"Updated Lambda Function URL Configuration: {response.get('FunctionArn',args.get('function_name'))}",
+            response,
+            headers=["FunctionUrl", "FunctionArn", "AuthType", "CreationTime", "LastModifiedTime", "InvokeMode"],
+            headerTransform=pascalToSpace,
+        )
+
+        return CommandResults(
+            outputs_prefix="AWS.Lambda.FunctionURLConfig",
+            outputs_key_field="FunctionArn",
+            outputs=response,
+            readable_output=human_readable,
+            raw_response=response,
+        )
+
+    @staticmethod
+    def _parse_policy_response(data: dict[str, Any]) -> tuple[dict, list | None]:
+        """
+        Parses the response data representing a policy into a structured format.
+
+        Args:
+            data (dict): The response data containing the policy information.
+
+        Returns:
+            tuple[dict[str, Any], list[dict[str, str | None]]]: A tuple containing the parsed policy information.
+                The first element of the tuple is a dictionary representing the policy metadata with the following keys:
+                    - "Id" (str): The ID of the policy.
+                    - "Version" (str): The version of the policy.
+                    - "RevisionId" (str): The revision ID of the policy.
+                The second element of the tuple is a list of dictionaries representing the policy statements.
+                Each dictionary in the list represents a statement with the following keys:
+                    - "Sid" (str): The ID of the statement.
+                    - "Effect" (str): The effect of the statement (e.g., "Allow" or "Deny").
+                    - "Action" (str): The action associated with the statement.
+                    - "Resource" (str): The resource associated with the statement.
+                    - "Principal" (str | None): The principal associated with the statement, if applicable.
+        """
+        policy: dict[str, Any] = data.get("Policy", {})
+        statements: list[dict[str, str | None]] = policy.get("Statement", [])
+
+        if len(statements) == 1:
+            return {
+                "Sid": statements[0].get("Sid"),
+                "Effect": statements[0].get("Effect"),
+                "Action": statements[0].get("Action"),
+                "Resource": statements[0].get("Resource"),
+                "Principal": statements[0].get("Principal"),
+            }, None
+
+        else:
+            policy_table = {
+                "Id": policy.get("Id"),
+                "Version": policy.get("Version"),
+                "RevisionId": data.get("RevisionId"),
+            }
+            statements_table = [
+                {
+                    "Sid": statement.get("Sid"),
+                    "Effect": statement.get("Effect"),
+                    "Action": statement.get("Action"),
+                    "Resource": statement.get("Resource"),
+                    "Principal": statement.get("Principal"),
+                }
+                for statement in statements
+            ]
+            return policy_table, statements_table
+
+    @staticmethod
+    def get_policy_command(client: BotoClient, args: Dict[str, Any]):
+        """
+        Retrieves the policy for a Lambda function from AWS and parses it into a dictionary.
+
+        Args:
+            args (dict): A dictionary containing the function name and optional qualifier.
+            aws_client: The AWS client(boto3 client) used to retrieve the policy.
+
+        Returns:
+            CommandResults: An object containing the parsed policy as outputs, a readable output in Markdown format,
+                            and relevant metadata.
+        """
+        kwargs = {"FunctionName": args["function_name"]}
+        if qualifier := args.get("qualifier"):
+            kwargs["Qualifier"] = qualifier
+
+        response = client.get_policy(**kwargs)
+        if response.get("ResponseMetadata", {}).get("HTTPStatusCode") != HTTPStatus.OK:
+            AWSErrorHandler.handle_response_error(response, args.get("account_id"))
+
+        response_config = {}
+        fixed_response = {}
+        try:
+            response_config = client.get_function_configuration(**kwargs)
+            fixed_response["FunctionArn"] = response_config.get("FunctionArn")
+        except ClientError:
+            fixed_response["FunctionName"] = args["function_name"]
+        response["Policy"] = json.loads(response["Policy"])
+        fixed_response.update(response["Policy"])
+        fixed_response.update({"RevisionId": response.get("RevisionId")})
+
+        parsed_policy, parsed_statement = Lambda._parse_policy_response(response)
+
+        policy_table = tableToMarkdown(name="Policy Statements", t=parsed_policy)
+
+        if parsed_statement:  # if policy contains a multiple statements, then print the statements in another table
+            statements_table = tableToMarkdown("Statements", t=parsed_statement)
+            policy_table = policy_table + statements_table
+
+        return CommandResults(
+            outputs=fixed_response,
+            readable_output=policy_table,
+            outputs_prefix="AWS.Lambda.Policy",
+            outputs_key_field=["FunctionArn", "FunctionName"],
+            raw_response=response,
+        )
+
+    @staticmethod
+    def invoke_command(client: BotoClient, args: Dict[str, Any]):
+        """
+        Invokes a Lambda function with the specified parameters and returns the response.
+
+        Args:
+            client (BotoClient): The AWS Lambda client used to invoke the function.
+            args (Dict[str, Any]): A dictionary containing the function invocation parameters including
+                                   functionName, invocationType, logType, clientContext, payload, and qualifier.
+
+        Returns:
+            CommandResults: An object containing the invocation response data including function name,
+                            region, request payload, log results, response payload, executed version,
+                            and any function errors, formatted as readable output.
+        """
+        payload = args.get("payload")
+        kwargs: dict[str, Any] = {
+            "FunctionName": args.get("function_name"),
+            "InvocationType": args.get("invocation_type"),
+            "LogType": args.get("log_type"),
+            "ClientContext": args.get("client_context"),
+            "Payload": json.dumps(payload)
+            if (not isinstance(payload, str)) or (not payload.startswith("{") and not payload.startswith("["))
+            else payload,
+            "Qualifier": args.get("qualifier"),
+        }
+        fixed_kwargs = remove_empty_elements(kwargs)
+        response = client.invoke(**fixed_kwargs)
+        data = {
+            "FunctionName": args.get("function_name"),
+            "Region": args.get("region"),
+            "RequestPayload": args.get("payload"),
+        }
+        if "LogResult" in response:
+            data.update({"LogResult": base64.b64decode(response["LogResult"]).decode("utf-8")})  # type:ignore
+        if "Payload" in response:
+            data.update({"Payload": response["Payload"].read().decode("utf-8")})  # type:ignore
+        if "ExecutedVersion" in response:
+            data.update({"ExecutedVersion": response["ExecutedVersion"]})  # type:ignore
+        if "FunctionError" in response:
+            data.update({"FunctionError": response["FunctionError"]})
+
+        human_readable = tableToMarkdown("AWS Lambda Invoked Functions", data)
+        return CommandResults(
+            outputs=data,
+            readable_output=human_readable,
+            outputs_prefix="AWS.Lambda.InvokedFunction",
+            outputs_key_field=["FunctionName", "RequestPayload"],
+        )
+
+
 def get_file_path(file_id):
     filepath_result = demisto.getFilePath(file_id)
     return filepath_result
->>>>>>> cf5d1978
 
 
 COMMANDS_MAPPING: dict[str, Callable[[BotoClient, Dict[str, Any]], CommandResults | None]] = {
