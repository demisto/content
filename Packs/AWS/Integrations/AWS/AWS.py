--- conflicted
+++ resolved
@@ -2065,7 +2065,7 @@
                 "BackupRetentionPeriod": arg_to_bool_or_none(args.get("backup_retention_period")),
             }
             remove_nulls_from_dictionary(kwargs)
-            demisto.info(f"modify_db_instance {kwargs=}")
+            demisto.debug(f"modify_db_instance {kwargs=}")
             response = client.modify_db_instance(**kwargs)
 
             if response["ResponseMetadata"]["HTTPStatusCode"] == HTTPStatus.OK:
@@ -2383,11 +2383,8 @@
     "aws-ec2-security-group-egress-revoke-quick-action": EC2.revoke_security_group_egress_command,
     "aws-ec2-create-snapshot": EC2.create_snapshot_command,
     "aws-ec2-modify-snapshot-permission": EC2.modify_snapshot_permission_command,
-<<<<<<< HEAD
+    "aws-ec2-subnet-attribute-modify": EC2.modify_subnet_attribute_command,
     "aws-ec2-set-snapshot-to-private-quick-action": EC2.modify_snapshot_permission_command,
-=======
-    "aws-ec2-subnet-attribute-modify": EC2.modify_subnet_attribute_command,
->>>>>>> 3ce1d1ee
     "aws-eks-cluster-config-update": EKS.update_cluster_config_command,
     "aws-eks-cluster-config-enable-control-plane-logging-quick-action": EKS.update_cluster_config_command,
     "aws-eks-cluster-config-disable-public-access-quick-action": EKS.update_cluster_config_command,
@@ -2407,11 +2404,8 @@
     "aws-rds-db-instance-enable-auto-upgrade-quick-action": RDS.modify_db_instance_command,
     "aws-rds-db-instance-enable-multi-az-quick-action": RDS.modify_db_instance_command,
     "aws-rds-db-snapshot-attribute-modify": RDS.modify_db_snapshot_attribute_command,
-<<<<<<< HEAD
+    "aws-rds-event-subscription-modify": RDS.modify_event_subscription_command,
     "aws-rds-db-snapshot-attribute-set-snapshot-to-private-quick-action": RDS.modify_db_snapshot_attribute_command,
-=======
-    "aws-rds-event-subscription-modify": RDS.modify_event_subscription_command,
->>>>>>> 3ce1d1ee
     "aws-cloudtrail-logging-start": CloudTrail.start_logging_command,
     "aws-cloudtrail-logging-start-enable-logging-quick-action": CloudTrail.start_logging_command,
     "aws-cloudtrail-trail-update": CloudTrail.update_trail_command,
