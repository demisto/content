import demistomock as demisto  # noqa: F401
from COOCApiModule import *  # noqa: E402
from CommonServerPython import *  # noqa: F401
from http import HTTPStatus
from datetime import date
from collections.abc import Callable
from botocore.client import BaseClient as BotoClient
from botocore.config import Config
from botocore.exceptions import ClientError
from boto3 import Session
import re

DEFAULT_MAX_RETRIES: int = 5
DEFAULT_SESSION_NAME = "cortex-session"
DEFAULT_PROXYDOME_CERTFICATE_PATH = os.getenv("EGRESSPROXY_CA_PATH") or "/etc/certs/egress.crt"
DEFAULT_PROXYDOME = os.getenv("CRTX_HTTP_PROXY") or "10.181.0.100:11117"
TIMEOUT_CONFIG = Config(connect_timeout=60, read_timeout=60)
DEFAULT_REGION = "us-east-1"
MAX_FILTERS = 50
MAX_TAGS = 50
MAX_FILTER_VALUES = 200
MAX_CHAR_LENGTH_FOR_FILTER_VALUE = 255
MAX_LIMIT_VALUE = 1000
DEFAULT_LIMIT_VALUE = 50


def serialize_response_with_datetime_encoding(response: Dict[str, Any]) -> Dict[str, Any]:
    """
    Serialize AWS API response with proper datetime encoding for JSON compatibility.

    Args:
        response (Dict[str, Any]): Raw AWS API response containing datetime objects

    Returns:
        Dict[str, Any]: Serialized response with datetime objects converted to strings

    Raises:
        DemistoException: If serialization fails
    """
    try:
        # Use DatetimeEncoder to handle datetime objects
        serialized_json = json.dumps(response, cls=DatetimeEncoder)
        return json.loads(serialized_json)
    except (ValueError, TypeError) as e:
        demisto.error(f"Failed to serialize response with datetime encoding: {str(e)}")
    except Exception as e:
        demisto.error(f"Unexpected error during response serialization: {str(e)}")
    return response


def process_instance_data(instance: Dict[str, Any]) -> Dict[str, Any]:
    """
    Process and extract relevant data from a single EC2 instance.

    Args:
        instance (Dict[str, Any]): Raw instance data from AWS API

    Returns:
        Dict[str, Any]: Processed instance data
    """
    instance_data = {
        "InstanceId": instance.get("InstanceId"),
        "ImageId": instance.get("ImageId"),
        "State": instance.get("State", {}).get("Name"),
        "PublicIPAddress": instance.get("PublicIpAddress"),
        "PrivateIpAddress": instance.get("PrivateIpAddress"),
        "Type": instance.get("InstanceType"),
        "LaunchDate": instance.get("LaunchTime"),
        "PublicDNSName": instance.get("PublicDnsName"),
        "Monitoring": instance.get("Monitoring", {}).get("State"),
        "AvailabilityZone": instance.get("Placement", {}).get("AvailabilityZone"),
    }
    if "Tags" in instance:
        for tag in instance["Tags"]:
            instance_data.update({tag["Key"]: tag["Value"]})
    if "KeyName" in instance:
        instance_data.update({"KeyName": instance["KeyName"]})
    instance_data = remove_empty_elements(instance_data)
    return instance_data


def build_pagination_kwargs(args: Dict[str, Any]) -> Dict[str, Any]:
    """
    Build pagination parameters for AWS API calls with proper validation and limits.
    Args:
        args (Dict[str, Any]): Command arguments containing pagination parameters
    Returns:
        Dict[str, Any]: Validated pagination parameters for AWS API
    Raises:
        ValueError: If limit exceeds maximum allowed value or is invalid
    """
    kwargs: Dict[str, Any] = {}

    limit_arg = args.get("limit")

    # Parse and validate limit
    try:
        if limit_arg is not None:
            limit = arg_to_number(limit_arg) or DEFAULT_LIMIT_VALUE
            if limit is None:
                raise ValueError(f"Invalid limit value: {limit_arg}")
        else:
            limit = DEFAULT_LIMIT_VALUE  # Default limit
    except (ValueError, TypeError) as e:
        raise ValueError(f"Invalid limit parameter: {limit_arg}. Must be a valid number.") from e

    # Validate limit constraints
    if limit <= 0:
        raise ValueError("Limit must be greater than 0")

    # AWS API constraints - most services have a max of 1000 items per request
    if limit > MAX_LIMIT_VALUE:
        demisto.debug(f"Requested limit {limit} exceeds maximum {MAX_LIMIT_VALUE}, using {MAX_LIMIT_VALUE}")
        limit = MAX_LIMIT_VALUE

    # Handle pagination with next_token (for continuing previous requests)
    if next_token := args.get("next_token"):
        if not isinstance(next_token, str) or not next_token.strip():
            raise ValueError("next_token must be a non-empty string")
        kwargs["NextToken"] = next_token.strip()
        if limit_arg is not None:
            kwargs["MaxResults"] = limit
        return kwargs

    kwargs.update({"MaxResults": limit})
    return kwargs


def parse_resource_ids(resource_id: str | None) -> list[str]:
    if resource_id is None:
        raise ValueError("Resource ID cannot be empty")
    id_list = resource_id.replace(" ", "")
    resource_ids = id_list.split(",")
    return resource_ids


<<<<<<< HEAD
def parse_filter_field(filter_string: str | None):
    """
    Parses a list representation of name and values with the form of 'name=<name>,values=<values>.
    You can specify up to 50 filters and up to 200 values per filter in a single request.
    Filter strings can be up to 255 characters in length.
    Args:
        filter_list: The name and values list
    Returns:
        A list of dicts with the form {"Name": <key>, "Values": [<value>]}
    """
    filters = []
    list_filters = argToList(filter_string, separator=";")
    if len(list_filters) > MAX_FILTERS:
        list_filters = list_filters[0:50]
        demisto.debug("Number of filter is larger then 50, parsing only first 50 filters.")
    regex = re.compile(
        r"^name=([\w:.-]+),values=([ \w@,.*-\/:]+)",
        flags=re.I,
    )
    for filter in list_filters:
        match_filter = regex.match(filter)
        if match_filter is None:
            demisto.debug(f"could not parse filter: {filter}")
            continue
        demisto.debug(
            f'Number of filter values for filter {match_filter.group(1)} is {len(match_filter.group(2).split(","))}'
            f' if larger than {MAX_FILTER_VALUES},'
            f' parsing only first {MAX_FILTER_VALUES} values.'
        )
        filters.append({"Name": match_filter.group(1), "Values": match_filter.group(2).split(",")[0:MAX_FILTER_VALUES]})

    return filters


def parse_tag_field(tags_string: str | None):
    """
    Parses a list representation of key and value with the form of 'key=<name>,value=<value>.
    You can specify up to 50 tags per resource.
    Args:
        tags_string: The name and value list
    Returns:
        A list of dicts with the form {"key": <key>, "value": <value>}
    """
    tags = []
    list_tags = argToList(tags_string, separator=";")
    if len(list_tags) > MAX_TAGS:
        list_tags = list_tags[0:50]
        demisto.debug("Number of tags is larger then 50, parsing only first 50 tags.")
    # According to the AWS Tag restrictions docs.
    regex = re.compile(r"^key=([a-zA-Z0-9\s+\-=._:/@]{1,128}),value=(.{0,256})$", flags=re.UNICODE)
    for tag in list_tags:
        match_tag = regex.match(tag)
        if match_tag is None:
            demisto.debug(f"could not parse tag: {tag}")
            continue
        tags.append({"Key": match_tag.group(1), "Value": match_tag.group(2)})

    return tags


=======
>>>>>>> cc6b96fe
class AWSErrorHandler:
    """
    Centralized error handling for AWS boto3 client errors.
    Provides specialized handling for permission errors and general AWS API errors.
    """

    # Permission-related error codes that should be handled specially
    PERMISSION_ERROR_CODES = [
        "AccessDenied",
        "UnauthorizedOperation",
        "Forbidden",
        "AccessDeniedException",
        "UnauthorizedOperationException",
        "InsufficientPrivilegesException",
        "NotAuthorized",
    ]

    @classmethod
    def handle_response_error(cls, response: dict, account_id: str | None = None) -> None:
        """
        Handle boto3 response errors.
        For permission errors, returns a structured error entry using return_error.
        For other errors, raises DemistoException with informative error message.
        Args:
            err (ClientError): The boto3 ClientError exception
            account_id (str, optional): AWS account ID. If not provided, will try to get from demisto.args()
        """
        # Create informative error message
        detailed_error = (
            f"AWS API Error occurred while executing: {demisto.command()} with arguments: {demisto.args()}\n"
            f"Request Id: {response.get('ResponseMetadata',{}).get('RequestId', 'N/A')}\n"
            f"HTTP Status Code: {response.get('ResponseMetadata',{}).get('HTTPStatusCode', 'N/A')}"
        )

        return_error(detailed_error)

    @classmethod
    def handle_client_error(cls, err: ClientError, account_id: str | None = None) -> None:
        """
        Handle boto3 client errors with special handling for permission issues.
        For permission errors, returns a structured error entry using return_error.
        For other errors, raises DemistoException with informative error message.
        Args:
            err (ClientError): The boto3 ClientError exception
            account_id (str, optional): AWS account ID. If not provided, will try to get from demisto.args()
        """
        error_code = err.response.get("Error", {}).get("Code", "")
        error_message = err.response.get("Error", {}).get("Message", "")
        http_status_code = err.response.get("ResponseMetadata", {}).get("HTTPStatusCode")
        demisto.debug(f"[AWSErrorHandler] Got an client error: {error_message}")
        # Check if this is a permission-related error
        if (error_code in cls.PERMISSION_ERROR_CODES) or (http_status_code in [401, 403]):
            cls._handle_permission_error(err, error_code, error_message, account_id)
        else:
            cls._handle_general_error(err, error_code, error_message)

    @classmethod
    def _handle_permission_error(
        cls, err: ClientError, error_code: str, error_message: str, account_id: str | None = None
    ) -> None:
        """
        Handle permission-related errors by returning structured error entry.
        Args:
            err (ClientError): The boto3 ClientError exception
            error_code (str): The AWS error code
            error_message (str): The AWS error message
            account_id (str, optional): AWS account ID
        """
        # Get account_id from args if not provided
        if not account_id:
            account_id = demisto.args().get("account_id", "unknown")

        action = cls._extract_action_from_message(error_message)
        # When encountering an unauthorized error, an encoded authorization message may be returned with different
        # encoding each time. This will create different error entries for each unauthorized error and will confuse the user.
        # Therefore we will omit the actual encoded message.
        demisto.info(f"Original error message: {error_message}")
        error_entry = {
            "account_id": account_id,
            "message": cls.remove_encoded_authorization_message(error_message),
            "name": action,
        }
        demisto.debug(f"Permission error detected: {error_entry}")
        return_multiple_permissions_error([error_entry])

    @classmethod
    def remove_encoded_authorization_message(cls, message: str) -> str:
        """
        Remove encoded authorization messages from AWS error responses.
        Args:
            message (str): Original error message
        Returns:
            str: Cleaned error message without encoded authorization details
        """
        index = message.lower().find("encoded authorization failure message:")
        if index != -1:  # substring found
            return message[:index]
        else:
            return message

    @classmethod
    def _handle_general_error(cls, err: ClientError, error_code: str, error_message: str) -> None:
        """
        Handle general (non-permission) errors with informative error messages.
        Args:
            err (ClientError): The boto3 ClientError exception
            error_code (str): The AWS error code
            error_message (str): The AWS error message
        """
        # Get additional error details
        request_id = err.response.get("ResponseMetadata", {}).get("RequestId", "N/A")
        http_status = err.response.get("ResponseMetadata", {}).get("HTTPStatusCode", "N/A")

        # Create informative error message
        detailed_error = (
            f"AWS API Error occurred while executing: {demisto.command()} with arguments: {demisto.args()}\n"
            f"Error Code: {error_code}\n"
            f"Error Message: {error_message}\n"
            f"HTTP Status Code: {http_status}\n"
            f"Request ID: {request_id}"
        )

        demisto.error(f"AWS API Error: {detailed_error}")
        return_error(detailed_error)

    @classmethod
    def _extract_action_from_message(cls, error_message: str) -> str:
        """
        Extract AWS permission name from error message using regex patterns.
        Args:
            error_message (str): The AWS error message
        Returns:
            str: The extracted permission name or 'unknown' if not found
        """
        # Sanitize input to prevent regex injection
        if not error_message or not isinstance(error_message, str):
            return "unknown"

        for action in REQUIRED_ACTIONS:
            try:
                match = re.search(action, error_message, re.IGNORECASE)
                if match and match.group(0) == action:
                    return action
            except re.error:
                pass

        return "unknown"


class AWSServices(str, Enum):
    S3 = "s3"
    IAM = "iam"
    EC2 = "ec2"
    RDS = "rds"
    EKS = "eks"
    LAMBDA = "lambda"
    CloudTrail = "cloudtrail"


class DatetimeEncoder(json.JSONEncoder):
    # pylint: disable=method-hidden
    def default(self, obj):
        if isinstance(obj, datetime):
            return obj.strftime("%Y-%m-%dT%H:%M:%S")
        elif isinstance(obj, date):
            return obj.strftime("%Y-%m-%d")
        # Let the base class default method raise the TypeError
        return json.JSONEncoder.default(self, obj)


class S3:
    service = AWSServices.S3

    @staticmethod
    def put_public_access_block_command(client: BotoClient, args: Dict[str, Any]) -> CommandResults:
        """
        Create or Modify the PublicAccessBlock configuration for an Amazon S3 bucket.

        Args:
            client (BotoClient): The boto3 client for S3 service
            args (Dict[str, Any]): Command arguments including bucket name and access block settings

        Returns:
            CommandResults: Results of the operation with success/failure message
        """

        kwargs: dict[str, Union[bool, None]] = {
            "BlockPublicAcls": argToBoolean(args.get("block_public_acls")) if args.get("block_public_acls") else None,
            "IgnorePublicAcls": argToBoolean(args.get("ignore_public_acls")) if args.get("ignore_public_acls") else None,
            "BlockPublicPolicy": argToBoolean(args.get("block_public_policy")) if args.get("block_public_policy") else None,
            "RestrictPublicBuckets": (
                argToBoolean(args.get("restrict_public_buckets")) if args.get("restrict_public_buckets") else None
            ),
        }

        remove_nulls_from_dictionary(kwargs)
        response = client.put_public_access_block(Bucket=args.get("bucket"), PublicAccessBlockConfiguration=kwargs)

        if response["ResponseMetadata"]["HTTPStatusCode"] == HTTPStatus.OK:
            return CommandResults(readable_output=f"Successfully applied public access block to the {args.get('bucket')} bucket")

        raise DemistoException(f"Couldn't apply public access block to the {args.get('bucket')} bucket. {json.dumps(response)}")

    @staticmethod
    def put_bucket_versioning_command(client: BotoClient, args: Dict[str, Any]) -> CommandResults:
        """
        Set the versioning state of an Amazon S3 bucket.

        Args:
            client (BotoClient): The boto3 client for S3 service
            args (Dict[str, Any]): Command arguments including:
                - bucket (str): The name of the bucket
                - status (str): The versioning state of the bucket (Enabled or Suspended)
                - mfa_delete (str): Specifies whether MFA delete is enabled (Enabled or Disabled)

        Returns:
            CommandResults: Results of the command execution
        """
        bucket: str = args.get("bucket", "")
        status: str = args.get("status", "")
        mfa_delete: str = args.get("mfa_delete", "")

        versioning_configuration = {"Status": status, "MFADelete": mfa_delete}
        remove_nulls_from_dictionary(versioning_configuration)
        try:
            response = client.put_bucket_versioning(Bucket=bucket, VersioningConfiguration=versioning_configuration)
            if response["ResponseMetadata"]["HTTPStatusCode"] == HTTPStatus.OK:
                return CommandResults(
                    readable_output=f"Successfully {status.lower()} versioning configuration for bucket `{bucket}`"
                )
            raise DemistoException(
                f"Request completed but received unexpected status code: "
                f"{response['ResponseMetadata']['HTTPStatusCode']}. "
                f"{json.dumps(response)}"
            )

        except Exception as e:
            raise DemistoException(f"Failed to update versioning configuration for bucket {bucket}. Error: {str(e)}")

    @staticmethod
    def put_bucket_logging_command(client: BotoClient, args: Dict[str, Any]) -> CommandResults:
        """
        Enables/configures logging for an S3 bucket.

        Args:
            args (Dict[str, Any]): Command arguments including:
                - bucket (str): The name of the bucket to configure logging for
                - bucket-logging-status (str, optional): JSON string containing logging configuration
                - target-bucket (str, optional): The target bucket where logs will be stored
                - target_prefix (str, optional): The prefix for log objects in the target bucket

        Returns:
            CommandResults: Results of the command execution
        """
        bucket = args["bucket"]

        try:
            if target_bucket := args.get("target_bucket"):
                # Build logging configuration.
                bucket_logging_status = {
                    "LoggingEnabled": {"TargetBucket": target_bucket, "TargetPrefix": args.get("target_prefix", "")}
                }
            else:
                # If neither full config nor target bucket provided, disable logging
                bucket_logging_status = {}

            response = client.put_bucket_logging(Bucket=bucket, BucketLoggingStatus=bucket_logging_status)

            if response["ResponseMetadata"]["HTTPStatusCode"] == HTTPStatus.OK:
                if bucket_logging_status.get("LoggingEnabled"):
                    target_bucket = bucket_logging_status["LoggingEnabled"].get("TargetBucket", "")
                    target_prefix = bucket_logging_status["LoggingEnabled"].get("TargetPrefix", "")
                    return CommandResults(
                        readable_output=(
                            f"Successfully enabled logging for bucket '{bucket}'. "
                            f"Logs will be stored in '{target_bucket}/{target_prefix}'."
                        )
                    )
                else:
                    return CommandResults(readable_output=f"Successfully disabled logging for bucket '{bucket}'")
            raise DemistoException(
                f"Couldn't apply bucket policy to {args.get('bucket')} bucket. "
                f"Status code: {response['ResponseMetadata']['HTTPStatusCode']}."
                f"{json.dumps(response)}"
            )

        except Exception as e:
            raise DemistoException(f"Failed to configure logging for bucket '{bucket}'. Error: {str(e)}")

    @staticmethod
    def put_bucket_acl_command(client: BotoClient, args: Dict[str, Any]) -> CommandResults:
        """
        Set the Access Control List (ACL) permissions for an Amazon S3 bucket.

        Args:
            client (BotoClient): The boto3 client for S3 service
            args (Dict[str, Any]): Command arguments including:
                - bucket (str): The name of the bucket
                - acl (str): The canned ACL to apply (e.g., 'private', 'public-read', 'public-read-write')

        Returns:
            CommandResults: Results of the operation with success/failure message
        """
        acl, bucket = args.get("acl"), args.get("bucket")
        response = client.put_bucket_acl(Bucket=bucket, ACL=acl)
        if response["ResponseMetadata"]["HTTPStatusCode"] == HTTPStatus.OK:
            return CommandResults(readable_output=f"Successfully updated ACL for bucket {bucket} to '{acl}'")
        raise DemistoException(
            f"Request completed but received unexpected status code: "
            f"{response['ResponseMetadata']['HTTPStatusCode']}. {json.dumps(response)}"
        )

    @staticmethod
    def put_bucket_policy_command(client: BotoClient, args: Dict[str, Any]) -> CommandResults:
        """
        Adds or updates a bucket policy for an Amazon S3 bucket.

        Args:
            client (BotoClient): The boto3 client for S3 service
            args (Dict[str, Any]): Command arguments including:
                - bucket (str): The name of the S3 bucket to apply the policy to
                - policy (dict): The JSON policy document to be applied to the bucket
                - confirmRemoveSelfBucketAccess (str, optional): Confirms removal of self bucket access if set to "True"

        Returns:
            CommandResults:
                - On success: A result indicating the bucket policy was successfully applied
                - On failure: An error result with details about why the policy application failed

        Raises:
            Exception: If there's an error while applying the bucket policy
        """
        kwargs = {"Bucket": args.get("bucket", ""), "Policy": json.dumps(args.get("policy"))}
        try:
            response = client.put_bucket_policy(**kwargs)
            if response["ResponseMetadata"]["HTTPStatusCode"] in [HTTPStatus.OK, HTTPStatus.NO_CONTENT]:
                return CommandResults(readable_output=f"Successfully applied bucket policy to {args.get('bucket')} bucket")
            raise DemistoException(
                f"Couldn't apply bucket policy to {args.get('bucket')} bucket. "
                f"Status code: {response['ResponseMetadata']['HTTPStatusCode']}."
                f"{json.dumps(response)}"
            )
        except Exception as e:
            raise DemistoException(f"Couldn't apply bucket policy to {args.get('bucket')} bucket. Error: {str(e)}")


class IAM:
    service = AWSServices.IAM

    @staticmethod
    def get_account_password_policy_command(client: BotoClient, args: Dict[str, Any]) -> CommandResults:
        """
        Get AWS account password policy.

        Args:
            client (BotoClient): The boto3 client for IAM service
            args (Dict[str, Any]): Command arguments including account ID

        Returns:
            CommandResults: Results containing the current password policy configuration
        """
        response = client.get_account_password_policy()
        data = json.loads(json.dumps(response["PasswordPolicy"], cls=DatetimeEncoder))
        human_readable = tableToMarkdown("AWS IAM Account Password Policy", data)
        return CommandResults(
            outputs=data, readable_output=human_readable, outputs_prefix="AWS.IAM.PasswordPolicy", outputs_key_field="AccountId"
        )

    @staticmethod
    def update_account_password_policy_command(client: BotoClient, args: Dict[str, Any]) -> CommandResults:
        """
        Create or Update AWS account password policy.

        Args:
            client (BotoClient): The boto3 client for IAM service
            args (Dict[str, Any]): Command arguments including password policy parameters

        Returns:
            CommandResults: Results of the operation with success/failure message
        """
        try:
            response = client.get_account_password_policy()
            kwargs = response["PasswordPolicy"]
        except Exception:
            raise DemistoException(f"Couldn't check current account password policy for account: {args.get('account_id')}")

        # ExpirePasswords is part of the response but cannot be included in the request
        if "ExpirePasswords" in kwargs:
            kwargs.pop("ExpirePasswords")

        command_args: dict[str, Union[int, bool, None]] = {
            "MinimumPasswordLength": arg_to_number(args.get("minimum_password_length")),
            "RequireSymbols": argToBoolean(args.get("require_symbols")) if args.get("require_symbols") else None,
            "RequireNumbers": argToBoolean(args.get("require_numbers")) if args.get("require_numbers") else None,
            "RequireUppercaseCharacters": (
                argToBoolean(args.get("require_uppercase_characters")) if args.get("require_uppercase_characters") else None
            ),
            "RequireLowercaseCharacters": (
                argToBoolean(args.get("require_lowercase_characters")) if args.get("require_lowercase_characters") else None
            ),
            "AllowUsersToChangePassword": (
                argToBoolean(args.get("allow_users_to_change_password")) if args.get("allow_users_to_change_password") else None
            ),
            "MaxPasswordAge": arg_to_number(args.get("max_password_age")),
            "PasswordReusePrevention": arg_to_number(args.get("password_reuse_prevention")),
            "HardExpiry": argToBoolean(args.get("hard_expiry")) if args.get("hard_expiry") else None,
        }

        remove_nulls_from_dictionary(command_args)
        for arg_key, arg_value in command_args.items():
            kwargs[arg_key] = arg_value

        response = client.update_account_password_policy(**kwargs)

        if response["ResponseMetadata"]["HTTPStatusCode"] == HTTPStatus.OK:
            return CommandResults(
                readable_output=f"Successfully updated account password policy for account: {args.get('account_id')}"
            )
        else:
            raise DemistoException(
                f"Couldn't updated account password policy for account: {args.get('account_id')}. {json.dumps(response)}"
            )

    @staticmethod
    def put_role_policy_command(client: BotoClient, args: Dict[str, Any]) -> CommandResults:
        """
        Adds or updates an inline policy document that is embedded in the specified IAM role.

        Args:
            client (BotoClient): The boto3 client for IAM service
            args (Dict[str, Any]): Command arguments including policy_document, policy_name, and role_name

        Returns:
            CommandResults: Results of the operation with success/failure message
        """
        policy_document: str = args.get("policy_document", "")
        policy_name: str = args.get("policy_name", "")
        role_name: str = args.get("role_name", "")
        kwargs = {"PolicyDocument": policy_document, "PolicyName": policy_name, "RoleName": role_name}

        try:
            client.put_role_policy(**kwargs)
            human_readable = f"Policy '{policy_name}' was successfully added to role '{role_name}'"
            return CommandResults(readable_output=human_readable)
        except Exception as e:
            raise DemistoException(f"Failed to add policy '{policy_name}' to role '{role_name}'. Error: {str(e)}")

    @staticmethod
    def delete_login_profile_command(client: BotoClient, args: Dict[str, Any]) -> CommandResults:
        """
        Deletes the password for the specified IAM user, which terminates the user's ability to access AWS services
        through the AWS Management Console.

        Args:
            client (BotoClient): The boto3 client for IAM service
            args (Dict[str, Any]): Command arguments including:
                - user_name (str): The name of the user whose password you want to delete

        Returns:
            CommandResults: Results of the operation with success/failure message
        """
        user_name = args.get("user_name", "")

        try:
            response = client.delete_login_profile(UserName=user_name)

            if response["ResponseMetadata"]["HTTPStatusCode"] == HTTPStatus.OK:
                return CommandResults(readable_output=f"Successfully deleted login profile for user '{user_name}'")
            else:
                raise DemistoException(
                    f"Failed to delete login profile for user '{user_name}'. "
                    f"Status code: {response['ResponseMetadata']['HTTPStatusCode']}. "
                    f"{json.dumps(response)}"
                )
        except Exception as e:
            raise DemistoException(f"Error deleting login profile for user '{user_name}': {str(e)}")

    @staticmethod
    def put_user_policy_command(client: BotoClient, args: Dict[str, Any]) -> CommandResults:
        """
        Adds or updates an inline policy document that is embedded in the specified IAM user.

        Args:
            client (BotoClient): The boto3 client for IAM service
            args (Dict[str, Any]): Command arguments including:
                - user_name (str): The name of the user to associate the policy with
                - policy_name (str): The name of the policy document
                - policy_document (str): The policy document in JSON format

        Returns:
            CommandResults: Results of the operation with success/failure message
        """
        user_name = args.get("user_name", "")
        policy_name = args.get("policy_name", "")
        policy_document = args.get("policy_document", "")

        try:
            response = client.put_user_policy(
                UserName=user_name,
                PolicyName=policy_name,
                PolicyDocument=json.dumps(policy_document) if isinstance(policy_document, dict) else policy_document,
            )

            if response["ResponseMetadata"]["HTTPStatusCode"] == HTTPStatus.OK:
                return CommandResults(readable_output=f"Successfully added/updated policy '{policy_name}' for user '{user_name}'")
            else:
                raise DemistoException(
                    f"Failed to add/update policy '{policy_name}' for user '{user_name}'. "
                    f"Status code: {response['ResponseMetadata']['HTTPStatusCode']}. "
                    f"{json.dumps(response)}"
                )
        except Exception as e:
            raise DemistoException(f"Error adding/updating policy '{policy_name}' for user '{user_name}': {str(e)}")

    @staticmethod
    def remove_role_from_instance_profile_command(client: BotoClient, args: Dict[str, Any]) -> CommandResults:
        """
        Removes the specified IAM role from the specified EC2 instance profile.

        Args:
            client (BotoClient): The boto3 client for IAM service
            args (Dict[str, Any]): Command arguments including:
                - instance_profile_name (str): The name of the instance profile to update
                - role_name (str): The name of the role to remove

        Returns:
            CommandResults: Results of the operation with success/failure message
        """
        instance_profile_name = args.get("instance_profile_name", "")
        role_name = args.get("role_name", "")

        try:
            response = client.remove_role_from_instance_profile(InstanceProfileName=instance_profile_name, RoleName=role_name)

            if response["ResponseMetadata"]["HTTPStatusCode"] == HTTPStatus.OK:
                return CommandResults(
                    readable_output=f"Successfully removed role '{role_name}' from instance profile '{instance_profile_name}'"
                )
            else:
                raise DemistoException(
                    f"Failed to remove role '{role_name}' from instance profile '{instance_profile_name}'. "
                    f"Status code: {response['ResponseMetadata']['HTTPStatusCode']}. "
                    f"{json.dumps(response)}"
                )

        except Exception as e:
            raise DemistoException(f"Error removing role '{role_name}' from instance profile '{instance_profile_name}': {str(e)}")

    @staticmethod
    def update_access_key_command(client: BotoClient, args: Dict[str, Any]) -> CommandResults:
        """
        Changes the status of the specified access key from Active to Inactive, or vice versa.
        This operation can be used to disable a user's access key as part of a key rotation workflow.
        Args:
            client (BotoClient): The boto3 client for IAM service
            args (Dict[str, Any]): Command arguments including:
                - access_key_id (str): The access key ID of the secret access key you want to update
                - status (str): The status you want to assign to the secret access key (Active/Inactive)
                - user_name (str, optional): The name of the user whose key you want to update

        Returns:
            CommandResults: Results of the operation with success/failure message
        """
        access_key_id = args.get("access_key_id", "")
        status = args.get("status", "")
        user_name = args.get("user_name")

        kwargs = {"AccessKeyId": access_key_id, "Status": status}

        if user_name:
            kwargs["UserName"] = user_name

        try:
            response = client.update_access_key(**kwargs)

            if response["ResponseMetadata"]["HTTPStatusCode"] == HTTPStatus.OK:
                user_info = f" for user '{user_name}'" if user_name else ""
                return CommandResults(
                    readable_output=f"Successfully updated access key '{access_key_id}' status to '{status}'{user_info}"
                )
            else:
                raise DemistoException(
                    f"Failed to update access key '{access_key_id}' status. "
                    f"Status code: {response['ResponseMetadata']['HTTPStatusCode']}. "
                    f"{json.dumps(response)}"
                )
        except Exception as e:
            raise DemistoException(f"Error updating access key '{access_key_id}' status: {str(e)}")


class EC2:
    service = AWSServices.EC2

    @staticmethod
    def modify_instance_metadata_options_command(client: BotoClient, args: Dict[str, Any]) -> CommandResults:
        """
        Modify the EC2 instance metadata parameters on a running or stopped instance.

        Args:
            client (BotoClient): The boto3 client for EC2 service
            args (Dict[str, Any]): Command arguments including instance ID and metadata options

        Returns:
            CommandResults: Results of the operation with success/failure message
        """
        kwargs = {
            "InstanceId": args.get("instance_id"),
            "HttpTokens": args.get("http_tokens"),
            "HttpEndpoint": args.get("http_endpoint"),
        }
        remove_nulls_from_dictionary(kwargs)

        response = client.modify_instance_metadata_options(**kwargs)

        if response["ResponseMetadata"]["HTTPStatusCode"] == HTTPStatus.OK:
            return CommandResults(readable_output=f"Successfully updated EC2 instance metadata for {args.get('instance_id')}")
        else:
            raise DemistoException(f"Couldn't updated public EC2 instance metadata for {args.get('instance_id')}")

    @staticmethod
    def modify_instance_attribute_command(client: BotoClient, args: Dict[str, Any]) -> CommandResults:
        """
        Modify an EC2 instance attribute.
        Args:
            client (BotoClient): The boto3 client for EC2 service
            args (Dict[str, Any]): Command arguments including instance attribute modifications

        Returns
            CommandResults: Results of the operation with success/failure message
        """

        def parse_security_groups(csv_list):
            if csv_list is None:
                return None

            security_groups_str = csv_list.replace(" ", "")
            security_groups_list = security_groups_str.split(",")
            return security_groups_list

        kwargs = {
            "InstanceId": args.get("instance_id"),
            "Attribute": args.get("attribute"),
            "Value": args.get("value"),
            "DisableApiStop": arg_to_bool_or_none(args.get("disable_api_stop")),
            "Groups": parse_security_groups(args.get("groups")),
        }
        remove_nulls_from_dictionary(kwargs)
        response = client.modify_instance_attribute(**kwargs)

        if response["ResponseMetadata"]["HTTPStatusCode"] == HTTPStatus.OK:
            return CommandResults(
                readable_output=f"Successfully modified EC2 instance `{args.get('instance_id')}` attribute `{kwargs.popitem()}"
            )
        raise DemistoException(f"Unexpected response from AWS - \n{response}")

    @staticmethod
    def modify_snapshot_attribute_command(client: BotoClient, args: Dict[str, Any]) -> CommandResults:
        """
        Adds or removes permission settings for the specified snapshot.

        Args:
            client (BotoClient): The boto3 client for EC2 service
            args (Dict[str, Any]): Command arguments including:
                - snapshot_id (str): The ID of the snapshot
                - attribute (str): The snapshot attribute to modify
                - operation_type (str): The operation to perform (add or remove)
                - user_ids (str, optional): Comma-separated list of AWS account IDs
                - group (str, optional): The group to add/remove (e.g., 'all')

        Returns:
            CommandResults: Results of the operation with success message
        """
        # Parse user IDs from comma-separated string
        user_ids_list = None
        if user_ids := args.get("user_ids"):
            user_ids_list = argToList(user_ids)

        # Parse group parameter
        group_names_list = None
        if group := args.get("group"):
            group_names_list = [group.strip()]

        # Build accounts parameter using assign_params to handle None values
        accounts = assign_params(GroupNames=group_names_list, UserIds=user_ids_list)

        response = client.modify_snapshot_attribute(
            Attribute=args.get("attribute"),
            SnapshotId=args.get("snapshot_id"),
            OperationType=args.get("operation_type"),
            **accounts,
        )

        if response["ResponseMetadata"]["HTTPStatusCode"] != HTTPStatus.OK:
            raise DemistoException(f"Unexpected response from AWS - EC2:\n{response}")

        return CommandResults(readable_output=f"Snapshot {args.get('snapshot_id')} permissions was successfully updated.")

    @staticmethod
    def modify_image_attribute_command(client: BotoClient, args: Dict[str, Any]) -> CommandResults:
        """
        Modify the specified attribute of an Amazon Machine Image (AMI).
        """
        kwargs = {
            "Attribute": args.get("attribute"),
            "ImageId": args.get("image_id"),
            "OperationType": args.get("operation_type"),
        }

        if desc := args.get("description"):
            kwargs["Description"] = {"Value": desc}

        # Map snake_case arg names → CapitalCase boto3 params
        resource_mapping = {
            "user_ids": "UserIds",
            "user_groups": "UserGroups",
            "product_codes": "ProductCodes",
        }
        for snake, capital in resource_mapping.items():
            if ids := args.get(snake):
                kwargs[capital] = parse_resource_ids(ids)

        # Build LaunchPermission block from snake_case args
        launch_perm: dict[str, list[dict[str, str]]] = {"Add": [], "Remove": []}
        perm_config = [
            ("launch_permission_add_group", "Group", "Add"),
            ("launch_permission_add_user_id", "UserId", "Add"),
            ("launch_permission_remove_group", "Group", "Remove"),
            ("launch_permission_remove_user_id", "UserId", "Remove"),
        ]

        for arg_key, perm_key, action in perm_config:
            if val := args.get(arg_key):
                launch_perm[action].append({perm_key: val})

        if launch_perm["Add"] or launch_perm["Remove"]:
            kwargs["LaunchPermission"] = launch_perm

        remove_nulls_from_dictionary(kwargs)

        response = client.modify_image_attribute(**kwargs)
        if response["ResponseMetadata"]["HTTPStatusCode"] != HTTPStatus.OK:
            raise DemistoException(f"Unexpected response from AWS - EC2:\n{response}")

        return CommandResults(readable_output="Image attribute successfully modified")

    @staticmethod
    def revoke_security_group_ingress_command(client: BotoClient, args: Dict[str, Any]) -> CommandResults:
        """
        Revokes an ingress rule from a security group.

        The command supports two modes:
        1. Simple mode: using protocol, port, and cidr arguments
        2. Full mode: using ip_permissions for complex configurations
        """

        def parse_port_range(port: str) -> tuple[Optional[int], Optional[int]]:
            """Parse port argument which can be a single port or range (min-max)."""
            if not port:
                return None, None

            if "-" in port:
                from_port, to_port = port.split("-", 1)
                return int(from_port.strip()), int(to_port.strip())
            else:
                _port: int = int(port.strip())
                return _port, _port

        kwargs = {"GroupId": args.get("group_id"), "IpProtocol": args.get("protocol"), "CidrIp": args.get("cidr")}
        kwargs["FromPort"], kwargs["ToPort"] = parse_port_range(args.get("port", ""))

        if ip_permissions := args.get("ip_permissions"):
            try:
                kwargs["IpPermissions"] = json.loads(ip_permissions)
            except json.JSONDecodeError as e:
                raise DemistoException(f"Received invalid `ip_permissions` JSON object: {e}")

        remove_nulls_from_dictionary(kwargs)
        try:
            response = client.revoke_security_group_ingress(**kwargs)

            if response["ResponseMetadata"]["HTTPStatusCode"] == HTTPStatus.OK and response["Return"]:
                if "UnknownIpPermissions" in response:
                    raise DemistoException("Security Group ingress rule not found.")
                return CommandResults(readable_output="The Security Group ingress rule was revoked")
            else:
                raise DemistoException(f"Unexpected response from AWS - EC2:\n{response}")

        except Exception as e:
            if "InvalidGroup.NotFound" in str(e):
                raise DemistoException(f"Security group {kwargs['GroupId']} not found")
            elif "InvalidGroupId.NotFound" in str(e):
                raise DemistoException(f"Invalid security group ID: {kwargs['GroupId']}")
            else:
                raise DemistoException(f"Failed to revoke security group ingress rule: {str(e)}")

    @staticmethod
    def authorize_security_group_ingress_command(client: BotoClient, args: Dict[str, Any]) -> CommandResults:
        """
        Adds an inbound rule to a security group.

        The command supports two modes:
        1. Simple mode: using protocol, port, and cidr arguments
        2. Full mode: using ip_permissions for complex configurations
        """

        def parse_port_range(port: str) -> tuple[Optional[int], Optional[int]]:
            """Parse port argument which can be a single port or range (min-max)."""
            if not port:
                return None, None

            if "-" in port:
                from_port, to_port = port.split("-", 1)
                return int(from_port.strip()), int(to_port.strip())
            else:
                _port: int = int(port.strip())
                return _port, _port

        kwargs = {"GroupId": args.get("group_id"), "IpProtocol": args.get("protocol"), "CidrIp": args.get("cidr")}
        kwargs["FromPort"], kwargs["ToPort"] = parse_port_range(args.get("port", ""))

        if ip_permissions := args.get("ip_permissions"):
            try:
                kwargs["IpPermissions"] = json.loads(ip_permissions)
            except json.JSONDecodeError as e:
                raise DemistoException(f"Received invalid `ip_permissions` JSON object: {e}")

        remove_nulls_from_dictionary(kwargs)
        try:
            response = client.authorize_security_group_ingress(**kwargs)

            if response["ResponseMetadata"]["HTTPStatusCode"] == HTTPStatus.OK and response["Return"]:
                return CommandResults(readable_output="The Security Group ingress rule was authorized")
            else:
                raise DemistoException(f"Unexpected response from AWS - EC2:\n{response}")

        except Exception as e:
            if "InvalidGroup.NotFound" in str(e):
                raise DemistoException(f"Security group {kwargs['GroupId']} not found")
            elif "InvalidGroupId.NotFound" in str(e):
                raise DemistoException(f"Invalid security group ID: {kwargs['GroupId']}")
            elif "InvalidPermission.Duplicate" in str(e):
                raise DemistoException("The specified rule already exists in the security group")
            else:
                raise DemistoException(f"Failed to authorize security group ingress rule: {str(e)}")

    @staticmethod
    def revoke_security_group_egress_command(client: BotoClient, args: Dict[str, Any]) -> CommandResults:
        """
        Revokes an egress rule from a security group.

        Modes:
        1) Full mode: use `ip_permissions` JSON
        2) Simple mode: protocol, port, cidr → build IpPermissions
        """

        def parse_port_range(port: str) -> tuple[Optional[int], Optional[int]]:
            """Parse port argument which can be a single port or range (min-max)."""
            if not port:
                return None, None

            if "-" in port:
                from_port, to_port = port.split("-", 1)
                return int(from_port.strip()), int(to_port.strip())
            else:
                _port: int = int(port.strip())
                return _port, _port

        group_id = args.get("group_id")
        ip_permissions_arg = args.get("ip_permissions")

        if ip_permissions_arg:
            # Full mode: user provided the entire IpPermissions JSON
            try:
                ip_perms = json.loads(ip_permissions_arg)
            except json.JSONDecodeError as e:
                raise DemistoException(f"Invalid `ip_permissions` JSON: {e}")
        else:
            # Simple mode: build a single rule descriptor
            proto = args.get("protocol")
            from_port, to_port = parse_port_range(args.get("port", ""))
            cidr = args.get("cidr")
            ip_perms = [{"IpProtocol": proto, "FromPort": from_port, "ToPort": to_port, "IpRanges": [{"CidrIp": cidr}]}]

        kwargs = {"GroupId": group_id, "IpPermissions": ip_perms}

        try:
            resp = client.revoke_security_group_egress(**kwargs)
            status = resp.get("Return")
            if resp.get("ResponseMetadata", {}).get("HTTPStatusCode") == 200 and status:
                return CommandResults(readable_output="Egress rule revoked successfully.")
            else:
                # If no exception but Return is False, AWS may report unknown perms
                unknown = resp.get("UnknownIpPermissions")
                if unknown:
                    raise DemistoException("Specified egress rule not found.")
                raise DemistoException(f"Unexpected response: {resp}")
        except ClientError as e:
            code = e.response["Error"]["Code"]
            if code in ("InvalidGroup.NotFound", "InvalidGroupId.NotFound"):
                raise DemistoException(f"Security group {group_id} not found.")
            raise DemistoException(f"Failed to revoke egress rule: {e}")

    @staticmethod
    def describe_instances_command(client: BotoClient, args: Dict[str, Any]) -> CommandResults:
        """
        Retrieves detailed information about EC2 instances including status, configuration, and metadata.

        Args:
            client (BotoClient): The boto3 client for EC2 service
            args (Dict[str, Any]): Command arguments containing account_id, region, instance_ids, filters, etc.

        Returns:
            CommandResults: Formatted results with instance information
        """

        # Build API parameters
        kwargs = {}
        # Add instance IDs if provided
        if instance_ids := args.get("instance_ids"):
            kwargs["InstanceIds"] = argToList(instance_ids)

        # Add filters if provided
        if filters_arg := args.get("filters"):
            kwargs["Filters"] = parse_filter_field(filters_arg)

        if not instance_ids:
            pagination_kwargs = build_pagination_kwargs(args)
            kwargs.update(pagination_kwargs)

        try:
            # print_debug_logs(client, f"Describing instances with parameters: {kwargs}")
            remove_nulls_from_dictionary(kwargs)
            response = client.describe_instances(**kwargs)
            if response.get("ResponseMetadata", {}).get("HTTPStatusCode") != HTTPStatus.OK:
                AWSErrorHandler.handle_response_error(response, args.get("account_id"))
            response = serialize_response_with_datetime_encoding(response)
            # Extract instances from reservations
            reservations = response.get("Reservations", [])
            if not reservations:
                return CommandResults(
                    readable_output="No instances found matching the specified criteria.",
                )
            readable_outputs = []
            instances_list = []
            for reservation in reservations:
                instances_list.extend(reservation.get("Instances", []))
                for instance in reservation.get("Instances", []):
                    readable_outputs.append(process_instance_data(instance))
            outputs = {
                "AWS.EC2.Instances(val.InstanceId && val.InstanceId == obj.InstanceId)": instances_list,
                "AWS.EC2(true)": {"InstancesNextToken": response.get("NextToken")},
            }

            return CommandResults(
                outputs=outputs,
                readable_output=tableToMarkdown("AWS EC2 Instances", readable_outputs, removeNull=True),
                raw_response=response,
            )
        except ClientError as err:
            AWSErrorHandler.handle_client_error(err, args.get("account_id"))

        return CommandResults(readable_output="Failed to describe instances")

    @staticmethod
    def run_instances_command(client: BotoClient, args: Dict[str, Any]) -> CommandResults:
        """
        Runs one or more Amazon EC2 instances.

        Args:
            client (BotoClient): The boto3 client for EC2 service
            args (Dict[str, Any]): Command arguments containing instance configuration parameters

        Returns:
            CommandResults: Results of the operation with instance launch information

        Raises:
            DemistoException: If required parameters are missing or API call fails
        """

        # Validate required parameters
        count = arg_to_number(args.get("count", 1))
        if not count or count <= 0:
            raise DemistoException("count parameter must be a positive integer")

        # Build base parameters
        kwargs: Dict[str, Any] = {"MinCount": count, "MaxCount": count}
        # Handle image specification - either direct AMI ID or launch template
        image_id = args.get("image_id")
        launch_template_id = args.get("launch_template_id")
        launch_template_name = args.get("launch_template_name")

        if launch_template_id or launch_template_name:
            # Using launch template
            launch_template = {}
            if launch_template_id:
                launch_template["LaunchTemplateId"] = launch_template_id
            elif launch_template_name:
                launch_template["LaunchTemplateName"] = launch_template_name

            if launch_template_version := args.get("launch_template_version"):
                launch_template["Version"] = launch_template_version

            kwargs["LaunchTemplate"] = launch_template

            # Image ID is optional when using launch template
            if image_id:
                kwargs["ImageId"] = image_id
        else:
            # Direct AMI specification
            kwargs["ImageId"] = image_id

        # Add optional basic parameters
        if instance_type := args.get("instance_type"):
            kwargs["InstanceType"] = instance_type

        if key_name := args.get("key_name"):
            kwargs["KeyName"] = key_name

        if subnet_id := args.get("subnet_id"):
            kwargs["SubnetId"] = subnet_id

        # Handle security groups
        if security_group_ids := args.get("security_group_ids"):
            kwargs["SecurityGroupIds"] = argToList(security_group_ids)

        if security_groups_names := args.get("security_groups_names"):
            kwargs["SecurityGroups"] = argToList(security_groups_names)

        # Handle user data with base64 encoding
        if user_data := args.get("user_data"):
            kwargs["UserData"] = user_data

        # Handle boolean parameters
        kwargs["DisableApiTermination"] = arg_to_bool_or_none(args.get("disable_api_termination"))
        kwargs["EbsOptimized"] = arg_to_bool_or_none(args.get("ebs_optimized"))

        # Handle IAM instance profile
        kwargs["IamInstanceProfile"] = {
            "Arn": args.get("iam_instance_profile_arn"),
            "Name": args.get("iam_instance_profile_name"),
        }

        ebs_config = {}
        ebs_config["VolumeSize"] = arg_to_number(args.get("ebs_volume_size"))
        ebs_config["SnapshotId"] = args.get("ebs_snapshot_id")
        ebs_config["VolumeType"] = args.get("ebs_volume_type")
        ebs_config["Iops"] = arg_to_number(args.get("ebs_iops"))
        ebs_config["DeleteOnTermination"] = arg_to_bool_or_none(args.get("ebs_delete_on_termination"))
        ebs_config["KmsKeyId"] = args.get("ebs_kms_key_id")
        ebs_config["Encrypted"] = arg_to_bool_or_none(args.get("ebs_encrypted"))
        remove_nulls_from_dictionary(ebs_config)
        kwargs["BlockDeviceMappings"] = [{"DeviceName": args.get("device_name"), "Ebs": ebs_config}]
        kwargs["Monitoring"] = {"Enabled": arg_to_bool_or_none(args.get("enabled_monitoring"))}
        kwargs["Placement"] = {"HostId": args.get("host_id")}

        tags = args.get("tags")
        if tags:
            kwargs["TagSpecifications"] = [{"ResourceType": "instance", "Tags": parse_tag_field(tags)}]

        try:
            # Remove null values to clean up API call
            kwargs = remove_empty_elements(kwargs)

            response = client.run_instances(**kwargs)

            if response.get("ResponseMetadata", {}).get("HTTPStatusCode") != HTTPStatus.OK:
                AWSErrorHandler.handle_response_error(response, args.get("account_id"))
            response = serialize_response_with_datetime_encoding(response)
            instances = response.get("Instances", [])
            if not instances:
                return CommandResults(readable_output="No instances were launched.")

            # Format output data
            instances_data = []
            for instance in instances:
                instances_data.append(process_instance_data(instance))
            readable_output = tableToMarkdown(
                f"Launched {len(instances)} EC2 Instance(s)",
                instances_data,
                headers=[
                    "InstanceId",
                    "ImageId",
                    "State",
                    "Type",
                    "PublicIPAddress",
                    "PrivateIpAddress",
                    "LaunchDate",
                    "AvailabilityZone",
                    "PublicDNSName",
                    "Monitoring",
                ],
                headerTransform=string_to_table_header,
                removeNull=True,
            )
            return CommandResults(
                outputs_prefix="AWS.EC2.Instances", outputs=instances, readable_output=readable_output, raw_response=response
            )

        except ClientError as err:
            AWSErrorHandler.handle_client_error(err, args.get("account_id"))

        return CommandResults(readable_output="Failed to launch instances")

    @staticmethod
    def stop_instances_command(client: BotoClient, args: Dict[str, Any]) -> CommandResults:
        """
        Stops one or more Amazon EC2 instances.

        Args:
            client (BotoClient): The boto3 client for EC2 service
            args (Dict[str, Any]): Command arguments containing instance_ids and other parameters

        Returns:
            CommandResults: Results of the operation with instance termination information
        """
        instance_ids = argToList(args.get("instance_ids", []))

        if not instance_ids:
            raise DemistoException("instance_ids parameter is required")

        # Prepare termination parameters
        terminate_params = {
            "InstanceIds": instance_ids,
            "Force": argToBoolean(args.get("force", False)),
            "Hibernate": argToBoolean(args.get("hibernate", False)),
        }

        try:
            print_debug_logs(client, f"Stooping instances: {instance_ids}")
            response = client.stop_instances(**terminate_params)

            if response.get("ResponseMetadata", {}).get("HTTPStatusCode") == HTTPStatus.OK:
                readable_output = (
                    "The instances have been stopped successfully."
                    if response.get("StoppingInstances")
                    else "No instances were stopped."
                )
                return CommandResults(readable_output=readable_output, raw_response=response)
            else:
                AWSErrorHandler.handle_response_error(response)

        except ClientError as err:
            AWSErrorHandler.handle_client_error(err)

        return CommandResults(readable_output="Failed to stop instances")

    @staticmethod
    def terminate_instances_command(client: BotoClient, args: Dict[str, Any]) -> CommandResults:
        """
        Terminates one or more Amazon EC2 instances.

        Args:
            client (BotoClient): The boto3 client for EC2 service
            args (Dict[str, Any]): Command arguments containing instance_ids and other parameters

        Returns:
            CommandResults: Results of the operation with instance termination information
        """

        instance_ids = argToList(args.get("instance_ids", []))

        if not instance_ids:
            raise DemistoException("instance_ids parameter is required")

        # Prepare termination parameters
        terminate_params = {
            "InstanceIds": instance_ids,
        }

        try:
            print_debug_logs(client, f"Terminating instances: {instance_ids}")
            response = client.terminate_instances(**terminate_params)

            if response.get("ResponseMetadata", {}).get("HTTPStatusCode") == HTTPStatus.OK:
                readable_output = (
                    "The instances have been terminated successfully"
                    if response.get("TerminatingInstances")
                    else "No instances were terminated."
                )
                return CommandResults(readable_output=readable_output, raw_response=response)
            else:
                AWSErrorHandler.handle_response_error(response)

        except ClientError as err:
            AWSErrorHandler.handle_client_error(err)

        return CommandResults(readable_output="Failed to terminate instances")

    @staticmethod
    def start_instances_command(client: BotoClient, args: Dict[str, Any]) -> CommandResults:
        """
        Starts one or more stopped Amazon EC2 instances.

        Args:
            client (BotoClient): The boto3 client for EC2 service
            args (Dict[str, Any]): Command arguments containing instance_ids and other parameters

        Returns:
            CommandResults: Results of the operation with instance start information
        """

        instance_ids = argToList(args.get("instance_ids", []))

        try:
            response = client.start_instances(InstanceIds=instance_ids)
            if response.get("ResponseMetadata", {}).get("HTTPStatusCode") == HTTPStatus.OK:
                readable_output = (
                    "The instances have been started successfully"
                    if response.get("StartingInstances")
                    else "No instances were started."
                )
                return CommandResults(readable_output=readable_output, raw_response=response)
            else:
                AWSErrorHandler.handle_response_error(response)

        except ClientError as err:
            AWSErrorHandler.handle_client_error(err)

        return CommandResults(readable_output="")


class EKS:
    service = AWSServices.EKS

    @staticmethod
    def update_cluster_config_command(client: BotoClient, args: Dict[str, Any]) -> CommandResults:
        """
        Updates an Amazon EKS cluster configuration. Only a single type of update
        (logging / resources_vpc_config) is allowed per call.
        Args:
            client (BotoClient): The boto3 client for EKS service
            args (Dict[str, Any]): Command arguments including cluster name and configuration options

        Returns:
            CommandResults: Results of the operation with update information
        """

        def validate_args(args: Dict[str, Any]) -> dict:
            """
            Check that exactly one argument is passed, and if not raises a value error
            """
            validated_args = {"name": args.get("cluster_name")}
            if resources_vpc_config := args.get("resources_vpc_config"):
                resources_vpc_config = (
                    json.loads(resources_vpc_config) if isinstance(resources_vpc_config, str) else resources_vpc_config
                )
                validated_args["resourcesVpcConfig"] = resources_vpc_config
                # Convert specific string boolean values to actual boolean values
                if isinstance(resources_vpc_config, dict):
                    if "endpointPublicAccess" in resources_vpc_config and isinstance(
                        resources_vpc_config["endpointPublicAccess"], str
                    ):
                        resources_vpc_config["endpointPublicAccess"] = (
                            resources_vpc_config["endpointPublicAccess"].lower() == "true"
                        )
                    if "endpointPrivateAccess" in resources_vpc_config and isinstance(
                        resources_vpc_config["endpointPrivateAccess"], str
                    ):
                        resources_vpc_config["endpointPrivateAccess"] = (
                            resources_vpc_config["endpointPrivateAccess"].lower() == "true"
                        )

            if logging_arg := args.get("logging"):
                logging_arg = json.loads(logging_arg) if isinstance(logging_arg, str) else logging_arg
                validated_args["logging"] = logging_arg

            if logging_arg and resources_vpc_config:
                raise ValueError

            result = remove_empty_elements(validated_args)
            if isinstance(result, dict):
                return result
            else:
                raise ValueError("No valid configuration argument provided")

        validated_args: dict = validate_args(args)
        try:
            response = client.update_cluster_config(**validated_args)
            response_data = response.get("update", {})
            response_data["clusterName"] = validated_args["name"]
            response_data["createdAt"] = datetime_to_string(response_data.get("createdAt"))

            headers = ["clusterName", "id", "status", "type", "params"]
            readable_output = tableToMarkdown(
                name="Updated Cluster Config Information",
                t=response_data,
                removeNull=True,
                headers=headers,
                headerTransform=pascalToSpace,
            )
            return CommandResults(
                readable_output=readable_output,
                outputs_prefix="AWS.EKS.UpdateCluster",
                outputs=response_data,
                raw_response=response_data,
                outputs_key_field="id",
            )
        except Exception as e:
            if "No changes needed" in str(e):
                return CommandResults(readable_output="No changes needed for the required update.")
            else:
                raise e


class RDS:
    service = AWSServices.RDS

    @staticmethod
    def modify_db_cluster_command(client: BotoClient, args: Dict[str, Any]) -> CommandResults:
        """
        Modifies an Amazon RDS DB Cluster configuration.

        Args:
            client (BotoClient): The boto3 client for RDS service
            args (Dict[str, Any]): Command arguments including cluster configuration options

        Returns:
            CommandResults: Results of the operation with update information
        """
        try:
            kwargs = {
                "DBClusterIdentifier": args.get("db_cluster_identifier"),
            }

            # Optional parameters
            optional_params = {
                "DeletionProtection": "deletion_protection",
                "EnableIAMDatabaseAuthentication": "enable_iam_database_authentication",
            }

            for param, arg_name in optional_params.items():
                if arg_name in args:
                    kwargs[param] = argToBoolean(args[arg_name])

            demisto.debug(f"executing modify_db_cluster with {kwargs}")
            response = client.modify_db_cluster(**kwargs)
            if response["ResponseMetadata"]["HTTPStatusCode"] == HTTPStatus.OK:
                db_cluster = response.get("DBCluster", {})
                readable_output = f"Successfully modified DB cluster {args.get('db-cluster-identifier')}"
                if db_cluster:
                    readable_output += "\n\nUpdated DB Cluster details:"
                    readable_output += tableToMarkdown("", db_cluster)

                return CommandResults(
                    readable_output=readable_output,
                    outputs_prefix="AWS.RDS.DBCluster",
                    outputs=db_cluster,
                    outputs_key_field="DBClusterIdentifier",
                )
            else:
                raise DemistoException(
                    f"Failed to modify DB cluster. "
                    f"Status code: {response['ResponseMetadata']['HTTPStatusCode']}. "
                    f"{json.dumps(response)}"
                )

        except Exception as e:
            raise DemistoException(f"Error modifying DB cluster: {str(e)}")

    @staticmethod
    def modify_db_cluster_snapshot_attribute_command(client: BotoClient, args: Dict[str, Any]) -> CommandResults:
        """
        Modifies attributes of an Amazon RDS DB Cluster snapshot.
        Args:
            client (BotoClient): The boto3 client for RDS service
            args (Dict[str, Any]): Command arguments for snapshot attribute modification

        Returns:
            CommandResults: Results of the snapshot attribute modification operation
        """
        try:
            kwargs = {
                "DBClusterSnapshotIdentifier": args.get("db_cluster_snapshot_identifier"),
                "AttributeName": args.get("attribute_name"),
            }

            # Optional parameters
            if "values_to_add" in args:
                kwargs["ValuesToAdd"] = argToList(args.get("values_to_add"))

            if "values-to-remove" in args:
                kwargs["ValuesToRemove"] = argToList(args.get("values_to_remove"))

            remove_nulls_from_dictionary(kwargs)

            response = client.modify_db_cluster_snapshot_attribute(**kwargs)

            if response["ResponseMetadata"]["HTTPStatusCode"] == HTTPStatus.OK:
                attributes = response.get("DBClusterSnapshotAttributesResult", {})

                if attributes:
                    readable_output = (
                        f"Successfully modified DB cluster snapshot attribute for {args.get('db_cluster_snapshot_identifier')}"
                    )
                    readable_output += "\n\nUpdated DB Cluster Snapshot Attributes:"
                    readable_output += tableToMarkdown("", attributes)

                return CommandResults(
                    readable_output=readable_output,
                    outputs_prefix="AWS.RDS.DBClusterSnapshotAttributes",
                    outputs=attributes,
                    outputs_key_field="DBClusterSnapshotIdentifier",
                )
            else:
                raise DemistoException(
                    f"Failed to modify DB cluster snapshot attribute. "
                    f"Status code: {response['ResponseMetadata']['HTTPStatusCode']}. "
                    f"{json.dumps(response)}"
                )

        except Exception as e:
            raise DemistoException(f"Error modifying DB cluster snapshot attribute: {str(e)}")

    @staticmethod
    def modify_db_instance_command(client: BotoClient, args: Dict[str, Any]) -> CommandResults:
        """
        Modifies an Amazon RDS DB Instance configuration.

        Args:
            client (BotoClient): The boto3 client for RDS service
            args (Dict[str, Any]): Command arguments including instance identifier and configuration options

        Returns:
            CommandResults: Results of the operation with update information
        """
        try:
            kwargs = {
                "DBInstanceIdentifier": args.get("db_instance_identifier"),
                "MultiAZ": arg_to_bool_or_none(args.get("multi_az")),
                "ApplyImmediately": arg_to_bool_or_none(args.get("apply_immediately")),
                "AutoMinorVersionUpgrade": arg_to_bool_or_none(args.get("auto_minor_version_upgrade")),
                "DeletionProtection": arg_to_bool_or_none(args.get("deletion_protection")),
                "EnableIAMDatabaseAuthentication": arg_to_bool_or_none(args.get("enable_iam_database_authentication")),
                "PubliclyAccessible": arg_to_bool_or_none(args.get("publicly_accessible")),
                "CopyTagsToSnapshot": arg_to_bool_or_none(args.get("copy_tags_to_snapshot")),
                "BackupRetentionPeriod": arg_to_bool_or_none(args.get("backup_retention_period")),
            }
            remove_nulls_from_dictionary(kwargs)
            demisto.debug(f"modify_db_instance {kwargs=}")
            response = client.modify_db_instance(**kwargs)

            if response["ResponseMetadata"]["HTTPStatusCode"] == HTTPStatus.OK:
                db_instance = response.get("DBInstance", {})
                readable_output = f"Successfully modified DB instance {args.get('db-instance-identifier')}"

                if db_instance:
                    readable_output += "\n\nUpdated DB Instance details:"
                    readable_output += tableToMarkdown("", db_instance)

                return CommandResults(
                    readable_output=readable_output,
                    outputs_prefix="AWS.RDS.DBInstance",
                    outputs=db_instance,
                    outputs_key_field="DBInstanceIdentifier",
                )
            else:
                raise DemistoException(
                    f"Failed to modify DB instance. "
                    f"Status code: {response['ResponseMetadata']['HTTPStatusCode']}. "
                    f"Error {response['Error']['Message']}",
                )

        except Exception as e:
            raise DemistoException(f"Error modifying DB instance: {str(e)}")

    @staticmethod
    def modify_db_snapshot_attribute_command(client: BotoClient, args: Dict[str, Any]) -> CommandResults:
        """
        Adds or removes permission for the specified AWS account IDs to restore the specified DB snapshot.

        Args:
            client (BotoClient): The boto3 client for RDS service
            args (Dict[str, Any]): Command arguments including snapshot identifier and attribute settings

        Returns:
            CommandResults: Results of the operation with success/failure message
        """
        kwargs = {
            "DBSnapshotIdentifier": args.get("db_snapshot_identifier"),
            "AttributeName": args.get("attribute_name"),
            "ValuesToAdd": argToList(args.get("values_to_add")) if "values_to_add" in args else None,
            "ValuesToRemove": argToList(args.get("values_to_remove")) if "values_to_remove" in args else None,
        }
        remove_nulls_from_dictionary(kwargs)

        response = client.modify_db_snapshot_attribute(**kwargs)

        if response["ResponseMetadata"]["HTTPStatusCode"] == HTTPStatus.OK:
            # Return the changed fields in the command results:
            return CommandResults(
                readable_output=(
                    f"Successfully modified DB snapshot attribute for {args.get('db_snapshot_identifier')}:\n"
                    f"{tableToMarkdown('Modified', kwargs)}"
                )
            )

        else:
            raise DemistoException(f"Couldn't modify DB snapshot attribute for {args.get('db_snapshot_identifier')}")


class CloudTrail:
    service = AWSServices.CloudTrail

    @staticmethod
    def start_logging_command(client: BotoClient, args: Dict[str, Any]) -> CommandResults:
        """
        Starts the recording of AWS API calls and log file delivery for a trail.
        """
        name = args.get("name")

        try:
            response = client.start_logging(Name=name)

            return CommandResults(readable_output=f"Successfully started logging for CloudTrail: {name}", raw_response=response)
        except Exception as e:
            raise DemistoException(f"Error starting logging for CloudTrail {name}: {str(e)}")

    @staticmethod
    def update_trail_command(client: BotoClient, args: Dict[str, Any]) -> CommandResults:
        """
        Updates trail settings that control what events you are logging, and how to handle log files.
        Changes to a trail do not require stopping the CloudTrail service.

        Args:
            client (BotoClient): The boto3 client for CloudTrail service
            args (Dict[str, Any]): Command arguments including trail name and configuration options

        Returns:
            CommandResults: Results of the operation with update information
        """
        try:
            kwargs = {
                "Name": args.get("name"),
                "S3BucketName": args.get("s3_bucket_name"),
                "S3KeyPrefix": args.get("s3_key_prefix"),
                "SnsTopicName": args.get("sns_topic_name"),
                "IncludeGlobalServiceEvents": arg_to_bool_or_none(args.get("include_global_service_events")),
                "IsMultiRegionTrail": arg_to_bool_or_none(args.get("is_multi_region_trail")),
                "EnableLogFileValidation": arg_to_bool_or_none(args.get("enable_log_file_validation")),
                "CloudWatchLogsLogGroupArn": args.get("cloud_watch_logs_log_group_arn"),
                "CloudWatchLogsRoleArn": args.get("cloud_watch_logs_role_arn"),
                "KMSKeyId": args.get("kms_key_id"),
            }

            remove_nulls_from_dictionary(kwargs)

            response = client.update_trail(**kwargs)

            if response["ResponseMetadata"]["HTTPStatusCode"] == HTTPStatus.OK:
                trail_data = response.get("Trail", {})
                readable_output = f"Successfully updated CloudTrail: {args.get('name')}"

                if trail_data:
                    readable_output += "\n\nUpdated Trail Details:"
                    readable_output += tableToMarkdown("", trail_data)

                return CommandResults(
                    readable_output=readable_output,
                    outputs_prefix="AWS.CloudTrail.Trail",
                    outputs=trail_data,
                    outputs_key_field="TrailARN",
                    raw_response=response,
                )
            else:
                raise DemistoException(
                    f"Failed to update CloudTrail. "
                    f"Status code: {response['ResponseMetadata']['HTTPStatusCode']}. "
                    f"{json.dumps(response)}"
                )

        except Exception as e:
            raise DemistoException(f"Error updating CloudTrail {args.get('name')}: {str(e)}")


COMMANDS_MAPPING: dict[str, Callable[[BotoClient, Dict[str, Any]], CommandResults]] = {
    "aws-s3-public-access-block-update": S3.put_public_access_block_command,
    "aws-s3-bucket-versioning-put": S3.put_bucket_versioning_command,
    "aws-s3-bucket-logging-put": S3.put_bucket_logging_command,
    "aws-s3-bucket-acl-put": S3.put_bucket_acl_command,
    "aws-s3-bucket-policy-put": S3.put_bucket_policy_command,
    "aws-iam-account-password-policy-get": IAM.get_account_password_policy_command,
    "aws-iam-account-password-policy-update": IAM.update_account_password_policy_command,
    "aws-iam-role-policy-put": IAM.put_role_policy_command,
    "aws-iam-login-profile-delete": IAM.delete_login_profile_command,
    "aws-iam-user-policy-put": IAM.put_user_policy_command,
    "aws-iam-role-from-instance-profile-remove": IAM.remove_role_from_instance_profile_command,
    "aws-iam-access-key-update": IAM.update_access_key_command,
    "aws-ec2-instance-metadata-options-modify": EC2.modify_instance_metadata_options_command,
    "aws-ec2-instance-attribute-modify": EC2.modify_instance_attribute_command,
    "aws-ec2-snapshot-attribute-modify": EC2.modify_snapshot_attribute_command,
    "aws-ec2-image-attribute-modify": EC2.modify_image_attribute_command,
    "aws-ec2-security-group-ingress-revoke": EC2.revoke_security_group_ingress_command,
    "aws-ec2-security-group-ingress-authorize": EC2.authorize_security_group_ingress_command,
    "aws-ec2-security-group-egress-revoke": EC2.revoke_security_group_egress_command,
    "aws-eks-cluster-config-update": EKS.update_cluster_config_command,
    "aws-rds-db-cluster-modify": RDS.modify_db_cluster_command,
    "aws-rds-db-cluster-snapshot-attribute-modify": RDS.modify_db_cluster_snapshot_attribute_command,
    "aws-rds-db-instance-modify": RDS.modify_db_instance_command,
    "aws-rds-db-snapshot-attribute-modify": RDS.modify_db_snapshot_attribute_command,
    "aws-cloudtrail-logging-start": CloudTrail.start_logging_command,
    "aws-cloudtrail-trail-update": CloudTrail.update_trail_command,
    "aws-ec2-instances-describe": EC2.describe_instances_command,
    "aws-ec2-instances-start": EC2.start_instances_command,
    "aws-ec2-instances-stop": EC2.stop_instances_command,
    "aws-ec2-instances-terminate": EC2.terminate_instances_command,
    "aws-ec2-instances-run": EC2.run_instances_command,
}

REQUIRED_ACTIONS: list[str] = [
    "kms:CreateGrant",
    "kms:Decrypt",
    "kms:DescribeKey",
    "kms:GenerateDataKey",
    "secretsmanager:CreateSecret",
    "secretsmanager:RotateSecret",
    "secretsmanager:TagResource",
    "rds:AddTagsToResource",
    "rds:CreateTenantDatabase",
    "rds:ModifyDBCluster",
    "rds:ModifyDBClusterSnapshotAttribute",
    "rds:ModifyDBInstance",
    "rds:ModifyDBSnapshotAttribute",
    "s3:PutBucketAcl",
    "s3:PutBucketLogging",
    "s3:PutBucketVersioning",
    "s3:PutBucketPolicy",
    "s3:PutBucketPublicAccessBlock",
    "ec2:RevokeSecurityGroupEgress",
    "ec2:ModifyImageAttribute",
    "ec2:ModifyInstanceAttribute",
    "ec2:ModifySnapshotAttribute",
    "ec2:RevokeSecurityGroupIngress",
    "ec2:CreateSecurityGroup",
    "ec2:CreateTags",
    "ec2:DeleteSecurityGroup",
    "ec2:DescribeInstances",
    "ec2:DescribeSecurityGroups",
    "ec2:AuthorizeSecurityGroupEgress",
    "ec2:AuthorizeSecurityGroupIngress",
    "ec2:ModifyInstanceMetadataOptions",
    "ec2:DescribeInstances",
    "ec2:StartInstances",
    "ec2:StopInstances",
    "ec2:TerminateInstances",
    "ec2:RunInstances",
    "eks:UpdateClusterConfig",
    "iam:PassRole",
    "iam:DeleteLoginProfile",
    "iam:PutUserPolicy",
    "iam:RemoveRoleFromInstanceProfile",
    "iam:UpdateAccessKey",
    "iam:GetAccountPasswordPolicy",
    "iam:UpdateAccountPasswordPolicy",
    "iam:GetAccountAuthorizationDetails",
]


def print_debug_logs(client: BotoClient, message: str):
    """
    Print debug logs with service prefix and command context.
    Args:
        client (BotoClient): The AWS client object
        message (str): The debug message to log
    """
    service_name = client.meta.service_model.service_name
    demisto.debug(f"[{service_name}] {demisto.command()}: {message}")


def test_module(params):
    if params.get("test_account_id"):
        iam_client, _ = get_service_client(
            params=params,
            service_name=AWSServices.IAM,
            config=Config(connect_timeout=5, read_timeout=5, retries={"max_attempts": 1}),
        )
        demisto.info("[AWS Automation Test Module] Initialized IAM client")
    else:
        raise DemistoException("Missing AWS credentials or account ID for health check")


def health_check(credentials: dict, account_id: str, connector_id: str) -> list[HealthCheckError] | HealthCheckError | None:
    """
    Perform AWS service connectivity check with detailed error handling.

    Args:
        credentials (dict): AWS credentials
        account_id (str): AWS account ID
        connector_id (str): Connector identifier

    Returns:
        Single HealthCheckError if connectivity issues are found, None otherwise
    """
    # List to collect all connectivity errors
    failed_services: list[str] = []

    try:
        # Connectivity check for services
        for service in AWSServices:
            try:
                session = None
                # Attempt to create a client for each service
                client, session = get_service_client(
                    session=session,
                    service_name=service,
                    config=Config(connect_timeout=3, read_timeout=3, retries={"max_attempts": 1}),
                )
                demisto.info(f"[AWS Automation Health Check] Successfully created client for {service.value}")

            except Exception as service_error:
                demisto.error(f"[AWS Automation Health Check] Failed to create client for {service.value}: {str(service_error)}")
                failed_services.append(service.value)

        # If any services failed, create a single aggregated error
        if failed_services:
            error_msg = f"Failed to connect to AWS services: {', '.join(failed_services)}"
            connectivity_error = HealthCheckError(
                account_id=account_id,
                connector_id=connector_id,
                message=error_msg,
                error_type=ErrorType.CONNECTIVITY_ERROR,
            )
            demisto.info(f"[AWS Automation Health Check] Connectivity error: {error_msg}")
            return connectivity_error

        demisto.info("[AWS Automation Health Check] All services connected successfully")
        return None

    except Exception as err:
        demisto.error(f"[AWS Automation Health Check] Unexpected error during health check: {err}")

        # Create a general internal error
        internal_error = HealthCheckError(
            account_id=account_id,
            connector_id=connector_id,
            message=f"Unexpected error during health check: {str(err)}",
            error_type=ErrorType.INTERNAL_ERROR,
        )

        return internal_error


def register_proxydome_header(boto_client: BotoClient) -> None:
    """
    Register ProxyDome authentication header for all AWS API requests.

    This function adds the ProxyDome caller ID header to every boto3 request
    by registering an event handler that injects the header before sending requests.

    Args:
        boto_client (BotoClient): The boto3 client to configure with ProxyDome headers
    """
    event_system = boto_client.meta.events
    proxydome_token: str = get_proxydome_token()

    def _add_proxydome_header(request, **kwargs):
        request.headers["x-caller-id"] = proxydome_token

    # Register the header injection function to be called before each request
    event_system.register_last("before-send.*.*", _add_proxydome_header)


def get_service_client(
    credentials: dict = {},
    params: dict = {},
    args: dict = {},
    command: str = "",
    session: Session | None = None,
    service_name: str = "",
    config: Config | None = None,
) -> tuple[BotoClient, Session | None]:
    """
    Create and configure a boto3 client for the specified AWS service.

    Args:
        params (dict): Integration configuration parameters
        args (dict): Command arguments containing region information
        command (str): AWS command name used to determine the service type
        credentials (dict): AWS credentials (access key, secret key, session token)

    Returns:
        BotoClient: Configured boto3 client with ProxyDome headers and proxy settings
        Session: Boto3 session object
    """
    aws_session: Session = session or Session(
        aws_access_key_id=credentials.get("key") or params.get("access_key_id"),
        aws_secret_access_key=credentials.get("access_token") or params.get("secret_access_key", {}).get("password"),
        aws_session_token=credentials.get("session_token"),
        region_name=args.get("region") or params.get("region", "") or DEFAULT_REGION,
    )

    # Resolve service name
    service_name = service_name or command.split("-")[1]
    service = AWSServices(service_name)

    client_config = Config(
        proxies={"https": DEFAULT_PROXYDOME}, proxies_config={"proxy_ca_bundle": DEFAULT_PROXYDOME_CERTFICATE_PATH}
    )
    if config:
        client_config.merge(config)

    client = aws_session.client(service, verify=False, config=client_config)

    register_proxydome_header(client)

    return client, session


def execute_aws_command(command: str, args: dict, params: dict) -> CommandResults:
    """
    Execute an AWS command by retrieving credentials, creating a service client,
    and routing to the appropriate service handler.

    Args:
        command (str): The AWS command to execute (e.g., "aws-s3-public-access-block-put")
        args (dict): Command arguments including account_id, region, and service-specific parameters
        params (dict): Integration configuration parameters

    Returns:
        CommandResults: Command execution results with outputs and status
    """
    account_id: str = args.get("account_id", "")
    credentials: dict = {}
    if get_connector_id():
        credentials = get_cloud_credentials(CloudTypes.AWS.value, account_id)

    service_client, _ = get_service_client(credentials, params, args, command)
    return COMMANDS_MAPPING[command](service_client, args)


def print_debug_logs(client: BotoClient, message: str):
    """
    Print debug logs with EC2 service prefix and command context.

    Args:
        client (BotoClient): The AWS client object
        message (str): The debug message to log
    """
    service_name = client.meta.service_model.service_name
    demisto.debug(f"[{service_name}] {demisto.command()}: {message}")


def main():  # pragma: no cover
    params = demisto.params()
    command = demisto.command()
    args = demisto.args()

    demisto.debug(f"Command: {command}")
    demisto.debug(f"Args: {args}")
    handle_proxy()

    try:
        if command == "test-module":
            results = (
                run_health_check_for_accounts(connector_id, CloudTypes.AWS.value, health_check)
                if (connector_id := get_connector_id())
                else test_module(params)
            )
            demisto.info(f"[AWS Automation] Health Check Results: {results}")
            return_results(results)

        elif command in COMMANDS_MAPPING:
            return_results(execute_aws_command(command, args, params))
        else:
            raise NotImplementedError(f"Command {command} is not implemented")

    except Exception as e:
        return_error(f"Failed to execute {command} command.\nError:\n{str(e)}")


if __name__ in ("__main__", "__builtin__", "builtins"):  # pragma: no cover
    main()<|MERGE_RESOLUTION|>--- conflicted
+++ resolved
@@ -134,69 +134,6 @@
     return resource_ids
 
 
-<<<<<<< HEAD
-def parse_filter_field(filter_string: str | None):
-    """
-    Parses a list representation of name and values with the form of 'name=<name>,values=<values>.
-    You can specify up to 50 filters and up to 200 values per filter in a single request.
-    Filter strings can be up to 255 characters in length.
-    Args:
-        filter_list: The name and values list
-    Returns:
-        A list of dicts with the form {"Name": <key>, "Values": [<value>]}
-    """
-    filters = []
-    list_filters = argToList(filter_string, separator=";")
-    if len(list_filters) > MAX_FILTERS:
-        list_filters = list_filters[0:50]
-        demisto.debug("Number of filter is larger then 50, parsing only first 50 filters.")
-    regex = re.compile(
-        r"^name=([\w:.-]+),values=([ \w@,.*-\/:]+)",
-        flags=re.I,
-    )
-    for filter in list_filters:
-        match_filter = regex.match(filter)
-        if match_filter is None:
-            demisto.debug(f"could not parse filter: {filter}")
-            continue
-        demisto.debug(
-            f'Number of filter values for filter {match_filter.group(1)} is {len(match_filter.group(2).split(","))}'
-            f' if larger than {MAX_FILTER_VALUES},'
-            f' parsing only first {MAX_FILTER_VALUES} values.'
-        )
-        filters.append({"Name": match_filter.group(1), "Values": match_filter.group(2).split(",")[0:MAX_FILTER_VALUES]})
-
-    return filters
-
-
-def parse_tag_field(tags_string: str | None):
-    """
-    Parses a list representation of key and value with the form of 'key=<name>,value=<value>.
-    You can specify up to 50 tags per resource.
-    Args:
-        tags_string: The name and value list
-    Returns:
-        A list of dicts with the form {"key": <key>, "value": <value>}
-    """
-    tags = []
-    list_tags = argToList(tags_string, separator=";")
-    if len(list_tags) > MAX_TAGS:
-        list_tags = list_tags[0:50]
-        demisto.debug("Number of tags is larger then 50, parsing only first 50 tags.")
-    # According to the AWS Tag restrictions docs.
-    regex = re.compile(r"^key=([a-zA-Z0-9\s+\-=._:/@]{1,128}),value=(.{0,256})$", flags=re.UNICODE)
-    for tag in list_tags:
-        match_tag = regex.match(tag)
-        if match_tag is None:
-            demisto.debug(f"could not parse tag: {tag}")
-            continue
-        tags.append({"Key": match_tag.group(1), "Value": match_tag.group(2)})
-
-    return tags
-
-
-=======
->>>>>>> cc6b96fe
 class AWSErrorHandler:
     """
     Centralized error handling for AWS boto3 client errors.
