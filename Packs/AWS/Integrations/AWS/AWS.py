import demistomock as demisto  # noqa: F401
from COOCApiModule import *  # noqa: E402
from CommonServerPython import *  # noqa: F401
from http import HTTPStatus
from datetime import date, datetime, timedelta, UTC
from collections.abc import Callable
from botocore.client import BaseClient as BotoClient
from botocore.config import Config
from botocore.exceptions import ClientError
from boto3 import Session
import re

DEFAULT_MAX_RETRIES: int = 5
DEFAULT_SESSION_NAME = "cortex-session"
DEFAULT_PROXYDOME_CERTFICATE_PATH = os.getenv("EGRESSPROXY_CA_PATH") or "/etc/certs/egress.crt"
DEFAULT_PROXYDOME = os.getenv("CRTX_HTTP_PROXY") or "10.181.0.100:11117"
TIMEOUT_CONFIG = Config(connect_timeout=60, read_timeout=60)
DEFAULT_REGION = "us-east-1"
MAX_FILTERS = 50
MAX_TAGS = 50
MAX_FILTER_VALUES = 200
MAX_CHAR_LENGTH_FOR_FILTER_VALUE = 255
MAX_LIMIT_VALUE = 1000
DEFAULT_LIMIT_VALUE = 50


def serialize_response_with_datetime_encoding(response: Dict[str, Any]) -> Dict[str, Any]:
    """
    Serialize AWS API response with proper datetime encoding for JSON compatibility.

    Args:
        response (Dict[str, Any]): Raw AWS API response containing datetime objects

    Returns:
        Dict[str, Any]: Serialized response with datetime objects converted to strings

    Raises:
        DemistoException: If serialization fails
    """
    try:
        # Use DatetimeEncoder to handle datetime objects
        serialized_json = json.dumps(response, cls=DatetimeEncoder)
        return json.loads(serialized_json)
    except (ValueError, TypeError) as e:
        demisto.error(f"Failed to serialize response with datetime encoding: {str(e)}")
    except Exception as e:
        demisto.error(f"Unexpected error during response serialization: {str(e)}")
    return response


def process_instance_data(instance: Dict[str, Any]) -> Dict[str, Any]:
    """
    Process and extract relevant data from a single EC2 instance.

    Args:
        instance (Dict[str, Any]): Raw instance data from AWS API

    Returns:
        Dict[str, Any]: Processed instance data
    """
    instance_data = {
        "InstanceId": instance.get("InstanceId"),
        "ImageId": instance.get("ImageId"),
        "State": instance.get("State", {}).get("Name"),
        "PublicIPAddress": instance.get("PublicIpAddress"),
        "PrivateIpAddress": instance.get("PrivateIpAddress"),
        "Type": instance.get("InstanceType"),
        "LaunchDate": instance.get("LaunchTime"),
        "PublicDNSName": instance.get("PublicDnsName"),
        "Monitoring": instance.get("Monitoring", {}).get("State"),
        "AvailabilityZone": instance.get("Placement", {}).get("AvailabilityZone"),
    }
    instance_data = remove_empty_elements(instance_data)
    return instance_data


def build_pagination_kwargs(args: Dict[str, Any], minimum_limit: int = 0) -> Dict[str, Any]:
    """
    Build pagination parameters for AWS API calls with proper validation and limits.

    Args:
        args (Dict[str, Any]): Command arguments containing pagination parameters

    Returns:
        Dict[str, Any]: Validated pagination parameters for AWS API

    Raises:
        ValueError: If limit exceeds maximum allowed value or is invalid
    """
    kwargs: Dict[str, Any] = {}

    limit_arg = args.get("limit")

    # Parse and validate limit
    try:
        if limit_arg is not None:
            limit = arg_to_number(limit_arg)
        else:
            limit = DEFAULT_LIMIT_VALUE  # Default limit
    except (ValueError, TypeError) as e:
        raise ValueError(f"Invalid limit parameter: {limit_arg}. Must be a valid number.") from e

    # Validate limit constraints
    if limit is not None and limit <= minimum_limit:
        raise ValueError(f"Limit must be greater than {minimum_limit}")

    # AWS API constraints - most services have a max of 1000 items per request
    if limit is not None and limit > MAX_LIMIT_VALUE:
        demisto.debug(f"Requested limit {limit} exceeds maximum {MAX_LIMIT_VALUE}, using {MAX_LIMIT_VALUE}")
        limit = MAX_LIMIT_VALUE

    # Handle pagination with next_token (for continuing previous requests)
    if next_token := args.get("next_token"):
        if (not isinstance(next_token, str)) or (len(next_token.strip()) == 0):
            raise ValueError("next_token must be a non-empty string")
        kwargs["NextToken"] = next_token.strip()
    kwargs.update({"MaxResults": limit})
    return kwargs


def parse_resource_ids(resource_id: str | None) -> list[str]:
    if resource_id is None:
        raise ValueError("Resource ID cannot be empty")
    id_list = resource_id.replace(" ", "")
    resource_ids = id_list.split(",")
    return resource_ids


def parse_filter_field(filter_string: str | None):
    """
    Parses a list representation of name and values with the form of 'name=<name>,values=<values>.
    You can specify up to 50 filters and up to 200 values per filter in a single request.
    Filter strings can be up to 255 characters in length.
    Args:
        filter_list: The name and values list
    Returns:
        A list of dicts with the form {"Name": <key>, "Values": [<value>]}
    """
    filters = []
    list_filters = argToList(filter_string, separator=";")
    if len(list_filters) > MAX_FILTERS:
        list_filters = list_filters[0:50]
        demisto.debug("Number of filter is larger then 50, parsing only first 50 filters.")
    regex = re.compile(
        r"^name=([\w:.-]+),values=([ \w@,.*-\/:]+)",
        flags=re.I,
    )
    for filter in list_filters:
        match_filter = regex.match(filter)
        if match_filter is None:
            raise ValueError(
                f"Could not parse field: {filter}. Please make sure you provided "
                "like so: name=<name>,values=<values>;name=<name>,values=<value1>,<value2>..."
            )
        demisto.debug(
            f'Number of filter values for filter {match_filter.group(1)} is {len(match_filter.group(2).split(","))}'
            f' if larger than {MAX_FILTER_VALUES},'
            f' parsing only first {MAX_FILTER_VALUES} values.'
        )
        filters.append({"Name": match_filter.group(1), "Values": match_filter.group(2).split(",")[0:MAX_FILTER_VALUES]})

    return filters


def parse_tag_field(tags_string: str | None):
    """
    Parses a list representation of key and value with the form of 'key=<name>,value=<value>.
    You can specify up to 50 tags per resource.
    Args:
        tags_string: The name and value list
    Returns:
        A list of dicts with the form {"key": <key>, "value": <value>}
    """
    tags = []
    list_tags = argToList(tags_string, separator=";")
    if len(list_tags) > MAX_TAGS:
        list_tags = list_tags[0:50]
        demisto.debug("Number of tags is larger then 50, parsing only first 50 tags.")
    # According to the AWS Tag restrictions docs.
    regex = re.compile(r"^key=([a-zA-Z0-9\s+\-=._:/@]{1,128}),value=(.{0,256})$", flags=re.UNICODE)
    for tag in list_tags:
        match_tag = regex.match(tag)
        if match_tag is None:
            raise ValueError(
                f"Could not parse field: {tag}. Please make sure you provided like so: key=abc,value=123;key=fed,value=456"
            )
        tags.append({"Key": match_tag.group(1), "Value": match_tag.group(2)})

    return tags


def convert_datetimes_to_iso_safe(data):
    """
    Converts datetime objects in a data structure to ISO 8601 strings
    by serializing to and then deserializing from JSON using a custom encoder.
    """
    json_string = json.dumps(data, cls=ISOEncoder)
    return json.loads(json_string)


class AWSErrorHandler:
    """
    Centralized error handling for AWS boto3 client errors.
    Provides specialized handling for permission errors and general AWS API errors.
    """

    # Permission-related error codes that should be handled specially
    PERMISSION_ERROR_CODES = [
        "AccessDenied",
        "UnauthorizedOperation",
        "Forbidden",
        "AccessDeniedException",
        "UnauthorizedOperationException",
        "InsufficientPrivilegesException",
        "NotAuthorized",
    ]

    @classmethod
    def handle_response_error(cls, response: dict, account_id: str | None = None) -> None:
        """
        Handle boto3 response errors.
        For permission errors, returns a structured error entry using return_error.
        For other errors, raises DemistoException with informative error message.
        Args:
            err (ClientError): The boto3 ClientError exception
            account_id (str, optional): AWS account ID. If not provided, will try to get from demisto.args()
        """
        # Create informative error message
        detailed_error = (
            f"AWS API Error occurred while executing: {demisto.command()} with arguments: {demisto.args()}\n"
            f"Request Id: {response.get('ResponseMetadata',{}).get('RequestId', 'N/A')}\n"
            f"HTTP Status Code: {response.get('ResponseMetadata',{}).get('HTTPStatusCode', 'N/A')}"
        )

        return_error(detailed_error)

    @classmethod
    def handle_client_error(cls, err: ClientError, account_id: str | None = None) -> None:
        """
        Handle boto3 client errors with special handling for permission issues.
        For permission errors, returns a structured error entry using return_error.
        For other errors, raises DemistoException with informative error message.
        Args:
            err (ClientError): The boto3 ClientError exception
            account_id (str, optional): AWS account ID. If not provided, will try to get from demisto.args()
        """
        try:
            error_code = err.response.get("Error", {}).get("Code")
            error_message = err.response.get("Error", {}).get("Message")
            http_status_code = err.response.get("ResponseMetadata", {}).get("HTTPStatusCode")
            demisto.debug(f"[AWSErrorHandler] Got an client error: {error_message}")
            if not error_code or not error_message or not http_status_code:
                return_error(err)
            # Check if this is a permission-related error
            if (error_code in cls.PERMISSION_ERROR_CODES) or (http_status_code in [401, 403]):
                cls._handle_permission_error(err, error_code, error_message, account_id)
            else:
                cls._handle_general_error(err, error_code, error_message)
        except Exception as e:
            demisto.debug(f"[AWSErrorHandler] Unhandled error: {str(e)}")
            return_error(err)

    @classmethod
    def _handle_permission_error(
        cls, err: ClientError, error_code: str, error_message: str, account_id: str | None = None
    ) -> None:
        """
        Handle permission-related errors by returning structured error entry.
        Args:
            err (ClientError): The boto3 ClientError exception
            error_code (str): The AWS error code
            error_message (str): The AWS error message
            account_id (str, optional): AWS account ID
        """
        # Get account_id from args if not provided
        if not account_id:
            account_id = demisto.args().get("account_id", "unknown")

        action = cls._extract_action_from_message(error_message)
        # When encountering an unauthorized error, an encoded authorization message may be returned with different
        # encoding each time. This will create different error entries for each unauthorized error and will confuse the user.
        # Therefore we will omit the actual encoded message.
        demisto.info(f"Original error message: {error_message}")
        error_entry = {
            "account_id": account_id,
            "message": cls.remove_encoded_authorization_message(error_message),
            "name": action,
        }
        demisto.debug(f"Permission error detected: {error_entry}")
        return_multiple_permissions_error([error_entry])

    @classmethod
    def remove_encoded_authorization_message(cls, message: str) -> str:
        """
        Remove encoded authorization messages from AWS error responses.
        Args:
            message (str): Original error message
        Returns:
            str: Cleaned error message without encoded authorization details
        """
        index = message.lower().find("encoded authorization failure message:")
        if index != -1:  # substring found
            return message[:index]
        else:
            return message

    @classmethod
    def _handle_general_error(cls, err: ClientError, error_code: str, error_message: str) -> None:
        """
        Handle general (non-permission) errors with informative error messages.
        Args:
            err (ClientError): The boto3 ClientError exception
            error_code (str): The AWS error code
            error_message (str): The AWS error message
        """
        # Get additional error details
        request_id = err.response.get("ResponseMetadata", {}).get("RequestId", "N/A")
        http_status = err.response.get("ResponseMetadata", {}).get("HTTPStatusCode", "N/A")

        # Create informative error message
        detailed_error = (
            f"AWS API Error occurred while executing: {demisto.command()} with arguments: {demisto.args()}\n"
            f"Error Code: {error_code}\n"
            f"Error Message: {error_message}\n"
            f"HTTP Status Code: {http_status}\n"
            f"Request ID: {request_id}"
        )

        demisto.error(f"AWS API Error: {detailed_error}")
        return_error(detailed_error)

    @classmethod
    def _extract_action_from_message(cls, error_message: str) -> str:
        """
        Extract AWS permission name from error message using regex patterns.
        Args:
            error_message (str): The AWS error message
        Returns:
            str: The extracted permission name or 'unknown' if not found
        """
        # Sanitize input to prevent regex injection
        if not error_message or not isinstance(error_message, str):
            return "unknown"

        for action in REQUIRED_ACTIONS:
            try:
                match = re.search(action, error_message, re.IGNORECASE)
                if match and match.group(0) == action:
                    return action
            except re.error:
                pass

        return "unknown"


class AWSServices(str, Enum):
    S3 = "s3"
    IAM = "iam"
    EC2 = "ec2"
    RDS = "rds"
    EKS = "eks"
    LAMBDA = "lambda"
    CloudTrail = "cloudtrail"
    ECS = "ecs"
    KMS = "kms"
    ELB = "elb"
    CostExplorer = "ce"
    BUDGETS = "budgets"


class DatetimeEncoder(json.JSONEncoder):
    # pylint: disable=method-hidden
    def default(self, obj):
        if isinstance(obj, datetime):
            return obj.strftime("%Y-%m-%dT%H:%M:%S")
        elif isinstance(obj, date):
            return obj.strftime("%Y-%m-%d")
        # Let the base class default method raise the TypeError
        return json.JSONEncoder.default(self, obj)


class S3:
    service = AWSServices.S3

    @staticmethod
    def put_public_access_block_command(client: BotoClient, args: Dict[str, Any]) -> CommandResults:
        """
        Create or Modify the PublicAccessBlock configuration for an Amazon S3 bucket.

        Args:
            client (BotoClient): The boto3 client for S3 service
            args (Dict[str, Any]): Command arguments including bucket name and access block settings

        Returns:
            CommandResults: Results of the operation with success/failure message
        """

        kwargs: dict[str, Union[bool, None]] = {
            "BlockPublicAcls": argToBoolean(args.get("block_public_acls")) if args.get("block_public_acls") else None,
            "IgnorePublicAcls": argToBoolean(args.get("ignore_public_acls")) if args.get("ignore_public_acls") else None,
            "BlockPublicPolicy": argToBoolean(args.get("block_public_policy")) if args.get("block_public_policy") else None,
            "RestrictPublicBuckets": (
                argToBoolean(args.get("restrict_public_buckets")) if args.get("restrict_public_buckets") else None
            ),
        }

        remove_nulls_from_dictionary(kwargs)
        response = client.put_public_access_block(Bucket=args.get("bucket"), PublicAccessBlockConfiguration=kwargs)

        if response["ResponseMetadata"]["HTTPStatusCode"] == HTTPStatus.OK:
            return CommandResults(readable_output=f"Successfully applied public access block to the {args.get('bucket')} bucket")

        raise DemistoException(f"Couldn't apply public access block to the {args.get('bucket')} bucket. {json.dumps(response)}")

    @staticmethod
    def put_bucket_versioning_command(client: BotoClient, args: Dict[str, Any]) -> CommandResults:
        """
        Set the versioning state of an Amazon S3 bucket.

        Args:
            client (BotoClient): The boto3 client for S3 service
            args (Dict[str, Any]): Command arguments including:
                - bucket (str): The name of the bucket
                - status (str): The versioning state of the bucket (Enabled or Suspended)
                - mfa_delete (str): Specifies whether MFA delete is enabled (Enabled or Disabled)

        Returns:
            CommandResults: Results of the command execution
        """
        bucket: str = args.get("bucket", "")
        status: str = args.get("status", "")
        mfa_delete: str = args.get("mfa_delete", "")

        versioning_configuration = {"Status": status, "MFADelete": mfa_delete}
        remove_nulls_from_dictionary(versioning_configuration)
        try:
            response = client.put_bucket_versioning(Bucket=bucket, VersioningConfiguration=versioning_configuration)
            if response["ResponseMetadata"]["HTTPStatusCode"] == HTTPStatus.OK:
                return CommandResults(
                    readable_output=f"Successfully {status.lower()} versioning configuration for bucket `{bucket}`"
                )
            raise DemistoException(
                f"Request completed but received unexpected status code: "
                f"{response['ResponseMetadata']['HTTPStatusCode']}. "
                f"{json.dumps(response)}"
            )

        except Exception as e:
            raise DemistoException(f"Failed to update versioning configuration for bucket {bucket}. Error: {str(e)}")

    @staticmethod
    def put_bucket_logging_command(client: BotoClient, args: Dict[str, Any]) -> CommandResults:
        """
        Enables/configures logging for an S3 bucket.

        Args:
            args (Dict[str, Any]): Command arguments including:
                - bucket (str): The name of the bucket to configure logging for
                - bucket-logging-status (str, optional): JSON string containing logging configuration
                - target-bucket (str, optional): The target bucket where logs will be stored
                - target_prefix (str, optional): The prefix for log objects in the target bucket

        Returns:
            CommandResults: Results of the command execution
        """
        bucket = args["bucket"]

        try:
            if target_bucket := args.get("target_bucket"):
                # Build logging configuration.
                bucket_logging_status = {
                    "LoggingEnabled": {"TargetBucket": target_bucket, "TargetPrefix": args.get("target_prefix", "")}
                }
            else:
                # If neither full config nor target bucket provided, disable logging
                bucket_logging_status = {}

            response = client.put_bucket_logging(Bucket=bucket, BucketLoggingStatus=bucket_logging_status)

            if response["ResponseMetadata"]["HTTPStatusCode"] == HTTPStatus.OK:
                if bucket_logging_status.get("LoggingEnabled"):
                    target_bucket = bucket_logging_status["LoggingEnabled"].get("TargetBucket", "")
                    target_prefix = bucket_logging_status["LoggingEnabled"].get("TargetPrefix", "")
                    return CommandResults(
                        readable_output=(
                            f"Successfully enabled logging for bucket '{bucket}'. "
                            f"Logs will be stored in '{target_bucket}/{target_prefix}'."
                        )
                    )
                else:
                    return CommandResults(readable_output=f"Successfully disabled logging for bucket '{bucket}'")
            raise DemistoException(
                f"Couldn't apply bucket policy to {args.get('bucket')} bucket. "
                f"Status code: {response['ResponseMetadata']['HTTPStatusCode']}."
                f"{json.dumps(response)}"
            )

        except Exception as e:
            raise DemistoException(f"Failed to configure logging for bucket '{bucket}'. Error: {str(e)}")

    @staticmethod
    def put_bucket_acl_command(client: BotoClient, args: Dict[str, Any]) -> CommandResults:
        """
        Set the Access Control List (ACL) permissions for an Amazon S3 bucket.

        Args:
            client (BotoClient): The boto3 client for S3 service
            args (Dict[str, Any]): Command arguments including:
                - bucket (str): The name of the bucket
                - acl (str): The canned ACL to apply (e.g., 'private', 'public-read', 'public-read-write')

        Returns:
            CommandResults: Results of the operation with success/failure message
        """
        acl, bucket = args.get("acl"), args.get("bucket")
        response = client.put_bucket_acl(Bucket=bucket, ACL=acl)
        if response["ResponseMetadata"]["HTTPStatusCode"] == HTTPStatus.OK:
            return CommandResults(readable_output=f"Successfully updated ACL for bucket {bucket} to '{acl}'")
        raise DemistoException(
            f"Request completed but received unexpected status code: "
            f"{response['ResponseMetadata']['HTTPStatusCode']}. {json.dumps(response)}"
        )

    @staticmethod
    def put_bucket_policy_command(client: BotoClient, args: Dict[str, Any]) -> CommandResults:
        """
        Adds or updates a bucket policy for an Amazon S3 bucket.

        Args:
            client (BotoClient): The boto3 client for S3 service
            args (Dict[str, Any]): Command arguments including:
                - bucket (str): The name of the S3 bucket to apply the policy to
                - policy (dict): The JSON policy document to be applied to the bucket
                - confirmRemoveSelfBucketAccess (str, optional): Confirms removal of self bucket access if set to "True"

        Returns:
            CommandResults:
                - On success: A result indicating the bucket policy was successfully applied
                - On failure: An error result with details about why the policy application failed

        Raises:
            Exception: If there's an error while applying the bucket policy
        """
        kwargs = {"Bucket": args.get("bucket", ""), "Policy": json.dumps(args.get("policy"))}
        try:
            response = client.put_bucket_policy(**kwargs)
            if response["ResponseMetadata"]["HTTPStatusCode"] in [HTTPStatus.OK, HTTPStatus.NO_CONTENT]:
                return CommandResults(readable_output=f"Successfully applied bucket policy to {args.get('bucket')} bucket")
            raise DemistoException(
                f"Couldn't apply bucket policy to {args.get('bucket')} bucket. "
                f"Status code: {response['ResponseMetadata']['HTTPStatusCode']}."
                f"{json.dumps(response)}"
            )
        except Exception as e:
            raise DemistoException(f"Couldn't apply bucket policy to {args.get('bucket')} bucket. Error: {str(e)}")

    @staticmethod
    def delete_bucket_policy_command(client: BotoClient, args: Dict[str, Any]) -> CommandResults | None:
        """
        Delete the bucket policy from an Amazon S3 bucket.

        Args:
            client (BotoClient): The boto3 client for S3 service
            args (Dict[str, Any]): Command arguments including:
                - bucket (str): The name of the S3 bucket

        Returns:
            CommandResults: Results of the delete operation with success/failure message
        """
        bucket = args.get("bucket")

        print_debug_logs(client, f"Deleting bucket policy for bucket: {bucket}")

        response = client.delete_bucket_policy(Bucket=bucket)

        if response.get("ResponseMetadata", {}).get("HTTPStatusCode") == HTTPStatus.NO_CONTENT:
            return CommandResults(readable_output=f"Successfully deleted bucket policy from bucket '{bucket}'")
        else:
            return AWSErrorHandler.handle_response_error(response)

    @staticmethod
    def get_public_access_block_command(client: BotoClient, args: Dict[str, Any]) -> CommandResults | None:
        """
        Get the Public Access Block configuration for an Amazon S3 bucket.

        Args:
            client (BotoClient): The boto3 client for S3 service
            args (Dict[str, Any]): Command arguments including:
                - bucket (str): The name of the S3 bucket
                - expected_bucket_owner (Str): TThe account ID of the expected bucket owner.

        Returns:
            CommandResults: Results containing the Public Access Block configuration
        """
        bucket_name = args.get("bucket")
        kwargs = {"Bucket": bucket_name, "ExpectedBucketOwner": args.get("expected_bucket_owner")}
        remove_nulls_from_dictionary(kwargs)
        print_debug_logs(client, f"Gets public access block for bucket: {bucket_name}")

        response = client.get_public_access_block(**kwargs)

        if response.get("ResponseMetadata", {}).get("HTTPStatusCode") == HTTPStatus.OK:
            return CommandResults(
                outputs_prefix="AWS.S3-Buckets",
                outputs_key_field="BucketName",
                outputs={"BucketName": bucket_name, "PublicAccessBlock": response.get("PublicAccessBlockConfiguration", {})},
                readable_output=tableToMarkdown(
                    "Public Access Block configuration",
                    t=response.get("PublicAccessBlockConfiguration", {}),
                    removeNull=True,
                    headerTransform=pascalToSpace,
                ),
            )
        else:
            return AWSErrorHandler.handle_response_error(response)

    @staticmethod
    def get_bucket_encryption_command(client: BotoClient, args: Dict[str, Any]) -> CommandResults | None:
        """
        Get the encryption configuration for an Amazon S3 bucket.

        Args:
            client (BotoClient): The boto3 client for S3 service
            args (Dict[str, Any]): Command arguments including:
                - bucket (str): The name of the S3 bucket
                - expected_bucket_owner (Str): TThe account ID of the expected bucket owner.

        Returns:
            CommandResults: Results containing the bucket encryption configuration
        """
        bucket_name = args.get("bucket")
        kwargs = {"Bucket": bucket_name, "ExpectedBucketOwner": args.get("expected_bucket_owner")}
        remove_nulls_from_dictionary(kwargs)
        print_debug_logs(client, f"Gets encryption configuration for an Amazon S3 bucket: {bucket_name}")

        response = client.get_bucket_encryption(**kwargs)

        if response.get("ResponseMetadata", {}).get("HTTPStatusCode") == HTTPStatus.OK:
            server_side_encryption_rules = response.get("ServerSideEncryptionConfiguration", {}).get("Rules", [])
            outputs = {
                "BucketName": bucket_name,
                "ServerSideEncryptionConfiguration": response.get("ServerSideEncryptionConfiguration", {}),
            }
            return CommandResults(
                outputs_prefix="AWS.S3-Buckets",
                outputs_key_field="BucketName",
                outputs=outputs,
                readable_output=tableToMarkdown(
                    f"Server Side Encryption Configuration for Bucket '{bucket_name}'",
                    t=server_side_encryption_rules,
                    removeNull=True,
                    headerTransform=pascalToSpace,
                ),
            )
        else:
            return AWSErrorHandler.handle_response_error(response)

    @staticmethod
    def get_bucket_policy_command(client: BotoClient, args: Dict[str, Any]) -> CommandResults | None:
        """
        Get the policy configuration for an Amazon S3 bucket.

        Args:
            client (BotoClient): The boto3 client for S3 service
            args (Dict[str, Any]): Command arguments including:
                - bucket (str): The name of the S3 bucket
                - expected_bucket_owner (Str): TThe account ID of the expected bucket owner.

        Returns:
            CommandResults: Results containing the bucket policy configuration
        """
        bucket_name = args.get("bucket")
        kwargs = {"Bucket": bucket_name, "ExpectedBucketOwner": args.get("expected_bucket_owner")}
        remove_nulls_from_dictionary(kwargs)
        print_debug_logs(client, f"Gets bucket policy for an Amazon S3 bucket: {bucket_name}")

        response = client.get_bucket_policy(**kwargs)

        if response.get("ResponseMetadata", {}).get("HTTPStatusCode") == HTTPStatus.OK:
            json_response = json.loads(response.get("Policy", "{}"))
            json_statement = json_response.get("Statement", [])
            return CommandResults(
                outputs_prefix="AWS.S3-Buckets",
                outputs_key_field="BucketName",
                outputs={
                    "BucketName": bucket_name,
                    "Policy": json_response,
                },
                readable_output=tableToMarkdown(
                    f"Bucket Policy ID: {json_response.get('Id','N/A')} Version: {json_response.get('Version','N/A')}",
                    t=json_statement,
                    removeNull=True,
                    headerTransform=pascalToSpace,
                ),
            )
        else:
            return AWSErrorHandler.handle_response_error(response)

    @staticmethod
    def delete_bucket_website_command(client: BotoClient, args: Dict[str, Any]) -> CommandResults:
        """
        Deletes the static website configuration from the specified S3 bucket.
        Executes the DeleteBucketWebsite API operation. If successful, the website configuration is removed,
        but the bucket itself remains intact.

        Args:
            client (BotoClient): The initialized Boto3 S3 client.
            args (Dict[str, Any]): Command arguments, typically containing:
                - 'bucket' (str): The name of the S3 bucket. (Required)

        Returns:
            CommandResults: A CommandResults object with a success message on status 200/204.
        """
        kwargs = {"Bucket": args.get("bucket")}
        remove_nulls_from_dictionary(kwargs)
        try:
            response = client.delete_bucket_website(**kwargs)
            if response["ResponseMetadata"]["HTTPStatusCode"] in [HTTPStatus.OK, HTTPStatus.NO_CONTENT]:
                return CommandResults(
                    readable_output=f"Successfully removed the static website configuration from {args.get('bucket')} bucket."
                )
            raise DemistoException(f"Failed to delete bucket website for {args.get('bucket')}.")
        except Exception as e:
            raise DemistoException(f"Error: {str(e)}")

    @staticmethod
    def put_bucket_ownership_controls_command(client: BotoClient, args: Dict[str, Any]) -> CommandResults:
        """
        Specifies the rule that determines ownership of newly uploaded objects and manages the use of
        Access Control Lists (ACLs).
        Requires a validated JSON structure for 'the ownership_controls' argument.
        the role of Access Control Lists (ACLs). This operation requires a specific, validated JSON structure for
        the 'ownership_controls' argument.

        Args:
            client (BotoClient): The initialized Boto3 S3 client.
            args (Dict[str, Any]): Command arguments, typically containing:
                - 'bucket' (str): The name of the S3 bucket. (Required)
                - 'ownership_controls_rule' (str): A predefined rule specifying the desired ownership behavior.
                 Must be one of the following: BucketOwnerPreferred, ObjectWriter, BucketOwnerEnforced

        Returns:
            CommandResults: A CommandResults object with a success message on status 200/204.
        """
        ownership_controls = {"Rules": [{"ObjectOwnership": args.get("ownership_controls_rule")}]}
        kwargs = {"Bucket": args.get("bucket"), "OwnershipControls": ownership_controls}

        remove_nulls_from_dictionary(kwargs)
        try:
            response = client.put_bucket_ownership_controls(**kwargs)
            if response["ResponseMetadata"]["HTTPStatusCode"] in [HTTPStatus.OK, HTTPStatus.NO_CONTENT]:
                return CommandResults(readable_output=f"Bucket Ownership Controls successfully updated for {args.get('bucket')}")
            raise DemistoException(f"Failed to set Bucket Ownership Controls for {args.get('bucket')}.")
        except Exception as e:
            raise DemistoException(f"Error: {str(e)}")

    @staticmethod
<<<<<<< HEAD
    def get_bucket_website_command(client: BotoClient, args: Dict[str, Any]) -> CommandResults:
        """
        Retrieves the website configuration for a specified Amazon S3 bucket.
        The function calls the AWS S3 'get_bucket_website' API to check if the bucket
        is configured for static website hosting and, if so, what its configuration is.

        Args:
            client (BotoClient): The initialized Boto3 S3 client.
            args: A dictionary containing arguments, expected to include 'bucket'
                  (the name of the S3 bucket).

        Returns:
            CommandResults: An object containing the raw website configuration as outputs,
                            and a md table summarizing the configuration details
                            (IndexDocument, ErrorDocument, RedirectAllRequestsTo, RoutingRules).
        """
        kwargs = {"Bucket": args.get("bucket")}

        response = client.get_bucket_website(**kwargs)
        if response["ResponseMetadata"]["HTTPStatusCode"] not in [HTTPStatus.OK, HTTPStatus.NO_CONTENT]:
            AWSErrorHandler.handle_response_error(response, args.get("account_id"))

        response["WebsiteConfiguration"] = {
            "ErrorDocument": response.get("ErrorDocument"),
            "IndexDocument": response.get("IndexDocument"),
            "RedirectAllRequestsTo": response.get("RedirectAllRequestsTo"),
            "RoutingRules": response.get("RoutingRules")
        }

        readable_output = tableToMarkdown(
            name="Bucket Website Configuration",
            t=response.get("WebsiteConfiguration", {}),
            removeNull=True,
            headers=["ErrorDocument", "IndexDocument", "RedirectAllRequestsTo", "RoutingRules"],
            headerTransform=pascalToSpace,
        )
        return CommandResults(readable_output=readable_output,
                              outputs_prefix="AWS.S3-Buckets.BucketWebsite",
                              outputs=response.get("WebsiteConfiguration", {}),
                              raw_response=response.get("WebsiteConfiguration", {}))

    @staticmethod
    def get_bucket_acl_command(client: BotoClient, args: Dict[str, Any]) -> CommandResults:
        """
        Retrieves the Access Control List (ACL) of a specified Amazon S3 bucket.

        The function calls the AWS S3 'get_bucket_acl' API to determine the permissions
        granted to specific users or groups on the bucket.

        Args:
            client (BotoClient): The initialized Boto3 S3 client.
            args: A dictionary containing arguments, expected to include 'bucket'
                  (the name of the S3 bucket).

        Returns:
            CommandResults: An object containing the raw Access Control Policy details as
                            outputs, and a md table summarizing the ACL configuration
                            (Grants and Owner).
        """
        kwargs = {"Bucket": args.get("bucket")}

        response = client.get_bucket_acl(**kwargs)
        if response["ResponseMetadata"]["HTTPStatusCode"] not in [HTTPStatus.OK, HTTPStatus.NO_CONTENT]:
            AWSErrorHandler.handle_response_error(response, args.get("account_id"))

        response["AccessControlPolicy"] = {
            "Grants": response.get("Grants"),
            "Owner": response.get("Owner"),
        }
        readable_output = tableToMarkdown(
            name="Bucket Acl",
            t=response.get("AccessControlPolicy", {}),
            removeNull=True,
            headers=["Grants", "Owner"],
            headerTransform=pascalToSpace,
        )
        return CommandResults(readable_output=readable_output,
                              outputs_prefix="AWS.S3-Buckets.BucketAcl",
                              outputs=response.get("AccessControlPolicy", {}),
                              raw_response=response.get("AccessControlPolicy", {}))
=======
    def file_download_command(client: BotoClient, args: Dict[str, Any]):
        """
        Download a file from an S3 bucket.

        Args:
            client (BotoClient): The initialized Boto3 S3 client.
            args (Dict[str, Any]): Command arguments, typically containing:
                - 'bucket' (str): The name of the S3 bucket. (Required)
                - 'key' (str): The key of the file to download. (Required)

        Returns:
            fileResult: fileResult object
        """
        bucket = args.get("bucket")
        key = args.get("key", "")
        print_debug_logs(client, f"downloading bucket={bucket}, key={key}")
        try:
            resp = client.get_object(Bucket=bucket, Key=key)
            body = resp["Body"]
            try:
                data = body.read()
            finally:
                try:
                    body.close()
                except Exception:
                    pass
            filename = key.rsplit("/", 1)[-1]
            return fileResult(filename, data)
        except ClientError as err:
            AWSErrorHandler.handle_client_error(err)
        except Exception as e:
            raise DemistoException(f"Error: {str(e)}")

    @staticmethod
    def file_upload_command(client: BotoClient, args: Dict[str, Any]):
        """
        Upload a file to an S3 bucket.

        Args:
            client (BotoClient): The initialized Boto3 S3 client.
            args (Dict[str, Any]): Command arguments, typically containing:
                - 'bucket' (str): The name of the S3 bucket. (Required)
                - 'key' (str): The key of the file to upload. (Required)
                - 'entryID' (str): The ID of the file to upload. (Required)

        Returns:
            CommandResults: A CommandResults object with a success/fail message.
        """
        bucket = args.get("bucket")
        key = args.get("key")
        entry_id = args.get("entryID")
        path = get_file_path(entry_id)
        print_debug_logs(client, f"uploading entryID={entry_id} to bucket={bucket}, key={key}")
        try:
            with open(path["path"], "rb") as data:
                client.upload_fileobj(data, bucket, key)
                return CommandResults(readable_output=f"File {key} was uploaded successfully to {bucket}")
        except ClientError as err:
            AWSErrorHandler.handle_client_error(err)
        except Exception as e:
            raise DemistoException(f"Error: {str(e)}")
        return CommandResults(readable_output="Failed to upload file")
>>>>>>> 6fc8e685


class IAM:
    service = AWSServices.IAM

    @staticmethod
    def get_account_password_policy_command(client: BotoClient, args: Dict[str, Any]) -> CommandResults:
        """
        Get AWS account password policy.

        Args:
            client (BotoClient): The boto3 client for IAM service
            args (Dict[str, Any]): Command arguments including account ID

        Returns:
            CommandResults: Results containing the current password policy configuration
        """
        response = client.get_account_password_policy()
        data = json.loads(json.dumps(response["PasswordPolicy"], cls=DatetimeEncoder))
        human_readable = tableToMarkdown("AWS IAM Account Password Policy", data)
        return CommandResults(
            outputs=data, readable_output=human_readable, outputs_prefix="AWS.IAM.PasswordPolicy", outputs_key_field="AccountId"
        )

    @staticmethod
    def update_account_password_policy_command(client: BotoClient, args: Dict[str, Any]) -> CommandResults:
        """
        Create or Update AWS account password policy.

        Args:
            client (BotoClient): The boto3 client for IAM service
            args (Dict[str, Any]): Command arguments including password policy parameters

        Returns:
            CommandResults: Results of the operation with success/failure message
        """
        try:
            response = client.get_account_password_policy()
            kwargs = response["PasswordPolicy"]
        except Exception:
            raise DemistoException(f"Couldn't check current account password policy for account: {args.get('account_id')}")

        # ExpirePasswords is part of the response but cannot be included in the request
        if "ExpirePasswords" in kwargs:
            kwargs.pop("ExpirePasswords")

        command_args: dict[str, Union[int, bool, None]] = {
            "MinimumPasswordLength": arg_to_number(args.get("minimum_password_length")),
            "RequireSymbols": argToBoolean(args.get("require_symbols")) if args.get("require_symbols") else None,
            "RequireNumbers": argToBoolean(args.get("require_numbers")) if args.get("require_numbers") else None,
            "RequireUppercaseCharacters": (
                argToBoolean(args.get("require_uppercase_characters")) if args.get("require_uppercase_characters") else None
            ),
            "RequireLowercaseCharacters": (
                argToBoolean(args.get("require_lowercase_characters")) if args.get("require_lowercase_characters") else None
            ),
            "AllowUsersToChangePassword": (
                argToBoolean(args.get("allow_users_to_change_password")) if args.get("allow_users_to_change_password") else None
            ),
            "MaxPasswordAge": arg_to_number(args.get("max_password_age")),
            "PasswordReusePrevention": arg_to_number(args.get("password_reuse_prevention")),
            "HardExpiry": argToBoolean(args.get("hard_expiry")) if args.get("hard_expiry") else None,
        }

        remove_nulls_from_dictionary(command_args)
        for arg_key, arg_value in command_args.items():
            kwargs[arg_key] = arg_value

        response = client.update_account_password_policy(**kwargs)

        if response["ResponseMetadata"]["HTTPStatusCode"] == HTTPStatus.OK:
            return CommandResults(
                readable_output=f"Successfully updated account password policy for account: {args.get('account_id')}"
            )
        else:
            raise DemistoException(
                f"Couldn't updated account password policy for account: {args.get('account_id')}. {json.dumps(response)}"
            )

    @staticmethod
    def put_role_policy_command(client: BotoClient, args: Dict[str, Any]) -> CommandResults:
        """
        Adds or updates an inline policy document that is embedded in the specified IAM role.

        Args:
            client (BotoClient): The boto3 client for IAM service
            args (Dict[str, Any]): Command arguments including policy_document, policy_name, and role_name

        Returns:
            CommandResults: Results of the operation with success/failure message
        """
        policy_document: str = args.get("policy_document", "")
        policy_name: str = args.get("policy_name", "")
        role_name: str = args.get("role_name", "")
        kwargs = {"PolicyDocument": policy_document, "PolicyName": policy_name, "RoleName": role_name}

        try:
            client.put_role_policy(**kwargs)
            human_readable = f"Policy '{policy_name}' was successfully added to role '{role_name}'"
            return CommandResults(readable_output=human_readable)
        except Exception as e:
            raise DemistoException(f"Failed to add policy '{policy_name}' to role '{role_name}'. Error: {str(e)}")

    @staticmethod
    def delete_login_profile_command(client: BotoClient, args: Dict[str, Any]) -> CommandResults:
        """
        Deletes the password for the specified IAM user, which terminates the user's ability to access AWS services
        through the AWS Management Console.

        Args:
            client (BotoClient): The boto3 client for IAM service
            args (Dict[str, Any]): Command arguments including:
                - user_name (str): The name of the user whose password you want to delete

        Returns:
            CommandResults: Results of the operation with success/failure message
        """
        user_name = args.get("user_name", "")

        try:
            response = client.delete_login_profile(UserName=user_name)

            if response["ResponseMetadata"]["HTTPStatusCode"] == HTTPStatus.OK:
                return CommandResults(readable_output=f"Successfully deleted login profile for user '{user_name}'")
            else:
                raise DemistoException(
                    f"Failed to delete login profile for user '{user_name}'. "
                    f"Status code: {response['ResponseMetadata']['HTTPStatusCode']}. "
                    f"{json.dumps(response)}"
                )
        except Exception as e:
            raise DemistoException(f"Error deleting login profile for user '{user_name}': {str(e)}")

    @staticmethod
    def put_user_policy_command(client: BotoClient, args: Dict[str, Any]) -> CommandResults:
        """
        Adds or updates an inline policy document that is embedded in the specified IAM user.

        Args:
            client (BotoClient): The boto3 client for IAM service
            args (Dict[str, Any]): Command arguments including:
                - user_name (str): The name of the user to associate the policy with
                - policy_name (str): The name of the policy document
                - policy_document (str): The policy document in JSON format

        Returns:
            CommandResults: Results of the operation with success/failure message
        """
        user_name = args.get("user_name", "")
        policy_name = args.get("policy_name", "")
        policy_document = args.get("policy_document", "")

        try:
            response = client.put_user_policy(
                UserName=user_name,
                PolicyName=policy_name,
                PolicyDocument=json.dumps(policy_document) if isinstance(policy_document, dict) else policy_document,
            )

            if response["ResponseMetadata"]["HTTPStatusCode"] == HTTPStatus.OK:
                return CommandResults(readable_output=f"Successfully added/updated policy '{policy_name}' for user '{user_name}'")
            else:
                raise DemistoException(
                    f"Failed to add/update policy '{policy_name}' for user '{user_name}'. "
                    f"Status code: {response['ResponseMetadata']['HTTPStatusCode']}. "
                    f"{json.dumps(response)}"
                )
        except Exception as e:
            raise DemistoException(f"Error adding/updating policy '{policy_name}' for user '{user_name}': {str(e)}")

    @staticmethod
    def remove_role_from_instance_profile_command(client: BotoClient, args: Dict[str, Any]) -> CommandResults:
        """
        Removes the specified IAM role from the specified EC2 instance profile.

        Args:
            client (BotoClient): The boto3 client for IAM service
            args (Dict[str, Any]): Command arguments including:
                - instance_profile_name (str): The name of the instance profile to update
                - role_name (str): The name of the role to remove

        Returns:
            CommandResults: Results of the operation with success/failure message
        """
        instance_profile_name = args.get("instance_profile_name", "")
        role_name = args.get("role_name", "")

        try:
            response = client.remove_role_from_instance_profile(InstanceProfileName=instance_profile_name, RoleName=role_name)

            if response["ResponseMetadata"]["HTTPStatusCode"] == HTTPStatus.OK:
                return CommandResults(
                    readable_output=f"Successfully removed role '{role_name}' from instance profile '{instance_profile_name}'"
                )
            else:
                raise DemistoException(
                    f"Failed to remove role '{role_name}' from instance profile '{instance_profile_name}'. "
                    f"Status code: {response['ResponseMetadata']['HTTPStatusCode']}. "
                    f"{json.dumps(response)}"
                )

        except Exception as e:
            raise DemistoException(f"Error removing role '{role_name}' from instance profile '{instance_profile_name}': {str(e)}")

    @staticmethod
    def update_access_key_command(client: BotoClient, args: Dict[str, Any]) -> CommandResults:
        """
        Changes the status of the specified access key from Active to Inactive, or vice versa.
        This operation can be used to disable a user's access key as part of a key rotation workflow.
        Args:
            client (BotoClient): The boto3 client for IAM service
            args (Dict[str, Any]): Command arguments including:
                - access_key_id (str): The access key ID of the secret access key you want to update
                - status (str): The status you want to assign to the secret access key (Active/Inactive)
                - user_name (str, optional): The name of the user whose key you want to update

        Returns:
            CommandResults: Results of the operation with success/failure message
        """
        access_key_id = args.get("access_key_id", "")
        status = args.get("status", "")
        user_name = args.get("user_name")

        kwargs = {"AccessKeyId": access_key_id, "Status": status}

        if user_name:
            kwargs["UserName"] = user_name

        try:
            response = client.update_access_key(**kwargs)

            if response["ResponseMetadata"]["HTTPStatusCode"] == HTTPStatus.OK:
                user_info = f" for user '{user_name}'" if user_name else ""
                return CommandResults(
                    readable_output=f"Successfully updated access key '{access_key_id}' status to '{status}'{user_info}"
                )
            else:
                raise DemistoException(
                    f"Failed to update access key '{access_key_id}' status. "
                    f"Status code: {response['ResponseMetadata']['HTTPStatusCode']}. "
                    f"{json.dumps(response)}"
                )
        except Exception as e:
            raise DemistoException(f"Error updating access key '{access_key_id}' status: {str(e)}")


class EC2:
    service = AWSServices.EC2

    @staticmethod
    def modify_instance_metadata_options_command(client: BotoClient, args: Dict[str, Any]) -> CommandResults:
        """
        Modify the EC2 instance metadata parameters on a running or stopped instance.

        Args:
            client (BotoClient): The boto3 client for EC2 service
            args (Dict[str, Any]): Command arguments including instance ID and metadata options

        Returns:
            CommandResults: Results of the operation with success/failure message
        """
        kwargs = {
            "InstanceId": args.get("instance_id"),
            "HttpTokens": args.get("http_tokens"),
            "HttpEndpoint": args.get("http_endpoint"),
        }
        remove_nulls_from_dictionary(kwargs)

        response = client.modify_instance_metadata_options(**kwargs)

        if response["ResponseMetadata"]["HTTPStatusCode"] == HTTPStatus.OK:
            return CommandResults(readable_output=f"Successfully updated EC2 instance metadata for {args.get('instance_id')}")
        else:
            raise DemistoException(f"Couldn't updated public EC2 instance metadata for {args.get('instance_id')}")

    @staticmethod
    def modify_instance_attribute_command(client: BotoClient, args: Dict[str, Any]) -> CommandResults:
        """
        Modify an EC2 instance attribute.
        Args:
            client (BotoClient): The boto3 client for EC2 service
            args (Dict[str, Any]): Command arguments including instance attribute modifications

        Returns
            CommandResults: Results of the operation with success/failure message
        """

        def parse_security_groups(csv_list):
            if csv_list is None:
                return None

            security_groups_str = csv_list.replace(" ", "")
            security_groups_list = security_groups_str.split(",")
            return security_groups_list

        kwargs = {
            "InstanceId": args.get("instance_id"),
            "Attribute": args.get("attribute"),
            "Value": args.get("value"),
            "DisableApiStop": arg_to_bool_or_none(args.get("disable_api_stop")),
            "Groups": parse_security_groups(args.get("groups")),
        }
        remove_nulls_from_dictionary(kwargs)
        response = client.modify_instance_attribute(**kwargs)
        if response["ResponseMetadata"]["HTTPStatusCode"] == HTTPStatus.OK:
            return CommandResults(
                readable_output=f"Successfully modified EC2 instance `{args.get('instance_id')}` attribute `{kwargs.popitem()}"
            )
        raise DemistoException(f"Unexpected response from AWS - \n{response}")

    @staticmethod
    def modify_snapshot_attribute_command(client: BotoClient, args: Dict[str, Any]) -> CommandResults:
        """
        Adds or removes permission settings for the specified snapshot.

        Args:
            client (BotoClient): The boto3 client for EC2 service
            args (Dict[str, Any]): Command arguments including:
                - snapshot_id (str): The ID of the snapshot
                - attribute (str): The snapshot attribute to modify
                - operation_type (str): The operation to perform (add or remove)
                - user_ids (str, optional): Comma-separated list of AWS account IDs
                - group (str, optional): The group to add/remove (e.g., 'all')

        Returns:
            CommandResults: Results of the operation with success message
        """
        # Parse user IDs from comma-separated string
        user_ids_list = None
        if user_ids := args.get("user_ids"):
            user_ids_list = argToList(user_ids)

        # Parse group parameter
        group_names_list = None
        if group := args.get("group"):
            group_names_list = [group.strip()]

        # Build accounts parameter using assign_params to handle None values
        accounts = assign_params(GroupNames=group_names_list, UserIds=user_ids_list)

        response = client.modify_snapshot_attribute(
            Attribute=args.get("attribute"),
            SnapshotId=args.get("snapshot_id"),
            OperationType=args.get("operation_type"),
            **accounts,
        )

        if response["ResponseMetadata"]["HTTPStatusCode"] != HTTPStatus.OK:
            raise DemistoException(f"Unexpected response from AWS - EC2:\n{response}")

        return CommandResults(readable_output=f"Snapshot {args.get('snapshot_id')} permissions was successfully updated.")

    @staticmethod
    def modify_image_attribute_command(client: BotoClient, args: Dict[str, Any]) -> CommandResults:
        """
        Modify the specified attribute of an Amazon Machine Image (AMI).
        """
        kwargs = {
            "Attribute": args.get("attribute"),
            "ImageId": args.get("image_id"),
            "OperationType": args.get("operation_type"),
        }

        if desc := args.get("description"):
            kwargs["Description"] = {"Value": desc}

        # Map snake_case arg names → CapitalCase boto3 params
        resource_mapping = {
            "user_ids": "UserIds",
            "user_groups": "UserGroups",
            "product_codes": "ProductCodes",
        }
        for snake, capital in resource_mapping.items():
            if ids := args.get(snake):
                kwargs[capital] = parse_resource_ids(ids)

        # Build LaunchPermission block from snake_case args
        launch_perm: dict[str, list[dict[str, str]]] = {"Add": [], "Remove": []}
        perm_config = [
            ("launch_permission_add_group", "Group", "Add"),
            ("launch_permission_add_user_id", "UserId", "Add"),
            ("launch_permission_remove_group", "Group", "Remove"),
            ("launch_permission_remove_user_id", "UserId", "Remove"),
        ]

        for arg_key, perm_key, action in perm_config:
            if val := args.get(arg_key):
                launch_perm[action].append({perm_key: val})

        if launch_perm["Add"] or launch_perm["Remove"]:
            kwargs["LaunchPermission"] = launch_perm

        remove_nulls_from_dictionary(kwargs)

        response = client.modify_image_attribute(**kwargs)
        if response["ResponseMetadata"]["HTTPStatusCode"] != HTTPStatus.OK:
            raise DemistoException(f"Unexpected response from AWS - EC2:\n{response}")

        return CommandResults(readable_output="Image attribute successfully modified")

    @staticmethod
    def revoke_security_group_ingress_command(client: BotoClient, args: Dict[str, Any]) -> CommandResults:
        """
        Revokes an ingress rule from a security group.

        The command supports two modes:
        1. Simple mode: using protocol, port, and cidr arguments
        2. Full mode: using ip_permissions for complex configurations
        """

        def parse_port_range(port: str) -> tuple[Optional[int], Optional[int]]:
            """Parse port argument which can be a single port or range (min-max)."""
            if not port:
                return None, None

            if "-" in port:
                from_port, to_port = port.split("-", 1)
                return int(from_port.strip()), int(to_port.strip())
            else:
                _port: int = int(port.strip())
                return _port, _port

        kwargs = {"GroupId": args.get("group_id"), "IpProtocol": args.get("protocol"), "CidrIp": args.get("cidr")}
        kwargs["FromPort"], kwargs["ToPort"] = parse_port_range(args.get("port", ""))

        if ip_permissions := args.get("ip_permissions"):
            try:
                kwargs["IpPermissions"] = json.loads(ip_permissions)
            except json.JSONDecodeError as e:
                raise DemistoException(f"Received invalid `ip_permissions` JSON object: {e}")

        remove_nulls_from_dictionary(kwargs)
        try:
            response = client.revoke_security_group_ingress(**kwargs)

            if response["ResponseMetadata"]["HTTPStatusCode"] == HTTPStatus.OK and response["Return"]:
                if "UnknownIpPermissions" in response:
                    raise DemistoException("Security Group ingress rule not found.")
                return CommandResults(readable_output="The Security Group ingress rule was revoked")
            else:
                raise DemistoException(f"Unexpected response from AWS - EC2:\n{response}")

        except Exception as e:
            if "InvalidGroup.NotFound" in str(e):
                raise DemistoException(f"Security group {kwargs['GroupId']} not found")
            elif "InvalidGroupId.NotFound" in str(e):
                raise DemistoException(f"Invalid security group ID: {kwargs['GroupId']}")
            else:
                raise DemistoException(f"Failed to revoke security group ingress rule: {str(e)}")

    @staticmethod
    def authorize_security_group_ingress_command(client: BotoClient, args: Dict[str, Any]) -> CommandResults:
        """
        Adds an inbound rule to a security group.

        The command supports two modes:
        1. Simple mode: using protocol, port, and cidr arguments
        2. Full mode: using ip_permissions for complex configurations
        """

        def parse_port_range(port: str) -> tuple[Optional[int], Optional[int]]:
            """Parse port argument which can be a single port or range (min-max)."""
            if not port:
                return None, None

            if "-" in port:
                from_port, to_port = port.split("-", 1)
                return int(from_port.strip()), int(to_port.strip())
            else:
                _port: int = int(port.strip())
                return _port, _port

        kwargs = {"GroupId": args.get("group_id"), "IpProtocol": args.get("protocol"), "CidrIp": args.get("cidr")}
        kwargs["FromPort"], kwargs["ToPort"] = parse_port_range(args.get("port", ""))

        if ip_permissions := args.get("ip_permissions"):
            try:
                kwargs["IpPermissions"] = json.loads(ip_permissions)
            except json.JSONDecodeError as e:
                raise DemistoException(f"Received invalid `ip_permissions` JSON object: {e}")

        remove_nulls_from_dictionary(kwargs)
        try:
            response = client.authorize_security_group_ingress(**kwargs)

            if response["ResponseMetadata"]["HTTPStatusCode"] == HTTPStatus.OK and response["Return"]:
                return CommandResults(readable_output="The Security Group ingress rule was authorized")
            else:
                raise DemistoException(f"Unexpected response from AWS - EC2:\n{response}")

        except Exception as e:
            if "InvalidGroup.NotFound" in str(e):
                raise DemistoException(f"Security group {kwargs['GroupId']} not found")
            elif "InvalidGroupId.NotFound" in str(e):
                raise DemistoException(f"Invalid security group ID: {kwargs['GroupId']}")
            elif "InvalidPermission.Duplicate" in str(e):
                raise DemistoException("The specified rule already exists in the security group")
            else:
                raise DemistoException(f"Failed to authorize security group ingress rule: {str(e)}")

    @staticmethod
    def revoke_security_group_egress_command(client: BotoClient, args: Dict[str, Any]) -> CommandResults:
        """
        Revokes an egress rule from a security group.

        Modes:
        1) Full mode: use `ip_permissions` JSON
        2) Simple mode: protocol, port, cidr → build IpPermissions
        """

        def parse_port_range(port: str) -> tuple[Optional[int], Optional[int]]:
            """Parse port argument which can be a single port or range (min-max)."""
            if not port:
                return None, None

            if "-" in port:
                from_port, to_port = port.split("-", 1)
                return int(from_port.strip()), int(to_port.strip())
            else:
                _port: int = int(port.strip())
                return _port, _port

        group_id = args.get("group_id")
        ip_permissions_arg = args.get("ip_permissions")

        if ip_permissions_arg:
            # Full mode: user provided the entire IpPermissions JSON
            try:
                ip_perms = json.loads(ip_permissions_arg)
            except json.JSONDecodeError as e:
                raise DemistoException(f"Invalid `ip_permissions` JSON: {e}")
        else:
            # Simple mode: build a single rule descriptor
            proto = args.get("protocol")
            from_port, to_port = parse_port_range(args.get("port", ""))
            cidr = args.get("cidr")
            ip_perms = [{"IpProtocol": proto, "FromPort": from_port, "ToPort": to_port, "IpRanges": [{"CidrIp": cidr}]}]

        kwargs = {"GroupId": group_id, "IpPermissions": ip_perms}

        try:
            resp = client.revoke_security_group_egress(**kwargs)
            status = resp.get("Return")
            if resp.get("ResponseMetadata", {}).get("HTTPStatusCode") == 200 and status:
                return CommandResults(readable_output="Egress rule revoked successfully.")
            else:
                # If no exception but Return is False, AWS may report unknown perms
                unknown = resp.get("UnknownIpPermissions")
                if unknown:
                    raise DemistoException("Specified egress rule not found.")
                raise DemistoException(f"Unexpected response: {resp}")
        except ClientError as e:
            code = e.response["Error"]["Code"]
            if code in ("InvalidGroup.NotFound", "InvalidGroupId.NotFound"):
                raise DemistoException(f"Security group {group_id} not found.")
            raise DemistoException(f"Failed to revoke egress rule: {e}")

    @staticmethod
    def create_snapshot_command(client: BotoClient, args: Dict[str, Any]) -> CommandResults:
        """
        Creates a snapshot of an Amazon EBS volume.
        Args:
            client (BotoClient): The boto3 client for EC2 service
            args (Dict[str, Any]): Command arguments including:
                - volume_id (str): The ID of the volume to snapshot
                - description (str, optional): Description for the snapshot
                - tag_specifications (str, optional): Tag specifications for the snapshot
        Returns:
            CommandResults: Results of the snapshot creation operation
        """

        kwargs = {"VolumeId": args.get("volume_id")}

        if args.get("description") is not None:
            kwargs.update({"Description": args.get("description")})
        if args.get("tags") is not None:
            kwargs.update({"TagSpecifications": [{"ResourceType": "snapshot", "Tags": parse_tag_field(args.get("tags", ""))}]})

        response = client.create_snapshot(**kwargs)

        try:
            start_time = datetime.strftime(response["StartTime"], "%Y-%m-%dT%H:%M:%SZ")
        except ValueError as e:
            raise DemistoException(f"Date could not be parsed. Please check the date again.\n{e}")

        data = {
            "Description": response["Description"],
            "Encrypted": response["Encrypted"],
            "Progress": response["Progress"],
            "SnapshotId": response["SnapshotId"],
            "State": response["State"],
            "VolumeId": response["VolumeId"],
            "VolumeSize": response["VolumeSize"],
            "StartTime": start_time,
            "Region": args.get("region"),
        }

        if "Tags" in response:
            for tag in response["Tags"]:
                data.update({tag["Key"]: tag["Value"]})

        try:
            output = json.dumps(response, cls=DatetimeEncoder)
            raw = json.loads(output)
            raw.update({"Region": args.get("region")})
        except ValueError as err_msg:
            raise DemistoException(f"Could not decode/encode the raw response - {err_msg}")
        return CommandResults(
            outputs=raw,
            outputs_prefix="AWS.EC2.Snapshot",
            readable_output=tableToMarkdown("AWS EC2 Snapshot", data),
            raw_response=raw,
        )

    @staticmethod
    def modify_snapshot_permission_command(client: BotoClient, args: Dict[str, Any]) -> CommandResults:
        """Modifies the permissions of a snapshot.

        Args:
            client (BotoClient): The boto3 client for EC2 service
            args (Dict[str, Any]): Command arguments including:
                - snapshot_id (str): The ID of the snapshot to modify
                - group_names (str, optional): The names of the security groups to add or remove permissions for
                - user_ids (str, optional): The IDs of the AWS accounts to add or remove permissions for
                - operation_type (str): The type of operation to perform (add | remove)

        Raises:
            DemistoException: If both group_names and user_ids are provided or if neither is provided

        Returns:
            CommandResults: _description_
        """
        group_names = argToList(args.get("group_names"))
        user_ids = argToList(args.get("user_ids"))
        if (group_names and user_ids) or not (group_names or user_ids):
            raise DemistoException('Please provide either "group_names" or "user_ids"')

        accounts = assign_params(GroupNames=group_names, UserIds=user_ids)
        operation_type = args.get("operation_type")
        client.modify_snapshot_attribute(
            Attribute="createVolumePermission",
            SnapshotId=args.get("snapshot_id"),
            OperationType=operation_type,
            DryRun=argToBoolean(args.get("dry_run", False)),
            **accounts,
        )
        return CommandResults(readable_output=f"Snapshot {args.get('snapshot_id')} permissions were successfully updated.")

    @staticmethod
    def describe_instances_command(client: BotoClient, args: Dict[str, Any]) -> CommandResults:
        """
        Retrieves detailed information about EC2 instances including status, configuration, and metadata.

        Args:
            client (BotoClient): The boto3 client for EC2 service
            args (Dict[str, Any]): Command arguments containing account_id, region, instance_ids, filters, etc.

        Returns:
            CommandResults: Formatted results with instance information
        """

        # Build API parameters
        kwargs = {}
        # Add instance IDs if provided
        if instance_ids := args.get("instance_ids"):
            kwargs["InstanceIds"] = argToList(instance_ids)

        # Add filters if provided
        if filters_arg := args.get("filters"):
            kwargs["Filters"] = parse_filter_field(filters_arg)

        if not instance_ids:
            pagination_kwargs = build_pagination_kwargs(args)
            kwargs.update(pagination_kwargs)

        print_debug_logs(client, f"Describing instances with parameters: {kwargs}")
        remove_nulls_from_dictionary(kwargs)
        response = client.describe_instances(**kwargs)
        if response.get("ResponseMetadata", {}).get("HTTPStatusCode") != HTTPStatus.OK:
            AWSErrorHandler.handle_response_error(response, args.get("account_id"))
        response = serialize_response_with_datetime_encoding(response)
        # Extract instances from reservations
        reservations = response.get("Reservations", [])
        if not reservations:
            return CommandResults(
                readable_output="No instances found matching the specified criteria.",
            )
        readable_outputs = []
        instances_list = []
        for reservation in reservations:
            instances_list.extend(reservation.get("Instances", []))
            for instance in reservation.get("Instances", []):
                readable_outputs.append(process_instance_data(instance))
        outputs = {
            "AWS.EC2.Instances(val.InstanceId && val.InstanceId == obj.InstanceId)": instances_list,
            "AWS.EC2(true)": {"InstancesNextToken": response.get("NextToken")},
        }

        return CommandResults(
            outputs=outputs,
            readable_output=tableToMarkdown("AWS EC2 Instances", readable_outputs, removeNull=True),
            raw_response=response,
        )

    @staticmethod
    def run_instances_command(client: BotoClient, args: Dict[str, Any]) -> CommandResults:
        """
        Runs one or more Amazon EC2 instances.

        Args:
            client (BotoClient): The boto3 client for EC2 service
            args (Dict[str, Any]): Command arguments containing instance configuration parameters

        Returns:
            CommandResults: Results of the operation with instance launch information

        Raises:
            DemistoException: If required parameters are missing or API call fails
        """

        # Validate required parameters
        count = arg_to_number(args.get("count", 1))
        if not count or count <= 0:
            raise DemistoException("count parameter must be a positive integer")

        # Build base parameters
        kwargs: Dict[str, Any] = {"MinCount": count, "MaxCount": count}
        # Handle image specification - either direct AMI ID or launch template
        image_id = args.get("image_id")
        launch_template_id = args.get("launch_template_id")
        launch_template_name = args.get("launch_template_name")

        if launch_template_id or launch_template_name:
            # Using launch template
            launch_template = {}
            if launch_template_id:
                launch_template["LaunchTemplateId"] = launch_template_id
            elif launch_template_name:
                launch_template["LaunchTemplateName"] = launch_template_name

            if launch_template_version := args.get("launch_template_version"):
                launch_template["Version"] = launch_template_version

            kwargs["LaunchTemplate"] = launch_template

            # Image ID is optional when using launch template
            if image_id:
                kwargs["ImageId"] = image_id
        else:
            # Direct AMI specification
            kwargs["ImageId"] = image_id

        # Add optional basic parameters
        if instance_type := args.get("instance_type"):
            kwargs["InstanceType"] = instance_type

        if key_name := args.get("key_name"):
            kwargs["KeyName"] = key_name

        if subnet_id := args.get("subnet_id"):
            kwargs["SubnetId"] = subnet_id

        # Handle security groups
        if security_group_ids := args.get("security_group_ids"):
            kwargs["SecurityGroupIds"] = argToList(security_group_ids)

        if security_groups_names := args.get("security_groups_names"):
            kwargs["SecurityGroups"] = argToList(security_groups_names)

        # Handle user data with base64 encoding
        if user_data := args.get("user_data"):
            kwargs["UserData"] = user_data

        # Handle boolean parameters
        kwargs["DisableApiTermination"] = arg_to_bool_or_none(args.get("disable_api_termination"))
        kwargs["EbsOptimized"] = arg_to_bool_or_none(args.get("ebs_optimized"))

        # Handle IAM instance profile
        kwargs["IamInstanceProfile"] = {
            "Arn": args.get("iam_instance_profile_arn"),
            "Name": args.get("iam_instance_profile_name"),
        }

        ebs_config = remove_empty_elements(
            {
                "VolumeSize": arg_to_number(args.get("ebs_volume_size")),
                "SnapshotId": args.get("ebs_snapshot_id"),
                "VolumeType": args.get("ebs_volume_type"),
                "Iops": arg_to_number(args.get("ebs_iops")),
                "DeleteOnTermination": arg_to_bool_or_none(args.get("ebs_delete_on_termination")),
                "KmsKeyId": args.get("ebs_kms_key_id"),
                "Encrypted": arg_to_bool_or_none(args.get("ebs_encrypted")),
            }
        )

        kwargs["BlockDeviceMappings"] = [{"DeviceName": args.get("device_name"), "Ebs": ebs_config}]
        kwargs["Monitoring"] = {"Enabled": arg_to_bool_or_none(args.get("enabled_monitoring"))}
        kwargs["Placement"] = {"HostId": args.get("host_id")}

        tags = args.get("tags")
        if tags:
            kwargs["TagSpecifications"] = [{"ResourceType": "instance", "Tags": parse_tag_field(tags)}]

        # Remove null values to clean up API call
        kwargs = remove_empty_elements(kwargs)

        response = client.run_instances(**kwargs)

        if response.get("ResponseMetadata", {}).get("HTTPStatusCode") != HTTPStatus.OK:
            AWSErrorHandler.handle_response_error(response, args.get("account_id"))
        response = serialize_response_with_datetime_encoding(response)
        instances = response.get("Instances", [])
        if not instances:
            return CommandResults(readable_output="No instances were launched.")

        # Format output data
        instances_data = []
        for instance in instances:
            instances_data.append(process_instance_data(instance))
        readable_output = tableToMarkdown(
            f"Launched {len(instances)} EC2 Instance(s)",
            instances_data,
            headers=[
                "InstanceId",
                "ImageId",
                "State",
                "Type",
                "PublicIPAddress",
                "PrivateIpAddress",
                "LaunchDate",
                "AvailabilityZone",
                "PublicDNSName",
                "Monitoring",
            ],
            headerTransform=string_to_table_header,
            removeNull=True,
        )
        return CommandResults(
            outputs_prefix="AWS.EC2.Instances", outputs=instances, readable_output=readable_output, raw_response=response
        )

    @staticmethod
    def _manage_instances_command(
        client: BotoClient, args: Dict[str, Any], action: str, additional_params: Optional[Dict[str, str]] = None
    ) -> CommandResults | None:
        """
        General function to manage EC2 instances (start, stop, terminate).

        Args:
            client (BotoClient): The boto3 client for EC2 service
            args (Dict[str, Any]): Command arguments containing instance_ids and other parameters
            action (str): The action to perform ('start', 'stop', 'terminate')
            additional_params (Optional[Dict[str, str]]): Additional parameter names to extract from args

        Returns:
            CommandResults: Results of the operation with instance management information

        Raises:
            DemistoException: If instance_ids parameter is missing or invalid action provided
        """
        # Validate action
        valid_actions = {"start", "stop", "terminate"}
        if action not in valid_actions:
            raise DemistoException(f"Invalid action '{action}'. Must be one of: {valid_actions}")

        # Validate and extract instance IDs
        instance_ids = argToList(args.get("instance_ids", []))
        if not instance_ids:
            raise DemistoException("instance_ids parameter is required")

        # Build base parameters
        base_params = {"InstanceIds": instance_ids}

        # Add action-specific parameters
        if additional_params:
            for param_name, arg_key in additional_params.items():
                if arg_key in args:
                    base_params[param_name] = argToBoolean(args.get(arg_key, False))

        base_params = remove_empty_elements(base_params)

        # Define action configuration
        action_config = {
            "start": {
                "method_name": "start_instances",
                "response_key": "StartingInstances",
                "success_message": "started",
                "failure_message": "Failed to start instances",
            },
            "stop": {
                "method_name": "stop_instances",
                "response_key": "StoppingInstances",
                "success_message": "stopped",
                "failure_message": "Failed to stop instances",
            },
            "terminate": {
                "method_name": "terminate_instances",
                "response_key": "TerminatingInstances",
                "success_message": "terminated",
                "failure_message": "Failed to terminate instances",
            },
        }

        config = action_config[action]

        print_debug_logs(client, f"{action.title()}ing instances: {instance_ids}")

        # Get the appropriate client method dynamically
        client_method = getattr(client, config["method_name"])
        response = client_method(**base_params)

        if response.get("ResponseMetadata", {}).get("HTTPStatusCode") == HTTPStatus.OK:
            readable_output = (
                f"The instances have been {config['success_message']} successfully."
                if response.get(config["response_key"])
                else f"No instances were {config['success_message']}."
            )
            return CommandResults(readable_output=readable_output, raw_response=response)
        else:
            return AWSErrorHandler.handle_response_error(response)

    @staticmethod
    def stop_instances_command(client: BotoClient, args: Dict[str, Any]) -> CommandResults | None:
        """
        Stops one or more Amazon EC2 instances.

        Args:
            client (BotoClient): The boto3 client for EC2 service
            args (Dict[str, Any]): Command arguments containing instance_ids and other parameters

        Returns:
            CommandResults: Results of the operation with instance stop information
        """
        additional_params = {"Force": "force", "Hibernate": "hibernate"}
        return EC2._manage_instances_command(client, args, "stop", additional_params)

    @staticmethod
    def terminate_instances_command(client: BotoClient, args: Dict[str, Any]) -> CommandResults | None:
        """
        Terminates one or more Amazon EC2 instances.

        Args:
            client (BotoClient): The boto3 client for EC2 service
            args (Dict[str, Any]): Command arguments containing instance_ids and other parameters

        Returns:
            CommandResults: Results of the operation with instance termination information
        """
        return EC2._manage_instances_command(client, args, "terminate")

    @staticmethod
    def start_instances_command(client: BotoClient, args: Dict[str, Any]) -> CommandResults | None:
        """
        Starts one or more stopped Amazon EC2 instances.

        Args:
            client (BotoClient): The boto3 client for EC2 service
            args (Dict[str, Any]): Command arguments containing instance_ids and other parameters

        Returns:
            CommandResults: Results of the operation with instance start information
        """
        return EC2._manage_instances_command(client, args, "start")

    @staticmethod
    def modify_subnet_attribute_command(client: BotoClient, args: Dict[str, Any]) -> CommandResults:
        """
        Modifies a single attribute on a specified Amazon EC2 subnet.
        This command performs the 'ModifySubnetAttribute' API operation.

        Args:
            client (BotoClient): The initialized Boto3 EC2 client.
            args (Dict[str, Any]): Command arguments, typically containing:
                - 'subnet_id' (str): The ID of the subnet to modify. (Required)
                - 'map_public_ip_on_launch' (str): Boolean value to control auto-assign public IPv4.
                - 'assign_ipv6_address_on_creation' (str): Boolean value to control auto-assign IPv6 address.
                - 'enable_dns64' (str): Boolean value to enable DNS64 resolution.
                - 'enable_resource_name_dns_a_record_on_launch' (str): Boolean value to enable DNS A records based
                 on instance resource name.
                - 'enable_resource_name_dns_aaaa_record_on_launch' (str): Boolean value to enable DNS AAAA records based on
                 instance resource name.
                - 'private_dns_hostname_type_on_launch' (str): String value for private DNS hostname generation.
                - 'customer_owned_ipv4_pool' (str): The ID of the Customer Owned IPv4 Pool (CoIP) to associate with the subnet.
                - 'map_customer_owned_ip_on_launch' (str): Boolean value to auto-assign CoIPs to instances.
                - 'enable_lni_at_device_index' (str): Integer (1-15) to set the device index for LNI assignment.
                - 'disable_lni_at_device_index' (str): Boolean value to disable LNI assignment at a device index.


        Returns:
            CommandResults: A CommandResults object with a success message.
        """
        kwargs = {
            "SubnetId": args.get("subnet_id"),
            "AssignIpv6AddressOnCreation": arg_to_bool_or_none(args.get("assign_ipv6_address_on_creation")),
            "CustomerOwnedIpv4Pool": args.get("customer_owned_ipv4_pool"),
            "DisableLniAtDeviceIndex": arg_to_bool_or_none(args.get("disable_lni_at_device_index")),
            "EnableDns64": arg_to_bool_or_none(args.get("enable_dns64")),
            "EnableLniAtDeviceIndex": arg_to_number(args.get("enable_lni_at_device_index")),
            "EnableResourceNameDnsAAAARecordOnLaunch": arg_to_bool_or_none(
                args.get("enable_resource_name_dns_aaaa_record_on_launch")
            ),
            "EnableResourceNameDnsARecordOnLaunch": arg_to_bool_or_none(args.get("enable_resource_name_dns_a_record_on_launch")),
            "MapCustomerOwnedIpOnLaunch": arg_to_bool_or_none(args.get("map_customer_owned_ip_on_launch")),
            "MapPublicIpOnLaunch": arg_to_bool_or_none(args.get("map_public_ip_on_launch")),
            "PrivateDnsHostnameTypeOnLaunch": args.get("private_dns_hostname_type_on_launch"),
        }

        remove_nulls_from_dictionary(kwargs)
        try:
            response = client.modify_subnet_attribute(**kwargs)
            if response["ResponseMetadata"]["HTTPStatusCode"] in [HTTPStatus.OK, HTTPStatus.NO_CONTENT]:
                demisto.debug(f"RequestId={response.get('ResponseMetadata').get('RequestId')}")
                return CommandResults(readable_output="Subnet configuration successfully updated.")
            raise DemistoException("Modification could not be performed.")
        except Exception as e:
            raise DemistoException(f"Error: {str(e)}")

    @staticmethod
<<<<<<< HEAD
    def get_latest_ami_command(client: BotoClient, args: Dict[str, Any]) -> CommandResults:
        """
        Retrieves information about the latest Amazon Machine Image (AMI) based on provided filters.
        The function calls the AWS EC2 'describe_images' API, sorts the results by
        'CreationDate' in descending order, and returns the first image in the list.
        Args:
            client (BotoClient): The initialized Boto3 EC2 client.
            args (Dict[str, Any]): Command arguments, typically containing:
                  Expected keys include 'executable_by', 'filters', 'owners', 'image_id',
                  'include_deprecated', 'include_disabled', 'limit', and 'next_token'.

        Returns:
            CommandResults: An object containing the raw image details as outputs,
                            and a md table with a concise summary of the latest AMI.
        """
        kwargs = {
            "ExecutableUsers": parse_resource_ids(args.get("executable_users")) if args.get("executable_users") else None,
            "Filters": parse_filter_field(args.get("filters")),
            "Owners": parse_resource_ids(args.get("owners")) if args.get("owners") else None,
            "ImageIds": parse_resource_ids(args.get("image_ids")) if args.get("image_ids") else None,
            "IncludeDeprecated": arg_to_bool_or_none(args.get("include_deprecated")),
            "IncludeDisabled": arg_to_bool_or_none(args.get("include_disabled")),
            "MaxResults": args.get("limit"),
            "NextToken": args.get("next_token"),
        }

        remove_nulls_from_dictionary(kwargs)
        pagination_kwargs = build_pagination_kwargs(kwargs)
        response = client.describe_images(**pagination_kwargs)
        if response["ResponseMetadata"]["HTTPStatusCode"] not in [HTTPStatus.OK, HTTPStatus.NO_CONTENT]:
            AWSErrorHandler.handle_response_error(response, args.get("account_id"))
        amis = response.get("Images", [])
        iterates = 1

        while response.get("nextToken"):
            demisto.info(f"iterate #{iterates}")
            pagination_kwargs["NextToken"] = response.get("nextToken")
            remove_nulls_from_dictionary(pagination_kwargs)
            pagination_kwargs = build_pagination_kwargs(pagination_kwargs)
            response = client.describe_images(**pagination_kwargs)
            if response["ResponseMetadata"]["HTTPStatusCode"] not in [HTTPStatus.OK, HTTPStatus.NO_CONTENT]:
                AWSErrorHandler.handle_response_error(response, args.get("account_id"))
            amis.extend(response.get("Images", []))
            iterates += 1

        demisto.info(f"Fetched {len(amis)} AMIs")
        if not amis:
            return CommandResults(readable_output="No AMIs found.")

        sorted_amis = sorted(amis, key=lambda x: x["CreationDate"], reverse=True)
        image = sorted_amis[0]
        data = {
            "CreationDate": image.get("CreationDate"),
            "ImageId": image.get("ImageId"),
            "Public": image.get("Public"),
            "Name": image.get("Name"),
            "State": image.get("State"),
            "Region": args.get("region"),
            "Description": image.get("Description"),
        }
        data.update({tag["Key"]: tag["Value"] for tag in image["Tags"]}) if "Tags" in image else None
        remove_nulls_from_dictionary(data)

        try:
            raw = json.loads(json.dumps(image, cls=DatetimeEncoder))
            raw.update({"Region": args.get("region")})
        except ValueError as err_msg:
            raise DemistoException(f"Could not decode/encode the raw response - {err_msg}")

        return CommandResults(
            outputs=image,
            outputs_prefix="AWS.EC2.Images",
            readable_output=tableToMarkdown("AWS EC2 Images", data, headerTransform=pascalToSpace),
            outputs_key_field="ImageId"
        )

    @staticmethod
    def create_network_acl_command(client: BotoClient, args: Dict[str, Any]) -> CommandResults:
        """
        Creates a Network Access Control List (Network ACL) for the specified VPC.
        The function calls the AWS EC2 'create_network_acl' API. It requires the ID
        of the VPC where the Network ACL will be created.

        Args:
           client (BotoClient): The initialized Boto3 EC2 client.
            args: A dictionary containing arguments for creating the Network ACL.
                  Expected keys include 'vpc_id' (required), 'client_token', and
                  'tag_specification'.

        Returns:
            CommandResults: An object containing the raw Network ACL details as outputs,
                            and a md table with a summary of the created Network ACL
                            and its default entries.
        """
        kwargs = {
            "VpcId": args.get("vpc_id"),
            "ClientToken": args.get("client_token"),
            "TagSpecifications": parse_filter_field(args.get("tag_specifications"))
        }

        remove_nulls_from_dictionary(kwargs)
        if kwargs.get("TagSpecifications"):
            tags = []
            for tag in kwargs.get("TagSpecifications"):
                tags.append({"Key": tag.get("Name"), "Value": tag.get("Values", [])[0]})
            tag_specifications = [{"ResourceType": "network-acl", "Tags": tags}]
            kwargs["TagSpecifications"] = tag_specifications

        response = client.create_network_acl(**kwargs)
        if response["ResponseMetadata"]["HTTPStatusCode"] not in [HTTPStatus.OK, HTTPStatus.NO_CONTENT]:
            AWSErrorHandler.handle_response_error(response, args.get("account_id"))

        network_acl = response.get("NetworkAcl")
        readable_data = {
            "Associations": network_acl.get("Associations"),
            "IsDefault": network_acl.get("IsDefault"),
            "NetworkAclId": network_acl.get("NetworkAclId"),
            "Tags": network_acl.get("Tags"),
            "VpcId": network_acl.get("VpcId"),
        }
        return CommandResults(
            outputs=network_acl,
            outputs_prefix="AWS.EC2.VpcId.NetworkAcl",
            outputs_key_field="VpcId",
            readable_output=(
                tableToMarkdown("AWS EC2 ACL Entries", [entry for entry in network_acl.get("Entries")], removeNull=True,
                                headerTransform=pascalToSpace)
                + tableToMarkdown("The AWS EC2 Instance ACL that the entries belong to", readable_data, removeNull=True,
                                  headerTransform=pascalToSpace)
            )
        )

    @staticmethod
    def get_ipam_discovered_public_addresses_command(client: BotoClient, args: Dict[str, Any]) -> CommandResults:
        """
        aws-ec2-get-ipam-discovered-public-addresses: Gets the public IP addresses that have been discovered by IPAM.

        Args:
            client (BotoClient): The initialized Boto3 EC2 client.
            args (dict): all command arguments, usually passed from ``demisto.args()``.

        Returns:
            CommandResults: A ``CommandResults`` object that is then passed to ``return_results``, that contains public IP addresses
            that have been discovered by IPAM.
        """
        kwargs = {
            "IpamResourceDiscoveryId": args.get("ipam_resource_discovery_id"),
            "AddressRegion": args.get("address_region"),
            "MaxResults": args.get("limit"),
            "Filters": parse_filter_field(args.get("filters")),
            "NextToken": args.get("next_token")
        }

        remove_nulls_from_dictionary(kwargs)
        response = client.get_ipam_discovered_public_addresses(**kwargs)
        if response["ResponseMetadata"]["HTTPStatusCode"] not in [HTTPStatus.OK, HTTPStatus.NO_CONTENT]:
            AWSErrorHandler.handle_response_error(response, args.get("account_id"))
        if not response.get("IpamDiscoveredPublicAddresses"):
            return CommandResults(readable_output="No Ipam Discovered Public Addresses were found.")

        output = json.loads(json.dumps(response, cls=DatetimeEncoder))
        human_readable = tableToMarkdown("Ipam Discovered Public Addresses", output.get("IpamDiscoveredPublicAddresses"),
                                         headerTransform=pascalToSpace)
        return CommandResults(
            outputs_prefix="AWS.EC2.IpamDiscoveredPublicAddresses",
            outputs_key_field="Address",
            outputs=output.get("IpamDiscoveredPublicAddresses"),
            raw_response=output,
            readable_output=human_readable,
        )

    @staticmethod
    def create_tags_command(client: BotoClient, args: Dict[str, Any]) -> CommandResults:
        """
        Adds or overwrites one or more tags for the specified AWS resources.

        The function calls the AWS EC2 'create_tags' API. It requires a list of resource IDs
        to tag and a list of key-value pairs representing the tags to apply.

        Args:
            client (BotoClient): The initialized Boto3 EC2 client.
            args: A dictionary containing arguments for creating the tags.
                  Expected keys are 'resources' (list of resource IDs) and 'tags'
                  (list of key-value tag dictionaries).

        Returns:
            CommandResults: An object confirming the successful tagging operation via a
                            readable output message. The command has no explicit outputs.
        """
        kwargs = {
            "Resources": parse_resource_ids(args.get("resources")),
            "Tags": parse_tag_field(args.get("tags")),
        }

        response = client.create_tags(**kwargs)
        if response["ResponseMetadata"]["HTTPStatusCode"] not in [HTTPStatus.OK, HTTPStatus.NO_CONTENT]:
            AWSErrorHandler.handle_response_error(response, args.get("account_id"))

        return CommandResults(readable_output="The resources where tagged successfully")
=======
    def describe_vpcs_command(client: BotoClient, args: Dict[str, Any]) -> CommandResults:
        """
        Describes one or more of your VPCs.
        Args:
            client (BotoClient): The boto3 client for EC2 service
            args (Dict[str, Any]): Command arguments including VPC IDs

        Returns:
            CommandResults: Results of the operation with VPC information
        """
        kwargs = {}
        data = []
        if args.get("filters"):
            kwargs.update({"Filters": parse_filter_field(args.get("filters"))})
        if args.get("vpc_ids"):
            kwargs.update({"VpcIds": parse_resource_ids(args.get("vpc_ids"))})

        response = client.describe_vpcs(**kwargs)

        if len(response["Vpcs"]) == 0:
            return CommandResults(readable_output="No VPCs were found.")
        for i, vpc in enumerate(response["Vpcs"]):
            data.append(
                {
                    "CidrBlock": vpc["CidrBlock"],
                    "DhcpOptionsId": vpc["DhcpOptionsId"],
                    "State": vpc["State"],
                    "VpcId": vpc["VpcId"],
                    "InstanceTenancy": vpc["InstanceTenancy"],
                    "IsDefault": vpc["IsDefault"],
                    "Region": args["region"],
                }
            )

            if "Tags" in vpc:
                for tag in vpc["Tags"]:
                    data[i].update({tag["Key"]: tag["Value"]})

        try:
            output = json.dumps(response["Vpcs"], cls=DatetimeEncoder)
            raw = json.loads(output)
            raw[0].update({"Region": args["region"]})
        except ValueError as e:
            raise DemistoException(f"Could not decode/encode the raw response - {e}")
        return CommandResults(
            outputs=raw,
            outputs_prefix="AWS.EC2.Vpcs",
            outputs_key_field="VpcId",
            readable_output=tableToMarkdown(
                "AWS EC2 Vpcs",
                data,
                headers=["VpcId", "IsDefault", "CidrBlock", "DhcpOptionsId", "State", "InstanceTenancy", "Region"],
                removeNull=True,
            ),
            raw_response=response,
        )

    @staticmethod
    def describe_subnets_command(client: BotoClient, args: Dict[str, Any]) -> CommandResults:
        """
        Describes one or more of your subnets.
        Args:
            client (BotoClient): The boto3 client for EC2 service
            args (Dict[str, Any]): Command arguments including subnet IDs

        Returns:
            CommandResults: Results of the operation with subnet information
        """
        kwargs = {}
        data = []
        if args.get("filters"):
            kwargs.update({"Filters": parse_filter_field(args.get("filters"))})
        if args.get("subnet_ids"):
            kwargs.update({"SubnetIds": parse_resource_ids(args.get("subnet_ids"))})

        response = client.describe_subnets(**kwargs)

        if len(response["Subnets"]) == 0:
            return CommandResults(readable_output="No subnets were found.")
        for i, subnet in enumerate(response["Subnets"]):
            data.append(
                {
                    "AvailabilityZone": subnet["AvailabilityZone"],
                    "AvailableIpAddressCount": subnet["AvailableIpAddressCount"],
                    "CidrBlock": subnet.get("CidrBlock", ""),
                    "DefaultForAz": subnet["DefaultForAz"],
                    "State": subnet["State"],
                    "SubnetId": subnet["SubnetId"],
                    "VpcId": subnet["VpcId"],
                    "Region": args["region"],
                }
            )

            if "Tags" in subnet:
                for tag in subnet["Tags"]:
                    data[i].update({tag["Key"]: tag["Value"]})

        try:
            output = json.dumps(response["Subnets"], cls=DatetimeEncoder)
            raw = json.loads(output)
            raw[0].update({"Region": args["region"]})
        except ValueError as e:
            raise DemistoException(f"Could not decode/encode the raw response - {e}")
        return CommandResults(
            outputs=raw,
            outputs_prefix="AWS.EC2.Subnets",
            outputs_key_field="SubnetId",
            readable_output=tableToMarkdown(
                "AWS EC2 Subnets",
                data,
                headers=[
                    "SubnetId",
                    "AvailabilityZone",
                    "AvailableIpAddressCount",  # noqa: E501
                    "CidrBlock",
                    "DefaultForAz",
                    "State",
                    "VpcId",
                    "Region",
                ],
                removeNull=True,
            ),
            raw_response=response,
        )

    @staticmethod
    def describe_ipam_resource_discoveries_command(client: BotoClient, args: Dict[str, Any]) -> CommandResults:
        """Describes one or more IPAM resource discoveries.
        Args:
            client (BotoClient): The boto3 client for EC2 service
            args (Dict[str, Any]): Command arguments including filters, max results, next token, and IPAM resource discovery IDs

        Returns:
            CommandResults: Results of the operation with IPAM resource discovery information
        """
        kwargs = {
            "Filters": parse_filter_field(args.get("filters")),
            "IpamResourceDiscoveryIds": argToList(args.get("ipam_resource_discovery_ids")),
        }
        if not args.get("ipam_resource_discovery_ids"):
            pagination_kwargs = build_pagination_kwargs(args, minimum_limit=5)
            kwargs.update(pagination_kwargs)

        remove_nulls_from_dictionary(kwargs)

        response = client.describe_ipam_resource_discoveries(**kwargs)

        if len(response["IpamResourceDiscoveries"]) == 0:
            return CommandResults(readable_output="No Ipam Resource Discoveries were found.")

        human_readable = tableToMarkdown("Ipam Resource Discoveries", response["IpamResourceDiscoveries"], removeNull=True)
        command_results = CommandResults(
            outputs_prefix="AWS.EC2.IpamResourceDiscoveries",
            outputs_key_field="IpamResourceDiscoveryId",
            outputs=response["IpamResourceDiscoveries"],
            raw_response=response,
            readable_output=human_readable,
        )
        return command_results

    @staticmethod
    def describe_ipam_resource_discovery_associations_command(client: BotoClient, args: Dict[str, Any]) -> CommandResults:
        """Describes one or more IPAM resource discovery associations.
        Args:
            client (BotoClient): The boto3 client for EC2 service
            args (Dict[str, Any]): Command arguments including filters, max results, next token, and IPAM resource discovery IDs

        Returns:
            CommandResults: Results of the operation with IPAM resource discovery association information
        """
        kwargs = {
            "Filters": parse_filter_field(args.get("filters")),
            "IpamResourceDiscoveryAssociationIds": argToList(args.get("ipam_resource_discovery_association_ids")),
        }
        if not args.get("ipam_resource_discovery_association_ids"):
            pagination_kwargs = build_pagination_kwargs(args, minimum_limit=5)
            kwargs.update(pagination_kwargs)

        remove_nulls_from_dictionary(kwargs)

        response = client.describe_ipam_resource_discovery_associations(**kwargs)

        if len(response["IpamResourceDiscoveryAssociations"]) == 0:
            return CommandResults(readable_output="No Ipam Resource Discovery Associations were found.")

        human_readable = tableToMarkdown(
            "Ipam Resource Discovery Associations", response["IpamResourceDiscoveryAssociations"], removeNull=True
        )  # noqa: E501
        command_results = CommandResults(
            outputs_prefix="AWS.EC2.IpamResourceDiscoveryAssociations",
            outputs_key_field="IpamResourceDiscoveryId",
            outputs=response["IpamResourceDiscoveryAssociations"],
            raw_response=response,
            readable_output=human_readable,
        )
        return command_results
>>>>>>> 6fc8e685


class EKS:
    service = AWSServices.EKS

    @staticmethod
    def update_cluster_config_command(client: BotoClient, args: Dict[str, Any]) -> CommandResults:
        """
        Updates an Amazon EKS cluster configuration. Only a single type of update
        (logging / resources_vpc_config) is allowed per call.
        Args:
            client (BotoClient): The boto3 client for EKS service
            args (Dict[str, Any]): Command arguments including cluster name and configuration options

        Returns:
            CommandResults: Results of the operation with update information
        """

        def validate_args(args: Dict[str, Any]) -> dict:
            """
            Check that exactly one argument is passed, and if not raises a value error
            """
            validated_args = {"name": args.get("cluster_name")}
            if resources_vpc_config := args.get("resources_vpc_config"):
                resources_vpc_config = (
                    json.loads(resources_vpc_config) if isinstance(resources_vpc_config, str) else resources_vpc_config
                )
                validated_args["resourcesVpcConfig"] = resources_vpc_config
                # Convert specific string boolean values to actual boolean values
                if isinstance(resources_vpc_config, dict):
                    if "endpointPublicAccess" in resources_vpc_config and isinstance(
                        resources_vpc_config["endpointPublicAccess"], str
                    ):
                        resources_vpc_config["endpointPublicAccess"] = (
                            resources_vpc_config["endpointPublicAccess"].lower() == "true"
                        )
                    if "endpointPrivateAccess" in resources_vpc_config and isinstance(
                        resources_vpc_config["endpointPrivateAccess"], str
                    ):
                        resources_vpc_config["endpointPrivateAccess"] = (
                            resources_vpc_config["endpointPrivateAccess"].lower() == "true"
                        )

            if logging_arg := args.get("logging"):
                logging_arg = json.loads(logging_arg) if isinstance(logging_arg, str) else logging_arg
                validated_args["logging"] = logging_arg

            if logging_arg and resources_vpc_config:
                raise ValueError

            result = remove_empty_elements(validated_args)
            if isinstance(result, dict):
                return result
            else:
                raise ValueError("No valid configuration argument provided")

        validated_args: dict = validate_args(args)
        try:
            response = client.update_cluster_config(**validated_args)
            response_data = response.get("update", {})
            response_data["clusterName"] = validated_args["name"]
            response_data["createdAt"] = datetime_to_string(response_data.get("createdAt"))

            headers = ["clusterName", "id", "status", "type", "params"]
            readable_output = tableToMarkdown(
                name="Updated Cluster Config Information",
                t=response_data,
                removeNull=True,
                headers=headers,
                headerTransform=pascalToSpace,
            )
            return CommandResults(
                readable_output=readable_output,
                outputs_prefix="AWS.EKS.UpdateCluster",
                outputs=response_data,
                raw_response=response_data,
                outputs_key_field="id",
            )
        except Exception as e:
            if "No changes needed" in str(e):
                return CommandResults(readable_output="No changes needed for the required update.")
            else:
                raise e

    @staticmethod
    def describe_cluster_command(client: BotoClient, args: Dict[str, Any]) -> CommandResults:
        """
        Describes an Amazon EKS cluster.
        Args:
            client(boto3 client): The configured AWS session.
            args: command arguments

        Returns:
            A Command Results object
        """
        cluster_name = args.get("cluster_name")

        print_debug_logs(client, f"Describing clusters with parameters: {cluster_name}")
        response = client.describe_cluster(name=cluster_name)
        response_data = response.get("cluster", {})
        response_data["createdAt"] = datetime_to_string(response_data.get("createdAt"))
        activation_expiry = response_data.get("connectorConfig", {}).get("activationExpiry")
        if activation_expiry:
            response_data.get("connectorConfig", {})["activationExpiry"] = datetime_to_string(activation_expiry)

        headers = ["name", "id", "status", "arn", "createdAt", "version"]
        readable_output = tableToMarkdown(
            name="Describe Cluster Information",
            t=response_data,
            removeNull=True,
            headers=headers,
            headerTransform=pascalToSpace,
        )
        return CommandResults(
            readable_output=readable_output,
            outputs_prefix="AWS.EKS.Cluster",
            outputs=response_data,
            raw_response=response_data,
            outputs_key_field="name",
        )

    @staticmethod
    def associate_access_policy_command(client: BotoClient, args: Dict[str, Any]) -> CommandResults:
        """
        Associates an access policy and its scope to an access entry.
        Args:
            client(boto3 client): The configured AWS session.
            args: command arguments

        Returns:
            A Command Results object
        """
        cluster_name = args.get("cluster_name")
        principal_arn = args.get("principal_arn")
        policy_arn = args.get("policy_arn")
        type_arg = args.get("type")
        namespaces = argToList(args.get("namespaces"))
        if type_arg and type_arg == "namespace" and not namespaces:
            raise Exception(f"When the {type_arg=}, you must enter a namespace.")

        access_scope = {"type": type_arg, "namespaces": namespaces}

        print_debug_logs(
            client,
            f"Associating access policy with parameters: {cluster_name=}, {principal_arn=}, {policy_arn=}, {access_scope=}",
        )
        response = client.associate_access_policy(
            clusterName=cluster_name, principalArn=principal_arn, policyArn=policy_arn, accessScope=access_scope
        )
        response_data = response.get("associatedAccessPolicy", {})
        response_data["clusterName"] = response.get("clusterName")
        response_data["principalArn"] = response.get("principalArn")

        response_data["associatedAt"] = datetime_to_string(response_data.get("associatedAt"))
        response_data["modifiedAt"] = datetime_to_string(response_data.get("modifiedAt"))

        headers = ["clusterName", "principalArn", "policyArn", "associatedAt"]
        readable_output = tableToMarkdown(
            name="The access policy was associated to the access entry successfully.",
            t=response_data,
            removeNull=True,
            headers=headers,
            headerTransform=pascalToSpace,
        )

        return CommandResults(
            readable_output=readable_output,
            outputs_prefix="AWS.EKS.AssociatedAccessPolicy",
            outputs=response_data,
            raw_response=response_data,
            outputs_key_field="clusterName",
        )


class RDS:
    service = AWSServices.RDS

    @staticmethod
    def modify_db_cluster_command(client: BotoClient, args: Dict[str, Any]) -> CommandResults:
        """
        Modifies an Amazon RDS DB Cluster configuration.

        Args:
            client (BotoClient): The boto3 client for RDS service
            args (Dict[str, Any]): Command arguments including cluster configuration options

        Returns:
            CommandResults: Results of the operation with update information
        """
        try:
            kwargs = {
                "DBClusterIdentifier": args.get("db_cluster_identifier"),
            }

            # Optional parameters
            optional_params = {
                "DeletionProtection": "deletion_protection",
                "EnableIAMDatabaseAuthentication": "enable_iam_database_authentication",
            }

            for param, arg_name in optional_params.items():
                if arg_name in args:
                    kwargs[param] = argToBoolean(args[arg_name])

            demisto.debug(f"executing modify_db_cluster with {kwargs}")
            response = client.modify_db_cluster(**kwargs)
            if response["ResponseMetadata"]["HTTPStatusCode"] == HTTPStatus.OK:
                db_cluster = response.get("DBCluster", {})
                readable_output = f"Successfully modified DB cluster {args.get('db-cluster-identifier')}"
                if db_cluster:
                    db_cluster = convert_datetimes_to_iso_safe(db_cluster)
                    readable_output += "\n\nUpdated DB Cluster details:"
                    readable_output += tableToMarkdown("", db_cluster)

                return CommandResults(
                    readable_output=readable_output,
                    outputs_prefix="AWS.RDS.DBCluster",
                    outputs=db_cluster,
                    outputs_key_field="DBClusterIdentifier",
                )
            else:
                raise DemistoException(
                    f"Failed to modify DB cluster. "
                    f"Status code: {response['ResponseMetadata']['HTTPStatusCode']}. "
                    f"{json.dumps(response)}"
                )

        except Exception as e:
            raise DemistoException(f"Error modifying DB cluster: {str(e)}")

    @staticmethod
    def modify_db_cluster_snapshot_attribute_command(client: BotoClient, args: Dict[str, Any]) -> CommandResults:
        """
        Modifies attributes of an Amazon RDS DB Cluster snapshot.
        Args:
            client (BotoClient): The boto3 client for RDS service
            args (Dict[str, Any]): Command arguments for snapshot attribute modification

        Returns:
            CommandResults: Results of the snapshot attribute modification operation
        """
        try:
            kwargs = {
                "DBClusterSnapshotIdentifier": args.get("db_cluster_snapshot_identifier"),
                "AttributeName": args.get("attribute_name"),
            }

            # Optional parameters
            if "values_to_add" in args:
                kwargs["ValuesToAdd"] = argToList(args.get("values_to_add"))

            if "values-to-remove" in args:
                kwargs["ValuesToRemove"] = argToList(args.get("values_to_remove"))

            remove_nulls_from_dictionary(kwargs)

            response = client.modify_db_cluster_snapshot_attribute(**kwargs)

            if response["ResponseMetadata"]["HTTPStatusCode"] == HTTPStatus.OK:
                attributes = response.get("DBClusterSnapshotAttributesResult", {})

                if attributes:
                    readable_output = (
                        f"Successfully modified DB cluster snapshot attribute for {args.get('db_cluster_snapshot_identifier')}"
                    )
                    readable_output += "\n\nUpdated DB Cluster Snapshot Attributes:"
                    readable_output += tableToMarkdown("", attributes)

                return CommandResults(
                    readable_output=readable_output,
                    outputs_prefix="AWS.RDS.DBClusterSnapshotAttributes",
                    outputs=attributes,
                    outputs_key_field="DBClusterSnapshotIdentifier",
                )
            else:
                raise DemistoException(
                    f"Failed to modify DB cluster snapshot attribute. "
                    f"Status code: {response['ResponseMetadata']['HTTPStatusCode']}. "
                    f"{json.dumps(response)}"
                )

        except Exception as e:
            raise DemistoException(f"Error modifying DB cluster snapshot attribute: {str(e)}")

    @staticmethod
    def modify_db_instance_command(client: BotoClient, args: Dict[str, Any]) -> CommandResults:
        """
        Modifies an Amazon RDS DB Instance configuration.

        Args:
            client (BotoClient): The boto3 client for RDS service
            args (Dict[str, Any]): Command arguments including instance identifier and configuration options

        Returns:
            CommandResults: Results of the operation with update information
        """
        try:
            kwargs = {
                "DBInstanceIdentifier": args.get("db_instance_identifier"),
                "MultiAZ": arg_to_bool_or_none(args.get("multi_az")),
                "ApplyImmediately": arg_to_bool_or_none(args.get("apply_immediately")),
                "AutoMinorVersionUpgrade": arg_to_bool_or_none(args.get("auto_minor_version_upgrade")),
                "DeletionProtection": arg_to_bool_or_none(args.get("deletion_protection")),
                "EnableIAMDatabaseAuthentication": arg_to_bool_or_none(args.get("enable_iam_database_authentication")),
                "PubliclyAccessible": arg_to_bool_or_none(args.get("publicly_accessible")),
                "CopyTagsToSnapshot": arg_to_bool_or_none(args.get("copy_tags_to_snapshot")),
                "BackupRetentionPeriod": int(args.get("backup_retention_period", ""))
                if args.get("backup_retention_period")
                else None,
            }
            remove_nulls_from_dictionary(kwargs)
            demisto.info(f"modify_db_instance {kwargs=}")
            response = client.modify_db_instance(**kwargs)

            if response["ResponseMetadata"]["HTTPStatusCode"] == HTTPStatus.OK:
                db_instance = response.get("DBInstance", {})
                readable_output = (
                    f"Successfully modified DB instance {args.get('db_instance_identifier')}"
                    f"\n\nUpdated DB Instance details:\n\n"
                )
                if db_instance:
                    db_instance = convert_datetimes_to_iso_safe(db_instance)
                    readable_output += tableToMarkdown("", t=db_instance, removeNull=True)

                return CommandResults(
                    readable_output=readable_output,
                    outputs_prefix="AWS.RDS.DBInstance",
                    outputs=db_instance,
                    outputs_key_field="DBInstanceIdentifier",
                )
            else:
                raise DemistoException(
                    f"Failed to modify DB instance. "
                    f"Status code: {response['ResponseMetadata']['HTTPStatusCode']}. "
                    f"Error {response['Error']['Message']}",
                )

        except Exception as e:
            raise DemistoException(f"Error modifying DB instance: {str(e)}")

    @staticmethod
    def modify_db_snapshot_attribute_command(client: BotoClient, args: Dict[str, Any]) -> CommandResults:
        """
        Adds or removes permission for the specified AWS account IDs to restore the specified DB snapshot.

        Args:
            client (BotoClient): The boto3 client for RDS service
            args (Dict[str, Any]): Command arguments including snapshot identifier and attribute settings

        Returns:
            CommandResults: Results of the operation with success/failure message
        """
        kwargs = {
            "DBSnapshotIdentifier": args.get("db_snapshot_identifier"),
            "AttributeName": args.get("attribute_name"),
            "ValuesToAdd": argToList(args.get("values_to_add")) if "values_to_add" in args else None,
            "ValuesToRemove": argToList(args.get("values_to_remove")) if "values_to_remove" in args else None,
        }
        remove_nulls_from_dictionary(kwargs)

        response = client.modify_db_snapshot_attribute(**kwargs)

        if response["ResponseMetadata"]["HTTPStatusCode"] == HTTPStatus.OK:
            # Return the changed fields in the command results:
            return CommandResults(
                readable_output=(
                    f"Successfully modified DB snapshot attribute for {args.get('db_snapshot_identifier')}:\n"
                    f"{tableToMarkdown('Modified', kwargs)}"
                )
            )

        else:
            raise DemistoException(f"Couldn't modify DB snapshot attribute for {args.get('db_snapshot_identifier')}")

    @staticmethod
    def modify_event_subscription_command(client: BotoClient, args: Dict[str, Any]) -> CommandResults:
        """
        Modifies the configuration of an existing Amazon RDS event notification subscription.
        This command performs the 'ModifyEventSubscription' API operation, allowing updates to the target SNS topic,
        the list of event categories, the source type, and the enabled state of the subscription.

        Args:
            client (BotoClient): The initialized Boto3 client.
            args (Dict[str, Any]): Command arguments, typically containing:
                - 'subscription_name' (str): The unique name of the subscription to modify. (Required)
                - 'enabled' (str): Boolean string ('true' or 'false') to activate/deactivate the subscription. (Optional)
                - 'event_categories' (str | List[str]): A list of event categories to subscribe to. (Optional)
                - 'sns_topic_arn' (str): The ARN of the new SNS topic to publish events to. (Optional)
                - 'source_type' (str): The type of resource generating events. (Optional)

        Returns:
            CommandResults: A CommandResults object containing the modified EventSubscription details.
        """
        kwargs = {
            "SubscriptionName": args.get("subscription_name"),
            "Enabled": arg_to_bool_or_none(args.get("enabled")),
            "EventCategories": argToList(args.get("event_categories", [])),
            "SnsTopicArn": args.get("sns_topic_arn"),
            "SourceType": args.get("source_type"),
        }
        remove_nulls_from_dictionary(kwargs)

        try:
            response = client.modify_event_subscription(**kwargs)

            if response["ResponseMetadata"]["HTTPStatusCode"] in [HTTPStatus.OK, HTTPStatus.NO_CONTENT]:
                headers = [
                    "CustomerAwsId",
                    "CustSubscriptionId",
                    "SnsTopicArn",
                    "Status",
                    "SubscriptionCreationTime",
                    "SourceType",
                    "EventCategoriesList",
                    "Enabled",
                    "EventSubscriptionArn",
                    "SourceIdsList",
                ]

                return CommandResults(
                    readable_output=tableToMarkdown(
                        name=f"Event subscription {args.get('subscription_name')} successfully modified.",
                        headers=headers,
                        t=response.get("EventSubscription"),
                        removeNull=True,
                    ),
                    outputs_prefix="AWS.RDS.EventSubscription",
                    outputs=response.get("EventSubscription"),
                    outputs_key_field="CustSubscriptionId",
                )
            raise DemistoException(f"Failed to modify event subscription {args.get('subscription_name')}.")
        except Exception as e:
            raise DemistoException(f"Error: {str(e)}")


class CostExplorer:
    service = AWSServices.CostExplorer

    @staticmethod
    def billing_cost_usage_list_command(client: BotoClient, args: Dict[str, Any]) -> CommandResults:
        """
        Retrieves cost and usage data from AWS Cost Explorer API.

        This command provides detailed cost and usage information for AWS services over a specified time period.
        It supports multiple metrics including costs (blended, unblended, amortized) and usage quantities.
        Results can be filtered by AWS services and support pagination for large datasets.

        Args:
            client (BotoClient): AWS Cost Explorer boto3 client
            args (Dict[str, Any]): Command arguments containing:
                - metrics: List of metrics to retrieve (UsageQuantity, BlendedCost, etc.)
                - start_date: Start date for the report (YYYY-MM-DD format)
                - end_date: End date for the report (YYYY-MM-DD format)
                - granularity: Time granularity (Daily, Monthly, Hourly)
                - aws_services: Optional filter for specific AWS services
                - next_page_token: Token for pagination

        Returns:
            CommandResults: Contains usage data grouped by time periods and metrics,
                          with separate tables for each metric type in readable output

        Raises:
            DemistoException: If AWS API call fails or invalid parameters provided
        """
        today_utc = datetime.now(UTC)
        metrics = argToList(args.get("metrics", "UsageQuantity"))
        allowed_metrics = {
            "AmortizedCost",
            "BlendedCost",
            "NetAmortizedCost",
            "NetUnblendedCost",
            "NormalizedUsageAmount",
            "UnblendedCost",
            "UsageQuantity",
        }
        invalid_metrics = [m for m in metrics if m not in allowed_metrics]
        if invalid_metrics:
            raise DemistoException(
                f"Invalid metrics: {', '.join(invalid_metrics)}. Allowed metrics: {', '.join(sorted(allowed_metrics))}"
            )
        start_date = arg_to_datetime(args.get("start_date")) or (today_utc - timedelta(days=7))
        end_date = arg_to_datetime(args.get("end_date")) or today_utc
        granularity = args.get("granularity", "Daily").upper()
        aws_services = argToList(args.get("aws_services"))
        token = args.get("next_page_token")

        request = {
            "TimePeriod": {
                "Start": start_date.date().isoformat(),
                "End": end_date.date().isoformat(),
            },
            "Granularity": granularity,
            "Metrics": metrics,
        }
        if aws_services:
            request["Filter"] = {
                "Dimensions": {
                    "Key": "SERVICE",
                    "MatchOptions": ["EQUALS"],
                    "Values": aws_services,
                }
            }
        if token:
            request["NextPageToken"] = token
        demisto.debug(f"AWS get_cost_and_usage request: {request}")

        response = client.get_cost_and_usage(**request)

        results = response.get("ResultsByTime", [])
        next_token = response.get("NextPageToken", "")
        demisto.debug(f"AWS get_cost_and_usage response - ResultsByTime count: {len(results)},\n NextToken: {next_token}")

        results_by_metric: dict[str, list] = {metric: [] for metric in metrics}
        for result in results:
            total = result.get("Total")
            service = total.get("Keys", [None])[0] if total.get("Keys") else None
            for metric in metrics:
                results_by_metric[metric].append(
                    {
                        "Service": service,
                        "StartDate": result.get("TimePeriod", {}).get("Start"),
                        "EndDate": result.get("TimePeriod", {}).get("End"),
                        "Amount": total.get(metric, {}).get("Amount", ""),
                        "Unit": total.get(metric, {}).get("Unit", ""),
                    }
                )
        outputs = {"AWS.Billing.Usage": results, "AWS.Billing(true)": {"UsageNextToken": next_token}}
        readable_tables = []
        for metric in metrics:
            metric_results = results_by_metric[metric]
            if metric_results:
                table = tableToMarkdown(
                    f"AWS Billing Usage - {metric}",
                    metric_results,
                    headers=["Service", "StartDate", "EndDate", "Amount", "Unit"],
                    removeNull=True,
                    headerTransform=pascalToSpace,
                )
                readable_tables.append(table)
        readable = "\n".join(readable_tables) if readable_tables else "No billing usage data found."
        if next_token:
            readable = f"Next Page Token: {next_token}\n\n" + readable
        return CommandResults(
            readable_output=readable,
            outputs=outputs,
            raw_response=response,
        )

    @staticmethod
    def billing_forecast_list_command(client: BotoClient, args: Dict[str, Any]) -> CommandResults:
        """
        Retrieves cost forecast data from AWS Cost Explorer API.

        This command provides forecasted cost information for AWS services over a future time period.
        It uses historical data to predict future spending patterns and supports multiple cost metrics.
        Results can be filtered by AWS services and include prediction intervals for accuracy assessment.

        Args:
            client (BotoClient): AWS Cost Explorer boto3 client
            args (Dict[str, Any]): Command arguments containing:
                - metric: Single forecast metric (AMORTIZED_COST, BLENDED_COST, etc.)
                - start_date: Start date for the forecast (YYYY-MM-DD format, defaults to today)
                - end_date: End date for the forecast (YYYY-MM-DD format, defaults to +7 days)
                - granularity: Time granularity (Daily, Monthly, Hourly)
                - aws_services: Optional filter for specific AWS services
                - next_page_token: Token for pagination

        Returns:
            CommandResults: Contains forecast data with mean values and prediction intervals,
                          organized by time periods for the specified metric

        Raises:
            DemistoException: If AWS API call fails or invalid parameters provided
        """
        today_utc = datetime.now(UTC)
        metric = args.get("metric", "AMORTIZED_COST")
        start_date = arg_to_datetime(args.get("start_date")) or today_utc
        end_date = arg_to_datetime(args.get("end_date")) or (today_utc + timedelta(days=7))
        granularity = args.get("granularity", "Daily").upper()
        aws_services = argToList(args.get("aws_services"))
        token = args.get("next_page_token")

        request = {
            "TimePeriod": {
                "Start": start_date.date().isoformat(),
                "End": end_date.date().isoformat(),
            },
            "Granularity": granularity,
            "Metric": metric,
        }
        if aws_services:
            request["Filter"] = {
                "Dimensions": {
                    "Key": "SERVICE",
                    "MatchOptions": ["EQUALS"],
                    "Values": aws_services,
                }
            }
        if token:
            request["NextPageToken"] = token
        demisto.debug(f"AWS Cost Forecast request: {request}")

        response = client.get_cost_forecast(**request)

        results = response.get("ForecastResultsByTime", [])
        next_token = response.get("NextPageToken", "")
        demisto.debug(f"AWS Cost Forecast response - ForecastResultsByTime count: {len(results)},\nNextToken: {next_token}")

        metric_results = []
        for result in results:
            metric_results.append(
                {
                    "StartDate": result.get("TimePeriod", {}).get("Start"),
                    "EndDate": result.get("TimePeriod", {}).get("End"),
                    "TotalAmount": f"{float(result.get('MeanValue', 0)):.2f}",
                    "TotalUnit": response.get("Unit"),
                }
            )

        outputs = {
            "AWS.Billing.Forecast": results,
            "AWS.Billing(true)": {"ForecastNextToken": next_token},
        }

        readable = tableToMarkdown(
            f"AWS Billing Forecast - {metric}",
            metric_results,
            headers=["StartDate", "EndDate", "TotalAmount", "TotalUnit"],
            removeNull=True,
            headerTransform=pascalToSpace,
        )
        if next_token:
            readable = f"Next Page Token: {next_token}\n\n" + readable

        return CommandResults(
            readable_output=readable,
            outputs=outputs,
            raw_response=response,
        )


class Budgets:
    service = AWSServices.BUDGETS

    @staticmethod
    def billing_budgets_list_command(client: BotoClient, args: Dict[str, Any]) -> CommandResults:
        """
        Retrieves budget information from AWS Budgets API.

        This command lists all configured budgets for a specified AWS account, providing detailed
        information about budget limits, actual spending, forecasted spending, and time periods.
        Supports various budget types including cost, usage, and savings plans budgets.

        Args:
            client (BotoClient): AWS Budgets boto3 client
            args (Dict[str, Any]): Command arguments containing:
                - account_id: AWS account ID to retrieve budgets for (required)
                - max_result: Maximum number of results to return (default: 50, max: 1000)
                - show_filter_expression: Whether to include filter expressions in output
                - next_page_token: Token for pagination

        Returns:
            CommandResults: Contains budget data including names, types, limits, actual spend,
                          forecasted spend, and time periods with pagination support

        Raises:
            DemistoException: If AWS API call fails, account_id is invalid, or other errors occur
        """
        max_results = int(args.get("max_result", 50))
        token = args.get("next_page_token")
        account_id = args.get("account_id")
        show_filter_expression = argToBoolean(args.get("show_filter_expression"))
        request = {"AccountId": account_id, "MaxResults": max_results}
        if token:
            request["NextToken"] = token
        if show_filter_expression:
            request["ShowFilterExpression"] = show_filter_expression
        demisto.debug(f"AWS Budgets request: {request}")

        response = client.describe_budgets(**request)

        budgets = response.get("Budgets", [])
        next_token = response.get("NextToken")
        demisto.debug(f"AWS Budgets response - Budgets count: {len(budgets)},\n NextToken: {next_token}")
        results = []
        for b in budgets:
            budget_limit = b.get("BudgetLimit", {})
            actual_spend = b.get("CalculatedSpend", {}).get("ActualSpend", {})
            start = b.get("TimePeriod", {}).get("Start").strftime("%Y-%m-%d")
            end = b.get("TimePeriod", {}).get("End").strftime("%Y-%m-%d")
            results.append(
                {
                    "BudgetName": b.get("BudgetName"),
                    "BudgetType": b.get("BudgetType"),
                    "BudgetLimitAmount": budget_limit.get("Amount"),
                    "BudgetLimitUnit": budget_limit.get("Unit"),
                    "ActualSpendAmount": actual_spend.get("Amount"),
                    "ActualSpendUnit": actual_spend.get("Unit"),
                    "TimePeriod": f"{start} - {end}",
                    "FilterExpression": b.get("FilterExpression") if show_filter_expression else None,
                }
            )
        outputs = {
            "AWS.Billing.Budget(val.BudgetName && val.BudgetName == obj.BudgetName)": results,
            "AWS.Billing(true)": {"BudgetNextToken": next_token},
        }
        readable = tableToMarkdown(
            "AWS Budgets",
            results,
            headers=[
                "BudgetName",
                "TimePeriod",
                "BudgetType",
                "BudgetLimitAmount",
                "BudgetLimitUnit",
                "FilterExpression",
                "ActualSpendAmount",
                "ActualSpendUnit",
            ],
            removeNull=True,
            headerTransform=pascalToSpace,
        )
        if next_token:
            readable = f"Next Page Token: {next_token}\n\n" + readable
        return CommandResults(
            readable_output=readable,
            outputs=outputs,
            raw_response=json.loads(json.dumps(response, cls=DatetimeEncoder)),
        )

    @staticmethod
    def billing_budget_notification_list_command(client: BotoClient, args: Dict[str, Any]) -> CommandResults:
        """
        Retrieves notification configurations for a specific budget from AWS Budgets API.

        This command lists all notification settings associated with a particular budget,
        including notification types (actual vs forecasted), thresholds, comparison operators,
        and subscriber information (email addresses or SNS topics).

        Args:
            client (BotoClient): AWS Budgets boto3 client
            args (Dict[str, Any]): Command arguments containing:
                - account_id: AWS account ID that owns the budget (required)
                - budget_name: Name of the budget to retrieve notifications for (required)
                - max_result: Maximum number of results to return (default: 50, max: 100)
                - next_page_token: Token for pagination

        Returns:
            CommandResults: Contains notification configurations including notification types,
                          thresholds, comparison operators, and subscriber details

        Raises:
            DemistoException: If AWS API call fails, budget doesn't exist, or invalid parameters provided
        """
        budget_name = args.get("budget_name")
        max_results = int(args.get("max_result", 50))
        token = args.get("next_page_token")
        request = {"AccountId": args["account_id"], "BudgetName": budget_name, "MaxResults": max_results}
        if token:
            request["NextToken"] = token
        demisto.debug(f"AWS Budget Notifications request: {request}")

        response = client.describe_notifications_for_budget(**request)

        notifications = response.get("Notifications", [])
        next_token = response.get("NextToken", "")
        demisto.debug(f"AWS Budget Notifications response - Notifications count: {len(notifications)},\n NextToken: {next_token}")
        outputs = {
            "AWS.Billing.Notification": notifications,
            "AWS.Billing(true)": {"NotificationNextToken": next_token},
        }
        readable = tableToMarkdown(f"Notifications for Budget: {budget_name}", notifications)
        if next_token:
            readable = f"Next Page Token: {next_token}\n\n" + readable
        return CommandResults(
            readable_output=readable,
            outputs=outputs,
            raw_response=response,
        )


class CloudTrail:
    service = AWSServices.CloudTrail

    @staticmethod
    def start_logging_command(client: BotoClient, args: Dict[str, Any]) -> CommandResults:
        """
        Starts the recording of AWS API calls and log file delivery for a trail.
        """
        name = args.get("name")

        try:
            response = client.start_logging(Name=name)

            return CommandResults(readable_output=f"Successfully started logging for CloudTrail: {name}", raw_response=response)
        except Exception as e:
            raise DemistoException(f"Error starting logging for CloudTrail {name}: {str(e)}")

    @staticmethod
    def update_trail_command(client: BotoClient, args: Dict[str, Any]) -> CommandResults:
        """
        Updates trail settings that control what events you are logging, and how to handle log files.
        Changes to a trail do not require stopping the CloudTrail service.

        Args:
            client (BotoClient): The boto3 client for CloudTrail service
            args (Dict[str, Any]): Command arguments including trail name and configuration options

        Returns:
            CommandResults: Results of the operation with update information
        """
        try:
            kwargs = {
                "Name": args.get("name"),
                "S3BucketName": args.get("s3_bucket_name"),
                "S3KeyPrefix": args.get("s3_key_prefix"),
                "SnsTopicName": args.get("sns_topic_name"),
                "IncludeGlobalServiceEvents": arg_to_bool_or_none(args.get("include_global_service_events")),
                "IsMultiRegionTrail": arg_to_bool_or_none(args.get("is_multi_region_trail")),
                "EnableLogFileValidation": arg_to_bool_or_none(args.get("enable_log_file_validation")),
                "CloudWatchLogsLogGroupArn": args.get("cloud_watch_logs_log_group_arn"),
                "CloudWatchLogsRoleArn": args.get("cloud_watch_logs_role_arn"),
                "KMSKeyId": args.get("kms_key_id"),
            }

            remove_nulls_from_dictionary(kwargs)

            response = client.update_trail(**kwargs)

            if response["ResponseMetadata"]["HTTPStatusCode"] == HTTPStatus.OK:
                trail_data = response.get("Trail", {})
                readable_output = f"Successfully updated CloudTrail: {args.get('name')}"

                if trail_data:
                    readable_output += "\n\nUpdated Trail Details:"
                    readable_output += tableToMarkdown("", trail_data)

                return CommandResults(
                    readable_output=readable_output,
                    outputs_prefix="AWS.CloudTrail.Trail",
                    outputs=trail_data,
                    outputs_key_field="TrailARN",
                    raw_response=response,
                )
            else:
                raise DemistoException(
                    f"Failed to update CloudTrail. "
                    f"Status code: {response['ResponseMetadata']['HTTPStatusCode']}. "
                    f"{json.dumps(response)}"
                )

        except Exception as e:
            raise DemistoException(f"Error updating CloudTrail {args.get('name')}: {str(e)}")

    @staticmethod
    def describe_trails_command(client: BotoClient, args: Dict[str, Any]) -> CommandResults:
        """
        Retrieves descriptions of the specified trail or all trails in the account.

        Args:
            client (BotoClient): The boto3 client for CloudTrail service
            args (Dict[str, Any]): Command arguments including trail names (optional)

        Returns:
            CommandResults: Detailed information about CloudTrail trails
        """
        trail_names = argToList(args.get("trail_names", []))
        include_shadow_trails = arg_to_bool_or_none(args.get("include_shadow_trails", True))
        kwargs = {"trailNameList": trail_names, "includeShadowTrails": include_shadow_trails}
        remove_nulls_from_dictionary(kwargs)
        response = client.describe_trails(**kwargs)
        trail_data = response.get("trailList", [])
        headers = [
            "Name",
            "S3BucketName",
            "IncludeGlobalServiceEvents",
            "IsMultiRegionTrail",
            "TrailARN",
            "LogFileValidationEnabled",
            "HomeRegion",
        ]
        readable_output = tableToMarkdown(
            name="Trail List",
            t=trail_data,
            removeNull=True,
            headers=headers,
            headerTransform=pascalToSpace,
        )
        return CommandResults(
            outputs_prefix="AWS.CloudTrail.Trails",
            outputs_key_field="TrailARN",
            raw_response=response,
            outputs=trail_data,
            readable_output=readable_output,
        )


class ECS:
    service = AWSServices.ECS

    @staticmethod
    def update_cluster_settings_command(client: BotoClient, args: Dict[str, Any]) -> CommandResults:
        """
        Updates the containerInsights setting of an ECS cluster.

        Args:
            client (BotoClient): The boto3 client for ECS service
            args (Dict[str, Any]): Command arguments including cluster name and setting value

        Returns:
            CommandResults: Results of the operation with updated cluster settings
        """
        setting_value = args.get("value")
        print_debug_logs(client, f"Updating ECS cluster settings with parameters: {setting_value=}")  # noqa: E501
        response = client.update_cluster_settings(
            cluster=args.get("cluster_name"),
            settings=[
                {"name": "containerInsights", "value": setting_value},
            ],
        )

        if response["ResponseMetadata"]["HTTPStatusCode"] == HTTPStatus.OK:
            cluster_data = response.get("cluster", {})
            readable_output = f"Successfully updated ECS cluster: {args.get('cluster_name')}"

            if cluster_data:
                readable_output += "\n\nUpdated Cluster Details:ֿֿֿֿֿ\n"
                readable_output += tableToMarkdown("", cluster_data)

            return CommandResults(
                readable_output=readable_output,
                outputs_prefix="AWS.ECS.Cluster",
                outputs=cluster_data,
                outputs_key_field="clusterArn",
                raw_response=response,
            )
        else:
            raise DemistoException(
                f"Failed to update ECS cluster. "
                f"Status code: {response['ResponseMetadata']['HTTPStatusCode']}. "
                f"{json.dumps(response)}"
            )


class KMS:
    service = AWSServices.KMS

    @staticmethod
    def enable_key_rotation_command(client: BotoClient, args: Dict[str, Any]) -> CommandResults | None:
        """
        Enables automatic rotation for a symmetric customer-managed KMS key.
        Uses a custom rotation period (days) from args; valid range is 90–2560.
        Args:
            client (BotoClient): The boto3 client for KMS service.
            args (Dict[str, Any]): Command arguments including key id and rotation period in days.

        Returns:
            CommandResults: Results of the operation with updated key rotation settings.
        """
        key_id = args.get("key_id", "")
        rot_period = arg_to_number(args.get("rotation_period_in_days"))
        kwargs = {"KeyId": key_id, "RotationPeriodInDays": rot_period}
        remove_nulls_from_dictionary(kwargs)
        print_debug_logs(client, f"EnableKeyRotation params: {kwargs}")

        try:
            resp = client.enable_key_rotation(**kwargs)
            status = resp.get("ResponseMetadata", {}).get("HTTPStatusCode")
            if status in (HTTPStatus.OK, HTTPStatus.NO_CONTENT):
                hr = f"Enabled automatic rotation for KMS key '{key_id}' (rotation period: {rot_period} days)."
                return CommandResults(readable_output=hr, raw_response=resp)
            return AWSErrorHandler.handle_response_error(resp)

        except ClientError as e:
            return AWSErrorHandler.handle_client_error(e)

        except Exception as e:
            raise DemistoException(f"Error enabling key rotation for '{key_id}': {str(e)}")


class ELB:
    service = AWSServices.ELB

    @staticmethod
    def modify_load_balancer_attributes_command(client: BotoClient, args: Dict[str, Any]) -> CommandResults | None:
        """
        Modifies Classic ELB attributes:
        Cross-Zone Load Balancing, Access Logs, Connection Draining, Connection Settings, AdditionalAttributes.
        Sends only sub-blocks provided by the user.
        Args:
            client (BotoClient): The boto3 client for ELB service.
            args (Dict[str, Any]): Command arguments including load balancer name and setting values:
                - cross-zone load balancing (enabled).
                - access logs (enabled, s3 bucket name, s3 bucket prefix, emit interval).
                - connection draining (enabled, timeout).
                - connection settings (idle timeout).
                - desync mitigation mode (monitor, defensive, strictest).

        Returns:
            CommandResults: Results of the operation with updated load balancer attributes.
        """
        lb_name = args.get("load_balancer_name", "")
        attrs: Dict[str, Any] = {}
        # Cross-zone
        ELB.add_block_if_any(
            block_name="CrossZoneLoadBalancing",
            block={"Enabled": arg_to_bool_or_none(args.get("cross_zone_load_balancing_enabled"))},
            target=attrs,
        )
        # Access logs
        ELB.add_block_if_any(
            block_name="AccessLog",
            block={
                "Enabled": arg_to_bool_or_none(args.get("access_log_enabled")),
                "S3BucketName": args.get("access_log_s3_bucket_name"),
                "S3BucketPrefix": args.get("access_log_s3_bucket_prefix"),
                "EmitInterval": arg_to_number(args.get("access_log_interval")),
            },
            target=attrs,
        )
        # Connection draining
        ELB.add_block_if_any(
            block_name="ConnectionDraining",
            block={
                "Enabled": arg_to_bool_or_none(args.get("connection_draining_enabled")),
                "Timeout": arg_to_number(args.get("connection_draining_timeout")),
            },
            target=attrs,
        )
        # Connection settings (idle timeout)
        ELB.add_block_if_any(
            block_name="ConnectionSettings",
            block={"IdleTimeout": arg_to_number(args.get("connection_settings_idle_timeout"))},
            target=attrs,
        )
        # Additional attributes (JSON list of {Key,Value})
        # Only one additional attribute is supported on classic ELB, Therefore we directly set the key and value
        if desync_mitigation_mode := args.get("desync_mitigation_mode"):
            attrs["AdditionalAttributes"] = [{"Key": "elb.http.desyncmitigationmode", "Value": desync_mitigation_mode}]

        kwargs = {"LoadBalancerName": lb_name, "LoadBalancerAttributes": attrs}
        remove_nulls_from_dictionary(kwargs)
        print_debug_logs(client, f"ModifyLoadBalancerAttributes params: {kwargs}")

        try:
            resp = client.modify_load_balancer_attributes(**kwargs)
            status = resp.get("ResponseMetadata", {}).get("HTTPStatusCode")
            if status == HTTPStatus.OK:
                lb_attrs = resp.get("LoadBalancerAttributes", {})
                out = {"LoadBalancerName": lb_name, "LoadBalancerAttributes": lb_attrs}
                hr = ELB.format_elb_modify_attributes_hr(lb_name, resp)
                return CommandResults(
                    readable_output=hr,
                    outputs_prefix="AWS.ELB.LoadBalancer",
                    outputs_key_field="LoadBalancerName",
                    outputs=out,
                    raw_response=resp,
                )

            return AWSErrorHandler.handle_response_error(resp)

        except ClientError as e:
            return AWSErrorHandler.handle_client_error(e)

        except Exception as e:
            raise DemistoException(f"Error modifying load balancer '{lb_name}': {str(e)}")

    @staticmethod
    def add_block_if_any(block_name: str, block: dict, target: dict) -> None:
        """
        Adds a block to the target dictionary if the value is not empty.
        Args:
            block_name (str): The name of the block to add.
            block (dict): The block to add.
            target (dict): The target dictionary to add the block to.
        Returns:
            None
        """
        remove_nulls_from_dictionary(block)
        if block:
            target[block_name] = block

    @staticmethod
    def format_elb_modify_attributes_hr(lb_name: str, resp: dict) -> str:
        """
        Minimal formatter:
        - prints "Updated attributes for <lb>"
        - then one table per attribute block under LoadBalancerAttributes
        Args:
            lb_name (str): The name of the Classic ELB.
            resp (dict): The response from the modify_load_balancer_attributes API call.
        Returns:
            str: The formatted output.
        """
        lb_attrs = resp.get("LoadBalancerAttributes", {})
        sections: list[str] = [f"### Updated attributes for Classic ELB {lb_name}"]

        for attr_name, attr_values in lb_attrs.items():
            title = attr_name
            if isinstance(attr_values, dict):
                sections.append(tableToMarkdown(title, [attr_values], removeNull=True))
            elif attr_values and isinstance(attr_values, list):
                for attr_value in attr_values:
                    sections.append(tableToMarkdown(title, attr_value, removeNull=True))
            else:
                sections.append(tableToMarkdown(title, [{"Value": attr_values}], removeNull=True))
        return "\n\n".join(sections)


class Lambda:
    service = AWSServices.LAMBDA

    @staticmethod
    def get_function_configuration_command(client: BotoClient, args: Dict[str, Any]):
        """
        Retrieves the configuration information for a Lambda function.

        Args:
            client (BotoClient): The boto3 client for Lambda service
            args (Dict[str, Any]): Command arguments including function name and optional qualifier

        Returns:
            CommandResults: Results of the operation with function configuration details
        """
        # Prepare parameters
        function_name = args.get("function_name")
        params = {"FunctionName": function_name}
        if qualifier := args.get("qualifier"):
            params["Qualifier"] = qualifier

        # Get function configuration
        response = client.get_function_configuration(**params)

        # Remove ResponseMetadata for cleaner output
        if "ResponseMetadata" in response:
            del response["ResponseMetadata"]

        # Create human readable output
        human_readable = tableToMarkdown(
            f"Lambda Function Configuration: {function_name}",
            response,
            headers=[
                "FunctionName",
                "FunctionArn",
                "Runtime",
                "CodeSha256",
                "State",
                "Description",
                "RevisionId",
                "LastModified",
            ],
            headerTransform=pascalToSpace,
            removeNull=True,
        )

        return CommandResults(
            outputs_prefix="AWS.Lambda.FunctionConfig",
            outputs_key_field="FunctionArn",
            outputs=response,
            readable_output=human_readable,
            raw_response=response,
        )

    @staticmethod
    def get_function_url_configuration_command(client: BotoClient, args: Dict[str, Any]):
        """
        Retrieves the configuration for a Lambda function URL.

        Args:
            client (BotoClient): The AWS Lambda client used to retrieve the function URL configuration.
            args (Dict[str, Any]): A dictionary containing the function URL configuration parameters including
                                   function_name and optional qualifier.

        Returns:
            CommandResults: An object containing the function URL configuration details including FunctionUrl,
                           FunctionArn, AuthType, CreationTime, LastModifiedTime, and InvokeMode.
        """
        function_name = args.get("function_name")
        qualifier = args.get("qualifier")

        # Prepare parameters
        params = {"FunctionName": function_name}
        if qualifier:
            params["Qualifier"] = qualifier

        # Get function URL configuration
        response = client.get_function_url_config(**params)

        # Remove ResponseMetadata for cleaner output
        if "ResponseMetadata" in response:
            del response["ResponseMetadata"]

        # Create human readable output
        human_readable = tableToMarkdown(
            f"Lambda Function URL Configuration: {function_name}",
            response,
            headers=["FunctionUrl", "FunctionArn", "AuthType", "CreationTime", "LastModifiedTime", "InvokeMode"],
            headerTransform=pascalToSpace,
        )

        return CommandResults(
            outputs_prefix="AWS.Lambda.FunctionURLConfig",
            outputs_key_field="FunctionArn",
            outputs=response,
            readable_output=human_readable,
            raw_response=response,
        )

    @staticmethod
    def update_function_url_configuration_command(client: BotoClient, args: Dict[str, Any]):
        """
        Updates the configuration for a Lambda function URL.

        Args:
            client (BotoClient): The AWS Lambda client used to update the function URL configuration.
            args (Dict[str, Any]): A dictionary containing the function URL configuration parameters including
                                   function_name, qualifier, auth_type, CORS settings (allow_credentials,
                                   allow_headers, allow_methods, allow_origins, expose_headers, max_age),
                                   and invoke_mode.

        Returns:
            CommandResults: An object containing a success message and raw response for updating the function URL configuration.
        """
        params = {
            "FunctionName": args.get("function_name"),
            "Qualifier": args.get("qualifier"),
            "AuthType": args.get("auth_type"),
            "InvokeMode": args.get("invoke_mode"),
        }
        cors = {
            "AllowCredentials": arg_to_bool_or_none(args.get("cors_allow_credentials")),
            "AllowHeaders": argToList(args.get("cors_allow_headers", [])),
            "AllowMethods": argToList(args.get("cors_allow_methods", [])),
            "AllowOrigins": argToList(args.get("cors_allow_origins", [])),
            "ExposeHeaders": argToList(args.get("cors_expose_headers", [])),
            "MaxAge": arg_to_number(args.get("cors_max_age")),
        }
        fixed_cors = remove_empty_elements(cors)
        if any(fixed_cors.values()):
            params.update({"Cors": fixed_cors})
        fixed_params = remove_empty_elements(params)
        response = client.update_function_url_config(**fixed_params)
        # Create human readable output
        human_readable = tableToMarkdown(
            f"The Updated Lambda Function URL Configuration: {response.get('FunctionArn',args.get('function_name'))}",
            response,
            headers=["FunctionUrl", "FunctionArn", "AuthType", "CreationTime", "LastModifiedTime", "InvokeMode"],
            headerTransform=pascalToSpace,
        )

        return CommandResults(
            outputs_prefix="AWS.Lambda.FunctionURLConfig",
            outputs_key_field="FunctionArn",
            outputs=response,
            readable_output=human_readable,
            raw_response=response,
        )

    @staticmethod
    def _parse_policy_response(data: dict[str, Any]) -> tuple[dict, list | None]:
        """
        Parses the response data representing a policy into a structured format.

        Args:
            data (dict): The response data containing the policy information.

        Returns:
            tuple[dict[str, Any], list[dict[str, str | None]]]: A tuple containing the parsed policy information.
                The first element of the tuple is a dictionary representing the policy metadata with the following keys:
                    - "Id" (str): The ID of the policy.
                    - "Version" (str): The version of the policy.
                    - "RevisionId" (str): The revision ID of the policy.
                The second element of the tuple is a list of dictionaries representing the policy statements.
                Each dictionary in the list represents a statement with the following keys:
                    - "Sid" (str): The ID of the statement.
                    - "Effect" (str): The effect of the statement (e.g., "Allow" or "Deny").
                    - "Action" (str): The action associated with the statement.
                    - "Resource" (str): The resource associated with the statement.
                    - "Principal" (str | None): The principal associated with the statement, if applicable.
        """
        policy: dict[str, Any] = data.get("Policy", {})
        statements: list[dict[str, str | None]] = policy.get("Statement", [])

        if len(statements) == 1:
            return {
                "Sid": statements[0].get("Sid"),
                "Effect": statements[0].get("Effect"),
                "Action": statements[0].get("Action"),
                "Resource": statements[0].get("Resource"),
                "Principal": statements[0].get("Principal"),
            }, None

        else:
            policy_table = {
                "Id": policy.get("Id"),
                "Version": policy.get("Version"),
                "RevisionId": data.get("RevisionId"),
            }
            statements_table = [
                {
                    "Sid": statement.get("Sid"),
                    "Effect": statement.get("Effect"),
                    "Action": statement.get("Action"),
                    "Resource": statement.get("Resource"),
                    "Principal": statement.get("Principal"),
                }
                for statement in statements
            ]
            return policy_table, statements_table

    @staticmethod
    def get_policy_command(client: BotoClient, args: Dict[str, Any]):
        """
        Retrieves the policy for a Lambda function from AWS and parses it into a dictionary.

        Args:
            args (dict): A dictionary containing the function name and optional qualifier.
            aws_client: The AWS client(boto3 client) used to retrieve the policy.

        Returns:
            CommandResults: An object containing the parsed policy as outputs, a readable output in Markdown format,
                            and relevant metadata.
        """
        kwargs = {"FunctionName": args["function_name"]}
        if qualifier := args.get("qualifier"):
            kwargs["Qualifier"] = qualifier

        response = client.get_policy(**kwargs)
        if response.get("ResponseMetadata", {}).get("HTTPStatusCode") != HTTPStatus.OK:
            AWSErrorHandler.handle_response_error(response, args.get("account_id"))

        fixed_response = {}
        fixed_response["AccountId"] = args.get("account_id", "")
        fixed_response["FunctionName"] = args["function_name"]
        fixed_response["Region"] = args["region"]
        response["Policy"] = json.loads(response["Policy"])
        fixed_response.update(response["Policy"])
        fixed_response.update({"RevisionId": response.get("RevisionId")})

        parsed_policy, parsed_statement = Lambda._parse_policy_response(response)

        policy_table = tableToMarkdown(name="Policy Statements", t=parsed_policy)

        if parsed_statement:  # if policy contains a multiple statements, then print the statements in another table
            statements_table = tableToMarkdown("Statements", t=parsed_statement)
            policy_table = policy_table + statements_table

        return CommandResults(
            outputs=fixed_response,
            readable_output=policy_table,
            outputs_prefix="AWS.Lambda.Policy",
            outputs_key_field=["Region", "FunctionName", "AccountId"],
            raw_response=response,
        )

    @staticmethod
    def invoke_command(client: BotoClient, args: Dict[str, Any]):
        """
        Invokes a Lambda function with the specified parameters and returns the response.

        Args:
            client (BotoClient): The AWS Lambda client used to invoke the function.
            args (Dict[str, Any]): A dictionary containing the function invocation parameters including
                                   functionName, invocationType, logType, clientContext, payload, and qualifier.

        Returns:
            CommandResults: An object containing the invocation response data including function name,
                            region, request payload, log results, response payload, executed version,
                            and any function errors, formatted as readable output.
        """
        payload = args.get("payload")
        kwargs: dict[str, Any] = {
            "FunctionName": args.get("function_name"),
            "InvocationType": args.get("invocation_type"),
            "LogType": args.get("log_type"),
            "ClientContext": args.get("client_context"),
            "Payload": json.dumps(payload)
            if (not isinstance(payload, str)) or (not payload.startswith("{") and not payload.startswith("["))
            else payload,
            "Qualifier": args.get("qualifier"),
        }
        fixed_kwargs = remove_empty_elements(kwargs)
        response = client.invoke(**fixed_kwargs)
        data = {
            "FunctionName": args.get("function_name"),
            "Region": args.get("region"),
            "RequestPayload": args.get("payload"),
        }
        remove_nulls_from_dictionary(data)
        if "LogResult" in response:
            data.update({"LogResult": base64.b64decode(response["LogResult"]).decode("utf-8")})  # type:ignore
        if "Payload" in response:
            data.update({"Payload": response["Payload"].read().decode("utf-8")})  # type:ignore
            response["Payload"] = data["Payload"]
        if "ExecutedVersion" in response:
            data.update({"ExecutedVersion": response["ExecutedVersion"]})  # type:ignore
        if "FunctionError" in response:
            data.update({"FunctionError": response["FunctionError"]})

        human_readable = tableToMarkdown("AWS Lambda Invoked Functions", data)
        return CommandResults(
            outputs=data,
            readable_output=human_readable,
            outputs_prefix="AWS.Lambda.InvokedFunction",
            outputs_key_field=["FunctionName", "Region"],
            raw_response=response,
        )


def get_file_path(file_id):
    filepath_result = demisto.getFilePath(file_id)
    return filepath_result


COMMANDS_MAPPING: dict[str, Callable[[BotoClient, Dict[str, Any]], CommandResults | None]] = {
    "aws-billing-cost-usage-list": CostExplorer.billing_cost_usage_list_command,
    "aws-billing-forecast-list": CostExplorer.billing_forecast_list_command,
    "aws-billing-budgets-list": Budgets.billing_budgets_list_command,
    "aws-billing-budget-notification-list": Budgets.billing_budget_notification_list_command,
    "aws-s3-public-access-block-update": S3.put_public_access_block_command,
    "aws-s3-bucket-versioning-put": S3.put_bucket_versioning_command,
    "aws-s3-bucket-versioning-enable-quick-action": S3.put_bucket_versioning_command,
    "aws-s3-bucket-logging-put": S3.put_bucket_logging_command,
    "aws-s3-bucket-enable-bucket-access-logging-quick-action": S3.put_bucket_logging_command,
    "aws-s3-bucket-acl-put": S3.put_bucket_acl_command,
    "aws-s3-bucket-acl-set-to-private-quick-action": S3.put_bucket_acl_command,
    "aws-s3-bucket-policy-put": S3.put_bucket_policy_command,
    "aws-s3-bucket-website-delete": S3.delete_bucket_website_command,
    "aws-s3-bucket-website-disable-hosting-quick-action": S3.delete_bucket_website_command,
    "aws-s3-bucket-ownership-controls-put": S3.put_bucket_ownership_controls_command,
<<<<<<< HEAD
    "aws-s3-bucket-website-get": S3.get_bucket_website_command,
    "aws-s3-bucket-acl-get": S3.get_bucket_acl_command,
=======
    "aws-s3-file-upload": S3.file_upload_command,
    "aws-s3-file-download": S3.file_download_command,
>>>>>>> 6fc8e685
    "aws-iam-account-password-policy-get": IAM.get_account_password_policy_command,
    "aws-iam-account-password-policy-update": IAM.update_account_password_policy_command,
    "aws-iam-role-policy-put": IAM.put_role_policy_command,
    "aws-iam-login-profile-delete": IAM.delete_login_profile_command,
    "aws-iam-user-policy-put": IAM.put_user_policy_command,
    "aws-iam-role-from-instance-profile-remove": IAM.remove_role_from_instance_profile_command,
    "aws-iam-access-key-update": IAM.update_access_key_command,
    "aws-ec2-instance-metadata-options-modify": EC2.modify_instance_metadata_options_command,
    "aws-ec2-instance-attribute-modify": EC2.modify_instance_attribute_command,
    "aws-ec2-instance-attribute-modify-quick-action": EC2.modify_instance_attribute_command,
    "aws-ec2-snapshot-attribute-modify": EC2.modify_snapshot_attribute_command,
    "aws-ec2-image-attribute-modify": EC2.modify_image_attribute_command,
    "aws-ec2-image-attribute-set-ami-to-private-quick-action": EC2.modify_image_attribute_command,
    "aws-ec2-security-group-ingress-revoke": EC2.revoke_security_group_ingress_command,
    "aws-ec2-security-group-ingress-authorize": EC2.authorize_security_group_ingress_command,
    "aws-ec2-security-group-egress-revoke": EC2.revoke_security_group_egress_command,
    "aws-ec2-create-snapshot": EC2.create_snapshot_command,
    "aws-ec2-modify-snapshot-permission": EC2.modify_snapshot_permission_command,
    "aws-ec2-subnet-attribute-modify": EC2.modify_subnet_attribute_command,
<<<<<<< HEAD
    "aws-ec2-latest-ami-get": EC2.get_latest_ami_command,
    "aws-ec2-network-acl-create": EC2.create_network_acl_command,
    "aws-ec2-ipam-discovered-public-addresses-get": EC2.get_ipam_discovered_public_addresses_command,
=======
    "aws-ec2-vpcs-describe": EC2.describe_vpcs_command,
    "aws-ec2-subnets-describe": EC2.describe_subnets_command,
    "aws-ec2-ipam-resource-discoveries-describe": EC2.describe_ipam_resource_discoveries_command,
    "aws-ec2-ipam-resource-discovery-associations-describe": EC2.describe_ipam_resource_discovery_associations_command,
    "aws-ec2-set-snapshot-to-private-quick-action": EC2.modify_snapshot_permission_command,
>>>>>>> 6fc8e685
    "aws-eks-cluster-config-update": EKS.update_cluster_config_command,
    "aws-eks-describe-cluster": EKS.describe_cluster_command,
    "aws-eks-associate-access-policy": EKS.associate_access_policy_command,
    "aws-rds-db-cluster-modify": RDS.modify_db_cluster_command,
    "aws-rds-db-cluster-enable-iam-auth-quick-action": RDS.modify_db_cluster_command,
    "aws-rds-db-cluster-enable-deletion-protection-quick-action": RDS.modify_db_cluster_command,
    "aws-rds-db-cluster-snapshot-attribute-modify": RDS.modify_db_cluster_snapshot_attribute_command,
    "aws-rds-db-cluster-snapshot-set-to-private-quick-action": RDS.modify_db_cluster_snapshot_attribute_command,
    "aws-rds-db-instance-modify": RDS.modify_db_instance_command,
    "aws-rds-db-instance-modify-publicly-accessible-quick-action": RDS.modify_db_instance_command,
    "aws-rds-db-instance-modify-copy-tags-on-rds-snapshot-quick-action": RDS.modify_db_instance_command,
    "aws-rds-db-instance-modify-enable-automatic-backup-quick-action": RDS.modify_db_instance_command,
    "aws-rds-db-instance-enable-iam-auth-quick-action": RDS.modify_db_instance_command,
    "aws-rds-db-instance-enable-deletion-protection-quick-action": RDS.modify_db_instance_command,
    "aws-rds-db-instance-enable-auto-upgrade-quick-action": RDS.modify_db_instance_command,
    "aws-rds-db-instance-enable-multi-az-quick-action": RDS.modify_db_instance_command,
    "aws-rds-db-snapshot-attribute-modify": RDS.modify_db_snapshot_attribute_command,
    "aws-rds-event-subscription-modify": RDS.modify_event_subscription_command,
    "aws-rds-db-snapshot-attribute-set-snapshot-to-private-quick-action": RDS.modify_db_snapshot_attribute_command,
    "aws-cloudtrail-logging-start": CloudTrail.start_logging_command,
    "aws-cloudtrail-logging-start-enable-logging-quick-action": CloudTrail.start_logging_command,
    "aws-cloudtrail-trail-update": CloudTrail.update_trail_command,
    "aws-cloudtrail-trail-enable-log-validation-quick-action": CloudTrail.update_trail_command,
    "aws-ec2-instances-describe": EC2.describe_instances_command,
    "aws-ec2-instances-start": EC2.start_instances_command,
    "aws-ec2-instances-stop": EC2.stop_instances_command,
    "aws-ec2-instances-terminate": EC2.terminate_instances_command,
    "aws-ec2-instances-run": EC2.run_instances_command,
    "aws-ec2-tags-create": EC2.create_tags_command,
    "aws-s3-bucket-policy-delete": S3.delete_bucket_policy_command,
    "aws-s3-public-access-block-get": S3.get_public_access_block_command,
    "aws-s3-bucket-encryption-get": S3.get_bucket_encryption_command,
    "aws-s3-bucket-policy-get": S3.get_bucket_policy_command,
    "aws-cloudtrail-trails-describe": CloudTrail.describe_trails_command,
    "aws-ecs-update-cluster-settings": ECS.update_cluster_settings_command,
    "aws-lambda-function-configuration-get": Lambda.get_function_configuration_command,
    "aws-lambda-function-url-config-get": Lambda.get_function_url_configuration_command,
    "aws-lambda-policy-get": Lambda.get_policy_command,
    "aws-lambda-invoke": Lambda.invoke_command,
    "aws-lambda-function-url-config-update": Lambda.update_function_url_configuration_command,
    "aws-kms-key-enable-rotation": KMS.enable_key_rotation_command,
    "aws-elb-load-balancer-attributes-modify": ELB.modify_load_balancer_attributes_command,
}

REQUIRED_ACTIONS: list[str] = [
    "kms:CreateGrant",
    "kms:Decrypt",
    "kms:DescribeKey",
    "kms:GenerateDataKey",
    "kms:EnableKeyRotation",
    "secretsmanager:CreateSecret",
    "secretsmanager:RotateSecret",
    "secretsmanager:TagResource",
    "rds:AddTagsToResource",
    "rds:CreateTenantDatabase",
    "rds:ModifyDBCluster",
    "rds:ModifyDBClusterSnapshotAttribute",
    "rds:ModifyDBInstance",
    "rds:ModifyDBSnapshotAttribute",
    "s3:PutBucketAcl",
    "s3:PutBucketLogging",
    "s3:PutBucketVersioning",
    "s3:PutBucketPolicy",
    "s3:PutBucketPublicAccessBlock",
    "s3:PutObject",
    "s3:GetObject",
    "ec2:RevokeSecurityGroupEgress",
    "ec2:ModifyImageAttribute",
    "ec2:ModifyInstanceAttribute",
    "ec2:ModifySnapshotAttribute",
    "ec2:RevokeSecurityGroupIngress",
    "ec2:CreateSnapshot",
<<<<<<< HEAD
    "ec2:DescribeImages",
=======
    "ec2:DescribeVpcs",
    "ec2:DescribeSubnets",
    "ec2:DescribeIpamResourceDiscoveries",
    "ec2:DescribeIpamResourceDiscoveryAssociations",
>>>>>>> 6fc8e685
    "eks:DescribeCluster",
    "eks:AssociateAccessPolicy",
    "ec2:CreateSecurityGroup",
    "ec2:CreateNetworkAcl",
    "ec2:GetIpamDiscoveredPublicAddresses",
    "ec2:CreateTags",
    "ec2:DeleteSecurityGroup",
    "ec2:DescribeInstances",
    "ec2:DescribeSecurityGroups",
    "ec2:AuthorizeSecurityGroupEgress",
    "ec2:AuthorizeSecurityGroupIngress",
    "ec2:ModifyInstanceMetadataOptions",
    "ec2:DescribeInstances",
    "ec2:StartInstances",
    "ec2:StopInstances",
    "ec2:TerminateInstances",
    "ec2:RunInstances",
    "eks:UpdateClusterConfig",
    "iam:PassRole",
    "iam:DeleteLoginProfile",
    "iam:PutUserPolicy",
    "iam:RemoveRoleFromInstanceProfile",
    "iam:UpdateAccessKey",
    "iam:GetAccountPasswordPolicy",
    "iam:UpdateAccountPasswordPolicy",
    "iam:GetAccountAuthorizationDetails",
    "ecs:UpdateClusterSettings",
    "s3:GetBucketPolicy",
    "s3:GetBucketWebsite",
    "s3:GetBucketAcl",
    "s3:GetBucketPublicAccessBlock",
    "s3:GetEncryptionConfiguration",
    "s3:DeleteBucketPolicy",
    "acm:UpdateCertificateOptions",
    "cloudtrail:DescribeTrails",
    "lambda:GetFunctionConfiguration",
    "lambda:GetFunctionUrlConfig",
    "lambda:GetPolicy",
    "lambda:InvokeFunction",
    "lambda:UpdateFunctionUrlConfig",
    "elasticloadbalancing:ModifyLoadBalancerAttributes",
    "ce:GetCostAndUsage",
    "ce:GetCostForecast",
    "budgets:DescribeBudgets",
    "budgets:DescribeNotificationsForBudget",
]

COMMAND_SERVICE_MAP = {
    "aws-billing-cost-usage-list": "ce",
    "aws-billing-forecast-list": "ce",
    "aws-billing-budgets-list": "budgets",
    "aws-billing-budget-notification-list": "budgets",
}


def print_debug_logs(client: BotoClient, message: str):
    """
    Print debug logs with service prefix and command context.
    Args:
        client (BotoClient): The AWS client object
        message (str): The debug message to log
    """
    service_name = client.meta.service_model.service_name
    demisto.debug(f"[{service_name}] {demisto.command()}: {message}")


def test_module(params):
    if params.get("test_account_id"):
        iam_client, _ = get_service_client(
            params=params,
            service_name=AWSServices.IAM,
            config=Config(connect_timeout=5, read_timeout=5, retries={"max_attempts": 1}),
        )
        demisto.info("[AWS Automation Test Module] Initialized IAM client")
    else:
        raise DemistoException("Missing AWS credentials or account ID for health check")


def health_check(credentials: dict, account_id: str, connector_id: str) -> list[HealthCheckError] | HealthCheckError | None:
    """
    Perform AWS service connectivity check with detailed error handling.

    Args:
        credentials (dict): AWS credentials
        account_id (str): AWS account ID
        connector_id (str): Connector identifier

    Returns:
        Single HealthCheckError if connectivity issues are found, None otherwise
    """
    # List to collect all connectivity errors
    failed_services: list[str] = []

    try:
        # Connectivity check for services
        for service in AWSServices:
            try:
                session = None
                # Attempt to create a client for each service
                client, session = get_service_client(
                    session=session,
                    service_name=service,
                    config=Config(connect_timeout=3, read_timeout=3, retries={"max_attempts": 1}),
                )
                demisto.info(f"[AWS Automation Health Check] Successfully created client for {service.value}")

            except Exception as service_error:
                demisto.error(f"[AWS Automation Health Check] Failed to create client for {service.value}: {str(service_error)}")
                failed_services.append(service.value)

        # If any services failed, create a single aggregated error
        if failed_services:
            error_msg = f"Failed to connect to AWS services: {', '.join(failed_services)}"
            connectivity_error = HealthCheckError(
                account_id=account_id,
                connector_id=connector_id,
                message=error_msg,
                error_type=ErrorType.CONNECTIVITY_ERROR,
            )
            demisto.info(f"[AWS Automation Health Check] Connectivity error: {error_msg}")
            return connectivity_error

        demisto.info("[AWS Automation Health Check] All services connected successfully")
        return None

    except Exception as err:
        demisto.error(f"[AWS Automation Health Check] Unexpected error during health check: {err}")

        # Create a general internal error
        internal_error = HealthCheckError(
            account_id=account_id,
            connector_id=connector_id,
            message=f"Unexpected error during health check: {str(err)}",
            error_type=ErrorType.INTERNAL_ERROR,
        )

        return internal_error


def register_proxydome_header(boto_client: BotoClient) -> None:
    """
    Register ProxyDome authentication header for all AWS API requests.

    This function adds the ProxyDome caller ID header to every boto3 request
    by registering an event handler that injects the header before sending requests.

    Args:
        boto_client (BotoClient): The boto3 client to configure with ProxyDome headers
    """
    event_system = boto_client.meta.events
    proxydome_token: str = get_proxydome_token()

    def _add_proxydome_header(request, **kwargs):
        request.headers["x-caller-id"] = proxydome_token

    # Register the header injection function to be called before each request
    event_system.register_last("before-send.*.*", _add_proxydome_header)


def get_service_client(
    credentials: dict = {},
    params: dict = {},
    args: dict = {},
    command: str = "",
    session: Optional[Session] = None,
    service_name: str = "",
    config: Optional[Config] = None,
) -> tuple[BotoClient, Optional[Session]]:
    """
    Create and configure a boto3 client for the specified AWS service.

    Args:
        params (dict): Integration configuration parameters
        args (dict): Command arguments containing region information
        command (str): AWS command name used to determine the service type
        credentials (dict): AWS credentials (access key, secret key, session token)

    Returns:
        BotoClient: Configured boto3 client with ProxyDome headers and proxy settings
        Session: Boto3 session object
    """
    aws_session: Session = session or Session(
        aws_access_key_id=credentials.get("key") or params.get("access_key_id"),
        aws_secret_access_key=credentials.get("access_token") or params.get("secret_access_key", {}).get("password"),
        aws_session_token=credentials.get("session_token"),
        region_name=args.get("region") or params.get("region", "") or DEFAULT_REGION,
    )

    # Resolve service name
    if command in COMMAND_SERVICE_MAP:
        service_name = COMMAND_SERVICE_MAP[command]
    service_name = service_name or command.split("-")[1]
    service = AWSServices(service_name)

    client_config = Config(
        proxies={"https": DEFAULT_PROXYDOME}, proxies_config={"proxy_ca_bundle": DEFAULT_PROXYDOME_CERTFICATE_PATH}
    )
    if config:
        client_config.merge(config)

    client = aws_session.client(service, verify=False, config=client_config)

    register_proxydome_header(client)

    return client, session


def execute_aws_command(command: str, args: dict, params: dict) -> CommandResults | None:
    """
    Execute an AWS command by retrieving credentials, creating a service client,
    and routing to the appropriate service handler.

    Args:
        command (str): The AWS command to execute (e.g., "aws-s3-public-access-block-put")
        args (dict): Command arguments including account_id, region, and service-specific parameters
        params (dict): Integration configuration parameters

    Returns:
        CommandResults: Command execution results with outputs and status
    """
    account_id: str = args.get("account_id", "")
    credentials: dict = {}
    if get_connector_id():
        credentials = get_cloud_credentials(CloudTypes.AWS.value, account_id)

    service_client, _ = get_service_client(credentials, params, args, command)
    return COMMANDS_MAPPING[command](service_client, args)


def main():  # pragma: no cover
    params = demisto.params()
    command = demisto.command()
    args = demisto.args()

    demisto.debug(f"Command: {command}")
    demisto.debug(f"Args: {args}")
    handle_proxy()

    try:
        if command == "test-module":
            results = (
                run_health_check_for_accounts(connector_id, CloudTypes.AWS.value, health_check)
                if (connector_id := get_connector_id())
                else test_module(params)
            )
            demisto.info(f"[AWS Automation] Health Check Results: {results}")
            return_results(results)

        elif command in COMMANDS_MAPPING:
            return_results(execute_aws_command(command, args, params))
        else:
            raise NotImplementedError(f"Command {command} is not implemented")

    except ClientError as client_err:
        account_id = args.get("account_id", "")
        AWSErrorHandler.handle_client_error(client_err, account_id)

    except Exception as e:
        return_error(f"Failed to execute {command} command.\nError:\n{str(e)}")


if __name__ in ("__main__", "__builtin__", "builtins"):  # pragma: no cover
    main()<|MERGE_RESOLUTION|>--- conflicted
+++ resolved
@@ -755,88 +755,6 @@
             raise DemistoException(f"Error: {str(e)}")
 
     @staticmethod
-<<<<<<< HEAD
-    def get_bucket_website_command(client: BotoClient, args: Dict[str, Any]) -> CommandResults:
-        """
-        Retrieves the website configuration for a specified Amazon S3 bucket.
-        The function calls the AWS S3 'get_bucket_website' API to check if the bucket
-        is configured for static website hosting and, if so, what its configuration is.
-
-        Args:
-            client (BotoClient): The initialized Boto3 S3 client.
-            args: A dictionary containing arguments, expected to include 'bucket'
-                  (the name of the S3 bucket).
-
-        Returns:
-            CommandResults: An object containing the raw website configuration as outputs,
-                            and a md table summarizing the configuration details
-                            (IndexDocument, ErrorDocument, RedirectAllRequestsTo, RoutingRules).
-        """
-        kwargs = {"Bucket": args.get("bucket")}
-
-        response = client.get_bucket_website(**kwargs)
-        if response["ResponseMetadata"]["HTTPStatusCode"] not in [HTTPStatus.OK, HTTPStatus.NO_CONTENT]:
-            AWSErrorHandler.handle_response_error(response, args.get("account_id"))
-
-        response["WebsiteConfiguration"] = {
-            "ErrorDocument": response.get("ErrorDocument"),
-            "IndexDocument": response.get("IndexDocument"),
-            "RedirectAllRequestsTo": response.get("RedirectAllRequestsTo"),
-            "RoutingRules": response.get("RoutingRules")
-        }
-
-        readable_output = tableToMarkdown(
-            name="Bucket Website Configuration",
-            t=response.get("WebsiteConfiguration", {}),
-            removeNull=True,
-            headers=["ErrorDocument", "IndexDocument", "RedirectAllRequestsTo", "RoutingRules"],
-            headerTransform=pascalToSpace,
-        )
-        return CommandResults(readable_output=readable_output,
-                              outputs_prefix="AWS.S3-Buckets.BucketWebsite",
-                              outputs=response.get("WebsiteConfiguration", {}),
-                              raw_response=response.get("WebsiteConfiguration", {}))
-
-    @staticmethod
-    def get_bucket_acl_command(client: BotoClient, args: Dict[str, Any]) -> CommandResults:
-        """
-        Retrieves the Access Control List (ACL) of a specified Amazon S3 bucket.
-
-        The function calls the AWS S3 'get_bucket_acl' API to determine the permissions
-        granted to specific users or groups on the bucket.
-
-        Args:
-            client (BotoClient): The initialized Boto3 S3 client.
-            args: A dictionary containing arguments, expected to include 'bucket'
-                  (the name of the S3 bucket).
-
-        Returns:
-            CommandResults: An object containing the raw Access Control Policy details as
-                            outputs, and a md table summarizing the ACL configuration
-                            (Grants and Owner).
-        """
-        kwargs = {"Bucket": args.get("bucket")}
-
-        response = client.get_bucket_acl(**kwargs)
-        if response["ResponseMetadata"]["HTTPStatusCode"] not in [HTTPStatus.OK, HTTPStatus.NO_CONTENT]:
-            AWSErrorHandler.handle_response_error(response, args.get("account_id"))
-
-        response["AccessControlPolicy"] = {
-            "Grants": response.get("Grants"),
-            "Owner": response.get("Owner"),
-        }
-        readable_output = tableToMarkdown(
-            name="Bucket Acl",
-            t=response.get("AccessControlPolicy", {}),
-            removeNull=True,
-            headers=["Grants", "Owner"],
-            headerTransform=pascalToSpace,
-        )
-        return CommandResults(readable_output=readable_output,
-                              outputs_prefix="AWS.S3-Buckets.BucketAcl",
-                              outputs=response.get("AccessControlPolicy", {}),
-                              raw_response=response.get("AccessControlPolicy", {}))
-=======
     def file_download_command(client: BotoClient, args: Dict[str, Any]):
         """
         Download a file from an S3 bucket.
@@ -899,7 +817,88 @@
         except Exception as e:
             raise DemistoException(f"Error: {str(e)}")
         return CommandResults(readable_output="Failed to upload file")
->>>>>>> 6fc8e685
+
+    @staticmethod
+    def get_bucket_website_command(client: BotoClient, args: Dict[str, Any]) -> CommandResults:
+        """
+        Retrieves the website configuration for a specified Amazon S3 bucket.
+        The function calls the AWS S3 'get_bucket_website' API to check if the bucket
+        is configured for static website hosting and, if so, what its configuration is.
+
+        Args:
+            client (BotoClient): The initialized Boto3 S3 client.
+            args: A dictionary containing arguments, expected to include 'bucket'
+                  (the name of the S3 bucket).
+
+        Returns:
+            CommandResults: An object containing the raw website configuration as outputs,
+                            and a md table summarizing the configuration details
+                            (IndexDocument, ErrorDocument, RedirectAllRequestsTo, RoutingRules).
+        """
+        kwargs = {"Bucket": args.get("bucket")}
+
+        response = client.get_bucket_website(**kwargs)
+        if response["ResponseMetadata"]["HTTPStatusCode"] not in [HTTPStatus.OK, HTTPStatus.NO_CONTENT]:
+            AWSErrorHandler.handle_response_error(response, args.get("account_id"))
+
+        response["WebsiteConfiguration"] = {
+            "ErrorDocument": response.get("ErrorDocument"),
+            "IndexDocument": response.get("IndexDocument"),
+            "RedirectAllRequestsTo": response.get("RedirectAllRequestsTo"),
+            "RoutingRules": response.get("RoutingRules")
+        }
+
+        readable_output = tableToMarkdown(
+            name="Bucket Website Configuration",
+            t=response.get("WebsiteConfiguration", {}),
+            removeNull=True,
+            headers=["ErrorDocument", "IndexDocument", "RedirectAllRequestsTo", "RoutingRules"],
+            headerTransform=pascalToSpace,
+        )
+        return CommandResults(readable_output=readable_output,
+                              outputs_prefix="AWS.S3-Buckets.BucketWebsite",
+                              outputs=response.get("WebsiteConfiguration", {}),
+                              raw_response=response.get("WebsiteConfiguration", {}))
+
+    @staticmethod
+    def get_bucket_acl_command(client: BotoClient, args: Dict[str, Any]) -> CommandResults:
+        """
+        Retrieves the Access Control List (ACL) of a specified Amazon S3 bucket.
+
+        The function calls the AWS S3 'get_bucket_acl' API to determine the permissions
+        granted to specific users or groups on the bucket.
+
+        Args:
+            client (BotoClient): The initialized Boto3 S3 client.
+            args: A dictionary containing arguments, expected to include 'bucket'
+                  (the name of the S3 bucket).
+
+        Returns:
+            CommandResults: An object containing the raw Access Control Policy details as
+                            outputs, and a md table summarizing the ACL configuration
+                            (Grants and Owner).
+        """
+        kwargs = {"Bucket": args.get("bucket")}
+
+        response = client.get_bucket_acl(**kwargs)
+        if response["ResponseMetadata"]["HTTPStatusCode"] not in [HTTPStatus.OK, HTTPStatus.NO_CONTENT]:
+            AWSErrorHandler.handle_response_error(response, args.get("account_id"))
+
+        response["AccessControlPolicy"] = {
+            "Grants": response.get("Grants"),
+            "Owner": response.get("Owner"),
+        }
+        readable_output = tableToMarkdown(
+            name="Bucket Acl",
+            t=response.get("AccessControlPolicy", {}),
+            removeNull=True,
+            headers=["Grants", "Owner"],
+            headerTransform=pascalToSpace,
+        )
+        return CommandResults(readable_output=readable_output,
+                              outputs_prefix="AWS.S3-Buckets.BucketAcl",
+                              outputs=response.get("AccessControlPolicy", {}),
+                              raw_response=response.get("AccessControlPolicy", {}))
 
 
 class IAM:
@@ -1918,207 +1917,6 @@
             raise DemistoException(f"Error: {str(e)}")
 
     @staticmethod
-<<<<<<< HEAD
-    def get_latest_ami_command(client: BotoClient, args: Dict[str, Any]) -> CommandResults:
-        """
-        Retrieves information about the latest Amazon Machine Image (AMI) based on provided filters.
-        The function calls the AWS EC2 'describe_images' API, sorts the results by
-        'CreationDate' in descending order, and returns the first image in the list.
-        Args:
-            client (BotoClient): The initialized Boto3 EC2 client.
-            args (Dict[str, Any]): Command arguments, typically containing:
-                  Expected keys include 'executable_by', 'filters', 'owners', 'image_id',
-                  'include_deprecated', 'include_disabled', 'limit', and 'next_token'.
-
-        Returns:
-            CommandResults: An object containing the raw image details as outputs,
-                            and a md table with a concise summary of the latest AMI.
-        """
-        kwargs = {
-            "ExecutableUsers": parse_resource_ids(args.get("executable_users")) if args.get("executable_users") else None,
-            "Filters": parse_filter_field(args.get("filters")),
-            "Owners": parse_resource_ids(args.get("owners")) if args.get("owners") else None,
-            "ImageIds": parse_resource_ids(args.get("image_ids")) if args.get("image_ids") else None,
-            "IncludeDeprecated": arg_to_bool_or_none(args.get("include_deprecated")),
-            "IncludeDisabled": arg_to_bool_or_none(args.get("include_disabled")),
-            "MaxResults": args.get("limit"),
-            "NextToken": args.get("next_token"),
-        }
-
-        remove_nulls_from_dictionary(kwargs)
-        pagination_kwargs = build_pagination_kwargs(kwargs)
-        response = client.describe_images(**pagination_kwargs)
-        if response["ResponseMetadata"]["HTTPStatusCode"] not in [HTTPStatus.OK, HTTPStatus.NO_CONTENT]:
-            AWSErrorHandler.handle_response_error(response, args.get("account_id"))
-        amis = response.get("Images", [])
-        iterates = 1
-
-        while response.get("nextToken"):
-            demisto.info(f"iterate #{iterates}")
-            pagination_kwargs["NextToken"] = response.get("nextToken")
-            remove_nulls_from_dictionary(pagination_kwargs)
-            pagination_kwargs = build_pagination_kwargs(pagination_kwargs)
-            response = client.describe_images(**pagination_kwargs)
-            if response["ResponseMetadata"]["HTTPStatusCode"] not in [HTTPStatus.OK, HTTPStatus.NO_CONTENT]:
-                AWSErrorHandler.handle_response_error(response, args.get("account_id"))
-            amis.extend(response.get("Images", []))
-            iterates += 1
-
-        demisto.info(f"Fetched {len(amis)} AMIs")
-        if not amis:
-            return CommandResults(readable_output="No AMIs found.")
-
-        sorted_amis = sorted(amis, key=lambda x: x["CreationDate"], reverse=True)
-        image = sorted_amis[0]
-        data = {
-            "CreationDate": image.get("CreationDate"),
-            "ImageId": image.get("ImageId"),
-            "Public": image.get("Public"),
-            "Name": image.get("Name"),
-            "State": image.get("State"),
-            "Region": args.get("region"),
-            "Description": image.get("Description"),
-        }
-        data.update({tag["Key"]: tag["Value"] for tag in image["Tags"]}) if "Tags" in image else None
-        remove_nulls_from_dictionary(data)
-
-        try:
-            raw = json.loads(json.dumps(image, cls=DatetimeEncoder))
-            raw.update({"Region": args.get("region")})
-        except ValueError as err_msg:
-            raise DemistoException(f"Could not decode/encode the raw response - {err_msg}")
-
-        return CommandResults(
-            outputs=image,
-            outputs_prefix="AWS.EC2.Images",
-            readable_output=tableToMarkdown("AWS EC2 Images", data, headerTransform=pascalToSpace),
-            outputs_key_field="ImageId"
-        )
-
-    @staticmethod
-    def create_network_acl_command(client: BotoClient, args: Dict[str, Any]) -> CommandResults:
-        """
-        Creates a Network Access Control List (Network ACL) for the specified VPC.
-        The function calls the AWS EC2 'create_network_acl' API. It requires the ID
-        of the VPC where the Network ACL will be created.
-
-        Args:
-           client (BotoClient): The initialized Boto3 EC2 client.
-            args: A dictionary containing arguments for creating the Network ACL.
-                  Expected keys include 'vpc_id' (required), 'client_token', and
-                  'tag_specification'.
-
-        Returns:
-            CommandResults: An object containing the raw Network ACL details as outputs,
-                            and a md table with a summary of the created Network ACL
-                            and its default entries.
-        """
-        kwargs = {
-            "VpcId": args.get("vpc_id"),
-            "ClientToken": args.get("client_token"),
-            "TagSpecifications": parse_filter_field(args.get("tag_specifications"))
-        }
-
-        remove_nulls_from_dictionary(kwargs)
-        if kwargs.get("TagSpecifications"):
-            tags = []
-            for tag in kwargs.get("TagSpecifications"):
-                tags.append({"Key": tag.get("Name"), "Value": tag.get("Values", [])[0]})
-            tag_specifications = [{"ResourceType": "network-acl", "Tags": tags}]
-            kwargs["TagSpecifications"] = tag_specifications
-
-        response = client.create_network_acl(**kwargs)
-        if response["ResponseMetadata"]["HTTPStatusCode"] not in [HTTPStatus.OK, HTTPStatus.NO_CONTENT]:
-            AWSErrorHandler.handle_response_error(response, args.get("account_id"))
-
-        network_acl = response.get("NetworkAcl")
-        readable_data = {
-            "Associations": network_acl.get("Associations"),
-            "IsDefault": network_acl.get("IsDefault"),
-            "NetworkAclId": network_acl.get("NetworkAclId"),
-            "Tags": network_acl.get("Tags"),
-            "VpcId": network_acl.get("VpcId"),
-        }
-        return CommandResults(
-            outputs=network_acl,
-            outputs_prefix="AWS.EC2.VpcId.NetworkAcl",
-            outputs_key_field="VpcId",
-            readable_output=(
-                tableToMarkdown("AWS EC2 ACL Entries", [entry for entry in network_acl.get("Entries")], removeNull=True,
-                                headerTransform=pascalToSpace)
-                + tableToMarkdown("The AWS EC2 Instance ACL that the entries belong to", readable_data, removeNull=True,
-                                  headerTransform=pascalToSpace)
-            )
-        )
-
-    @staticmethod
-    def get_ipam_discovered_public_addresses_command(client: BotoClient, args: Dict[str, Any]) -> CommandResults:
-        """
-        aws-ec2-get-ipam-discovered-public-addresses: Gets the public IP addresses that have been discovered by IPAM.
-
-        Args:
-            client (BotoClient): The initialized Boto3 EC2 client.
-            args (dict): all command arguments, usually passed from ``demisto.args()``.
-
-        Returns:
-            CommandResults: A ``CommandResults`` object that is then passed to ``return_results``, that contains public IP addresses
-            that have been discovered by IPAM.
-        """
-        kwargs = {
-            "IpamResourceDiscoveryId": args.get("ipam_resource_discovery_id"),
-            "AddressRegion": args.get("address_region"),
-            "MaxResults": args.get("limit"),
-            "Filters": parse_filter_field(args.get("filters")),
-            "NextToken": args.get("next_token")
-        }
-
-        remove_nulls_from_dictionary(kwargs)
-        response = client.get_ipam_discovered_public_addresses(**kwargs)
-        if response["ResponseMetadata"]["HTTPStatusCode"] not in [HTTPStatus.OK, HTTPStatus.NO_CONTENT]:
-            AWSErrorHandler.handle_response_error(response, args.get("account_id"))
-        if not response.get("IpamDiscoveredPublicAddresses"):
-            return CommandResults(readable_output="No Ipam Discovered Public Addresses were found.")
-
-        output = json.loads(json.dumps(response, cls=DatetimeEncoder))
-        human_readable = tableToMarkdown("Ipam Discovered Public Addresses", output.get("IpamDiscoveredPublicAddresses"),
-                                         headerTransform=pascalToSpace)
-        return CommandResults(
-            outputs_prefix="AWS.EC2.IpamDiscoveredPublicAddresses",
-            outputs_key_field="Address",
-            outputs=output.get("IpamDiscoveredPublicAddresses"),
-            raw_response=output,
-            readable_output=human_readable,
-        )
-
-    @staticmethod
-    def create_tags_command(client: BotoClient, args: Dict[str, Any]) -> CommandResults:
-        """
-        Adds or overwrites one or more tags for the specified AWS resources.
-
-        The function calls the AWS EC2 'create_tags' API. It requires a list of resource IDs
-        to tag and a list of key-value pairs representing the tags to apply.
-
-        Args:
-            client (BotoClient): The initialized Boto3 EC2 client.
-            args: A dictionary containing arguments for creating the tags.
-                  Expected keys are 'resources' (list of resource IDs) and 'tags'
-                  (list of key-value tag dictionaries).
-
-        Returns:
-            CommandResults: An object confirming the successful tagging operation via a
-                            readable output message. The command has no explicit outputs.
-        """
-        kwargs = {
-            "Resources": parse_resource_ids(args.get("resources")),
-            "Tags": parse_tag_field(args.get("tags")),
-        }
-
-        response = client.create_tags(**kwargs)
-        if response["ResponseMetadata"]["HTTPStatusCode"] not in [HTTPStatus.OK, HTTPStatus.NO_CONTENT]:
-            AWSErrorHandler.handle_response_error(response, args.get("account_id"))
-
-        return CommandResults(readable_output="The resources where tagged successfully")
-=======
     def describe_vpcs_command(client: BotoClient, args: Dict[str, Any]) -> CommandResults:
         """
         Describes one or more of your VPCs.
@@ -2315,7 +2113,207 @@
             readable_output=human_readable,
         )
         return command_results
->>>>>>> 6fc8e685
+
+    @staticmethod
+    def get_latest_ami_command(client: BotoClient, args: Dict[str, Any]) -> CommandResults:
+        """
+        Retrieves information about the latest Amazon Machine Image (AMI) based on provided filters.
+        The function calls the AWS EC2 'describe_images' API, sorts the results by
+        'CreationDate' in descending order, and returns the first image in the list.
+        Args:
+            client (BotoClient): The initialized Boto3 EC2 client.
+            args (Dict[str, Any]): Command arguments, typically containing:
+                  Expected keys include 'executable_by', 'filters', 'owners', 'image_id',
+                  'include_deprecated', 'include_disabled', 'limit', and 'next_token'.
+
+        Returns:
+            CommandResults: An object containing the raw image details as outputs,
+                            and a md table with a concise summary of the latest AMI.
+        """
+        kwargs = {
+            "ExecutableUsers": parse_resource_ids(args.get("executable_users")) if args.get("executable_users") else None,
+            "Filters": parse_filter_field(args.get("filters")),
+            "Owners": parse_resource_ids(args.get("owners")) if args.get("owners") else None,
+            "ImageIds": parse_resource_ids(args.get("image_ids")) if args.get("image_ids") else None,
+            "IncludeDeprecated": arg_to_bool_or_none(args.get("include_deprecated")),
+            "IncludeDisabled": arg_to_bool_or_none(args.get("include_disabled")),
+            "MaxResults": args.get("limit"),
+            "NextToken": args.get("next_token"),
+        }
+
+        remove_nulls_from_dictionary(kwargs)
+        pagination_kwargs = build_pagination_kwargs(kwargs)
+        response = client.describe_images(**pagination_kwargs)
+        if response["ResponseMetadata"]["HTTPStatusCode"] not in [HTTPStatus.OK, HTTPStatus.NO_CONTENT]:
+            AWSErrorHandler.handle_response_error(response, args.get("account_id"))
+        amis = response.get("Images", [])
+        iterates = 1
+
+        while response.get("nextToken"):
+            demisto.info(f"iterate #{iterates}")
+            pagination_kwargs["NextToken"] = response.get("nextToken")
+            remove_nulls_from_dictionary(pagination_kwargs)
+            pagination_kwargs = build_pagination_kwargs(pagination_kwargs)
+            response = client.describe_images(**pagination_kwargs)
+            if response["ResponseMetadata"]["HTTPStatusCode"] not in [HTTPStatus.OK, HTTPStatus.NO_CONTENT]:
+                AWSErrorHandler.handle_response_error(response, args.get("account_id"))
+            amis.extend(response.get("Images", []))
+            iterates += 1
+
+        demisto.info(f"Fetched {len(amis)} AMIs")
+        if not amis:
+            return CommandResults(readable_output="No AMIs found.")
+
+        sorted_amis = sorted(amis, key=lambda x: x["CreationDate"], reverse=True)
+        image = sorted_amis[0]
+        data = {
+            "CreationDate": image.get("CreationDate"),
+            "ImageId": image.get("ImageId"),
+            "Public": image.get("Public"),
+            "Name": image.get("Name"),
+            "State": image.get("State"),
+            "Region": args.get("region"),
+            "Description": image.get("Description"),
+        }
+        data.update({tag["Key"]: tag["Value"] for tag in image["Tags"]}) if "Tags" in image else None
+        remove_nulls_from_dictionary(data)
+
+        try:
+            raw = json.loads(json.dumps(image, cls=DatetimeEncoder))
+            raw.update({"Region": args.get("region")})
+        except ValueError as err_msg:
+            raise DemistoException(f"Could not decode/encode the raw response - {err_msg}")
+
+        return CommandResults(
+            outputs=image,
+            outputs_prefix="AWS.EC2.Images",
+            readable_output=tableToMarkdown("AWS EC2 Images", data, headerTransform=pascalToSpace),
+            outputs_key_field="ImageId"
+        )
+
+    @staticmethod
+    def create_network_acl_command(client: BotoClient, args: Dict[str, Any]) -> CommandResults:
+        """
+        Creates a Network Access Control List (Network ACL) for the specified VPC.
+        The function calls the AWS EC2 'create_network_acl' API. It requires the ID
+        of the VPC where the Network ACL will be created.
+
+        Args:
+           client (BotoClient): The initialized Boto3 EC2 client.
+            args: A dictionary containing arguments for creating the Network ACL.
+                  Expected keys include 'vpc_id' (required), 'client_token', and
+                  'tag_specification'.
+
+        Returns:
+            CommandResults: An object containing the raw Network ACL details as outputs,
+                            and a md table with a summary of the created Network ACL
+                            and its default entries.
+        """
+        kwargs = {
+            "VpcId": args.get("vpc_id"),
+            "ClientToken": args.get("client_token"),
+            "TagSpecifications": parse_filter_field(args.get("tag_specifications"))
+        }
+
+        remove_nulls_from_dictionary(kwargs)
+        if kwargs.get("TagSpecifications"):
+            tags = []
+            for tag in kwargs.get("TagSpecifications"):
+                tags.append({"Key": tag.get("Name"), "Value": tag.get("Values", [])[0]})
+            tag_specifications = [{"ResourceType": "network-acl", "Tags": tags}]
+            kwargs["TagSpecifications"] = tag_specifications
+
+        response = client.create_network_acl(**kwargs)
+        if response["ResponseMetadata"]["HTTPStatusCode"] not in [HTTPStatus.OK, HTTPStatus.NO_CONTENT]:
+            AWSErrorHandler.handle_response_error(response, args.get("account_id"))
+
+        network_acl = response.get("NetworkAcl")
+        readable_data = {
+            "Associations": network_acl.get("Associations"),
+            "IsDefault": network_acl.get("IsDefault"),
+            "NetworkAclId": network_acl.get("NetworkAclId"),
+            "Tags": network_acl.get("Tags"),
+            "VpcId": network_acl.get("VpcId"),
+        }
+        return CommandResults(
+            outputs=network_acl,
+            outputs_prefix="AWS.EC2.VpcId.NetworkAcl",
+            outputs_key_field="VpcId",
+            readable_output=(
+                tableToMarkdown("AWS EC2 ACL Entries", [entry for entry in network_acl.get("Entries")], removeNull=True,
+                                headerTransform=pascalToSpace)
+                + tableToMarkdown("The AWS EC2 Instance ACL that the entries belong to", readable_data, removeNull=True,
+                                  headerTransform=pascalToSpace)
+            )
+        )
+
+    @staticmethod
+    def get_ipam_discovered_public_addresses_command(client: BotoClient, args: Dict[str, Any]) -> CommandResults:
+        """
+        aws-ec2-get-ipam-discovered-public-addresses: Gets the public IP addresses that have been discovered by IPAM.
+
+        Args:
+            client (BotoClient): The initialized Boto3 EC2 client.
+            args (dict): all command arguments, usually passed from ``demisto.args()``.
+
+        Returns:
+            CommandResults: A ``CommandResults`` object that is then passed to ``return_results``, that contains public IP addresses
+            that have been discovered by IPAM.
+        """
+        kwargs = {
+            "IpamResourceDiscoveryId": args.get("ipam_resource_discovery_id"),
+            "AddressRegion": args.get("address_region"),
+            "MaxResults": args.get("limit"),
+            "Filters": parse_filter_field(args.get("filters")),
+            "NextToken": args.get("next_token")
+        }
+
+        remove_nulls_from_dictionary(kwargs)
+        response = client.get_ipam_discovered_public_addresses(**kwargs)
+        if response["ResponseMetadata"]["HTTPStatusCode"] not in [HTTPStatus.OK, HTTPStatus.NO_CONTENT]:
+            AWSErrorHandler.handle_response_error(response, args.get("account_id"))
+        if not response.get("IpamDiscoveredPublicAddresses"):
+            return CommandResults(readable_output="No Ipam Discovered Public Addresses were found.")
+
+        output = json.loads(json.dumps(response, cls=DatetimeEncoder))
+        human_readable = tableToMarkdown("Ipam Discovered Public Addresses", output.get("IpamDiscoveredPublicAddresses"),
+                                         headerTransform=pascalToSpace)
+        return CommandResults(
+            outputs_prefix="AWS.EC2.IpamDiscoveredPublicAddresses",
+            outputs_key_field="Address",
+            outputs=output.get("IpamDiscoveredPublicAddresses"),
+            raw_response=output,
+            readable_output=human_readable,
+        )
+
+    @staticmethod
+    def create_tags_command(client: BotoClient, args: Dict[str, Any]) -> CommandResults:
+        """
+        Adds or overwrites one or more tags for the specified AWS resources.
+
+        The function calls the AWS EC2 'create_tags' API. It requires a list of resource IDs
+        to tag and a list of key-value pairs representing the tags to apply.
+
+        Args:
+            client (BotoClient): The initialized Boto3 EC2 client.
+            args: A dictionary containing arguments for creating the tags.
+                  Expected keys are 'resources' (list of resource IDs) and 'tags'
+                  (list of key-value tag dictionaries).
+
+        Returns:
+            CommandResults: An object confirming the successful tagging operation via a
+                            readable output message. The command has no explicit outputs.
+        """
+        kwargs = {
+            "Resources": parse_resource_ids(args.get("resources")),
+            "Tags": parse_tag_field(args.get("tags")),
+        }
+
+        response = client.create_tags(**kwargs)
+        if response["ResponseMetadata"]["HTTPStatusCode"] not in [HTTPStatus.OK, HTTPStatus.NO_CONTENT]:
+            AWSErrorHandler.handle_response_error(response, args.get("account_id"))
+
+        return CommandResults(readable_output="The resources where tagged successfully")
 
 
 class EKS:
@@ -3746,13 +3744,10 @@
     "aws-s3-bucket-website-delete": S3.delete_bucket_website_command,
     "aws-s3-bucket-website-disable-hosting-quick-action": S3.delete_bucket_website_command,
     "aws-s3-bucket-ownership-controls-put": S3.put_bucket_ownership_controls_command,
-<<<<<<< HEAD
+    "aws-s3-file-upload": S3.file_upload_command,
+    "aws-s3-file-download": S3.file_download_command,
     "aws-s3-bucket-website-get": S3.get_bucket_website_command,
     "aws-s3-bucket-acl-get": S3.get_bucket_acl_command,
-=======
-    "aws-s3-file-upload": S3.file_upload_command,
-    "aws-s3-file-download": S3.file_download_command,
->>>>>>> 6fc8e685
     "aws-iam-account-password-policy-get": IAM.get_account_password_policy_command,
     "aws-iam-account-password-policy-update": IAM.update_account_password_policy_command,
     "aws-iam-role-policy-put": IAM.put_role_policy_command,
@@ -3772,17 +3767,14 @@
     "aws-ec2-create-snapshot": EC2.create_snapshot_command,
     "aws-ec2-modify-snapshot-permission": EC2.modify_snapshot_permission_command,
     "aws-ec2-subnet-attribute-modify": EC2.modify_subnet_attribute_command,
-<<<<<<< HEAD
-    "aws-ec2-latest-ami-get": EC2.get_latest_ami_command,
-    "aws-ec2-network-acl-create": EC2.create_network_acl_command,
-    "aws-ec2-ipam-discovered-public-addresses-get": EC2.get_ipam_discovered_public_addresses_command,
-=======
     "aws-ec2-vpcs-describe": EC2.describe_vpcs_command,
     "aws-ec2-subnets-describe": EC2.describe_subnets_command,
     "aws-ec2-ipam-resource-discoveries-describe": EC2.describe_ipam_resource_discoveries_command,
     "aws-ec2-ipam-resource-discovery-associations-describe": EC2.describe_ipam_resource_discovery_associations_command,
     "aws-ec2-set-snapshot-to-private-quick-action": EC2.modify_snapshot_permission_command,
->>>>>>> 6fc8e685
+    "aws-ec2-latest-ami-get": EC2.get_latest_ami_command,
+    "aws-ec2-network-acl-create": EC2.create_network_acl_command,
+    "aws-ec2-ipam-discovered-public-addresses-get": EC2.get_ipam_discovered_public_addresses_command,
     "aws-eks-cluster-config-update": EKS.update_cluster_config_command,
     "aws-eks-describe-cluster": EKS.describe_cluster_command,
     "aws-eks-associate-access-policy": EKS.associate_access_policy_command,
@@ -3855,14 +3847,11 @@
     "ec2:ModifySnapshotAttribute",
     "ec2:RevokeSecurityGroupIngress",
     "ec2:CreateSnapshot",
-<<<<<<< HEAD
-    "ec2:DescribeImages",
-=======
     "ec2:DescribeVpcs",
     "ec2:DescribeSubnets",
     "ec2:DescribeIpamResourceDiscoveries",
     "ec2:DescribeIpamResourceDiscoveryAssociations",
->>>>>>> 6fc8e685
+    "ec2:DescribeImages",
     "eks:DescribeCluster",
     "eks:AssociateAccessPolicy",
     "ec2:CreateSecurityGroup",
