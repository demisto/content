import json
from datetime import datetime, date
from http import HTTPStatus
import demistomock as demisto
import pytest

from CommonServerPython import CommandResults, DemistoException


def test_parse_resource_ids_with_valid_input():
    """
    Given: A comma-separated string of resource IDs with spaces.
    When: parse_resource_ids function processes the input.
    Then: It should return a list of cleaned resource IDs without spaces.
    """
    from AWS import parse_resource_ids

    result = parse_resource_ids("id1, id2 , id3")
    assert result == ["id1", "id2", "id3"]


def test_parse_resource_ids_with_none():
    """
    Given: A None value is passed to parse_resource_ids function.
    When: The function attempts to process the None input.
    Then: It should raise a ValueError indicating resource ID cannot be empty.
    """
    from AWS import parse_resource_ids

    with pytest.raises(ValueError, match="Resource ID cannot be empty"):
        parse_resource_ids(None)


def test_datetime_encoder_with_datetime():
    """
    Given: A DatetimeEncoder instance and a datetime object.
    When: The encoder processes the datetime object.
    Then: It should return a formatted string in ISO format.
    """
    from AWS import DatetimeEncoder

    encoder = DatetimeEncoder()
    test_datetime = datetime(2023, 10, 15, 14, 30, 45)
    result = encoder.default(test_datetime)
    assert result == "2023-10-15T14:30:45"


def test_datetime_encoder_with_date():
    """
    Given: A DatetimeEncoder instance and a date object.
    When: The encoder processes the date object.
    Then: It should return a formatted date string.
    """
    from AWS import DatetimeEncoder

    encoder = DatetimeEncoder()
    test_date = date(2023, 10, 15)
    result = encoder.default(test_date)
    assert result == "2023-10-15"


def test_s3_put_public_access_block_command_success(mocker):
    """
    Given: A mocked boto3 S3 client and valid arguments for public access block.
    When: put_public_access_block_command is called with successful response.
    Then: It should return CommandResults with success message.
    """
    from AWS import S3

    mock_client = mocker.Mock()
    mock_client.put_public_access_block.return_value = {"ResponseMetadata": {"HTTPStatusCode": HTTPStatus.OK}}

    args = {"bucket": "test-bucket", "block_public_acls": "true", "ignore_public_acls": "false"}

    result = S3.put_public_access_block_command(mock_client, args)
    assert isinstance(result, CommandResults)
    assert "Successfully applied public access block" in result.readable_output


def test_s3_put_public_access_block_command_failure(mocker):
    """
    Given: A mocked boto3 S3 client and valid arguments for public access block.
    When: put_public_access_block_command is called with failed response.
    Then: It should raise DemistoException with error message.
    """
    from AWS import S3

    mock_client = mocker.Mock()
    mock_client.put_public_access_block.return_value = {"ResponseMetadata": {"HTTPStatusCode": HTTPStatus.BAD_REQUEST}}

    args = {"bucket": "test-bucket", "block_public_acls": "true"}

    with pytest.raises(DemistoException, match="Couldn't apply public access block to the test-bucket bucket"):
        S3.put_public_access_block_command(mock_client, args)


def test_s3_put_bucket_versioning_command_exception(mocker):
    """
    Given: A mocked boto3 S3 client that raises an exception.
    When: put_bucket_versioning_command is called and encounters an error.
    Then: It should raise DemistoException with error message.
    """
    from AWS import S3

    mock_client = mocker.Mock()
    mock_client.put_bucket_versioning.side_effect = Exception("Test error")

    args = {"bucket": "test-bucket", "status": "Enabled"}

    with pytest.raises(DemistoException, match="Failed to update versioning configuration for bucket test-bucket"):
        S3.put_bucket_versioning_command(mock_client, args)


def test_s3_put_bucket_logging_command_enable_logging(mocker):
    """
    Given: A mocked boto3 S3 client and arguments to enable bucket logging.
    When: put_bucket_logging_command is called with target bucket.
    Then: It should return CommandResults with success message about enabled logging.
    """
    from AWS import S3

    mock_client = mocker.Mock()
    mock_client.put_bucket_logging.return_value = {"ResponseMetadata": {"HTTPStatusCode": HTTPStatus.OK}}

    args = {"bucket": "test-bucket", "target_bucket": "log-bucket", "target_prefix": "logs/"}

    result = S3.put_bucket_logging_command(mock_client, args)
    assert isinstance(result, CommandResults)
    assert "Successfully enabled logging" in result.readable_output


def test_s3_put_bucket_logging_command_disable_logging(mocker):
    """
    Given: A mocked boto3 S3 client and arguments to disable bucket logging.
    When: put_bucket_logging_command is called without target bucket.
    Then: It should return CommandResults with success message about disabled logging.
    """
    from AWS import S3

    mock_client = mocker.Mock()
    mock_client.put_bucket_logging.return_value = {"ResponseMetadata": {"HTTPStatusCode": HTTPStatus.OK}}

    args = {"bucket": "test-bucket"}

    result = S3.put_bucket_logging_command(mock_client, args)
    assert isinstance(result, CommandResults)
    assert "Successfully disabled logging" in result.readable_output


def test_s3_put_bucket_acl_command_success(mocker):
    """
    Given: A mocked boto3 S3 client and valid ACL arguments.
    When: put_bucket_acl_command is called successfully.
    Then: It should return CommandResults with ACL update success message.
    """
    from AWS import S3

    mock_client = mocker.Mock()
    mock_client.put_bucket_acl.return_value = {"ResponseMetadata": {"HTTPStatusCode": HTTPStatus.OK}}

    args = {"bucket": "test-bucket", "acl": "private"}

    result = S3.put_bucket_acl_command(mock_client, args)
    assert isinstance(result, CommandResults)
    assert "Successfully updated ACL" in result.readable_output


def test_s3_put_bucket_acl_command_unexpected_status(mocker):
    """
    Given: A mocked boto3 S3 client returning unexpected status code.
    When: put_bucket_acl_command is called with non-200 response.
    Then: It should raise DemistoException with unexpected status message.
    """
    from AWS import S3

    mock_client = mocker.Mock()
    mock_client.put_bucket_acl.return_value = {"ResponseMetadata": {"HTTPStatusCode": HTTPStatus.BAD_REQUEST}}

    args = {"bucket": "test-bucket", "acl": "private"}

    with pytest.raises(DemistoException, match="Request completed but received unexpected status code: 400"):
        S3.put_bucket_acl_command(mock_client, args)


def test_s3_put_bucket_policy_command_success(mocker):
    """
    Given: A mocked boto3 S3 client and valid bucket policy arguments.
    When: put_bucket_policy_command is called successfully.
    Then: It should return CommandResults with policy application success message.
    """
    from AWS import S3

    mock_client = mocker.Mock()
    mock_client.put_bucket_policy.return_value = {"ResponseMetadata": {"HTTPStatusCode": HTTPStatus.OK}}

    args = {"bucket": "test-bucket", "policy": {"Version": "2012-10-17", "Statement": []}}

    result = S3.put_bucket_policy_command(mock_client, args)
    assert isinstance(result, CommandResults)
    assert "Successfully applied bucket policy" in result.readable_output


def test_s3_put_bucket_policy_command_exception(mocker):
    """
    Given: A mocked boto3 S3 client that raises an exception.
    When: put_bucket_policy_command is called and encounters an error.
    Then: It should raise DemistoException with error message.
    """
    from AWS import S3

    mock_client = mocker.Mock()
    mock_client.put_bucket_policy.side_effect = Exception("Test error")

    args = {"bucket": "test-bucket", "policy": {"Version": "2012-10-17"}}

    with pytest.raises(DemistoException, match="Couldn't apply bucket policy to test-bucket bucket"):
        S3.put_bucket_policy_command(mock_client, args)


def test_iam_get_account_password_policy_command_success(mocker):
    """
    Given: A mocked boto3 IAM client with password policy response.
    When: get_account_password_policy_command is called successfully.
    Then: It should return CommandResults with password policy data and outputs.
    """
    from AWS import IAM

    mock_client = mocker.Mock()
    mock_client.get_account_password_policy.return_value = {
        "PasswordPolicy": {"MinimumPasswordLength": 8, "RequireSymbols": True}
    }

    args = {"account_id": "123456789"}

    result = IAM.get_account_password_policy_command(mock_client, args)
    assert isinstance(result, CommandResults)
    assert result.outputs_prefix == "AWS.IAM.PasswordPolicy"


def test_iam_get_account_password_policy_command_with_datetime(mocker):
    """
    Given: A mocked boto3 IAM client with password policy containing datetime objects.
    When: get_account_password_policy_command processes the response with DatetimeEncoder.
    Then: It should return CommandResults with properly serialized datetime data.
    """
    from AWS import IAM

    mock_client = mocker.Mock()
    mock_client.get_account_password_policy.return_value = {
        "PasswordPolicy": {"MinimumPasswordLength": 8, "CreatedDate": datetime(2023, 10, 15)}
    }

    args = {"account_id": "123456789"}

    result = IAM.get_account_password_policy_command(mock_client, args)
    assert isinstance(result, CommandResults)
    assert result.outputs is not None


def test_iam_update_account_password_policy_command_success(mocker):
    """
    Given: A mocked boto3 IAM client and valid password policy update arguments.
    When: update_account_password_policy_command is called successfully.
    Then: It should return CommandResults with success message.
    """
    from AWS import IAM

    mock_client = mocker.Mock()
    mock_client.get_account_password_policy.return_value = {"PasswordPolicy": {"MinimumPasswordLength": 6}}
    mock_client.update_account_password_policy.return_value = {"ResponseMetadata": {"HTTPStatusCode": HTTPStatus.OK}}

    args = {"account_id": "123456789", "minimum_password_length": "8", "require_symbols": "true"}

    result = IAM.update_account_password_policy_command(mock_client, args)
    assert isinstance(result, CommandResults)
    assert "Successfully updated account password policy" in result.readable_output


def test_iam_update_account_password_policy_command_get_policy_error(mocker):
    """
    Given: A mocked boto3 IAM client that fails to get current password policy.
    When: update_account_password_policy_command encounters an error getting current policy.
    Then: It should raise DemistoException with error message.
    """
    from AWS import IAM

    mock_client = mocker.Mock()
    mock_client.get_account_password_policy.side_effect = Exception("Access denied")

    args = {"account_id": "123456789"}

    with pytest.raises(DemistoException, match="Couldn't check current account password policy for account"):
        IAM.update_account_password_policy_command(mock_client, args)


def test_iam_put_role_policy_command_success(mocker):
    """
    Given: A mocked boto3 IAM client and valid role policy arguments.
    When: put_role_policy_command is called successfully.
    Then: It should return CommandResults with success message about policy addition.
    """
    from AWS import IAM

    mock_client = mocker.Mock()
    mock_client.put_user_policy.return_value = {"ResponseMetadata": {"HTTPStatusCode": HTTPStatus.OK}}

    args = {"policy_document": '{"Version": "2012-10-17"}', "policy_name": "test-policy", "role_name": "test-role"}

    result = IAM.put_role_policy_command(mock_client, args)
    assert isinstance(result, CommandResults)
    assert "successfully added to role" in result.readable_output


def test_iam_put_role_policy_command_exception(mocker):
    """
    Given: A mocked boto3 IAM client that raises an exception.
    When: put_role_policy_command encounters an error during execution.
    Then: It should raise DemistoException with error details.
    """
    from AWS import IAM

    mock_client = mocker.Mock()
    mock_client.put_role_policy.side_effect = Exception("Access denied")

    args = {"policy_document": '{"Version": "2012-10-17"}', "policy_name": "test-policy", "role_name": "test-role"}

    with pytest.raises(DemistoException):
        IAM.put_role_policy_command(mock_client, args)


def test_iam_delete_login_profile_command_success(mocker):
    """
    Given: A mocked boto3 IAM client and valid user name argument.
    When: delete_login_profile_command is called successfully.
    Then: It should return CommandResults with success message about profile deletion.
    """
    from AWS import IAM

    mock_client = mocker.Mock()
    mock_client.delete_login_profile.return_value = {"ResponseMetadata": {"HTTPStatusCode": HTTPStatus.OK}}

    args = {"user_name": "test-user"}

    result = IAM.delete_login_profile_command(mock_client, args)
    assert isinstance(result, CommandResults)
    assert "Successfully deleted login profile" in result.readable_output


def test_iam_delete_login_profile_command_exception(mocker):
    """
    Given: A mocked boto3 IAM client that raises an exception.
    When: delete_login_profile_command encounters an error during execution.
    Then: It should raise DemistoException with error message.
    """
    from AWS import IAM

    mock_client = mocker.Mock()
    mock_client.delete_login_profile.side_effect = Exception("User not found")

    args = {"user_name": "test-user"}

    with pytest.raises(DemistoException, match="Error deleting login profile for user 'test-user'"):
        IAM.delete_login_profile_command(mock_client, args)


def test_iam_put_user_policy_command_success(mocker):
    """
    Given: A mocked boto3 IAM client and valid user policy arguments.
    When: put_user_policy_command is called successfully.
    Then: It should return CommandResults with success message about policy update.
    """
    from AWS import IAM

    mock_client = mocker.Mock()
    mock_client.put_user_policy.return_value = {"ResponseMetadata": {"HTTPStatusCode": HTTPStatus.OK}}

    args = {"user_name": "test-user", "policy_name": "test-policy", "policy_document": '{"Version": "2012-10-17"}'}

    result = IAM.put_user_policy_command(mock_client, args)
    assert isinstance(result, CommandResults)
    assert "Successfully added/updated policy" in result.readable_output


def test_iam_put_user_policy_command_with_dict_policy(mocker):
    """
    Given: A mocked boto3 IAM client and policy document as dictionary.
    When: put_user_policy_command is called with dict policy document.
    Then: It should return CommandResults and properly serialize the policy document.
    """
    from AWS import IAM

    mock_client = mocker.Mock()
    mock_client.put_user_policy.return_value = {"ResponseMetadata": {"HTTPStatusCode": HTTPStatus.OK}}

    args = {"user_name": "test-user", "policy_name": "test-policy", "policy_document": {"Version": "2012-10-17"}}

    result = IAM.put_user_policy_command(mock_client, args)
    assert isinstance(result, CommandResults)
    assert "Successfully added/updated policy" in result.readable_output


def test_iam_remove_role_from_instance_profile_command_success(mocker):
    """
    Given: A mocked boto3 IAM client and valid instance profile arguments.
    When: remove_role_from_instance_profile_command is called successfully.
    Then: It should return CommandResults with success message about role removal.
    """
    from AWS import IAM

    mock_client = mocker.Mock()
    mock_client.remove_role_from_instance_profile.return_value = {"ResponseMetadata": {"HTTPStatusCode": HTTPStatus.OK}}

    args = {"instance_profile_name": "test-profile", "role_name": "test-role"}

    result = IAM.remove_role_from_instance_profile_command(mock_client, args)
    assert isinstance(result, CommandResults)
    assert "Successfully removed role" in result.readable_output


def test_iam_remove_role_from_instance_profile_command_exception(mocker):
    """
    Given: A mocked boto3 IAM client that raises an exception.
    When: remove_role_from_instance_profile_command encounters an error.
    Then: It should raise DemistoException with error message.
    """
    from AWS import IAM

    mock_client = mocker.Mock()
    mock_client.remove_role_from_instance_profile.side_effect = Exception("Profile not found")

    args = {"instance_profile_name": "test-profile", "role_name": "test-role"}

    with pytest.raises(DemistoException, match="Error removing role 'test-role' from instance profile"):
        IAM.remove_role_from_instance_profile_command(mock_client, args)


def test_iam_update_access_key_command_success(mocker):
    """
    Given: A mocked boto3 IAM client and valid access key update arguments.
    When: update_access_key_command is called successfully.
    Then: It should return CommandResults with success message about key status update.
    """
    from AWS import IAM

    mock_client = mocker.Mock()
    mock_client.update_access_key.return_value = {"ResponseMetadata": {"HTTPStatusCode": HTTPStatus.OK}}

    args = {"access_key_id": "AKIATEST123", "status": "Inactive", "user_name": "test-user"}

    result = IAM.update_access_key_command(mock_client, args)
    assert isinstance(result, CommandResults)
    assert "Successfully updated access key" in result.readable_output


def test_iam_update_access_key_command_without_user(mocker):
    """
    Given: A mocked boto3 IAM client and access key arguments without user name.
    When: update_access_key_command is called without specifying user name.
    Then: It should return CommandResults with success message without user info.
    """
    from AWS import IAM

    mock_client = mocker.Mock()
    mock_client.update_access_key.return_value = {"ResponseMetadata": {"HTTPStatusCode": HTTPStatus.OK}}

    args = {"access_key_id": "AKIATEST123", "status": "Active"}

    result = IAM.update_access_key_command(mock_client, args)
    assert isinstance(result, CommandResults)
    assert "Successfully updated access key" in result.readable_output


def test_ec2_modify_instance_metadata_options_command_success(mocker):
    """
    Given: A mocked boto3 EC2 client and valid metadata options arguments.
    When: modify_instance_metadata_options_command is called successfully.
    Then: It should return CommandResults with success message about metadata update.
    """
    from AWS import EC2

    mock_client = mocker.Mock()
    mock_client.modify_instance_metadata_options.return_value = {"ResponseMetadata": {"HTTPStatusCode": HTTPStatus.OK}}

    args = {"instance_id": "InstanceID", "http_tokens": "required", "http_endpoint": "enabled"}

    result = EC2.modify_instance_metadata_options_command(mock_client, args)
    assert isinstance(result, CommandResults)
    assert "Successfully updated EC2 instance metadata" in result.readable_output


def test_ec2_modify_instance_metadata_options_command_failure(mocker):
    """
    Given: A mocked boto3 EC2 client returning non-OK status code.
    When: modify_instance_metadata_options_command is called with failed response.
    Then: It should raise DemistoException with error message.
    """
    from AWS import EC2

    mock_client = mocker.Mock()
    mock_client.modify_instance_metadata_options.return_value = {"ResponseMetadata": {"HTTPStatusCode": HTTPStatus.BAD_REQUEST}}

    args = {"instance_id": "InstanceID", "http_tokens": "required"}

    with pytest.raises(DemistoException, match="Couldn't updated public EC2 instance metadata"):
        EC2.modify_instance_metadata_options_command(mock_client, args)


def test_ec2_modify_instance_attribute_command_success(mocker):
    """
    Given: A mocked boto3 EC2 client and valid instance attribute arguments.
    When: modify_instance_attribute_command is called successfully.
    Then: It should return CommandResults with success message about attribute modification.
    """
    from AWS import EC2

    mock_client = mocker.Mock()
    mock_client.modify_instance_attribute.return_value = {"ResponseMetadata": {"HTTPStatusCode": HTTPStatus.OK}}

    args = {"instance_id": "InstanceID", "attribute": "instanceType", "value": "t3.micro"}

    result = EC2.modify_instance_attribute_command(mock_client, args)
    assert isinstance(result, CommandResults)
    assert "Successfully modified EC2 instance" in result.readable_output


def test_ec2_modify_instance_attribute_command_with_groups(mocker):
    """
    Given: A mocked boto3 EC2 client and instance attribute arguments with security groups.
    When: modify_instance_attribute_command is called with groups parameter.
    Then: It should return CommandResults and properly parse the comma-separated groups.
    """
    from AWS import EC2

    mock_client = mocker.Mock()
    mock_client.modify_instance_attribute.return_value = {"ResponseMetadata": {"HTTPStatusCode": HTTPStatus.OK}}

    args = {"instance_id": "InstanceID", "groups": "sg-test, sg-test, sg-789"}

    result = EC2.modify_instance_attribute_command(mock_client, args)
    assert isinstance(result, CommandResults)
    mock_client.modify_instance_attribute.assert_called_once()


def test_ec2_modify_snapshot_attribute_command_success(mocker):
    """
    Given: A mocked boto3 EC2 client and valid snapshot attribute arguments.
    When: modify_snapshot_attribute_command is called successfully.
    Then: It should return CommandResults with success message about permission update.
    """
    from AWS import EC2

    mock_client = mocker.Mock()
    mock_client.modify_snapshot_attribute.return_value = {"ResponseMetadata": {"HTTPStatusCode": HTTPStatus.OK}}

    args = {
        "snapshot_id": "snap-1234567890abcdef0",
        "attribute": "createVolumePermission",
        "operation_type": "add",
        "user_ids": "accountID, accountID",
    }

    result = EC2.modify_snapshot_attribute_command(mock_client, args)
    assert isinstance(result, CommandResults)
    assert "permissions was successfully updated" in result.readable_output


def test_ec2_modify_snapshot_attribute_command_unexpected_response(mocker):
    """
    Given: A mocked boto3 EC2 client returning unexpected status code.
    When: modify_snapshot_attribute_command is called with non-OK response.
    Then: It should raise DemistoException with unexpected response message.
    """
    from AWS import EC2

    mock_client = mocker.Mock()
    mock_client.modify_snapshot_attribute.return_value = {"ResponseMetadata": {"HTTPStatusCode": HTTPStatus.BAD_REQUEST}}

    args = {"snapshot_id": "snap-1234567890abcdef0", "attribute": "createVolumePermission", "operation_type": "add"}

    with pytest.raises(DemistoException):
        EC2.modify_snapshot_attribute_command(mock_client, args)


def test_ec2_modify_image_attribute_command_success(mocker):
    """
    Given: A mocked boto3 EC2 client and valid image attribute arguments.
    When: modify_image_attribute_command is called successfully.
    Then: It should return CommandResults with success message about attribute modification.
    """
    from AWS import EC2

    mock_client = mocker.Mock()
    mock_client.modify_image_attribute.return_value = {"ResponseMetadata": {"HTTPStatusCode": HTTPStatus.OK}}

    args = {
        "image_id": "amInstanceID",
        "attribute": "launchPermission",
        "operation_type": "add",
        "launch_permission_add_user_id": "accountID",
    }

    result = EC2.modify_image_attribute_command(mock_client, args)
    assert isinstance(result, CommandResults)
    assert "Image attribute successfully modified" in result.readable_output


def test_ec2_modify_image_attribute_command_with_description(mocker):
    """
    Given: A mocked boto3 EC2 client and image attribute arguments with description.
    When: modify_image_attribute_command is called with description parameter.
    Then: It should return CommandResults and properly handle the description attribute.
    """
    from AWS import EC2

    mock_client = mocker.Mock()
    mock_client.modify_image_attribute.return_value = {"ResponseMetadata": {"HTTPStatusCode": HTTPStatus.OK}}

    args = {"image_id": "amInstanceID", "attribute": "description", "description": "Updated AMI description"}

    result = EC2.modify_image_attribute_command(mock_client, args)
    assert isinstance(result, CommandResults)
    assert "Image attribute successfully modified" in result.readable_output


def test_ec2_revoke_security_group_ingress_command_success(mocker):
    """
    Given: A mocked boto3 EC2 client and valid security group ingress arguments.
    When: revoke_security_group_ingress_command is called successfully.
    Then: It should return CommandResults with success message about rule revocation.
    """
    from AWS import EC2

    mock_client = mocker.Mock()
    mock_client.revoke_security_group_ingress.return_value = {
        "ResponseMetadata": {"HTTPStatusCode": HTTPStatus.OK},
        "Return": True,
    }

    args = {"group_id": "sg-test", "protocol": "tcp", "port": "80", "cidr": "0.0.0.0/0"}

    result = EC2.revoke_security_group_ingress_command(mock_client, args)
    assert isinstance(result, CommandResults)
    assert "Security Group ingress rule was revoked" in result.readable_output


def test_ec2_revoke_security_group_ingress_command_with_ip_permissions(mocker):
    """
    Given: A mocked boto3 EC2 client and security group arguments with ip_permissions JSON.
    When: revoke_security_group_ingress_command is called with complex ip_permissions.
    Then: It should return CommandResults and properly parse the JSON ip_permissions.
    """
    from AWS import EC2

    mock_client = mocker.Mock()
    mock_client.revoke_security_group_ingress.return_value = {
        "ResponseMetadata": {"HTTPStatusCode": HTTPStatus.OK},
        "Return": True,
    }

    ip_permissions = json.dumps([{"IpProtocol": "tcp", "FromPort": 80, "ToPort": 80, "IpRanges": [{"CidrIp": "0.0.0.0/0"}]}])

    args = {"group_id": "sg-test", "ip_permissions": ip_permissions}

    result = EC2.revoke_security_group_ingress_command(mock_client, args)
    assert isinstance(result, CommandResults)
    assert "Security Group ingress rule was revoked" in result.readable_output


def test_ec2_authorize_security_group_ingress_command_success(mocker):
    """
    Given: A mocked boto3 EC2 client and valid security group ingress arguments.
    When: authorize_security_group_ingress_command is called successfully.
    Then: It should return CommandResults with success message about rule authorization.
    """
    from AWS import EC2

    mock_client = mocker.Mock()
    mock_client.authorize_security_group_ingress.return_value = {
        "ResponseMetadata": {"HTTPStatusCode": HTTPStatus.OK},
        "Return": True,
    }

    args = {"group_id": "sg-test", "protocol": "tcp", "port": "443", "cidr": "10.0.0.0/8"}

    result = EC2.authorize_security_group_ingress_command(mock_client, args)
    assert isinstance(result, CommandResults)
    assert "Security Group ingress rule was authorized" in result.readable_output


def test_ec2_authorize_security_group_ingress_command_duplicate_rule(mocker):
    """
    Given: A mocked boto3 EC2 client that raises InvalidPermission.Duplicate error.
    When: authorize_security_group_ingress_command encounters duplicate rule error.
    Then: It should raise DemistoException with duplicate rule message.
    """
    from AWS import EC2

    mock_client = mocker.Mock()
    mock_client.authorize_security_group_ingress.side_effect = Exception("InvalidPermission.Duplicate")

    args = {"group_id": "sg-test", "protocol": "tcp", "port": "80", "cidr": "0.0.0.0/0"}

    with pytest.raises(DemistoException, match="already exists"):
        EC2.authorize_security_group_ingress_command(mock_client, args)


def test_ec2_revoke_security_group_egress_command_success(mocker):
    """
    Given: A mocked boto3 EC2 client and valid security group egress arguments.
    When: revoke_security_group_egress_command is called successfully.
    Then: It should return CommandResults with success message about egress rule revocation.
    """
    from AWS import EC2

    mock_client = mocker.Mock()
    mock_client.revoke_security_group_egress.return_value = {
        "ResponseMetadata": {"HTTPStatusCode": HTTPStatus.OK},
        "Return": True,
    }

    args = {"group_id": "sg-test", "protocol": "tcp", "port": "80-443", "cidr": "0.0.0.0/0"}

    result = EC2.revoke_security_group_egress_command(mock_client, args)
    assert isinstance(result, CommandResults)
    assert "Egress rule revoked successfully" in result.readable_output


def test_ec2_revoke_security_group_egress_command_with_ip_permissions(mocker):
    """
    Given: A mocked boto3 EC2 client and egress arguments with ip_permissions JSON.
    When: revoke_security_group_egress_command is called with full mode ip_permissions.
    Then: It should return CommandResults and properly use the provided JSON permissions.
    """
    from AWS import EC2

    mock_client = mocker.Mock()
    mock_client.revoke_security_group_egress.return_value = {
        "ResponseMetadata": {"HTTPStatusCode": HTTPStatus.OK},
        "Return": True,
    }

    ip_permissions = json.dumps([{"IpProtocol": "tcp", "FromPort": 80, "ToPort": 80, "IpRanges": [{"CidrIp": "0.0.0.0/0"}]}])

    args = {"group_id": "sg-test", "ip_permissions": ip_permissions}

    result = EC2.revoke_security_group_egress_command(mock_client, args)
    assert isinstance(result, CommandResults)
    assert "Egress rule revoked successfully" in result.readable_output


def test_ec2_create_snapshot_command_success(mocker):
    """
    Given: A mocked boto3 EC2 client and valid snapshot creation arguments.
    When: create_snapshot_command is called successfully.
    Then: It should return CommandResults with snapshot data and proper outputs.
    """
    from AWS import EC2

    mock_client = mocker.Mock()
    mock_response = {
        "Description": "Test snapshot",
        "Encrypted": False,
        "Progress": "100%",
        "SnapshotId": "snap-1234567890abcdef0",
        "State": "completed",
        "VolumeId": "vol-1234567890abcdef0",
        "VolumeSize": 8,
        "StartTime": datetime(2023, 10, 15, 14, 30, 45),
        "ResponseMetadata": {"HTTPStatusCode": HTTPStatus.OK},
        "Tags": [{"Key": "Environment", "Value": "test"}],
    }
    mock_client.create_snapshot.return_value = mock_response

    args = {
        "volume_id": "vol-1234567890abcdef0",
        "description": "Test snapshot",
        "region": "us-east-1",
        "tags": "key=Environment,value=test",
    }

    result = EC2.create_snapshot_command(mock_client, args)
    assert isinstance(result, CommandResults)
    assert result.outputs_prefix == "AWS.EC2.Snapshot"
    assert "snap-1234567890abcdef0" in str(result.outputs)
    assert "AWS EC2 Snapshot" in result.readable_output
    mock_client.create_snapshot.assert_called_once()


def test_ec2_modify_snapshot_permission_command_success(mocker):
    """
    Given: A mocked boto3 EC2 client and valid snapshot permission arguments with user_ids.
    When: modify_snapshot_permission_command is called successfully.
    Then: It should return CommandResults with success message about permission update.
    """
    from AWS import EC2

    mock_client = mocker.Mock()
    mock_client.modify_snapshot_attribute.return_value = {"ResponseMetadata": {"HTTPStatusCode": 200}}

    args = {
        "snapshot_id": "snap-1234567890abcdef0",
        "operation_type": "add",
        "user_ids": "123456789012, 987654321098",
        "dry_run": False,
    }

    result = EC2.modify_snapshot_permission_command(mock_client, args)
    assert isinstance(result, CommandResults)
    assert "permissions were successfully updated" in result.readable_output
    mock_client.modify_snapshot_attribute.assert_called_once_with(
        Attribute="createVolumePermission",
        SnapshotId="snap-1234567890abcdef0",
        OperationType="add",
        DryRun=False,
        UserIds=["123456789012", "987654321098"],
    )


def test_ec2_modify_snapshot_permission_command_failure_both_params(mocker):
    """
    Given: Arguments containing both group_names and user_ids parameters.
    When: modify_snapshot_permission_command is called with invalid parameter combination.
    Then: It should raise DemistoException asking to provide either group_names or user_ids.
    """
    from AWS import EC2

    mock_client = mocker.Mock()

    args = {"snapshot_id": "snap-1234567890abcdef0", "operation_type": "add", "group_names": "all", "user_ids": "123456789012"}

    with pytest.raises(DemistoException, match='Please provide either "group_names" or "user_ids"'):
        EC2.modify_snapshot_permission_command(mock_client, args)


def test_ec2_modify_snapshot_permission_command_failure_no_params(mocker):
    """
    Given: Arguments containing neither group_names nor user_ids parameters.
    When: modify_snapshot_permission_command is called without required parameters.
    Then: It should raise DemistoException asking to provide either group_names or user_ids.
    """
    from AWS import EC2

    mock_client = mocker.Mock()

    args = {"snapshot_id": "snap-1234567890abcdef0", "operation_type": "add"}

    with pytest.raises(DemistoException, match='Please provide either "group_names" or "user_ids"'):
        EC2.modify_snapshot_permission_command(mock_client, args)


def test_eks_update_cluster_config_command_success(mocker):
    """
    Given: A mocked boto3 EKS client and valid cluster configuration arguments.
    When: update_cluster_config_command is called successfully.
    Then: It should return CommandResults with update information and proper outputs.
    """
    from AWS import EKS

    mock_client = mocker.Mock()
    mock_client.update_cluster_config.return_value = {
        "update": {
            "id": "update-123",
            "status": "InProgress",
            "type": "ConfigUpdate",
            "createdAt": datetime(2023, 10, 15, 14, 30, 45),
        }
    }

    args = {"cluster_name": "test-cluster", "logging": '{"enable": ["api", "audit"]}'}

    result = EKS.update_cluster_config_command(mock_client, args)
    assert isinstance(result, CommandResults)
    assert result.outputs_prefix == "AWS.EKS.UpdateCluster"


def test_eks_update_cluster_config_command_no_changes_needed(mocker):
    """
    Given: A mocked boto3 EKS client that raises "No changes needed" exception.
    When: update_cluster_config_command encounters no changes needed error.
    Then: It should return CommandResults with appropriate message about no changes.
    """
    from AWS import EKS

    mock_client = mocker.Mock()
    mock_client.update_cluster_config.side_effect = Exception("No changes needed")

    args = {"cluster_name": "test-cluster", "logging": '{"enable": ["api"]}'}

    result = EKS.update_cluster_config_command(mock_client, args)
    assert isinstance(result, CommandResults)
    assert "No changes needed" in result.readable_output


def test_eks_describe_cluster_command_success(mocker):
    """
    Given: A mocked boto3 EKS client and valid cluster name argument.
    When: describe_cluster_command is called successfully.
    Then: It should return CommandResults with cluster data and proper outputs.
    """
    from AWS import EKS

    mock_client = mocker.Mock()
    mock_response = {
        "ResponseMetadata": {"HTTPStatusCode": HTTPStatus.OK},
        "cluster": {
            "name": "test-cluster",
            "id": "cluster-12345",
            "status": "ACTIVE",
            "arn": "arn:aws:eks:us-east-1:123456789012:cluster/test-cluster",
            "createdAt": datetime(2023, 10, 15, 14, 30, 45),
            "version": "1.27",
            "connectorConfig": {"activationExpiry": datetime(2024, 10, 15, 14, 30, 45)},
        },
    }
    mock_client.describe_cluster.return_value = mock_response

    args = {"cluster_name": "test-cluster"}

    result = EKS.describe_cluster_command(mock_client, args)
    assert isinstance(result, CommandResults)
    assert result.outputs_prefix == "AWS.EKS.Cluster"
    assert result.outputs_key_field == "name"
    assert "test-cluster" in str(result.outputs)
    assert "Describe Cluster Information" in result.readable_output
    mock_client.describe_cluster.assert_called_once_with(name="test-cluster")


def test_eks_associate_access_policy_command_success(mocker):
    """
    Given: A mocked boto3 EKS client and valid access policy association arguments.
    When: associate_access_policy_command is called successfully.
    Then: It should return CommandResults with policy association data and proper outputs.
    """
    from AWS import EKS

    mock_client = mocker.Mock()
    mock_response = {
        "ResponseMetadata": {"HTTPStatusCode": HTTPStatus.OK},
        "clusterName": "test-cluster",
        "principalArn": "arn:aws:iam::123456789012:user/test-user",
        "associatedAccessPolicy": {
            "policyArn": "arn:aws:eks::aws:cluster-access-policy/AmazonEKSClusterAdminPolicy",
            "associatedAt": datetime(2023, 10, 15, 14, 30, 45),
            "modifiedAt": datetime(2023, 10, 15, 14, 30, 45),
        },
    }
    mock_client.associate_access_policy.return_value = mock_response

    args = {
        "cluster_name": "test-cluster",
        "principal_arn": "arn:aws:iam::123456789012:user/test-user",
        "policy_arn": "arn:aws:eks::aws:cluster-access-policy/AmazonEKSClusterAdminPolicy",
        "type": "cluster",
        "namespaces": "",
    }

    result = EKS.associate_access_policy_command(mock_client, args)
    assert isinstance(result, CommandResults)
    assert result.outputs_prefix == "AWS.EKS.AssociatedAccessPolicy"
    assert result.outputs_key_field == "clusterName"
    assert "test-cluster" in str(result.outputs)
    assert "The access policy was associated to the access entry successfully" in result.readable_output
    mock_client.associate_access_policy.assert_called_once()


def test_eks_associate_access_policy_command_failure_namespace_validation(mocker):
    """
    Given: Arguments with type set to 'namespace' but no namespaces provided.
    When: associate_access_policy_command is called with invalid parameter combination.
    Then: It should raise Exception asking for namespace when type is namespace.
    """
    from AWS import EKS

    mock_client = mocker.Mock()

    args = {
        "cluster_name": "test-cluster",
        "principal_arn": "arn:aws:iam::123456789012:user/test-user",
        "policy_arn": "arn:aws:eks::aws:cluster-access-policy/AmazonEKSViewPolicy",
        "type": "namespace",
        "namespaces": "",
    }

    with pytest.raises(Exception, match="When the type_arg='namespace', you must enter a namespace"):
        EKS.associate_access_policy_command(mock_client, args)


def test_rds_modify_db_cluster_command_success(mocker):
    """
    Given: A mocked boto3 RDS client and valid DB cluster modification arguments.
    When: modify_db_cluster_command is called successfully.
    Then: It should return CommandResults with success message and cluster details.
    """
    from AWS import RDS

    mock_client = mocker.Mock()
    mock_client.modify_db_cluster.return_value = {
        "ResponseMetadata": {"HTTPStatusCode": HTTPStatus.OK},
        "DBCluster": {"DBClusterIdentifier": "test-cluster", "DeletionProtection": True},
    }

    args = {"db_cluster_identifier": "test-cluster", "deletion_protection": "true"}

    result = RDS.modify_db_cluster_command(mock_client, args)
    assert isinstance(result, CommandResults)
    assert "Successfully modified DB cluster" in result.readable_output


def test_rds_modify_db_cluster_command_exception(mocker):
    """
    Given: A mocked boto3 RDS client that raises an exception.
    When: modify_db_cluster_command encounters an error during execution.
    Then: It should raise DemistoException with error message.
    """
    from AWS import RDS

    mock_client = mocker.Mock()
    mock_client.modify_db_cluster.side_effect = Exception("Cluster not found")

    args = {"db_cluster_identifier": "test-cluster", "deletion_protection": "true"}

    with pytest.raises(DemistoException, match="Error modifying DB cluster"):
        RDS.modify_db_cluster_command(mock_client, args)


def test_rds_modify_db_cluster_snapshot_attribute_command_success(mocker):
    """
    Given: A mocked boto3 RDS client and valid cluster snapshot attribute arguments.
    When: modify_db_cluster_snapshot_attribute_command is called successfully.
    Then: It should return CommandResults with success message and snapshot attributes.
    """
    from AWS import RDS

    mock_client = mocker.Mock()
    mock_client.modify_db_cluster_snapshot_attribute.return_value = {
        "ResponseMetadata": {"HTTPStatusCode": HTTPStatus.OK},
        "DBClusterSnapshotAttributesResult": {"DBClusterSnapshotIdentifier": "test-snapshot", "DBClusterSnapshotAttributes": []},
    }

    args = {"db_cluster_snapshot_identifier": "test-snapshot", "attribute_name": "restore", "values_to_add": ["accountID"]}

    result = RDS.modify_db_cluster_snapshot_attribute_command(mock_client, args)
    assert isinstance(result, CommandResults)
    assert "Successfully modified DB cluster snapshot attribute" in result.readable_output


def test_rds_modify_db_cluster_snapshot_attribute_command_failure(mocker):
    """
    Given: A mocked boto3 RDS client returning non-OK status code.
    When: modify_db_cluster_snapshot_attribute_command is called with failed response.
    Then: It should raise DemistoException with error message.
    """
    from AWS import RDS

    mock_client = mocker.Mock()
    mock_client.modify_db_cluster_snapshot_attribute.return_value = {
        "ResponseMetadata": {"HTTPStatusCode": HTTPStatus.BAD_REQUEST}
    }

    args = {"db_cluster_snapshot_identifier": "test-snapshot", "attribute_name": "restore"}

    with pytest.raises(DemistoException, match="Error modifying DB cluster snapshot attribute"):
        RDS.modify_db_cluster_snapshot_attribute_command(mock_client, args)


def test_rds_modify_db_instance_command_success(mocker):
    """
    Given: A mocked boto3 RDS client and valid DB instance modification arguments.
    When: modify_db_instance_command is called successfully.
    Then: It should return CommandResults with success message and instance details.
    """
    from AWS import RDS

    mock_client = mocker.Mock()
    mock_client.modify_db_instance.return_value = {
        "ResponseMetadata": {"HTTPStatusCode": HTTPStatus.OK},
        "DBInstance": {"DBInstanceIdentifier": "test-instance", "MultiAZ": True},
    }

    args = {"db_instance_identifier": "test-instance", "multi_az": "true", "apply_immediately": "true"}

    result = RDS.modify_db_instance_command(mock_client, args)
    assert isinstance(result, CommandResults)
    assert "Successfully modified DB instance" in result.readable_output


def test_rds_modify_db_instance_command_exception(mocker):
    """
    Given: A mocked boto3 RDS client that raises an exception.
    When: modify_db_instance_command encounters an error during execution.
    Then: It should raise DemistoException with error message.
    """
    from AWS import RDS

    mock_client = mocker.Mock()
    mock_client.modify_db_instance.side_effect = Exception("Instance not found")

    args = {"db_instance_identifier": "test-instance", "multi_az": "true"}

    with pytest.raises(DemistoException, match="Error modifying DB instance"):
        RDS.modify_db_instance_command(mock_client, args)


def test_rds_modify_db_snapshot_attribute_command_success(mocker):
    """
    Given: A mocked boto3 RDS client and valid DB snapshot attribute arguments.
    When: modify_db_snapshot_attribute_command is called successfully.
    Then: It should return CommandResults with success message about attribute modification.
    """
    from AWS import RDS

    mock_client = mocker.Mock()
    mock_client.modify_db_snapshot_attribute.return_value = {"ResponseMetadata": {"HTTPStatusCode": HTTPStatus.OK}}

    args = {
        "db_snapshot_identifier": "test-snapshot",
        "attribute_name": "restore",
        "values_to_add": ["accountID", "accountID"],
    }

    result = RDS.modify_db_snapshot_attribute_command(mock_client, args)
    assert isinstance(result, CommandResults)
    assert "Successfully modified DB snapshot attribute" in result.readable_output


def test_rds_modify_db_snapshot_attribute_command_failure(mocker):
    """
    Given: A mocked boto3 RDS client returning non-OK status code.
    When: modify_db_snapshot_attribute_command is called with failed response.
    Then: It should raise DemistoException with error message.
    """
    from AWS import RDS

    mock_client = mocker.Mock()
    mock_client.modify_db_snapshot_attribute.return_value = {"ResponseMetadata": {"HTTPStatusCode": HTTPStatus.BAD_REQUEST}}

    args = {"db_snapshot_identifier": "test-snapshot", "attribute_name": "restore", "values_to_remove": ["accountID"]}

    with pytest.raises(DemistoException, match="Couldn't modify DB snapshot attribute for"):
        RDS.modify_db_snapshot_attribute_command(mock_client, args)


def test_cloudtrail_start_logging_command_success(mocker):
    """
    Given: A mocked boto3 CloudTrail client and valid trail name argument.
    When: start_logging_command is called successfully.
    Then: It should return CommandResults with success message about logging start.
    """
    from AWS import CloudTrail

    mock_client = mocker.Mock()
    mock_client.start_logging.return_value = {"ResponseMetadata": {"HTTPStatusCode": HTTPStatus.OK}}

    args = {"name": "test-trail"}

    result = CloudTrail.start_logging_command(mock_client, args)
    assert isinstance(result, CommandResults)
    assert "Successfully started logging" in result.readable_output


def test_cloudtrail_start_logging_command_exception(mocker):
    """
    Given: A mocked boto3 CloudTrail client that raises an exception.
    When: start_logging_command encounters an error during execution.
    Then: It should return CommandResults with error entry type and error message.
    """
    from AWS import CloudTrail

    mock_client = mocker.Mock()
    mock_client.start_logging.side_effect = Exception("Trail not found")

    args = {"name": "test-trail"}

    with pytest.raises(DemistoException, match="Error starting logging for CloudTrail"):
        CloudTrail.start_logging_command(mock_client, args)


def test_cloudtrail_update_trail_command_success(mocker):
    """
    Given: A mocked boto3 CloudTrail client and valid trail update arguments.
    When: update_trail_command is called successfully.
    Then: It should return CommandResults with success message and trail details.
    """
    from AWS import CloudTrail

    mock_client = mocker.Mock()
    mock_client.update_trail.return_value = {
        "ResponseMetadata": {"HTTPStatusCode": HTTPStatus.OK},
        "Trail": {
            "Name": "test-trail",
            "S3BucketName": "test-bucket",
            "TrailARN": "arn:aws:cloudtrail:us-east-1:accountID:trail/test-trail",
        },
    }

    args = {"name": "test-trail", "s3_bucket_name": "test-bucket", "include_global_service_events": "true"}

    result = CloudTrail.update_trail_command(mock_client, args)
    assert isinstance(result, CommandResults)
    assert "Successfully updated CloudTrail" in result.readable_output
    assert result.outputs_prefix == "AWS.CloudTrail.Trail"


def test_cloudtrail_update_trail_command_exception(mocker):
    """
    Given: A mocked boto3 CloudTrail client that raises an exception.
    When: update_trail_command encounters an error during execution.
    Then: It should return CommandResults with error entry type and error message.
    """
    from AWS import CloudTrail

    mock_client = mocker.Mock()
    mock_client.update_trail.side_effect = Exception("Access denied")

    args = {"name": "test-trail", "s3_bucket_name": "test-bucket"}

    with pytest.raises(DemistoException, match="Error updating CloudTrail"):
        CloudTrail.update_trail_command(mock_client, args)


def test_ecs_update_cluster_settings_command_success(mocker):
    """
    Given: A mocked boto3 ECS client and valid cluster settings update arguments.
    When: update_cluster_settings_command is called successfully.
    Then: It should return CommandResults with cluster data and proper outputs.
    """
    from AWS import ECS

    mock_client = mocker.Mock()
    mock_response = {
        "ResponseMetadata": {"HTTPStatusCode": HTTPStatus.OK},
        "cluster": {
            "clusterArn": "arn:aws:ecs:us-east-1:123456789012:cluster/test-cluster",
            "clusterName": "test-cluster",
            "status": "ACTIVE",
            "settings": [{"name": "containerInsights", "value": "enabled"}],
        },
    }
    mock_client.update_cluster_settings.return_value = mock_response

    args = {"cluster_name": "test-cluster", "value": "enabled"}

    result = ECS.update_cluster_settings_command(mock_client, args)
    assert isinstance(result, CommandResults)
    assert result.outputs_prefix == "AWS.ECS.Cluster"
    assert result.outputs_key_field == "clusterArn"
    assert "test-cluster" in str(result.outputs)
    assert "Successfully updated ECS cluster" in result.readable_output
    mock_client.update_cluster_settings.assert_called_once_with(
        cluster="test-cluster", settings=[{"name": "containerInsights", "value": "enabled"}]
    )


def test_ecs_update_cluster_settings_command_failure(mocker):
    """
    Given: A mocked boto3 ECS client returning non-OK HTTP status code.
    When: update_cluster_settings_command is called with failed response.
    Then: It should raise DemistoException with error message about failed update.
    """
    from AWS import ECS

    mock_client = mocker.Mock()
    mock_response = {"ResponseMetadata": {"HTTPStatusCode": HTTPStatus.BAD_REQUEST}}
    mock_client.update_cluster_settings.return_value = mock_response

    args = {"cluster_name": "test-cluster", "value": "enabled"}

    with pytest.raises(DemistoException, match="Failed to update ECS cluster"):
        ECS.update_cluster_settings_command(mock_client, args)


def test_register_proxydome_header(mocker):
    """
    Given: A mocked boto3 client and ProxyDome token.
    When: register_proxydome_header is called to configure ProxyDome authentication.
    Then: It should register an event handler to inject the ProxyDome header.
    """
    from AWS import register_proxydome_header

    mock_client = mocker.Mock()
    mock_event_system = mocker.Mock()
    mock_client.meta.events = mock_event_system

    mocker.patch("AWS.get_proxydome_token", return_value="test-token")

    register_proxydome_header(mock_client)

    mock_event_system.register_last.assert_called_once()
    assert mock_event_system.register_last.call_args[0][0] == "before-send.*.*"


def test_register_proxydome_header_adds_correct_header(mocker):
    """
    Given: A mocked boto3 client and the ProxyDome header injection function.
    When: register_proxydome_header sets up the header injection and a request is made.
    Then: It should add the correct x-caller-id header to the request.
    """
    from AWS import register_proxydome_header

    mock_client = mocker.Mock()
    mock_event_system = mocker.Mock()
    mock_client.meta.events = mock_event_system

    mocker.patch("AWS.get_proxydome_token", return_value="test-token-123")

    register_proxydome_header(mock_client)

    # Get the registered function
    header_function = mock_event_system.register_last.call_args[0][1]

    # Test the header injection
    mock_request = mocker.Mock()
    mock_request.headers = {}
    header_function(mock_request)

    assert mock_request.headers["x-caller-id"] == "test-token-123"


def test_aws_error_handler_handle_response_error_with_request_id(mocker):
    """
    Given: A response dict with ResponseMetadata including RequestId and HTTPStatusCode.
    When: handle_response_error is called with the response.
    Then: It should raise DemistoException with detailed error information including RequestId.
    """
    from AWS import AWSErrorHandler

    mocker.patch("AWS.demisto.command", return_value="test-command")
    mocker.patch("AWS.demisto.args", return_value={"arg1": "value1"})
    demisto_results = mocker.patch("AWS.demisto.results")

    response = {"ResponseMetadata": {"RequestId": "RequestId", "HTTPStatusCode": 400}}

    with pytest.raises(SystemExit):
        AWSErrorHandler.handle_response_error(response, "accountID")

    demisto_results.assert_called_once_with(
        {
            "Type": 4,
            "ContentsFormat": "text",
            "Contents": "AWS API Error occurred while executing:"
            " test-command with arguments: {'arg1': 'value1'}\nRequest Id: RequestId\nHTTP Status Code: 400",
            "EntryContext": None,
        }
    )


def test_aws_error_handler_handle_response_error_missing_metadata(mocker):
    """
    Given: A response dict without ResponseMetadata.
    When: handle_response_error is called with the response.
    Then: It should raise DemistoException with N/A values for missing metadata.
    """
    from AWS import AWSErrorHandler

    mocker.patch("AWS.demisto.command", return_value="test-command")
    mocker.patch("AWS.demisto.args", return_value={})
    demisto_results = mocker.patch("AWS.demisto.results")

    response = {}

    with pytest.raises(SystemExit):
        AWSErrorHandler.handle_response_error(response)

    demisto_results.assert_called_once_with(
        {
            "Type": 4,
            "ContentsFormat": "text",
            "Contents": "AWS API Error occurred while executing: test-command with arguments: {}"
            "\nRequest Id: N/A\nHTTP Status Code: N/A",
            "EntryContext": None,
        }
    )


def test_aws_error_handler_handle_client_error_access_denied(mocker):
    """
    Given: A ClientError with AccessDenied error code.
    When: handle_client_error is called with the error.
    Then: It should call _handle_permission_error and return_multiple_permissions_error.
    """
    from AWS import AWSErrorHandler
    from botocore.exceptions import ClientError

    mock_return_multiple_permissions_error = mocker.patch("AWS.return_multiple_permissions_error")
    mocker.patch("AWS.demisto.args", return_value={"account_id": "accountID"})
    mocker.patch("AWS.demisto.info")
    mocker.patch("AWS.demisto.debug")

    error_response = {
        "Error": {"Code": "AccessDenied", "Message": "User is not authorized to perform action"},
        "ResponseMetadata": {"HTTPStatusCode": 403},
    }
    client_error = ClientError(error_response, "test-operation")

    AWSErrorHandler.handle_client_error(client_error, "accountID")

    mock_return_multiple_permissions_error.assert_called_once()
    call_args = mock_return_multiple_permissions_error.call_args[0][0]
    assert len(call_args) == 1
    assert call_args[0]["account_id"] == "accountID"


def test_aws_error_handler_handle_client_error_unauthorized_operation(mocker):
    """
    Given: A ClientError with UnauthorizedOperation error code.
    When: handle_client_error is called with the error.
    Then: It should handle it as a permission error.
    """
    from AWS import AWSErrorHandler
    from botocore.exceptions import ClientError

    mock_return_multiple_permissions_error = mocker.patch("AWS.return_multiple_permissions_error")
    mocker.patch("AWS.demisto.args", return_value={"account_id": "accountID"})
    mocker.patch("AWS.demisto.info")
    mocker.patch("AWS.demisto.debug")

    error_response = {
        "Error": {"Code": "UnauthorizedOperation", "Message": "You are not authorized to perform this operation"},
        "ResponseMetadata": {"HTTPStatusCode": 401},
    }
    client_error = ClientError(error_response, "test-operation")

    AWSErrorHandler.handle_client_error(client_error)

    mock_return_multiple_permissions_error.assert_called_once()


def test_aws_error_handler_handle_client_error_http_401(mocker):
    """
    Given: A ClientError with HTTP status code 401 but different error code.
    When: handle_client_error is called with the error.
    Then: It should handle it as a permission error based on HTTP status.
    """
    from AWS import AWSErrorHandler
    from botocore.exceptions import ClientError

    mock_return_multiple_permissions_error = mocker.patch("AWS.return_multiple_permissions_error")
    mocker.patch("AWS.demisto.args", return_value={})
    mocker.patch("AWS.demisto.info")
    mocker.patch("AWS.demisto.debug")

    error_response = {
        "Error": {"Code": "CustomError", "Message": "Authentication failed"},
        "ResponseMetadata": {"HTTPStatusCode": 401},
    }
    client_error = ClientError(error_response, "test-operation")

    AWSErrorHandler.handle_client_error(client_error, "accountID")

    mock_return_multiple_permissions_error.assert_called_once()


def test_aws_error_handler_handle_client_error_general_error(mocker):
    """
    Given: A ClientError with non-permission error code.
    When: handle_client_error is called with the error.
    Then: It should raise DemistoException with detailed error information.
    """
    from AWS import AWSErrorHandler
    from botocore.exceptions import ClientError

    mocker.patch("AWS.demisto.command", return_value="test-command")
    mocker.patch("AWS.demisto.args", return_value={"param": "value"})
    mocker.patch("AWS.demisto.error")
    demisto_results = mocker.patch("AWS.demisto.results")

    error_response = {
        "Error": {"Code": "InvalidParameterValue", "Message": "The parameter value is invalid"},
        "ResponseMetadata": {"HTTPStatusCode": 400, "RequestId": "RequestId"},
    }
    client_error = ClientError(error_response, "test-operation")

    with pytest.raises(SystemExit):
        AWSErrorHandler.handle_client_error(client_error, "accountID")

    demisto_results.assert_called_once_with(
        {
            "Type": 4,
            "ContentsFormat": "text",
            "Contents": "AWS API Error occurred while executing:"
            " test-command with arguments: {'param': 'value'}\n"
            "Error Code: InvalidParameterValue\nError Message: "
            "The parameter value is invalid\nHTTP Status Code: 400\n"
            "Request ID: RequestId",
            "EntryContext": None,
        }
    )


def test_aws_error_handler_handle_permission_error_no_account_id(mocker):
    """
    Given: A permission error without account_id provided.
    When: _handle_permission_error is called.
    Then: It should get account_id from demisto.args() and use "unknown" if not found.
    """
    from AWS import AWSErrorHandler
    from botocore.exceptions import ClientError

    mock_return_multiple_permissions_error = mocker.patch("AWS.return_multiple_permissions_error")
    mocker.patch("AWS.demisto.args", return_value={})
    mocker.patch("AWS.demisto.info")
    mocker.patch("AWS.demisto.debug")

    error_response = {"Error": {"Code": "AccessDenied", "Message": "Access denied for operation"}}
    client_error = ClientError(error_response, "test-operation")

    AWSErrorHandler._handle_permission_error(client_error, "AccessDenied", "Access denied for operation", None)

    mock_return_multiple_permissions_error.assert_called_once()
    call_args = mock_return_multiple_permissions_error.call_args[0][0]
    assert call_args[0]["account_id"] == "unknown"


def test_aws_error_handler_remove_encoded_authorization_message_with_encoding(mocker):
    """
    Given: An error message containing encoded authorization failure message.
    When: remove_encoded_authorization_message is called.
    Then: It should return the message truncated before the encoded part.
    """
    from AWS import AWSErrorHandler

    message = "Access denied. User is not authorized. Encoded authorization failure message: <message>"
    result = AWSErrorHandler.remove_encoded_authorization_message(message)

    assert result == "Access denied. User is not authorized. "
    assert "Encoded authorization failure message:" not in result


def test_aws_error_handler_remove_encoded_authorization_message_case_insensitive(mocker):
    """
    Given: An error message with mixed case encoded authorization failure message.
    When: remove_encoded_authorization_message is called.
    Then: It should find and remove the encoded part case-insensitively.
    """
    from AWS import AWSErrorHandler

    message = "Access denied. ENCODED AUTHORIZATION FAILURE MESSAGE: <message>"
    result = AWSErrorHandler.remove_encoded_authorization_message(message)

    assert result == "Access denied. "


def test_aws_error_handler_remove_encoded_authorization_message_no_encoding():
    """
    Given: An error message without encoded authorization failure message.
    When: remove_encoded_authorization_message is called.
    Then: It should return the original message unchanged.
    """
    from AWS import AWSErrorHandler

    message = "Simple access denied error"
    result = AWSErrorHandler.remove_encoded_authorization_message(message)

    assert result == message


def test_aws_error_handler_handle_general_error_missing_metadata(mocker):
    """
    Given: A ClientError with missing ResponseMetadata fields.
    When: _handle_general_error is called.
    Then: It should handle missing fields gracefully with N/A values.
    """
    from AWS import AWSErrorHandler
    from botocore.exceptions import ClientError

    mocker.patch("AWS.demisto.command", return_value="test-command")
    mocker.patch("AWS.demisto.args", return_value={})
    demisto_results = mocker.patch("AWS.demisto.results")
    mocker.patch("AWS.demisto.error")

    error_response = {"Error": {"Code": "TestError", "Message": "Test message"}, "ResponseMetadata": {}}
    client_error = ClientError(error_response, "test-operation")

    with pytest.raises(SystemExit):
        AWSErrorHandler._handle_general_error(client_error, "TestError", "Test message")

    demisto_results.assert_called_once_with(
        {
            "Type": 4,
            "ContentsFormat": "text",
            "Contents": "AWS API Error occurred while executing:"
            " test-command with arguments: {}\n"
            "Error Code: TestError\n"
            "Error Message: Test message\nHTTP Status Code: N/A\nRequest ID: N/A",
            "EntryContext": None,
        }
    )


def test_aws_error_handler_extract_action_from_message_valid_action(mocker):
    """
    Given: An error message containing a valid AWS action from REQUIRED_ACTIONS.
    When: _extract_action_from_message is called.
    Then: It should return the matched action name.
    """
    from AWS import AWSErrorHandler

    mocker.patch("AWS.REQUIRED_ACTIONS", ["action_1", "action_2"])

    message = "User is not authorized to perform action_1 on resource"
    result = AWSErrorHandler._extract_action_from_message(message)

    assert result == "action_1"


def test_aws_error_handler_extract_action_from_message_case_insensitive(mocker):
    """
    Given: An error message with action in different case.
    When: _extract_action_from_message is called.
    Then: It should match case-insensitively and return the action.
    """
    from AWS import AWSErrorHandler

    mocker.patch("AWS.REQUIRED_ACTIONS", ["action_2"])

    message = "Permission denied for action_2"
    result = AWSErrorHandler._extract_action_from_message(message)

    assert result == "action_2"


def test_aws_error_handler_extract_action_from_message_no_match(mocker):
    """
    Given: An error message without any known AWS actions.
    When: _extract_action_from_message is called.
    Then: It should return "unknown".
    """
    from AWS import AWSErrorHandler

    mocker.patch("AWS.REQUIRED_ACTIONS", ["action_1"])

    message = "Generic access denied error"
    result = AWSErrorHandler._extract_action_from_message(message)

    assert result == "unknown"


def test_aws_error_handler_extract_action_from_message_empty_input():
    """
    Given: An empty or None error message.
    When: _extract_action_from_message is called.
    Then: It should return "unknown" safely.
    """
    from AWS import AWSErrorHandler

    assert AWSErrorHandler._extract_action_from_message(None) == "unknown"
    assert AWSErrorHandler._extract_action_from_message("") == "unknown"
    assert AWSErrorHandler._extract_action_from_message(123) == "unknown"


def test_cloudtrail_describe_trails_command_success(mocker):
    """
    Given: A mocked boto3 CloudTrail client and valid trail name arguments.
    When: describe_trails_command is called successfully.
    Then: It should return CommandResults with trail list data and proper outputs.
    """
    from AWS import CloudTrail

    mock_client = mocker.Mock()
    mock_client.describe_trails.return_value = {
        "trailList": [
            {
                "Name": "test-trail",
                "S3BucketName": "test-bucket",
                "IncludeGlobalServiceEvents": True,
                "IsMultiRegionTrail": True,
                "TrailARN": "TrailARN",
                "LogFileValidationEnabled": True,
                "HomeRegion": "us-east-1",
            }
        ]
    }

    args = {"trail_names": ["test-trail"], "include_shadow_trails": "true"}

    result = CloudTrail.describe_trails_command(mock_client, args)
    assert isinstance(result, CommandResults)
    assert result.outputs_prefix == "AWS.CloudTrail.Trails"
    assert result.outputs_key_field == "TrailARN"
    assert "Trail List" in result.readable_output


def test_cloudtrail_describe_trails_command_with_multiple_trails(mocker):
    """
    Given: A mocked boto3 CloudTrail client and multiple trail names.
    When: describe_trails_command is called with multiple trail names.
    Then: It should return CommandResults with data for all specified trails.
    """
    from AWS import CloudTrail

    mock_client = mocker.Mock()
    mock_client.describe_trails.return_value = {
        "trailList": [
            {"Name": "trail-1", "S3BucketName": "bucket-1", "TrailARN": "TrailARN-1", "HomeRegion": "us-east-1"},
            {"Name": "trail-2", "S3BucketName": "bucket-2", "TrailARN": "TrailARN-2", "HomeRegion": "us-west-2"},
        ]
    }

    args = {"trail_names": ["trail-1", "trail-2"]}

    result = CloudTrail.describe_trails_command(mock_client, args)
    assert isinstance(result, CommandResults)
    assert len(result.outputs) == 2


def test_cloudtrail_describe_trails_command_no_trail_names(mocker):
    """
    Given: A mocked boto3 CloudTrail client without specific trail names.
    When: describe_trails_command is called without trail_names argument.
    Then: It should return CommandResults with all trails in the account.
    """
    from AWS import CloudTrail

    mock_client = mocker.Mock()
    mock_client.describe_trails.return_value = {
        "trailList": [
            {"Name": "default-trail", "S3BucketName": "default-bucket", "TrailARN": "TrailARN", "HomeRegion": "us-east-1"}
        ]
    }

    args = {}

    result = CloudTrail.describe_trails_command(mock_client, args)
    assert isinstance(result, CommandResults)
    mock_client.describe_trails.assert_called_once()
    call_kwargs = mock_client.describe_trails.call_args[1]
    assert "trailNameList" not in call_kwargs


def test_cloudtrail_describe_trails_command_include_shadow_trails_false(mocker):
    """
    Given: A mocked boto3 CloudTrail client with include_shadow_trails set to false.
    When: describe_trails_command is called with include_shadow_trails as false.
    Then: It should pass includeShadowTrails as False to the API call.
    """
    from AWS import CloudTrail

    mock_client = mocker.Mock()
    mock_client.describe_trails.return_value = {"trailList": []}

    args = {"include_shadow_trails": "false"}

    result = CloudTrail.describe_trails_command(mock_client, args)
    assert isinstance(result, CommandResults)
    mock_client.describe_trails.assert_called_once_with(includeShadowTrails=False)


def test_cloudtrail_describe_trails_command_empty_trail_list(mocker):
    """
    Given: A mocked boto3 CloudTrail client returning empty trail list.
    When: describe_trails_command is called and no trails are found.
    Then: It should return CommandResults with empty trail list and proper structure.
    """
    from AWS import CloudTrail

    mock_client = mocker.Mock()
    mock_client.describe_trails.return_value = {"trailList": []}

    args = {"trail_names": ["non-existent-trail"]}

    result = CloudTrail.describe_trails_command(mock_client, args)
    assert isinstance(result, CommandResults)
    assert result.outputs == []
    assert "Trail List" in result.readable_output


def test_cloudtrail_describe_trails_command_missing_trail_list_key(mocker):
    """
    Given: A mocked boto3 CloudTrail client returning response without trailList key.
    When: describe_trails_command processes response missing trailList.
    Then: It should handle missing key gracefully and return empty list.
    """
    from AWS import CloudTrail

    mock_client = mocker.Mock()
    mock_client.describe_trails.return_value = {}

    args = {}

    result = CloudTrail.describe_trails_command(mock_client, args)
    assert isinstance(result, CommandResults)
    assert result.outputs == []


def test_cloudtrail_describe_trails_command_with_all_trail_properties(mocker):
    """
    Given: A mocked boto3 CloudTrail client returning trail with all possible properties.
    When: describe_trails_command is called and receives comprehensive trail data.
    Then: It should return CommandResults with all trail properties properly displayed.
    """
    from AWS import CloudTrail

    mock_client = mocker.Mock()
    mock_client.describe_trails.return_value = {
        "trailList": [
            {
                "Name": "trail",
                "S3BucketName": "S3BucketName",
                "S3KeyPrefix": "logs/",
                "SnsTopicName": "SnsTopicName",
                "IncludeGlobalServiceEvents": True,
                "IsMultiRegionTrail": True,
                "TrailARN": "TrailARN",
                "LogFileValidationEnabled": True,
                "CloudWatchLogsLogGroupArn": "CloudWatchLogsLogGroupArn",
                "CloudWatchLogsRoleArn": "CloudWatchLogsRoleArn",
                "KMSKeyId": "KMSKeyId",
                "HomeRegion": "us-east-1",
                "HasCustomEventSelectors": True,
                "HasInsightSelectors": False,
                "IsOrganizationTrail": False,
            }
        ]
    }

    args = {"trail_names": ["trail"]}

    result = CloudTrail.describe_trails_command(mock_client, args)
    assert isinstance(result, CommandResults)
    assert "trail" in result.readable_output
    assert result.outputs[0]["Name"] == "trail"


def test_cloudtrail_describe_trails_command_default_include_shadow_trails(mocker):
    """
    Given: A mocked boto3 CloudTrail client without include_shadow_trails argument.
    When: describe_trails_command is called with default include_shadow_trails behavior.
    Then: It should use the default value of True for includeShadowTrails.
    """
    from AWS import CloudTrail

    mock_client = mocker.Mock()
    mock_client.describe_trails.return_value = {"trailList": []}

    args = {"trail_names": ["test-trail"]}

    result = CloudTrail.describe_trails_command(mock_client, args)
    assert isinstance(result, CommandResults)
    mock_client.describe_trails.assert_called_once()
    call_kwargs = mock_client.describe_trails.call_args[1]
    assert call_kwargs["includeShadowTrails"] is True


def test_s3_get_bucket_policy_command_success(mocker):
    """
    Given: A mocked boto3 S3 client and valid bucket name.
    When: get_bucket_policy_command is called successfully.
    Then: It should return CommandResults with policy data and outputs.
    """
    from AWS import S3

    mock_client = mocker.Mock()
    policy_document = {
        "Version": "2012-10-17",
        "Statement": [{"Effect": "Allow", "Principal": "*", "Action": "s3:GetObject", "Resource": "Resource"}],
    }
    mock_client.get_bucket_policy.return_value = {
        "ResponseMetadata": {"HTTPStatusCode": HTTPStatus.OK},
        "Policy": json.dumps(policy_document),
    }

    args = {"bucket": "test-bucket"}

    result = S3.get_bucket_policy_command(mock_client, args)
    assert isinstance(result, CommandResults)
    assert result.outputs_prefix == "AWS.S3-Buckets"
    assert result.outputs_key_field == "BucketName"
    assert result.outputs["BucketName"] == "test-bucket"
    assert result.outputs["Policy"] == policy_document


def test_s3_get_bucket_policy_command_with_expected_bucket_owner(mocker):
    """
    Given: A mocked boto3 S3 client and bucket name with expected bucket owner.
    When: get_bucket_policy_command is called with expected_bucket_owner parameter.
    Then: It should return CommandResults and pass the expected_bucket_owner to the API call.
    """
    from AWS import S3

    mock_client = mocker.Mock()
    policy_document = {"Version": "2012-10-17", "Statement": []}
    mock_client.get_bucket_policy.return_value = {
        "ResponseMetadata": {"HTTPStatusCode": HTTPStatus.OK},
        "Policy": json.dumps(policy_document),
    }

    args = {"bucket": "test-bucket", "expected_bucket_owner": "expected_bucket_owner"}

    result = S3.get_bucket_policy_command(mock_client, args)
    mock_client.get_bucket_policy.assert_called_once_with(Bucket="test-bucket", ExpectedBucketOwner="expected_bucket_owner")
    assert isinstance(result, CommandResults)
    assert result.outputs["BucketName"] == "test-bucket"


def test_s3_get_bucket_policy_command_empty_policy(mocker):
    """
    Given: A mocked boto3 S3 client returning empty policy.
    When: get_bucket_policy_command is called with successful response but empty policy.
    Then: It should return CommandResults with empty policy object.
    """
    from AWS import S3

    mock_client = mocker.Mock()
    mock_client.get_bucket_policy.return_value = {"ResponseMetadata": {"HTTPStatusCode": HTTPStatus.OK}, "Policy": "{}"}

    args = {"bucket": "test-bucket"}

    result = S3.get_bucket_policy_command(mock_client, args)
    assert isinstance(result, CommandResults)
    assert result.outputs["Policy"] == {}


def test_s3_get_bucket_policy_command_complex_policy(mocker):
    """
    Given: A mocked boto3 S3 client returning complex policy with multiple statements.
    When: get_bucket_policy_command is called successfully.
    Then: It should return CommandResults with properly parsed complex policy.
    """
    from AWS import S3

    mock_client = mocker.Mock()
    complex_policy = {
        "Version": "2012-10-17",
        "Statement": [
            {"Sid": "AllowPublicRead", "Effect": "Allow", "Principal": "*", "Action": "s3:GetObject", "Resource": "Resource"},
            {
                "Sid": "DenyInsecureConnections",
                "Effect": "Deny",
                "Principal": "*",
                "Action": "s3:*",
                "Resource": ["Resource_1", "Resource_2"],
                "Condition": {"Bool": {"aws:SecureTransport": "false"}},
            },
        ],
    }
    mock_client.get_bucket_policy.return_value = {
        "ResponseMetadata": {"HTTPStatusCode": HTTPStatus.OK},
        "Policy": json.dumps(complex_policy),
    }

    args = {"bucket": "test-bucket"}

    result = S3.get_bucket_policy_command(mock_client, args)
    assert isinstance(result, CommandResults)
    assert result.outputs["Policy"] == complex_policy
    assert len(result.outputs["Policy"]["Statement"]) == 2


def test_s3_get_bucket_policy_command_failure_response(mocker):
    """
    Given: A mocked boto3 S3 client returning non-OK status code.
    When: get_bucket_policy_command is called with failed response.
    Then: It should call AWSErrorHandler.handle_response_error.
    """
    from AWS import S3, AWSErrorHandler

    mock_client = mocker.Mock()
    mock_client.get_bucket_policy.return_value = {"ResponseMetadata": {"HTTPStatusCode": HTTPStatus.NOT_FOUND}}
    mock_handle_error = mocker.patch.object(AWSErrorHandler, "handle_response_error")

    args = {"bucket": "test-bucket"}

    S3.get_bucket_policy_command(mock_client, args)
    mock_handle_error.assert_called_once()


def test_s3_get_bucket_policy_command_malformed_json_policy(mocker):
    """
    Given: A mocked boto3 S3 client returning malformed JSON policy.
    When: get_bucket_policy_command is called with invalid JSON in policy.
    Then: It should raise a JSON decode error.
    """
    from AWS import S3

    mock_client = mocker.Mock()
    mock_client.get_bucket_policy.return_value = {
        "ResponseMetadata": {"HTTPStatusCode": HTTPStatus.OK},
        "Policy": "invalid json content",
    }

    args = {"bucket": "test-bucket"}

    with pytest.raises(json.JSONDecodeError):
        S3.get_bucket_policy_command(mock_client, args)


def test_s3_get_bucket_policy_command_missing_policy_key(mocker):
    """
    Given: A mocked boto3 S3 client returning response without Policy key.
    When: get_bucket_policy_command is called with missing Policy in response.
    Then: It should handle the missing Policy key gracefully.
    """
    from AWS import S3

    mock_client = mocker.Mock()
    mock_client.get_bucket_policy.return_value = {"ResponseMetadata": {"HTTPStatusCode": HTTPStatus.OK}}

    args = {"bucket": "test-bucket"}

    result = S3.get_bucket_policy_command(mock_client, args)
    assert isinstance(result, CommandResults)
    assert result.outputs["Policy"] == {}


def test_s3_get_bucket_policy_command_null_expected_bucket_owner(mocker):
    """
    Given: A mocked boto3 S3 client and args with null expected_bucket_owner.
    When: get_bucket_policy_command is called with None expected_bucket_owner.
    Then: It should remove the null value and not include it in API call.
    """
    from AWS import S3

    mock_client = mocker.Mock()
    mock_client.get_bucket_policy.return_value = {"ResponseMetadata": {"HTTPStatusCode": HTTPStatus.OK}, "Policy": "{}"}

    args = {"bucket": "test-bucket", "expected_bucket_owner": None}

    S3.get_bucket_policy_command(mock_client, args)
    mock_client.get_bucket_policy.assert_called_once_with(Bucket="test-bucket")


def test_s3_get_bucket_policy_command_table_markdown_output(mocker):
    """
    Given: A mocked boto3 S3 client returning a policy.
    When: get_bucket_policy_command is called successfully.
    Then: It should generate readable_output with proper table markdown formatting.
    """
    from AWS import S3

    mock_client = mocker.Mock()
    policy_document = {"Version": "2012-10-17", "Id": "ExamplePolicy"}
    mock_client.get_bucket_policy.return_value = {
        "ResponseMetadata": {"HTTPStatusCode": HTTPStatus.OK},
        "Policy": json.dumps(policy_document),
    }

    args = {"bucket": "test-bucket"}

    result = S3.get_bucket_policy_command(mock_client, args)
    assert isinstance(result, CommandResults)
    assert "Bucket Policy" in result.readable_output
    assert "Version" in result.readable_output
    assert "2012-10-17" in result.readable_output


def test_s3_get_bucket_encryption_command_success(mocker):
    """
    Given: A mocked boto3 S3 client and valid bucket name.
    When: get_bucket_encryption_command is called successfully.
    Then: It should return CommandResults with encryption configuration and proper outputs.
    """
    from AWS import S3

    mock_client = mocker.Mock()
    mock_client.get_bucket_encryption.return_value = {
        "ResponseMetadata": {"HTTPStatusCode": HTTPStatus.OK},
        "ServerSideEncryptionConfiguration": {
            "Rules": [{"ApplyServerSideEncryptionByDefault": {"SSEAlgorithm": "SSEAlgorithm"}}]
        },
    }

    args = {"bucket": "test-bucket"}

    result = S3.get_bucket_encryption_command(mock_client, args)
    assert isinstance(result, CommandResults)
    assert result.outputs_prefix == "AWS.S3-Buckets"
    assert result.outputs_key_field == "BucketName"
    assert result.outputs["BucketName"] == "test-bucket"
    assert "ServerSideEncryptionConfiguration" in result.outputs


def test_s3_get_bucket_encryption_command_with_expected_bucket_owner(mocker):
    """
    Given: A mocked boto3 S3 client with bucket name and expected bucket owner.
    When: get_bucket_encryption_command is called with expected_bucket_owner parameter.
    Then: It should return CommandResults and include expected_bucket_owner in API call.
    """
    from AWS import S3

    mock_client = mocker.Mock()
    mock_client.get_bucket_encryption.return_value = {
        "ResponseMetadata": {"HTTPStatusCode": HTTPStatus.OK},
        "ServerSideEncryptionConfiguration": {
            "Rules": [
                {"ApplyServerSideEncryptionByDefault": {"SSEAlgorithm": "SSEAlgorithm", "KMSMasterKeyID": "KMSMasterKeyID"}}
            ]
        },
    }

    args = {"bucket": "test-bucket", "expected_bucket_owner": "expected_bucket_owner"}

    result = S3.get_bucket_encryption_command(mock_client, args)
    assert isinstance(result, CommandResults)
    mock_client.get_bucket_encryption.assert_called_once_with(Bucket="test-bucket", ExpectedBucketOwner="expected_bucket_owner")
    assert result.outputs["BucketName"] == "test-bucket"


def test_s3_get_bucket_encryption_command_empty_encryption_config(mocker):
    """
    Given: A mocked boto3 S3 client returning empty encryption configuration.
    When: get_bucket_encryption_command is called with successful response but no encryption.
    Then: It should return CommandResults with empty ServerSideEncryptionConfiguration.
    """
    from AWS import S3

    mock_client = mocker.Mock()
    mock_client.get_bucket_encryption.return_value = {"ResponseMetadata": {"HTTPStatusCode": HTTPStatus.OK}}

    args = {"bucket": "test-bucket"}

    result = S3.get_bucket_encryption_command(mock_client, args)
    assert isinstance(result, CommandResults)
    assert result.outputs["ServerSideEncryptionConfiguration"] == {}
    assert "Server Side Encryption Configuration" in result.readable_output


def test_s3_get_bucket_encryption_command_failure(mocker):
    """
    Given: A mocked boto3 S3 client returning non-OK status code.
    When: get_bucket_encryption_command is called with failed response.
    Then: It should call AWSErrorHandler.handle_response_error.
    """
    from AWS import S3

    mock_client = mocker.Mock()
    mock_client.get_bucket_encryption.return_value = {"ResponseMetadata": {"HTTPStatusCode": HTTPStatus.BAD_REQUEST}}

    mock_error_handler = mocker.patch("AWS.AWSErrorHandler.handle_response_error")

    args = {"bucket": "test-bucket"}

    S3.get_bucket_encryption_command(mock_client, args)
    mock_error_handler.assert_called_once()


def test_s3_get_bucket_encryption_command_none_expected_bucket_owner(mocker):
    """
    Given: A mocked boto3 S3 client with None expected_bucket_owner.
    When: get_bucket_encryption_command is called with None expected_bucket_owner.
    Then: It should remove None values and call API without expected_bucket_owner parameter.
    """
    from AWS import S3

    mock_client = mocker.Mock()
    mock_client.get_bucket_encryption.return_value = {
        "ResponseMetadata": {"HTTPStatusCode": HTTPStatus.OK},
        "ServerSideEncryptionConfiguration": {"Rules": []},
    }

    args = {"bucket": "test-bucket", "expected_bucket_owner": None}

    result = S3.get_bucket_encryption_command(mock_client, args)
    assert isinstance(result, CommandResults)
    mock_client.get_bucket_encryption.assert_called_once_with(Bucket="test-bucket")


def test_s3_get_bucket_encryption_command_complex_encryption_config(mocker):
    """
    Given: A mocked boto3 S3 client returning complex encryption configuration with multiple rules.
    When: get_bucket_encryption_command is called successfully.
    Then: It should return CommandResults with complete encryption configuration in outputs.
    """
    from AWS import S3

    mock_client = mocker.Mock()
    complex_config = {
        "Rules": [
            {
                "ApplyServerSideEncryptionByDefault": {"SSEAlgorithm": "SSEAlgorithm", "KMSMasterKeyID": "KMSMasterKeyID"},
                "BucketKeyEnabled": True,
            },
            {"ApplyServerSideEncryptionByDefault": {"SSEAlgorithm": "SSEAlgorithm"}},
        ]
    }
    mock_client.get_bucket_encryption.return_value = {
        "ResponseMetadata": {"HTTPStatusCode": HTTPStatus.OK},
        "ServerSideEncryptionConfiguration": complex_config,
    }

    args = {"bucket": "test-bucket"}

    result = S3.get_bucket_encryption_command(mock_client, args)
    assert isinstance(result, CommandResults)
    assert result.outputs["ServerSideEncryptionConfiguration"] == complex_config
    assert len(result.outputs["ServerSideEncryptionConfiguration"]["Rules"]) == 2


def test_s3_get_bucket_encryption_command_missing_response_metadata(mocker):
    """
    Given: A mocked boto3 S3 client returning response without ResponseMetadata.
    When: get_bucket_encryption_command is called with malformed response.
    Then: It should call AWSErrorHandler.handle_response_error due to missing metadata.
    """
    from AWS import S3

    mock_client = mocker.Mock()
    mock_client.get_bucket_encryption.return_value = {"ServerSideEncryptionConfiguration": {"Rules": []}}

    mock_error_handler = mocker.patch("AWS.AWSErrorHandler.handle_response_error")

    args = {"bucket": "test-bucket"}

    S3.get_bucket_encryption_command(mock_client, args)
    mock_error_handler.assert_called_once()


def test_s3_get_public_access_block_command_success(mocker):
    """
    Given: A mocked boto3 S3 client and valid bucket name.
    When: get_public_access_block_command is called successfully.
    Then: It should return CommandResults with public access block configuration and outputs.
    """
    from AWS import S3

    mock_client = mocker.Mock()
    public_access_block_config = {
        "BlockPublicAcls": True,
        "IgnorePublicAcls": True,
        "BlockPublicPolicy": False,
        "RestrictPublicBuckets": False,
    }
    mock_client.get_public_access_block.return_value = {
        "ResponseMetadata": {"HTTPStatusCode": HTTPStatus.OK},
        "PublicAccessBlockConfiguration": public_access_block_config,
    }

    args = {"bucket": "test-bucket"}

    result = S3.get_public_access_block_command(mock_client, args)
    assert isinstance(result, CommandResults)
    assert result.outputs_prefix == "AWS.S3-Buckets"
    assert result.outputs_key_field == "BucketName"
    assert result.outputs["BucketName"] == "test-bucket"
    assert result.outputs["PublicAccessBlock"] == public_access_block_config


def test_s3_get_public_access_block_command_with_expected_bucket_owner(mocker):
    """
    Given: A mocked boto3 S3 client and bucket name with expected bucket owner.
    When: get_public_access_block_command is called with expected_bucket_owner parameter.
    Then: It should return CommandResults and pass the expected_bucket_owner to the API call.
    """
    from AWS import S3

    mock_client = mocker.Mock()
    public_access_block_config = {
        "BlockPublicAcls": False,
        "IgnorePublicAcls": False,
        "BlockPublicPolicy": True,
        "RestrictPublicBuckets": True,
    }
    mock_client.get_public_access_block.return_value = {
        "ResponseMetadata": {"HTTPStatusCode": HTTPStatus.OK},
        "PublicAccessBlockConfiguration": public_access_block_config,
    }

    args = {"bucket": "test-bucket", "expected_bucket_owner": "expected_bucket_owner"}

    result = S3.get_public_access_block_command(mock_client, args)
    mock_client.get_public_access_block.assert_called_once_with(Bucket="test-bucket", ExpectedBucketOwner="expected_bucket_owner")
    assert isinstance(result, CommandResults)
    assert result.outputs["BucketName"] == "test-bucket"


def test_s3_get_public_access_block_command_empty_configuration(mocker):
    """
    Given: A mocked boto3 S3 client returning empty public access block configuration.
    When: get_public_access_block_command is called with successful response but empty configuration.
    Then: It should return CommandResults with empty public access block object.
    """
    from AWS import S3

    mock_client = mocker.Mock()
    mock_client.get_public_access_block.return_value = {
        "ResponseMetadata": {"HTTPStatusCode": HTTPStatus.OK},
        "PublicAccessBlockConfiguration": {},
    }

    args = {"bucket": "test-bucket"}

    result = S3.get_public_access_block_command(mock_client, args)
    assert isinstance(result, CommandResults)
    assert result.outputs["PublicAccessBlock"] == {}


def test_s3_get_public_access_block_command_partial_configuration(mocker):
    """
    Given: A mocked boto3 S3 client returning partial public access block configuration.
    When: get_public_access_block_command is called successfully.
    Then: It should return CommandResults with properly parsed partial configuration.
    """
    from AWS import S3

    mock_client = mocker.Mock()
    partial_config = {"BlockPublicAcls": True, "IgnorePublicAcls": True}
    mock_client.get_public_access_block.return_value = {
        "ResponseMetadata": {"HTTPStatusCode": HTTPStatus.OK},
        "PublicAccessBlockConfiguration": partial_config,
    }

    args = {"bucket": "test-bucket"}

    result = S3.get_public_access_block_command(mock_client, args)
    assert isinstance(result, CommandResults)
    assert result.outputs["PublicAccessBlock"] == partial_config
    assert len(result.outputs["PublicAccessBlock"]) == 2


def test_s3_get_public_access_block_command_failure_response(mocker):
    """
    Given: A mocked boto3 S3 client returning non-OK status code.
    When: get_public_access_block_command is called with failed response.
    Then: It should call AWSErrorHandler.handle_response_error.
    """
    from AWS import S3, AWSErrorHandler

    mock_client = mocker.Mock()
    mock_client.get_public_access_block.return_value = {"ResponseMetadata": {"HTTPStatusCode": HTTPStatus.NOT_FOUND}}
    mock_handle_error = mocker.patch.object(AWSErrorHandler, "handle_response_error")

    args = {"bucket": "test-bucket"}

    S3.get_public_access_block_command(mock_client, args)
    mock_handle_error.assert_called_once()


def test_s3_get_public_access_block_command_missing_configuration_key(mocker):
    """
    Given: A mocked boto3 S3 client returning response without PublicAccessBlockConfiguration key.
    When: get_public_access_block_command is called with missing configuration in response.
    Then: It should handle the missing configuration key gracefully.
    """
    from AWS import S3

    mock_client = mocker.Mock()
    mock_client.get_public_access_block.return_value = {"ResponseMetadata": {"HTTPStatusCode": HTTPStatus.OK}}

    args = {"bucket": "test-bucket"}

    result = S3.get_public_access_block_command(mock_client, args)
    assert isinstance(result, CommandResults)
    assert result.outputs["PublicAccessBlock"] == {}


def test_s3_get_public_access_block_command_null_expected_bucket_owner(mocker):
    """
    Given: A mocked boto3 S3 client and args with null expected_bucket_owner.
    When: get_public_access_block_command is called with None expected_bucket_owner.
    Then: It should remove the null value and not include it in API call.
    """
    from AWS import S3

    mock_client = mocker.Mock()
    mock_client.get_public_access_block.return_value = {
        "ResponseMetadata": {"HTTPStatusCode": HTTPStatus.OK},
        "PublicAccessBlockConfiguration": {},
    }

    args = {"bucket": "test-bucket", "expected_bucket_owner": None}

    S3.get_public_access_block_command(mock_client, args)
    mock_client.get_public_access_block.assert_called_once_with(Bucket="test-bucket")


def test_s3_get_public_access_block_command_table_markdown_output(mocker):
    """
    Given: A mocked boto3 S3 client returning a public access block configuration.
    When: get_public_access_block_command is called successfully.
    Then: It should generate readable_output with proper table markdown formatting.
    """
    from AWS import S3

    mock_client = mocker.Mock()
    public_access_block_config = {
        "BlockPublicAcls": True,
        "IgnorePublicAcls": False,
        "BlockPublicPolicy": True,
        "RestrictPublicBuckets": False,
    }
    mock_client.get_public_access_block.return_value = {
        "ResponseMetadata": {"HTTPStatusCode": HTTPStatus.OK},
        "PublicAccessBlockConfiguration": public_access_block_config,
    }

    args = {"bucket": "test-bucket"}

    result = S3.get_public_access_block_command(mock_client, args)
    assert isinstance(result, CommandResults)
    assert "Public Access Block configuration" in result.readable_output
    assert "Block Public Acls" in result.readable_output
    assert "true" in result.readable_output


def test_s3_get_public_access_block_command_all_settings_enabled(mocker):
    """
    Given: A mocked boto3 S3 client returning all public access block settings enabled.
    When: get_public_access_block_command is called successfully.
    Then: It should return CommandResults with all settings set to True.
    """
    from AWS import S3

    mock_client = mocker.Mock()
    all_enabled_config = {
        "BlockPublicAcls": True,
        "IgnorePublicAcls": True,
        "BlockPublicPolicy": True,
        "RestrictPublicBuckets": True,
    }
    mock_client.get_public_access_block.return_value = {
        "ResponseMetadata": {"HTTPStatusCode": HTTPStatus.OK},
        "PublicAccessBlockConfiguration": all_enabled_config,
    }

    args = {"bucket": "test-bucket"}

    result = S3.get_public_access_block_command(mock_client, args)
    assert isinstance(result, CommandResults)
    assert result.outputs["PublicAccessBlock"] == all_enabled_config
    assert all(result.outputs["PublicAccessBlock"].values())


def test_s3_get_public_access_block_command_all_settings_disabled(mocker):
    """
    Given: A mocked boto3 S3 client returning all public access block settings disabled.
    When: get_public_access_block_command is called successfully.
    Then: It should return CommandResults with all settings set to False.
    """
    from AWS import S3

    mock_client = mocker.Mock()
    all_disabled_config = {
        "BlockPublicAcls": False,
        "IgnorePublicAcls": False,
        "BlockPublicPolicy": False,
        "RestrictPublicBuckets": False,
    }
    mock_client.get_public_access_block.return_value = {
        "ResponseMetadata": {"HTTPStatusCode": HTTPStatus.OK},
        "PublicAccessBlockConfiguration": all_disabled_config,
    }

    args = {"bucket": "test-bucket"}

    result = S3.get_public_access_block_command(mock_client, args)
    assert isinstance(result, CommandResults)
    assert result.outputs["PublicAccessBlock"] == all_disabled_config
    assert not any(result.outputs["PublicAccessBlock"].values())


def test_s3_get_public_access_block_command_missing_response_metadata(mocker):
    """
    Given: A mocked boto3 S3 client returning response without ResponseMetadata.
    When: get_public_access_block_command is called with missing metadata.
    Then: It should handle the missing ResponseMetadata gracefully.
    """
    from AWS import S3, AWSErrorHandler

    mock_client = mocker.Mock()
    mock_client.get_public_access_block.return_value = {"PublicAccessBlockConfiguration": {"BlockPublicAcls": True}}
    mock_handle_error = mocker.patch.object(AWSErrorHandler, "handle_response_error")

    args = {"bucket": "test-bucket"}

    S3.get_public_access_block_command(mock_client, args)
    mock_handle_error.assert_called_once()


def test_s3_delete_bucket_policy_command_success(mocker):
    """
    Given: A mocked boto3 S3 client and valid bucket name.
    When: delete_bucket_policy_command is called successfully.
    Then: It should return CommandResults with success message about policy deletion.
    """
    from AWS import S3

    mock_client = mocker.Mock()
    mock_client.delete_bucket_policy.return_value = {"ResponseMetadata": {"HTTPStatusCode": HTTPStatus.NO_CONTENT}}

    args = {"bucket": "test-bucket"}

    result = S3.delete_bucket_policy_command(mock_client, args)
    assert isinstance(result, CommandResults)
    assert "Successfully deleted bucket policy from bucket 'test-bucket'" in result.readable_output


def test_s3_delete_bucket_policy_command_failure_response(mocker):
    """
    Given: A mocked boto3 S3 client returning non-NO_CONTENT status code.
    When: delete_bucket_policy_command is called with failed response.
    Then: It should call AWSErrorHandler.handle_response_error.
    """
    from AWS import S3

    mock_client = mocker.Mock()
    mock_client.delete_bucket_policy.return_value = {"ResponseMetadata": {"HTTPStatusCode": HTTPStatus.BAD_REQUEST}}

    mock_error_handler = mocker.patch("AWS.AWSErrorHandler.handle_response_error")

    args = {"bucket": "test-bucket"}

    S3.delete_bucket_policy_command(mock_client, args)
    mock_error_handler.assert_called_once()


def test_s3_delete_bucket_policy_command_ok_status_code(mocker):
    """
    Given: A mocked boto3 S3 client returning OK status instead of NO_CONTENT.
    When: delete_bucket_policy_command is called with OK response.
    Then: It should call AWSErrorHandler.handle_response_error.
    """
    from AWS import S3

    mock_client = mocker.Mock()
    mock_client.delete_bucket_policy.return_value = {"ResponseMetadata": {"HTTPStatusCode": HTTPStatus.OK}}

    mock_error_handler = mocker.patch("AWS.AWSErrorHandler.handle_response_error")

    args = {"bucket": "test-bucket"}

    S3.delete_bucket_policy_command(mock_client, args)
    mock_error_handler.assert_called_once()


def test_s3_delete_bucket_policy_command_missing_response_metadata(mocker):
    """
    Given: A mocked boto3 S3 client returning response without ResponseMetadata.
    When: delete_bucket_policy_command is called with malformed response.
    Then: It should call AWSErrorHandler.handle_response_error.
    """
    from AWS import S3

    mock_client = mocker.Mock()
    mock_client.delete_bucket_policy.return_value = {}

    mock_error_handler = mocker.patch("AWS.AWSErrorHandler.handle_response_error")

    args = {"bucket": "test-bucket"}

    S3.delete_bucket_policy_command(mock_client, args)
    mock_error_handler.assert_called_once()


def test_s3_delete_bucket_policy_command_missing_http_status_code(mocker):
    """
    Given: A mocked boto3 S3 client returning ResponseMetadata without HTTPStatusCode.
    When: delete_bucket_policy_command is called with incomplete response metadata.
    Then: It should call AWSErrorHandler.handle_response_error.
    """
    from AWS import S3

    mock_client = mocker.Mock()
    mock_client.delete_bucket_policy.return_value = {"ResponseMetadata": {}}

    mock_error_handler = mocker.patch("AWS.AWSErrorHandler.handle_response_error")

    args = {"bucket": "test-bucket"}

    S3.delete_bucket_policy_command(mock_client, args)
    mock_error_handler.assert_called_once()


def test_s3_delete_bucket_policy_command_verify_api_call_parameters(mocker):
    """
    Given: A mocked boto3 S3 client and valid bucket name.
    When: delete_bucket_policy_command is called successfully.
    Then: It should call delete_bucket_policy with correct parameters.
    """
    from AWS import S3

    mock_client = mocker.Mock()
    mock_client.delete_bucket_policy.return_value = {"ResponseMetadata": {"HTTPStatusCode": HTTPStatus.NO_CONTENT}}

    args = {"bucket": "my-test-bucket"}

    S3.delete_bucket_policy_command(mock_client, args)
    mock_client.delete_bucket_policy.assert_called_once_with(Bucket="my-test-bucket")


def test_s3_delete_bucket_policy_command_debug_logging(mocker):
    """
    Given: A mocked boto3 S3 client and valid bucket name.
    When: delete_bucket_policy_command is called successfully.
    Then: It should call print_debug_logs with appropriate message.
    """
    from AWS import S3

    mock_client = mocker.Mock()
    mock_client.delete_bucket_policy.return_value = {"ResponseMetadata": {"HTTPStatusCode": HTTPStatus.NO_CONTENT}}

    mock_print_debug_logs = mocker.patch("AWS.print_debug_logs")

    args = {"bucket": "test-bucket"}

    S3.delete_bucket_policy_command(mock_client, args)
    mock_print_debug_logs.assert_called_once_with(mock_client, "Deleting bucket policy for bucket: test-bucket")


def test_ec2_terminate_instances_command_success(mocker):
    """
    Given: A mocked boto3 EC2 client and valid instance IDs.
    When: terminate_instances_command is called successfully.
    Then: It should return CommandResults with success message about instance termination.
    """
    from AWS import EC2

    mock_client = mocker.Mock()
    mock_client.terminate_instances.return_value = {
        "ResponseMetadata": {"HTTPStatusCode": HTTPStatus.OK},
        "TerminatingInstances": [
            {"InstanceId": "InstanceID", "CurrentState": {"Name": "shutting-down"}},
            {"InstanceId": "InstanceID", "CurrentState": {"Name": "shutting-down"}},
        ],
    }

    args = {"instance_ids": "InstanceID,InstanceID"}

    result = EC2.terminate_instances_command(mock_client, args)
    assert isinstance(result, CommandResults)
    assert "The instances have been terminated successfully" in result.readable_output


def test_ec2_terminate_instances_command_single_instance(mocker):
    """
    Given: A mocked boto3 EC2 client and a single instance ID.
    When: terminate_instances_command is called with one instance.
    Then: It should return CommandResults with success message.
    """
    from AWS import EC2

    mock_client = mocker.Mock()
    mock_client.terminate_instances.return_value = {
        "ResponseMetadata": {"HTTPStatusCode": HTTPStatus.OK},
        "TerminatingInstances": [{"InstanceId": "InstanceID", "CurrentState": {"Name": "shutting-down"}}],
    }

    args = {"instance_ids": "InstanceID"}

    result = EC2.terminate_instances_command(mock_client, args)
    assert isinstance(result, CommandResults)
    assert "The instances have been terminated successfully" in result.readable_output


def test_ec2_terminate_instances_command_empty_instance_ids(mocker):
    """
    Given: A mocked boto3 EC2 client and empty list of instance IDs.
    When: terminate_instances_command is called with empty instance_ids list.
    Then: It should raise DemistoException indicating instance_ids is required.
    """
    from AWS import EC2

    mock_client = mocker.Mock()
    args = {"instance_ids": []}

    with pytest.raises(DemistoException, match="instance_ids parameter is required"):
        EC2.terminate_instances_command(mock_client, args)


def test_ec2_terminate_instances_command_http_error_response(mocker):
    """
    Given: A mocked boto3 EC2 client returning non-OK HTTP status.
    When: terminate_instances_command is called with failed HTTP response.
    Then: It should handle the error response appropriately.
    """
    from AWS import EC2

    mock_client = mocker.Mock()
    mock_client.terminate_instances.return_value = {"ResponseMetadata": {"HTTPStatusCode": HTTPStatus.BAD_REQUEST}}

    mock_error_handler = mocker.patch("AWS.AWSErrorHandler.handle_response_error")

    args = {"instance_ids": "InstanceID"}

    EC2.terminate_instances_command(mock_client, args)
    mock_error_handler.assert_called_once()


def test_ec2_terminate_instances_command_terminating_stopping_instances_response(mocker):
    """
    Given: A mocked boto3 EC2 client that doesn't raise exceptions but returns invalid response.
    When: terminate_instances_command completes without success or error.
    Then: It should return CommandResults with No instance message.
    """
    from AWS import EC2

    mock_client = mocker.Mock()
    mock_client.terminate_instances.return_value = {"ResponseMetadata": {"HTTPStatusCode": HTTPStatus.OK}}

    args = {"instance_ids": "InstanceID"}

    result = EC2.terminate_instances_command(mock_client, args)
    assert isinstance(result, CommandResults)
    assert "No instances were terminated." in result.readable_output


def test_ec2_start_instances_command_success(mocker):
    """
    Given: A mocked boto3 EC2 client and valid instance IDs.
    When: start_instances_command is called successfully.
    Then: It should return CommandResults with success message about instances starting.
    """
    from AWS import EC2

    mock_client = mocker.Mock()
    mock_client.start_instances.return_value = {
        "ResponseMetadata": {"HTTPStatusCode": HTTPStatus.OK},
        "StartingInstances": [
            {
                "InstanceId": "InstanceID",
                "CurrentState": {"Code": 0, "Name": "pending"},
                "PreviousState": {"Code": 80, "Name": "stopped"},
            }
        ],
    }

    args = {"instance_ids": ["InstanceID"]}

    result = EC2.start_instances_command(mock_client, args)
    assert isinstance(result, CommandResults)
    assert "The instances have been started successfully" in result.readable_output


def test_ec2_start_instances_command_multiple_instances(mocker):
    """
    Given: A mocked boto3 EC2 client and multiple instance IDs.
    When: start_instances_command is called with multiple instances.
    Then: It should return CommandResults with success message and start all instances.
    """
    from AWS import EC2

    mock_client = mocker.Mock()
    mock_client.start_instances.return_value = {
        "ResponseMetadata": {"HTTPStatusCode": HTTPStatus.OK},
        "StartingInstances": [
            {
                "InstanceId": "InstanceID",
                "CurrentState": {"Code": 0, "Name": "pending"},
                "PreviousState": {"Code": 80, "Name": "stopped"},
            },
            {
                "InstanceId": "InstanceID",
                "CurrentState": {"Code": 0, "Name": "pending"},
                "PreviousState": {"Code": 80, "Name": "stopped"},
            },
        ],
    }

    args = {"instance_ids": ["InstanceID", "InstanceID"]}

    result = EC2.start_instances_command(mock_client, args)
    assert isinstance(result, CommandResults)
    assert "The instances have been started successfully" in result.readable_output
    mock_client.start_instances.assert_called_once_with(InstanceIds=["InstanceID", "InstanceID"])


def test_ec2_start_instances_command_comma_separated_ids(mocker):
    """
    Given: A mocked boto3 EC2 client and comma-separated instance IDs string.
    When: start_instances_command is called with comma-separated instance IDs.
    Then: It should properly parse the string and start all instances.
    """
    from AWS import EC2

    mock_client = mocker.Mock()
    mock_client.start_instances.return_value = {
        "ResponseMetadata": {"HTTPStatusCode": HTTPStatus.OK},
        "StartingInstances": [
            {
                "InstanceId": "InstanceID",
                "CurrentState": {"Code": 0, "Name": "pending"},
                "PreviousState": {"Code": 80, "Name": "stopped"},
            }
        ],
    }

    args = {"instance_ids": "InstanceID,InstanceID"}

    result = EC2.start_instances_command(mock_client, args)
    assert isinstance(result, CommandResults)
    assert "The instances have been started successfully" in result.readable_output


def test_ec2_start_instances_command_bad_request_status(mocker):
    """
    Given: A mocked boto3 EC2 client returning non-OK HTTP status.
    When: start_instances_command is called with failed HTTP response.
    Then: It should handle the response error appropriately.
    """
    from AWS import EC2

    mock_client = mocker.Mock()
    mock_client.start_instances.return_value = {
        "ResponseMetadata": {"HTTPStatusCode": HTTPStatus.BAD_REQUEST},
        "StartingInstances": [],
    }

    mock_error_handler = mocker.patch("AWS.AWSErrorHandler.handle_response_error")

    args = {"instance_ids": ["InstanceID"]}

    EC2.start_instances_command(mock_client, args)
    mock_error_handler.assert_called_once()


def test_ec2_start_instances_command_empty_instance_ids(mocker):
    """
    Given: A mocked boto3 EC2 client and args without instance_ids key.
    When: start_instances_command is called without instance_ids argument.
    Then: It should use empty list as default and call the client.
    """
    from AWS import EC2

    mock_client = mocker.Mock()
    mock_client.start_instances.return_value = {"ResponseMetadata": {"HTTPStatusCode": HTTPStatus.OK}, "StartingInstances": []}

    args = {"instance_ids": "id"}

    result = EC2.start_instances_command(mock_client, args)
    mock_client.start_instances.assert_called_once_with(InstanceIds=["id"])
    assert isinstance(result, CommandResults)
    assert "No instances were started." in result.readable_output


def test_ec2_start_instances_command_raw_response_included(mocker):
    """
    Given: A mocked boto3 EC2 client with successful response.
    When: start_instances_command is called successfully.
    Then: It should return CommandResults with raw_response included.
    """
    from AWS import EC2

    mock_client = mocker.Mock()
    expected_response = {
        "ResponseMetadata": {"HTTPStatusCode": HTTPStatus.OK},
        "StartingInstances": [
            {
                "InstanceId": "InstanceID",
                "CurrentState": {"Code": 0, "Name": "pending"},
                "PreviousState": {"Code": 80, "Name": "stopped"},
            }
        ],
    }
    mock_client.start_instances.return_value = expected_response

    args = {"instance_ids": ["InstanceID"]}

    result = EC2.start_instances_command(mock_client, args)
    assert isinstance(result, CommandResults)
    assert result.raw_response == expected_response


def test_ec2_stop_instances_command_success(mocker):
    """
    Given: A mocked boto3 EC2 client and valid instance IDs.
    When: stop_instances_command is called successfully.
    Then: It should return CommandResults with success message about instances stopping.
    """
    from AWS import EC2

    mock_client = mocker.Mock()
    mock_client.stop_instances.return_value = {
        "ResponseMetadata": {"HTTPStatusCode": HTTPStatus.OK},
        "StoppingInstances": [
            {
                "InstanceId": "InstanceID",
                "CurrentState": {"Code": 64, "Name": "stopping"},
                "PreviousState": {"Code": 16, "Name": "running"},
            }
        ],
    }

    args = {"instance_ids": ["InstanceID"]}

    result = EC2.stop_instances_command(mock_client, args)
    assert isinstance(result, CommandResults)
    assert "The instances have been stopped successfully" in result.readable_output


def test_ec2_stop_instances_command_multiple_instances(mocker):
    """
    Given: A mocked boto3 EC2 client and multiple instance IDs.
    When: stop_instances_command is called with multiple instances.
    Then: It should return CommandResults with success message and stop all instances.
    """
    from AWS import EC2

    mock_client = mocker.Mock()
    mock_client.stop_instances.return_value = {
        "ResponseMetadata": {"HTTPStatusCode": HTTPStatus.OK},
        "StoppingInstances": [
            {
                "InstanceId": "InstanceID",
                "CurrentState": {"Code": 64, "Name": "stopping"},
                "PreviousState": {"Code": 16, "Name": "running"},
            },
            {
                "InstanceId": "InstanceID",
                "CurrentState": {"Code": 64, "Name": "stopping"},
                "PreviousState": {"Code": 16, "Name": "running"},
            },
        ],
    }

    args = {"instance_ids": ["InstanceID", "InstanceID"], "hibernate": "false", "force": "false"}

    result = EC2.stop_instances_command(mock_client, args)
    assert isinstance(result, CommandResults)
    assert "The instances have been stopped successfully" in result.readable_output
    mock_client.stop_instances.assert_called_once_with(InstanceIds=["InstanceID", "InstanceID"], Force=False, Hibernate=False)


def test_ec2_stop_instances_command_with_force_flag(mocker):
    """
    Given: A mocked boto3 EC2 client and instance IDs with force flag enabled.
    When: stop_instances_command is called with force=true.
    Then: It should pass Force=True to the boto3 client call.
    """
    from AWS import EC2

    mock_client = mocker.Mock()
    mock_client.stop_instances.return_value = {
        "ResponseMetadata": {"HTTPStatusCode": HTTPStatus.OK},
        "StoppingInstances": [
            {
                "InstanceId": "InstanceID",
                "CurrentState": {"Code": 64, "Name": "stopping"},
                "PreviousState": {"Code": 16, "Name": "running"},
            }
        ],
    }

    args = {"instance_ids": ["InstanceID"], "hibernate": "false", "force": "true"}

    result = EC2.stop_instances_command(mock_client, args)
    assert isinstance(result, CommandResults)
    mock_client.stop_instances.assert_called_once_with(InstanceIds=["InstanceID"], Force=True, Hibernate=False)


def test_ec2_stop_instances_command_with_hibernate_flag(mocker):
    """
    Given: A mocked boto3 EC2 client and instance IDs with hibernate flag enabled.
    When: stop_instances_command is called with hibernate=true.
    Then: It should pass Hibernate=True to the boto3 client call.
    """
    from AWS import EC2

    mock_client = mocker.Mock()
    mock_client.stop_instances.return_value = {
        "ResponseMetadata": {"HTTPStatusCode": HTTPStatus.OK},
        "StoppingInstances": [
            {
                "InstanceId": "InstanceID",
                "CurrentState": {"Code": 64, "Name": "stopping"},
                "PreviousState": {"Code": 16, "Name": "running"},
            }
        ],
    }

    args = {"instance_ids": ["InstanceID"], "hibernate": "true", "force": "false"}

    result = EC2.stop_instances_command(mock_client, args)
    assert isinstance(result, CommandResults)
    mock_client.stop_instances.assert_called_once_with(InstanceIds=["InstanceID"], Force=False, Hibernate=True)


def test_ec2_stop_instances_command_with_both_flags(mocker):
    """
    Given: A mocked boto3 EC2 client and instance IDs with both force and hibernate flags.
    When: stop_instances_command is called with force=true and hibernate=true.
    Then: It should pass both Force=True and Hibernate=True to the boto3 client call.
    """
    from AWS import EC2

    mock_client = mocker.Mock()
    mock_client.stop_instances.return_value = {
        "ResponseMetadata": {"HTTPStatusCode": HTTPStatus.OK},
        "StoppingInstances": [
            {
                "InstanceId": "InstanceID",
                "CurrentState": {"Code": 64, "Name": "stopping"},
                "PreviousState": {"Code": 16, "Name": "running"},
            }
        ],
    }

    args = {"instance_ids": ["InstanceID"], "force": "true", "hibernate": "true"}

    result = EC2.stop_instances_command(mock_client, args)
    assert isinstance(result, CommandResults)
    mock_client.stop_instances.assert_called_once_with(InstanceIds=["InstanceID"], Force=True, Hibernate=True)


def test_ec2_stop_instances_command_comma_separated_ids(mocker):
    """
    Given: A mocked boto3 EC2 client and comma-separated instance IDs string.
    When: stop_instances_command is called with comma-separated instance IDs.
    Then: It should properly parse the string and stop all instances.
    """
    from AWS import EC2

    mock_client = mocker.Mock()
    mock_client.stop_instances.return_value = {
        "ResponseMetadata": {"HTTPStatusCode": HTTPStatus.OK},
        "StoppingInstances": [
            {
                "InstanceId": "InstanceID",
                "CurrentState": {"Code": 64, "Name": "stopping"},
                "PreviousState": {"Code": 16, "Name": "running"},
            },
            {
                "InstanceId": "InstanceID",
                "CurrentState": {"Code": 64, "Name": "stopping"},
                "PreviousState": {"Code": 16, "Name": "running"},
            },
        ],
    }

    args = {"instance_ids": "InstanceID,InstanceID"}

    result = EC2.stop_instances_command(mock_client, args)
    assert isinstance(result, CommandResults)
    assert "The instances have been stopped successfully" in result.readable_output


def test_ec2_stop_instances_command_no_stopping_instances_response(mocker):
    """
    Given: A mocked boto3 EC2 client and empty instance IDs list.
    When: stop_instances_command is called with empty instance IDs list.
    Then: It should raise DemistoException indicating instance_ids is required.
    """
    from AWS import EC2

    mock_client = mocker.Mock()
    args = {"instance_ids": []}

    with pytest.raises(DemistoException, match="instance_ids parameter is required"):
        EC2.stop_instances_command(mock_client, args)


def test_ec2_stop_instances_command_bad_request_status(mocker):
    """
    Given: A mocked boto3 EC2 client returning non-OK HTTP status.
    When: stop_instances_command is called with failed HTTP response.
    Then: It should handle the response error appropriately.
    """
    from AWS import EC2

    mock_client = mocker.Mock()
    mock_client.stop_instances.return_value = {
        "ResponseMetadata": {"HTTPStatusCode": HTTPStatus.BAD_REQUEST},
        "StoppingInstances": [],
    }

    mock_error_handler = mocker.patch("AWS.AWSErrorHandler.handle_response_error")

    args = {"instance_ids": ["InstanceID"]}

    EC2.stop_instances_command(mock_client, args)
    mock_error_handler.assert_called_once()


def test_ec2_stop_instances_command_raw_response_included(mocker):
    """
    Given: A mocked boto3 EC2 client with successful response.
    When: stop_instances_command is called successfully.
    Then: It should return CommandResults with raw_response included.
    """
    from AWS import EC2

    mock_client = mocker.Mock()
    expected_response = {
        "ResponseMetadata": {"HTTPStatusCode": HTTPStatus.OK},
        "StoppingInstances": [
            {
                "InstanceId": "InstanceID",
                "CurrentState": {"Code": 64, "Name": "stopping"},
                "PreviousState": {"Code": 16, "Name": "running"},
            }
        ],
    }
    mock_client.stop_instances.return_value = expected_response

    args = {"instance_ids": ["InstanceID"]}

    result = EC2.stop_instances_command(mock_client, args)
    assert isinstance(result, CommandResults)
    assert result.raw_response == expected_response


def test_ec2_stop_instances_command_with_spaces_in_ids(mocker):
    """
    Given: A mocked boto3 EC2 client and instance IDs with spaces.
    When: stop_instances_command is called with space-separated instance IDs.
    Then: It should properly parse the instance IDs and return success message.
    """
    from AWS import EC2

    mock_client = mocker.Mock()
    mock_client.stop_instances.return_value = {
        "ResponseMetadata": {"HTTPStatusCode": HTTPStatus.OK},
        "StoppingInstances": [
            {
                "InstanceId": "InstanceID",
                "CurrentState": {"Code": 64, "Name": "stopping"},
                "PreviousState": {"Code": 16, "Name": "running"},
            },
            {
                "InstanceId": "InstanceID",
                "CurrentState": {"Code": 64, "Name": "stopping"},
                "PreviousState": {"Code": 16, "Name": "running"},
            },
        ],
    }

    args = {"instance_ids": "InstanceID, InstanceID", "hibernate": "false", "force": "false"}

    result = EC2.stop_instances_command(mock_client, args)
    assert isinstance(result, CommandResults)
    mock_client.stop_instances.assert_called_once_with(InstanceIds=["InstanceID", "InstanceID"], Force=False, Hibernate=False)


def test_ec2_run_instances_command_success_basic(mocker):
    """
    Given: A mocked boto3 EC2 client and basic instance configuration.
    When: run_instances_command is called with minimal required parameters.
    Then: It should return CommandResults with success message and instance details.
    """
    from AWS import EC2

    mock_client = mocker.Mock()
    mock_client.run_instances.return_value = {
        "ResponseMetadata": {"HTTPStatusCode": HTTPStatus.OK},
        "Instances": [
            {
                "InstanceId": "InstanceID",
                "ImageId": "ImageID",
                "State": {"Name": "pending"},
                "InstanceType": "InstanceType",
                "LaunchTime": datetime(2023, 10, 15, 14, 30, 45),
            }
        ],
    }

    mocker.patch(
        "AWS.process_instance_data",
        return_value={"InstanceId": "InstanceID", "ImageId": "ImageID", "State": "pending", "Type": "InstanceType"},
    )

    args = {"image_id": "ImageID", "count": 1}

    result = EC2.run_instances_command(mock_client, args)
    assert isinstance(result, CommandResults)
    assert "Launched 1 EC2 Instance(s)" in result.readable_output
    assert result.outputs_prefix == "AWS.EC2.Instances"


def test_ec2_run_instances_command_with_launch_template_id(mocker):
    """
    Given: A mocked boto3 EC2 client and launch template ID configuration.
    When: run_instances_command is called with launch template ID.
    Then: It should use the launch template and return success.
    """
    from AWS import EC2

    mock_client = mocker.Mock()
    mock_client.run_instances.return_value = {
        "ResponseMetadata": {"HTTPStatusCode": HTTPStatus.OK},
        "Instances": [
            {
                "InstanceId": "InstanceID",
                "ImageId": "ImageID",
                "State": {"Name": "pending"},
                "InstanceType": "InstanceType",
                "LaunchTime": datetime(2023, 10, 15, 14, 30, 45),
            }
        ],
    }

    mocker.patch("AWS.process_instance_data", return_value={})

    args = {"launch_template_id": "LaunchTemplateId", "count": 1}

    result = EC2.run_instances_command(mock_client, args)
    assert isinstance(result, CommandResults)
    mock_client.run_instances.assert_called_once()
    call_args = mock_client.run_instances.call_args[1]
    assert call_args["LaunchTemplate"]["LaunchTemplateId"] == "LaunchTemplateId"


def test_ec2_run_instances_command_with_launch_template_name_and_version(mocker):
    """
    Given: A mocked boto3 EC2 client and launch template name with version.
    When: run_instances_command is called with launch template name and version.
    Then: It should use the named launch template with specified version.
    """
    from AWS import EC2

    mock_client = mocker.Mock()
    mock_client.run_instances.return_value = {
        "ResponseMetadata": {"HTTPStatusCode": HTTPStatus.OK},
        "Instances": [
            {
                "InstanceId": "InstanceID",
                "ImageId": "ImageID",
                "State": {"Name": "pending"},
                "InstanceType": "InstanceType",
                "LaunchTime": datetime(2023, 10, 15, 14, 30, 45),
            }
        ],
    }

    mocker.patch("AWS.process_instance_data", return_value={})

    args = {"launch_template_name": "my-template", "launch_template_version": "$Latest", "count": 1}

    result = EC2.run_instances_command(mock_client, args)
    assert isinstance(result, CommandResults)
    call_args = mock_client.run_instances.call_args[1]
    assert call_args["LaunchTemplate"]["LaunchTemplateName"] == "my-template"
    assert call_args["LaunchTemplate"]["Version"] == "$Latest"


def test_ec2_run_instances_command_with_security_groups(mocker):
    """
    Given: A mocked boto3 EC2 client and security group configuration.
    When: run_instances_command is called with security group IDs and names.
    Then: It should pass the security groups to the API call.
    """
    from AWS import EC2

    mock_client = mocker.Mock()
    mock_client.run_instances.return_value = {
        "ResponseMetadata": {"HTTPStatusCode": HTTPStatus.OK},
        "Instances": [
            {
                "InstanceId": "InstanceID",
                "ImageId": "ImageID",
                "State": {"Name": "pending"},
                "InstanceType": "InstanceType",
                "LaunchTime": datetime(2023, 10, 15, 14, 30, 45),
            }
        ],
    }

    mocker.patch("AWS.process_instance_data", return_value={})

    args = {"image_id": "ImageID", "security_group_ids": "sg-test,sg-test", "security_groups_names": "default,web-sg", "count": 1}

    result = EC2.run_instances_command(mock_client, args)
    assert isinstance(result, CommandResults)
    call_args = mock_client.run_instances.call_args[1]
    assert call_args["SecurityGroupIds"] == ["sg-test", "sg-test"]
    assert call_args["SecurityGroups"] == ["default", "web-sg"]


def test_ec2_run_instances_command_with_ebs_configuration(mocker):
    """
    Given: A mocked boto3 EC2 client and EBS block device configuration.
    When: run_instances_command is called with EBS parameters.
    Then: It should configure the block device mapping correctly.
    """
    from AWS import EC2

    mock_client = mocker.Mock()
    mock_client.run_instances.return_value = {
        "ResponseMetadata": {"HTTPStatusCode": HTTPStatus.OK},
        "Instances": [
            {
                "InstanceId": "InstanceID",
                "ImageId": "ImageID",
                "State": {"Name": "pending"},
                "InstanceType": "InstanceType",
                "LaunchTime": datetime(2023, 10, 15, 14, 30, 45),
            }
        ],
    }

    mocker.patch("AWS.process_instance_data", return_value={})

    args = {
        "image_id": "ImageID",
        "device_name": "DeviceName",
        "ebs_volume_size": "20",
        "ebs_volume_type": "VolumeType",
        "ebs_delete_on_termination": "true",
        "ebs_encrypted": "true",
        "count": 1,
    }

    result = EC2.run_instances_command(mock_client, args)
    assert isinstance(result, CommandResults)
    call_args = mock_client.run_instances.call_args[1]
    block_device = call_args["BlockDeviceMappings"][0]
    assert block_device["DeviceName"] == "DeviceName"
    assert block_device["Ebs"]["VolumeSize"] == 20
    assert block_device["Ebs"]["VolumeType"] == "VolumeType"
    assert block_device["Ebs"]["DeleteOnTermination"] is True
    assert block_device["Ebs"]["Encrypted"] is True


def test_ec2_run_instances_command_with_iam_instance_profile(mocker):
    """
    Given: A mocked boto3 EC2 client and IAM instance profile configuration.
    When: run_instances_command is called with IAM instance profile ARN and name.
    Then: It should configure the IAM instance profile correctly.
    """
    from AWS import EC2

    mock_client = mocker.Mock()
    mock_client.run_instances.return_value = {
        "ResponseMetadata": {"HTTPStatusCode": HTTPStatus.OK},
        "Instances": [
            {
                "InstanceId": "InstanceID",
                "ImageId": "ImageID",
                "State": {"Name": "pending"},
                "InstanceType": "InstanceType",
                "LaunchTime": datetime(2023, 10, 15, 14, 30, 45),
            }
        ],
    }

    mocker.patch("AWS.process_instance_data", return_value={})

    args = {
        "image_id": "ImageID",
        "iam_instance_profile_arn": "IamInstanceProfileARN",
        "iam_instance_profile_name": "MyProfile",
        "count": 1,
    }

    result = EC2.run_instances_command(mock_client, args)
    assert isinstance(result, CommandResults)
    call_args = mock_client.run_instances.call_args[1]
    assert call_args["IamInstanceProfile"]["Arn"] == "IamInstanceProfileARN"
    assert call_args["IamInstanceProfile"]["Name"] == "MyProfile"


def test_ec2_run_instances_command_with_tags(mocker):
    """
    Given: A mocked boto3 EC2 client and instance tags configuration.
    When: run_instances_command is called with tags parameter.
    Then: It should configure the tag specifications correctly.
    """
    from AWS import EC2

    mock_client = mocker.Mock()
    mock_client.run_instances.return_value = {
        "ResponseMetadata": {"HTTPStatusCode": HTTPStatus.OK},
        "Instances": [
            {
                "InstanceId": "InstanceID",
                "ImageId": "ImageID",
                "State": {"Name": "pending"},
                "InstanceType": "InstanceType",
                "LaunchTime": datetime(2023, 10, 15, 14, 30, 45),
            }
        ],
    }

    mocker.patch("AWS.process_instance_data", return_value={})
    mocker.patch("AWS.parse_tag_field", return_value=[{"Key": "Name", "Value": "TestInstance"}])

    args = {"image_id": "ImageID", "tags": "Name=TestInstance", "count": 1}

    result = EC2.run_instances_command(mock_client, args)
    assert isinstance(result, CommandResults)
    call_args = mock_client.run_instances.call_args[1]
    assert call_args["TagSpecifications"][0]["ResourceType"] == "instance"


def test_ec2_run_instances_command_with_multiple_instances(mocker):
    """
    Given: A mocked boto3 EC2 client and count parameter greater than 1.
    When: run_instances_command is called with count=3.
    Then: It should launch multiple instances and show correct count in output.
    """
    from AWS import EC2

    mock_client = mocker.Mock()
    mock_client.run_instances.return_value = {
        "ResponseMetadata": {"HTTPStatusCode": HTTPStatus.OK},
        "Instances": [
            {
                "InstanceId": "InstanceID",
                "ImageId": "ImageID",
                "State": {"Name": "pending"},
                "InstanceType": "InstanceType",
                "LaunchTime": datetime(2023, 10, 15, 14, 30, 45),
            },
            {
                "InstanceId": "InstanceID",
                "ImageId": "ImageID",
                "State": {"Name": "pending"},
                "InstanceType": "InstanceType",
                "LaunchTime": datetime(2023, 10, 15, 14, 30, 45),
            },
            {
                "InstanceId": "InstanceID",
                "ImageId": "ImageID",
                "State": {"Name": "pending"},
                "InstanceType": "InstanceType",
                "LaunchTime": datetime(2023, 10, 15, 14, 30, 45),
            },
        ],
    }

    mocker.patch("AWS.process_instance_data", return_value={})

    args = {"image_id": "ImageID", "count": 3}

    result = EC2.run_instances_command(mock_client, args)
    assert isinstance(result, CommandResults)
    assert "Launched 3 EC2 Instance(s)" in result.readable_output
    call_args = mock_client.run_instances.call_args[1]
    assert call_args["MinCount"] == 3
    assert call_args["MaxCount"] == 3


def test_ec2_run_instances_command_invalid_count_zero(mocker):
    """
    Given: A mocked boto3 EC2 client and count parameter of 0.
    When: run_instances_command is called with count=0.
    Then: It should raise DemistoException for invalid count.
    """
    from AWS import EC2

    mock_client = mocker.Mock()
    args = {"image_id": "ImageID", "count": 0}

    with pytest.raises(DemistoException, match="count parameter must be a positive integer"):
        EC2.run_instances_command(mock_client, args)


def test_ec2_run_instances_command_invalid_count_negative(mocker):
    """
    Given: A mocked boto3 EC2 client and negative count parameter.
    When: run_instances_command is called with count=-1.
    Then: It should raise DemistoException for invalid count.
    """
    from AWS import EC2

    mock_client = mocker.Mock()
    args = {"image_id": "ImageID", "count": -1}

    with pytest.raises(DemistoException, match="count parameter must be a positive integer"):
        EC2.run_instances_command(mock_client, args)


def test_ec2_run_instances_command_no_instances_launched(mocker):
    """
    Given: A mocked boto3 EC2 client returning empty instances list.
    When: run_instances_command is called but no instances are returned.
    Then: It should return CommandResults with no instances message.
    """
    from AWS import EC2

    mock_client = mocker.Mock()
    mock_client.run_instances.return_value = {"ResponseMetadata": {"HTTPStatusCode": HTTPStatus.OK}, "Instances": []}

    args = {"image_id": "ImageID", "count": 1}

    result = EC2.run_instances_command(mock_client, args)
    assert isinstance(result, CommandResults)
    assert "No instances were launched" in result.readable_output


def test_parse_tag_field_with_valid_single_tag():
    """
    Given: A valid tag string with single key-value pair.
    When: parse_tag_field processes the input.
    Then: It should return a list with one properly formatted tag dictionary.
    """
    from AWS import parse_tag_field

    result = parse_tag_field("key=Key1,value=Value1")
    assert result == [{"Key": "Key1", "Value": "Value1"}]


def test_parse_tag_field_with_multiple_valid_tags():
    """
    Given: A valid tag string with multiple key-value pairs separated by semicolons.
    When: parse_tag_field processes the input.
    Then: It should return a list with multiple properly formatted tag dictionaries.
    """
    from AWS import parse_tag_field

    result = parse_tag_field("key=Key1,value=Value1;key=Key2,value=Value2")
    assert result == [{"Key": "Key1", "Value": "Value1"}, {"Key": "Key2", "Value": "Value2"}]


def test_parse_tag_field_with_none_input():
    """
    Given: A None value is passed to parse_tag_field function.
    When: The function attempts to process the None input.
    Then: It should return an empty list.
    """
    from AWS import parse_tag_field

    result = parse_tag_field(None)
    assert result == []


def test_parse_tag_field_with_empty_string():
    """
    Given: An empty string is passed to parse_tag_field function.
    When: The function attempts to process the empty string.
    Then: It should return an empty list.
    """
    from AWS import parse_tag_field

    result = parse_tag_field("")
    assert result == []


def test_parse_tag_field_with_invalid_format():
    """
    Given: A tag string with invalid format (missing value part).
    When: parse_tag_field processes the malformed input.
    Then: It should raise an error.
    """
    from AWS import parse_tag_field

    with pytest.raises(ValueError):
        parse_tag_field("key=Key1")


def test_parse_tag_field_with_mixed_valid_and_invalid_tags():
    """
    Given: A tag string with both valid and invalid formatted tags.
    When: parse_tag_field processes the mixed input.
    Then: It should raise an error.
    """
    from AWS import parse_tag_field

    with pytest.raises(ValueError):
        parse_tag_field("key=Key1,value=Value1;invalid-tag;key=Key2,value=Value2")


def test_parse_tag_field_with_empty_value(mocker):
    """
    Given: A tag string with empty value part.
    When: parse_tag_field processes the input with empty value.
    Then: It should return a tag with empty value string.
    """
    from AWS import parse_tag_field

    mocker.patch.object(demisto, "debug")
    result = parse_tag_field("key=Key1,value=")
    assert result == [{"Key": "Key1", "Value": ""}]


def test_parse_tag_field_with_special_characters_in_key():
    """
    Given: A tag string with special characters allowed in key.
    When: parse_tag_field processes the input with special characters.
    Then: It should return a properly formatted tag dictionary.
    """
    from AWS import parse_tag_field

    result = parse_tag_field("key=aws:ec2:test,value=test.test")
    assert result == [{"Key": "aws:ec2:test", "Value": "test.test"}]


def test_parse_tag_field_with_spaces_in_key():
    """
    Given: A tag string with spaces in the key name.
    When: parse_tag_field processes the input with spaces.
    Then: It should return a properly formatted tag dictionary.
    """
    from AWS import parse_tag_field

    result = parse_tag_field("key=My Tag Name,value=MyValue")
    assert result == [{"Key": "My Tag Name", "Value": "MyValue"}]


def test_parse_tag_field_with_maximum_key_length():
    """
    Given: A tag string with key at maximum allowed length (128 characters).
    When: parse_tag_field processes the input with maximum key length.
    Then: It should return a properly formatted tag dictionary.
    """
    from AWS import parse_tag_field

    max_key = "a" * 128
    result = parse_tag_field(f"key={max_key},value=test")
    assert result == [{"Key": max_key, "Value": "test"}]


def test_parse_tag_field_with_maximum_value_length():
    """
    Given: A tag string with value at maximum allowed length (256 characters).
    When: parse_tag_field processes the input with maximum value length.
    Then: It should return a properly formatted tag dictionary.
    """
    from AWS import parse_tag_field

    max_value = "a" * 256
    result = parse_tag_field(f"key=TestKey,value={max_value}")
    assert result == [{"Key": "TestKey", "Value": max_value}]


def test_parse_tag_field_with_key_exceeding_maximum_length():
    """
    Given: A tag string with key exceeding maximum allowed length (129 characters).
    When: parse_tag_field processes the input with oversized key.
    Then: It should raise an error.
    """
    from AWS import parse_tag_field

    oversized_key = "a" * 129
    with pytest.raises(ValueError):
        parse_tag_field(f"key={oversized_key},value=test")


def test_parse_tag_field_with_value_exceeding_maximum_length():
    """
    Given: A tag string with value exceeding maximum allowed length (257 characters).
    When: parse_tag_field processes the input with oversized value.
    Then: It should raise an error.
    """
    from AWS import parse_tag_field

    oversized_value = "a" * 257
    with pytest.raises(ValueError):
        parse_tag_field(f"key=TestKey,value={oversized_value}")


def test_parse_tag_field_with_exactly_fifty_tags(mocker):
    """
    Given: A tag string with exactly 50 tags (maximum allowed).
    When: parse_tag_field processes the input with 50 tags.
    Then: It should return all 50 tags without truncation.
    """
    from AWS import parse_tag_field

    mock_debug = mocker.patch.object(demisto, "debug")

    tags_string = ";".join([f"key=Key{i},value=Value{i}" for i in range(50)])
    result = parse_tag_field(tags_string)

    assert len(result) == 50
    assert result[0] == {"Key": "Key0", "Value": "Value0"}
    assert result[49] == {"Key": "Key49", "Value": "Value49"}
    mock_debug.assert_not_called()


def test_parse_tag_field_with_more_than_fifty_tags(mocker):
    """
    Given: A tag string with more than 50 tags (exceeds maximum).
    When: parse_tag_field processes the input with too many tags.
    Then: It should return only the first 50 tags and log a debug message.
    """
    from AWS import parse_tag_field

    mock_debug = mocker.patch.object(demisto, "debug")

    tags_string = ";".join([f"key=Key{i},value=Value{i}" for i in range(55)])
    result = parse_tag_field(tags_string)

    assert len(result) == 50
    assert result[0] == {"Key": "Key0", "Value": "Value0"}
    assert result[49] == {"Key": "Key49", "Value": "Value49"}
    mock_debug.assert_called_once_with("Number of tags is larger then 50, parsing only first 50 tags.")


def test_parse_tag_field_with_missing_comma_separator():
    """
    Given: A tag string missing comma separator between key and value.
    When: parse_tag_field processes the input without proper separator.
    Then: It should raise an error.
    """
    from AWS import parse_tag_field

    with pytest.raises(ValueError):
        parse_tag_field("key=Key1 value=Value1")


def test_parse_tag_field_with_extra_whitespace():
    """
    Given: A tag string with extra whitespace around the tag.
    When: parse_tag_field processes the input with whitespace.
    Then: It should handle the whitespace properly based on regex matching.
    """
    from AWS import parse_tag_field

    result = parse_tag_field("  key=Key1,value=Value1  ")
    assert result == [{"Key": "Key1", "Value": "Value1"}]


def test_parse_tag_field_with_numeric_keys_and_values():
    """
    Given: A tag string with numeric characters in keys and values.
    When: parse_tag_field processes the numeric input.
    Then: It should return properly formatted tag dictionaries.
    """
    from AWS import parse_tag_field

    result = parse_tag_field("key=123,value=456;key=Cost123,value=100.50")
    assert result == [{"Key": "123", "Value": "456"}, {"Key": "Cost123", "Value": "100.50"}]


def test_parse_tag_field_debug_logging_for_invalid_tag(mocker):
    """
    Given: A tag string with invalid format.
    When: parse_tag_field processes the invalid input.
    Then: It should log a debug message about the unparseable tag.
    """
    from AWS import parse_tag_field

    mocker.patch.object(demisto, "debug")

    invalid_tag = "invalid-format"
    with pytest.raises(ValueError):
        parse_tag_field(invalid_tag)


def test_parse_filter_field_with_valid_single_filter():
    """
    Given: A single valid filter string with name and values.
    When: parse_filter_field function processes the input.
    Then: It should return a list with one filter dict containing Name and Values.
    """
    from AWS import parse_filter_field

    result = parse_filter_field("name=instance-state-name,values=running")
    assert len(result) == 1
    assert result[0]["Name"] == "instance-state-name"
    assert result[0]["Values"] == ["running"]


def test_parse_filter_field_with_multiple_filters():
    """
    Given: Multiple valid filter strings separated by semicolons.
    When: parse_filter_field function processes the input.
    Then: It should return a list with multiple filter dicts.
    """
    from AWS import parse_filter_field

    filter_string = "name=instance-state-name,values=running;name=tag:Environment,values=production,staging"
    result = parse_filter_field(filter_string)
    assert len(result) == 2
    assert result[0]["Name"] == "instance-state-name"
    assert result[0]["Values"] == ["running"]
    assert result[1]["Name"] == "tag:Environment"
    assert result[1]["Values"] == ["production", "staging"]


def test_parse_filter_field_with_multiple_values():
    """
    Given: A filter string with multiple comma-separated values.
    When: parse_filter_field function processes the input.
    Then: It should return a filter dict with Values as a list of multiple items.
    """
    from AWS import parse_filter_field

    result = parse_filter_field("name=instance-type,values=1,2,3")
    assert len(result) == 1
    assert result[0]["Name"] == "instance-type"
    assert result[0]["Values"] == ["1", "2", "3"]


def test_parse_filter_field_with_none_input():
    """
    Given: A None value passed to parse_filter_field function.
    When: The function attempts to process the None input.
    Then: It should return an empty list.
    """
    from AWS import parse_filter_field

    result = parse_filter_field(None)
    assert result == []


def test_parse_filter_field_with_empty_string():
    """
    Given: An empty string passed to parse_filter_field function.
    When: The function attempts to process the empty input.
    Then: It should return an empty list.
    """
    from AWS import parse_filter_field

    result = parse_filter_field("")
    assert result == []


def test_parse_filter_field_with_invalid_format():
    """
    Given: A filter string that doesn't match the expected regex pattern.
    When: parse_filter_field function processes the malformed input.
    Then: Raise an ValueError.
    """
    from AWS import parse_filter_field

    with pytest.raises(ValueError):
        parse_filter_field("invalid-filter-format")


def test_parse_filter_field_with_mixed_valid_invalid_filters():
    """
    Given: Multiple filter strings where some are valid and some are invalid.
    When: parse_filter_field function processes the mixed input.
    Then: Raise an ValueError.
    """
    from AWS import parse_filter_field

    filter_string = "name=valid-filter,values=test;invalid-format;name=another-valid,values=value1,value2"
    with pytest.raises(ValueError):
        parse_filter_field(filter_string)


def test_parse_filter_field_with_spaces_in_values():
    """
    Given: A filter string with spaces in the values field.
    When: parse_filter_field function processes the input with spaces.
    Then: It should successfully parse the filter preserving spaces in values.
    """
    from AWS import parse_filter_field

    result = parse_filter_field("name=tag:Name,values=My App Server,Test Instance")
    assert len(result) == 1
    assert result[0]["Name"] == "tag:Name"
    assert result[0]["Values"] == ["My App Server", "Test Instance"]


def test_parse_filter_field_with_missing_values():
    """
    Given: A filter string with name but missing values part.
    When: parse_filter_field function processes the incomplete input.
    Then: Raises ValueError.
    """
    from AWS import parse_filter_field

    with pytest.raises(ValueError):
        parse_filter_field("name=instance-state-name")


def test_parse_filter_field_with_missing_name():
    """
    Given: A filter string with values but missing name part.
    When: parse_filter_field function processes the incomplete input.
    Then: Raises ValueError.
    """
    from AWS import parse_filter_field

    with pytest.raises(ValueError):
        parse_filter_field("values=running,stopped")


def test_parse_filter_field_with_colon_in_value():
    """
    Given: A filter string with values but missing name part.
    When: parse_filter_field function processes the incomplete input.
    Then: It should skip the invalid filter and return an empty list.
    """
    from AWS import parse_filter_field

    result = parse_filter_field("name=instance-state-name,values=running:active,stopped:inactive")
    expected = [{"Name": "instance-state-name", "Values": ["running:active", "stopped:inactive"]}]
    assert result == expected


def test_parse_filter_more_then_200_values():
    """
    Given: A filter string with more than 200 values in a single filter.
    When: parse_filter_field function processes the input with excessive values.
    Then: It should raise DemistoException indicating too many values in filter.
    """
    from AWS import parse_filter_field

    # Create a filter with 51 values (exceeding the 50 value limit)
    values = ",".join([f"value{i}" for i in range(2011)])
    filter_string = f"name=test-filter,values={values}"
    result = parse_filter_field(filter_string)
    assert len(result) == 1
    assert result[0]["Name"] == "test-filter"
    assert len(result[0]["Values"]) == 200
    assert result[0]["Values"][0] == "value0"
    assert result[0]["Values"][199] == "value199"


def test_parse_filter_exactly_200_values():
    """
    Given: A filter string with exactly 50 values in a single filter.
    When: parse_filter_field function processes the input with 50 values.
    Then: It should successfully parse the filter without raising an exception.
    """
    from AWS import parse_filter_field

    # Create a filter with exactly 50 values (at the limit)
    values = ",".join([f"value{i}" for i in range(200)])
    filter_string = f"name=test-filter,values={values}"

    result = parse_filter_field(filter_string)
    assert len(result) == 1
    assert result[0]["Name"] == "test-filter"
    assert len(result[0]["Values"]) == 200
    assert result[0]["Values"][0] == "value0"
    assert result[0]["Values"][199] == "value199"


def test_build_pagination_kwargs_with_default_limit():
    """
    Given: No limit argument provided in args.
    When: build_pagination_kwargs is called without limit.
    Then: It should return kwargs with default limit value.
    """
    from AWS import build_pagination_kwargs

    args = {}
    result = build_pagination_kwargs(args)

    assert "MaxResults" in result
    assert result["MaxResults"] == 50  # DEFAULT_LIMIT_VALUE


def test_build_pagination_kwargs_with_valid_limit():
    """
    Given: A valid limit argument in args.
    When: build_pagination_kwargs is called with valid limit.
    Then: It should return kwargs with the specified limit.
    """
    from AWS import build_pagination_kwargs

    args = {"limit": "25"}
    result = build_pagination_kwargs(args)

    assert result["MaxResults"] == 25


def test_build_pagination_kwargs_with_valid_next_token():
    """
    Given: Valid limit and next_token arguments in args.
    When: build_pagination_kwargs is called with both parameters.
    Then: It should return kwargs with both MaxResults and NextToken.
    """
    from AWS import build_pagination_kwargs

    args = {"limit": "30", "next_token": "token123"}
    result = build_pagination_kwargs(args)

    assert result["MaxResults"] == 30
    assert result["NextToken"] == "token123"


def test_build_pagination_kwargs_with_next_token_whitespace():
    """
    Given: A next_token with leading and trailing whitespace.
    When: build_pagination_kwargs is called with whitespace token.
    Then: It should strip whitespace and return clean NextToken.
    """
    from AWS import build_pagination_kwargs

    args = {"limit": "10", "next_token": "  token_with_spaces  "}
    result = build_pagination_kwargs(args)

    assert result["NextToken"] == "token_with_spaces"


def test_build_pagination_kwargs_with_limit_exceeding_maximum():
    """
    Given: A limit argument exceeding the maximum allowed value.
    When: build_pagination_kwargs is called with oversized limit.
    Then: It should cap the limit at maximum value and log debug message.
    """
    from AWS import build_pagination_kwargs

    args = {"limit": "2000"}
    result = build_pagination_kwargs(args)

    assert result["MaxResults"] == 1000  # MAX_LIMIT_VALUE


def test_build_pagination_kwargs_with_zero_limit():
    """
    Given: A limit argument of zero.
    When: build_pagination_kwargs is called with zero limit.
    Then: It should raise ValueError indicating limit must be greater than 0.
    """
    from AWS import build_pagination_kwargs

    args = {"limit": "0"}

    with pytest.raises(ValueError, match="Limit must be greater than 0"):
        build_pagination_kwargs(args)


def test_build_pagination_kwargs_with_negative_limit():
    """
    Given: A negative limit argument.
    When: build_pagination_kwargs is called with negative limit.
    Then: It should raise ValueError indicating limit must be greater than 0.
    """
    from AWS import build_pagination_kwargs

    args = {"limit": "-5"}

    with pytest.raises(ValueError, match="Limit must be greater than 0"):
        build_pagination_kwargs(args)


def test_build_pagination_kwargs_with_invalid_limit_string():
    """
    Given: A non-numeric string limit argument.
    When: build_pagination_kwargs is called with invalid limit.
    Then: It should raise ValueError indicating invalid limit parameter.
    """
    from AWS import build_pagination_kwargs

    args = {"limit": "not_a_number"}

    with pytest.raises(ValueError, match="Invalid limit parameter"):
        build_pagination_kwargs(args)


def test_build_pagination_kwargs_with_whitespace_only_next_token():
    """
    Given: A next_token with only whitespace characters.
    When: build_pagination_kwargs is called with whitespace-only token.
    Then: It should raise ValueError indicating next_token must be non-empty.
    """
    from AWS import build_pagination_kwargs

    args = {"limit": "10", "next_token": "   "}

    with pytest.raises(ValueError, match="next_token must be a non-empty string"):
        build_pagination_kwargs(args)


def test_build_pagination_kwargs_with_none_limit():
    """
    Given: A None value for limit argument.
    When: build_pagination_kwargs is called with None limit.
    Then: It should use default limit value.
    """
    from AWS import build_pagination_kwargs

    args = {"limit": None}
    result = build_pagination_kwargs(args)

    assert result["MaxResults"] == 50  # DEFAULT_LIMIT_VALUE


def test_build_pagination_kwargs_with_limit_at_maximum():
    """
    Given: A limit argument exactly at the maximum allowed value.
    When: build_pagination_kwargs is called with maximum limit.
    Then: It should return kwargs with the maximum limit without capping.
    """
    from AWS import build_pagination_kwargs

    args = {"limit": "1000"}
    result = build_pagination_kwargs(args)

    assert result["MaxResults"] == 1000


def test_build_pagination_kwargs_with_numeric_limit():
    """
    Given: A numeric limit argument instead of string.
    When: build_pagination_kwargs is called with numeric limit.
    Then: It should handle the numeric type and return correct limit.
    """
    from AWS import build_pagination_kwargs

    args = {"limit": 75}
    result = build_pagination_kwargs(args)

    assert result["MaxResults"] == 75


def test_build_pagination_kwargs_with_non_string_next_token():
    """
    Given: A non-string next_token argument.
    When: build_pagination_kwargs is called with non-string token.
    Then: It should raise ValueError indicating next_token must be a string.
    """
    from AWS import build_pagination_kwargs

    args = {"limit": "10", "next_token": 12345}

    with pytest.raises(ValueError, match="next_token must be a non-empty string"):
        build_pagination_kwargs(args)


def test_build_pagination_kwargs_no_pagination_arguments():
    """
    Given: Args dictionary with no pagination-related arguments.
    When: build_pagination_kwargs is called with non-pagination args.
    Then: It should return kwargs with default limit only.
    """
    from AWS import build_pagination_kwargs

    args = {"other_param": "value", "unrelated_arg": "test"}
    result = build_pagination_kwargs(args)

    assert result["MaxResults"] == 50
    assert "NextToken" not in result


def test_aws_error_handler_handle_client_error_missing_error_code(mocker):
    """
    Given: A ClientError with missing error code in response.
    When: handle_client_error is called with incomplete error response.
    Then: It should raise DemistoException with the original error.
    """
    from AWS import AWSErrorHandler
    from botocore.exceptions import ClientError

    mocker.patch("AWS.demisto.debug")

    error_response = {"Error": {"Message": "Some error message"}, "ResponseMetadata": {"HTTPStatusCode": 400}}
    client_error = ClientError(error_response, "test-operation")

    with pytest.raises(SystemExit):
        AWSErrorHandler.handle_client_error(client_error, "accountID")


def test_aws_error_handler_handle_client_error_missing_error_message(mocker):
    """
    Given: A ClientError with missing error message in response.
    When: handle_client_error is called with incomplete error response.
    Then: It should raise DemistoException with the original error.
    """
    from AWS import AWSErrorHandler
    from botocore.exceptions import ClientError

    mocker.patch("AWS.demisto.debug")

    error_response = {"Error": {"Code": "TestError"}, "ResponseMetadata": {"HTTPStatusCode": 400}}
    client_error = ClientError(error_response, "test-operation")

    with pytest.raises(SystemExit):
        AWSErrorHandler.handle_client_error(client_error, "accountID")


def test_aws_error_handler_handle_client_error_missing_http_status_code(mocker):
    """
    Given: A ClientError with missing HTTP status code in response metadata.
    When: handle_client_error is called with incomplete response metadata.
    Then: It should raise DemistoException with the original error.
    """
    from AWS import AWSErrorHandler
    from botocore.exceptions import ClientError

    mocker.patch("AWS.demisto.debug")

    error_response = {"Error": {"Code": "TestError", "Message": "Test message"}, "ResponseMetadata": {}}
    client_error = ClientError(error_response, "test-operation")

    with pytest.raises(SystemExit):
        AWSErrorHandler.handle_client_error(client_error, "accountID")


def test_aws_error_handler_handle_client_error_missing_response_metadata(mocker):
    """
    Given: A ClientError with missing ResponseMetadata entirely.
    When: handle_client_error is called with incomplete response structure.
    Then: It should raise DemistoException with the original error.
    """
    from AWS import AWSErrorHandler
    from botocore.exceptions import ClientError

    mocker.patch("AWS.demisto.debug")

    error_response = {"Error": {"Code": "TestError", "Message": "Test message"}}
    client_error = ClientError(error_response, "test-operation")

    with pytest.raises(SystemExit):
        AWSErrorHandler.handle_client_error(client_error, "accountID")


def test_aws_error_handler_handle_client_error_missing_error_section(mocker):
    """
    Given: A ClientError with missing Error section entirely.
    When: handle_client_error is called with incomplete response structure.
    Then: It should raise DemistoException with the original error.
    """
    from AWS import AWSErrorHandler
    from botocore.exceptions import ClientError

    mocker.patch("AWS.demisto.debug")

    error_response = {"ResponseMetadata": {"HTTPStatusCode": 400}}
    client_error = ClientError(error_response, "test-operation")

    with pytest.raises(SystemExit):
        AWSErrorHandler.handle_client_error(client_error, "accountID")


def test_aws_error_handler_handle_client_error_unhandled_exception_debug_logging(mocker):
    """
    Given: A ClientError that causes an unhandled exception during processing.
    When: handle_client_error encounters the unhandled exception.
    Then: It should log debug message about the unhandled error and raise DemistoException.
    """
    from AWS import AWSErrorHandler
    from botocore.exceptions import ClientError

    mock_debug = mocker.patch("AWS.demisto.debug")
    mocker.patch("AWS.AWSErrorHandler._handle_permission_error", side_effect=ValueError("Unexpected error"))

    error_response = {
        "Error": {"Code": "AccessDenied", "Message": "Access denied"},
        "ResponseMetadata": {"HTTPStatusCode": 403},
    }
    client_error = ClientError(error_response, "test-operation")

    with pytest.raises(SystemExit):
        AWSErrorHandler.handle_client_error(client_error, "accountID")

<<<<<<< HEAD
    mock_debug.assert_any_call("[AWSErrorHandler] Unhandled error: Unexpected error")
=======
    mock_debug.assert_any_call("[AWSErrorHandler] Unhandled error: Unexpected error")


def test_delete_bucket_website_command_success(mocker):
    """
    Given: A mocked boto3 S3 client and valid bucket name argument.
    When: delete_bucket_website_command is called.
    Then: It should return `CommandResults` with a success message confirming the bucket website deletion.
    """
    from AWS import S3

    mock_client = mocker.Mock()
    mock_client.delete_bucket_website.return_value = {"ResponseMetadata": {"HTTPStatusCode": HTTPStatus.OK}}
    args = {"bucket": "mock_bucket_name"}
    result = S3.delete_bucket_website_command(mock_client, args)
    assert isinstance(result, CommandResults)
    assert "Successfully removed the static website configuration from mock_bucket_name bucket." in result.readable_output


def test_delete_bucket_website_command_failure(mocker):
    """
    Given: A mocked boto3 S3 client and valid bucket name argument.
    When: delete_bucket_website_command is called.
    Then: It should return CommandResults with error entry type and error message.
    """
    from AWS import S3

    mock_client = mocker.Mock()
    mock_client.delete_bucket_website.return_value = {"ResponseMetadata": {"HTTPStatusCode": HTTPStatus.BAD_REQUEST}}
    args = {"bucket": "mock_bucket_name"}

    with pytest.raises(DemistoException, match="Failed to delete bucket website for mock_bucket_name."):
        S3.delete_bucket_website_command(mock_client, args)


def test_modify_event_subscription_command_success(mocker):
    """
    Given: A mocked boto3 RDS client and valid bucket subscription and event categories arguments.
    When: modify_event_subscription_command is called.
    Then: It should return `CommandResults` with a success message confirming event subscription modification.
    """
    from AWS import RDS

    mock_client = mocker.Mock()
    mock_client.modify_event_subscription.return_value = {"ResponseMetadata": {"HTTPStatusCode": HTTPStatus.OK}}
    args = {"subscription_name": "mock_subscription_name", "event_categories": "maintenance, recovery"}
    result = RDS.modify_event_subscription_command(mock_client, args)
    assert isinstance(result, CommandResults)
    assert "Event subscription mock_subscription_name successfully modified." in result.readable_output


def test_modify_event_subscription_command_failure(mocker):
    """
    Given: A mocked boto3 RDS client and valid bucket subscription and event categories arguments.
    When: modify_event_subscription_command is called.
    Then: It should return CommandResults with error entry type and error message.
    """
    from AWS import RDS

    mock_client = mocker.Mock()
    mock_client.modify_event_subscription.return_value = {"ResponseMetadata": {"HTTPStatusCode": HTTPStatus.BAD_REQUEST}}
    args = {"subscription_name": "mock_subscription_name", "event_categories": "maintenance, recovery"}

    with pytest.raises(DemistoException, match="Failed to modify event subscription mock_subscription_name."):
        RDS.modify_event_subscription_command(mock_client, args)


def test_put_bucket_ownership_controls_command_success(mocker):
    """
    Given: A mocked boto3 S3 client and valid bucket name and ownership controls rule arguments.
    When: put_bucket_ownership_controls_command is called.
    Then: It should return `CommandResults` with a success message confirming bucket ownership controls modification.
    """
    from AWS import S3

    mock_client = mocker.Mock()
    mock_client.put_bucket_ownership_controls.return_value = {"ResponseMetadata": {"HTTPStatusCode": HTTPStatus.OK}}
    args = {"bucket": "mock_bucket_name", "ownership_controls_rule": "maintenance, recovery"}
    result = S3.put_bucket_ownership_controls_command(mock_client, args)
    assert isinstance(result, CommandResults)
    assert "Bucket Ownership Controls successfully updated for mock_bucket_name" in result.readable_output


def test_put_bucket_ownership_controls_command_failure(mocker):
    """
    Given: A mocked boto3 S3 client and valid bucket name and ownership controls rule arguments.
    When: put_bucket_ownership_controls_command is called.
    Then: It should return CommandResults with error entry type and error message.
    """
    from AWS import S3

    mock_client = mocker.Mock()
    mock_client.put_bucket_ownership_controls.return_value = {"ResponseMetadata": {"HTTPStatusCode": HTTPStatus.BAD_REQUEST}}
    args = {"bucket": "mock_bucket_name", "ownership_controls_rule": "maintenance, recovery"}

    with pytest.raises(DemistoException, match="Failed to set Bucket Ownership Controls for mock_bucket_name."):
        S3.put_bucket_ownership_controls_command(mock_client, args)


def test_modify_subnet_attribute_command_success(mocker):
    """
    Given: A mocked boto3 RC2 client and valid subnet ID and additional argument to modify.
    When: modify_subnet_attribute_command is called.
    Then: It should return `CommandResults` with a success message confirming subnet configuration modification.
    """
    from AWS import EC2

    mock_client = mocker.Mock()
    mock_client.modify_subnet_attribute.return_value = {"ResponseMetadata": {"HTTPStatusCode": HTTPStatus.OK}}
    args = {"subnet_id": "mock_subnet_id", "enable_dns64": "true"}
    result = EC2.modify_subnet_attribute_command(mock_client, args)
    assert isinstance(result, CommandResults)
    assert "Subnet configuration successfully updated." in result.readable_output


def test_modify_subnet_attribute_command_failure(mocker):
    """
    Given: A mocked boto3 RC2 client and valid subnet ID and additional argument to modify.
    When: modify_subnet_attribute_command is called.
    Then: It should return CommandResults with error entry type and error message.
    """
    from AWS import EC2

    mock_client = mocker.Mock()
    mock_client.modify_subnet_attribute.return_value = {"ResponseMetadata": {"HTTPStatusCode": HTTPStatus.BAD_REQUEST}}
    args = {"subnet_id": "mock_subnet_id", "enable_dns64": "true"}

    with pytest.raises(DemistoException, match="Modification could not be performed."):
        EC2.modify_subnet_attribute_command(mock_client, args)
>>>>>>> de38da6f
<|MERGE_RESOLUTION|>--- conflicted
+++ resolved
@@ -4208,9 +4208,6 @@
     with pytest.raises(SystemExit):
         AWSErrorHandler.handle_client_error(client_error, "accountID")
 
-<<<<<<< HEAD
-    mock_debug.assert_any_call("[AWSErrorHandler] Unhandled error: Unexpected error")
-=======
     mock_debug.assert_any_call("[AWSErrorHandler] Unhandled error: Unexpected error")
 
 
@@ -4339,5 +4336,4 @@
     args = {"subnet_id": "mock_subnet_id", "enable_dns64": "true"}
 
     with pytest.raises(DemistoException, match="Modification could not be performed."):
-        EC2.modify_subnet_attribute_command(mock_client, args)
->>>>>>> de38da6f
+        EC2.modify_subnet_attribute_command(mock_client, args)