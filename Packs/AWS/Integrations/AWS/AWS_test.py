import json
from datetime import datetime, date
from http import HTTPStatus
import demistomock as demisto
import pytest

from CommonServerPython import CommandResults, DemistoException


def test_parse_resource_ids_with_valid_input():
    """
    Given: A comma-separated string of resource IDs with spaces.
    When: parse_resource_ids function processes the input.
    Then: It should return a list of cleaned resource IDs without spaces.
    """
    from AWS import parse_resource_ids

    result = parse_resource_ids("id1, id2 , id3")
    assert result == ["id1", "id2", "id3"]


def test_parse_resource_ids_with_none():
    """
    Given: A None value is passed to parse_resource_ids function.
    When: The function attempts to process the None input.
    Then: It should raise a ValueError indicating resource ID cannot be empty.
    """
    from AWS import parse_resource_ids

    with pytest.raises(ValueError, match="Resource ID cannot be empty"):
        parse_resource_ids(None)


def test_datetime_encoder_with_datetime():
    """
    Given: A DatetimeEncoder instance and a datetime object.
    When: The encoder processes the datetime object.
    Then: It should return a formatted string in ISO format.
    """
    from AWS import DatetimeEncoder

    encoder = DatetimeEncoder()
    test_datetime = datetime(2023, 10, 15, 14, 30, 45)
    result = encoder.default(test_datetime)
    assert result == "2023-10-15T14:30:45"


def test_datetime_encoder_with_date():
    """
    Given: A DatetimeEncoder instance and a date object.
    When: The encoder processes the date object.
    Then: It should return a formatted date string.
    """
    from AWS import DatetimeEncoder

    encoder = DatetimeEncoder()
    test_date = date(2023, 10, 15)
    result = encoder.default(test_date)
    assert result == "2023-10-15"


def test_s3_put_public_access_block_command_success(mocker):
    """
    Given: A mocked boto3 S3 client and valid arguments for public access block.
    When: put_public_access_block_command is called with successful response.
    Then: It should return CommandResults with success message.
    """
    from AWS import S3

    mock_client = mocker.Mock()
    mock_client.put_public_access_block.return_value = {"ResponseMetadata": {"HTTPStatusCode": HTTPStatus.OK}}

    args = {"bucket": "test-bucket", "block_public_acls": "true", "ignore_public_acls": "false"}

    result = S3.put_public_access_block_command(mock_client, args)
    assert isinstance(result, CommandResults)
    assert "Successfully applied public access block" in result.readable_output


def test_s3_put_public_access_block_command_failure(mocker):
    """
    Given: A mocked boto3 S3 client and valid arguments for public access block.
    When: put_public_access_block_command is called with failed response.
    Then: It should raise DemistoException with error message.
    """
    from AWS import S3

    mock_client = mocker.Mock()
    mock_client.put_public_access_block.return_value = {"ResponseMetadata": {"HTTPStatusCode": HTTPStatus.BAD_REQUEST}}

    args = {"bucket": "test-bucket", "block_public_acls": "true"}

    with pytest.raises(DemistoException, match="Couldn't apply public access block to the test-bucket bucket"):
        S3.put_public_access_block_command(mock_client, args)


def test_s3_put_bucket_versioning_command_exception(mocker):
    """
    Given: A mocked boto3 S3 client that raises an exception.
    When: put_bucket_versioning_command is called and encounters an error.
    Then: It should raise DemistoException with error message.
    """
    from AWS import S3

    mock_client = mocker.Mock()
    mock_client.put_bucket_versioning.side_effect = Exception("Test error")

    args = {"bucket": "test-bucket", "status": "Enabled"}

    with pytest.raises(DemistoException, match="Failed to update versioning configuration for bucket test-bucket"):
        S3.put_bucket_versioning_command(mock_client, args)


def test_s3_put_bucket_logging_command_enable_logging(mocker):
    """
    Given: A mocked boto3 S3 client and arguments to enable bucket logging.
    When: put_bucket_logging_command is called with target bucket.
    Then: It should return CommandResults with success message about enabled logging.
    """
    from AWS import S3

    mock_client = mocker.Mock()
    mock_client.put_bucket_logging.return_value = {"ResponseMetadata": {"HTTPStatusCode": HTTPStatus.OK}}

    args = {"bucket": "test-bucket", "target_bucket": "log-bucket", "target_prefix": "logs/"}

    result = S3.put_bucket_logging_command(mock_client, args)
    assert isinstance(result, CommandResults)
    assert "Successfully enabled logging" in result.readable_output


def test_s3_put_bucket_logging_command_disable_logging(mocker):
    """
    Given: A mocked boto3 S3 client and arguments to disable bucket logging.
    When: put_bucket_logging_command is called without target bucket.
    Then: It should return CommandResults with success message about disabled logging.
    """
    from AWS import S3

    mock_client = mocker.Mock()
    mock_client.put_bucket_logging.return_value = {"ResponseMetadata": {"HTTPStatusCode": HTTPStatus.OK}}

    args = {"bucket": "test-bucket"}

    result = S3.put_bucket_logging_command(mock_client, args)
    assert isinstance(result, CommandResults)
    assert "Successfully disabled logging" in result.readable_output


def test_s3_put_bucket_acl_command_success(mocker):
    """
    Given: A mocked boto3 S3 client and valid ACL arguments.
    When: put_bucket_acl_command is called successfully.
    Then: It should return CommandResults with ACL update success message.
    """
    from AWS import S3

    mock_client = mocker.Mock()
    mock_client.put_bucket_acl.return_value = {"ResponseMetadata": {"HTTPStatusCode": HTTPStatus.OK}}

    args = {"bucket": "test-bucket", "acl": "private"}

    result = S3.put_bucket_acl_command(mock_client, args)
    assert isinstance(result, CommandResults)
    assert "Successfully updated ACL" in result.readable_output


def test_s3_put_bucket_acl_command_unexpected_status(mocker):
    """
    Given: A mocked boto3 S3 client returning unexpected status code.
    When: put_bucket_acl_command is called with non-200 response.
    Then: It should raise DemistoException with unexpected status message.
    """
    from AWS import S3

    mock_client = mocker.Mock()
    mock_client.put_bucket_acl.return_value = {"ResponseMetadata": {"HTTPStatusCode": HTTPStatus.BAD_REQUEST}}

    args = {"bucket": "test-bucket", "acl": "private"}

    with pytest.raises(DemistoException, match="Request completed but received unexpected status code: 400"):
        S3.put_bucket_acl_command(mock_client, args)


def test_s3_put_bucket_policy_command_success(mocker):
    """
    Given: A mocked boto3 S3 client and valid bucket policy arguments.
    When: put_bucket_policy_command is called successfully.
    Then: It should return CommandResults with policy application success message.
    """
    from AWS import S3

    mock_client = mocker.Mock()
    mock_client.put_bucket_policy.return_value = {"ResponseMetadata": {"HTTPStatusCode": HTTPStatus.OK}}

    args = {"bucket": "test-bucket", "policy": {"Version": "2012-10-17", "Statement": []}}

    result = S3.put_bucket_policy_command(mock_client, args)
    assert isinstance(result, CommandResults)
    assert "Successfully applied bucket policy" in result.readable_output


def test_s3_put_bucket_policy_command_exception(mocker):
    """
    Given: A mocked boto3 S3 client that raises an exception.
    When: put_bucket_policy_command is called and encounters an error.
    Then: It should raise DemistoException with error message.
    """
    from AWS import S3

    mock_client = mocker.Mock()
    mock_client.put_bucket_policy.side_effect = Exception("Test error")

    args = {"bucket": "test-bucket", "policy": {"Version": "2012-10-17"}}

    with pytest.raises(DemistoException, match="Couldn't apply bucket policy to test-bucket bucket"):
        S3.put_bucket_policy_command(mock_client, args)


def test_iam_get_account_password_policy_command_success(mocker):
    """
    Given: A mocked boto3 IAM client with password policy response.
    When: get_account_password_policy_command is called successfully.
    Then: It should return CommandResults with password policy data and outputs.
    """
    from AWS import IAM

    mock_client = mocker.Mock()
    mock_client.get_account_password_policy.return_value = {
        "PasswordPolicy": {"MinimumPasswordLength": 8, "RequireSymbols": True}
    }

    args = {"account_id": "123456789"}

    result = IAM.get_account_password_policy_command(mock_client, args)
    assert isinstance(result, CommandResults)
    assert result.outputs_prefix == "AWS.IAM.PasswordPolicy"


def test_iam_get_account_password_policy_command_with_datetime(mocker):
    """
    Given: A mocked boto3 IAM client with password policy containing datetime objects.
    When: get_account_password_policy_command processes the response with DatetimeEncoder.
    Then: It should return CommandResults with properly serialized datetime data.
    """
    from AWS import IAM

    mock_client = mocker.Mock()
    mock_client.get_account_password_policy.return_value = {
        "PasswordPolicy": {"MinimumPasswordLength": 8, "CreatedDate": datetime(2023, 10, 15)}
    }

    args = {"account_id": "123456789"}

    result = IAM.get_account_password_policy_command(mock_client, args)
    assert isinstance(result, CommandResults)
    assert result.outputs is not None


def test_iam_update_account_password_policy_command_success(mocker):
    """
    Given: A mocked boto3 IAM client and valid password policy update arguments.
    When: update_account_password_policy_command is called successfully.
    Then: It should return CommandResults with success message.
    """
    from AWS import IAM

    mock_client = mocker.Mock()
    mock_client.get_account_password_policy.return_value = {"PasswordPolicy": {"MinimumPasswordLength": 6}}
    mock_client.update_account_password_policy.return_value = {"ResponseMetadata": {"HTTPStatusCode": HTTPStatus.OK}}

    args = {"account_id": "123456789", "minimum_password_length": "8", "require_symbols": "true"}

    result = IAM.update_account_password_policy_command(mock_client, args)
    assert isinstance(result, CommandResults)
    assert "Successfully updated account password policy" in result.readable_output


def test_iam_update_account_password_policy_command_get_policy_error(mocker):
    """
    Given: A mocked boto3 IAM client that fails to get current password policy.
    When: update_account_password_policy_command encounters an error getting current policy.
    Then: It should raise DemistoException with error message.
    """
    from AWS import IAM

    mock_client = mocker.Mock()
    mock_client.get_account_password_policy.side_effect = Exception("Access denied")

    args = {"account_id": "123456789"}

    with pytest.raises(DemistoException, match="Couldn't check current account password policy for account"):
        IAM.update_account_password_policy_command(mock_client, args)


def test_iam_put_role_policy_command_success(mocker):
    """
    Given: A mocked boto3 IAM client and valid role policy arguments.
    When: put_role_policy_command is called successfully.
    Then: It should return CommandResults with success message about policy addition.
    """
    from AWS import IAM

    mock_client = mocker.Mock()
    mock_client.put_user_policy.return_value = {"ResponseMetadata": {"HTTPStatusCode": HTTPStatus.OK}}

    args = {"policy_document": '{"Version": "2012-10-17"}', "policy_name": "test-policy", "role_name": "test-role"}

    result = IAM.put_role_policy_command(mock_client, args)
    assert isinstance(result, CommandResults)
    assert "successfully added to role" in result.readable_output


def test_iam_put_role_policy_command_exception(mocker):
    """
    Given: A mocked boto3 IAM client that raises an exception.
    When: put_role_policy_command encounters an error during execution.
    Then: It should raise DemistoException with error details.
    """
    from AWS import IAM

    mock_client = mocker.Mock()
    mock_client.put_role_policy.side_effect = Exception("Access denied")

    args = {"policy_document": '{"Version": "2012-10-17"}', "policy_name": "test-policy", "role_name": "test-role"}

    with pytest.raises(DemistoException):
        IAM.put_role_policy_command(mock_client, args)


def test_iam_delete_login_profile_command_success(mocker):
    """
    Given: A mocked boto3 IAM client and valid user name argument.
    When: delete_login_profile_command is called successfully.
    Then: It should return CommandResults with success message about profile deletion.
    """
    from AWS import IAM

    mock_client = mocker.Mock()
    mock_client.delete_login_profile.return_value = {"ResponseMetadata": {"HTTPStatusCode": HTTPStatus.OK}}

    args = {"user_name": "test-user"}

    result = IAM.delete_login_profile_command(mock_client, args)
    assert isinstance(result, CommandResults)
    assert "Successfully deleted login profile" in result.readable_output


def test_iam_delete_login_profile_command_exception(mocker):
    """
    Given: A mocked boto3 IAM client that raises an exception.
    When: delete_login_profile_command encounters an error during execution.
    Then: It should raise DemistoException with error message.
    """
    from AWS import IAM

    mock_client = mocker.Mock()
    mock_client.delete_login_profile.side_effect = Exception("User not found")

    args = {"user_name": "test-user"}

    with pytest.raises(DemistoException, match="Error deleting login profile for user 'test-user'"):
        IAM.delete_login_profile_command(mock_client, args)


def test_iam_put_user_policy_command_success(mocker):
    """
    Given: A mocked boto3 IAM client and valid user policy arguments.
    When: put_user_policy_command is called successfully.
    Then: It should return CommandResults with success message about policy update.
    """
    from AWS import IAM

    mock_client = mocker.Mock()
    mock_client.put_user_policy.return_value = {"ResponseMetadata": {"HTTPStatusCode": HTTPStatus.OK}}

    args = {"user_name": "test-user", "policy_name": "test-policy", "policy_document": '{"Version": "2012-10-17"}'}

    result = IAM.put_user_policy_command(mock_client, args)
    assert isinstance(result, CommandResults)
    assert "Successfully added/updated policy" in result.readable_output


def test_iam_put_user_policy_command_with_dict_policy(mocker):
    """
    Given: A mocked boto3 IAM client and policy document as dictionary.
    When: put_user_policy_command is called with dict policy document.
    Then: It should return CommandResults and properly serialize the policy document.
    """
    from AWS import IAM

    mock_client = mocker.Mock()
    mock_client.put_user_policy.return_value = {"ResponseMetadata": {"HTTPStatusCode": HTTPStatus.OK}}

    args = {"user_name": "test-user", "policy_name": "test-policy", "policy_document": {"Version": "2012-10-17"}}

    result = IAM.put_user_policy_command(mock_client, args)
    assert isinstance(result, CommandResults)
    assert "Successfully added/updated policy" in result.readable_output


def test_iam_remove_role_from_instance_profile_command_success(mocker):
    """
    Given: A mocked boto3 IAM client and valid instance profile arguments.
    When: remove_role_from_instance_profile_command is called successfully.
    Then: It should return CommandResults with success message about role removal.
    """
    from AWS import IAM

    mock_client = mocker.Mock()
    mock_client.remove_role_from_instance_profile.return_value = {"ResponseMetadata": {"HTTPStatusCode": HTTPStatus.OK}}

    args = {"instance_profile_name": "test-profile", "role_name": "test-role"}

    result = IAM.remove_role_from_instance_profile_command(mock_client, args)
    assert isinstance(result, CommandResults)
    assert "Successfully removed role" in result.readable_output


def test_iam_remove_role_from_instance_profile_command_exception(mocker):
    """
    Given: A mocked boto3 IAM client that raises an exception.
    When: remove_role_from_instance_profile_command encounters an error.
    Then: It should raise DemistoException with error message.
    """
    from AWS import IAM

    mock_client = mocker.Mock()
    mock_client.remove_role_from_instance_profile.side_effect = Exception("Profile not found")

    args = {"instance_profile_name": "test-profile", "role_name": "test-role"}

    with pytest.raises(DemistoException, match="Error removing role 'test-role' from instance profile"):
        IAM.remove_role_from_instance_profile_command(mock_client, args)


def test_iam_update_access_key_command_success(mocker):
    """
    Given: A mocked boto3 IAM client and valid access key update arguments.
    When: update_access_key_command is called successfully.
    Then: It should return CommandResults with success message about key status update.
    """
    from AWS import IAM

    mock_client = mocker.Mock()
    mock_client.update_access_key.return_value = {"ResponseMetadata": {"HTTPStatusCode": HTTPStatus.OK}}

    args = {"access_key_id": "AKIATEST123", "status": "Inactive", "user_name": "test-user"}

    result = IAM.update_access_key_command(mock_client, args)
    assert isinstance(result, CommandResults)
    assert "Successfully updated access key" in result.readable_output


def test_iam_update_access_key_command_without_user(mocker):
    """
    Given: A mocked boto3 IAM client and access key arguments without user name.
    When: update_access_key_command is called without specifying user name.
    Then: It should return CommandResults with success message without user info.
    """
    from AWS import IAM

    mock_client = mocker.Mock()
    mock_client.update_access_key.return_value = {"ResponseMetadata": {"HTTPStatusCode": HTTPStatus.OK}}

    args = {"access_key_id": "AKIATEST123", "status": "Active"}

    result = IAM.update_access_key_command(mock_client, args)
    assert isinstance(result, CommandResults)
    assert "Successfully updated access key" in result.readable_output


def test_ec2_modify_instance_metadata_options_command_success(mocker):
    """
    Given: A mocked boto3 EC2 client and valid metadata options arguments.
    When: modify_instance_metadata_options_command is called successfully.
    Then: It should return CommandResults with success message about metadata update.
    """
    from AWS import EC2

    mock_client = mocker.Mock()
    mock_client.modify_instance_metadata_options.return_value = {"ResponseMetadata": {"HTTPStatusCode": HTTPStatus.OK}}

    args = {"instance_id": "InstanceID", "http_tokens": "required", "http_endpoint": "enabled"}

    result = EC2.modify_instance_metadata_options_command(mock_client, args)
    assert isinstance(result, CommandResults)
    assert "Successfully updated EC2 instance metadata" in result.readable_output


def test_ec2_modify_instance_metadata_options_command_failure(mocker):
    """
    Given: A mocked boto3 EC2 client returning non-OK status code.
    When: modify_instance_metadata_options_command is called with failed response.
    Then: It should raise DemistoException with error message.
    """
    from AWS import EC2

    mock_client = mocker.Mock()
    mock_client.modify_instance_metadata_options.return_value = {"ResponseMetadata": {"HTTPStatusCode": HTTPStatus.BAD_REQUEST}}

    args = {"instance_id": "InstanceID", "http_tokens": "required"}

    with pytest.raises(DemistoException, match="Couldn't updated public EC2 instance metadata"):
        EC2.modify_instance_metadata_options_command(mock_client, args)


def test_ec2_modify_instance_attribute_command_success(mocker):
    """
    Given: A mocked boto3 EC2 client and valid instance attribute arguments.
    When: modify_instance_attribute_command is called successfully.
    Then: It should return CommandResults with success message about attribute modification.
    """
    from AWS import EC2

    mock_client = mocker.Mock()
    mock_client.modify_instance_attribute.return_value = {"ResponseMetadata": {"HTTPStatusCode": HTTPStatus.OK}}

    args = {"instance_id": "InstanceID", "attribute": "instanceType", "value": "t3.micro"}

    result = EC2.modify_instance_attribute_command(mock_client, args)
    assert isinstance(result, CommandResults)
    assert "Successfully modified EC2 instance" in result.readable_output


def test_ec2_modify_instance_attribute_command_with_groups(mocker):
    """
    Given: A mocked boto3 EC2 client and instance attribute arguments with security groups.
    When: modify_instance_attribute_command is called with groups parameter.
    Then: It should return CommandResults and properly parse the comma-separated groups.
    """
    from AWS import EC2

    mock_client = mocker.Mock()
    mock_client.modify_instance_attribute.return_value = {"ResponseMetadata": {"HTTPStatusCode": HTTPStatus.OK}}

    args = {"instance_id": "InstanceID", "groups": "sg-test, sg-test, sg-789"}

    result = EC2.modify_instance_attribute_command(mock_client, args)
    assert isinstance(result, CommandResults)
    mock_client.modify_instance_attribute.assert_called_once()


def test_ec2_modify_snapshot_attribute_command_success(mocker):
    """
    Given: A mocked boto3 EC2 client and valid snapshot attribute arguments.
    When: modify_snapshot_attribute_command is called successfully.
    Then: It should return CommandResults with success message about permission update.
    """
    from AWS import EC2

    mock_client = mocker.Mock()
    mock_client.modify_snapshot_attribute.return_value = {"ResponseMetadata": {"HTTPStatusCode": HTTPStatus.OK}}

    args = {
        "snapshot_id": "snap-1234567890abcdef0",
        "attribute": "createVolumePermission",
        "operation_type": "add",
        "user_ids": "accountID, accountID",
    }

    result = EC2.modify_snapshot_attribute_command(mock_client, args)
    assert isinstance(result, CommandResults)
    assert "permissions was successfully updated" in result.readable_output


def test_ec2_modify_snapshot_attribute_command_unexpected_response(mocker):
    """
    Given: A mocked boto3 EC2 client returning unexpected status code.
    When: modify_snapshot_attribute_command is called with non-OK response.
    Then: It should raise DemistoException with unexpected response message.
    """
    from AWS import EC2

    mock_client = mocker.Mock()
    mock_client.modify_snapshot_attribute.return_value = {"ResponseMetadata": {"HTTPStatusCode": HTTPStatus.BAD_REQUEST}}

    args = {"snapshot_id": "snap-1234567890abcdef0", "attribute": "createVolumePermission", "operation_type": "add"}

    with pytest.raises(DemistoException):
        EC2.modify_snapshot_attribute_command(mock_client, args)


def test_ec2_modify_image_attribute_command_success(mocker):
    """
    Given: A mocked boto3 EC2 client and valid image attribute arguments.
    When: modify_image_attribute_command is called successfully.
    Then: It should return CommandResults with success message about attribute modification.
    """
    from AWS import EC2

    mock_client = mocker.Mock()
    mock_client.modify_image_attribute.return_value = {"ResponseMetadata": {"HTTPStatusCode": HTTPStatus.OK}}

    args = {
        "image_id": "amInstanceID",
        "attribute": "launchPermission",
        "operation_type": "add",
        "launch_permission_add_user_id": "accountID",
    }

    result = EC2.modify_image_attribute_command(mock_client, args)
    assert isinstance(result, CommandResults)
    assert "Image attribute successfully modified" in result.readable_output


def test_ec2_modify_image_attribute_command_with_description(mocker):
    """
    Given: A mocked boto3 EC2 client and image attribute arguments with description.
    When: modify_image_attribute_command is called with description parameter.
    Then: It should return CommandResults and properly handle the description attribute.
    """
    from AWS import EC2

    mock_client = mocker.Mock()
    mock_client.modify_image_attribute.return_value = {"ResponseMetadata": {"HTTPStatusCode": HTTPStatus.OK}}

    args = {"image_id": "amInstanceID", "attribute": "description", "description": "Updated AMI description"}

    result = EC2.modify_image_attribute_command(mock_client, args)
    assert isinstance(result, CommandResults)
    assert "Image attribute successfully modified" in result.readable_output


def test_ec2_revoke_security_group_ingress_command_success(mocker):
    """
    Given: A mocked boto3 EC2 client and valid security group ingress arguments.
    When: revoke_security_group_ingress_command is called successfully.
    Then: It should return CommandResults with success message about rule revocation.
    """
    from AWS import EC2

    mock_client = mocker.Mock()
    mock_client.revoke_security_group_ingress.return_value = {
        "ResponseMetadata": {"HTTPStatusCode": HTTPStatus.OK},
        "Return": True,
    }

    args = {"group_id": "sg-test", "protocol": "tcp", "port": "80", "cidr": "0.0.0.0/0"}

    result = EC2.revoke_security_group_ingress_command(mock_client, args)
    assert isinstance(result, CommandResults)
    assert "Security Group ingress rule was revoked" in result.readable_output


def test_ec2_revoke_security_group_ingress_command_with_ip_permissions(mocker):
    """
    Given: A mocked boto3 EC2 client and security group arguments with ip_permissions JSON.
    When: revoke_security_group_ingress_command is called with complex ip_permissions.
    Then: It should return CommandResults and properly parse the JSON ip_permissions.
    """
    from AWS import EC2

    mock_client = mocker.Mock()
    mock_client.revoke_security_group_ingress.return_value = {
        "ResponseMetadata": {"HTTPStatusCode": HTTPStatus.OK},
        "Return": True,
    }

    ip_permissions = json.dumps([{"IpProtocol": "tcp", "FromPort": 80, "ToPort": 80, "IpRanges": [{"CidrIp": "0.0.0.0/0"}]}])

    args = {"group_id": "sg-test", "ip_permissions": ip_permissions}

    result = EC2.revoke_security_group_ingress_command(mock_client, args)
    assert isinstance(result, CommandResults)
    assert "Security Group ingress rule was revoked" in result.readable_output


def test_ec2_authorize_security_group_ingress_command_success(mocker):
    """
    Given: A mocked boto3 EC2 client and valid security group ingress arguments.
    When: authorize_security_group_ingress_command is called successfully.
    Then: It should return CommandResults with success message about rule authorization.
    """
    from AWS import EC2

    mock_client = mocker.Mock()
    mock_client.authorize_security_group_ingress.return_value = {
        "ResponseMetadata": {"HTTPStatusCode": HTTPStatus.OK},
        "Return": True,
    }

    args = {"group_id": "sg-test", "protocol": "tcp", "port": "443", "cidr": "10.0.0.0/8"}

    result = EC2.authorize_security_group_ingress_command(mock_client, args)
    assert isinstance(result, CommandResults)
    assert "Security Group ingress rule was authorized" in result.readable_output


def test_ec2_authorize_security_group_ingress_command_duplicate_rule(mocker):
    """
    Given: A mocked boto3 EC2 client that raises InvalidPermission.Duplicate error.
    When: authorize_security_group_ingress_command encounters duplicate rule error.
    Then: It should raise DemistoException with duplicate rule message.
    """
    from AWS import EC2

    mock_client = mocker.Mock()
    mock_client.authorize_security_group_ingress.side_effect = Exception("InvalidPermission.Duplicate")

    args = {"group_id": "sg-test", "protocol": "tcp", "port": "80", "cidr": "0.0.0.0/0"}

    with pytest.raises(DemistoException, match="already exists"):
        EC2.authorize_security_group_ingress_command(mock_client, args)


def test_ec2_revoke_security_group_egress_command_success(mocker):
    """
    Given: A mocked boto3 EC2 client and valid security group egress arguments.
    When: revoke_security_group_egress_command is called successfully.
    Then: It should return CommandResults with success message about egress rule revocation.
    """
    from AWS import EC2

    mock_client = mocker.Mock()
    mock_client.revoke_security_group_egress.return_value = {
        "ResponseMetadata": {"HTTPStatusCode": HTTPStatus.OK},
        "Return": True,
    }

    args = {"group_id": "sg-test", "protocol": "tcp", "port": "80-443", "cidr": "0.0.0.0/0"}

    result = EC2.revoke_security_group_egress_command(mock_client, args)
    assert isinstance(result, CommandResults)
    assert "Egress rule revoked successfully" in result.readable_output


def test_ec2_revoke_security_group_egress_command_with_ip_permissions(mocker):
    """
    Given: A mocked boto3 EC2 client and egress arguments with ip_permissions JSON.
    When: revoke_security_group_egress_command is called with full mode ip_permissions.
    Then: It should return CommandResults and properly use the provided JSON permissions.
    """
    from AWS import EC2

    mock_client = mocker.Mock()
    mock_client.revoke_security_group_egress.return_value = {
        "ResponseMetadata": {"HTTPStatusCode": HTTPStatus.OK},
        "Return": True,
    }

    ip_permissions = json.dumps([{"IpProtocol": "tcp", "FromPort": 80, "ToPort": 80, "IpRanges": [{"CidrIp": "0.0.0.0/0"}]}])

    args = {"group_id": "sg-test", "ip_permissions": ip_permissions}

    result = EC2.revoke_security_group_egress_command(mock_client, args)
    assert isinstance(result, CommandResults)
    assert "Egress rule revoked successfully" in result.readable_output


def test_ec2_create_snapshot_command_success(mocker):
    """
    Given: A mocked boto3 EC2 client and valid snapshot creation arguments.
    When: create_snapshot_command is called successfully.
    Then: It should return CommandResults with snapshot data and proper outputs.
    """
    from AWS import EC2

    mock_client = mocker.Mock()
    mock_response = {
        "Description": "Test snapshot",
        "Encrypted": False,
        "Progress": "100%",
        "SnapshotId": "snap-1234567890abcdef0",
        "State": "completed",
        "VolumeId": "vol-1234567890abcdef0",
        "VolumeSize": 8,
        "StartTime": datetime(2023, 10, 15, 14, 30, 45),
        "ResponseMetadata": {"HTTPStatusCode": HTTPStatus.OK},
        "Tags": [{"Key": "Environment", "Value": "test"}],
    }
    mock_client.create_snapshot.return_value = mock_response

    args = {
        "volume_id": "vol-1234567890abcdef0",
        "description": "Test snapshot",
        "region": "us-east-1",
        "tags": "key=Environment,value=test",
    }

    result = EC2.create_snapshot_command(mock_client, args)
    assert isinstance(result, CommandResults)
    assert result.outputs_prefix == "AWS.EC2.Snapshot"
    assert "snap-1234567890abcdef0" in str(result.outputs)
    assert "AWS EC2 Snapshot" in result.readable_output
    mock_client.create_snapshot.assert_called_once()


def test_ec2_modify_snapshot_permission_command_success(mocker):
    """
    Given: A mocked boto3 EC2 client and valid snapshot permission arguments with user_ids.
    When: modify_snapshot_permission_command is called successfully.
    Then: It should return CommandResults with success message about permission update.
    """
    from AWS import EC2

    mock_client = mocker.Mock()
    mock_client.modify_snapshot_attribute.return_value = {"ResponseMetadata": {"HTTPStatusCode": 200}}

    args = {
        "snapshot_id": "snap-1234567890abcdef0",
        "operation_type": "add",
        "user_ids": "123456789012, 987654321098",
        "dry_run": False,
    }

    result = EC2.modify_snapshot_permission_command(mock_client, args)
    assert isinstance(result, CommandResults)
    assert "permissions were successfully updated" in result.readable_output
    mock_client.modify_snapshot_attribute.assert_called_once_with(
        Attribute="createVolumePermission",
        SnapshotId="snap-1234567890abcdef0",
        OperationType="add",
        DryRun=False,
        UserIds=["123456789012", "987654321098"],
    )


def test_ec2_modify_snapshot_permission_command_failure_both_params(mocker):
    """
    Given: Arguments containing both group_names and user_ids parameters.
    When: modify_snapshot_permission_command is called with invalid parameter combination.
    Then: It should raise DemistoException asking to provide either group_names or user_ids.
    """
    from AWS import EC2

    mock_client = mocker.Mock()

    args = {"snapshot_id": "snap-1234567890abcdef0", "operation_type": "add", "group_names": "all", "user_ids": "123456789012"}

    with pytest.raises(DemistoException, match='Please provide either "group_names" or "user_ids"'):
        EC2.modify_snapshot_permission_command(mock_client, args)


def test_ec2_modify_snapshot_permission_command_failure_no_params(mocker):
    """
    Given: Arguments containing neither group_names nor user_ids parameters.
    When: modify_snapshot_permission_command is called without required parameters.
    Then: It should raise DemistoException asking to provide either group_names or user_ids.
    """
    from AWS import EC2

    mock_client = mocker.Mock()

    args = {"snapshot_id": "snap-1234567890abcdef0", "operation_type": "add"}

    with pytest.raises(DemistoException, match='Please provide either "group_names" or "user_ids"'):
        EC2.modify_snapshot_permission_command(mock_client, args)


def test_eks_update_cluster_config_command_success(mocker):
    """
    Given: A mocked boto3 EKS client and valid cluster configuration arguments.
    When: update_cluster_config_command is called successfully.
    Then: It should return CommandResults with update information and proper outputs.
    """
    from AWS import EKS

    mock_client = mocker.Mock()
    mock_client.update_cluster_config.return_value = {
        "update": {
            "id": "update-123",
            "status": "InProgress",
            "type": "ConfigUpdate",
            "createdAt": datetime(2023, 10, 15, 14, 30, 45),
        }
    }

    args = {"cluster_name": "test-cluster", "logging": '{"enable": ["api", "audit"]}'}

    result = EKS.update_cluster_config_command(mock_client, args)
    assert isinstance(result, CommandResults)
    assert result.outputs_prefix == "AWS.EKS.UpdateCluster"


def test_eks_update_cluster_config_command_no_changes_needed(mocker):
    """
    Given: A mocked boto3 EKS client that raises "No changes needed" exception.
    When: update_cluster_config_command encounters no changes needed error.
    Then: It should return CommandResults with appropriate message about no changes.
    """
    from AWS import EKS

    mock_client = mocker.Mock()
    mock_client.update_cluster_config.side_effect = Exception("No changes needed")

    args = {"cluster_name": "test-cluster", "logging": '{"enable": ["api"]}'}

    result = EKS.update_cluster_config_command(mock_client, args)
    assert isinstance(result, CommandResults)
    assert "No changes needed" in result.readable_output


def test_eks_describe_cluster_command_success(mocker):
    """
    Given: A mocked boto3 EKS client and valid cluster name argument.
    When: describe_cluster_command is called successfully.
    Then: It should return CommandResults with cluster data and proper outputs.
    """
    from AWS import EKS

    mock_client = mocker.Mock()
    mock_response = {
        "ResponseMetadata": {"HTTPStatusCode": HTTPStatus.OK},
        "cluster": {
            "name": "test-cluster",
            "id": "cluster-12345",
            "status": "ACTIVE",
            "arn": "arn:aws:eks:us-east-1:123456789012:cluster/test-cluster",
            "createdAt": datetime(2023, 10, 15, 14, 30, 45),
            "version": "1.27",
            "connectorConfig": {"activationExpiry": datetime(2024, 10, 15, 14, 30, 45)},
        },
    }
    mock_client.describe_cluster.return_value = mock_response

    args = {"cluster_name": "test-cluster"}

    result = EKS.describe_cluster_command(mock_client, args)
    assert isinstance(result, CommandResults)
    assert result.outputs_prefix == "AWS.EKS.Cluster"
    assert result.outputs_key_field == "name"
    assert "test-cluster" in str(result.outputs)
    assert "Describe Cluster Information" in result.readable_output
    mock_client.describe_cluster.assert_called_once_with(name="test-cluster")


def test_eks_associate_access_policy_command_success(mocker):
    """
    Given: A mocked boto3 EKS client and valid access policy association arguments.
    When: associate_access_policy_command is called successfully.
    Then: It should return CommandResults with policy association data and proper outputs.
    """
    from AWS import EKS

    mock_client = mocker.Mock()
    mock_response = {
        "ResponseMetadata": {"HTTPStatusCode": HTTPStatus.OK},
        "clusterName": "test-cluster",
        "principalArn": "arn:aws:iam::123456789012:user/test-user",
        "associatedAccessPolicy": {
            "policyArn": "arn:aws:eks::aws:cluster-access-policy/AmazonEKSClusterAdminPolicy",
            "associatedAt": datetime(2023, 10, 15, 14, 30, 45),
            "modifiedAt": datetime(2023, 10, 15, 14, 30, 45),
        },
    }
    mock_client.associate_access_policy.return_value = mock_response

    args = {
        "cluster_name": "test-cluster",
        "principal_arn": "arn:aws:iam::123456789012:user/test-user",
        "policy_arn": "arn:aws:eks::aws:cluster-access-policy/AmazonEKSClusterAdminPolicy",
        "type": "cluster",
        "namespaces": "",
    }

    result = EKS.associate_access_policy_command(mock_client, args)
    assert isinstance(result, CommandResults)
    assert result.outputs_prefix == "AWS.EKS.AssociatedAccessPolicy"
    assert result.outputs_key_field == "clusterName"
    assert "test-cluster" in str(result.outputs)
    assert "The access policy was associated to the access entry successfully" in result.readable_output
    mock_client.associate_access_policy.assert_called_once()


def test_eks_associate_access_policy_command_failure_namespace_validation(mocker):
    """
    Given: Arguments with type set to 'namespace' but no namespaces provided.
    When: associate_access_policy_command is called with invalid parameter combination.
    Then: It should raise Exception asking for namespace when type is namespace.
    """
    from AWS import EKS

    mock_client = mocker.Mock()

    args = {
        "cluster_name": "test-cluster",
        "principal_arn": "arn:aws:iam::123456789012:user/test-user",
        "policy_arn": "arn:aws:eks::aws:cluster-access-policy/AmazonEKSViewPolicy",
        "type": "namespace",
        "namespaces": "",
    }

    with pytest.raises(Exception, match="When the type_arg='namespace', you must enter a namespace"):
        EKS.associate_access_policy_command(mock_client, args)


def test_rds_modify_db_cluster_command_success(mocker):
    """
    Given: A mocked boto3 RDS client and valid DB cluster modification arguments.
    When: modify_db_cluster_command is called successfully.
    Then: It should return CommandResults with success message and cluster details.
    """
    from AWS import RDS

    mock_client = mocker.Mock()
    mock_client.modify_db_cluster.return_value = {
        "ResponseMetadata": {"HTTPStatusCode": HTTPStatus.OK},
        "DBCluster": {"DBClusterIdentifier": "test-cluster", "DeletionProtection": True},
    }

    args = {"db_cluster_identifier": "test-cluster", "deletion_protection": "true"}

    result = RDS.modify_db_cluster_command(mock_client, args)
    assert isinstance(result, CommandResults)
    assert "Successfully modified DB cluster" in result.readable_output


def test_rds_modify_db_cluster_command_exception(mocker):
    """
    Given: A mocked boto3 RDS client that raises an exception.
    When: modify_db_cluster_command encounters an error during execution.
    Then: It should raise DemistoException with error message.
    """
    from AWS import RDS

    mock_client = mocker.Mock()
    mock_client.modify_db_cluster.side_effect = Exception("Cluster not found")

    args = {"db_cluster_identifier": "test-cluster", "deletion_protection": "true"}

    with pytest.raises(DemistoException, match="Error modifying DB cluster"):
        RDS.modify_db_cluster_command(mock_client, args)


def test_rds_modify_db_cluster_snapshot_attribute_command_success(mocker):
    """
    Given: A mocked boto3 RDS client and valid cluster snapshot attribute arguments.
    When: modify_db_cluster_snapshot_attribute_command is called successfully.
    Then: It should return CommandResults with success message and snapshot attributes.
    """
    from AWS import RDS

    mock_client = mocker.Mock()
    mock_client.modify_db_cluster_snapshot_attribute.return_value = {
        "ResponseMetadata": {"HTTPStatusCode": HTTPStatus.OK},
        "DBClusterSnapshotAttributesResult": {"DBClusterSnapshotIdentifier": "test-snapshot", "DBClusterSnapshotAttributes": []},
    }

    args = {"db_cluster_snapshot_identifier": "test-snapshot", "attribute_name": "restore", "values_to_add": ["accountID"]}

    result = RDS.modify_db_cluster_snapshot_attribute_command(mock_client, args)
    assert isinstance(result, CommandResults)
    assert "Successfully modified DB cluster snapshot attribute" in result.readable_output


def test_rds_modify_db_cluster_snapshot_attribute_command_failure(mocker):
    """
    Given: A mocked boto3 RDS client returning non-OK status code.
    When: modify_db_cluster_snapshot_attribute_command is called with failed response.
    Then: It should raise DemistoException with error message.
    """
    from AWS import RDS

    mock_client = mocker.Mock()
    mock_client.modify_db_cluster_snapshot_attribute.return_value = {
        "ResponseMetadata": {"HTTPStatusCode": HTTPStatus.BAD_REQUEST}
    }

    args = {"db_cluster_snapshot_identifier": "test-snapshot", "attribute_name": "restore"}

    with pytest.raises(DemistoException, match="Error modifying DB cluster snapshot attribute"):
        RDS.modify_db_cluster_snapshot_attribute_command(mock_client, args)


def test_rds_modify_db_instance_command_success(mocker):
    """
    Given: A mocked boto3 RDS client and valid DB instance modification arguments.
    When: modify_db_instance_command is called successfully.
    Then: It should return CommandResults with success message and instance details.
    """
    from AWS import RDS

    mock_client = mocker.Mock()
    mock_client.modify_db_instance.return_value = {
        "ResponseMetadata": {"HTTPStatusCode": HTTPStatus.OK},
        "DBInstance": {"DBInstanceIdentifier": "test-instance", "MultiAZ": True},
    }

    args = {"db_instance_identifier": "test-instance", "multi_az": "true", "apply_immediately": "true"}

    result = RDS.modify_db_instance_command(mock_client, args)
    assert isinstance(result, CommandResults)
    assert "Successfully modified DB instance" in result.readable_output


def test_rds_modify_db_instance_command_exception(mocker):
    """
    Given: A mocked boto3 RDS client that raises an exception.
    When: modify_db_instance_command encounters an error during execution.
    Then: It should raise DemistoException with error message.
    """
    from AWS import RDS

    mock_client = mocker.Mock()
    mock_client.modify_db_instance.side_effect = Exception("Instance not found")

    args = {"db_instance_identifier": "test-instance", "multi_az": "true"}

    with pytest.raises(DemistoException, match="Error modifying DB instance"):
        RDS.modify_db_instance_command(mock_client, args)


def test_rds_modify_db_snapshot_attribute_command_success(mocker):
    """
    Given: A mocked boto3 RDS client and valid DB snapshot attribute arguments.
    When: modify_db_snapshot_attribute_command is called successfully.
    Then: It should return CommandResults with success message about attribute modification.
    """
    from AWS import RDS

    mock_client = mocker.Mock()
    mock_client.modify_db_snapshot_attribute.return_value = {"ResponseMetadata": {"HTTPStatusCode": HTTPStatus.OK}}

    args = {
        "db_snapshot_identifier": "test-snapshot",
        "attribute_name": "restore",
        "values_to_add": ["accountID", "accountID"],
    }

    result = RDS.modify_db_snapshot_attribute_command(mock_client, args)
    assert isinstance(result, CommandResults)
    assert "Successfully modified DB snapshot attribute" in result.readable_output


def test_rds_modify_db_snapshot_attribute_command_failure(mocker):
    """
    Given: A mocked boto3 RDS client returning non-OK status code.
    When: modify_db_snapshot_attribute_command is called with failed response.
    Then: It should raise DemistoException with error message.
    """
    from AWS import RDS

    mock_client = mocker.Mock()
    mock_client.modify_db_snapshot_attribute.return_value = {"ResponseMetadata": {"HTTPStatusCode": HTTPStatus.BAD_REQUEST}}

    args = {"db_snapshot_identifier": "test-snapshot", "attribute_name": "restore", "values_to_remove": ["accountID"]}

    with pytest.raises(DemistoException, match="Couldn't modify DB snapshot attribute for"):
        RDS.modify_db_snapshot_attribute_command(mock_client, args)


def test_cloudtrail_start_logging_command_success(mocker):
    """
    Given: A mocked boto3 CloudTrail client and valid trail name argument.
    When: start_logging_command is called successfully.
    Then: It should return CommandResults with success message about logging start.
    """
    from AWS import CloudTrail

    mock_client = mocker.Mock()
    mock_client.start_logging.return_value = {"ResponseMetadata": {"HTTPStatusCode": HTTPStatus.OK}}

    args = {"name": "test-trail"}

    result = CloudTrail.start_logging_command(mock_client, args)
    assert isinstance(result, CommandResults)
    assert "Successfully started logging" in result.readable_output


def test_cloudtrail_start_logging_command_exception(mocker):
    """
    Given: A mocked boto3 CloudTrail client that raises an exception.
    When: start_logging_command encounters an error during execution.
    Then: It should return CommandResults with error entry type and error message.
    """
    from AWS import CloudTrail

    mock_client = mocker.Mock()
    mock_client.start_logging.side_effect = Exception("Trail not found")

    args = {"name": "test-trail"}

    with pytest.raises(DemistoException, match="Error starting logging for CloudTrail"):
        CloudTrail.start_logging_command(mock_client, args)


def test_cloudtrail_update_trail_command_success(mocker):
    """
    Given: A mocked boto3 CloudTrail client and valid trail update arguments.
    When: update_trail_command is called successfully.
    Then: It should return CommandResults with success message and trail details.
    """
    from AWS import CloudTrail

    mock_client = mocker.Mock()
    mock_client.update_trail.return_value = {
        "ResponseMetadata": {"HTTPStatusCode": HTTPStatus.OK},
        "Trail": {
            "Name": "test-trail",
            "S3BucketName": "test-bucket",
            "TrailARN": "arn:aws:cloudtrail:us-east-1:accountID:trail/test-trail",
        },
    }

    args = {"name": "test-trail", "s3_bucket_name": "test-bucket", "include_global_service_events": "true"}

    result = CloudTrail.update_trail_command(mock_client, args)
    assert isinstance(result, CommandResults)
    assert "Successfully updated CloudTrail" in result.readable_output
    assert result.outputs_prefix == "AWS.CloudTrail.Trail"


def test_cloudtrail_update_trail_command_exception(mocker):
    """
    Given: A mocked boto3 CloudTrail client that raises an exception.
    When: update_trail_command encounters an error during execution.
    Then: It should return CommandResults with error entry type and error message.
    """
    from AWS import CloudTrail

    mock_client = mocker.Mock()
    mock_client.update_trail.side_effect = Exception("Access denied")

    args = {"name": "test-trail", "s3_bucket_name": "test-bucket"}

    with pytest.raises(DemistoException, match="Error updating CloudTrail"):
        CloudTrail.update_trail_command(mock_client, args)


def test_ecs_update_cluster_settings_command_success(mocker):
    """
    Given: A mocked boto3 ECS client and valid cluster settings update arguments.
    When: update_cluster_settings_command is called successfully.
    Then: It should return CommandResults with cluster data and proper outputs.
    """
    from AWS import ECS

    mock_client = mocker.Mock()
    mock_response = {
        "ResponseMetadata": {"HTTPStatusCode": HTTPStatus.OK},
        "cluster": {
            "clusterArn": "arn:aws:ecs:us-east-1:123456789012:cluster/test-cluster",
            "clusterName": "test-cluster",
            "status": "ACTIVE",
            "settings": [{"name": "containerInsights", "value": "enabled"}],
        },
    }
    mock_client.update_cluster_settings.return_value = mock_response

    args = {"cluster_name": "test-cluster", "value": "enabled"}

    result = ECS.update_cluster_settings_command(mock_client, args)
    assert isinstance(result, CommandResults)
    assert result.outputs_prefix == "AWS.ECS.Cluster"
    assert result.outputs_key_field == "clusterArn"
    assert "test-cluster" in str(result.outputs)
    assert "Successfully updated ECS cluster" in result.readable_output
    mock_client.update_cluster_settings.assert_called_once_with(
        cluster="test-cluster", settings=[{"name": "containerInsights", "value": "enabled"}]
    )


def test_ecs_update_cluster_settings_command_failure(mocker):
    """
    Given: A mocked boto3 ECS client returning non-OK HTTP status code.
    When: update_cluster_settings_command is called with failed response.
    Then: It should raise DemistoException with error message about failed update.
    """
    from AWS import ECS

    mock_client = mocker.Mock()
    mock_response = {"ResponseMetadata": {"HTTPStatusCode": HTTPStatus.BAD_REQUEST}}
    mock_client.update_cluster_settings.return_value = mock_response

    args = {"cluster_name": "test-cluster", "value": "enabled"}

    with pytest.raises(DemistoException, match="Failed to update ECS cluster"):
        ECS.update_cluster_settings_command(mock_client, args)


def test_register_proxydome_header(mocker):
    """
    Given: A mocked boto3 client and ProxyDome token.
    When: register_proxydome_header is called to configure ProxyDome authentication.
    Then: It should register an event handler to inject the ProxyDome header.
    """
    from AWS import register_proxydome_header

    mock_client = mocker.Mock()
    mock_event_system = mocker.Mock()
    mock_client.meta.events = mock_event_system

    mocker.patch("AWS.get_proxydome_token", return_value="test-token")

    register_proxydome_header(mock_client)

    mock_event_system.register_last.assert_called_once()
    assert mock_event_system.register_last.call_args[0][0] == "before-send.*.*"


def test_register_proxydome_header_adds_correct_header(mocker):
    """
    Given: A mocked boto3 client and the ProxyDome header injection function.
    When: register_proxydome_header sets up the header injection and a request is made.
    Then: It should add the correct x-caller-id header to the request.
    """
    from AWS import register_proxydome_header

    mock_client = mocker.Mock()
    mock_event_system = mocker.Mock()
    mock_client.meta.events = mock_event_system

    mocker.patch("AWS.get_proxydome_token", return_value="test-token-123")

    register_proxydome_header(mock_client)

    # Get the registered function
    header_function = mock_event_system.register_last.call_args[0][1]

    # Test the header injection
    mock_request = mocker.Mock()
    mock_request.headers = {}
    header_function(mock_request)

    assert mock_request.headers["x-caller-id"] == "test-token-123"


def test_aws_error_handler_handle_response_error_with_request_id(mocker):
    """
    Given: A response dict with ResponseMetadata including RequestId and HTTPStatusCode.
    When: handle_response_error is called with the response.
    Then: It should raise DemistoException with detailed error information including RequestId.
    """
    from AWS import AWSErrorHandler

    mocker.patch("AWS.demisto.command", return_value="test-command")
    mocker.patch("AWS.demisto.args", return_value={"arg1": "value1"})
    demisto_results = mocker.patch("AWS.demisto.results")

    response = {"ResponseMetadata": {"RequestId": "RequestId", "HTTPStatusCode": 400}}

    with pytest.raises(SystemExit):
        AWSErrorHandler.handle_response_error(response, "accountID")

    demisto_results.assert_called_once_with(
        {
            "Type": 4,
            "ContentsFormat": "text",
            "Contents": "AWS API Error occurred while executing:"
            " test-command with arguments: {'arg1': 'value1'}\nRequest Id: RequestId\nHTTP Status Code: 400",
            "EntryContext": None,
        }
    )


def test_aws_error_handler_handle_response_error_missing_metadata(mocker):
    """
    Given: A response dict without ResponseMetadata.
    When: handle_response_error is called with the response.
    Then: It should raise DemistoException with N/A values for missing metadata.
    """
    from AWS import AWSErrorHandler

    mocker.patch("AWS.demisto.command", return_value="test-command")
    mocker.patch("AWS.demisto.args", return_value={})
    demisto_results = mocker.patch("AWS.demisto.results")

    response = {}

    with pytest.raises(SystemExit):
        AWSErrorHandler.handle_response_error(response)

    demisto_results.assert_called_once_with(
        {
            "Type": 4,
            "ContentsFormat": "text",
            "Contents": "AWS API Error occurred while executing: test-command with arguments: {}"
            "\nRequest Id: N/A\nHTTP Status Code: N/A",
            "EntryContext": None,
        }
    )


def test_aws_error_handler_handle_client_error_access_denied(mocker):
    """
    Given: A ClientError with AccessDenied error code.
    When: handle_client_error is called with the error.
    Then: It should call _handle_permission_error and return_multiple_permissions_error.
    """
    from AWS import AWSErrorHandler
    from botocore.exceptions import ClientError

    mock_return_multiple_permissions_error = mocker.patch("AWS.return_multiple_permissions_error")
    mocker.patch("AWS.demisto.args", return_value={"account_id": "accountID"})
    mocker.patch("AWS.demisto.info")
    mocker.patch("AWS.demisto.debug")

    error_response = {
        "Error": {"Code": "AccessDenied", "Message": "User is not authorized to perform action"},
        "ResponseMetadata": {"HTTPStatusCode": 403},
    }
    client_error = ClientError(error_response, "test-operation")

    AWSErrorHandler.handle_client_error(client_error, "accountID")

    mock_return_multiple_permissions_error.assert_called_once()
    call_args = mock_return_multiple_permissions_error.call_args[0][0]
    assert len(call_args) == 1
    assert call_args[0]["account_id"] == "accountID"


def test_aws_error_handler_handle_client_error_unauthorized_operation(mocker):
    """
    Given: A ClientError with UnauthorizedOperation error code.
    When: handle_client_error is called with the error.
    Then: It should handle it as a permission error.
    """
    from AWS import AWSErrorHandler
    from botocore.exceptions import ClientError

    mock_return_multiple_permissions_error = mocker.patch("AWS.return_multiple_permissions_error")
    mocker.patch("AWS.demisto.args", return_value={"account_id": "accountID"})
    mocker.patch("AWS.demisto.info")
    mocker.patch("AWS.demisto.debug")

    error_response = {
        "Error": {"Code": "UnauthorizedOperation", "Message": "You are not authorized to perform this operation"},
        "ResponseMetadata": {"HTTPStatusCode": 401},
    }
    client_error = ClientError(error_response, "test-operation")

    AWSErrorHandler.handle_client_error(client_error)

    mock_return_multiple_permissions_error.assert_called_once()


def test_aws_error_handler_handle_client_error_http_401(mocker):
    """
    Given: A ClientError with HTTP status code 401 but different error code.
    When: handle_client_error is called with the error.
    Then: It should handle it as a permission error based on HTTP status.
    """
    from AWS import AWSErrorHandler
    from botocore.exceptions import ClientError

    mock_return_multiple_permissions_error = mocker.patch("AWS.return_multiple_permissions_error")
    mocker.patch("AWS.demisto.args", return_value={})
    mocker.patch("AWS.demisto.info")
    mocker.patch("AWS.demisto.debug")

    error_response = {
        "Error": {"Code": "CustomError", "Message": "Authentication failed"},
        "ResponseMetadata": {"HTTPStatusCode": 401},
    }
    client_error = ClientError(error_response, "test-operation")

    AWSErrorHandler.handle_client_error(client_error, "accountID")

    mock_return_multiple_permissions_error.assert_called_once()


def test_aws_error_handler_handle_client_error_general_error(mocker):
    """
    Given: A ClientError with non-permission error code.
    When: handle_client_error is called with the error.
    Then: It should raise DemistoException with detailed error information.
    """
    from AWS import AWSErrorHandler
    from botocore.exceptions import ClientError

    mocker.patch("AWS.demisto.command", return_value="test-command")
    mocker.patch("AWS.demisto.args", return_value={"param": "value"})
    mocker.patch("AWS.demisto.error")
    demisto_results = mocker.patch("AWS.demisto.results")

    error_response = {
        "Error": {"Code": "InvalidParameterValue", "Message": "The parameter value is invalid"},
        "ResponseMetadata": {"HTTPStatusCode": 400, "RequestId": "RequestId"},
    }
    client_error = ClientError(error_response, "test-operation")

    with pytest.raises(SystemExit):
        AWSErrorHandler.handle_client_error(client_error, "accountID")

    demisto_results.assert_called_once_with(
        {
            "Type": 4,
            "ContentsFormat": "text",
            "Contents": "AWS API Error occurred while executing:"
            " test-command with arguments: {'param': 'value'}\n"
            "Error Code: InvalidParameterValue\nError Message: "
            "The parameter value is invalid\nHTTP Status Code: 400\n"
            "Request ID: RequestId",
            "EntryContext": None,
        }
    )


def test_aws_error_handler_handle_permission_error_no_account_id(mocker):
    """
    Given: A permission error without account_id provided.
    When: _handle_permission_error is called.
    Then: It should get account_id from demisto.args() and use "unknown" if not found.
    """
    from AWS import AWSErrorHandler
    from botocore.exceptions import ClientError

    mock_return_multiple_permissions_error = mocker.patch("AWS.return_multiple_permissions_error")
    mocker.patch("AWS.demisto.args", return_value={})
    mocker.patch("AWS.demisto.info")
    mocker.patch("AWS.demisto.debug")

    error_response = {"Error": {"Code": "AccessDenied", "Message": "Access denied for operation"}}
    client_error = ClientError(error_response, "test-operation")

    AWSErrorHandler._handle_permission_error(client_error, "AccessDenied", "Access denied for operation", None)

    mock_return_multiple_permissions_error.assert_called_once()
    call_args = mock_return_multiple_permissions_error.call_args[0][0]
    assert call_args[0]["account_id"] == "unknown"


def test_aws_error_handler_remove_encoded_authorization_message_with_encoding(mocker):
    """
    Given: An error message containing encoded authorization failure message.
    When: remove_encoded_authorization_message is called.
    Then: It should return the message truncated before the encoded part.
    """
    from AWS import AWSErrorHandler

    message = "Access denied. User is not authorized. Encoded authorization failure message: <message>"
    result = AWSErrorHandler.remove_encoded_authorization_message(message)

    assert result == "Access denied. User is not authorized. "
    assert "Encoded authorization failure message:" not in result


def test_aws_error_handler_remove_encoded_authorization_message_case_insensitive(mocker):
    """
    Given: An error message with mixed case encoded authorization failure message.
    When: remove_encoded_authorization_message is called.
    Then: It should find and remove the encoded part case-insensitively.
    """
    from AWS import AWSErrorHandler

    message = "Access denied. ENCODED AUTHORIZATION FAILURE MESSAGE: <message>"
    result = AWSErrorHandler.remove_encoded_authorization_message(message)

    assert result == "Access denied. "


def test_aws_error_handler_remove_encoded_authorization_message_no_encoding():
    """
    Given: An error message without encoded authorization failure message.
    When: remove_encoded_authorization_message is called.
    Then: It should return the original message unchanged.
    """
    from AWS import AWSErrorHandler

    message = "Simple access denied error"
    result = AWSErrorHandler.remove_encoded_authorization_message(message)

    assert result == message


def test_aws_error_handler_handle_general_error_missing_metadata(mocker):
    """
    Given: A ClientError with missing ResponseMetadata fields.
    When: _handle_general_error is called.
    Then: It should handle missing fields gracefully with N/A values.
    """
    from AWS import AWSErrorHandler
    from botocore.exceptions import ClientError

    mocker.patch("AWS.demisto.command", return_value="test-command")
    mocker.patch("AWS.demisto.args", return_value={})
    demisto_results = mocker.patch("AWS.demisto.results")
    mocker.patch("AWS.demisto.error")

    error_response = {"Error": {"Code": "TestError", "Message": "Test message"}, "ResponseMetadata": {}}
    client_error = ClientError(error_response, "test-operation")

    with pytest.raises(SystemExit):
        AWSErrorHandler._handle_general_error(client_error, "TestError", "Test message")

    demisto_results.assert_called_once_with(
        {
            "Type": 4,
            "ContentsFormat": "text",
            "Contents": "AWS API Error occurred while executing:"
            " test-command with arguments: {}\n"
            "Error Code: TestError\n"
            "Error Message: Test message\nHTTP Status Code: N/A\nRequest ID: N/A",
            "EntryContext": None,
        }
    )


def test_aws_error_handler_extract_action_from_message_valid_action(mocker):
    """
    Given: An error message containing a valid AWS action from REQUIRED_ACTIONS.
    When: _extract_action_from_message is called.
    Then: It should return the matched action name.
    """
    from AWS import AWSErrorHandler

    mocker.patch("AWS.REQUIRED_ACTIONS", ["action_1", "action_2"])

    message = "User is not authorized to perform action_1 on resource"
    result = AWSErrorHandler._extract_action_from_message(message)

    assert result == "action_1"


def test_aws_error_handler_extract_action_from_message_case_insensitive(mocker):
    """
    Given: An error message with action in different case.
    When: _extract_action_from_message is called.
    Then: It should match case-insensitively and return the action.
    """
    from AWS import AWSErrorHandler

    mocker.patch("AWS.REQUIRED_ACTIONS", ["action_2"])

    message = "Permission denied for action_2"
    result = AWSErrorHandler._extract_action_from_message(message)

    assert result == "action_2"


def test_aws_error_handler_extract_action_from_message_no_match(mocker):
    """
    Given: An error message without any known AWS actions.
    When: _extract_action_from_message is called.
    Then: It should return "unknown".
    """
    from AWS import AWSErrorHandler

    mocker.patch("AWS.REQUIRED_ACTIONS", ["action_1"])

    message = "Generic access denied error"
    result = AWSErrorHandler._extract_action_from_message(message)

    assert result == "unknown"


def test_aws_error_handler_extract_action_from_message_empty_input():
    """
    Given: An empty or None error message.
    When: _extract_action_from_message is called.
    Then: It should return "unknown" safely.
    """
    from AWS import AWSErrorHandler

    assert AWSErrorHandler._extract_action_from_message(None) == "unknown"
    assert AWSErrorHandler._extract_action_from_message("") == "unknown"
    assert AWSErrorHandler._extract_action_from_message(123) == "unknown"


def test_cloudtrail_describe_trails_command_success(mocker):
    """
    Given: A mocked boto3 CloudTrail client and valid trail name arguments.
    When: describe_trails_command is called successfully.
    Then: It should return CommandResults with trail list data and proper outputs.
    """
    from AWS import CloudTrail

    mock_client = mocker.Mock()
    mock_client.describe_trails.return_value = {
        "trailList": [
            {
                "Name": "test-trail",
                "S3BucketName": "test-bucket",
                "IncludeGlobalServiceEvents": True,
                "IsMultiRegionTrail": True,
                "TrailARN": "TrailARN",
                "LogFileValidationEnabled": True,
                "HomeRegion": "us-east-1",
            }
        ]
    }

    args = {"trail_names": ["test-trail"], "include_shadow_trails": "true"}

    result = CloudTrail.describe_trails_command(mock_client, args)
    assert isinstance(result, CommandResults)
    assert result.outputs_prefix == "AWS.CloudTrail.Trails"
    assert result.outputs_key_field == "TrailARN"
    assert "Trail List" in result.readable_output


def test_cloudtrail_describe_trails_command_with_multiple_trails(mocker):
    """
    Given: A mocked boto3 CloudTrail client and multiple trail names.
    When: describe_trails_command is called with multiple trail names.
    Then: It should return CommandResults with data for all specified trails.
    """
    from AWS import CloudTrail

    mock_client = mocker.Mock()
    mock_client.describe_trails.return_value = {
        "trailList": [
            {"Name": "trail-1", "S3BucketName": "bucket-1", "TrailARN": "TrailARN-1", "HomeRegion": "us-east-1"},
            {"Name": "trail-2", "S3BucketName": "bucket-2", "TrailARN": "TrailARN-2", "HomeRegion": "us-west-2"},
        ]
    }

    args = {"trail_names": ["trail-1", "trail-2"]}

    result = CloudTrail.describe_trails_command(mock_client, args)
    assert isinstance(result, CommandResults)
    assert len(result.outputs) == 2


def test_cloudtrail_describe_trails_command_no_trail_names(mocker):
    """
    Given: A mocked boto3 CloudTrail client without specific trail names.
    When: describe_trails_command is called without trail_names argument.
    Then: It should return CommandResults with all trails in the account.
    """
    from AWS import CloudTrail

    mock_client = mocker.Mock()
    mock_client.describe_trails.return_value = {
        "trailList": [
            {"Name": "default-trail", "S3BucketName": "default-bucket", "TrailARN": "TrailARN", "HomeRegion": "us-east-1"}
        ]
    }

    args = {}

    result = CloudTrail.describe_trails_command(mock_client, args)
    assert isinstance(result, CommandResults)
    mock_client.describe_trails.assert_called_once()
    call_kwargs = mock_client.describe_trails.call_args[1]
    assert "trailNameList" not in call_kwargs


def test_cloudtrail_describe_trails_command_include_shadow_trails_false(mocker):
    """
    Given: A mocked boto3 CloudTrail client with include_shadow_trails set to false.
    When: describe_trails_command is called with include_shadow_trails as false.
    Then: It should pass includeShadowTrails as False to the API call.
    """
    from AWS import CloudTrail

    mock_client = mocker.Mock()
    mock_client.describe_trails.return_value = {"trailList": []}

    args = {"include_shadow_trails": "false"}

    result = CloudTrail.describe_trails_command(mock_client, args)
    assert isinstance(result, CommandResults)
    mock_client.describe_trails.assert_called_once_with(includeShadowTrails=False)


def test_cloudtrail_describe_trails_command_empty_trail_list(mocker):
    """
    Given: A mocked boto3 CloudTrail client returning empty trail list.
    When: describe_trails_command is called and no trails are found.
    Then: It should return CommandResults with empty trail list and proper structure.
    """
    from AWS import CloudTrail

    mock_client = mocker.Mock()
    mock_client.describe_trails.return_value = {"trailList": []}

    args = {"trail_names": ["non-existent-trail"]}

    result = CloudTrail.describe_trails_command(mock_client, args)
    assert isinstance(result, CommandResults)
    assert result.outputs == []
    assert "Trail List" in result.readable_output


def test_cloudtrail_describe_trails_command_missing_trail_list_key(mocker):
    """
    Given: A mocked boto3 CloudTrail client returning response without trailList key.
    When: describe_trails_command processes response missing trailList.
    Then: It should handle missing key gracefully and return empty list.
    """
    from AWS import CloudTrail

    mock_client = mocker.Mock()
    mock_client.describe_trails.return_value = {}

    args = {}

    result = CloudTrail.describe_trails_command(mock_client, args)
    assert isinstance(result, CommandResults)
    assert result.outputs == []


def test_cloudtrail_describe_trails_command_with_all_trail_properties(mocker):
    """
    Given: A mocked boto3 CloudTrail client returning trail with all possible properties.
    When: describe_trails_command is called and receives comprehensive trail data.
    Then: It should return CommandResults with all trail properties properly displayed.
    """
    from AWS import CloudTrail

    mock_client = mocker.Mock()
    mock_client.describe_trails.return_value = {
        "trailList": [
            {
                "Name": "trail",
                "S3BucketName": "S3BucketName",
                "S3KeyPrefix": "logs/",
                "SnsTopicName": "SnsTopicName",
                "IncludeGlobalServiceEvents": True,
                "IsMultiRegionTrail": True,
                "TrailARN": "TrailARN",
                "LogFileValidationEnabled": True,
                "CloudWatchLogsLogGroupArn": "CloudWatchLogsLogGroupArn",
                "CloudWatchLogsRoleArn": "CloudWatchLogsRoleArn",
                "KMSKeyId": "KMSKeyId",
                "HomeRegion": "us-east-1",
                "HasCustomEventSelectors": True,
                "HasInsightSelectors": False,
                "IsOrganizationTrail": False,
            }
        ]
    }

    args = {"trail_names": ["trail"]}

    result = CloudTrail.describe_trails_command(mock_client, args)
    assert isinstance(result, CommandResults)
    assert "trail" in result.readable_output
    assert result.outputs[0]["Name"] == "trail"


def test_cloudtrail_describe_trails_command_default_include_shadow_trails(mocker):
    """
    Given: A mocked boto3 CloudTrail client without include_shadow_trails argument.
    When: describe_trails_command is called with default include_shadow_trails behavior.
    Then: It should use the default value of True for includeShadowTrails.
    """
    from AWS import CloudTrail

    mock_client = mocker.Mock()
    mock_client.describe_trails.return_value = {"trailList": []}

    args = {"trail_names": ["test-trail"]}

    result = CloudTrail.describe_trails_command(mock_client, args)
    assert isinstance(result, CommandResults)
    mock_client.describe_trails.assert_called_once()
    call_kwargs = mock_client.describe_trails.call_args[1]
    assert call_kwargs["includeShadowTrails"] is True


def test_s3_get_bucket_policy_command_success(mocker):
    """
    Given: A mocked boto3 S3 client and valid bucket name.
    When: get_bucket_policy_command is called successfully.
    Then: It should return CommandResults with policy data and outputs.
    """
    from AWS import S3

    mock_client = mocker.Mock()
    policy_document = {
        "Version": "2012-10-17",
        "Statement": [{"Effect": "Allow", "Principal": "*", "Action": "s3:GetObject", "Resource": "Resource"}],
    }
    mock_client.get_bucket_policy.return_value = {
        "ResponseMetadata": {"HTTPStatusCode": HTTPStatus.OK},
        "Policy": json.dumps(policy_document),
    }

    args = {"bucket": "test-bucket"}

    result = S3.get_bucket_policy_command(mock_client, args)
    assert isinstance(result, CommandResults)
    assert result.outputs_prefix == "AWS.S3-Buckets"
    assert result.outputs_key_field == "BucketName"
    assert result.outputs["BucketName"] == "test-bucket"
    assert result.outputs["Policy"] == policy_document


def test_s3_get_bucket_policy_command_with_expected_bucket_owner(mocker):
    """
    Given: A mocked boto3 S3 client and bucket name with expected bucket owner.
    When: get_bucket_policy_command is called with expected_bucket_owner parameter.
    Then: It should return CommandResults and pass the expected_bucket_owner to the API call.
    """
    from AWS import S3

    mock_client = mocker.Mock()
    policy_document = {"Version": "2012-10-17", "Statement": []}
    mock_client.get_bucket_policy.return_value = {
        "ResponseMetadata": {"HTTPStatusCode": HTTPStatus.OK},
        "Policy": json.dumps(policy_document),
    }

    args = {"bucket": "test-bucket", "expected_bucket_owner": "expected_bucket_owner"}

    result = S3.get_bucket_policy_command(mock_client, args)
    mock_client.get_bucket_policy.assert_called_once_with(Bucket="test-bucket", ExpectedBucketOwner="expected_bucket_owner")
    assert isinstance(result, CommandResults)
    assert result.outputs["BucketName"] == "test-bucket"


def test_s3_get_bucket_policy_command_empty_policy(mocker):
    """
    Given: A mocked boto3 S3 client returning empty policy.
    When: get_bucket_policy_command is called with successful response but empty policy.
    Then: It should return CommandResults with empty policy object.
    """
    from AWS import S3

    mock_client = mocker.Mock()
    mock_client.get_bucket_policy.return_value = {"ResponseMetadata": {"HTTPStatusCode": HTTPStatus.OK}, "Policy": "{}"}

    args = {"bucket": "test-bucket"}

    result = S3.get_bucket_policy_command(mock_client, args)
    assert isinstance(result, CommandResults)
    assert result.outputs["Policy"] == {}


def test_s3_get_bucket_policy_command_complex_policy(mocker):
    """
    Given: A mocked boto3 S3 client returning complex policy with multiple statements.
    When: get_bucket_policy_command is called successfully.
    Then: It should return CommandResults with properly parsed complex policy.
    """
    from AWS import S3

    mock_client = mocker.Mock()
    complex_policy = {
        "Version": "2012-10-17",
        "Statement": [
            {"Sid": "AllowPublicRead", "Effect": "Allow", "Principal": "*", "Action": "s3:GetObject", "Resource": "Resource"},
            {
                "Sid": "DenyInsecureConnections",
                "Effect": "Deny",
                "Principal": "*",
                "Action": "s3:*",
                "Resource": ["Resource_1", "Resource_2"],
                "Condition": {"Bool": {"aws:SecureTransport": "false"}},
            },
        ],
    }
    mock_client.get_bucket_policy.return_value = {
        "ResponseMetadata": {"HTTPStatusCode": HTTPStatus.OK},
        "Policy": json.dumps(complex_policy),
    }

    args = {"bucket": "test-bucket"}

    result = S3.get_bucket_policy_command(mock_client, args)
    assert isinstance(result, CommandResults)
    assert result.outputs["Policy"] == complex_policy
    assert len(result.outputs["Policy"]["Statement"]) == 2


def test_s3_get_bucket_policy_command_failure_response(mocker):
    """
    Given: A mocked boto3 S3 client returning non-OK status code.
    When: get_bucket_policy_command is called with failed response.
    Then: It should call AWSErrorHandler.handle_response_error.
    """
    from AWS import S3, AWSErrorHandler

    mock_client = mocker.Mock()
    mock_client.get_bucket_policy.return_value = {"ResponseMetadata": {"HTTPStatusCode": HTTPStatus.NOT_FOUND}}
    mock_handle_error = mocker.patch.object(AWSErrorHandler, "handle_response_error")

    args = {"bucket": "test-bucket"}

    S3.get_bucket_policy_command(mock_client, args)
    mock_handle_error.assert_called_once()


def test_s3_get_bucket_policy_command_malformed_json_policy(mocker):
    """
    Given: A mocked boto3 S3 client returning malformed JSON policy.
    When: get_bucket_policy_command is called with invalid JSON in policy.
    Then: It should raise a JSON decode error.
    """
    from AWS import S3

    mock_client = mocker.Mock()
    mock_client.get_bucket_policy.return_value = {
        "ResponseMetadata": {"HTTPStatusCode": HTTPStatus.OK},
        "Policy": "invalid json content",
    }

    args = {"bucket": "test-bucket"}

    with pytest.raises(json.JSONDecodeError):
        S3.get_bucket_policy_command(mock_client, args)


def test_s3_get_bucket_policy_command_missing_policy_key(mocker):
    """
    Given: A mocked boto3 S3 client returning response without Policy key.
    When: get_bucket_policy_command is called with missing Policy in response.
    Then: It should handle the missing Policy key gracefully.
    """
    from AWS import S3

    mock_client = mocker.Mock()
    mock_client.get_bucket_policy.return_value = {"ResponseMetadata": {"HTTPStatusCode": HTTPStatus.OK}}

    args = {"bucket": "test-bucket"}

    result = S3.get_bucket_policy_command(mock_client, args)
    assert isinstance(result, CommandResults)
    assert result.outputs["Policy"] == {}


def test_s3_get_bucket_policy_command_null_expected_bucket_owner(mocker):
    """
    Given: A mocked boto3 S3 client and args with null expected_bucket_owner.
    When: get_bucket_policy_command is called with None expected_bucket_owner.
    Then: It should remove the null value and not include it in API call.
    """
    from AWS import S3

    mock_client = mocker.Mock()
    mock_client.get_bucket_policy.return_value = {"ResponseMetadata": {"HTTPStatusCode": HTTPStatus.OK}, "Policy": "{}"}

    args = {"bucket": "test-bucket", "expected_bucket_owner": None}

    S3.get_bucket_policy_command(mock_client, args)
    mock_client.get_bucket_policy.assert_called_once_with(Bucket="test-bucket")


def test_s3_get_bucket_policy_command_table_markdown_output(mocker):
    """
    Given: A mocked boto3 S3 client returning a policy.
    When: get_bucket_policy_command is called successfully.
    Then: It should generate readable_output with proper table markdown formatting.
    """
    from AWS import S3

    mock_client = mocker.Mock()
    policy_document = {"Version": "2012-10-17", "Id": "ExamplePolicy"}
    mock_client.get_bucket_policy.return_value = {
        "ResponseMetadata": {"HTTPStatusCode": HTTPStatus.OK},
        "Policy": json.dumps(policy_document),
    }

    args = {"bucket": "test-bucket"}

    result = S3.get_bucket_policy_command(mock_client, args)
    assert isinstance(result, CommandResults)
    assert "Bucket Policy" in result.readable_output
    assert "Version" in result.readable_output
    assert "2012-10-17" in result.readable_output


def test_s3_get_bucket_encryption_command_success(mocker):
    """
    Given: A mocked boto3 S3 client and valid bucket name.
    When: get_bucket_encryption_command is called successfully.
    Then: It should return CommandResults with encryption configuration and proper outputs.
    """
    from AWS import S3

    mock_client = mocker.Mock()
    mock_client.get_bucket_encryption.return_value = {
        "ResponseMetadata": {"HTTPStatusCode": HTTPStatus.OK},
        "ServerSideEncryptionConfiguration": {
            "Rules": [{"ApplyServerSideEncryptionByDefault": {"SSEAlgorithm": "SSEAlgorithm"}}]
        },
    }

    args = {"bucket": "test-bucket"}

    result = S3.get_bucket_encryption_command(mock_client, args)
    assert isinstance(result, CommandResults)
    assert result.outputs_prefix == "AWS.S3-Buckets"
    assert result.outputs_key_field == "BucketName"
    assert result.outputs["BucketName"] == "test-bucket"
    assert "ServerSideEncryptionConfiguration" in result.outputs


def test_s3_get_bucket_encryption_command_with_expected_bucket_owner(mocker):
    """
    Given: A mocked boto3 S3 client with bucket name and expected bucket owner.
    When: get_bucket_encryption_command is called with expected_bucket_owner parameter.
    Then: It should return CommandResults and include expected_bucket_owner in API call.
    """
    from AWS import S3

    mock_client = mocker.Mock()
    mock_client.get_bucket_encryption.return_value = {
        "ResponseMetadata": {"HTTPStatusCode": HTTPStatus.OK},
        "ServerSideEncryptionConfiguration": {
            "Rules": [
                {"ApplyServerSideEncryptionByDefault": {"SSEAlgorithm": "SSEAlgorithm", "KMSMasterKeyID": "KMSMasterKeyID"}}
            ]
        },
    }

    args = {"bucket": "test-bucket", "expected_bucket_owner": "expected_bucket_owner"}

    result = S3.get_bucket_encryption_command(mock_client, args)
    assert isinstance(result, CommandResults)
    mock_client.get_bucket_encryption.assert_called_once_with(Bucket="test-bucket", ExpectedBucketOwner="expected_bucket_owner")
    assert result.outputs["BucketName"] == "test-bucket"


def test_s3_get_bucket_encryption_command_empty_encryption_config(mocker):
    """
    Given: A mocked boto3 S3 client returning empty encryption configuration.
    When: get_bucket_encryption_command is called with successful response but no encryption.
    Then: It should return CommandResults with empty ServerSideEncryptionConfiguration.
    """
    from AWS import S3

    mock_client = mocker.Mock()
    mock_client.get_bucket_encryption.return_value = {"ResponseMetadata": {"HTTPStatusCode": HTTPStatus.OK}}

    args = {"bucket": "test-bucket"}

    result = S3.get_bucket_encryption_command(mock_client, args)
    assert isinstance(result, CommandResults)
    assert result.outputs["ServerSideEncryptionConfiguration"] == {}
    assert "Server Side Encryption Configuration" in result.readable_output


def test_s3_get_bucket_encryption_command_failure(mocker):
    """
    Given: A mocked boto3 S3 client returning non-OK status code.
    When: get_bucket_encryption_command is called with failed response.
    Then: It should call AWSErrorHandler.handle_response_error.
    """
    from AWS import S3

    mock_client = mocker.Mock()
    mock_client.get_bucket_encryption.return_value = {"ResponseMetadata": {"HTTPStatusCode": HTTPStatus.BAD_REQUEST}}

    mock_error_handler = mocker.patch("AWS.AWSErrorHandler.handle_response_error")

    args = {"bucket": "test-bucket"}

    S3.get_bucket_encryption_command(mock_client, args)
    mock_error_handler.assert_called_once()


def test_s3_get_bucket_encryption_command_none_expected_bucket_owner(mocker):
    """
    Given: A mocked boto3 S3 client with None expected_bucket_owner.
    When: get_bucket_encryption_command is called with None expected_bucket_owner.
    Then: It should remove None values and call API without expected_bucket_owner parameter.
    """
    from AWS import S3

    mock_client = mocker.Mock()
    mock_client.get_bucket_encryption.return_value = {
        "ResponseMetadata": {"HTTPStatusCode": HTTPStatus.OK},
        "ServerSideEncryptionConfiguration": {"Rules": []},
    }

    args = {"bucket": "test-bucket", "expected_bucket_owner": None}

    result = S3.get_bucket_encryption_command(mock_client, args)
    assert isinstance(result, CommandResults)
    mock_client.get_bucket_encryption.assert_called_once_with(Bucket="test-bucket")


def test_s3_get_bucket_encryption_command_complex_encryption_config(mocker):
    """
    Given: A mocked boto3 S3 client returning complex encryption configuration with multiple rules.
    When: get_bucket_encryption_command is called successfully.
    Then: It should return CommandResults with complete encryption configuration in outputs.
    """
    from AWS import S3

    mock_client = mocker.Mock()
    complex_config = {
        "Rules": [
            {
                "ApplyServerSideEncryptionByDefault": {"SSEAlgorithm": "SSEAlgorithm", "KMSMasterKeyID": "KMSMasterKeyID"},
                "BucketKeyEnabled": True,
            },
            {"ApplyServerSideEncryptionByDefault": {"SSEAlgorithm": "SSEAlgorithm"}},
        ]
    }
    mock_client.get_bucket_encryption.return_value = {
        "ResponseMetadata": {"HTTPStatusCode": HTTPStatus.OK},
        "ServerSideEncryptionConfiguration": complex_config,
    }

    args = {"bucket": "test-bucket"}

    result = S3.get_bucket_encryption_command(mock_client, args)
    assert isinstance(result, CommandResults)
    assert result.outputs["ServerSideEncryptionConfiguration"] == complex_config
    assert len(result.outputs["ServerSideEncryptionConfiguration"]["Rules"]) == 2


def test_s3_get_bucket_encryption_command_missing_response_metadata(mocker):
    """
    Given: A mocked boto3 S3 client returning response without ResponseMetadata.
    When: get_bucket_encryption_command is called with malformed response.
    Then: It should call AWSErrorHandler.handle_response_error due to missing metadata.
    """
    from AWS import S3

    mock_client = mocker.Mock()
    mock_client.get_bucket_encryption.return_value = {"ServerSideEncryptionConfiguration": {"Rules": []}}

    mock_error_handler = mocker.patch("AWS.AWSErrorHandler.handle_response_error")

    args = {"bucket": "test-bucket"}

    S3.get_bucket_encryption_command(mock_client, args)
    mock_error_handler.assert_called_once()


def test_s3_get_public_access_block_command_success(mocker):
    """
    Given: A mocked boto3 S3 client and valid bucket name.
    When: get_public_access_block_command is called successfully.
    Then: It should return CommandResults with public access block configuration and outputs.
    """
    from AWS import S3

    mock_client = mocker.Mock()
    public_access_block_config = {
        "BlockPublicAcls": True,
        "IgnorePublicAcls": True,
        "BlockPublicPolicy": False,
        "RestrictPublicBuckets": False,
    }
    mock_client.get_public_access_block.return_value = {
        "ResponseMetadata": {"HTTPStatusCode": HTTPStatus.OK},
        "PublicAccessBlockConfiguration": public_access_block_config,
    }

    args = {"bucket": "test-bucket"}

    result = S3.get_public_access_block_command(mock_client, args)
    assert isinstance(result, CommandResults)
    assert result.outputs_prefix == "AWS.S3-Buckets"
    assert result.outputs_key_field == "BucketName"
    assert result.outputs["BucketName"] == "test-bucket"
    assert result.outputs["PublicAccessBlock"] == public_access_block_config


def test_s3_get_public_access_block_command_with_expected_bucket_owner(mocker):
    """
    Given: A mocked boto3 S3 client and bucket name with expected bucket owner.
    When: get_public_access_block_command is called with expected_bucket_owner parameter.
    Then: It should return CommandResults and pass the expected_bucket_owner to the API call.
    """
    from AWS import S3

    mock_client = mocker.Mock()
    public_access_block_config = {
        "BlockPublicAcls": False,
        "IgnorePublicAcls": False,
        "BlockPublicPolicy": True,
        "RestrictPublicBuckets": True,
    }
    mock_client.get_public_access_block.return_value = {
        "ResponseMetadata": {"HTTPStatusCode": HTTPStatus.OK},
        "PublicAccessBlockConfiguration": public_access_block_config,
    }

    args = {"bucket": "test-bucket", "expected_bucket_owner": "expected_bucket_owner"}

    result = S3.get_public_access_block_command(mock_client, args)
    mock_client.get_public_access_block.assert_called_once_with(Bucket="test-bucket", ExpectedBucketOwner="expected_bucket_owner")
    assert isinstance(result, CommandResults)
    assert result.outputs["BucketName"] == "test-bucket"


def test_s3_get_public_access_block_command_empty_configuration(mocker):
    """
    Given: A mocked boto3 S3 client returning empty public access block configuration.
    When: get_public_access_block_command is called with successful response but empty configuration.
    Then: It should return CommandResults with empty public access block object.
    """
    from AWS import S3

    mock_client = mocker.Mock()
    mock_client.get_public_access_block.return_value = {
        "ResponseMetadata": {"HTTPStatusCode": HTTPStatus.OK},
        "PublicAccessBlockConfiguration": {},
    }

    args = {"bucket": "test-bucket"}

    result = S3.get_public_access_block_command(mock_client, args)
    assert isinstance(result, CommandResults)
    assert result.outputs["PublicAccessBlock"] == {}


def test_s3_get_public_access_block_command_partial_configuration(mocker):
    """
    Given: A mocked boto3 S3 client returning partial public access block configuration.
    When: get_public_access_block_command is called successfully.
    Then: It should return CommandResults with properly parsed partial configuration.
    """
    from AWS import S3

    mock_client = mocker.Mock()
    partial_config = {"BlockPublicAcls": True, "IgnorePublicAcls": True}
    mock_client.get_public_access_block.return_value = {
        "ResponseMetadata": {"HTTPStatusCode": HTTPStatus.OK},
        "PublicAccessBlockConfiguration": partial_config,
    }

    args = {"bucket": "test-bucket"}

    result = S3.get_public_access_block_command(mock_client, args)
    assert isinstance(result, CommandResults)
    assert result.outputs["PublicAccessBlock"] == partial_config
    assert len(result.outputs["PublicAccessBlock"]) == 2


def test_s3_get_public_access_block_command_failure_response(mocker):
    """
    Given: A mocked boto3 S3 client returning non-OK status code.
    When: get_public_access_block_command is called with failed response.
    Then: It should call AWSErrorHandler.handle_response_error.
    """
    from AWS import S3, AWSErrorHandler

    mock_client = mocker.Mock()
    mock_client.get_public_access_block.return_value = {"ResponseMetadata": {"HTTPStatusCode": HTTPStatus.NOT_FOUND}}
    mock_handle_error = mocker.patch.object(AWSErrorHandler, "handle_response_error")

    args = {"bucket": "test-bucket"}

    S3.get_public_access_block_command(mock_client, args)
    mock_handle_error.assert_called_once()


def test_s3_get_public_access_block_command_missing_configuration_key(mocker):
    """
    Given: A mocked boto3 S3 client returning response without PublicAccessBlockConfiguration key.
    When: get_public_access_block_command is called with missing configuration in response.
    Then: It should handle the missing configuration key gracefully.
    """
    from AWS import S3

    mock_client = mocker.Mock()
    mock_client.get_public_access_block.return_value = {"ResponseMetadata": {"HTTPStatusCode": HTTPStatus.OK}}

    args = {"bucket": "test-bucket"}

    result = S3.get_public_access_block_command(mock_client, args)
    assert isinstance(result, CommandResults)
    assert result.outputs["PublicAccessBlock"] == {}


def test_s3_get_public_access_block_command_null_expected_bucket_owner(mocker):
    """
    Given: A mocked boto3 S3 client and args with null expected_bucket_owner.
    When: get_public_access_block_command is called with None expected_bucket_owner.
    Then: It should remove the null value and not include it in API call.
    """
    from AWS import S3

    mock_client = mocker.Mock()
    mock_client.get_public_access_block.return_value = {
        "ResponseMetadata": {"HTTPStatusCode": HTTPStatus.OK},
        "PublicAccessBlockConfiguration": {},
    }

    args = {"bucket": "test-bucket", "expected_bucket_owner": None}

    S3.get_public_access_block_command(mock_client, args)
    mock_client.get_public_access_block.assert_called_once_with(Bucket="test-bucket")


def test_s3_get_public_access_block_command_table_markdown_output(mocker):
    """
    Given: A mocked boto3 S3 client returning a public access block configuration.
    When: get_public_access_block_command is called successfully.
    Then: It should generate readable_output with proper table markdown formatting.
    """
    from AWS import S3

    mock_client = mocker.Mock()
    public_access_block_config = {
        "BlockPublicAcls": True,
        "IgnorePublicAcls": False,
        "BlockPublicPolicy": True,
        "RestrictPublicBuckets": False,
    }
    mock_client.get_public_access_block.return_value = {
        "ResponseMetadata": {"HTTPStatusCode": HTTPStatus.OK},
        "PublicAccessBlockConfiguration": public_access_block_config,
    }

    args = {"bucket": "test-bucket"}

    result = S3.get_public_access_block_command(mock_client, args)
    assert isinstance(result, CommandResults)
    assert "Public Access Block configuration" in result.readable_output
    assert "Block Public Acls" in result.readable_output
    assert "true" in result.readable_output


def test_s3_get_public_access_block_command_all_settings_enabled(mocker):
    """
    Given: A mocked boto3 S3 client returning all public access block settings enabled.
    When: get_public_access_block_command is called successfully.
    Then: It should return CommandResults with all settings set to True.
    """
    from AWS import S3

    mock_client = mocker.Mock()
    all_enabled_config = {
        "BlockPublicAcls": True,
        "IgnorePublicAcls": True,
        "BlockPublicPolicy": True,
        "RestrictPublicBuckets": True,
    }
    mock_client.get_public_access_block.return_value = {
        "ResponseMetadata": {"HTTPStatusCode": HTTPStatus.OK},
        "PublicAccessBlockConfiguration": all_enabled_config,
    }

    args = {"bucket": "test-bucket"}

    result = S3.get_public_access_block_command(mock_client, args)
    assert isinstance(result, CommandResults)
    assert result.outputs["PublicAccessBlock"] == all_enabled_config
    assert all(result.outputs["PublicAccessBlock"].values())


def test_s3_get_public_access_block_command_all_settings_disabled(mocker):
    """
    Given: A mocked boto3 S3 client returning all public access block settings disabled.
    When: get_public_access_block_command is called successfully.
    Then: It should return CommandResults with all settings set to False.
    """
    from AWS import S3

    mock_client = mocker.Mock()
    all_disabled_config = {
        "BlockPublicAcls": False,
        "IgnorePublicAcls": False,
        "BlockPublicPolicy": False,
        "RestrictPublicBuckets": False,
    }
    mock_client.get_public_access_block.return_value = {
        "ResponseMetadata": {"HTTPStatusCode": HTTPStatus.OK},
        "PublicAccessBlockConfiguration": all_disabled_config,
    }

    args = {"bucket": "test-bucket"}

    result = S3.get_public_access_block_command(mock_client, args)
    assert isinstance(result, CommandResults)
    assert result.outputs["PublicAccessBlock"] == all_disabled_config
    assert not any(result.outputs["PublicAccessBlock"].values())


def test_s3_get_public_access_block_command_missing_response_metadata(mocker):
    """
    Given: A mocked boto3 S3 client returning response without ResponseMetadata.
    When: get_public_access_block_command is called with missing metadata.
    Then: It should handle the missing ResponseMetadata gracefully.
    """
    from AWS import S3, AWSErrorHandler

    mock_client = mocker.Mock()
    mock_client.get_public_access_block.return_value = {"PublicAccessBlockConfiguration": {"BlockPublicAcls": True}}
    mock_handle_error = mocker.patch.object(AWSErrorHandler, "handle_response_error")

    args = {"bucket": "test-bucket"}

    S3.get_public_access_block_command(mock_client, args)
    mock_handle_error.assert_called_once()


def test_s3_delete_bucket_policy_command_success(mocker):
    """
    Given: A mocked boto3 S3 client and valid bucket name.
    When: delete_bucket_policy_command is called successfully.
    Then: It should return CommandResults with success message about policy deletion.
    """
    from AWS import S3

    mock_client = mocker.Mock()
    mock_client.delete_bucket_policy.return_value = {"ResponseMetadata": {"HTTPStatusCode": HTTPStatus.NO_CONTENT}}

    args = {"bucket": "test-bucket"}

    result = S3.delete_bucket_policy_command(mock_client, args)
    assert isinstance(result, CommandResults)
    assert "Successfully deleted bucket policy from bucket 'test-bucket'" in result.readable_output


def test_s3_delete_bucket_policy_command_failure_response(mocker):
    """
    Given: A mocked boto3 S3 client returning non-NO_CONTENT status code.
    When: delete_bucket_policy_command is called with failed response.
    Then: It should call AWSErrorHandler.handle_response_error.
    """
    from AWS import S3

    mock_client = mocker.Mock()
    mock_client.delete_bucket_policy.return_value = {"ResponseMetadata": {"HTTPStatusCode": HTTPStatus.BAD_REQUEST}}

    mock_error_handler = mocker.patch("AWS.AWSErrorHandler.handle_response_error")

    args = {"bucket": "test-bucket"}

    S3.delete_bucket_policy_command(mock_client, args)
    mock_error_handler.assert_called_once()


def test_s3_delete_bucket_policy_command_ok_status_code(mocker):
    """
    Given: A mocked boto3 S3 client returning OK status instead of NO_CONTENT.
    When: delete_bucket_policy_command is called with OK response.
    Then: It should call AWSErrorHandler.handle_response_error.
    """
    from AWS import S3

    mock_client = mocker.Mock()
    mock_client.delete_bucket_policy.return_value = {"ResponseMetadata": {"HTTPStatusCode": HTTPStatus.OK}}

    mock_error_handler = mocker.patch("AWS.AWSErrorHandler.handle_response_error")

    args = {"bucket": "test-bucket"}

    S3.delete_bucket_policy_command(mock_client, args)
    mock_error_handler.assert_called_once()


def test_s3_delete_bucket_policy_command_missing_response_metadata(mocker):
    """
    Given: A mocked boto3 S3 client returning response without ResponseMetadata.
    When: delete_bucket_policy_command is called with malformed response.
    Then: It should call AWSErrorHandler.handle_response_error.
    """
    from AWS import S3

    mock_client = mocker.Mock()
    mock_client.delete_bucket_policy.return_value = {}

    mock_error_handler = mocker.patch("AWS.AWSErrorHandler.handle_response_error")

    args = {"bucket": "test-bucket"}

    S3.delete_bucket_policy_command(mock_client, args)
    mock_error_handler.assert_called_once()


def test_s3_delete_bucket_policy_command_missing_http_status_code(mocker):
    """
    Given: A mocked boto3 S3 client returning ResponseMetadata without HTTPStatusCode.
    When: delete_bucket_policy_command is called with incomplete response metadata.
    Then: It should call AWSErrorHandler.handle_response_error.
    """
    from AWS import S3

    mock_client = mocker.Mock()
    mock_client.delete_bucket_policy.return_value = {"ResponseMetadata": {}}

    mock_error_handler = mocker.patch("AWS.AWSErrorHandler.handle_response_error")

    args = {"bucket": "test-bucket"}

    S3.delete_bucket_policy_command(mock_client, args)
    mock_error_handler.assert_called_once()


def test_s3_delete_bucket_policy_command_verify_api_call_parameters(mocker):
    """
    Given: A mocked boto3 S3 client and valid bucket name.
    When: delete_bucket_policy_command is called successfully.
    Then: It should call delete_bucket_policy with correct parameters.
    """
    from AWS import S3

    mock_client = mocker.Mock()
    mock_client.delete_bucket_policy.return_value = {"ResponseMetadata": {"HTTPStatusCode": HTTPStatus.NO_CONTENT}}

    args = {"bucket": "my-test-bucket"}

    S3.delete_bucket_policy_command(mock_client, args)
    mock_client.delete_bucket_policy.assert_called_once_with(Bucket="my-test-bucket")


def test_s3_file_download_command_success(mocker):
    """
    Given: A mocked S3 client returning object bytes.
    When: file_download_command is called.
    Then: It should return the dictionary from fileResult with the correct filename and content.
    """
    from AWS import S3

    mock_client = mocker.Mock()

    class FakeBody:
        def __init__(self, data: bytes):
            self._data = data
            self.closed = False

        def read(self):
            return self._data

        def close(self):
            self.closed = True

    data_bytes = b"hello world"
    mock_client.get_object.return_value = {"Body": FakeBody(data_bytes)}

    # Patch fileResult to a deterministic return
    fr = {"File": "file.pdf", "Contents": data_bytes}
    mock_file_result = mocker.patch("AWS.fileResult", return_value=fr)

    args = {"bucket": "my-bucket", "key": "docs/file.pdf"}
    res = S3.file_download_command(mock_client, args)

    # fileResult should be called with derived filename and bytes
    mock_file_result.assert_called_once()
    assert res == fr
    assert mock_file_result.call_args[0][0] == "file.pdf"
    assert mock_file_result.call_args[0][1] == data_bytes


def test_s3_file_download_command_client_error_calls_handler(mocker):
    """
    Given: get_object raises ClientError.
    When: file_download_command is called.
    Then: AWSErrorHandler.handle_client_error is called.
    """
    from AWS import S3, AWSErrorHandler
    from botocore.errorfactory import ClientError

    mock_client = mocker.Mock()
    err = ClientError(
        error_response={
            "Error": {"Code": "NoSuchKey", "Message": "Not found"},
            "ResponseMetadata": {"HTTPStatusCode": 404, "RequestId": "req-1"},
        },
        operation_name="GetObject",
    )
    mock_client.get_object.side_effect = err

    handler_spy = mocker.patch.object(AWSErrorHandler, "handle_client_error")

    args = {"bucket": "my-bucket", "key": "missing.txt"}
    # Function swallows ClientError by delegating to handler; no exception expected
    S3.file_download_command(mock_client, args)

    handler_spy.assert_called_once_with(err)


def test_s3_file_upload_command_success(mocker):
    """
    Given: A real file on disk and mocked S3 client.
    When: file_upload_command is called.
    Then: upload_fileobj is invoked and CommandResults returned.
    """
    from AWS import S3
    import tempfile
    import os

    mock_client = mocker.Mock()

    # Create a temp file to simulate a War Room file
    with tempfile.NamedTemporaryFile(delete=False) as tf:
        tf.write(b"upload-bytes")
        tmp_path = tf.name

    try:
        # Patch demisto.getFilePath to return our temp file
        mocker.patch("AWS.demisto.getFilePath", return_value={"path": tmp_path})

        args = {"bucket": "my-bucket", "key": "dst/file.bin", "entryID": "123@abc"}
        res = S3.file_upload_command(mock_client, args)

        # S3 called
        assert mock_client.upload_fileobj.call_count == 1
        call_args = mock_client.upload_fileobj.call_args[0]
        assert call_args[1] == "my-bucket"
        assert call_args[2] == "dst/file.bin"

        # Return type
        assert isinstance(res, CommandResults)
        assert "was uploaded successfully" in res.readable_output

    finally:
        os.unlink(tmp_path)


def test_s3_file_upload_command_client_error_calls_handler(mocker, tmp_path):
    """
    Given: upload_fileobj raises ClientError.
    When: file_upload_command is called.
    Then: AWSErrorHandler.handle_client_error is called.
    """
    from AWS import S3
    from botocore.errorfactory import ClientError

    # Make a temp file
    p = tmp_path / "in.bin"
    p.write_bytes(b"x")

    mock_client = mocker.Mock()
    mocker.patch("AWS.demisto.getFilePath", return_value={"path": str(p)})

    err = ClientError(
        error_response={
            "Error": {"Code": "AccessDenied", "Message": "Denied"},
            "ResponseMetadata": {"HTTPStatusCode": 403, "RequestId": "req-2"},
        },
        operation_name="PutObject",
    )
    mock_client.upload_fileobj.side_effect = err

    handler_spy = mocker.patch("AWS.AWSErrorHandler.handle_client_error")

    args = {"bucket": "b", "key": "k", "entryID": "1"}
    # Function delegates to handler; no exception expected here
    S3.file_upload_command(mock_client, args)

    handler_spy.assert_called_once_with(err)


def test_s3_delete_bucket_policy_command_debug_logging(mocker):
    """
    Given: A mocked boto3 S3 client and valid bucket name.
    When: delete_bucket_policy_command is called successfully.
    Then: It should call print_debug_logs with appropriate message.
    """
    from AWS import S3

    mock_client = mocker.Mock()
    mock_client.delete_bucket_policy.return_value = {"ResponseMetadata": {"HTTPStatusCode": HTTPStatus.NO_CONTENT}}

    mock_print_debug_logs = mocker.patch("AWS.print_debug_logs")

    args = {"bucket": "test-bucket"}

    S3.delete_bucket_policy_command(mock_client, args)
    mock_print_debug_logs.assert_called_once_with(mock_client, "Deleting bucket policy for bucket: test-bucket")


def test_ec2_terminate_instances_command_success(mocker):
    """
    Given: A mocked boto3 EC2 client and valid instance IDs.
    When: terminate_instances_command is called successfully.
    Then: It should return CommandResults with success message about instance termination.
    """
    from AWS import EC2

    mock_client = mocker.Mock()
    mock_client.terminate_instances.return_value = {
        "ResponseMetadata": {"HTTPStatusCode": HTTPStatus.OK},
        "TerminatingInstances": [
            {"InstanceId": "InstanceID", "CurrentState": {"Name": "shutting-down"}},
            {"InstanceId": "InstanceID", "CurrentState": {"Name": "shutting-down"}},
        ],
    }

    args = {"instance_ids": "InstanceID,InstanceID"}

    result = EC2.terminate_instances_command(mock_client, args)
    assert isinstance(result, CommandResults)
    assert "The instances have been terminated successfully" in result.readable_output


def test_ec2_terminate_instances_command_single_instance(mocker):
    """
    Given: A mocked boto3 EC2 client and a single instance ID.
    When: terminate_instances_command is called with one instance.
    Then: It should return CommandResults with success message.
    """
    from AWS import EC2

    mock_client = mocker.Mock()
    mock_client.terminate_instances.return_value = {
        "ResponseMetadata": {"HTTPStatusCode": HTTPStatus.OK},
        "TerminatingInstances": [{"InstanceId": "InstanceID", "CurrentState": {"Name": "shutting-down"}}],
    }

    args = {"instance_ids": "InstanceID"}

    result = EC2.terminate_instances_command(mock_client, args)
    assert isinstance(result, CommandResults)
    assert "The instances have been terminated successfully" in result.readable_output


def test_ec2_terminate_instances_command_empty_instance_ids(mocker):
    """
    Given: A mocked boto3 EC2 client and empty list of instance IDs.
    When: terminate_instances_command is called with empty instance_ids list.
    Then: It should raise DemistoException indicating instance_ids is required.
    """
    from AWS import EC2

    mock_client = mocker.Mock()
    args = {"instance_ids": []}

    with pytest.raises(DemistoException, match="instance_ids parameter is required"):
        EC2.terminate_instances_command(mock_client, args)


def test_ec2_terminate_instances_command_http_error_response(mocker):
    """
    Given: A mocked boto3 EC2 client returning non-OK HTTP status.
    When: terminate_instances_command is called with failed HTTP response.
    Then: It should handle the error response appropriately.
    """
    from AWS import EC2

    mock_client = mocker.Mock()
    mock_client.terminate_instances.return_value = {"ResponseMetadata": {"HTTPStatusCode": HTTPStatus.BAD_REQUEST}}

    mock_error_handler = mocker.patch("AWS.AWSErrorHandler.handle_response_error")

    args = {"instance_ids": "InstanceID"}

    EC2.terminate_instances_command(mock_client, args)
    mock_error_handler.assert_called_once()


def test_ec2_terminate_instances_command_terminating_stopping_instances_response(mocker):
    """
    Given: A mocked boto3 EC2 client that doesn't raise exceptions but returns invalid response.
    When: terminate_instances_command completes without success or error.
    Then: It should return CommandResults with No instance message.
    """
    from AWS import EC2

    mock_client = mocker.Mock()
    mock_client.terminate_instances.return_value = {"ResponseMetadata": {"HTTPStatusCode": HTTPStatus.OK}}

    args = {"instance_ids": "InstanceID"}

    result = EC2.terminate_instances_command(mock_client, args)
    assert isinstance(result, CommandResults)
    assert "No instances were terminated." in result.readable_output


def test_ec2_start_instances_command_success(mocker):
    """
    Given: A mocked boto3 EC2 client and valid instance IDs.
    When: start_instances_command is called successfully.
    Then: It should return CommandResults with success message about instances starting.
    """
    from AWS import EC2

    mock_client = mocker.Mock()
    mock_client.start_instances.return_value = {
        "ResponseMetadata": {"HTTPStatusCode": HTTPStatus.OK},
        "StartingInstances": [
            {
                "InstanceId": "InstanceID",
                "CurrentState": {"Code": 0, "Name": "pending"},
                "PreviousState": {"Code": 80, "Name": "stopped"},
            }
        ],
    }

    args = {"instance_ids": ["InstanceID"]}

    result = EC2.start_instances_command(mock_client, args)
    assert isinstance(result, CommandResults)
    assert "The instances have been started successfully" in result.readable_output


def test_ec2_start_instances_command_multiple_instances(mocker):
    """
    Given: A mocked boto3 EC2 client and multiple instance IDs.
    When: start_instances_command is called with multiple instances.
    Then: It should return CommandResults with success message and start all instances.
    """
    from AWS import EC2

    mock_client = mocker.Mock()
    mock_client.start_instances.return_value = {
        "ResponseMetadata": {"HTTPStatusCode": HTTPStatus.OK},
        "StartingInstances": [
            {
                "InstanceId": "InstanceID",
                "CurrentState": {"Code": 0, "Name": "pending"},
                "PreviousState": {"Code": 80, "Name": "stopped"},
            },
            {
                "InstanceId": "InstanceID",
                "CurrentState": {"Code": 0, "Name": "pending"},
                "PreviousState": {"Code": 80, "Name": "stopped"},
            },
        ],
    }

    args = {"instance_ids": ["InstanceID", "InstanceID"]}

    result = EC2.start_instances_command(mock_client, args)
    assert isinstance(result, CommandResults)
    assert "The instances have been started successfully" in result.readable_output
    mock_client.start_instances.assert_called_once_with(InstanceIds=["InstanceID", "InstanceID"])


def test_ec2_start_instances_command_comma_separated_ids(mocker):
    """
    Given: A mocked boto3 EC2 client and comma-separated instance IDs string.
    When: start_instances_command is called with comma-separated instance IDs.
    Then: It should properly parse the string and start all instances.
    """
    from AWS import EC2

    mock_client = mocker.Mock()
    mock_client.start_instances.return_value = {
        "ResponseMetadata": {"HTTPStatusCode": HTTPStatus.OK},
        "StartingInstances": [
            {
                "InstanceId": "InstanceID",
                "CurrentState": {"Code": 0, "Name": "pending"},
                "PreviousState": {"Code": 80, "Name": "stopped"},
            }
        ],
    }

    args = {"instance_ids": "InstanceID,InstanceID"}

    result = EC2.start_instances_command(mock_client, args)
    assert isinstance(result, CommandResults)
    assert "The instances have been started successfully" in result.readable_output


def test_ec2_start_instances_command_bad_request_status(mocker):
    """
    Given: A mocked boto3 EC2 client returning non-OK HTTP status.
    When: start_instances_command is called with failed HTTP response.
    Then: It should handle the response error appropriately.
    """
    from AWS import EC2

    mock_client = mocker.Mock()
    mock_client.start_instances.return_value = {
        "ResponseMetadata": {"HTTPStatusCode": HTTPStatus.BAD_REQUEST},
        "StartingInstances": [],
    }

    mock_error_handler = mocker.patch("AWS.AWSErrorHandler.handle_response_error")

    args = {"instance_ids": ["InstanceID"]}

    EC2.start_instances_command(mock_client, args)
    mock_error_handler.assert_called_once()


def test_ec2_start_instances_command_empty_instance_ids(mocker):
    """
    Given: A mocked boto3 EC2 client and args without instance_ids key.
    When: start_instances_command is called without instance_ids argument.
    Then: It should use empty list as default and call the client.
    """
    from AWS import EC2

    mock_client = mocker.Mock()
    mock_client.start_instances.return_value = {"ResponseMetadata": {"HTTPStatusCode": HTTPStatus.OK}, "StartingInstances": []}

    args = {"instance_ids": "id"}

    result = EC2.start_instances_command(mock_client, args)
    mock_client.start_instances.assert_called_once_with(InstanceIds=["id"])
    assert isinstance(result, CommandResults)
    assert "No instances were started." in result.readable_output


def test_ec2_start_instances_command_raw_response_included(mocker):
    """
    Given: A mocked boto3 EC2 client with successful response.
    When: start_instances_command is called successfully.
    Then: It should return CommandResults with raw_response included.
    """
    from AWS import EC2

    mock_client = mocker.Mock()
    expected_response = {
        "ResponseMetadata": {"HTTPStatusCode": HTTPStatus.OK},
        "StartingInstances": [
            {
                "InstanceId": "InstanceID",
                "CurrentState": {"Code": 0, "Name": "pending"},
                "PreviousState": {"Code": 80, "Name": "stopped"},
            }
        ],
    }
    mock_client.start_instances.return_value = expected_response

    args = {"instance_ids": ["InstanceID"]}

    result = EC2.start_instances_command(mock_client, args)
    assert isinstance(result, CommandResults)
    assert result.raw_response == expected_response


def test_ec2_stop_instances_command_success(mocker):
    """
    Given: A mocked boto3 EC2 client and valid instance IDs.
    When: stop_instances_command is called successfully.
    Then: It should return CommandResults with success message about instances stopping.
    """
    from AWS import EC2

    mock_client = mocker.Mock()
    mock_client.stop_instances.return_value = {
        "ResponseMetadata": {"HTTPStatusCode": HTTPStatus.OK},
        "StoppingInstances": [
            {
                "InstanceId": "InstanceID",
                "CurrentState": {"Code": 64, "Name": "stopping"},
                "PreviousState": {"Code": 16, "Name": "running"},
            }
        ],
    }

    args = {"instance_ids": ["InstanceID"]}

    result = EC2.stop_instances_command(mock_client, args)
    assert isinstance(result, CommandResults)
    assert "The instances have been stopped successfully" in result.readable_output


def test_ec2_stop_instances_command_multiple_instances(mocker):
    """
    Given: A mocked boto3 EC2 client and multiple instance IDs.
    When: stop_instances_command is called with multiple instances.
    Then: It should return CommandResults with success message and stop all instances.
    """
    from AWS import EC2

    mock_client = mocker.Mock()
    mock_client.stop_instances.return_value = {
        "ResponseMetadata": {"HTTPStatusCode": HTTPStatus.OK},
        "StoppingInstances": [
            {
                "InstanceId": "InstanceID",
                "CurrentState": {"Code": 64, "Name": "stopping"},
                "PreviousState": {"Code": 16, "Name": "running"},
            },
            {
                "InstanceId": "InstanceID",
                "CurrentState": {"Code": 64, "Name": "stopping"},
                "PreviousState": {"Code": 16, "Name": "running"},
            },
        ],
    }

    args = {"instance_ids": ["InstanceID", "InstanceID"], "hibernate": "false", "force": "false"}

    result = EC2.stop_instances_command(mock_client, args)
    assert isinstance(result, CommandResults)
    assert "The instances have been stopped successfully" in result.readable_output
    mock_client.stop_instances.assert_called_once_with(InstanceIds=["InstanceID", "InstanceID"], Force=False, Hibernate=False)


def test_ec2_stop_instances_command_with_force_flag(mocker):
    """
    Given: A mocked boto3 EC2 client and instance IDs with force flag enabled.
    When: stop_instances_command is called with force=true.
    Then: It should pass Force=True to the boto3 client call.
    """
    from AWS import EC2

    mock_client = mocker.Mock()
    mock_client.stop_instances.return_value = {
        "ResponseMetadata": {"HTTPStatusCode": HTTPStatus.OK},
        "StoppingInstances": [
            {
                "InstanceId": "InstanceID",
                "CurrentState": {"Code": 64, "Name": "stopping"},
                "PreviousState": {"Code": 16, "Name": "running"},
            }
        ],
    }

    args = {"instance_ids": ["InstanceID"], "hibernate": "false", "force": "true"}

    result = EC2.stop_instances_command(mock_client, args)
    assert isinstance(result, CommandResults)
    mock_client.stop_instances.assert_called_once_with(InstanceIds=["InstanceID"], Force=True, Hibernate=False)


def test_ec2_stop_instances_command_with_hibernate_flag(mocker):
    """
    Given: A mocked boto3 EC2 client and instance IDs with hibernate flag enabled.
    When: stop_instances_command is called with hibernate=true.
    Then: It should pass Hibernate=True to the boto3 client call.
    """
    from AWS import EC2

    mock_client = mocker.Mock()
    mock_client.stop_instances.return_value = {
        "ResponseMetadata": {"HTTPStatusCode": HTTPStatus.OK},
        "StoppingInstances": [
            {
                "InstanceId": "InstanceID",
                "CurrentState": {"Code": 64, "Name": "stopping"},
                "PreviousState": {"Code": 16, "Name": "running"},
            }
        ],
    }

    args = {"instance_ids": ["InstanceID"], "hibernate": "true", "force": "false"}

    result = EC2.stop_instances_command(mock_client, args)
    assert isinstance(result, CommandResults)
    mock_client.stop_instances.assert_called_once_with(InstanceIds=["InstanceID"], Force=False, Hibernate=True)


def test_ec2_stop_instances_command_with_both_flags(mocker):
    """
    Given: A mocked boto3 EC2 client and instance IDs with both force and hibernate flags.
    When: stop_instances_command is called with force=true and hibernate=true.
    Then: It should pass both Force=True and Hibernate=True to the boto3 client call.
    """
    from AWS import EC2

    mock_client = mocker.Mock()
    mock_client.stop_instances.return_value = {
        "ResponseMetadata": {"HTTPStatusCode": HTTPStatus.OK},
        "StoppingInstances": [
            {
                "InstanceId": "InstanceID",
                "CurrentState": {"Code": 64, "Name": "stopping"},
                "PreviousState": {"Code": 16, "Name": "running"},
            }
        ],
    }

    args = {"instance_ids": ["InstanceID"], "force": "true", "hibernate": "true"}

    result = EC2.stop_instances_command(mock_client, args)
    assert isinstance(result, CommandResults)
    mock_client.stop_instances.assert_called_once_with(InstanceIds=["InstanceID"], Force=True, Hibernate=True)


def test_ec2_stop_instances_command_comma_separated_ids(mocker):
    """
    Given: A mocked boto3 EC2 client and comma-separated instance IDs string.
    When: stop_instances_command is called with comma-separated instance IDs.
    Then: It should properly parse the string and stop all instances.
    """
    from AWS import EC2

    mock_client = mocker.Mock()
    mock_client.stop_instances.return_value = {
        "ResponseMetadata": {"HTTPStatusCode": HTTPStatus.OK},
        "StoppingInstances": [
            {
                "InstanceId": "InstanceID",
                "CurrentState": {"Code": 64, "Name": "stopping"},
                "PreviousState": {"Code": 16, "Name": "running"},
            },
            {
                "InstanceId": "InstanceID",
                "CurrentState": {"Code": 64, "Name": "stopping"},
                "PreviousState": {"Code": 16, "Name": "running"},
            },
        ],
    }

    args = {"instance_ids": "InstanceID,InstanceID"}

    result = EC2.stop_instances_command(mock_client, args)
    assert isinstance(result, CommandResults)
    assert "The instances have been stopped successfully" in result.readable_output


def test_ec2_stop_instances_command_no_stopping_instances_response(mocker):
    """
    Given: A mocked boto3 EC2 client and empty instance IDs list.
    When: stop_instances_command is called with empty instance IDs list.
    Then: It should raise DemistoException indicating instance_ids is required.
    """
    from AWS import EC2

    mock_client = mocker.Mock()
    args = {"instance_ids": []}

    with pytest.raises(DemistoException, match="instance_ids parameter is required"):
        EC2.stop_instances_command(mock_client, args)


def test_ec2_stop_instances_command_bad_request_status(mocker):
    """
    Given: A mocked boto3 EC2 client returning non-OK HTTP status.
    When: stop_instances_command is called with failed HTTP response.
    Then: It should handle the response error appropriately.
    """
    from AWS import EC2

    mock_client = mocker.Mock()
    mock_client.stop_instances.return_value = {
        "ResponseMetadata": {"HTTPStatusCode": HTTPStatus.BAD_REQUEST},
        "StoppingInstances": [],
    }

    mock_error_handler = mocker.patch("AWS.AWSErrorHandler.handle_response_error")

    args = {"instance_ids": ["InstanceID"]}

    EC2.stop_instances_command(mock_client, args)
    mock_error_handler.assert_called_once()


def test_ec2_stop_instances_command_raw_response_included(mocker):
    """
    Given: A mocked boto3 EC2 client with successful response.
    When: stop_instances_command is called successfully.
    Then: It should return CommandResults with raw_response included.
    """
    from AWS import EC2

    mock_client = mocker.Mock()
    expected_response = {
        "ResponseMetadata": {"HTTPStatusCode": HTTPStatus.OK},
        "StoppingInstances": [
            {
                "InstanceId": "InstanceID",
                "CurrentState": {"Code": 64, "Name": "stopping"},
                "PreviousState": {"Code": 16, "Name": "running"},
            }
        ],
    }
    mock_client.stop_instances.return_value = expected_response

    args = {"instance_ids": ["InstanceID"]}

    result = EC2.stop_instances_command(mock_client, args)
    assert isinstance(result, CommandResults)
    assert result.raw_response == expected_response


def test_ec2_stop_instances_command_with_spaces_in_ids(mocker):
    """
    Given: A mocked boto3 EC2 client and instance IDs with spaces.
    When: stop_instances_command is called with space-separated instance IDs.
    Then: It should properly parse the instance IDs and return success message.
    """
    from AWS import EC2

    mock_client = mocker.Mock()
    mock_client.stop_instances.return_value = {
        "ResponseMetadata": {"HTTPStatusCode": HTTPStatus.OK},
        "StoppingInstances": [
            {
                "InstanceId": "InstanceID",
                "CurrentState": {"Code": 64, "Name": "stopping"},
                "PreviousState": {"Code": 16, "Name": "running"},
            },
            {
                "InstanceId": "InstanceID",
                "CurrentState": {"Code": 64, "Name": "stopping"},
                "PreviousState": {"Code": 16, "Name": "running"},
            },
        ],
    }

    args = {"instance_ids": "InstanceID, InstanceID", "hibernate": "false", "force": "false"}

    result = EC2.stop_instances_command(mock_client, args)
    assert isinstance(result, CommandResults)
    mock_client.stop_instances.assert_called_once_with(InstanceIds=["InstanceID", "InstanceID"], Force=False, Hibernate=False)


def test_ec2_run_instances_command_success_basic(mocker):
    """
    Given: A mocked boto3 EC2 client and basic instance configuration.
    When: run_instances_command is called with minimal required parameters.
    Then: It should return CommandResults with success message and instance details.
    """
    from AWS import EC2

    mock_client = mocker.Mock()
    mock_client.run_instances.return_value = {
        "ResponseMetadata": {"HTTPStatusCode": HTTPStatus.OK},
        "Instances": [
            {
                "InstanceId": "InstanceID",
                "ImageId": "ImageID",
                "State": {"Name": "pending"},
                "InstanceType": "InstanceType",
                "LaunchTime": datetime(2023, 10, 15, 14, 30, 45),
            }
        ],
    }

    mocker.patch(
        "AWS.process_instance_data",
        return_value={"InstanceId": "InstanceID", "ImageId": "ImageID", "State": "pending", "Type": "InstanceType"},
    )

    args = {"image_id": "ImageID", "count": 1}

    result = EC2.run_instances_command(mock_client, args)
    assert isinstance(result, CommandResults)
    assert "Launched 1 EC2 Instance(s)" in result.readable_output
    assert result.outputs_prefix == "AWS.EC2.Instances"


def test_ec2_run_instances_command_with_launch_template_id(mocker):
    """
    Given: A mocked boto3 EC2 client and launch template ID configuration.
    When: run_instances_command is called with launch template ID.
    Then: It should use the launch template and return success.
    """
    from AWS import EC2

    mock_client = mocker.Mock()
    mock_client.run_instances.return_value = {
        "ResponseMetadata": {"HTTPStatusCode": HTTPStatus.OK},
        "Instances": [
            {
                "InstanceId": "InstanceID",
                "ImageId": "ImageID",
                "State": {"Name": "pending"},
                "InstanceType": "InstanceType",
                "LaunchTime": datetime(2023, 10, 15, 14, 30, 45),
            }
        ],
    }

    mocker.patch("AWS.process_instance_data", return_value={})

    args = {"launch_template_id": "LaunchTemplateId", "count": 1}

    result = EC2.run_instances_command(mock_client, args)
    assert isinstance(result, CommandResults)
    mock_client.run_instances.assert_called_once()
    call_args = mock_client.run_instances.call_args[1]
    assert call_args["LaunchTemplate"]["LaunchTemplateId"] == "LaunchTemplateId"


def test_ec2_run_instances_command_with_launch_template_name_and_version(mocker):
    """
    Given: A mocked boto3 EC2 client and launch template name with version.
    When: run_instances_command is called with launch template name and version.
    Then: It should use the named launch template with specified version.
    """
    from AWS import EC2

    mock_client = mocker.Mock()
    mock_client.run_instances.return_value = {
        "ResponseMetadata": {"HTTPStatusCode": HTTPStatus.OK},
        "Instances": [
            {
                "InstanceId": "InstanceID",
                "ImageId": "ImageID",
                "State": {"Name": "pending"},
                "InstanceType": "InstanceType",
                "LaunchTime": datetime(2023, 10, 15, 14, 30, 45),
            }
        ],
    }

    mocker.patch("AWS.process_instance_data", return_value={})

    args = {"launch_template_name": "my-template", "launch_template_version": "$Latest", "count": 1}

    result = EC2.run_instances_command(mock_client, args)
    assert isinstance(result, CommandResults)
    call_args = mock_client.run_instances.call_args[1]
    assert call_args["LaunchTemplate"]["LaunchTemplateName"] == "my-template"
    assert call_args["LaunchTemplate"]["Version"] == "$Latest"


def test_ec2_run_instances_command_with_security_groups(mocker):
    """
    Given: A mocked boto3 EC2 client and security group configuration.
    When: run_instances_command is called with security group IDs and names.
    Then: It should pass the security groups to the API call.
    """
    from AWS import EC2

    mock_client = mocker.Mock()
    mock_client.run_instances.return_value = {
        "ResponseMetadata": {"HTTPStatusCode": HTTPStatus.OK},
        "Instances": [
            {
                "InstanceId": "InstanceID",
                "ImageId": "ImageID",
                "State": {"Name": "pending"},
                "InstanceType": "InstanceType",
                "LaunchTime": datetime(2023, 10, 15, 14, 30, 45),
            }
        ],
    }

    mocker.patch("AWS.process_instance_data", return_value={})

    args = {"image_id": "ImageID", "security_group_ids": "sg-test,sg-test", "security_groups_names": "default,web-sg", "count": 1}

    result = EC2.run_instances_command(mock_client, args)
    assert isinstance(result, CommandResults)
    call_args = mock_client.run_instances.call_args[1]
    assert call_args["SecurityGroupIds"] == ["sg-test", "sg-test"]
    assert call_args["SecurityGroups"] == ["default", "web-sg"]


def test_ec2_run_instances_command_with_ebs_configuration(mocker):
    """
    Given: A mocked boto3 EC2 client and EBS block device configuration.
    When: run_instances_command is called with EBS parameters.
    Then: It should configure the block device mapping correctly.
    """
    from AWS import EC2

    mock_client = mocker.Mock()
    mock_client.run_instances.return_value = {
        "ResponseMetadata": {"HTTPStatusCode": HTTPStatus.OK},
        "Instances": [
            {
                "InstanceId": "InstanceID",
                "ImageId": "ImageID",
                "State": {"Name": "pending"},
                "InstanceType": "InstanceType",
                "LaunchTime": datetime(2023, 10, 15, 14, 30, 45),
            }
        ],
    }

    mocker.patch("AWS.process_instance_data", return_value={})

    args = {
        "image_id": "ImageID",
        "device_name": "DeviceName",
        "ebs_volume_size": "20",
        "ebs_volume_type": "VolumeType",
        "ebs_delete_on_termination": "true",
        "ebs_encrypted": "true",
        "count": 1,
    }

    result = EC2.run_instances_command(mock_client, args)
    assert isinstance(result, CommandResults)
    call_args = mock_client.run_instances.call_args[1]
    block_device = call_args["BlockDeviceMappings"][0]
    assert block_device["DeviceName"] == "DeviceName"
    assert block_device["Ebs"]["VolumeSize"] == 20
    assert block_device["Ebs"]["VolumeType"] == "VolumeType"
    assert block_device["Ebs"]["DeleteOnTermination"] is True
    assert block_device["Ebs"]["Encrypted"] is True


def test_ec2_run_instances_command_with_iam_instance_profile(mocker):
    """
    Given: A mocked boto3 EC2 client and IAM instance profile configuration.
    When: run_instances_command is called with IAM instance profile ARN and name.
    Then: It should configure the IAM instance profile correctly.
    """
    from AWS import EC2

    mock_client = mocker.Mock()
    mock_client.run_instances.return_value = {
        "ResponseMetadata": {"HTTPStatusCode": HTTPStatus.OK},
        "Instances": [
            {
                "InstanceId": "InstanceID",
                "ImageId": "ImageID",
                "State": {"Name": "pending"},
                "InstanceType": "InstanceType",
                "LaunchTime": datetime(2023, 10, 15, 14, 30, 45),
            }
        ],
    }

    mocker.patch("AWS.process_instance_data", return_value={})

    args = {
        "image_id": "ImageID",
        "iam_instance_profile_arn": "IamInstanceProfileARN",
        "iam_instance_profile_name": "MyProfile",
        "count": 1,
    }

    result = EC2.run_instances_command(mock_client, args)
    assert isinstance(result, CommandResults)
    call_args = mock_client.run_instances.call_args[1]
    assert call_args["IamInstanceProfile"]["Arn"] == "IamInstanceProfileARN"
    assert call_args["IamInstanceProfile"]["Name"] == "MyProfile"


def test_ec2_run_instances_command_with_tags(mocker):
    """
    Given: A mocked boto3 EC2 client and instance tags configuration.
    When: run_instances_command is called with tags parameter.
    Then: It should configure the tag specifications correctly.
    """
    from AWS import EC2

    mock_client = mocker.Mock()
    mock_client.run_instances.return_value = {
        "ResponseMetadata": {"HTTPStatusCode": HTTPStatus.OK},
        "Instances": [
            {
                "InstanceId": "InstanceID",
                "ImageId": "ImageID",
                "State": {"Name": "pending"},
                "InstanceType": "InstanceType",
                "LaunchTime": datetime(2023, 10, 15, 14, 30, 45),
            }
        ],
    }

    mocker.patch("AWS.process_instance_data", return_value={})
    mocker.patch("AWS.parse_tag_field", return_value=[{"Key": "Name", "Value": "TestInstance"}])

    args = {"image_id": "ImageID", "tags": "Name=TestInstance", "count": 1}

    result = EC2.run_instances_command(mock_client, args)
    assert isinstance(result, CommandResults)
    call_args = mock_client.run_instances.call_args[1]
    assert call_args["TagSpecifications"][0]["ResourceType"] == "instance"


def test_ec2_run_instances_command_with_multiple_instances(mocker):
    """
    Given: A mocked boto3 EC2 client and count parameter greater than 1.
    When: run_instances_command is called with count=3.
    Then: It should launch multiple instances and show correct count in output.
    """
    from AWS import EC2

    mock_client = mocker.Mock()
    mock_client.run_instances.return_value = {
        "ResponseMetadata": {"HTTPStatusCode": HTTPStatus.OK},
        "Instances": [
            {
                "InstanceId": "InstanceID",
                "ImageId": "ImageID",
                "State": {"Name": "pending"},
                "InstanceType": "InstanceType",
                "LaunchTime": datetime(2023, 10, 15, 14, 30, 45),
            },
            {
                "InstanceId": "InstanceID",
                "ImageId": "ImageID",
                "State": {"Name": "pending"},
                "InstanceType": "InstanceType",
                "LaunchTime": datetime(2023, 10, 15, 14, 30, 45),
            },
            {
                "InstanceId": "InstanceID",
                "ImageId": "ImageID",
                "State": {"Name": "pending"},
                "InstanceType": "InstanceType",
                "LaunchTime": datetime(2023, 10, 15, 14, 30, 45),
            },
        ],
    }

    mocker.patch("AWS.process_instance_data", return_value={})

    args = {"image_id": "ImageID", "count": 3}

    result = EC2.run_instances_command(mock_client, args)
    assert isinstance(result, CommandResults)
    assert "Launched 3 EC2 Instance(s)" in result.readable_output
    call_args = mock_client.run_instances.call_args[1]
    assert call_args["MinCount"] == 3
    assert call_args["MaxCount"] == 3


def test_ec2_run_instances_command_invalid_count_zero(mocker):
    """
    Given: A mocked boto3 EC2 client and count parameter of 0.
    When: run_instances_command is called with count=0.
    Then: It should raise DemistoException for invalid count.
    """
    from AWS import EC2

    mock_client = mocker.Mock()
    args = {"image_id": "ImageID", "count": 0}

    with pytest.raises(DemistoException, match="count parameter must be a positive integer"):
        EC2.run_instances_command(mock_client, args)


def test_ec2_run_instances_command_invalid_count_negative(mocker):
    """
    Given: A mocked boto3 EC2 client and negative count parameter.
    When: run_instances_command is called with count=-1.
    Then: It should raise DemistoException for invalid count.
    """
    from AWS import EC2

    mock_client = mocker.Mock()
    args = {"image_id": "ImageID", "count": -1}

    with pytest.raises(DemistoException, match="count parameter must be a positive integer"):
        EC2.run_instances_command(mock_client, args)


def test_ec2_run_instances_command_no_instances_launched(mocker):
    """
    Given: A mocked boto3 EC2 client returning empty instances list.
    When: run_instances_command is called but no instances are returned.
    Then: It should return CommandResults with no instances message.
    """
    from AWS import EC2

    mock_client = mocker.Mock()
    mock_client.run_instances.return_value = {"ResponseMetadata": {"HTTPStatusCode": HTTPStatus.OK}, "Instances": []}

    args = {"image_id": "ImageID", "count": 1}

    result = EC2.run_instances_command(mock_client, args)
    assert isinstance(result, CommandResults)
    assert "No instances were launched" in result.readable_output


def test_parse_tag_field_with_valid_single_tag():
    """
    Given: A valid tag string with single key-value pair.
    When: parse_tag_field processes the input.
    Then: It should return a list with one properly formatted tag dictionary.
    """
    from AWS import parse_tag_field

    result = parse_tag_field("key=Key1,value=Value1")
    assert result == [{"Key": "Key1", "Value": "Value1"}]


def test_parse_tag_field_with_multiple_valid_tags():
    """
    Given: A valid tag string with multiple key-value pairs separated by semicolons.
    When: parse_tag_field processes the input.
    Then: It should return a list with multiple properly formatted tag dictionaries.
    """
    from AWS import parse_tag_field

    result = parse_tag_field("key=Key1,value=Value1;key=Key2,value=Value2")
    assert result == [{"Key": "Key1", "Value": "Value1"}, {"Key": "Key2", "Value": "Value2"}]


def test_parse_tag_field_with_none_input():
    """
    Given: A None value is passed to parse_tag_field function.
    When: The function attempts to process the None input.
    Then: It should return an empty list.
    """
    from AWS import parse_tag_field

    result = parse_tag_field(None)
    assert result == []


def test_parse_tag_field_with_empty_string():
    """
    Given: An empty string is passed to parse_tag_field function.
    When: The function attempts to process the empty string.
    Then: It should return an empty list.
    """
    from AWS import parse_tag_field

    result = parse_tag_field("")
    assert result == []


def test_parse_tag_field_with_invalid_format():
    """
    Given: A tag string with invalid format (missing value part).
    When: parse_tag_field processes the malformed input.
    Then: It should raise an error.
    """
    from AWS import parse_tag_field

    with pytest.raises(ValueError):
        parse_tag_field("key=Key1")


def test_parse_tag_field_with_mixed_valid_and_invalid_tags():
    """
    Given: A tag string with both valid and invalid formatted tags.
    When: parse_tag_field processes the mixed input.
    Then: It should raise an error.
    """
    from AWS import parse_tag_field

    with pytest.raises(ValueError):
        parse_tag_field("key=Key1,value=Value1;invalid-tag;key=Key2,value=Value2")


def test_parse_tag_field_with_empty_value(mocker):
    """
    Given: A tag string with empty value part.
    When: parse_tag_field processes the input with empty value.
    Then: It should return a tag with empty value string.
    """
    from AWS import parse_tag_field

    mocker.patch.object(demisto, "debug")
    result = parse_tag_field("key=Key1,value=")
    assert result == [{"Key": "Key1", "Value": ""}]


def test_parse_tag_field_with_special_characters_in_key():
    """
    Given: A tag string with special characters allowed in key.
    When: parse_tag_field processes the input with special characters.
    Then: It should return a properly formatted tag dictionary.
    """
    from AWS import parse_tag_field

    result = parse_tag_field("key=aws:ec2:test,value=test.test")
    assert result == [{"Key": "aws:ec2:test", "Value": "test.test"}]


def test_parse_tag_field_with_spaces_in_key():
    """
    Given: A tag string with spaces in the key name.
    When: parse_tag_field processes the input with spaces.
    Then: It should return a properly formatted tag dictionary.
    """
    from AWS import parse_tag_field

    result = parse_tag_field("key=My Tag Name,value=MyValue")
    assert result == [{"Key": "My Tag Name", "Value": "MyValue"}]


def test_parse_tag_field_with_maximum_key_length():
    """
    Given: A tag string with key at maximum allowed length (128 characters).
    When: parse_tag_field processes the input with maximum key length.
    Then: It should return a properly formatted tag dictionary.
    """
    from AWS import parse_tag_field

    max_key = "a" * 128
    result = parse_tag_field(f"key={max_key},value=test")
    assert result == [{"Key": max_key, "Value": "test"}]


def test_parse_tag_field_with_maximum_value_length():
    """
    Given: A tag string with value at maximum allowed length (256 characters).
    When: parse_tag_field processes the input with maximum value length.
    Then: It should return a properly formatted tag dictionary.
    """
    from AWS import parse_tag_field

    max_value = "a" * 256
    result = parse_tag_field(f"key=TestKey,value={max_value}")
    assert result == [{"Key": "TestKey", "Value": max_value}]


def test_parse_tag_field_with_key_exceeding_maximum_length():
    """
    Given: A tag string with key exceeding maximum allowed length (129 characters).
    When: parse_tag_field processes the input with oversized key.
    Then: It should raise an error.
    """
    from AWS import parse_tag_field

    oversized_key = "a" * 129
    with pytest.raises(ValueError):
        parse_tag_field(f"key={oversized_key},value=test")


def test_parse_tag_field_with_value_exceeding_maximum_length():
    """
    Given: A tag string with value exceeding maximum allowed length (257 characters).
    When: parse_tag_field processes the input with oversized value.
    Then: It should raise an error.
    """
    from AWS import parse_tag_field

    oversized_value = "a" * 257
    with pytest.raises(ValueError):
        parse_tag_field(f"key=TestKey,value={oversized_value}")


def test_parse_tag_field_with_exactly_fifty_tags(mocker):
    """
    Given: A tag string with exactly 50 tags (maximum allowed).
    When: parse_tag_field processes the input with 50 tags.
    Then: It should return all 50 tags without truncation.
    """
    from AWS import parse_tag_field

    mock_debug = mocker.patch.object(demisto, "debug")

    tags_string = ";".join([f"key=Key{i},value=Value{i}" for i in range(50)])
    result = parse_tag_field(tags_string)

    assert len(result) == 50
    assert result[0] == {"Key": "Key0", "Value": "Value0"}
    assert result[49] == {"Key": "Key49", "Value": "Value49"}
    mock_debug.assert_not_called()


def test_parse_tag_field_with_more_than_fifty_tags(mocker):
    """
    Given: A tag string with more than 50 tags (exceeds maximum).
    When: parse_tag_field processes the input with too many tags.
    Then: It should return only the first 50 tags and log a debug message.
    """
    from AWS import parse_tag_field

    mock_debug = mocker.patch.object(demisto, "debug")

    tags_string = ";".join([f"key=Key{i},value=Value{i}" for i in range(55)])
    result = parse_tag_field(tags_string)

    assert len(result) == 50
    assert result[0] == {"Key": "Key0", "Value": "Value0"}
    assert result[49] == {"Key": "Key49", "Value": "Value49"}
    mock_debug.assert_called_once_with("Number of tags is larger then 50, parsing only first 50 tags.")


def test_parse_tag_field_with_missing_comma_separator():
    """
    Given: A tag string missing comma separator between key and value.
    When: parse_tag_field processes the input without proper separator.
    Then: It should raise an error.
    """
    from AWS import parse_tag_field

    with pytest.raises(ValueError):
        parse_tag_field("key=Key1 value=Value1")


def test_parse_tag_field_with_extra_whitespace():
    """
    Given: A tag string with extra whitespace around the tag.
    When: parse_tag_field processes the input with whitespace.
    Then: It should handle the whitespace properly based on regex matching.
    """
    from AWS import parse_tag_field

    result = parse_tag_field("  key=Key1,value=Value1  ")
    assert result == [{"Key": "Key1", "Value": "Value1"}]


def test_parse_tag_field_with_numeric_keys_and_values():
    """
    Given: A tag string with numeric characters in keys and values.
    When: parse_tag_field processes the numeric input.
    Then: It should return properly formatted tag dictionaries.
    """
    from AWS import parse_tag_field

    result = parse_tag_field("key=123,value=456;key=Cost123,value=100.50")
    assert result == [{"Key": "123", "Value": "456"}, {"Key": "Cost123", "Value": "100.50"}]


def test_parse_tag_field_debug_logging_for_invalid_tag(mocker):
    """
    Given: A tag string with invalid format.
    When: parse_tag_field processes the invalid input.
    Then: It should log a debug message about the unparseable tag.
    """
    from AWS import parse_tag_field

    mocker.patch.object(demisto, "debug")

    invalid_tag = "invalid-format"
    with pytest.raises(ValueError):
        parse_tag_field(invalid_tag)


def test_parse_filter_field_with_valid_single_filter():
    """
    Given: A single valid filter string with name and values.
    When: parse_filter_field function processes the input.
    Then: It should return a list with one filter dict containing Name and Values.
    """
    from AWS import parse_filter_field

    result = parse_filter_field("name=instance-state-name,values=running")
    assert len(result) == 1
    assert result[0]["Name"] == "instance-state-name"
    assert result[0]["Values"] == ["running"]


def test_parse_filter_field_with_multiple_filters():
    """
    Given: Multiple valid filter strings separated by semicolons.
    When: parse_filter_field function processes the input.
    Then: It should return a list with multiple filter dicts.
    """
    from AWS import parse_filter_field

    filter_string = "name=instance-state-name,values=running;name=tag:Environment,values=production,staging"
    result = parse_filter_field(filter_string)
    assert len(result) == 2
    assert result[0]["Name"] == "instance-state-name"
    assert result[0]["Values"] == ["running"]
    assert result[1]["Name"] == "tag:Environment"
    assert result[1]["Values"] == ["production", "staging"]


def test_parse_filter_field_with_multiple_values():
    """
    Given: A filter string with multiple comma-separated values.
    When: parse_filter_field function processes the input.
    Then: It should return a filter dict with Values as a list of multiple items.
    """
    from AWS import parse_filter_field

    result = parse_filter_field("name=instance-type,values=1,2,3")
    assert len(result) == 1
    assert result[0]["Name"] == "instance-type"
    assert result[0]["Values"] == ["1", "2", "3"]


def test_parse_filter_field_with_none_input():
    """
    Given: A None value passed to parse_filter_field function.
    When: The function attempts to process the None input.
    Then: It should return an empty list.
    """
    from AWS import parse_filter_field

    result = parse_filter_field(None)
    assert result == []


def test_parse_filter_field_with_empty_string():
    """
    Given: An empty string passed to parse_filter_field function.
    When: The function attempts to process the empty input.
    Then: It should return an empty list.
    """
    from AWS import parse_filter_field

    result = parse_filter_field("")
    assert result == []


def test_parse_filter_field_with_invalid_format():
    """
    Given: A filter string that doesn't match the expected regex pattern.
    When: parse_filter_field function processes the malformed input.
    Then: Raise an ValueError.
    """
    from AWS import parse_filter_field

    with pytest.raises(ValueError):
        parse_filter_field("invalid-filter-format")


def test_parse_filter_field_with_mixed_valid_invalid_filters():
    """
    Given: Multiple filter strings where some are valid and some are invalid.
    When: parse_filter_field function processes the mixed input.
    Then: Raise an ValueError.
    """
    from AWS import parse_filter_field

    filter_string = "name=valid-filter,values=test;invalid-format;name=another-valid,values=value1,value2"
    with pytest.raises(ValueError):
        parse_filter_field(filter_string)


def test_parse_filter_field_with_spaces_in_values():
    """
    Given: A filter string with spaces in the values field.
    When: parse_filter_field function processes the input with spaces.
    Then: It should successfully parse the filter preserving spaces in values.
    """
    from AWS import parse_filter_field

    result = parse_filter_field("name=tag:Name,values=My App Server,Test Instance")
    assert len(result) == 1
    assert result[0]["Name"] == "tag:Name"
    assert result[0]["Values"] == ["My App Server", "Test Instance"]


def test_parse_filter_field_with_missing_values():
    """
    Given: A filter string with name but missing values part.
    When: parse_filter_field function processes the incomplete input.
    Then: Raises ValueError.
    """
    from AWS import parse_filter_field

    with pytest.raises(ValueError):
        parse_filter_field("name=instance-state-name")


def test_parse_filter_field_with_missing_name():
    """
    Given: A filter string with values but missing name part.
    When: parse_filter_field function processes the incomplete input.
    Then: Raises ValueError.
    """
    from AWS import parse_filter_field

    with pytest.raises(ValueError):
        parse_filter_field("values=running,stopped")


def test_parse_filter_field_with_colon_in_value():
    """
    Given: A filter string with values but missing name part.
    When: parse_filter_field function processes the incomplete input.
    Then: It should skip the invalid filter and return an empty list.
    """
    from AWS import parse_filter_field

    result = parse_filter_field("name=instance-state-name,values=running:active,stopped:inactive")
    expected = [{"Name": "instance-state-name", "Values": ["running:active", "stopped:inactive"]}]
    assert result == expected


def test_parse_filter_more_then_200_values():
    """
    Given: A filter string with more than 200 values in a single filter.
    When: parse_filter_field function processes the input with excessive values.
    Then: It should raise DemistoException indicating too many values in filter.
    """
    from AWS import parse_filter_field

    # Create a filter with 51 values (exceeding the 50 value limit)
    values = ",".join([f"value{i}" for i in range(2011)])
    filter_string = f"name=test-filter,values={values}"
    result = parse_filter_field(filter_string)
    assert len(result) == 1
    assert result[0]["Name"] == "test-filter"
    assert len(result[0]["Values"]) == 200
    assert result[0]["Values"][0] == "value0"
    assert result[0]["Values"][199] == "value199"


def test_parse_filter_exactly_200_values():
    """
    Given: A filter string with exactly 50 values in a single filter.
    When: parse_filter_field function processes the input with 50 values.
    Then: It should successfully parse the filter without raising an exception.
    """
    from AWS import parse_filter_field

    # Create a filter with exactly 50 values (at the limit)
    values = ",".join([f"value{i}" for i in range(200)])
    filter_string = f"name=test-filter,values={values}"

    result = parse_filter_field(filter_string)
    assert len(result) == 1
    assert result[0]["Name"] == "test-filter"
    assert len(result[0]["Values"]) == 200
    assert result[0]["Values"][0] == "value0"
    assert result[0]["Values"][199] == "value199"


def test_build_pagination_kwargs_with_default_limit():
    """
    Given: No limit argument provided in args.
    When: build_pagination_kwargs is called without limit.
    Then: It should return kwargs with default limit value.
    """
    from AWS import build_pagination_kwargs

    args = {}
    result = build_pagination_kwargs(args)

    assert "MaxResults" in result
    assert result["MaxResults"] == 50  # DEFAULT_LIMIT_VALUE


def test_build_pagination_kwargs_with_valid_limit():
    """
    Given: A valid limit argument in args.
    When: build_pagination_kwargs is called with valid limit.
    Then: It should return kwargs with the specified limit.
    """
    from AWS import build_pagination_kwargs

    args = {"limit": "25"}
    result = build_pagination_kwargs(args)

    assert result["MaxResults"] == 25


def test_build_pagination_kwargs_with_valid_next_token():
    """
    Given: Valid limit and next_token arguments in args.
    When: build_pagination_kwargs is called with both parameters.
    Then: It should return kwargs with both MaxResults and NextToken.
    """
    from AWS import build_pagination_kwargs

    args = {"limit": "30", "next_token": "token123"}
    result = build_pagination_kwargs(args)

    assert result["MaxResults"] == 30
    assert result["NextToken"] == "token123"


def test_build_pagination_kwargs_with_next_token_whitespace():
    """
    Given: A next_token with leading and trailing whitespace.
    When: build_pagination_kwargs is called with whitespace token.
    Then: It should strip whitespace and return clean NextToken.
    """
    from AWS import build_pagination_kwargs

    args = {"limit": "10", "next_token": "  token_with_spaces  "}
    result = build_pagination_kwargs(args)

    assert result["NextToken"] == "token_with_spaces"


def test_build_pagination_kwargs_with_limit_exceeding_maximum():
    """
    Given: A limit argument exceeding the maximum allowed value.
    When: build_pagination_kwargs is called with oversized limit.
    Then: It should cap the limit at maximum value and log debug message.
    """
    from AWS import build_pagination_kwargs

    args = {"limit": "2000"}
    result = build_pagination_kwargs(args)

    assert result["MaxResults"] == 1000  # MAX_LIMIT_VALUE


def test_build_pagination_kwargs_with_zero_limit():
    """
    Given: A limit argument of zero.
    When: build_pagination_kwargs is called with zero limit.
    Then: It should raise ValueError indicating limit must be greater than 0.
    """
    from AWS import build_pagination_kwargs

    args = {"limit": "0"}

    with pytest.raises(ValueError, match="Limit must be greater than 0"):
        build_pagination_kwargs(args)


def test_build_pagination_kwargs_with_negative_limit():
    """
    Given: A negative limit argument.
    When: build_pagination_kwargs is called with negative limit.
    Then: It should raise ValueError indicating limit must be greater than 0.
    """
    from AWS import build_pagination_kwargs

    args = {"limit": "-5"}

    with pytest.raises(ValueError, match="Limit must be greater than 0"):
        build_pagination_kwargs(args)


def test_build_pagination_kwargs_with_invalid_limit_string():
    """
    Given: A non-numeric string limit argument.
    When: build_pagination_kwargs is called with invalid limit.
    Then: It should raise ValueError indicating invalid limit parameter.
    """
    from AWS import build_pagination_kwargs

    args = {"limit": "not_a_number"}

    with pytest.raises(ValueError, match="Invalid limit parameter"):
        build_pagination_kwargs(args)


def test_build_pagination_kwargs_with_whitespace_only_next_token():
    """
    Given: A next_token with only whitespace characters.
    When: build_pagination_kwargs is called with whitespace-only token.
    Then: It should raise ValueError indicating next_token must be non-empty.
    """
    from AWS import build_pagination_kwargs

    args = {"limit": "10", "next_token": "   "}

    with pytest.raises(ValueError, match="next_token must be a non-empty string"):
        build_pagination_kwargs(args)


def test_build_pagination_kwargs_with_none_limit():
    """
    Given: A None value for limit argument.
    When: build_pagination_kwargs is called with None limit.
    Then: It should use default limit value.
    """
    from AWS import build_pagination_kwargs

    args = {"limit": None}
    result = build_pagination_kwargs(args)

    assert result["MaxResults"] == 50  # DEFAULT_LIMIT_VALUE


def test_build_pagination_kwargs_with_limit_at_maximum():
    """
    Given: A limit argument exactly at the maximum allowed value.
    When: build_pagination_kwargs is called with maximum limit.
    Then: It should return kwargs with the maximum limit without capping.
    """
    from AWS import build_pagination_kwargs

    args = {"limit": "1000"}
    result = build_pagination_kwargs(args)

    assert result["MaxResults"] == 1000


def test_build_pagination_kwargs_with_numeric_limit():
    """
    Given: A numeric limit argument instead of string.
    When: build_pagination_kwargs is called with numeric limit.
    Then: It should handle the numeric type and return correct limit.
    """
    from AWS import build_pagination_kwargs

    args = {"limit": 75}
    result = build_pagination_kwargs(args)

    assert result["MaxResults"] == 75


def test_build_pagination_kwargs_with_non_string_next_token():
    """
    Given: A non-string next_token argument.
    When: build_pagination_kwargs is called with non-string token.
    Then: It should raise ValueError indicating next_token must be a string.
    """
    from AWS import build_pagination_kwargs

    args = {"limit": "10", "next_token": 12345}

    with pytest.raises(ValueError, match="next_token must be a non-empty string"):
        build_pagination_kwargs(args)


def test_build_pagination_kwargs_no_pagination_arguments():
    """
    Given: Args dictionary with no pagination-related arguments.
    When: build_pagination_kwargs is called with non-pagination args.
    Then: It should return kwargs with default limit only.
    """
    from AWS import build_pagination_kwargs

    args = {"other_param": "value", "unrelated_arg": "test"}
    result = build_pagination_kwargs(args)

    assert result["MaxResults"] == 50
    assert "NextToken" not in result


def test_build_pagination_kwargs_with_limit_less_than_minimum():
    """
    Given: A limit argument less than the minimum allowed value.
    When: build_pagination_kwargs is called with limit less than minimum.
    Then: It should raise ValueError indicating limit must be greater than minimum.
    """
    from AWS import build_pagination_kwargs

    args = {"limit": "2"}

    with pytest.raises(ValueError, match="Limit must be greater than 5"):
        build_pagination_kwargs(args, minimum_limit=5)


def test_aws_error_handler_handle_client_error_missing_error_code(mocker):
    """
    Given: A ClientError with missing error code in response.
    When: handle_client_error is called with incomplete error response.
    Then: It should raise DemistoException with the original error.
    """
    from AWS import AWSErrorHandler
    from botocore.exceptions import ClientError

    mocker.patch("AWS.demisto.debug")

    error_response = {
        "Error": {"Message": "Some error message"},
        "ResponseMetadata": {"HTTPStatusCode": 400},
    }
    client_error = ClientError(error_response, "test-operation")

    with pytest.raises(SystemExit):
        AWSErrorHandler.handle_client_error(client_error, "accountID")


def test_aws_error_handler_handle_client_error_missing_error_message(mocker):
    """
    Given: A ClientError with missing error message in response.
    When: handle_client_error is called with incomplete error response.
    Then: It should raise DemistoException with the original error.
    """
    from AWS import AWSErrorHandler
    from botocore.exceptions import ClientError

    mocker.patch("AWS.demisto.debug")

    error_response = {"Error": {"Code": "TestError"}, "ResponseMetadata": {"HTTPStatusCode": 400}}
    client_error = ClientError(error_response, "test-operation")

    with pytest.raises(SystemExit):
        AWSErrorHandler.handle_client_error(client_error, "accountID")


def test_aws_error_handler_handle_client_error_missing_http_status_code(mocker):
    """
    Given: A ClientError with missing HTTP status code in response metadata.
    When: handle_client_error is called with incomplete response metadata.
    Then: It should raise DemistoException with the original error.
    """
    from AWS import AWSErrorHandler
    from botocore.exceptions import ClientError

    mocker.patch("AWS.demisto.debug")

    error_response = {"Error": {"Code": "TestError", "Message": "Test message"}, "ResponseMetadata": {}}
    client_error = ClientError(error_response, "test-operation")

    with pytest.raises(SystemExit):
        AWSErrorHandler.handle_client_error(client_error, "accountID")


def test_aws_error_handler_handle_client_error_missing_response_metadata(mocker):
    """
    Given: A ClientError with missing ResponseMetadata entirely.
    When: handle_client_error is called with incomplete response structure.
    Then: It should raise DemistoException with the original error.
    """
    from AWS import AWSErrorHandler
    from botocore.exceptions import ClientError

    mocker.patch("AWS.demisto.debug")

    error_response = {"Error": {"Code": "TestError", "Message": "Test message"}}
    client_error = ClientError(error_response, "test-operation")

    with pytest.raises(SystemExit):
        AWSErrorHandler.handle_client_error(client_error, "accountID")


def test_aws_error_handler_handle_client_error_missing_error_section(mocker):
    """
    Given: A ClientError with missing Error section entirely.
    When: handle_client_error is called with incomplete response structure.
    Then: It should raise DemistoException with the original error.
    """
    from AWS import AWSErrorHandler
    from botocore.exceptions import ClientError

    mocker.patch("AWS.demisto.debug")

    error_response = {"ResponseMetadata": {"HTTPStatusCode": 400}}
    client_error = ClientError(error_response, "test-operation")

    with pytest.raises(SystemExit):
        AWSErrorHandler.handle_client_error(client_error, "accountID")


def test_aws_error_handler_handle_client_error_unhandled_exception_debug_logging(mocker):
    """
    Given: A ClientError that causes an unhandled exception during processing.
    When: handle_client_error encounters the unhandled exception.
    Then: It should log debug message about the unhandled error and raise DemistoException.
    """
    from AWS import AWSErrorHandler
    from botocore.exceptions import ClientError

    mock_debug = mocker.patch("AWS.demisto.debug")
    mocker.patch("AWS.AWSErrorHandler._handle_permission_error", side_effect=ValueError("Unexpected error"))

    error_response = {
        "Error": {"Code": "AccessDenied", "Message": "Access denied"},
        "ResponseMetadata": {"HTTPStatusCode": 403},
    }
    client_error = ClientError(error_response, "test-operation")

    with pytest.raises(SystemExit):
        AWSErrorHandler.handle_client_error(client_error, "accountID")

    mock_debug.assert_any_call("[AWSErrorHandler] Unhandled error: Unexpected error")


def test_delete_bucket_website_command_success(mocker):
    """
    Given: A mocked boto3 S3 client and valid bucket name argument.
    When: delete_bucket_website_command is called.
    Then: It should return `CommandResults` with a success message confirming the bucket website deletion.
    """
    from AWS import S3

    mock_client = mocker.Mock()
    mock_client.delete_bucket_website.return_value = {"ResponseMetadata": {"HTTPStatusCode": HTTPStatus.OK}}
    args = {"bucket": "mock_bucket_name"}
    result = S3.delete_bucket_website_command(mock_client, args)
    assert isinstance(result, CommandResults)
    assert "Successfully removed the static website configuration from mock_bucket_name bucket." in result.readable_output


def test_delete_bucket_website_command_failure(mocker):
    """
    Given: A mocked boto3 S3 client and valid bucket name argument.
    When: delete_bucket_website_command is called.
    Then: It should return CommandResults with error entry type and error message.
    """
    from AWS import S3

    mock_client = mocker.Mock()
    mock_client.delete_bucket_website.return_value = {"ResponseMetadata": {"HTTPStatusCode": HTTPStatus.BAD_REQUEST}}
    args = {"bucket": "mock_bucket_name"}

    with pytest.raises(DemistoException, match="Failed to delete bucket website for mock_bucket_name."):
        S3.delete_bucket_website_command(mock_client, args)


def test_modify_event_subscription_command_success(mocker):
    """
    Given: A mocked boto3 RDS client and valid bucket subscription and event categories arguments.
    When: modify_event_subscription_command is called.
    Then: It should return `CommandResults` with a success message confirming event subscription modification.
    """
    from AWS import RDS

    mock_client = mocker.Mock()
    mock_client.modify_event_subscription.return_value = {"ResponseMetadata": {"HTTPStatusCode": HTTPStatus.OK}}
    args = {"subscription_name": "mock_subscription_name", "event_categories": "maintenance, recovery"}
    result = RDS.modify_event_subscription_command(mock_client, args)
    assert isinstance(result, CommandResults)
    assert "Event subscription mock_subscription_name successfully modified." in result.readable_output


def test_modify_event_subscription_command_failure(mocker):
    """
    Given: A mocked boto3 RDS client and valid bucket subscription and event categories arguments.
    When: modify_event_subscription_command is called.
    Then: Client is called with the subscription name and event categories and CommandResults contains error message.
    """
    from AWS import RDS

    mock_client = mocker.Mock()
    mock_client.modify_event_subscription.return_value = {"ResponseMetadata": {"HTTPStatusCode": HTTPStatus.BAD_REQUEST}}
    args = {"subscription_name": "mock_subscription_name", "event_categories": "maintenance, recovery"}

    with pytest.raises(DemistoException, match="Failed to modify event subscription mock_subscription_name."):
        RDS.modify_event_subscription_command(mock_client, args)


def test_put_bucket_ownership_controls_command_success(mocker):
    """
    Given: A mocked boto3 S3 client and valid bucket name and ownership controls rule arguments.
    When: put_bucket_ownership_controls_command is called.
    Then: It should return `CommandResults` with a success message confirming bucket ownership controls modification.
    """
    from AWS import S3

    mock_client = mocker.Mock()
    mock_client.put_bucket_ownership_controls.return_value = {"ResponseMetadata": {"HTTPStatusCode": HTTPStatus.OK}}
    args = {"bucket": "mock_bucket_name", "ownership_controls_rule": "maintenance, recovery"}
    result = S3.put_bucket_ownership_controls_command(mock_client, args)
    assert isinstance(result, CommandResults)
    assert "Bucket Ownership Controls successfully updated for mock_bucket_name" in result.readable_output


def test_put_bucket_ownership_controls_command_failure(mocker):
    """
    Given: A mocked boto3 S3 client and valid bucket name and ownership controls rule arguments.
    When: put_bucket_ownership_controls_command is called.
    Then: It should return CommandResults with error entry type and error message.
    """
    from AWS import S3

    mock_client = mocker.Mock()
    mock_client.put_bucket_ownership_controls.return_value = {"ResponseMetadata": {"HTTPStatusCode": HTTPStatus.BAD_REQUEST}}
    args = {"bucket": "mock_bucket_name", "ownership_controls_rule": "maintenance, recovery"}

    with pytest.raises(DemistoException, match="Failed to set Bucket Ownership Controls for mock_bucket_name."):
        S3.put_bucket_ownership_controls_command(mock_client, args)


def test_modify_subnet_attribute_command_success(mocker):
    """
    Given: A mocked boto3 RC2 client and valid subnet ID and additional argument to modify.
    When: modify_subnet_attribute_command is called.
    Then: It should return `CommandResults` with a success message confirming subnet configuration modification.
    """
    from AWS import EC2

    mock_client = mocker.Mock()
    mock_client.modify_subnet_attribute.return_value = {"ResponseMetadata": {"HTTPStatusCode": HTTPStatus.OK}}
    args = {"subnet_id": "mock_subnet_id", "enable_dns64": "true"}
    result = EC2.modify_subnet_attribute_command(mock_client, args)
    assert isinstance(result, CommandResults)
    assert "Subnet configuration successfully updated." in result.readable_output


def test_modify_subnet_attribute_command_failure(mocker):
    """
    Given: A mocked boto3 RC2 client and valid subnet ID and additional argument to modify.
    When: modify_subnet_attribute_command is called.
    Then: It should return CommandResults with error entry type and error message.
    """
    from AWS import EC2

    mock_client = mocker.Mock()
    mock_client.modify_subnet_attribute.return_value = {"ResponseMetadata": {"HTTPStatusCode": HTTPStatus.BAD_REQUEST}}
    args = {"subnet_id": "mock_subnet_id", "enable_dns64": "true"}

    with pytest.raises(DemistoException, match="Modification could not be performed."):
        EC2.modify_subnet_attribute_command(mock_client, args)


<<<<<<< HEAD
def test_get_bucket_website_command_success(mocker):
    """
    Given: A mocked boto3 S3 client and a valid bucket name.
    When: get_bucket_website_command is called.
    Then: It should return `CommandResults` with a readable output containing the Bucket Website Configuration.
    """
    from AWS import S3

    mock_client = mocker.Mock()
    mock_client.get_bucket_website.return_value = {"ResponseMetadata": {"HTTPStatusCode": HTTPStatus.OK}}
    args = {"bucket": "mock_bucket_name"}
    result = S3.get_bucket_website_command(mock_client, args)
    assert isinstance(result, CommandResults)
    assert "Bucket Website Configuration" in result.readable_output


def test_get_bucket_website_command_failure(mocker):
    """
    Given: A mocked boto3 S3 client that returns an HTTP error response.
    When: get_bucket_website_command is called.
    Then: It should raise `DemistoException` indicating the failure to retrieve the bucket website configuration.
    """
    from AWS import S3

    mock_client = mocker.Mock()
    mock_client.get_bucket_website.return_value = {"ResponseMetadata": {"HTTPStatusCode": HTTPStatus.BAD_REQUEST}}
    mock_error_handler = mocker.patch("AWS.AWSErrorHandler.handle_response_error")
    args = {"bucket": "mock_bucket_name"}
    S3.get_bucket_website_command(mock_client, args)
    mock_error_handler.assert_called_once()


def test_get_bucket_acl_command_success(mocker):
    """
    Given: A mocked boto3 S3 client and a valid bucket name.
    When: get_bucket_acl_command is called.
    Then: It should return `CommandResults` with a readable output containing the Bucket Acl information.
    """
    from AWS import S3

    mock_client = mocker.Mock()
    mock_client.get_bucket_acl.return_value = {"ResponseMetadata": {"HTTPStatusCode": HTTPStatus.OK}}
    args = {"bucket": "mock_bucket_name"}
    result = S3.get_bucket_acl_command(mock_client, args)
    assert isinstance(result, CommandResults)
    assert "Bucket Acl" in result.readable_output


def test_get_bucket_acl_command_failure(mocker):
    """
    Given: A mocked boto3 S3 client that returns an HTTP error response.
    When: get_bucket_acl_command is called.
    Then: It should raise `DemistoException` indicating the failure to retrieve the bucket ACL.
    """
    from AWS import S3

    mock_client = mocker.Mock()
    mock_client.get_bucket_acl.return_value = {"ResponseMetadata": {"HTTPStatusCode": HTTPStatus.BAD_REQUEST}}
    mock_error_handler = mocker.patch("AWS.AWSErrorHandler.handle_response_error")
    args = {"bucket": "mock_bucket_name"}
    S3.get_bucket_acl_command(mock_client, args)
    mock_error_handler.assert_called_once()


def test_create_network_acl_command_success(mocker):
    """
    Given: A mocked boto3 EC2 client and a valid VPC ID.
    When: create_network_acl_command is called.
    Then: It should return `CommandResults` with a readable output containing the details of the newly created Network ACL.
=======
def test_invoke_command_with_minimal_parameters(mocker):
    """
    Given: Minimal required parameters (function_name only)
    When: invoke_command is called
    Then: Should invoke function with basic parameters and return CommandResults
    """
    from AWS import Lambda

    # Arrange
    mock_client = mocker.Mock()
    mock_payload_stream = mocker.Mock()
    mock_payload_stream.read.return_value = b'{"result": "success"}'

    mock_response = {"StatusCode": 200, "Payload": mock_payload_stream, "ExecutedVersion": "$LATEST"}
    mock_client.invoke.return_value = mock_response

    args = {"function_name": "test-function", "region": "us-east-1"}

    # Act
    result = Lambda.invoke_command(mock_client, args)

    # Assert
    assert isinstance(result, CommandResults)
    assert result.outputs_prefix == "AWS.Lambda.InvokedFunction"
    assert result.outputs_key_field == ["FunctionName", "Region"]
    mock_client.invoke.assert_called_once()


def test_invoke_command_with_all_parameters(mocker):
    """
    Given: All possible parameters including payload, invocation_type, log_type, etc.
    When: invoke_command is called
    Then: Should pass all parameters correctly and return complete response data
    """
    from AWS import Lambda
    import base64

    # Arrange
    mock_client = mocker.Mock()
    mock_payload_stream = mocker.Mock()
    mock_payload_stream.read.return_value = b'{"output": "test_result"}'

    log_result_b64 = base64.b64encode(b"Log output from function").decode("utf-8")

    mock_response = {
        "StatusCode": 200,
        "Payload": mock_payload_stream,
        "ExecutedVersion": "1",
        "LogResult": log_result_b64,
        "FunctionError": "Unhandled",
    }
    mock_client.invoke.return_value = mock_response

    test_payload = {"input": "test_data", "value": 123}
    args = {
        "function_name": "production-function",
        "invocation_type": "RequestResponse",
        "log_type": "Tail",
        "client_context": "test-context",
        "payload": test_payload,
        "qualifier": "PROD",
        "region": "us-west-2",
    }

    # Act
    result = Lambda.invoke_command(mock_client, args)

    # Assert
    assert isinstance(result, CommandResults)
    assert "LogResult" in result.outputs
    assert "Payload" in result.outputs
    assert "ExecutedVersion" in result.outputs
    assert "FunctionError" in result.outputs
    assert result.outputs["LogResult"] == "Log output from function"
    assert result.outputs["Payload"] == '{"output": "test_result"}'

    # Verify the invoke call parameters
    call_args = mock_client.invoke.call_args[1]
    assert call_args["FunctionName"] == "production-function"
    assert call_args["InvocationType"] == "RequestResponse"
    assert call_args["LogType"] == "Tail"
    assert call_args["ClientContext"] == "test-context"
    assert call_args["Qualifier"] == "PROD"
    assert json.loads(call_args["Payload"]) == test_payload


def test_invoke_command_with_string_json_payload(mocker):
    """
    Given: Payload as JSON string starting with '{' or '['
    When: invoke_command is called
    Then: Should pass the string payload directly without re-encoding
    """
    from AWS import Lambda

    # Arrange
    mock_client = mocker.Mock()
    mock_payload_stream = mocker.Mock()
    mock_payload_stream.read.return_value = b'{"status": "ok"}'

    mock_response = {"StatusCode": 200, "Payload": mock_payload_stream}
    mock_client.invoke.return_value = mock_response

    json_string_payload = '{"test": "data", "number": 42}'
    args = {"function_name": "test-function", "payload": json_string_payload, "region": "us-east-1"}

    # Act
    result = Lambda.invoke_command(mock_client, args)

    # Assert
    call_args = mock_client.invoke.call_args[1]
    assert call_args["Payload"] == json_string_payload
    assert isinstance(result, CommandResults)


def test_invoke_command_with_array_json_string_payload(mocker):
    """
    Given: Payload as JSON array string starting with '['
    When: invoke_command is called
    Then: Should pass the string payload directly without re-encoding
    """
    from AWS import Lambda

    # Arrange
    mock_client = mocker.Mock()
    mock_payload_stream = mocker.Mock()
    mock_payload_stream.read.return_value = b"[1, 2, 3]"

    mock_response = {"StatusCode": 200, "Payload": mock_payload_stream}
    mock_client.invoke.return_value = mock_response

    array_string_payload = '[{"id": 1}, {"id": 2}]'
    args = {"function_name": "test-function", "payload": array_string_payload, "region": "us-east-1"}

    # Act
    result = Lambda.invoke_command(mock_client, args)

    # Assert
    call_args = mock_client.invoke.call_args[1]
    assert call_args["Payload"] == array_string_payload
    assert isinstance(result, CommandResults)


def test_invoke_command_with_non_json_string_payload(mocker):
    """
    Given: Payload as non-JSON string (doesn't start with '{' or '[')
    When: invoke_command is called
    Then: Should JSON encode the string payload
    """
    from AWS import Lambda

    # Arrange
    mock_client = mocker.Mock()
    mock_payload_stream = mocker.Mock()
    mock_payload_stream.read.return_value = b'"simple_string"'

    mock_response = {"StatusCode": 200, "Payload": mock_payload_stream}
    mock_client.invoke.return_value = mock_response

    simple_string_payload = "simple_string"
    args = {"function_name": "test-function", "payload": simple_string_payload, "region": "us-east-1"}

    # Act
    result = Lambda.invoke_command(mock_client, args)

    # Assert
    call_args = mock_client.invoke.call_args[1]
    assert call_args["Payload"] == json.dumps(simple_string_payload)
    assert isinstance(result, CommandResults)


def test_invoke_command_with_dict_payload(mocker):
    """
    Given: Payload as Python dictionary
    When: invoke_command is called
    Then: Should JSON encode the dictionary payload
    """
    from AWS import Lambda

    # Arrange
    mock_client = mocker.Mock()
    mock_payload_stream = mocker.Mock()
    mock_payload_stream.read.return_value = b'{"processed": true}'

    mock_response = {"StatusCode": 200, "Payload": mock_payload_stream}
    mock_client.invoke.return_value = mock_response

    dict_payload = {"key": "value", "nested": {"inner": "data"}}
    args = {"function_name": "test-function", "payload": dict_payload, "region": "us-east-1"}

    # Act
    result = Lambda.invoke_command(mock_client, args)

    # Assert
    call_args = mock_client.invoke.call_args[1]
    assert call_args["Payload"] == json.dumps(dict_payload)
    assert isinstance(result, CommandResults)


def test_invoke_command_with_list_payload(mocker):
    """
    Given: Payload as Python list
    When: invoke_command is called
    Then: Should JSON encode the list payload
    """
    from AWS import Lambda

    # Arrange
    mock_client = mocker.Mock()
    mock_payload_stream = mocker.Mock()
    mock_payload_stream.read.return_value = b"[1, 2, 3]"

    mock_response = {"StatusCode": 200, "Payload": mock_payload_stream}
    mock_client.invoke.return_value = mock_response

    list_payload = [1, 2, {"key": "value"}]
    args = {"function_name": "test-function", "payload": list_payload, "region": "us-east-1"}

    # Act
    result = Lambda.invoke_command(mock_client, args)

    # Assert
    call_args = mock_client.invoke.call_args[1]
    assert call_args["Payload"] == json.dumps(list_payload)
    assert isinstance(result, CommandResults)


def test_invoke_command_with_base64_log_result(mocker):
    """
    Given: Response contains base64 encoded log result
    When: invoke_command is called
    Then: Should decode the log result and include it in outputs
    """
    from AWS import Lambda
    import base64

    # Arrange
    mock_client = mocker.Mock()
    mock_payload_stream = mocker.Mock()
    mock_payload_stream.read.return_value = b'{"result": "success"}'

    log_message = "START RequestId: RequestId\nEND RequestId: RequestId\nREPORT RequestId: RequestId"
    log_result_b64 = base64.b64encode(log_message.encode("utf-8")).decode("utf-8")

    mock_response = {"StatusCode": 200, "Payload": mock_payload_stream, "LogResult": log_result_b64}
    mock_client.invoke.return_value = mock_response

    args = {"function_name": "test-function", "log_type": "Tail", "region": "us-east-1"}

    # Act
    result = Lambda.invoke_command(mock_client, args)

    # Assert
    assert "LogResult" in result.outputs
    assert result.outputs["LogResult"] == log_message


def test_update_function_url_configuration_with_minimal_parameters(mocker):
    """
    Given: Minimal required parameters (function_name only)
    When: update_function_url_configuration_command is called
    Then: Should call update_function_url_config with basic parameters and return success message
    """
    from AWS import Lambda

    # Arrange
    mock_client = mocker.Mock()
    mock_response = {
        "FunctionUrl": "FunctionUrl",
        "FunctionArn": "FunctionArn",
        "AuthType": "AWS_IAM",
        "CreationTime": "2023-01-01T12:00:00.000Z",
    }
    mock_client.update_function_url_config.return_value = mock_response

    args = {"function_name": "test-function"}

    # Act
    result = Lambda.update_function_url_configuration_command(mock_client, args)

    # Assert
    assert isinstance(result, CommandResults)
    assert "Updated Lambda Function URL Configuration" in result.readable_output
    assert "FunctionArn" in result.readable_output
    assert result.raw_response == mock_response
    mock_client.update_function_url_config.assert_called_once()


def test_update_function_url_configuration_with_all_parameters(mocker):
    """
    Given: All possible parameters including function_name, qualifier, auth_type, and all CORS settings
    When: update_function_url_configuration_command is called
    Then: Should pass all parameters correctly to the API call
    """
    from AWS import Lambda

    # Arrange
    mock_client = mocker.Mock()
    mock_response = {
        "FunctionUrl": "FunctionUrl",
        "FunctionArn": "FunctionArn",
        "AuthType": "NONE",
        "Cors": {
            "AllowCredentials": True,
            "AllowHeaders": ["Content-Type", "Authorization"],
            "AllowMethods": ["GET", "POST"],
            "AllowOrigins": ["https://example.com"],
            "ExposeHeaders": ["x-custom-header"],
            "MaxAge": 86400,
        },
        "CreationTime": "2023-01-01T12:00:00.000Z",
    }
    mock_client.update_function_url_config.return_value = mock_response

    args = {
        "function_name": "prod-function",
        "qualifier": "LIVE",
        "auth_type": "NONE",
        "cors_allow_credentials": "true",
        "cors_allow_headers": "Content-Type,Authorization",
        "cors_allow_methods": "GET,POST",
        "cors_allow_origins": "https://example.com",
        "cors_expose_headers": "x-custom-header",
        "cors_max_age": "86400",
        "invoke_mode": "BUFFERED_STREAM",
    }

    # Act
    Lambda.update_function_url_configuration_command(mock_client, args)

    # Assert
    call_args = mock_client.update_function_url_config.call_args[1]
    assert call_args["FunctionName"] == "prod-function"
    assert call_args["Qualifier"] == "LIVE"
    assert call_args["AuthType"] == "NONE"
    assert call_args["InvokeMode"] == "BUFFERED_STREAM"

    cors_config = call_args["Cors"]
    assert cors_config["AllowCredentials"] is True
    assert cors_config["AllowHeaders"] == ["Content-Type", "Authorization"]
    assert cors_config["AllowMethods"] == ["GET", "POST"]
    assert cors_config["AllowOrigins"] == ["https://example.com"]
    assert cors_config["ExposeHeaders"] == ["x-custom-header"]
    assert cors_config["MaxAge"] == 86400


def test_get_function_configuration_with_minimal_parameters(mocker):
    """
    Given: Only function_name parameter provided
    When: get_function_configuration_command is called
    Then: Should call get_function_configuration with function name only and return formatted results
    """
    from AWS import Lambda

    # Arrange
    mock_client = mocker.Mock()
    mock_response = {
        "FunctionName": "test-function",
        "FunctionArn": "FunctionArn",
        "Runtime": "python3.9",
        "CodeSha256": "CodeSha256",
        "State": "Active",
        "Description": "Test function",
        "RevisionId": "RevisionId",
        "LastModified": "2023-01-01T12:00:00.000Z",
        "ResponseMetadata": {"RequestId": "test-request-id", "HTTPStatusCode": 200},
    }
    mock_client.get_function_configuration.return_value = mock_response

    args = {"function_name": "test-function"}

    # Act
    result = Lambda.get_function_configuration_command(mock_client, args)

    # Assert
    assert isinstance(result, CommandResults)
    assert result.outputs_prefix == "AWS.Lambda.FunctionConfig"
    assert "ResponseMetadata" not in result.outputs
    assert result.outputs["FunctionName"] == "test-function"
    assert result.outputs["Runtime"] == "python3.9"
    assert "test-function" in result.readable_output


def test_get_function_configuration_with_all_parameters(mocker):
    """
    Given: Function name and qualifier parameters provided
    When: get_function_configuration_command is called
    Then: Should include qualifier in API call and return complete configuration
    """
    from AWS import Lambda

    # Arrange
    mock_client = mocker.Mock()
    mock_response = {
        "FunctionName": "test-function",
        "FunctionArn": "FunctionArn",
        "Runtime": "Runtime",
        "Role": "Role",
        "Handler": "Handler",
        "CodeSize": 1024,
        "Description": "Description",
        "Timeout": 30,
        "MemorySize": 256,
        "LastModified": "2023-01-15T14:30:00.000Z",
        "CodeSha256": "CodeSha256",
        "Version": "LIVE",
        "Environment": {"Variables": {"ENV": "production", "DEBUG": "false"}},
        "DeadLetterConfig": {"TargetArn": "TargetArn"},
        "KMSKeyArn": "KMSKeyArn",
        "TracingConfig": {"Mode": "Active"},
        "RevisionId": "RevisionId",
        "State": "Active",
        "StateReason": "The function is ready",
        "StateReasonCode": "Idle",
        "PackageType": "Zip",
        "Architectures": ["x86_64"],
        "EphemeralStorage": {"Size": 512},
        "SnapStart": {"ApplyOn": "None", "OptimizationStatus": "Off"},
        "ResponseMetadata": {"RequestId": "RequestId", "HTTPStatusCode": 200},
    }
    mock_client.get_function_configuration.return_value = mock_response

    args = {"function_name": "test-function", "qualifier": "LIVE"}

    # Act
    result = Lambda.get_function_configuration_command(mock_client, args)

    # Assert
    assert isinstance(result, CommandResults)
    assert result.outputs_prefix == "AWS.Lambda.FunctionConfig"
    mock_client.get_function_configuration.assert_called_once_with(FunctionName="test-function", Qualifier="LIVE")
    assert result.outputs["FunctionName"] == "test-function"
    assert result.outputs["Version"] == "LIVE"
    assert result.outputs["Runtime"] == "Runtime"
    assert result.outputs["Environment"]["Variables"]["ENV"] == "production"
    assert "ResponseMetadata" not in result.outputs


def test_get_function_url_configuration_with_minimal_parameters(mocker):
    """
    Given: Only function_name parameter provided
    When: get_function_url_configuration_command is called
    Then: Should call get_function_url_config with function name only and return formatted results
    """
    from AWS import Lambda

    # Arrange
    mock_client = mocker.Mock()
    mock_response = {
        "FunctionUrl": "FunctionUrl",
        "FunctionArn": "FunctionArn",
        "AuthType": "AWS_IAM",
        "CreationTime": "2023-01-01T12:00:00.000Z",
        "LastModifiedTime": "2023-01-15T14:30:00.000Z",
        "InvokeMode": "BUFFERED_STREAM",
        "ResponseMetadata": {"RequestId": "test-request-id", "HTTPStatusCode": 200},
    }
    mock_client.get_function_url_config.return_value = mock_response

    args = {"function_name": "test-function"}

    # Act
    result = Lambda.get_function_url_configuration_command(mock_client, args)

    # Assert
    assert isinstance(result, CommandResults)
    assert result.outputs_prefix == "AWS.Lambda.FunctionURLConfig"
    assert result.outputs_key_field == "FunctionArn"
    assert "test-function" in result.readable_output
    assert "ResponseMetadata" not in result.outputs
    assert result.outputs["FunctionUrl"] == "FunctionUrl"
    assert result.outputs["AuthType"] == "AWS_IAM"
    assert result.raw_response == result.outputs
    mock_client.get_function_url_config.assert_called_once_with(FunctionName="test-function")


def test_get_function_url_configuration_with_all_parameters(mocker):
    """
    Given: Function name and qualifier parameters provided
    When: get_function_url_configuration_command is called
    Then: Should include qualifier in API call and return complete URL configuration
    """
    from AWS import Lambda

    # Arrange
    mock_client = mocker.Mock()
    mock_response = {
        "FunctionUrl": "FunctionUrl",
        "FunctionArn": "FunctionArn",
        "AuthType": "NONE",
        "CreationTime": "2023-01-01T12:00:00.000Z",
        "LastModifiedTime": "2023-01-15T14:30:00.000Z",
        "InvokeMode": "RESPONSE_STREAM",
        "Cors": {
            "AllowCredentials": False,
            "AllowHeaders": ["Authorization", "Content-Type", "X-API-Key"],
            "AllowMethods": ["GET", "POST", "PUT", "DELETE"],
            "AllowOrigins": ["https://example.com"],
            "ExposeHeaders": ["X-Request-ID", "X-Custom-Header"],
            "MaxAge": 3600,
        },
        "ResponseMetadata": {"RequestId": "prod-request-id", "HTTPStatusCode": 200},
    }
    mock_client.get_function_url_config.return_value = mock_response

    args = {"function_name": "prod-function", "qualifier": "LIVE"}

    # Act
    result = Lambda.get_function_url_configuration_command(mock_client, args)

    # Assert
    assert isinstance(result, CommandResults)
    assert result.outputs_prefix == "AWS.Lambda.FunctionURLConfig"
    mock_client.get_function_url_config.assert_called_once_with(FunctionName="prod-function", Qualifier="LIVE")
    assert result.outputs["FunctionUrl"] == "FunctionUrl"
    assert result.outputs["AuthType"] == "NONE"
    assert result.outputs["InvokeMode"] == "RESPONSE_STREAM"
    assert "Cors" in result.outputs
    assert "ResponseMetadata" not in result.outputs
    assert "prod-function" in result.readable_output


def test_get_policy_with_minimal_parameters(mocker):
    """
    Given: Only function_name parameter provided
    When: get_policy_command is called
    Then: Should call get_policy with function name only and return formatted results
    """
    from AWS import Lambda

    # Arrange
    mock_client = mocker.Mock()
    mock_policy_response = {
        "Policy": json.dumps(
            {
                "Version": "2012-10-17",
                "Id": "default",
                "Statement": [
                    {
                        "Sid": "Sid1",
                        "Effect": "Allow",
                        "Principal": {"Service": "Service1"},
                        "Action": "Action",
                        "Resource": "Resource",
                    }
                ],
            }
        ),
        "RevisionId": "RevisionId",
        "ResponseMetadata": {"HTTPStatusCode": 200, "RequestId": "test-request-id"},
    }

    mock_client.get_policy.return_value = mock_policy_response

    args = {"function_name": "test-function", "region": "us-east-1"}

    # Act
    result = Lambda.get_policy_command(mock_client, args)

    # Assert
    assert isinstance(result, CommandResults)
    assert result.outputs_prefix == "AWS.Lambda.Policy"
    assert result.outputs_key_field == ["Region", "FunctionName", "AccountId"]
    mock_client.get_policy.assert_called_once_with(FunctionName="test-function")


def test_get_policy_with_all_parameters(mocker):
    """
    Given: Function name and qualifier parameters provided
    When: get_policy_command is called
    Then: Should include qualifier in API call and return complete policy configuration
    """
    from AWS import Lambda

    # Arrange
    mock_client = mocker.Mock()
    mock_policy_response = {
        "Policy": json.dumps(
            {
                "Version": "2012-10-17",
                "Id": "production-policy",
                "Statement": [
                    {
                        "Sid": "Sid1",
                        "Effect": "Allow",
                        "Principal": {"Service": "Service1"},
                        "Action": "lambda:InvokeFunction",
                        "Resource": "Resource",
                    },
                    {
                        "Sid": "Sid2",
                        "Effect": "Allow",
                        "Principal": {"Service": "Service2"},
                        "Action": "lambda:InvokeFunction",
                        "Resource": "Resource",
                    },
                ],
            }
        ),
        "RevisionId": "RevisionId",
        "ResponseMetadata": {"HTTPStatusCode": 200, "RequestId": "prod-request-id"},
    }
    mock_config_response = {
        "FunctionArn": "FunctionArn",
    }

    mock_client.get_policy.return_value = mock_policy_response
    mock_client.get_function_configuration.return_value = mock_config_response

    args = {"function_name": "function_name", "qualifier": "LIVE", "region": "us-east-1"}

    # Act
    result = Lambda.get_policy_command(mock_client, args)

    # Assert
    assert isinstance(result, CommandResults)
    assert result.outputs_prefix == "AWS.Lambda.Policy"
    mock_client.get_policy.assert_called_once_with(FunctionName="function_name", Qualifier="LIVE")


def test_get_policy_command_result_outputs_prefix(mocker):
    """
    Given: Any valid function policy request
    When: get_policy_command is called
    Then: Should return CommandResults with correct outputs_prefix set to AWS.Lambda.Policy
    """
    from AWS import Lambda

    # Arrange
    mock_client = mocker.Mock()
    mock_policy_response = {
        "Policy": json.dumps(
            {
                "Version": "2012-10-17",
                "Statement": [
                    {"Sid": "Sid", "Effect": "Allow", "Principal": {"Service": "Service"}, "Action": "lambda:InvokeFunction"}
                ],
            }
        ),
        "RevisionId": "RevisionId",
        "ResponseMetadata": {"HTTPStatusCode": 200},
    }
    mock_config_response = {"FunctionArn": "FunctionArn"}

    mock_client.get_policy.return_value = mock_policy_response
    mock_client.get_function_configuration.return_value = mock_config_response

    args = {"function_name": "prefix-test-function", "region": "us-east-1"}

    # Act
    result = Lambda.get_policy_command(mock_client, args)

    # Assert
    assert isinstance(result, CommandResults)
    assert result.outputs_prefix == "AWS.Lambda.Policy"
    assert result.outputs_key_field == ["Region", "FunctionName", "AccountId"]


def test_cost_explorer_billing_cost_usage_list_command_success(mocker):
    """
    Given: A mocked boto3 CostExplorer client and valid cost usage arguments.
    When: billing_cost_usage_list_command is called successfully.
    Then: It should return CommandResults with usage data and proper outputs.
    """
    from AWS import CostExplorer

    mock_client = mocker.Mock()
    mock_response = {
        "ResultsByTime": [
            {
                "TimePeriod": {"Start": "2023-10-01", "End": "2023-10-02"},
                "Total": {"UsageQuantity": {"Amount": "100.5", "Unit": "Hrs"}, "BlendedCost": {"Amount": "25.75", "Unit": "USD"}},
            }
        ],
        "NextPageToken": "next-token-123",
    }
    mock_client.get_cost_and_usage.return_value = mock_response

    args = {
        "metrics": "UsageQuantity,BlendedCost",
        "start_date": "2023-10-01",
        "end_date": "2023-10-02",
        "granularity": "Daily",
        "aws_services": "EC2-Instance",
    }

    result = CostExplorer.billing_cost_usage_list_command(mock_client, args)

    assert isinstance(result, CommandResults)
    assert "AWS Billing Usage" in result.readable_output
    assert "AWS.Billing.Usage" in result.outputs
    assert "AWS.Billing(true)" in result.outputs
    assert result.outputs["AWS.Billing(true)"]["UsageNextToken"] == "next-token-123"
    assert result.raw_response == mock_response


def test_cost_explorer_billing_forecast_list_command_success(mocker):
    """
    Given: A mocked boto3 CostExplorer client and valid forecast arguments.
    When: billing_forecast_list_command is called successfully.
    Then: It should return CommandResults with forecast data and proper outputs.
    """
    from AWS import CostExplorer

    mock_client = mocker.Mock()
    mock_response = {
        "ForecastResultsByTime": [{"TimePeriod": {"Start": "2023-10-15", "End": "2023-10-16"}, "MeanValue": "150.25"}],
        "Unit": "USD",
        "NextPageToken": "forecast-token-456",
    }
    mock_client.get_cost_forecast.return_value = mock_response

    args = {
        "metrics": "BlendedCost",
        "start_date": "2023-10-15",
        "end_date": "2023-10-22",
        "granularity": "Daily",
        "aws_services": "EC2-Instance",
    }

    result = CostExplorer.billing_forecast_list_command(mock_client, args)

    assert isinstance(result, CommandResults)
    assert "AWS Billing Forecast" in result.readable_output
    assert "AWS.Billing.Forecast" in result.outputs
    assert "AWS.Billing(true)" in result.outputs
    assert result.outputs["AWS.Billing(true)"]["ForecastNextToken"] == "forecast-token-456"


def test_budgets_billing_budgets_list_command_success(mocker):
    """
    Given: A mocked boto3 Budgets client and valid budget list arguments.
    When: billing_budgets_list_command is called successfully.
    Then: It should return CommandResults with budget data and proper outputs.
    """
    from AWS import Budgets
    from datetime import datetime

    mock_client = mocker.Mock()
    mock_response = {
        "Budgets": [
            {
                "BudgetName": "test-budget",
                "BudgetType": "COST",
                "BudgetLimit": {"Amount": "1000.00", "Unit": "USD"},
                "CalculatedSpend": {"ActualSpend": {"Amount": "750.50", "Unit": "USD"}},
                "TimePeriod": {"Start": datetime(2023, 10, 1), "End": datetime(2023, 10, 31)},
            }
        ],
        "NextToken": "budget-token-789",
    }
    mock_client.describe_budgets.return_value = mock_response

    args = {"account_id": "123456789012", "max_result": "50", "show_filter_expression": "false"}

    result = Budgets.billing_budgets_list_command(mock_client, args)
    budgets_path = "AWS.Billing.Budget(val.BudgetName && val.BudgetName == obj.BudgetName)"
    assert isinstance(result, CommandResults)
    assert "AWS Budgets" in result.readable_output
    assert budgets_path in result.outputs
    assert "AWS.Billing(true)" in result.outputs
    assert result.outputs["AWS.Billing(true)"]["BudgetNextToken"] == "budget-token-789"
    assert len(result.outputs[budgets_path]) == 1
    assert result.outputs[budgets_path][0]["BudgetName"] == "test-budget"


def test_cost_explorer_billing_cost_usage_list_command_no_next_token(mocker):
    """
    Given: A mocked boto3 CostExplorer client with response containing no next token.
    When: billing_cost_usage_list_command is called successfully.
    Then: It should return CommandResults without next token in outputs.
    """
    from AWS import CostExplorer

    mock_client = mocker.Mock()
    mock_response = {
        "ResultsByTime": [
            {
                "TimePeriod": {"Start": "2023-10-01", "End": "2023-10-02"},
                "Total": {"UsageQuantity": {"Amount": "50.0", "Unit": "Hrs"}},
            }
        ]
    }
    mock_client.get_cost_and_usage.return_value = mock_response

    args = {"metrics": "UsageQuantity"}

    result = CostExplorer.billing_cost_usage_list_command(mock_client, args)

    assert isinstance(result, CommandResults)
    assert result.outputs["AWS.Billing(true)"]["UsageNextToken"] == ""
    assert "Next Page Token" not in result.readable_output


def test_budgets_billing_budgets_list_command_with_next_token(mocker):
    """
    Given: A mocked boto3 Budgets client and arguments with next page token.
    When: billing_budgets_list_command is called with pagination token.
    Then: It should include the token in the request and handle the response properly.
    """
    from AWS import Budgets
    from datetime import datetime

    mock_client = mocker.Mock()
    mock_response = {
        "Budgets": [
            {
                "BudgetName": "budget-page-2",
                "BudgetType": "USAGE",
                "BudgetLimit": {"Amount": "500.00", "Unit": "USD"},
                "CalculatedSpend": {"ActualSpend": {"Amount": "300.25", "Unit": "USD"}},
                "TimePeriod": {"Start": datetime(2023, 11, 1), "End": datetime(2023, 11, 30)},
            }
        ]
    }
    mock_client.describe_budgets.return_value = mock_response

    args = {"account_id": "123456789012", "next_page_token": "existing-token", "show_filter_expression": "false"}

    result = Budgets.billing_budgets_list_command(mock_client, args)

    # Verify the token was passed to the client
    mock_client.describe_budgets.assert_called_once()
    call_args = mock_client.describe_budgets.call_args[1]
    assert call_args["NextToken"] == "existing-token"

    assert isinstance(result, CommandResults)
    budgets_path = "AWS.Billing.Budget(val.BudgetName && val.BudgetName == obj.BudgetName)"
    assert result.outputs[budgets_path][0]["BudgetName"] == "budget-page-2"


def test_budgets_billing_budget_notification_list_command_success(mocker):
    """
    Given: A mocked boto3 Budgets client and valid arguments to list budget notifications.
    When: billing_budget_notification_list_command is called successfully.
    Then: It should return CommandResults with notifications and next token in outputs.
    """
    from AWS import Budgets

    mock_client = mocker.Mock()
    mock_response = {
        "Notifications": [
            {
                "NotificationType": "ACTUAL",
                "ComparisonOperator": "GREATER_THAN",
                "Threshold": 80.0,
                "ThresholdType": "PERCENTAGE",
                "Subscribers": [
                    {"SubscriptionType": "EMAIL", "Address": "owner@example.com"},
                ],
            }
        ],
        "NextToken": "notif-token-001",
    }
    mock_client.describe_notifications_for_budget.return_value = mock_response

    args = {
        "account_id": "123456789012",
        "budget_name": "my-budget",
        "max_result": "25",
    }

    result = Budgets.billing_budget_notification_list_command(mock_client, args)

    assert isinstance(result, CommandResults)
    assert "AWS.Billing.Notification" in result.outputs
    assert len(result.outputs["AWS.Billing.Notification"]) == 1
    assert result.outputs["AWS.Billing(true)"]["NotificationNextToken"] == "notif-token-001"
    assert "Notifications for Budget: my-budget" in result.readable_output


def test_budgets_billing_budget_notification_list_command_with_pagination_and_params(mocker):
    """
    Given: Arguments with next_page_token and max_result provided.
    When: billing_budget_notification_list_command is executed.
    Then: It should forward MaxResults and NextToken to describe_notifications_for_budget and return raw_response.
    """
    from AWS import Budgets

    mock_client = mocker.Mock()
    mock_response = {"Notifications": [], "NextToken": "next-2"}
    mock_client.describe_notifications_for_budget.return_value = mock_response

    args = {
        "account_id": "123456789012",
        "budget_name": "budget-x",
        "max_result": "100",
        "next_page_token": "prev-token",
    }

    result = Budgets.billing_budget_notification_list_command(mock_client, args)

    # Verify params forwarded correctly
    mock_client.describe_notifications_for_budget.assert_called_once()
    call_kwargs = mock_client.describe_notifications_for_budget.call_args[1]
    assert call_kwargs["AccountId"] == "123456789012"
    assert call_kwargs["BudgetName"] == "budget-x"
    assert call_kwargs["MaxResults"] == 100
    assert call_kwargs["NextToken"] == "prev-token"

    assert isinstance(result, CommandResults)
    assert result.raw_response == mock_response


def test_ec2_describe_subnets_command_success(mocker):
    """
    Given: A mocked boto3 EC2 client with valid subnet response.
    When: describe_subnets_command is called successfully.
    Then: Client is called with no arguments and CommandResults contains subnet information and outputs.
>>>>>>> 6fc8e685
    """
    from AWS import EC2

    mock_client = mocker.Mock()
<<<<<<< HEAD
    mock_client.create_network_acl.return_value = {"ResponseMetadata": {"HTTPStatusCode": HTTPStatus.OK},
                                                   "NetworkAcl": {"vpc_id": "mock_vpc_id", "Entries": []}}
    args = {"vpc_id": "mock_vpc_id"}
    result = EC2.create_network_acl_command(mock_client, args)
    assert isinstance(result, CommandResults)
    assert "AWS EC2 ACL Entries" in result.readable_output


def test_create_network_acl_command_failure(mocker):
    """
    Given: A mocked boto3 EC2 client that returns an HTTP error response.
    When: create_network_acl_command is called with a VPC ID.
    Then: It should raise `DemistoException` indicating the failure to create the Network ACL.
=======
    mock_client.describe_subnets.return_value = {
        "Subnets": [
            {
                "AvailabilityZone": "us-east-1a",
                "AvailableIpAddressCount": 251,
                "CidrBlock": "0.0.0.0/24",
                "DefaultForAz": False,
                "State": "available",
                "SubnetId": "subnet-12345678",
                "VpcId": "vpc-87654321",
                "Tags": [{"Key": "Name", "Value": "test-subnet"}, {"Key": "Environment", "Value": "dev"}],
            }
        ]
    }

    args = {"account_id": "123456789", "region": "us-east-1"}

    result = EC2.describe_subnets_command(mock_client, args)

    assert isinstance(result, CommandResults)
    assert result.outputs_prefix == "AWS.EC2.Subnets"
    assert result.outputs_key_field == "SubnetId"
    assert "AWS EC2 Subnets" in result.readable_output
    mock_client.describe_subnets.assert_called_once_with()


def test_ec2_describe_subnets_command_with_filters(mocker):
    """
    Given: A mocked boto3 EC2 client and subnet IDs/filters arguments.
    When: describe_subnets_command is called with filters and subnet IDs.
    Then: Client is called with the correct parameters and CommandResults contains subnet information and outputs.
>>>>>>> 6fc8e685
    """
    from AWS import EC2

    mock_client = mocker.Mock()
<<<<<<< HEAD
    mock_client.create_network_acl.return_value = {"ResponseMetadata": {"HTTPStatusCode": HTTPStatus.BAD_REQUEST}}
    args = {"vpc_id": "mock_vpc_id"}
    with pytest.raises(SystemExit):
        EC2.create_network_acl_command(mock_client, args)


def test_create_tags_command_success(mocker):
    """
    Given: A mocked boto3 EC2 client and valid resource IDs and tags.
    When: create_tags_command is called to apply tags to specified resources.
    Then: It should return `CommandResults` with a success message confirming that the resources were tagged successfully.
=======
    mock_client.describe_subnets.return_value = {
        "Subnets": [
            {
                "AvailabilityZone": "us-east-1a",
                "AvailableIpAddressCount": 251,
                "CidrBlock": "0.0.0.0/24",
                "DefaultForAz": False,
                "State": "available",
                "SubnetId": "subnet-12345678",
                "VpcId": "vpc-87654321",
            }
        ]
    }

    args = {
        "account_id": "123456789",
        "region": "us-east-1",
        "subnet_ids": "subnet-12345678,subnet-87654321",
        "filters": "name=state,values=available",
    }

    EC2.describe_subnets_command(mock_client, args)

    call_args = mock_client.describe_subnets.call_args[1]
    assert "SubnetIds" in call_args
    assert "Filters" in call_args
    assert call_args["SubnetIds"] == ["subnet-12345678", "subnet-87654321"]


def test_ec2_describe_subnets_command_no_results(mocker):
    """
    Given: A mocked boto3 EC2 client returning no subnets.
    When: describe_subnets_command is called with no matching subnets.
    Then: Client is called with no arguments and CommandResults contains no subnets message.
>>>>>>> 6fc8e685
    """
    from AWS import EC2

    mock_client = mocker.Mock()
<<<<<<< HEAD
    mock_client.create_tags.return_value = {"ResponseMetadata": {"HTTPStatusCode": HTTPStatus.OK}}
    args = {"resources": "mock_resources", "tags": "key=mock_key,value=mock_value"}
    result = EC2.create_tags_command(mock_client, args)
    assert isinstance(result, CommandResults)
    assert "The resources where tagged successfully" in result.readable_output


def test_create_tags_command_failure(mocker):
    """
    Given: A mocked boto3 EC2 client that returns an HTTP error response.
    When: create_tags_command is called with resource IDs and tags.
    Then: It should raise `DemistoException` indicating the failure to create the tags on the resources.
=======
    mock_client.describe_subnets.return_value = {"Subnets": []}

    args = {"account_id": "123456789", "region": "us-east-1", "limit": "10"}

    result = EC2.describe_subnets_command(mock_client, args)

    assert isinstance(result, CommandResults)
    assert result.readable_output == "No subnets were found."


def test_ec2_describe_vpcs_command_success(mocker):
    """
    Given: A mocked boto3 EC2 client with valid VPC response.
    When: describe_vpcs_command is called successfully.
    Then: Client is called with no arguments and CommandResults contains VPC information and outputs.
>>>>>>> 6fc8e685
    """
    from AWS import EC2

    mock_client = mocker.Mock()
<<<<<<< HEAD
    mock_client.create_tags.return_value = {"ResponseMetadata": {"HTTPStatusCode": HTTPStatus.BAD_REQUEST}}
    mock_error_handler = mocker.patch("AWS.AWSErrorHandler.handle_response_error")
    args = {"resources": "mock_resources", "tags": "key=mock_key,value=mock_value"}
    EC2.create_tags_command(mock_client, args)
    mock_error_handler.assert_called_once()


def test_get_latest_ami_command_success(mocker):
    """
    Given: A mocked boto3 EC2 client configured to simulate multi-page results from describe_images, where the latest AMI is on the second page.
    When: get_latest_ami_command is called with specific owner and region filters.
    Then: It should handle pagination, correctly identify the AMI with the most recent CreationDate, and return `CommandResults` containing the latest AMI's ID and details.
    """
    from AWS import EC2

    first_response = {
        "Images": [
            {"CreationDate": "2024-01-01T10:00:00.000Z", "ImageId": "ami-old-1", "Tags": []},
            {"CreationDate": "2023-12-31T10:00:00.000Z", "ImageId": "ami-old-2", "Tags": []}
        ],
        "nextToken": "next-page-token",
        "ResponseMetadata": {"HTTPStatusCode": HTTPStatus.OK}
    }

    second_response = {
        "Images": [
            {"CreationDate": "2024-01-02T10:00:00.000Z", "ImageId": "ami-latest", "Name": "mock_name", "State": "mock_state",
             "Public": False, "Tags": [{"Key": "mock_key", "Value": "mock_value"}]}
        ],
        "ResponseMetadata": {"HTTPStatusCode": HTTPStatus.OK}
    }

    mock_client = mocker.Mock()
    mock_client.describe_images.side_effect = [first_response, second_response]
    mock_client.get_latest_ami_command.return_value = {"ResponseMetadata": {"HTTPStatusCode": HTTPStatus.OK}}
    args = {
        "owners": "self",
        "region": "us-east-1"
    }

    result = EC2.get_latest_ami_command(mock_client, args)
    assert mock_client.describe_images.call_count == 2
    mock_client.describe_images.call_args_list[0].assert_called_with(Owner=['self'])
    mock_client.describe_images.call_args_list[1].assert_called_with(Owner=['self'], NextToken='next-page-token')
    expected_image_id = "ami-latest"

    assert result.outputs["ImageId"] == expected_image_id
    assert result.outputs["CreationDate"] == "2024-01-02T10:00:00.000Z"
    assert expected_image_id in result.readable_output
    assert isinstance(result, CommandResults)


def test_get_latest_ami_command_failure(mocker):
    """
    Given: A mocked boto3 EC2 client that returns an HTTP error response from the describe_images call.
    When: get_latest_ami_command is called.
    Then: It should catch the failure response and raise a `DemistoException` indicating the AWS API call failure.
=======
    mock_client.describe_vpcs.return_value = {
        "Vpcs": [
            {
                "CidrBlock": "10.0.0.0/16",
                "DhcpOptionsId": "dopt-12345678",
                "State": "available",
                "VpcId": "vpc-12345678",
                "OwnerId": "123456789012",
                "InstanceTenancy": "default",
                "IsDefault": False,
                "Tags": [{"Key": "Name", "Value": "test-vpc"}, {"Key": "Environment", "Value": "prod"}],
            }
        ]
    }

    args = {"account_id": "123456789", "region": "us-east-1", "limit": "5"}

    result = EC2.describe_vpcs_command(mock_client, args)

    assert isinstance(result, CommandResults)
    assert result.outputs_prefix == "AWS.EC2.Vpcs"
    assert result.outputs_key_field == "VpcId"
    assert "AWS EC2 Vpcs" in result.readable_output
    mock_client.describe_vpcs.assert_called_once_with()


def test_ec2_describe_vpcs_command_with_filters(mocker):
    """
    Given: A mocked boto3 EC2 client and VPC IDs/filters arguments.
    When: describe_vpcs_command is called with filters and VPC IDs.
    Then: Client is called with the correct parameters and CommandResults contains VPC information and outputs.
    """
    from AWS import EC2

    mock_client = mocker.Mock()
    mock_client.describe_vpcs.return_value = {
        "Vpcs": [
            {
                "CidrBlock": "0.0.0.0/16",
                "DhcpOptionsId": "dopt-12345678",
                "State": "available",
                "VpcId": "vpc-12345678",
                "OwnerId": "123456789012",
                "InstanceTenancy": "default",
                "IsDefault": False,
            }
        ]
    }

    args = {
        "account_id": "123456789",
        "region": "us-east-1",
        "vpc_ids": "vpc-12345678,vpc-87654321",
        "filters": "name=state,values=available",
        "next_token": "next_token",
    }

    EC2.describe_vpcs_command(mock_client, args)

    call_args = mock_client.describe_vpcs.call_args[1]
    assert "VpcIds" in call_args
    assert "Filters" in call_args
    assert call_args["VpcIds"] == ["vpc-12345678", "vpc-87654321"]


def test_ec2_describe_vpcs_command_no_results(mocker):
    """
    Given: A mocked boto3 EC2 client returning no VPCs.
    When: describe_vpcs_command is called with no matching VPCs.
    Then: Client is called with no arguments and CommandResults contains no VPCs message.
    """
    from AWS import EC2

    mock_client = mocker.Mock()
    mock_client.describe_vpcs.return_value = {"Vpcs": []}

    args = {"account_id": "123456789", "region": "us-east-1", "limit": "10"}

    result = EC2.describe_vpcs_command(mock_client, args)

    assert isinstance(result, CommandResults)
    assert result.readable_output == "No VPCs were found."


def test_ec2_describe_ipam_resource_discoveries_success_with_pagination(mocker):
    """
    Given: No explicit IPAM resource discovery IDs and valid filters/next token.
    When: describe_ipam_resource_discoveries_command is called.
    Then: Client is called with Filters and pagination kwargs, and CommandResults contains outputs.
    """
    from AWS import EC2

    mock_client = mocker.Mock()
    mock_client.describe_ipam_resource_discoveries.return_value = {
        "IpamResourceDiscoveries": [{"IpamResourceDiscoveryId": "ipam-res-disc-1", "OwnerId": "123456789012"}]
    }

    args = {
        "filters": "name=owner-id,values=123456789012",
        "next_token": "ABC123",
    }

    result = EC2.describe_ipam_resource_discoveries_command(mock_client, args)

    assert isinstance(result, CommandResults)
    assert result.outputs_prefix == "AWS.EC2.IpamResourceDiscoveries"
    assert result.outputs_key_field == "IpamResourceDiscoveryId"
    assert result.outputs
    assert isinstance(result.outputs, list)

    # Verify client call kwargs include Filters and pagination
    kwargs = mock_client.describe_ipam_resource_discoveries.call_args.kwargs
    assert "Filters" in kwargs
    assert kwargs["Filters"][0]["Name"] == "owner-id"
    assert "MaxResults" in kwargs  # pagination should be applied when no IDs are provided
    assert kwargs["NextToken"] == "ABC123"


def test_ec2_describe_ipam_resource_discoveries_empty(mocker):
    """
    Given: EC2 returns no IPAM resource discoveries.
    When: describe_ipam_resource_discoveries_command is executed.
    Then: A readable message indicating no results is returned.
>>>>>>> 6fc8e685
    """
    from AWS import EC2

    mock_client = mocker.Mock()
<<<<<<< HEAD
    mock_client.describe_images.return_value = {"ResponseMetadata": {"HTTPStatusCode": HTTPStatus.BAD_REQUEST}}
    with pytest.raises(SystemExit):
        EC2.get_latest_ami_command(mock_client, {})


def test_get_ipam_discovered_public_addresses_command_success(mocker):
    """
    Given: A mocked boto3 EC2 client and a valid IPAM Resource Discovery ID.
    When: get_ipam_discovered_public_addresses_command is called.
    Then: It should return `CommandResults` with a readable output containing the discovered public IP addresses.
=======
    mock_client.describe_ipam_resource_discoveries.return_value = {"IpamResourceDiscoveries": []}

    args = {"filters": "name=owner-id,values=000000000000"}

    result = EC2.describe_ipam_resource_discoveries_command(mock_client, args)

    assert isinstance(result, CommandResults)
    assert result.readable_output == "No Ipam Resource Discoveries were found."


def test_ec2_describe_ipam_resource_discoveries_with_ids_no_pagination(mocker):
    """
    Given: Explicit IPAM resource discovery IDs are provided.
    When: describe_ipam_resource_discoveries_command is called.
    Then: Pagination kwargs (MaxResults/NextToken) are NOT included in the client call and IDs are passed as list.
>>>>>>> 6fc8e685
    """
    from AWS import EC2

    mock_client = mocker.Mock()
<<<<<<< HEAD
    mock_client.get_ipam_discovered_public_addresses.return_value = {"ResponseMetadata": {"HTTPStatusCode": HTTPStatus.OK},
                                                                     "IpamDiscoveredPublicAddresses": {"mock_key": "mock_value"}}
    args = {"ipam_resource_discovery_id": "mock_id"}
    result = EC2.get_ipam_discovered_public_addresses_command(mock_client, args)
    assert isinstance(result, CommandResults)
    assert "Ipam Discovered Public Addresses" in result.readable_output


def test_get_ipam_discovered_public_addresses_command_failure(mocker):
    """
    Given: A mocked boto3 EC2 client that is configured to raise a ClientError (e.g., due to an invalid ID).
    When: get_ipam_discovered_public_addresses_command is called.
    Then: It should catch the AWS `ClientError` and raise a descriptive `DemistoException` indicating the failure of the API call.
=======
    mock_client.describe_ipam_resource_discoveries.return_value = {
        "IpamResourceDiscoveries": [{"IpamResourceDiscoveryId": "ipam-res-disc-3", "OwnerId": "999999999999"}]
    }

    args = {
        "ipam_resource_discovery_ids": "ipam-res-disc-3",
        # Even if next_token is passed, when IDs are provided pagination shouldn't be added by the command implementation
        "next_token": "SHOULD_NOT_BE_USED",
    }

    result = EC2.describe_ipam_resource_discoveries_command(mock_client, args)

    assert isinstance(result, CommandResults)
    assert result.outputs_prefix == "AWS.EC2.IpamResourceDiscoveries"

    kwargs = mock_client.describe_ipam_resource_discoveries.call_args.kwargs
    assert "IpamResourceDiscoveryIds" in kwargs
    assert kwargs["IpamResourceDiscoveryIds"] == ["ipam-res-disc-3"]
    assert "MaxResults" not in kwargs
    assert "NextToken" not in kwargs


def test_ec2_describe_ipam_resource_discovery_associations_success(mocker):
    """
    Given: No explicit association IDs and valid filters.
    When: describe_ipam_resource_discovery_associations_command is called.
    Then: Client is called with pagination and outputs are returned.
>>>>>>> 6fc8e685
    """
    from AWS import EC2

    mock_client = mocker.Mock()
<<<<<<< HEAD
    mock_client.get_ipam_discovered_public_addresses.return_value = {"ResponseMetadata": {"HTTPStatusCode": HTTPStatus.BAD_REQUEST}}
    with pytest.raises(SystemExit):
        EC2.get_ipam_discovered_public_addresses_command(mock_client, {})
=======
    mock_client.describe_ipam_resource_discovery_associations.return_value = {
        "IpamResourceDiscoveryAssociations": [
            {
                "IpamResourceDiscoveryId": "ipam-res-disc-1",
                "IpamResourceDiscoveryAssociationId": "assoc-1",
                "OwnerId": "123456789012",
            }
        ]
    }

    args = {
        "filters": "name=owner-id,values=123456789012",
    }

    result = EC2.describe_ipam_resource_discovery_associations_command(mock_client, args)

    assert isinstance(result, CommandResults)
    assert result.outputs_prefix == "AWS.EC2.IpamResourceDiscoveryAssociations"
    assert result.outputs_key_field == "IpamResourceDiscoveryId"
    assert result.outputs
    assert isinstance(result.outputs, list)

    kwargs = mock_client.describe_ipam_resource_discovery_associations.call_args.kwargs
    assert "Filters" in kwargs
    assert "MaxResults" in kwargs  # pagination should be applied when no IDs are provided


def test_ec2_describe_ipam_resource_discovery_associations_with_ids_no_pagination(mocker):
    """
    Given: Explicit IPAM resource discovery association IDs are provided.
    When: describe_ipam_resource_discovery_associations_command is called.
    Then: Pagination kwargs (MaxResults/NextToken) are NOT included in the client call.
    """
    from AWS import EC2

    mock_client = mocker.Mock()
    mock_client.describe_ipam_resource_discovery_associations.return_value = {
        "IpamResourceDiscoveryAssociations": [
            {
                "IpamResourceDiscoveryId": "ipam-res-disc-2",
                "IpamResourceDiscoveryAssociationId": "assoc-2",
                "OwnerId": "210987654321",
            }
        ]
    }

    args = {
        "ipam_resource_discovery_association_ids": "assoc-2",
        # Even if next_token is passed, when IDs are provided pagination shouldn't be added by the command implementation
        "next_token": "SHOULD_NOT_BE_USED",
    }

    result = EC2.describe_ipam_resource_discovery_associations_command(mock_client, args)

    assert isinstance(result, CommandResults)
    assert result.outputs_prefix == "AWS.EC2.IpamResourceDiscoveryAssociations"

    kwargs = mock_client.describe_ipam_resource_discovery_associations.call_args.kwargs
    assert "IpamResourceDiscoveryAssociationIds" in kwargs
    assert kwargs["IpamResourceDiscoveryAssociationIds"] == ["assoc-2"]
    assert "MaxResults" not in kwargs
    assert "NextToken" not in kwargs


def test_kms_enable_key_rotation_success_with_period(mocker):
    """
    Given: A mocked KMS client that returns HTTP 200 and a valid rotation period.
    When: enable_key_rotation_command is called.
    Then: It returns CommandResults with a success message and calls boto with correct kwargs.
    """
    from AWS import KMS, CommandResults

    mock_client = mocker.Mock()
    mock_client.enable_key_rotation.return_value = {"ResponseMetadata": {"HTTPStatusCode": HTTPStatus.OK}}

    args = {"key_id": "1234abcd-12ab-34cd-56ef-1234567890ab", "rotation_period_in_days": "120"}

    result = KMS.enable_key_rotation_command(mock_client, args)

    assert isinstance(result, CommandResults)
    assert "Enabled automatic rotation for KMS key '1234abcd-12ab-34cd-56ef-1234567890ab'" in result.readable_output
    assert "(rotation period: 120 days)" in result.readable_output

    mock_client.enable_key_rotation.assert_called_once_with(
        KeyId="1234abcd-12ab-34cd-56ef-1234567890ab", RotationPeriodInDays=120
    )


def test_kms_enable_key_rotation_non_ok_calls_handler(mocker):
    """
    Given: Boto returns a non-OK status code.
    When: enable_key_rotation_command is called.
    Then: AWSErrorHandler.handle_response_error is invoked with the raw response.
    """
    from AWS import KMS, AWSErrorHandler

    mock_client = mocker.Mock()
    resp = {"ResponseMetadata": {"HTTPStatusCode": HTTPStatus.BAD_REQUEST}}
    mock_client.enable_key_rotation.return_value = resp

    handle_resp = mocker.patch.object(AWSErrorHandler, "handle_response_error")
    mocker.patch("AWS.remove_nulls_from_dictionary", side_effect=lambda d: d)
    mocker.patch("AWS.print_debug_logs")

    args = {"key_id": "my-key", "rotation_period_in_days": 120}

    # The command doesn't raise here; handler internally exits (in your pattern) or logs. We just assert it was called.
    KMS.enable_key_rotation_command(mock_client, args)

    handle_resp.assert_called_once_with(resp)


def test_elb_modify_lb_attributes_success_all_blocks(mocker):
    """
    Given: Valid args for all sub-blocks + desync_mitigation_mode.
    When: modify_load_balancer_attributes_command is called and boto returns HTTP 200.
    Then: It returns CommandResults with proper outputs and calls boto with correct kwargs.
    """
    from AWS import ELB, CommandResults

    mock_client = mocker.Mock()
    mock_response = {
        "ResponseMetadata": {"HTTPStatusCode": HTTPStatus.OK},
        "LoadBalancerAttributes": {
            "CrossZoneLoadBalancing": {"Enabled": True},
            "AccessLog": {
                "Enabled": True,
                "S3BucketName": "my-bucket",
                "EmitInterval": 5,
                "S3BucketPrefix": "elb/",
            },
            "ConnectionDraining": {"Enabled": True, "Timeout": 120},
            "ConnectionSettings": {"IdleTimeout": 60},
            "AdditionalAttributes": [{"Key": "elb.http.desyncmitigationmode", "Value": "defensive"}],
        },
    }
    mock_client.modify_load_balancer_attributes.return_value = mock_response

    mocker.patch("AWS.remove_nulls_from_dictionary", side_effect=lambda d: d)
    mocker.patch("AWS.print_debug_logs")
    mocker.patch("AWS.tableToMarkdown", return_value="|Updated Attributes|")
    mocker.patch("AWS.pascalToSpace", side_effect=lambda s: s)

    args = {
        "load_balancer_name": "my-classic-elb",
        "cross_zone_load_balancing_enabled": "true",
        "access_log_enabled": "true",
        "access_log_s3_bucket_name": "my-bucket",
        "access_log_interval": "5",
        "access_log_s3_bucket_prefix": "elb/",
        "connection_draining_enabled": "yes",
        "connection_draining_timeout": "120",
        "connection_settings_idle_timeout": "60",
        "desync_mitigation_mode": "defensive",
    }

    result = ELB.modify_load_balancer_attributes_command(mock_client, args)

    # --- Assertions ---
    assert isinstance(result, CommandResults)
    assert result.outputs_prefix == "AWS.ELB.LoadBalancer"
    assert result.outputs_key_field == "LoadBalancerName"
    assert result.outputs["LoadBalancerName"] == "my-classic-elb"

    # Human-readable header matches your function
    assert "Updated attributes for Classic ELB my-classic-elb" in result.readable_output

    # Ensure boto3 client was called correctly
    mock_client.modify_load_balancer_attributes.assert_called_with(
        LoadBalancerName="my-classic-elb",
        LoadBalancerAttributes={
            "CrossZoneLoadBalancing": {"Enabled": True},
            "AccessLog": {
                "Enabled": True,
                "S3BucketName": "my-bucket",
                "S3BucketPrefix": "elb/",
                "EmitInterval": 5,
            },
            "ConnectionDraining": {"Enabled": True, "Timeout": 120},
            "ConnectionSettings": {"IdleTimeout": 60},
            "AdditionalAttributes": [{"Key": "elb.http.desyncmitigationmode", "Value": "defensive"}],
        },
    )


def test_elb_modify_lb_attributes_non_ok_calls_handler(mocker):
    """
    Given: Boto returns non-OK status.
    When: modify_load_balancer_attributes_command is called.
    Then: AWSErrorHandler.handle_response_error is invoked with the raw response.
    """
    from AWS import ELB, AWSErrorHandler

    mock_client = mocker.Mock()
    resp = {"ResponseMetadata": {"HTTPStatusCode": HTTPStatus.BAD_REQUEST}}
    mock_client.modify_load_balancer_attributes.return_value = resp

    handle_resp = mocker.patch.object(AWSErrorHandler, "handle_response_error")
    mocker.patch("AWS.remove_nulls_from_dictionary", side_effect=lambda d: d)
    mocker.patch("AWS.print_debug_logs")

    args = {"load_balancer_name": "elb-1", "cross_zone_load_balancing_enabled": "false"}

    ELB.modify_load_balancer_attributes_command(mock_client, args)

    handle_resp.assert_called_once_with(resp)


def test_elb_modify_lb_attributes_client_error_is_handled(mocker):
    """
    Given: client.modify_load_balancer_attributes raises ClientError.
    When: modify_load_balancer_attributes_command is called.
    Then: AWSErrorHandler.handle_client_error is invoked.
    """
    from AWS import ELB, AWSErrorHandler
    from botocore.exceptions import ClientError

    mock_client = mocker.Mock()
    err = ClientError(
        {"Error": {"Code": "AccessDenied", "Message": "nope"}, "ResponseMetadata": {"HTTPStatusCode": 403}},
        "ModifyLoadBalancerAttributes",
    )
    mock_client.modify_load_balancer_attributes.side_effect = err

    handle_client = mocker.patch.object(AWSErrorHandler, "handle_client_error")
    mocker.patch("AWS.remove_nulls_from_dictionary", side_effect=lambda d: d)
    mocker.patch("AWS.print_debug_logs")

    args = {"load_balancer_name": "elb-1", "connection_settings_idle_timeout": "30"}

    ELB.modify_load_balancer_attributes_command(mock_client, args)

    handle_client.assert_called_once_with(err)
>>>>>>> 6fc8e685
<|MERGE_RESOLUTION|>--- conflicted
+++ resolved
@@ -4494,77 +4494,6 @@
         EC2.modify_subnet_attribute_command(mock_client, args)
 
 
-<<<<<<< HEAD
-def test_get_bucket_website_command_success(mocker):
-    """
-    Given: A mocked boto3 S3 client and a valid bucket name.
-    When: get_bucket_website_command is called.
-    Then: It should return `CommandResults` with a readable output containing the Bucket Website Configuration.
-    """
-    from AWS import S3
-
-    mock_client = mocker.Mock()
-    mock_client.get_bucket_website.return_value = {"ResponseMetadata": {"HTTPStatusCode": HTTPStatus.OK}}
-    args = {"bucket": "mock_bucket_name"}
-    result = S3.get_bucket_website_command(mock_client, args)
-    assert isinstance(result, CommandResults)
-    assert "Bucket Website Configuration" in result.readable_output
-
-
-def test_get_bucket_website_command_failure(mocker):
-    """
-    Given: A mocked boto3 S3 client that returns an HTTP error response.
-    When: get_bucket_website_command is called.
-    Then: It should raise `DemistoException` indicating the failure to retrieve the bucket website configuration.
-    """
-    from AWS import S3
-
-    mock_client = mocker.Mock()
-    mock_client.get_bucket_website.return_value = {"ResponseMetadata": {"HTTPStatusCode": HTTPStatus.BAD_REQUEST}}
-    mock_error_handler = mocker.patch("AWS.AWSErrorHandler.handle_response_error")
-    args = {"bucket": "mock_bucket_name"}
-    S3.get_bucket_website_command(mock_client, args)
-    mock_error_handler.assert_called_once()
-
-
-def test_get_bucket_acl_command_success(mocker):
-    """
-    Given: A mocked boto3 S3 client and a valid bucket name.
-    When: get_bucket_acl_command is called.
-    Then: It should return `CommandResults` with a readable output containing the Bucket Acl information.
-    """
-    from AWS import S3
-
-    mock_client = mocker.Mock()
-    mock_client.get_bucket_acl.return_value = {"ResponseMetadata": {"HTTPStatusCode": HTTPStatus.OK}}
-    args = {"bucket": "mock_bucket_name"}
-    result = S3.get_bucket_acl_command(mock_client, args)
-    assert isinstance(result, CommandResults)
-    assert "Bucket Acl" in result.readable_output
-
-
-def test_get_bucket_acl_command_failure(mocker):
-    """
-    Given: A mocked boto3 S3 client that returns an HTTP error response.
-    When: get_bucket_acl_command is called.
-    Then: It should raise `DemistoException` indicating the failure to retrieve the bucket ACL.
-    """
-    from AWS import S3
-
-    mock_client = mocker.Mock()
-    mock_client.get_bucket_acl.return_value = {"ResponseMetadata": {"HTTPStatusCode": HTTPStatus.BAD_REQUEST}}
-    mock_error_handler = mocker.patch("AWS.AWSErrorHandler.handle_response_error")
-    args = {"bucket": "mock_bucket_name"}
-    S3.get_bucket_acl_command(mock_client, args)
-    mock_error_handler.assert_called_once()
-
-
-def test_create_network_acl_command_success(mocker):
-    """
-    Given: A mocked boto3 EC2 client and a valid VPC ID.
-    When: create_network_acl_command is called.
-    Then: It should return `CommandResults` with a readable output containing the details of the newly created Network ACL.
-=======
 def test_invoke_command_with_minimal_parameters(mocker):
     """
     Given: Minimal required parameters (function_name only)
@@ -5473,26 +5402,10 @@
     Given: A mocked boto3 EC2 client with valid subnet response.
     When: describe_subnets_command is called successfully.
     Then: Client is called with no arguments and CommandResults contains subnet information and outputs.
->>>>>>> 6fc8e685
-    """
-    from AWS import EC2
-
-    mock_client = mocker.Mock()
-<<<<<<< HEAD
-    mock_client.create_network_acl.return_value = {"ResponseMetadata": {"HTTPStatusCode": HTTPStatus.OK},
-                                                   "NetworkAcl": {"vpc_id": "mock_vpc_id", "Entries": []}}
-    args = {"vpc_id": "mock_vpc_id"}
-    result = EC2.create_network_acl_command(mock_client, args)
-    assert isinstance(result, CommandResults)
-    assert "AWS EC2 ACL Entries" in result.readable_output
-
-
-def test_create_network_acl_command_failure(mocker):
-    """
-    Given: A mocked boto3 EC2 client that returns an HTTP error response.
-    When: create_network_acl_command is called with a VPC ID.
-    Then: It should raise `DemistoException` indicating the failure to create the Network ACL.
-=======
+    """
+    from AWS import EC2
+
+    mock_client = mocker.Mock()
     mock_client.describe_subnets.return_value = {
         "Subnets": [
             {
@@ -5524,24 +5437,10 @@
     Given: A mocked boto3 EC2 client and subnet IDs/filters arguments.
     When: describe_subnets_command is called with filters and subnet IDs.
     Then: Client is called with the correct parameters and CommandResults contains subnet information and outputs.
->>>>>>> 6fc8e685
-    """
-    from AWS import EC2
-
-    mock_client = mocker.Mock()
-<<<<<<< HEAD
-    mock_client.create_network_acl.return_value = {"ResponseMetadata": {"HTTPStatusCode": HTTPStatus.BAD_REQUEST}}
-    args = {"vpc_id": "mock_vpc_id"}
-    with pytest.raises(SystemExit):
-        EC2.create_network_acl_command(mock_client, args)
-
-
-def test_create_tags_command_success(mocker):
-    """
-    Given: A mocked boto3 EC2 client and valid resource IDs and tags.
-    When: create_tags_command is called to apply tags to specified resources.
-    Then: It should return `CommandResults` with a success message confirming that the resources were tagged successfully.
-=======
+    """
+    from AWS import EC2
+
+    mock_client = mocker.Mock()
     mock_client.describe_subnets.return_value = {
         "Subnets": [
             {
@@ -5576,25 +5475,10 @@
     Given: A mocked boto3 EC2 client returning no subnets.
     When: describe_subnets_command is called with no matching subnets.
     Then: Client is called with no arguments and CommandResults contains no subnets message.
->>>>>>> 6fc8e685
-    """
-    from AWS import EC2
-
-    mock_client = mocker.Mock()
-<<<<<<< HEAD
-    mock_client.create_tags.return_value = {"ResponseMetadata": {"HTTPStatusCode": HTTPStatus.OK}}
-    args = {"resources": "mock_resources", "tags": "key=mock_key,value=mock_value"}
-    result = EC2.create_tags_command(mock_client, args)
-    assert isinstance(result, CommandResults)
-    assert "The resources where tagged successfully" in result.readable_output
-
-
-def test_create_tags_command_failure(mocker):
-    """
-    Given: A mocked boto3 EC2 client that returns an HTTP error response.
-    When: create_tags_command is called with resource IDs and tags.
-    Then: It should raise `DemistoException` indicating the failure to create the tags on the resources.
-=======
+    """
+    from AWS import EC2
+
+    mock_client = mocker.Mock()
     mock_client.describe_subnets.return_value = {"Subnets": []}
 
     args = {"account_id": "123456789", "region": "us-east-1", "limit": "10"}
@@ -5610,70 +5494,10 @@
     Given: A mocked boto3 EC2 client with valid VPC response.
     When: describe_vpcs_command is called successfully.
     Then: Client is called with no arguments and CommandResults contains VPC information and outputs.
->>>>>>> 6fc8e685
-    """
-    from AWS import EC2
-
-    mock_client = mocker.Mock()
-<<<<<<< HEAD
-    mock_client.create_tags.return_value = {"ResponseMetadata": {"HTTPStatusCode": HTTPStatus.BAD_REQUEST}}
-    mock_error_handler = mocker.patch("AWS.AWSErrorHandler.handle_response_error")
-    args = {"resources": "mock_resources", "tags": "key=mock_key,value=mock_value"}
-    EC2.create_tags_command(mock_client, args)
-    mock_error_handler.assert_called_once()
-
-
-def test_get_latest_ami_command_success(mocker):
-    """
-    Given: A mocked boto3 EC2 client configured to simulate multi-page results from describe_images, where the latest AMI is on the second page.
-    When: get_latest_ami_command is called with specific owner and region filters.
-    Then: It should handle pagination, correctly identify the AMI with the most recent CreationDate, and return `CommandResults` containing the latest AMI's ID and details.
-    """
-    from AWS import EC2
-
-    first_response = {
-        "Images": [
-            {"CreationDate": "2024-01-01T10:00:00.000Z", "ImageId": "ami-old-1", "Tags": []},
-            {"CreationDate": "2023-12-31T10:00:00.000Z", "ImageId": "ami-old-2", "Tags": []}
-        ],
-        "nextToken": "next-page-token",
-        "ResponseMetadata": {"HTTPStatusCode": HTTPStatus.OK}
-    }
-
-    second_response = {
-        "Images": [
-            {"CreationDate": "2024-01-02T10:00:00.000Z", "ImageId": "ami-latest", "Name": "mock_name", "State": "mock_state",
-             "Public": False, "Tags": [{"Key": "mock_key", "Value": "mock_value"}]}
-        ],
-        "ResponseMetadata": {"HTTPStatusCode": HTTPStatus.OK}
-    }
-
-    mock_client = mocker.Mock()
-    mock_client.describe_images.side_effect = [first_response, second_response]
-    mock_client.get_latest_ami_command.return_value = {"ResponseMetadata": {"HTTPStatusCode": HTTPStatus.OK}}
-    args = {
-        "owners": "self",
-        "region": "us-east-1"
-    }
-
-    result = EC2.get_latest_ami_command(mock_client, args)
-    assert mock_client.describe_images.call_count == 2
-    mock_client.describe_images.call_args_list[0].assert_called_with(Owner=['self'])
-    mock_client.describe_images.call_args_list[1].assert_called_with(Owner=['self'], NextToken='next-page-token')
-    expected_image_id = "ami-latest"
-
-    assert result.outputs["ImageId"] == expected_image_id
-    assert result.outputs["CreationDate"] == "2024-01-02T10:00:00.000Z"
-    assert expected_image_id in result.readable_output
-    assert isinstance(result, CommandResults)
-
-
-def test_get_latest_ami_command_failure(mocker):
-    """
-    Given: A mocked boto3 EC2 client that returns an HTTP error response from the describe_images call.
-    When: get_latest_ami_command is called.
-    Then: It should catch the failure response and raise a `DemistoException` indicating the AWS API call failure.
-=======
+    """
+    from AWS import EC2
+
+    mock_client = mocker.Mock()
     mock_client.describe_vpcs.return_value = {
         "Vpcs": [
             {
@@ -5797,23 +5621,10 @@
     Given: EC2 returns no IPAM resource discoveries.
     When: describe_ipam_resource_discoveries_command is executed.
     Then: A readable message indicating no results is returned.
->>>>>>> 6fc8e685
-    """
-    from AWS import EC2
-
-    mock_client = mocker.Mock()
-<<<<<<< HEAD
-    mock_client.describe_images.return_value = {"ResponseMetadata": {"HTTPStatusCode": HTTPStatus.BAD_REQUEST}}
-    with pytest.raises(SystemExit):
-        EC2.get_latest_ami_command(mock_client, {})
-
-
-def test_get_ipam_discovered_public_addresses_command_success(mocker):
-    """
-    Given: A mocked boto3 EC2 client and a valid IPAM Resource Discovery ID.
-    When: get_ipam_discovered_public_addresses_command is called.
-    Then: It should return `CommandResults` with a readable output containing the discovered public IP addresses.
-=======
+    """
+    from AWS import EC2
+
+    mock_client = mocker.Mock()
     mock_client.describe_ipam_resource_discoveries.return_value = {"IpamResourceDiscoveries": []}
 
     args = {"filters": "name=owner-id,values=000000000000"}
@@ -5829,26 +5640,10 @@
     Given: Explicit IPAM resource discovery IDs are provided.
     When: describe_ipam_resource_discoveries_command is called.
     Then: Pagination kwargs (MaxResults/NextToken) are NOT included in the client call and IDs are passed as list.
->>>>>>> 6fc8e685
-    """
-    from AWS import EC2
-
-    mock_client = mocker.Mock()
-<<<<<<< HEAD
-    mock_client.get_ipam_discovered_public_addresses.return_value = {"ResponseMetadata": {"HTTPStatusCode": HTTPStatus.OK},
-                                                                     "IpamDiscoveredPublicAddresses": {"mock_key": "mock_value"}}
-    args = {"ipam_resource_discovery_id": "mock_id"}
-    result = EC2.get_ipam_discovered_public_addresses_command(mock_client, args)
-    assert isinstance(result, CommandResults)
-    assert "Ipam Discovered Public Addresses" in result.readable_output
-
-
-def test_get_ipam_discovered_public_addresses_command_failure(mocker):
-    """
-    Given: A mocked boto3 EC2 client that is configured to raise a ClientError (e.g., due to an invalid ID).
-    When: get_ipam_discovered_public_addresses_command is called.
-    Then: It should catch the AWS `ClientError` and raise a descriptive `DemistoException` indicating the failure of the API call.
-=======
+    """
+    from AWS import EC2
+
+    mock_client = mocker.Mock()
     mock_client.describe_ipam_resource_discoveries.return_value = {
         "IpamResourceDiscoveries": [{"IpamResourceDiscoveryId": "ipam-res-disc-3", "OwnerId": "999999999999"}]
     }
@@ -5876,16 +5671,10 @@
     Given: No explicit association IDs and valid filters.
     When: describe_ipam_resource_discovery_associations_command is called.
     Then: Client is called with pagination and outputs are returned.
->>>>>>> 6fc8e685
-    """
-    from AWS import EC2
-
-    mock_client = mocker.Mock()
-<<<<<<< HEAD
-    mock_client.get_ipam_discovered_public_addresses.return_value = {"ResponseMetadata": {"HTTPStatusCode": HTTPStatus.BAD_REQUEST}}
-    with pytest.raises(SystemExit):
-        EC2.get_ipam_discovered_public_addresses_command(mock_client, {})
-=======
+    """
+    from AWS import EC2
+
+    mock_client = mocker.Mock()
     mock_client.describe_ipam_resource_discovery_associations.return_value = {
         "IpamResourceDiscoveryAssociations": [
             {
@@ -6119,4 +5908,221 @@
     ELB.modify_load_balancer_attributes_command(mock_client, args)
 
     handle_client.assert_called_once_with(err)
->>>>>>> 6fc8e685
+
+
+def test_get_bucket_website_command_success(mocker):
+    """
+    Given: A mocked boto3 S3 client and a valid bucket name.
+    When: get_bucket_website_command is called.
+    Then: It should return `CommandResults` with a readable output containing the Bucket Website Configuration.
+    """
+    from AWS import S3
+
+    mock_client = mocker.Mock()
+    mock_client.get_bucket_website.return_value = {"ResponseMetadata": {"HTTPStatusCode": HTTPStatus.OK}}
+    args = {"bucket": "mock_bucket_name"}
+    result = S3.get_bucket_website_command(mock_client, args)
+    assert isinstance(result, CommandResults)
+    assert "Bucket Website Configuration" in result.readable_output
+
+
+def test_get_bucket_website_command_failure(mocker):
+    """
+    Given: A mocked boto3 S3 client that returns an HTTP error response.
+    When: get_bucket_website_command is called.
+    Then: It should raise `DemistoException` indicating the failure to retrieve the bucket website configuration.
+    """
+    from AWS import S3
+
+    mock_client = mocker.Mock()
+    mock_client.get_bucket_website.return_value = {"ResponseMetadata": {"HTTPStatusCode": HTTPStatus.BAD_REQUEST}}
+    mock_error_handler = mocker.patch("AWS.AWSErrorHandler.handle_response_error")
+    args = {"bucket": "mock_bucket_name"}
+    S3.get_bucket_website_command(mock_client, args)
+    mock_error_handler.assert_called_once()
+
+
+def test_get_bucket_acl_command_success(mocker):
+    """
+    Given: A mocked boto3 S3 client and a valid bucket name.
+    When: get_bucket_acl_command is called.
+    Then: It should return `CommandResults` with a readable output containing the Bucket Acl information.
+    """
+    from AWS import S3
+
+    mock_client = mocker.Mock()
+    mock_client.get_bucket_acl.return_value = {"ResponseMetadata": {"HTTPStatusCode": HTTPStatus.OK}}
+    args = {"bucket": "mock_bucket_name"}
+    result = S3.get_bucket_acl_command(mock_client, args)
+    assert isinstance(result, CommandResults)
+    assert "Bucket Acl" in result.readable_output
+
+
+def test_get_bucket_acl_command_failure(mocker):
+    """
+    Given: A mocked boto3 S3 client that returns an HTTP error response.
+    When: get_bucket_acl_command is called.
+    Then: It should raise `DemistoException` indicating the failure to retrieve the bucket ACL.
+    """
+    from AWS import S3
+
+    mock_client = mocker.Mock()
+    mock_client.get_bucket_acl.return_value = {"ResponseMetadata": {"HTTPStatusCode": HTTPStatus.BAD_REQUEST}}
+    mock_error_handler = mocker.patch("AWS.AWSErrorHandler.handle_response_error")
+    args = {"bucket": "mock_bucket_name"}
+    S3.get_bucket_acl_command(mock_client, args)
+    mock_error_handler.assert_called_once()
+
+
+def test_create_network_acl_command_success(mocker):
+    """
+    Given: A mocked boto3 EC2 client and a valid VPC ID.
+    When: create_network_acl_command is called.
+    Then: It should return `CommandResults` with a readable output containing the details of the newly created Network ACL.
+    """
+    from AWS import EC2
+
+    mock_client = mocker.Mock()
+    mock_client.create_network_acl.return_value = {"ResponseMetadata": {"HTTPStatusCode": HTTPStatus.OK},
+                                                   "NetworkAcl": {"vpc_id": "mock_vpc_id", "Entries": []}}
+    args = {"vpc_id": "mock_vpc_id"}
+    result = EC2.create_network_acl_command(mock_client, args)
+    assert isinstance(result, CommandResults)
+    assert "AWS EC2 ACL Entries" in result.readable_output
+
+
+def test_create_network_acl_command_failure(mocker):
+    """
+    Given: A mocked boto3 EC2 client that returns an HTTP error response.
+    When: create_network_acl_command is called with a VPC ID.
+    Then: It should raise `DemistoException` indicating the failure to create the Network ACL.
+    """
+    from AWS import EC2
+
+    mock_client = mocker.Mock()
+    mock_client.create_network_acl.return_value = {"ResponseMetadata": {"HTTPStatusCode": HTTPStatus.BAD_REQUEST}}
+    args = {"vpc_id": "mock_vpc_id"}
+    with pytest.raises(SystemExit):
+        EC2.create_network_acl_command(mock_client, args)
+
+
+def test_create_tags_command_success(mocker):
+    """
+    Given: A mocked boto3 EC2 client and valid resource IDs and tags.
+    When: create_tags_command is called to apply tags to specified resources.
+    Then: It should return `CommandResults` with a success message confirming that the resources were tagged successfully.
+    """
+    from AWS import EC2
+
+    mock_client = mocker.Mock()
+    mock_client.create_tags.return_value = {"ResponseMetadata": {"HTTPStatusCode": HTTPStatus.OK}}
+    args = {"resources": "mock_resources", "tags": "key=mock_key,value=mock_value"}
+    result = EC2.create_tags_command(mock_client, args)
+    assert isinstance(result, CommandResults)
+    assert "The resources where tagged successfully" in result.readable_output
+
+
+def test_create_tags_command_failure(mocker):
+    """
+    Given: A mocked boto3 EC2 client that returns an HTTP error response.
+    When: create_tags_command is called with resource IDs and tags.
+    Then: It should raise `DemistoException` indicating the failure to create the tags on the resources.
+    """
+    from AWS import EC2
+
+    mock_client = mocker.Mock()
+    mock_client.create_tags.return_value = {"ResponseMetadata": {"HTTPStatusCode": HTTPStatus.BAD_REQUEST}}
+    mock_error_handler = mocker.patch("AWS.AWSErrorHandler.handle_response_error")
+    args = {"resources": "mock_resources", "tags": "key=mock_key,value=mock_value"}
+    EC2.create_tags_command(mock_client, args)
+    mock_error_handler.assert_called_once()
+
+
+def test_get_latest_ami_command_success(mocker):
+    """
+    Given: A mocked boto3 EC2 client configured to simulate multi-page results from describe_images, where the latest AMI is on the second page.
+    When: get_latest_ami_command is called with specific owner and region filters.
+    Then: It should handle pagination, correctly identify the AMI with the most recent CreationDate, and return `CommandResults` containing the latest AMI's ID and details.
+    """
+    from AWS import EC2
+
+    first_response = {
+        "Images": [
+            {"CreationDate": "2024-01-01T10:00:00.000Z", "ImageId": "ami-old-1", "Tags": []},
+            {"CreationDate": "2023-12-31T10:00:00.000Z", "ImageId": "ami-old-2", "Tags": []}
+        ],
+        "nextToken": "next-page-token",
+        "ResponseMetadata": {"HTTPStatusCode": HTTPStatus.OK}
+    }
+
+    second_response = {
+        "Images": [
+            {"CreationDate": "2024-01-02T10:00:00.000Z", "ImageId": "ami-latest", "Name": "mock_name", "State": "mock_state",
+             "Public": False, "Tags": [{"Key": "mock_key", "Value": "mock_value"}]}
+        ],
+        "ResponseMetadata": {"HTTPStatusCode": HTTPStatus.OK}
+    }
+
+    mock_client = mocker.Mock()
+    mock_client.describe_images.side_effect = [first_response, second_response]
+    mock_client.get_latest_ami_command.return_value = {"ResponseMetadata": {"HTTPStatusCode": HTTPStatus.OK}}
+    args = {
+        "owners": "self",
+        "region": "us-east-1"
+    }
+
+    result = EC2.get_latest_ami_command(mock_client, args)
+    assert mock_client.describe_images.call_count == 2
+    mock_client.describe_images.call_args_list[0].assert_called_with(Owner=['self'])
+    mock_client.describe_images.call_args_list[1].assert_called_with(Owner=['self'], NextToken='next-page-token')
+    expected_image_id = "ami-latest"
+
+    assert result.outputs["ImageId"] == expected_image_id
+    assert result.outputs["CreationDate"] == "2024-01-02T10:00:00.000Z"
+    assert expected_image_id in result.readable_output
+    assert isinstance(result, CommandResults)
+
+
+def test_get_latest_ami_command_failure(mocker):
+    """
+    Given: A mocked boto3 EC2 client that returns an HTTP error response from the describe_images call.
+    When: get_latest_ami_command is called.
+    Then: It should catch the failure response and raise a `DemistoException` indicating the AWS API call failure.
+    """
+    from AWS import EC2
+
+    mock_client = mocker.Mock()
+    mock_client.describe_images.return_value = {"ResponseMetadata": {"HTTPStatusCode": HTTPStatus.BAD_REQUEST}}
+    with pytest.raises(SystemExit):
+        EC2.get_latest_ami_command(mock_client, {})
+
+
+def test_get_ipam_discovered_public_addresses_command_success(mocker):
+    """
+    Given: A mocked boto3 EC2 client and a valid IPAM Resource Discovery ID.
+    When: get_ipam_discovered_public_addresses_command is called.
+    Then: It should return `CommandResults` with a readable output containing the discovered public IP addresses.
+    """
+    from AWS import EC2
+
+    mock_client = mocker.Mock()
+    mock_client.get_ipam_discovered_public_addresses.return_value = {"ResponseMetadata": {"HTTPStatusCode": HTTPStatus.OK},
+                                                                     "IpamDiscoveredPublicAddresses": {"mock_key": "mock_value"}}
+    args = {"ipam_resource_discovery_id": "mock_id"}
+    result = EC2.get_ipam_discovered_public_addresses_command(mock_client, args)
+    assert isinstance(result, CommandResults)
+    assert "Ipam Discovered Public Addresses" in result.readable_output
+
+
+def test_get_ipam_discovered_public_addresses_command_failure(mocker):
+    """
+    Given: A mocked boto3 EC2 client that is configured to raise a ClientError (e.g., due to an invalid ID).
+    When: get_ipam_discovered_public_addresses_command is called.
+    Then: It should catch the AWS `ClientError` and raise a descriptive `DemistoException` indicating the failure of the API call.
+    """
+    from AWS import EC2
+
+    mock_client = mocker.Mock()
+    mock_client.get_ipam_discovered_public_addresses.return_value = {"ResponseMetadata": {"HTTPStatusCode": HTTPStatus.BAD_REQUEST}}
+    with pytest.raises(SystemExit):
+        EC2.get_ipam_discovered_public_addresses_command(mock_client, {})