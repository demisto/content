import json
from datetime import datetime, date
from http import HTTPStatus
import demistomock as demisto
import pytest

from CommonServerPython import CommandResults, DemistoException


def test_parse_resource_ids_with_valid_input():
    """
    Given: A comma-separated string of resource IDs with spaces.
    When: parse_resource_ids function processes the input.
    Then: It should return a list of cleaned resource IDs without spaces.
    """
    from AWS import parse_resource_ids

    result = parse_resource_ids("id1, id2 , id3")
    assert result == ["id1", "id2", "id3"]


def test_parse_resource_ids_with_none():
    """
    Given: A None value is passed to parse_resource_ids function.
    When: The function attempts to process the None input.
    Then: It should raise a ValueError indicating resource ID cannot be empty.
    """
    from AWS import parse_resource_ids

    with pytest.raises(ValueError, match="Resource ID cannot be empty"):
        parse_resource_ids(None)


def test_datetime_encoder_with_datetime():
    """
    Given: A DatetimeEncoder instance and a datetime object.
    When: The encoder processes the datetime object.
    Then: It should return a formatted string in ISO format.
    """
    from AWS import DatetimeEncoder

    encoder = DatetimeEncoder()
    test_datetime = datetime(2023, 10, 15, 14, 30, 45)
    result = encoder.default(test_datetime)
    assert result == "2023-10-15T14:30:45"


def test_datetime_encoder_with_date():
    """
    Given: A DatetimeEncoder instance and a date object.
    When: The encoder processes the date object.
    Then: It should return a formatted date string.
    """
    from AWS import DatetimeEncoder

    encoder = DatetimeEncoder()
    test_date = date(2023, 10, 15)
    result = encoder.default(test_date)
    assert result == "2023-10-15"


def test_s3_put_public_access_block_command_success(mocker):
    """
    Given: A mocked boto3 S3 client and valid arguments for public access block.
    When: put_public_access_block_command is called with successful response.
    Then: It should return CommandResults with success message.
    """
    from AWS import S3

    mock_client = mocker.Mock()
    mock_client.put_public_access_block.return_value = {"ResponseMetadata": {"HTTPStatusCode": HTTPStatus.OK}}

    args = {"bucket": "test-bucket", "block_public_acls": "true", "ignore_public_acls": "false"}

    result = S3.put_public_access_block_command(mock_client, args)
    assert isinstance(result, CommandResults)
    assert "Successfully applied public access block" in result.readable_output


def test_s3_put_public_access_block_command_failure(mocker):
    """
    Given: A mocked boto3 S3 client and valid arguments for public access block.
    When: put_public_access_block_command is called with failed response.
    Then: It should raise DemistoException with error message.
    """
    from AWS import S3

    mock_client = mocker.Mock()
    mock_client.put_public_access_block.return_value = {"ResponseMetadata": {"HTTPStatusCode": HTTPStatus.BAD_REQUEST}}

    args = {"bucket": "test-bucket", "block_public_acls": "true"}

    with pytest.raises(DemistoException, match="Couldn't apply public access block to the test-bucket bucket"):
        S3.put_public_access_block_command(mock_client, args)


def test_s3_put_bucket_versioning_command_exception(mocker):
    """
    Given: A mocked boto3 S3 client that raises an exception.
    When: put_bucket_versioning_command is called and encounters an error.
    Then: It should raise DemistoException with error message.
    """
    from AWS import S3

    mock_client = mocker.Mock()
    mock_client.put_bucket_versioning.side_effect = Exception("Test error")

    args = {"bucket": "test-bucket", "status": "Enabled"}

    with pytest.raises(DemistoException, match="Failed to update versioning configuration for bucket test-bucket"):
        S3.put_bucket_versioning_command(mock_client, args)


def test_s3_put_bucket_logging_command_enable_logging(mocker):
    """
    Given: A mocked boto3 S3 client and arguments to enable bucket logging.
    When: put_bucket_logging_command is called with target bucket.
    Then: It should return CommandResults with success message about enabled logging.
    """
    from AWS import S3

    mock_client = mocker.Mock()
    mock_client.put_bucket_logging.return_value = {"ResponseMetadata": {"HTTPStatusCode": HTTPStatus.OK}}

    args = {"bucket": "test-bucket", "target_bucket": "log-bucket", "target_prefix": "logs/"}

    result = S3.put_bucket_logging_command(mock_client, args)
    assert isinstance(result, CommandResults)
    assert "Successfully enabled logging" in result.readable_output


def test_s3_put_bucket_logging_command_disable_logging(mocker):
    """
    Given: A mocked boto3 S3 client and arguments to disable bucket logging.
    When: put_bucket_logging_command is called without target bucket.
    Then: It should return CommandResults with success message about disabled logging.
    """
    from AWS import S3

    mock_client = mocker.Mock()
    mock_client.put_bucket_logging.return_value = {"ResponseMetadata": {"HTTPStatusCode": HTTPStatus.OK}}

    args = {"bucket": "test-bucket"}

    result = S3.put_bucket_logging_command(mock_client, args)
    assert isinstance(result, CommandResults)
    assert "Successfully disabled logging" in result.readable_output


def test_s3_put_bucket_acl_command_success(mocker):
    """
    Given: A mocked boto3 S3 client and valid ACL arguments.
    When: put_bucket_acl_command is called successfully.
    Then: It should return CommandResults with ACL update success message.
    """
    from AWS import S3

    mock_client = mocker.Mock()
    mock_client.put_bucket_acl.return_value = {"ResponseMetadata": {"HTTPStatusCode": HTTPStatus.OK}}

    args = {"bucket": "test-bucket", "acl": "private"}

    result = S3.put_bucket_acl_command(mock_client, args)
    assert isinstance(result, CommandResults)
    assert "Successfully updated ACL" in result.readable_output


def test_s3_put_bucket_acl_command_unexpected_status(mocker):
    """
    Given: A mocked boto3 S3 client returning unexpected status code.
    When: put_bucket_acl_command is called with non-200 response.
    Then: It should raise DemistoException with unexpected status message.
    """
    from AWS import S3

    mock_client = mocker.Mock()
    mock_client.put_bucket_acl.return_value = {"ResponseMetadata": {"HTTPStatusCode": HTTPStatus.BAD_REQUEST}}

    args = {"bucket": "test-bucket", "acl": "private"}

    with pytest.raises(DemistoException, match="Request completed but received unexpected status code: 400"):
        S3.put_bucket_acl_command(mock_client, args)


def test_s3_put_bucket_policy_command_success(mocker):
    """
    Given: A mocked boto3 S3 client and valid bucket policy arguments.
    When: put_bucket_policy_command is called successfully.
    Then: It should return CommandResults with policy application success message.
    """
    from AWS import S3

    mock_client = mocker.Mock()
    mock_client.put_bucket_policy.return_value = {"ResponseMetadata": {"HTTPStatusCode": HTTPStatus.OK}}

    args = {"bucket": "test-bucket", "policy": {"Version": "2012-10-17", "Statement": []}}

    result = S3.put_bucket_policy_command(mock_client, args)
    assert isinstance(result, CommandResults)
    assert "Successfully applied bucket policy" in result.readable_output


def test_s3_put_bucket_policy_command_exception(mocker):
    """
    Given: A mocked boto3 S3 client that raises an exception.
    When: put_bucket_policy_command is called and encounters an error.
    Then: It should raise DemistoException with error message.
    """
    from AWS import S3

    mock_client = mocker.Mock()
    mock_client.put_bucket_policy.side_effect = Exception("Test error")

    args = {"bucket": "test-bucket", "policy": {"Version": "2012-10-17"}}

    with pytest.raises(DemistoException, match="Couldn't apply bucket policy to test-bucket bucket"):
        S3.put_bucket_policy_command(mock_client, args)


def test_iam_get_account_password_policy_command_success(mocker):
    """
    Given: A mocked boto3 IAM client with password policy response.
    When: get_account_password_policy_command is called successfully.
    Then: It should return CommandResults with password policy data and outputs.
    """
    from AWS import IAM

    mock_client = mocker.Mock()
    mock_client.get_account_password_policy.return_value = {
        "PasswordPolicy": {"MinimumPasswordLength": 8, "RequireSymbols": True}
    }

    args = {"account_id": "123456789"}

    result = IAM.get_account_password_policy_command(mock_client, args)
    assert isinstance(result, CommandResults)
    assert result.outputs_prefix == "AWS.IAM.PasswordPolicy"


def test_iam_get_account_password_policy_command_with_datetime(mocker):
    """
    Given: A mocked boto3 IAM client with password policy containing datetime objects.
    When: get_account_password_policy_command processes the response with DatetimeEncoder.
    Then: It should return CommandResults with properly serialized datetime data.
    """
    from AWS import IAM

    mock_client = mocker.Mock()
    mock_client.get_account_password_policy.return_value = {
        "PasswordPolicy": {"MinimumPasswordLength": 8, "CreatedDate": datetime(2023, 10, 15)}
    }

    args = {"account_id": "123456789"}

    result = IAM.get_account_password_policy_command(mock_client, args)
    assert isinstance(result, CommandResults)
    assert result.outputs is not None


def test_iam_update_account_password_policy_command_success(mocker):
    """
    Given: A mocked boto3 IAM client and valid password policy update arguments.
    When: update_account_password_policy_command is called successfully.
    Then: It should return CommandResults with success message.
    """
    from AWS import IAM

    mock_client = mocker.Mock()
    mock_client.get_account_password_policy.return_value = {"PasswordPolicy": {"MinimumPasswordLength": 6}}
    mock_client.update_account_password_policy.return_value = {"ResponseMetadata": {"HTTPStatusCode": HTTPStatus.OK}}

    args = {"account_id": "123456789", "minimum_password_length": "8", "require_symbols": "true"}

    result = IAM.update_account_password_policy_command(mock_client, args)
    assert isinstance(result, CommandResults)
    assert "Successfully updated account password policy" in result.readable_output


def test_iam_update_account_password_policy_command_get_policy_error(mocker):
    """
    Given: A mocked boto3 IAM client that fails to get current password policy.
    When: update_account_password_policy_command encounters an error getting current policy.
    Then: It should raise DemistoException with error message.
    """
    from AWS import IAM

    mock_client = mocker.Mock()
    mock_client.get_account_password_policy.side_effect = Exception("Access denied")

    args = {"account_id": "123456789"}

    with pytest.raises(DemistoException, match="Couldn't check current account password policy for account"):
        IAM.update_account_password_policy_command(mock_client, args)


def test_iam_put_role_policy_command_success(mocker):
    """
    Given: A mocked boto3 IAM client and valid role policy arguments.
    When: put_role_policy_command is called successfully.
    Then: It should return CommandResults with success message about policy addition.
    """
    from AWS import IAM

    mock_client = mocker.Mock()
    mock_client.put_user_policy.return_value = {"ResponseMetadata": {"HTTPStatusCode": HTTPStatus.OK}}

    args = {"policy_document": '{"Version": "2012-10-17"}', "policy_name": "test-policy", "role_name": "test-role"}

    result = IAM.put_role_policy_command(mock_client, args)
    assert isinstance(result, CommandResults)
    assert "successfully added to role" in result.readable_output


def test_iam_put_role_policy_command_exception(mocker):
    """
    Given: A mocked boto3 IAM client that raises an exception.
    When: put_role_policy_command encounters an error during execution.
    Then: It should raise DemistoException with error details.
    """
    from AWS import IAM

    mock_client = mocker.Mock()
    mock_client.put_role_policy.side_effect = Exception("Access denied")

    args = {"policy_document": '{"Version": "2012-10-17"}', "policy_name": "test-policy", "role_name": "test-role"}

    with pytest.raises(DemistoException):
        IAM.put_role_policy_command(mock_client, args)


def test_iam_delete_login_profile_command_success(mocker):
    """
    Given: A mocked boto3 IAM client and valid user name argument.
    When: delete_login_profile_command is called successfully.
    Then: It should return CommandResults with success message about profile deletion.
    """
    from AWS import IAM

    mock_client = mocker.Mock()
    mock_client.delete_login_profile.return_value = {"ResponseMetadata": {"HTTPStatusCode": HTTPStatus.OK}}

    args = {"user_name": "test-user"}

    result = IAM.delete_login_profile_command(mock_client, args)
    assert isinstance(result, CommandResults)
    assert "Successfully deleted login profile" in result.readable_output


def test_iam_delete_login_profile_command_exception(mocker):
    """
    Given: A mocked boto3 IAM client that raises an exception.
    When: delete_login_profile_command encounters an error during execution.
    Then: It should raise DemistoException with error message.
    """
    from AWS import IAM

    mock_client = mocker.Mock()
    mock_client.delete_login_profile.side_effect = Exception("User not found")

    args = {"user_name": "test-user"}

    with pytest.raises(DemistoException, match="Error deleting login profile for user 'test-user'"):
        IAM.delete_login_profile_command(mock_client, args)


def test_iam_put_user_policy_command_success(mocker):
    """
    Given: A mocked boto3 IAM client and valid user policy arguments.
    When: put_user_policy_command is called successfully.
    Then: It should return CommandResults with success message about policy update.
    """
    from AWS import IAM

    mock_client = mocker.Mock()
    mock_client.put_user_policy.return_value = {"ResponseMetadata": {"HTTPStatusCode": HTTPStatus.OK}}

    args = {"user_name": "test-user", "policy_name": "test-policy", "policy_document": '{"Version": "2012-10-17"}'}

    result = IAM.put_user_policy_command(mock_client, args)
    assert isinstance(result, CommandResults)
    assert "Successfully added/updated policy" in result.readable_output


def test_iam_put_user_policy_command_with_dict_policy(mocker):
    """
    Given: A mocked boto3 IAM client and policy document as dictionary.
    When: put_user_policy_command is called with dict policy document.
    Then: It should return CommandResults and properly serialize the policy document.
    """
    from AWS import IAM

    mock_client = mocker.Mock()
    mock_client.put_user_policy.return_value = {"ResponseMetadata": {"HTTPStatusCode": HTTPStatus.OK}}

    args = {"user_name": "test-user", "policy_name": "test-policy", "policy_document": {"Version": "2012-10-17"}}

    result = IAM.put_user_policy_command(mock_client, args)
    assert isinstance(result, CommandResults)
    assert "Successfully added/updated policy" in result.readable_output


def test_iam_remove_role_from_instance_profile_command_success(mocker):
    """
    Given: A mocked boto3 IAM client and valid instance profile arguments.
    When: remove_role_from_instance_profile_command is called successfully.
    Then: It should return CommandResults with success message about role removal.
    """
    from AWS import IAM

    mock_client = mocker.Mock()
    mock_client.remove_role_from_instance_profile.return_value = {"ResponseMetadata": {"HTTPStatusCode": HTTPStatus.OK}}

    args = {"instance_profile_name": "test-profile", "role_name": "test-role"}

    result = IAM.remove_role_from_instance_profile_command(mock_client, args)
    assert isinstance(result, CommandResults)
    assert "Successfully removed role" in result.readable_output


def test_iam_remove_role_from_instance_profile_command_exception(mocker):
    """
    Given: A mocked boto3 IAM client that raises an exception.
    When: remove_role_from_instance_profile_command encounters an error.
    Then: It should raise DemistoException with error message.
    """
    from AWS import IAM

    mock_client = mocker.Mock()
    mock_client.remove_role_from_instance_profile.side_effect = Exception("Profile not found")

    args = {"instance_profile_name": "test-profile", "role_name": "test-role"}

    with pytest.raises(DemistoException, match="Error removing role 'test-role' from instance profile"):
        IAM.remove_role_from_instance_profile_command(mock_client, args)


def test_iam_update_access_key_command_success(mocker):
    """
    Given: A mocked boto3 IAM client and valid access key update arguments.
    When: update_access_key_command is called successfully.
    Then: It should return CommandResults with success message about key status update.
    """
    from AWS import IAM

    mock_client = mocker.Mock()
    mock_client.update_access_key.return_value = {"ResponseMetadata": {"HTTPStatusCode": HTTPStatus.OK}}

    args = {"access_key_id": "AKIATEST123", "status": "Inactive", "user_name": "test-user"}

    result = IAM.update_access_key_command(mock_client, args)
    assert isinstance(result, CommandResults)
    assert "Successfully updated access key" in result.readable_output


def test_iam_update_access_key_command_without_user(mocker):
    """
    Given: A mocked boto3 IAM client and access key arguments without user name.
    When: update_access_key_command is called without specifying user name.
    Then: It should return CommandResults with success message without user info.
    """
    from AWS import IAM

    mock_client = mocker.Mock()
    mock_client.update_access_key.return_value = {"ResponseMetadata": {"HTTPStatusCode": HTTPStatus.OK}}

    args = {"access_key_id": "AKIATEST123", "status": "Active"}

    result = IAM.update_access_key_command(mock_client, args)
    assert isinstance(result, CommandResults)
    assert "Successfully updated access key" in result.readable_output


def test_ec2_modify_instance_metadata_options_command_success(mocker):
    """
    Given: A mocked boto3 EC2 client and valid metadata options arguments.
    When: modify_instance_metadata_options_command is called successfully.
    Then: It should return CommandResults with success message about metadata update.
    """
    from AWS import EC2

    mock_client = mocker.Mock()
    mock_client.modify_instance_metadata_options.return_value = {"ResponseMetadata": {"HTTPStatusCode": HTTPStatus.OK}}

    args = {"instance_id": "InstanceID", "http_tokens": "required", "http_endpoint": "enabled"}

    result = EC2.modify_instance_metadata_options_command(mock_client, args)
    assert isinstance(result, CommandResults)
    assert "Successfully updated EC2 instance metadata" in result.readable_output


def test_ec2_modify_instance_metadata_options_command_failure(mocker):
    """
    Given: A mocked boto3 EC2 client returning non-OK status code.
    When: modify_instance_metadata_options_command is called with failed response.
    Then: It should raise DemistoException with error message.
    """
    from AWS import EC2

    mock_client = mocker.Mock()
    mock_client.modify_instance_metadata_options.return_value = {"ResponseMetadata": {"HTTPStatusCode": HTTPStatus.BAD_REQUEST}}

    args = {"instance_id": "InstanceID", "http_tokens": "required"}

    with pytest.raises(DemistoException, match="Couldn't updated public EC2 instance metadata"):
        EC2.modify_instance_metadata_options_command(mock_client, args)


def test_ec2_modify_instance_attribute_command_success(mocker):
    """
    Given: A mocked boto3 EC2 client and valid instance attribute arguments.
    When: modify_instance_attribute_command is called successfully.
    Then: It should return CommandResults with success message about attribute modification.
    """
    from AWS import EC2

    mock_client = mocker.Mock()
    mock_client.modify_instance_attribute.return_value = {"ResponseMetadata": {"HTTPStatusCode": HTTPStatus.OK}}

    args = {"instance_id": "InstanceID", "attribute": "instanceType", "value": "t3.micro"}

    result = EC2.modify_instance_attribute_command(mock_client, args)
    assert isinstance(result, CommandResults)
    assert "Successfully modified EC2 instance" in result.readable_output


def test_ec2_modify_instance_attribute_command_with_groups(mocker):
    """
    Given: A mocked boto3 EC2 client and instance attribute arguments with security groups.
    When: modify_instance_attribute_command is called with groups parameter.
    Then: It should return CommandResults and properly parse the comma-separated groups.
    """
    from AWS import EC2

    mock_client = mocker.Mock()
    mock_client.modify_instance_attribute.return_value = {"ResponseMetadata": {"HTTPStatusCode": HTTPStatus.OK}}

    args = {"instance_id": "InstanceID", "groups": "sg-test, sg-test, sg-789"}

    result = EC2.modify_instance_attribute_command(mock_client, args)
    assert isinstance(result, CommandResults)
    mock_client.modify_instance_attribute.assert_called_once()


def test_ec2_modify_snapshot_attribute_command_success(mocker):
    """
    Given: A mocked boto3 EC2 client and valid snapshot attribute arguments.
    When: modify_snapshot_attribute_command is called successfully.
    Then: It should return CommandResults with success message about permission update.
    """
    from AWS import EC2

    mock_client = mocker.Mock()
    mock_client.modify_snapshot_attribute.return_value = {"ResponseMetadata": {"HTTPStatusCode": HTTPStatus.OK}}

    args = {
        "snapshot_id": "snap-1234567890abcdef0",
        "attribute": "createVolumePermission",
        "operation_type": "add",
        "user_ids": "accountID, accountID",
    }

    result = EC2.modify_snapshot_attribute_command(mock_client, args)
    assert isinstance(result, CommandResults)
    assert "permissions was successfully updated" in result.readable_output


def test_ec2_modify_snapshot_attribute_command_unexpected_response(mocker):
    """
    Given: A mocked boto3 EC2 client returning unexpected status code.
    When: modify_snapshot_attribute_command is called with non-OK response.
    Then: It should raise DemistoException with unexpected response message.
    """
    from AWS import EC2

    mock_client = mocker.Mock()
    mock_client.modify_snapshot_attribute.return_value = {"ResponseMetadata": {"HTTPStatusCode": HTTPStatus.BAD_REQUEST}}

    args = {"snapshot_id": "snap-1234567890abcdef0", "attribute": "createVolumePermission", "operation_type": "add"}

    with pytest.raises(DemistoException):
        EC2.modify_snapshot_attribute_command(mock_client, args)


def test_ec2_modify_image_attribute_command_success(mocker):
    """
    Given: A mocked boto3 EC2 client and valid image attribute arguments.
    When: modify_image_attribute_command is called successfully.
    Then: It should return CommandResults with success message about attribute modification.
    """
    from AWS import EC2

    mock_client = mocker.Mock()
    mock_client.modify_image_attribute.return_value = {"ResponseMetadata": {"HTTPStatusCode": HTTPStatus.OK}}

    args = {
        "image_id": "amInstanceID",
        "attribute": "launchPermission",
        "operation_type": "add",
        "launch_permission_add_user_id": "accountID",
    }

    result = EC2.modify_image_attribute_command(mock_client, args)
    assert isinstance(result, CommandResults)
    assert "Image attribute successfully modified" in result.readable_output


def test_ec2_modify_image_attribute_command_with_description(mocker):
    """
    Given: A mocked boto3 EC2 client and image attribute arguments with description.
    When: modify_image_attribute_command is called with description parameter.
    Then: It should return CommandResults and properly handle the description attribute.
    """
    from AWS import EC2

    mock_client = mocker.Mock()
    mock_client.modify_image_attribute.return_value = {"ResponseMetadata": {"HTTPStatusCode": HTTPStatus.OK}}

    args = {"image_id": "amInstanceID", "attribute": "description", "description": "Updated AMI description"}

    result = EC2.modify_image_attribute_command(mock_client, args)
    assert isinstance(result, CommandResults)
    assert "Image attribute successfully modified" in result.readable_output


def test_ec2_revoke_security_group_ingress_command_success(mocker):
    """
    Given: A mocked boto3 EC2 client and valid security group ingress arguments.
    When: revoke_security_group_ingress_command is called successfully.
    Then: It should return CommandResults with success message about rule revocation.
    """
    from AWS import EC2

    mock_client = mocker.Mock()
    mock_client.revoke_security_group_ingress.return_value = {
        "ResponseMetadata": {"HTTPStatusCode": HTTPStatus.OK},
        "Return": True,
    }

    args = {"group_id": "sg-test", "protocol": "tcp", "port": "80", "cidr": "0.0.0.0/0"}

    result = EC2.revoke_security_group_ingress_command(mock_client, args)
    assert isinstance(result, CommandResults)
    assert "Security Group ingress rule was revoked" in result.readable_output


def test_ec2_revoke_security_group_ingress_command_with_ip_permissions(mocker):
    """
    Given: A mocked boto3 EC2 client and security group arguments with ip_permissions JSON.
    When: revoke_security_group_ingress_command is called with complex ip_permissions.
    Then: It should return CommandResults and properly parse the JSON ip_permissions.
    """
    from AWS import EC2

    mock_client = mocker.Mock()
    mock_client.revoke_security_group_ingress.return_value = {
        "ResponseMetadata": {"HTTPStatusCode": HTTPStatus.OK},
        "Return": True,
    }

    ip_permissions = json.dumps([{"IpProtocol": "tcp", "FromPort": 80, "ToPort": 80, "IpRanges": [{"CidrIp": "0.0.0.0/0"}]}])

    args = {"group_id": "sg-test", "ip_permissions": ip_permissions}

    result = EC2.revoke_security_group_ingress_command(mock_client, args)
    assert isinstance(result, CommandResults)
    assert "Security Group ingress rule was revoked" in result.readable_output


def test_ec2_authorize_security_group_ingress_command_success(mocker):
    """
    Given: A mocked boto3 EC2 client and valid security group ingress arguments.
    When: authorize_security_group_ingress_command is called successfully.
    Then: It should return CommandResults with success message about rule authorization.
    """
    from AWS import EC2

    mock_client = mocker.Mock()
    mock_client.authorize_security_group_ingress.return_value = {
        "ResponseMetadata": {"HTTPStatusCode": HTTPStatus.OK},
        "Return": True,
    }

    args = {"group_id": "sg-test", "protocol": "tcp", "port": "443", "cidr": "10.0.0.0/8"}

    result = EC2.authorize_security_group_ingress_command(mock_client, args)
    assert isinstance(result, CommandResults)
    assert "Security Group ingress rule was authorized" in result.readable_output


def test_ec2_authorize_security_group_ingress_command_duplicate_rule(mocker):
    """
    Given: A mocked boto3 EC2 client that raises InvalidPermission.Duplicate error.
    When: authorize_security_group_ingress_command encounters duplicate rule error.
    Then: It should raise DemistoException with duplicate rule message.
    """
    from AWS import EC2

    mock_client = mocker.Mock()
    mock_client.authorize_security_group_ingress.side_effect = Exception("InvalidPermission.Duplicate")

    args = {"group_id": "sg-test", "protocol": "tcp", "port": "80", "cidr": "0.0.0.0/0"}

    with pytest.raises(DemistoException, match="already exists"):
        EC2.authorize_security_group_ingress_command(mock_client, args)


def test_ec2_revoke_security_group_egress_command_success(mocker):
    """
    Given: A mocked boto3 EC2 client and valid security group egress arguments.
    When: revoke_security_group_egress_command is called successfully.
    Then: It should return CommandResults with success message about egress rule revocation.
    """
    from AWS import EC2

    mock_client = mocker.Mock()
    mock_client.revoke_security_group_egress.return_value = {
        "ResponseMetadata": {"HTTPStatusCode": HTTPStatus.OK},
        "Return": True,
    }

    args = {"group_id": "sg-test", "protocol": "tcp", "port": "80-443", "cidr": "0.0.0.0/0"}

    result = EC2.revoke_security_group_egress_command(mock_client, args)
    assert isinstance(result, CommandResults)
    assert "Egress rule revoked successfully" in result.readable_output


def test_ec2_revoke_security_group_egress_command_with_ip_permissions(mocker):
    """
    Given: A mocked boto3 EC2 client and egress arguments with ip_permissions JSON.
    When: revoke_security_group_egress_command is called with full mode ip_permissions.
    Then: It should return CommandResults and properly use the provided JSON permissions.
    """
    from AWS import EC2

    mock_client = mocker.Mock()
    mock_client.revoke_security_group_egress.return_value = {
        "ResponseMetadata": {"HTTPStatusCode": HTTPStatus.OK},
        "Return": True,
    }

    ip_permissions = json.dumps([{"IpProtocol": "tcp", "FromPort": 80, "ToPort": 80, "IpRanges": [{"CidrIp": "0.0.0.0/0"}]}])

    args = {"group_id": "sg-test", "ip_permissions": ip_permissions}

    result = EC2.revoke_security_group_egress_command(mock_client, args)
    assert isinstance(result, CommandResults)
    assert "Egress rule revoked successfully" in result.readable_output


def test_ec2_create_snapshot_command_success(mocker):
    """
    Given: A mocked boto3 EC2 client and valid snapshot creation arguments.
    When: create_snapshot_command is called successfully.
    Then: It should return CommandResults with snapshot data and proper outputs.
    """
    from AWS import EC2

    mock_client = mocker.Mock()
    mock_response = {
        "Description": "Test snapshot",
        "Encrypted": False,
        "Progress": "100%",
        "SnapshotId": "snap-1234567890abcdef0",
        "State": "completed",
        "VolumeId": "vol-1234567890abcdef0",
        "VolumeSize": 8,
        "StartTime": datetime(2023, 10, 15, 14, 30, 45),
        "ResponseMetadata": {"HTTPStatusCode": HTTPStatus.OK},
        "Tags": [{"Key": "Environment", "Value": "test"}],
    }
    mock_client.create_snapshot.return_value = mock_response

    args = {
        "volume_id": "vol-1234567890abcdef0",
        "description": "Test snapshot",
        "region": "us-east-1",
        "tags": "key=Environment,value=test",
    }

    result = EC2.create_snapshot_command(mock_client, args)
    assert isinstance(result, CommandResults)
    assert result.outputs_prefix == "AWS.EC2.Snapshot"
    assert "snap-1234567890abcdef0" in str(result.outputs)
    assert "AWS EC2 Snapshot" in result.readable_output
    mock_client.create_snapshot.assert_called_once()


def test_ec2_modify_snapshot_permission_command_success(mocker):
    """
    Given: A mocked boto3 EC2 client and valid snapshot permission arguments with user_ids.
    When: modify_snapshot_permission_command is called successfully.
    Then: It should return CommandResults with success message about permission update.
    """
    from AWS import EC2

    mock_client = mocker.Mock()
    mock_client.modify_snapshot_attribute.return_value = {"ResponseMetadata": {"HTTPStatusCode": 200}}

    args = {
        "snapshot_id": "snap-1234567890abcdef0",
        "operation_type": "add",
        "user_ids": "123456789012, 987654321098",
        "dry_run": False,
    }

    result = EC2.modify_snapshot_permission_command(mock_client, args)
    assert isinstance(result, CommandResults)
    assert "permissions were successfully updated" in result.readable_output
    mock_client.modify_snapshot_attribute.assert_called_once_with(
        Attribute="createVolumePermission",
        SnapshotId="snap-1234567890abcdef0",
        OperationType="add",
        DryRun=False,
        UserIds=["123456789012", "987654321098"],
    )


def test_ec2_modify_snapshot_permission_command_failure_both_params(mocker):
    """
    Given: Arguments containing both group_names and user_ids parameters.
    When: modify_snapshot_permission_command is called with invalid parameter combination.
    Then: It should raise DemistoException asking to provide either group_names or user_ids.
    """
    from AWS import EC2

    mock_client = mocker.Mock()

    args = {"snapshot_id": "snap-1234567890abcdef0", "operation_type": "add", "group_names": "all", "user_ids": "123456789012"}

    with pytest.raises(DemistoException, match='Please provide either "group_names" or "user_ids"'):
        EC2.modify_snapshot_permission_command(mock_client, args)


def test_ec2_modify_snapshot_permission_command_failure_no_params(mocker):
    """
    Given: Arguments containing neither group_names nor user_ids parameters.
    When: modify_snapshot_permission_command is called without required parameters.
    Then: It should raise DemistoException asking to provide either group_names or user_ids.
    """
    from AWS import EC2

    mock_client = mocker.Mock()

    args = {"snapshot_id": "snap-1234567890abcdef0", "operation_type": "add"}

    with pytest.raises(DemistoException, match='Please provide either "group_names" or "user_ids"'):
        EC2.modify_snapshot_permission_command(mock_client, args)


def test_eks_update_cluster_config_command_success(mocker):
    """
    Given: A mocked boto3 EKS client and valid cluster configuration arguments.
    When: update_cluster_config_command is called successfully.
    Then: It should return CommandResults with update information and proper outputs.
    """
    from AWS import EKS

    mock_client = mocker.Mock()
    mock_client.update_cluster_config.return_value = {
        "update": {
            "id": "update-123",
            "status": "InProgress",
            "type": "ConfigUpdate",
            "createdAt": datetime(2023, 10, 15, 14, 30, 45),
        }
    }

    args = {"cluster_name": "test-cluster", "logging": '{"enable": ["api", "audit"]}'}

    result = EKS.update_cluster_config_command(mock_client, args)
    assert isinstance(result, CommandResults)
    assert result.outputs_prefix == "AWS.EKS.UpdateCluster"


def test_eks_update_cluster_config_command_no_changes_needed(mocker):
    """
    Given: A mocked boto3 EKS client that raises "No changes needed" exception.
    When: update_cluster_config_command encounters no changes needed error.
    Then: It should return CommandResults with appropriate message about no changes.
    """
    from AWS import EKS

    mock_client = mocker.Mock()
    mock_client.update_cluster_config.side_effect = Exception("No changes needed")

    args = {"cluster_name": "test-cluster", "logging": '{"enable": ["api"]}'}

    result = EKS.update_cluster_config_command(mock_client, args)
    assert isinstance(result, CommandResults)
    assert "No changes needed" in result.readable_output


def test_eks_describe_cluster_command_success(mocker):
    """
    Given: A mocked boto3 EKS client and valid cluster name argument.
    When: describe_cluster_command is called successfully.
    Then: It should return CommandResults with cluster data and proper outputs.
    """
    from AWS import EKS

    mock_client = mocker.Mock()
    mock_response = {
        "ResponseMetadata": {"HTTPStatusCode": HTTPStatus.OK},
        "cluster": {
            "name": "test-cluster",
            "id": "cluster-12345",
            "status": "ACTIVE",
            "arn": "arn:aws:eks:us-east-1:123456789012:cluster/test-cluster",
            "createdAt": datetime(2023, 10, 15, 14, 30, 45),
            "version": "1.27",
            "connectorConfig": {"activationExpiry": datetime(2024, 10, 15, 14, 30, 45)},
        },
    }
    mock_client.describe_cluster.return_value = mock_response

    args = {"cluster_name": "test-cluster"}

    result = EKS.describe_cluster_command(mock_client, args)
    assert isinstance(result, CommandResults)
    assert result.outputs_prefix == "AWS.EKS.Cluster"
    assert result.outputs_key_field == "name"
    assert "test-cluster" in str(result.outputs)
    assert "Describe Cluster Information" in result.readable_output
    mock_client.describe_cluster.assert_called_once_with(name="test-cluster")


def test_eks_associate_access_policy_command_success(mocker):
    """
    Given: A mocked boto3 EKS client and valid access policy association arguments.
    When: associate_access_policy_command is called successfully.
    Then: It should return CommandResults with policy association data and proper outputs.
    """
    from AWS import EKS

    mock_client = mocker.Mock()
    mock_response = {
        "ResponseMetadata": {"HTTPStatusCode": HTTPStatus.OK},
        "clusterName": "test-cluster",
        "principalArn": "arn:aws:iam::123456789012:user/test-user",
        "associatedAccessPolicy": {
            "policyArn": "arn:aws:eks::aws:cluster-access-policy/AmazonEKSClusterAdminPolicy",
            "associatedAt": datetime(2023, 10, 15, 14, 30, 45),
            "modifiedAt": datetime(2023, 10, 15, 14, 30, 45),
        },
    }
    mock_client.associate_access_policy.return_value = mock_response

    args = {
        "cluster_name": "test-cluster",
        "principal_arn": "arn:aws:iam::123456789012:user/test-user",
        "policy_arn": "arn:aws:eks::aws:cluster-access-policy/AmazonEKSClusterAdminPolicy",
        "type": "cluster",
        "namespaces": "",
    }

    result = EKS.associate_access_policy_command(mock_client, args)
    assert isinstance(result, CommandResults)
    assert result.outputs_prefix == "AWS.EKS.AssociatedAccessPolicy"
    assert result.outputs_key_field == "clusterName"
    assert "test-cluster" in str(result.outputs)
    assert "The access policy was associated to the access entry successfully" in result.readable_output
    mock_client.associate_access_policy.assert_called_once()


def test_eks_associate_access_policy_command_failure_namespace_validation(mocker):
    """
    Given: Arguments with type set to 'namespace' but no namespaces provided.
    When: associate_access_policy_command is called with invalid parameter combination.
    Then: It should raise Exception asking for namespace when type is namespace.
    """
    from AWS import EKS

    mock_client = mocker.Mock()

    args = {
        "cluster_name": "test-cluster",
        "principal_arn": "arn:aws:iam::123456789012:user/test-user",
        "policy_arn": "arn:aws:eks::aws:cluster-access-policy/AmazonEKSViewPolicy",
        "type": "namespace",
        "namespaces": "",
    }

    with pytest.raises(Exception, match="When the type_arg='namespace', you must enter a namespace"):
        EKS.associate_access_policy_command(mock_client, args)


def test_rds_modify_db_cluster_command_success(mocker):
    """
    Given: A mocked boto3 RDS client and valid DB cluster modification arguments.
    When: modify_db_cluster_command is called successfully.
    Then: It should return CommandResults with success message and cluster details.
    """
    from AWS import RDS

    mock_client = mocker.Mock()
    mock_client.modify_db_cluster.return_value = {
        "ResponseMetadata": {"HTTPStatusCode": HTTPStatus.OK},
        "DBCluster": {"DBClusterIdentifier": "test-cluster", "DeletionProtection": True},
    }

    args = {"db_cluster_identifier": "test-cluster", "deletion_protection": "true"}

    result = RDS.modify_db_cluster_command(mock_client, args)
    assert isinstance(result, CommandResults)
    assert "Successfully modified DB cluster" in result.readable_output


def test_rds_modify_db_cluster_command_exception(mocker):
    """
    Given: A mocked boto3 RDS client that raises an exception.
    When: modify_db_cluster_command encounters an error during execution.
    Then: It should raise DemistoException with error message.
    """
    from AWS import RDS

    mock_client = mocker.Mock()
    mock_client.modify_db_cluster.side_effect = Exception("Cluster not found")

    args = {"db_cluster_identifier": "test-cluster", "deletion_protection": "true"}

    with pytest.raises(DemistoException, match="Error modifying DB cluster"):
        RDS.modify_db_cluster_command(mock_client, args)


def test_rds_modify_db_cluster_snapshot_attribute_command_success(mocker):
    """
    Given: A mocked boto3 RDS client and valid cluster snapshot attribute arguments.
    When: modify_db_cluster_snapshot_attribute_command is called successfully.
    Then: It should return CommandResults with success message and snapshot attributes.
    """
    from AWS import RDS

    mock_client = mocker.Mock()
    mock_client.modify_db_cluster_snapshot_attribute.return_value = {
        "ResponseMetadata": {"HTTPStatusCode": HTTPStatus.OK},
        "DBClusterSnapshotAttributesResult": {"DBClusterSnapshotIdentifier": "test-snapshot", "DBClusterSnapshotAttributes": []},
    }

    args = {"db_cluster_snapshot_identifier": "test-snapshot", "attribute_name": "restore", "values_to_add": ["accountID"]}

    result = RDS.modify_db_cluster_snapshot_attribute_command(mock_client, args)
    assert isinstance(result, CommandResults)
    assert "Successfully modified DB cluster snapshot attribute" in result.readable_output


def test_rds_modify_db_cluster_snapshot_attribute_command_failure(mocker):
    """
    Given: A mocked boto3 RDS client returning non-OK status code.
    When: modify_db_cluster_snapshot_attribute_command is called with failed response.
    Then: It should raise DemistoException with error message.
    """
    from AWS import RDS

    mock_client = mocker.Mock()
    mock_client.modify_db_cluster_snapshot_attribute.return_value = {
        "ResponseMetadata": {"HTTPStatusCode": HTTPStatus.BAD_REQUEST}
    }

    args = {"db_cluster_snapshot_identifier": "test-snapshot", "attribute_name": "restore"}

    with pytest.raises(DemistoException, match="Error modifying DB cluster snapshot attribute"):
        RDS.modify_db_cluster_snapshot_attribute_command(mock_client, args)


def test_rds_modify_db_instance_command_success(mocker):
    """
    Given: A mocked boto3 RDS client and valid DB instance modification arguments.
    When: modify_db_instance_command is called successfully.
    Then: It should return CommandResults with success message and instance details.
    """
    from AWS import RDS

    mock_client = mocker.Mock()
    mock_client.modify_db_instance.return_value = {
        "ResponseMetadata": {"HTTPStatusCode": HTTPStatus.OK},
        "DBInstance": {"DBInstanceIdentifier": "test-instance", "MultiAZ": True},
    }

    args = {"db_instance_identifier": "test-instance", "multi_az": "true", "apply_immediately": "true"}

    result = RDS.modify_db_instance_command(mock_client, args)
    assert isinstance(result, CommandResults)
    assert "Successfully modified DB instance" in result.readable_output


def test_rds_modify_db_instance_command_exception(mocker):
    """
    Given: A mocked boto3 RDS client that raises an exception.
    When: modify_db_instance_command encounters an error during execution.
    Then: It should raise DemistoException with error message.
    """
    from AWS import RDS

    mock_client = mocker.Mock()
    mock_client.modify_db_instance.side_effect = Exception("Instance not found")

    args = {"db_instance_identifier": "test-instance", "multi_az": "true"}

    with pytest.raises(DemistoException, match="Error modifying DB instance"):
        RDS.modify_db_instance_command(mock_client, args)


def test_rds_modify_db_snapshot_attribute_command_success(mocker):
    """
    Given: A mocked boto3 RDS client and valid DB snapshot attribute arguments.
    When: modify_db_snapshot_attribute_command is called successfully.
    Then: It should return CommandResults with success message about attribute modification.
    """
    from AWS import RDS

    mock_client = mocker.Mock()
    mock_client.modify_db_snapshot_attribute.return_value = {"ResponseMetadata": {"HTTPStatusCode": HTTPStatus.OK}}

    args = {
        "db_snapshot_identifier": "test-snapshot",
        "attribute_name": "restore",
        "values_to_add": ["accountID", "accountID"],
    }

    result = RDS.modify_db_snapshot_attribute_command(mock_client, args)
    assert isinstance(result, CommandResults)
    assert "Successfully modified DB snapshot attribute" in result.readable_output


def test_rds_modify_db_snapshot_attribute_command_failure(mocker):
    """
    Given: A mocked boto3 RDS client returning non-OK status code.
    When: modify_db_snapshot_attribute_command is called with failed response.
    Then: It should raise DemistoException with error message.
    """
    from AWS import RDS

    mock_client = mocker.Mock()
    mock_client.modify_db_snapshot_attribute.return_value = {"ResponseMetadata": {"HTTPStatusCode": HTTPStatus.BAD_REQUEST}}

    args = {"db_snapshot_identifier": "test-snapshot", "attribute_name": "restore", "values_to_remove": ["accountID"]}

    with pytest.raises(DemistoException, match="Couldn't modify DB snapshot attribute for"):
        RDS.modify_db_snapshot_attribute_command(mock_client, args)


def test_cloudtrail_start_logging_command_success(mocker):
    """
    Given: A mocked boto3 CloudTrail client and valid trail name argument.
    When: start_logging_command is called successfully.
    Then: It should return CommandResults with success message about logging start.
    """
    from AWS import CloudTrail

    mock_client = mocker.Mock()
    mock_client.start_logging.return_value = {"ResponseMetadata": {"HTTPStatusCode": HTTPStatus.OK}}

    args = {"name": "test-trail"}

    result = CloudTrail.start_logging_command(mock_client, args)
    assert isinstance(result, CommandResults)
    assert "Successfully started logging" in result.readable_output


def test_cloudtrail_start_logging_command_exception(mocker):
    """
    Given: A mocked boto3 CloudTrail client that raises an exception.
    When: start_logging_command encounters an error during execution.
    Then: It should return CommandResults with error entry type and error message.
    """
    from AWS import CloudTrail

    mock_client = mocker.Mock()
    mock_client.start_logging.side_effect = Exception("Trail not found")

    args = {"name": "test-trail"}

    with pytest.raises(DemistoException, match="Error starting logging for CloudTrail"):
        CloudTrail.start_logging_command(mock_client, args)


def test_cloudtrail_update_trail_command_success(mocker):
    """
    Given: A mocked boto3 CloudTrail client and valid trail update arguments.
    When: update_trail_command is called successfully.
    Then: It should return CommandResults with success message and trail details.
    """
    from AWS import CloudTrail

    mock_client = mocker.Mock()
    mock_client.update_trail.return_value = {
        "ResponseMetadata": {"HTTPStatusCode": HTTPStatus.OK},
        "Trail": {
            "Name": "test-trail",
            "S3BucketName": "test-bucket",
            "TrailARN": "arn:aws:cloudtrail:us-east-1:accountID:trail/test-trail",
        },
    }

    args = {"name": "test-trail", "s3_bucket_name": "test-bucket", "include_global_service_events": "true"}

    result = CloudTrail.update_trail_command(mock_client, args)
    assert isinstance(result, CommandResults)
    assert "Successfully updated CloudTrail" in result.readable_output
    assert result.outputs_prefix == "AWS.CloudTrail.Trail"


def test_cloudtrail_update_trail_command_exception(mocker):
    """
    Given: A mocked boto3 CloudTrail client that raises an exception.
    When: update_trail_command encounters an error during execution.
    Then: It should return CommandResults with error entry type and error message.
    """
    from AWS import CloudTrail

    mock_client = mocker.Mock()
    mock_client.update_trail.side_effect = Exception("Access denied")

    args = {"name": "test-trail", "s3_bucket_name": "test-bucket"}

    with pytest.raises(DemistoException, match="Error updating CloudTrail"):
        CloudTrail.update_trail_command(mock_client, args)


def test_ecs_update_cluster_settings_command_success(mocker):
    """
    Given: A mocked boto3 ECS client and valid cluster settings update arguments.
    When: update_cluster_settings_command is called successfully.
    Then: It should return CommandResults with cluster data and proper outputs.
    """
    from AWS import ECS

    mock_client = mocker.Mock()
    mock_response = {
        "ResponseMetadata": {"HTTPStatusCode": HTTPStatus.OK},
        "cluster": {
            "clusterArn": "arn:aws:ecs:us-east-1:123456789012:cluster/test-cluster",
            "clusterName": "test-cluster",
            "status": "ACTIVE",
            "settings": [{"name": "containerInsights", "value": "enabled"}],
        },
    }
    mock_client.update_cluster_settings.return_value = mock_response

    args = {"cluster_name": "test-cluster", "value": "enabled"}

    result = ECS.update_cluster_settings_command(mock_client, args)
    assert isinstance(result, CommandResults)
    assert result.outputs_prefix == "AWS.ECS.Cluster"
    assert result.outputs_key_field == "clusterArn"
    assert "test-cluster" in str(result.outputs)
    assert "Successfully updated ECS cluster" in result.readable_output
    mock_client.update_cluster_settings.assert_called_once_with(
        cluster="test-cluster", settings=[{"name": "containerInsights", "value": "enabled"}]
    )


def test_ecs_update_cluster_settings_command_failure(mocker):
    """
    Given: A mocked boto3 ECS client returning non-OK HTTP status code.
    When: update_cluster_settings_command is called with failed response.
    Then: It should raise DemistoException with error message about failed update.
    """
    from AWS import ECS

    mock_client = mocker.Mock()
    mock_response = {"ResponseMetadata": {"HTTPStatusCode": HTTPStatus.BAD_REQUEST}}
    mock_client.update_cluster_settings.return_value = mock_response

    args = {"cluster_name": "test-cluster", "value": "enabled"}

    with pytest.raises(DemistoException, match="Failed to update ECS cluster"):
        ECS.update_cluster_settings_command(mock_client, args)


def test_register_proxydome_header(mocker):
    """
    Given: A mocked boto3 client and ProxyDome token.
    When: register_proxydome_header is called to configure ProxyDome authentication.
    Then: It should register an event handler to inject the ProxyDome header.
    """
    from AWS import register_proxydome_header

    mock_client = mocker.Mock()
    mock_event_system = mocker.Mock()
    mock_client.meta.events = mock_event_system

    mocker.patch("AWS.get_proxydome_token", return_value="test-token")

    register_proxydome_header(mock_client)

    mock_event_system.register_last.assert_called_once()
    assert mock_event_system.register_last.call_args[0][0] == "before-send.*.*"


def test_register_proxydome_header_adds_correct_header(mocker):
    """
    Given: A mocked boto3 client and the ProxyDome header injection function.
    When: register_proxydome_header sets up the header injection and a request is made.
    Then: It should add the correct x-caller-id header to the request.
    """
    from AWS import register_proxydome_header

    mock_client = mocker.Mock()
    mock_event_system = mocker.Mock()
    mock_client.meta.events = mock_event_system

    mocker.patch("AWS.get_proxydome_token", return_value="test-token-123")

    register_proxydome_header(mock_client)

    # Get the registered function
    header_function = mock_event_system.register_last.call_args[0][1]

    # Test the header injection
    mock_request = mocker.Mock()
    mock_request.headers = {}
    header_function(mock_request)

    assert mock_request.headers["x-caller-id"] == "test-token-123"


def test_aws_error_handler_handle_response_error_with_request_id(mocker):
    """
    Given: A response dict with ResponseMetadata including RequestId and HTTPStatusCode.
    When: handle_response_error is called with the response.
    Then: It should raise DemistoException with detailed error information including RequestId.
    """
    from AWS import AWSErrorHandler

    mocker.patch("AWS.demisto.command", return_value="test-command")
    mocker.patch("AWS.demisto.args", return_value={"arg1": "value1"})
    demisto_results = mocker.patch("AWS.demisto.results")

    response = {"ResponseMetadata": {"RequestId": "RequestId", "HTTPStatusCode": 400}}

    with pytest.raises(SystemExit):
        AWSErrorHandler.handle_response_error(response, "accountID")

    demisto_results.assert_called_once_with(
        {
            "Type": 4,
            "ContentsFormat": "text",
            "Contents": "AWS API Error occurred while executing:"
            " test-command with arguments: {'arg1': 'value1'}\nRequest Id: RequestId\nHTTP Status Code: 400",
            "EntryContext": None,
        }
    )


def test_aws_error_handler_handle_response_error_missing_metadata(mocker):
    """
    Given: A response dict without ResponseMetadata.
    When: handle_response_error is called with the response.
    Then: It should raise DemistoException with N/A values for missing metadata.
    """
    from AWS import AWSErrorHandler

    mocker.patch("AWS.demisto.command", return_value="test-command")
    mocker.patch("AWS.demisto.args", return_value={})
    demisto_results = mocker.patch("AWS.demisto.results")

    response = {}

    with pytest.raises(SystemExit):
        AWSErrorHandler.handle_response_error(response)

    demisto_results.assert_called_once_with(
        {
            "Type": 4,
            "ContentsFormat": "text",
            "Contents": "AWS API Error occurred while executing: test-command with arguments: {}"
            "\nRequest Id: N/A\nHTTP Status Code: N/A",
            "EntryContext": None,
        }
    )


def test_aws_error_handler_handle_client_error_access_denied(mocker):
    """
    Given: A ClientError with AccessDenied error code.
    When: handle_client_error is called with the error.
    Then: It should call _handle_permission_error and return_multiple_permissions_error.
    """
    from AWS import AWSErrorHandler
    from botocore.exceptions import ClientError

    mock_return_multiple_permissions_error = mocker.patch("AWS.return_multiple_permissions_error")
    mocker.patch("AWS.demisto.args", return_value={"account_id": "accountID"})
    mocker.patch("AWS.demisto.info")
    mocker.patch("AWS.demisto.debug")

    error_response = {
        "Error": {"Code": "AccessDenied", "Message": "User is not authorized to perform action"},
        "ResponseMetadata": {"HTTPStatusCode": 403},
    }
    client_error = ClientError(error_response, "test-operation")

    AWSErrorHandler.handle_client_error(client_error, "accountID")

    mock_return_multiple_permissions_error.assert_called_once()
    call_args = mock_return_multiple_permissions_error.call_args[0][0]
    assert len(call_args) == 1
    assert call_args[0]["account_id"] == "accountID"


def test_aws_error_handler_handle_client_error_unauthorized_operation(mocker):
    """
    Given: A ClientError with UnauthorizedOperation error code.
    When: handle_client_error is called with the error.
    Then: It should handle it as a permission error.
    """
    from AWS import AWSErrorHandler
    from botocore.exceptions import ClientError

    mock_return_multiple_permissions_error = mocker.patch("AWS.return_multiple_permissions_error")
    mocker.patch("AWS.demisto.args", return_value={"account_id": "accountID"})
    mocker.patch("AWS.demisto.info")
    mocker.patch("AWS.demisto.debug")

    error_response = {
        "Error": {"Code": "UnauthorizedOperation", "Message": "You are not authorized to perform this operation"},
        "ResponseMetadata": {"HTTPStatusCode": 401},
    }
    client_error = ClientError(error_response, "test-operation")

    AWSErrorHandler.handle_client_error(client_error)

    mock_return_multiple_permissions_error.assert_called_once()


def test_aws_error_handler_handle_client_error_http_401(mocker):
    """
    Given: A ClientError with HTTP status code 401 but different error code.
    When: handle_client_error is called with the error.
    Then: It should handle it as a permission error based on HTTP status.
    """
    from AWS import AWSErrorHandler
    from botocore.exceptions import ClientError

    mock_return_multiple_permissions_error = mocker.patch("AWS.return_multiple_permissions_error")
    mocker.patch("AWS.demisto.args", return_value={})
    mocker.patch("AWS.demisto.info")
    mocker.patch("AWS.demisto.debug")

    error_response = {
        "Error": {"Code": "CustomError", "Message": "Authentication failed"},
        "ResponseMetadata": {"HTTPStatusCode": 401},
    }
    client_error = ClientError(error_response, "test-operation")

    AWSErrorHandler.handle_client_error(client_error, "accountID")

    mock_return_multiple_permissions_error.assert_called_once()


def test_aws_error_handler_handle_client_error_general_error(mocker):
    """
    Given: A ClientError with non-permission error code.
    When: handle_client_error is called with the error.
    Then: It should raise DemistoException with detailed error information.
    """
    from AWS import AWSErrorHandler
    from botocore.exceptions import ClientError

    mocker.patch("AWS.demisto.command", return_value="test-command")
    mocker.patch("AWS.demisto.args", return_value={"param": "value"})
    mocker.patch("AWS.demisto.error")
    demisto_results = mocker.patch("AWS.demisto.results")

    error_response = {
        "Error": {"Code": "InvalidParameterValue", "Message": "The parameter value is invalid"},
        "ResponseMetadata": {"HTTPStatusCode": 400, "RequestId": "RequestId"},
    }
    client_error = ClientError(error_response, "test-operation")

    with pytest.raises(SystemExit):
        AWSErrorHandler.handle_client_error(client_error, "accountID")

    demisto_results.assert_called_once_with(
        {
            "Type": 4,
            "ContentsFormat": "text",
            "Contents": "AWS API Error occurred while executing:"
            " test-command with arguments: {'param': 'value'}\n"
            "Error Code: InvalidParameterValue\nError Message: "
            "The parameter value is invalid\nHTTP Status Code: 400\n"
            "Request ID: RequestId",
            "EntryContext": None,
        }
    )


def test_aws_error_handler_handle_permission_error_no_account_id(mocker):
    """
    Given: A permission error without account_id provided.
    When: _handle_permission_error is called.
    Then: It should get account_id from demisto.args() and use "unknown" if not found.
    """
    from AWS import AWSErrorHandler
    from botocore.exceptions import ClientError

    mock_return_multiple_permissions_error = mocker.patch("AWS.return_multiple_permissions_error")
    mocker.patch("AWS.demisto.args", return_value={})
    mocker.patch("AWS.demisto.info")
    mocker.patch("AWS.demisto.debug")

    error_response = {"Error": {"Code": "AccessDenied", "Message": "Access denied for operation"}}
    client_error = ClientError(error_response, "test-operation")

    AWSErrorHandler._handle_permission_error(client_error, "AccessDenied", "Access denied for operation", None)

    mock_return_multiple_permissions_error.assert_called_once()
    call_args = mock_return_multiple_permissions_error.call_args[0][0]
    assert call_args[0]["account_id"] == "unknown"


def test_aws_error_handler_remove_encoded_authorization_message_with_encoding(mocker):
    """
    Given: An error message containing encoded authorization failure message.
    When: remove_encoded_authorization_message is called.
    Then: It should return the message truncated before the encoded part.
    """
    from AWS import AWSErrorHandler

    message = "Access denied. User is not authorized. Encoded authorization failure message: <message>"
    result = AWSErrorHandler.remove_encoded_authorization_message(message)

    assert result == "Access denied. User is not authorized. "
    assert "Encoded authorization failure message:" not in result


def test_aws_error_handler_remove_encoded_authorization_message_case_insensitive(mocker):
    """
    Given: An error message with mixed case encoded authorization failure message.
    When: remove_encoded_authorization_message is called.
    Then: It should find and remove the encoded part case-insensitively.
    """
    from AWS import AWSErrorHandler

    message = "Access denied. ENCODED AUTHORIZATION FAILURE MESSAGE: <message>"
    result = AWSErrorHandler.remove_encoded_authorization_message(message)

    assert result == "Access denied. "


def test_aws_error_handler_remove_encoded_authorization_message_no_encoding():
    """
    Given: An error message without encoded authorization failure message.
    When: remove_encoded_authorization_message is called.
    Then: It should return the original message unchanged.
    """
    from AWS import AWSErrorHandler

    message = "Simple access denied error"
    result = AWSErrorHandler.remove_encoded_authorization_message(message)

    assert result == message


def test_aws_error_handler_handle_general_error_missing_metadata(mocker):
    """
    Given: A ClientError with missing ResponseMetadata fields.
    When: _handle_general_error is called.
    Then: It should handle missing fields gracefully with N/A values.
    """
    from AWS import AWSErrorHandler
    from botocore.exceptions import ClientError

    mocker.patch("AWS.demisto.command", return_value="test-command")
    mocker.patch("AWS.demisto.args", return_value={})
    demisto_results = mocker.patch("AWS.demisto.results")
    mocker.patch("AWS.demisto.error")

    error_response = {"Error": {"Code": "TestError", "Message": "Test message"}, "ResponseMetadata": {}}
    client_error = ClientError(error_response, "test-operation")

    with pytest.raises(SystemExit):
        AWSErrorHandler._handle_general_error(client_error, "TestError", "Test message")

    demisto_results.assert_called_once_with(
        {
            "Type": 4,
            "ContentsFormat": "text",
            "Contents": "AWS API Error occurred while executing:"
            " test-command with arguments: {}\n"
            "Error Code: TestError\n"
            "Error Message: Test message\nHTTP Status Code: N/A\nRequest ID: N/A",
            "EntryContext": None,
        }
    )


def test_aws_error_handler_extract_action_from_message_valid_action(mocker):
    """
    Given: An error message containing a valid AWS action from REQUIRED_ACTIONS.
    When: _extract_action_from_message is called.
    Then: It should return the matched action name.
    """
    from AWS import AWSErrorHandler

    mocker.patch("AWS.REQUIRED_ACTIONS", ["action_1", "action_2"])

    message = "User is not authorized to perform action_1 on resource"
    result = AWSErrorHandler._extract_action_from_message(message)

    assert result == "action_1"


def test_aws_error_handler_extract_action_from_message_case_insensitive(mocker):
    """
    Given: An error message with action in different case.
    When: _extract_action_from_message is called.
    Then: It should match case-insensitively and return the action.
    """
    from AWS import AWSErrorHandler

    mocker.patch("AWS.REQUIRED_ACTIONS", ["action_2"])

    message = "Permission denied for action_2"
    result = AWSErrorHandler._extract_action_from_message(message)

    assert result == "action_2"


def test_aws_error_handler_extract_action_from_message_no_match(mocker):
    """
    Given: An error message without any known AWS actions.
    When: _extract_action_from_message is called.
    Then: It should return "unknown".
    """
    from AWS import AWSErrorHandler

    mocker.patch("AWS.REQUIRED_ACTIONS", ["action_1"])

    message = "Generic access denied error"
    result = AWSErrorHandler._extract_action_from_message(message)

    assert result == "unknown"


def test_aws_error_handler_extract_action_from_message_empty_input():
    """
    Given: An empty or None error message.
    When: _extract_action_from_message is called.
    Then: It should return "unknown" safely.
    """
    from AWS import AWSErrorHandler

    assert AWSErrorHandler._extract_action_from_message(None) == "unknown"
    assert AWSErrorHandler._extract_action_from_message("") == "unknown"
    assert AWSErrorHandler._extract_action_from_message(123) == "unknown"


def test_cloudtrail_describe_trails_command_success(mocker):
    """
    Given: A mocked boto3 CloudTrail client and valid trail name arguments.
    When: describe_trails_command is called successfully.
    Then: It should return CommandResults with trail list data and proper outputs.
    """
    from AWS import CloudTrail

    mock_client = mocker.Mock()
    mock_client.describe_trails.return_value = {
        "trailList": [
            {
                "Name": "test-trail",
                "S3BucketName": "test-bucket",
                "IncludeGlobalServiceEvents": True,
                "IsMultiRegionTrail": True,
                "TrailARN": "TrailARN",
                "LogFileValidationEnabled": True,
                "HomeRegion": "us-east-1",
            }
        ]
    }

    args = {"trail_names": ["test-trail"], "include_shadow_trails": "true"}

    result = CloudTrail.describe_trails_command(mock_client, args)
    assert isinstance(result, CommandResults)
    assert result.outputs_prefix == "AWS.CloudTrail.Trails"
    assert result.outputs_key_field == "TrailARN"
    assert "Trail List" in result.readable_output


def test_cloudtrail_describe_trails_command_with_multiple_trails(mocker):
    """
    Given: A mocked boto3 CloudTrail client and multiple trail names.
    When: describe_trails_command is called with multiple trail names.
    Then: It should return CommandResults with data for all specified trails.
    """
    from AWS import CloudTrail

    mock_client = mocker.Mock()
    mock_client.describe_trails.return_value = {
        "trailList": [
            {"Name": "trail-1", "S3BucketName": "bucket-1", "TrailARN": "TrailARN-1", "HomeRegion": "us-east-1"},
            {"Name": "trail-2", "S3BucketName": "bucket-2", "TrailARN": "TrailARN-2", "HomeRegion": "us-west-2"},
        ]
    }

    args = {"trail_names": ["trail-1", "trail-2"]}

    result = CloudTrail.describe_trails_command(mock_client, args)
    assert isinstance(result, CommandResults)
    assert len(result.outputs) == 2


def test_cloudtrail_describe_trails_command_no_trail_names(mocker):
    """
    Given: A mocked boto3 CloudTrail client without specific trail names.
    When: describe_trails_command is called without trail_names argument.
    Then: It should return CommandResults with all trails in the account.
    """
    from AWS import CloudTrail

    mock_client = mocker.Mock()
    mock_client.describe_trails.return_value = {
        "trailList": [
            {"Name": "default-trail", "S3BucketName": "default-bucket", "TrailARN": "TrailARN", "HomeRegion": "us-east-1"}
        ]
    }

    args = {}

    result = CloudTrail.describe_trails_command(mock_client, args)
    assert isinstance(result, CommandResults)
    mock_client.describe_trails.assert_called_once()
    call_kwargs = mock_client.describe_trails.call_args[1]
    assert "trailNameList" not in call_kwargs


def test_cloudtrail_describe_trails_command_include_shadow_trails_false(mocker):
    """
    Given: A mocked boto3 CloudTrail client with include_shadow_trails set to false.
    When: describe_trails_command is called with include_shadow_trails as false.
    Then: It should pass includeShadowTrails as False to the API call.
    """
    from AWS import CloudTrail

    mock_client = mocker.Mock()
    mock_client.describe_trails.return_value = {"trailList": []}

    args = {"include_shadow_trails": "false"}

    result = CloudTrail.describe_trails_command(mock_client, args)
    assert isinstance(result, CommandResults)
    mock_client.describe_trails.assert_called_once_with(includeShadowTrails=False)


def test_cloudtrail_describe_trails_command_empty_trail_list(mocker):
    """
    Given: A mocked boto3 CloudTrail client returning empty trail list.
    When: describe_trails_command is called and no trails are found.
    Then: It should return CommandResults with empty trail list and proper structure.
    """
    from AWS import CloudTrail

    mock_client = mocker.Mock()
    mock_client.describe_trails.return_value = {"trailList": []}

    args = {"trail_names": ["non-existent-trail"]}

    result = CloudTrail.describe_trails_command(mock_client, args)
    assert isinstance(result, CommandResults)
    assert result.outputs == []
    assert "Trail List" in result.readable_output


def test_cloudtrail_describe_trails_command_missing_trail_list_key(mocker):
    """
    Given: A mocked boto3 CloudTrail client returning response without trailList key.
    When: describe_trails_command processes response missing trailList.
    Then: It should handle missing key gracefully and return empty list.
    """
    from AWS import CloudTrail

    mock_client = mocker.Mock()
    mock_client.describe_trails.return_value = {}

    args = {}

    result = CloudTrail.describe_trails_command(mock_client, args)
    assert isinstance(result, CommandResults)
    assert result.outputs == []


def test_cloudtrail_describe_trails_command_with_all_trail_properties(mocker):
    """
    Given: A mocked boto3 CloudTrail client returning trail with all possible properties.
    When: describe_trails_command is called and receives comprehensive trail data.
    Then: It should return CommandResults with all trail properties properly displayed.
    """
    from AWS import CloudTrail

    mock_client = mocker.Mock()
    mock_client.describe_trails.return_value = {
        "trailList": [
            {
                "Name": "trail",
                "S3BucketName": "S3BucketName",
                "S3KeyPrefix": "logs/",
                "SnsTopicName": "SnsTopicName",
                "IncludeGlobalServiceEvents": True,
                "IsMultiRegionTrail": True,
                "TrailARN": "TrailARN",
                "LogFileValidationEnabled": True,
                "CloudWatchLogsLogGroupArn": "CloudWatchLogsLogGroupArn",
                "CloudWatchLogsRoleArn": "CloudWatchLogsRoleArn",
                "KMSKeyId": "KMSKeyId",
                "HomeRegion": "us-east-1",
                "HasCustomEventSelectors": True,
                "HasInsightSelectors": False,
                "IsOrganizationTrail": False,
            }
        ]
    }

    args = {"trail_names": ["trail"]}

    result = CloudTrail.describe_trails_command(mock_client, args)
    assert isinstance(result, CommandResults)
    assert "trail" in result.readable_output
    assert result.outputs[0]["Name"] == "trail"


def test_cloudtrail_describe_trails_command_default_include_shadow_trails(mocker):
    """
    Given: A mocked boto3 CloudTrail client without include_shadow_trails argument.
    When: describe_trails_command is called with default include_shadow_trails behavior.
    Then: It should use the default value of True for includeShadowTrails.
    """
    from AWS import CloudTrail

    mock_client = mocker.Mock()
    mock_client.describe_trails.return_value = {"trailList": []}

    args = {"trail_names": ["test-trail"]}

    result = CloudTrail.describe_trails_command(mock_client, args)
    assert isinstance(result, CommandResults)
    mock_client.describe_trails.assert_called_once()
    call_kwargs = mock_client.describe_trails.call_args[1]
    assert call_kwargs["includeShadowTrails"] is True


def test_s3_get_bucket_policy_command_success(mocker):
    """
    Given: A mocked boto3 S3 client and valid bucket name.
    When: get_bucket_policy_command is called successfully.
    Then: It should return CommandResults with policy data and outputs.
    """
    from AWS import S3

    mock_client = mocker.Mock()
    policy_document = {
        "Version": "2012-10-17",
        "Statement": [{"Effect": "Allow", "Principal": "*", "Action": "s3:GetObject", "Resource": "Resource"}],
    }
    mock_client.get_bucket_policy.return_value = {
        "ResponseMetadata": {"HTTPStatusCode": HTTPStatus.OK},
        "Policy": json.dumps(policy_document),
    }

    args = {"bucket": "test-bucket"}

    result = S3.get_bucket_policy_command(mock_client, args)
    assert isinstance(result, CommandResults)
    assert result.outputs_prefix == "AWS.S3-Buckets"
    assert result.outputs_key_field == "BucketName"
    assert result.outputs["BucketName"] == "test-bucket"
    assert result.outputs["Policy"] == policy_document


def test_s3_get_bucket_policy_command_with_expected_bucket_owner(mocker):
    """
    Given: A mocked boto3 S3 client and bucket name with expected bucket owner.
    When: get_bucket_policy_command is called with expected_bucket_owner parameter.
    Then: It should return CommandResults and pass the expected_bucket_owner to the API call.
    """
    from AWS import S3

    mock_client = mocker.Mock()
    policy_document = {"Version": "2012-10-17", "Statement": []}
    mock_client.get_bucket_policy.return_value = {
        "ResponseMetadata": {"HTTPStatusCode": HTTPStatus.OK},
        "Policy": json.dumps(policy_document),
    }

    args = {"bucket": "test-bucket", "expected_bucket_owner": "expected_bucket_owner"}

    result = S3.get_bucket_policy_command(mock_client, args)
    mock_client.get_bucket_policy.assert_called_once_with(Bucket="test-bucket", ExpectedBucketOwner="expected_bucket_owner")
    assert isinstance(result, CommandResults)
    assert result.outputs["BucketName"] == "test-bucket"


def test_s3_get_bucket_policy_command_empty_policy(mocker):
    """
    Given: A mocked boto3 S3 client returning empty policy.
    When: get_bucket_policy_command is called with successful response but empty policy.
    Then: It should return CommandResults with empty policy object.
    """
    from AWS import S3

    mock_client = mocker.Mock()
    mock_client.get_bucket_policy.return_value = {"ResponseMetadata": {"HTTPStatusCode": HTTPStatus.OK}, "Policy": "{}"}

    args = {"bucket": "test-bucket"}

    result = S3.get_bucket_policy_command(mock_client, args)
    assert isinstance(result, CommandResults)
    assert result.outputs["Policy"] == {}


def test_s3_get_bucket_policy_command_complex_policy(mocker):
    """
    Given: A mocked boto3 S3 client returning complex policy with multiple statements.
    When: get_bucket_policy_command is called successfully.
    Then: It should return CommandResults with properly parsed complex policy.
    """
    from AWS import S3

    mock_client = mocker.Mock()
    complex_policy = {
        "Version": "2012-10-17",
        "Statement": [
            {"Sid": "AllowPublicRead", "Effect": "Allow", "Principal": "*", "Action": "s3:GetObject", "Resource": "Resource"},
            {
                "Sid": "DenyInsecureConnections",
                "Effect": "Deny",
                "Principal": "*",
                "Action": "s3:*",
                "Resource": ["Resource_1", "Resource_2"],
                "Condition": {"Bool": {"aws:SecureTransport": "false"}},
            },
        ],
    }
    mock_client.get_bucket_policy.return_value = {
        "ResponseMetadata": {"HTTPStatusCode": HTTPStatus.OK},
        "Policy": json.dumps(complex_policy),
    }

    args = {"bucket": "test-bucket"}

    result = S3.get_bucket_policy_command(mock_client, args)
    assert isinstance(result, CommandResults)
    assert result.outputs["Policy"] == complex_policy
    assert len(result.outputs["Policy"]["Statement"]) == 2


def test_s3_get_bucket_policy_command_failure_response(mocker):
    """
    Given: A mocked boto3 S3 client returning non-OK status code.
    When: get_bucket_policy_command is called with failed response.
    Then: It should call AWSErrorHandler.handle_response_error.
    """
    from AWS import S3, AWSErrorHandler

    mock_client = mocker.Mock()
    mock_client.get_bucket_policy.return_value = {"ResponseMetadata": {"HTTPStatusCode": HTTPStatus.NOT_FOUND}}
    mock_handle_error = mocker.patch.object(AWSErrorHandler, "handle_response_error")

    args = {"bucket": "test-bucket"}

    S3.get_bucket_policy_command(mock_client, args)
    mock_handle_error.assert_called_once()


def test_s3_get_bucket_policy_command_malformed_json_policy(mocker):
    """
    Given: A mocked boto3 S3 client returning malformed JSON policy.
    When: get_bucket_policy_command is called with invalid JSON in policy.
    Then: It should raise a JSON decode error.
    """
    from AWS import S3

    mock_client = mocker.Mock()
    mock_client.get_bucket_policy.return_value = {
        "ResponseMetadata": {"HTTPStatusCode": HTTPStatus.OK},
        "Policy": "invalid json content",
    }

    args = {"bucket": "test-bucket"}

    with pytest.raises(json.JSONDecodeError):
        S3.get_bucket_policy_command(mock_client, args)


def test_s3_get_bucket_policy_command_missing_policy_key(mocker):
    """
    Given: A mocked boto3 S3 client returning response without Policy key.
    When: get_bucket_policy_command is called with missing Policy in response.
    Then: It should handle the missing Policy key gracefully.
    """
    from AWS import S3

    mock_client = mocker.Mock()
    mock_client.get_bucket_policy.return_value = {"ResponseMetadata": {"HTTPStatusCode": HTTPStatus.OK}}

    args = {"bucket": "test-bucket"}

    result = S3.get_bucket_policy_command(mock_client, args)
    assert isinstance(result, CommandResults)
    assert result.outputs["Policy"] == {}


def test_s3_get_bucket_policy_command_null_expected_bucket_owner(mocker):
    """
    Given: A mocked boto3 S3 client and args with null expected_bucket_owner.
    When: get_bucket_policy_command is called with None expected_bucket_owner.
    Then: It should remove the null value and not include it in API call.
    """
    from AWS import S3

    mock_client = mocker.Mock()
    mock_client.get_bucket_policy.return_value = {"ResponseMetadata": {"HTTPStatusCode": HTTPStatus.OK}, "Policy": "{}"}

    args = {"bucket": "test-bucket", "expected_bucket_owner": None}

    S3.get_bucket_policy_command(mock_client, args)
    mock_client.get_bucket_policy.assert_called_once_with(Bucket="test-bucket")


def test_s3_get_bucket_policy_command_table_markdown_output(mocker):
    """
    Given: A mocked boto3 S3 client returning a policy.
    When: get_bucket_policy_command is called successfully.
    Then: It should generate readable_output with proper table markdown formatting.
    """
    from AWS import S3

    mock_client = mocker.Mock()
    policy_document = {"Version": "2012-10-17", "Id": "ExamplePolicy"}
    mock_client.get_bucket_policy.return_value = {
        "ResponseMetadata": {"HTTPStatusCode": HTTPStatus.OK},
        "Policy": json.dumps(policy_document),
    }

    args = {"bucket": "test-bucket"}

    result = S3.get_bucket_policy_command(mock_client, args)
    assert isinstance(result, CommandResults)
    assert "Bucket Policy" in result.readable_output
    assert "Version" in result.readable_output
    assert "2012-10-17" in result.readable_output


def test_s3_get_bucket_encryption_command_success(mocker):
    """
    Given: A mocked boto3 S3 client and valid bucket name.
    When: get_bucket_encryption_command is called successfully.
    Then: It should return CommandResults with encryption configuration and proper outputs.
    """
    from AWS import S3

    mock_client = mocker.Mock()
    mock_client.get_bucket_encryption.return_value = {
        "ResponseMetadata": {"HTTPStatusCode": HTTPStatus.OK},
        "ServerSideEncryptionConfiguration": {
            "Rules": [{"ApplyServerSideEncryptionByDefault": {"SSEAlgorithm": "SSEAlgorithm"}}]
        },
    }

    args = {"bucket": "test-bucket"}

    result = S3.get_bucket_encryption_command(mock_client, args)
    assert isinstance(result, CommandResults)
    assert result.outputs_prefix == "AWS.S3-Buckets"
    assert result.outputs_key_field == "BucketName"
    assert result.outputs["BucketName"] == "test-bucket"
    assert "ServerSideEncryptionConfiguration" in result.outputs


def test_s3_get_bucket_encryption_command_with_expected_bucket_owner(mocker):
    """
    Given: A mocked boto3 S3 client with bucket name and expected bucket owner.
    When: get_bucket_encryption_command is called with expected_bucket_owner parameter.
    Then: It should return CommandResults and include expected_bucket_owner in API call.
    """
    from AWS import S3

    mock_client = mocker.Mock()
    mock_client.get_bucket_encryption.return_value = {
        "ResponseMetadata": {"HTTPStatusCode": HTTPStatus.OK},
        "ServerSideEncryptionConfiguration": {
            "Rules": [
                {"ApplyServerSideEncryptionByDefault": {"SSEAlgorithm": "SSEAlgorithm", "KMSMasterKeyID": "KMSMasterKeyID"}}
            ]
        },
    }

    args = {"bucket": "test-bucket", "expected_bucket_owner": "expected_bucket_owner"}

    result = S3.get_bucket_encryption_command(mock_client, args)
    assert isinstance(result, CommandResults)
    mock_client.get_bucket_encryption.assert_called_once_with(Bucket="test-bucket", ExpectedBucketOwner="expected_bucket_owner")
    assert result.outputs["BucketName"] == "test-bucket"


def test_s3_get_bucket_encryption_command_empty_encryption_config(mocker):
    """
    Given: A mocked boto3 S3 client returning empty encryption configuration.
    When: get_bucket_encryption_command is called with successful response but no encryption.
    Then: It should return CommandResults with empty ServerSideEncryptionConfiguration.
    """
    from AWS import S3

    mock_client = mocker.Mock()
    mock_client.get_bucket_encryption.return_value = {"ResponseMetadata": {"HTTPStatusCode": HTTPStatus.OK}}

    args = {"bucket": "test-bucket"}

    result = S3.get_bucket_encryption_command(mock_client, args)
    assert isinstance(result, CommandResults)
    assert result.outputs["ServerSideEncryptionConfiguration"] == {}
    assert "Server Side Encryption Configuration" in result.readable_output


def test_s3_get_bucket_encryption_command_failure(mocker):
    """
    Given: A mocked boto3 S3 client returning non-OK status code.
    When: get_bucket_encryption_command is called with failed response.
    Then: It should call AWSErrorHandler.handle_response_error.
    """
    from AWS import S3

    mock_client = mocker.Mock()
    mock_client.get_bucket_encryption.return_value = {"ResponseMetadata": {"HTTPStatusCode": HTTPStatus.BAD_REQUEST}}

    mock_error_handler = mocker.patch("AWS.AWSErrorHandler.handle_response_error")

    args = {"bucket": "test-bucket"}

    S3.get_bucket_encryption_command(mock_client, args)
    mock_error_handler.assert_called_once()


def test_s3_get_bucket_encryption_command_none_expected_bucket_owner(mocker):
    """
    Given: A mocked boto3 S3 client with None expected_bucket_owner.
    When: get_bucket_encryption_command is called with None expected_bucket_owner.
    Then: It should remove None values and call API without expected_bucket_owner parameter.
    """
    from AWS import S3

    mock_client = mocker.Mock()
    mock_client.get_bucket_encryption.return_value = {
        "ResponseMetadata": {"HTTPStatusCode": HTTPStatus.OK},
        "ServerSideEncryptionConfiguration": {"Rules": []},
    }

    args = {"bucket": "test-bucket", "expected_bucket_owner": None}

    result = S3.get_bucket_encryption_command(mock_client, args)
    assert isinstance(result, CommandResults)
    mock_client.get_bucket_encryption.assert_called_once_with(Bucket="test-bucket")


def test_s3_get_bucket_encryption_command_complex_encryption_config(mocker):
    """
    Given: A mocked boto3 S3 client returning complex encryption configuration with multiple rules.
    When: get_bucket_encryption_command is called successfully.
    Then: It should return CommandResults with complete encryption configuration in outputs.
    """
    from AWS import S3

    mock_client = mocker.Mock()
    complex_config = {
        "Rules": [
            {
                "ApplyServerSideEncryptionByDefault": {"SSEAlgorithm": "SSEAlgorithm", "KMSMasterKeyID": "KMSMasterKeyID"},
                "BucketKeyEnabled": True,
            },
            {"ApplyServerSideEncryptionByDefault": {"SSEAlgorithm": "SSEAlgorithm"}},
        ]
    }
    mock_client.get_bucket_encryption.return_value = {
        "ResponseMetadata": {"HTTPStatusCode": HTTPStatus.OK},
        "ServerSideEncryptionConfiguration": complex_config,
    }

    args = {"bucket": "test-bucket"}

    result = S3.get_bucket_encryption_command(mock_client, args)
    assert isinstance(result, CommandResults)
    assert result.outputs["ServerSideEncryptionConfiguration"] == complex_config
    assert len(result.outputs["ServerSideEncryptionConfiguration"]["Rules"]) == 2


def test_s3_get_bucket_encryption_command_missing_response_metadata(mocker):
    """
    Given: A mocked boto3 S3 client returning response without ResponseMetadata.
    When: get_bucket_encryption_command is called with malformed response.
    Then: It should call AWSErrorHandler.handle_response_error due to missing metadata.
    """
    from AWS import S3

    mock_client = mocker.Mock()
    mock_client.get_bucket_encryption.return_value = {"ServerSideEncryptionConfiguration": {"Rules": []}}

    mock_error_handler = mocker.patch("AWS.AWSErrorHandler.handle_response_error")

    args = {"bucket": "test-bucket"}

    S3.get_bucket_encryption_command(mock_client, args)
    mock_error_handler.assert_called_once()


def test_s3_get_public_access_block_command_success(mocker):
    """
    Given: A mocked boto3 S3 client and valid bucket name.
    When: get_public_access_block_command is called successfully.
    Then: It should return CommandResults with public access block configuration and outputs.
    """
    from AWS import S3

    mock_client = mocker.Mock()
    public_access_block_config = {
        "BlockPublicAcls": True,
        "IgnorePublicAcls": True,
        "BlockPublicPolicy": False,
        "RestrictPublicBuckets": False,
    }
    mock_client.get_public_access_block.return_value = {
        "ResponseMetadata": {"HTTPStatusCode": HTTPStatus.OK},
        "PublicAccessBlockConfiguration": public_access_block_config,
    }

    args = {"bucket": "test-bucket"}

    result = S3.get_public_access_block_command(mock_client, args)
    assert isinstance(result, CommandResults)
    assert result.outputs_prefix == "AWS.S3-Buckets"
    assert result.outputs_key_field == "BucketName"
    assert result.outputs["BucketName"] == "test-bucket"
    assert result.outputs["PublicAccessBlock"] == public_access_block_config


def test_s3_get_public_access_block_command_with_expected_bucket_owner(mocker):
    """
    Given: A mocked boto3 S3 client and bucket name with expected bucket owner.
    When: get_public_access_block_command is called with expected_bucket_owner parameter.
    Then: It should return CommandResults and pass the expected_bucket_owner to the API call.
    """
    from AWS import S3

    mock_client = mocker.Mock()
    public_access_block_config = {
        "BlockPublicAcls": False,
        "IgnorePublicAcls": False,
        "BlockPublicPolicy": True,
        "RestrictPublicBuckets": True,
    }
    mock_client.get_public_access_block.return_value = {
        "ResponseMetadata": {"HTTPStatusCode": HTTPStatus.OK},
        "PublicAccessBlockConfiguration": public_access_block_config,
    }

    args = {"bucket": "test-bucket", "expected_bucket_owner": "expected_bucket_owner"}

    result = S3.get_public_access_block_command(mock_client, args)
    mock_client.get_public_access_block.assert_called_once_with(Bucket="test-bucket", ExpectedBucketOwner="expected_bucket_owner")
    assert isinstance(result, CommandResults)
    assert result.outputs["BucketName"] == "test-bucket"


def test_s3_get_public_access_block_command_empty_configuration(mocker):
    """
    Given: A mocked boto3 S3 client returning empty public access block configuration.
    When: get_public_access_block_command is called with successful response but empty configuration.
    Then: It should return CommandResults with empty public access block object.
    """
    from AWS import S3

    mock_client = mocker.Mock()
    mock_client.get_public_access_block.return_value = {
        "ResponseMetadata": {"HTTPStatusCode": HTTPStatus.OK},
        "PublicAccessBlockConfiguration": {},
    }

    args = {"bucket": "test-bucket"}

    result = S3.get_public_access_block_command(mock_client, args)
    assert isinstance(result, CommandResults)
    assert result.outputs["PublicAccessBlock"] == {}


def test_s3_get_public_access_block_command_partial_configuration(mocker):
    """
    Given: A mocked boto3 S3 client returning partial public access block configuration.
    When: get_public_access_block_command is called successfully.
    Then: It should return CommandResults with properly parsed partial configuration.
    """
    from AWS import S3

    mock_client = mocker.Mock()
    partial_config = {"BlockPublicAcls": True, "IgnorePublicAcls": True}
    mock_client.get_public_access_block.return_value = {
        "ResponseMetadata": {"HTTPStatusCode": HTTPStatus.OK},
        "PublicAccessBlockConfiguration": partial_config,
    }

    args = {"bucket": "test-bucket"}

    result = S3.get_public_access_block_command(mock_client, args)
    assert isinstance(result, CommandResults)
    assert result.outputs["PublicAccessBlock"] == partial_config
    assert len(result.outputs["PublicAccessBlock"]) == 2


def test_s3_get_public_access_block_command_failure_response(mocker):
    """
    Given: A mocked boto3 S3 client returning non-OK status code.
    When: get_public_access_block_command is called with failed response.
    Then: It should call AWSErrorHandler.handle_response_error.
    """
    from AWS import S3, AWSErrorHandler

    mock_client = mocker.Mock()
    mock_client.get_public_access_block.return_value = {"ResponseMetadata": {"HTTPStatusCode": HTTPStatus.NOT_FOUND}}
    mock_handle_error = mocker.patch.object(AWSErrorHandler, "handle_response_error")

    args = {"bucket": "test-bucket"}

    S3.get_public_access_block_command(mock_client, args)
    mock_handle_error.assert_called_once()


def test_s3_get_public_access_block_command_missing_configuration_key(mocker):
    """
    Given: A mocked boto3 S3 client returning response without PublicAccessBlockConfiguration key.
    When: get_public_access_block_command is called with missing configuration in response.
    Then: It should handle the missing configuration key gracefully.
    """
    from AWS import S3

    mock_client = mocker.Mock()
    mock_client.get_public_access_block.return_value = {"ResponseMetadata": {"HTTPStatusCode": HTTPStatus.OK}}

    args = {"bucket": "test-bucket"}

    result = S3.get_public_access_block_command(mock_client, args)
    assert isinstance(result, CommandResults)
    assert result.outputs["PublicAccessBlock"] == {}


def test_s3_get_public_access_block_command_null_expected_bucket_owner(mocker):
    """
    Given: A mocked boto3 S3 client and args with null expected_bucket_owner.
    When: get_public_access_block_command is called with None expected_bucket_owner.
    Then: It should remove the null value and not include it in API call.
    """
    from AWS import S3

    mock_client = mocker.Mock()
    mock_client.get_public_access_block.return_value = {
        "ResponseMetadata": {"HTTPStatusCode": HTTPStatus.OK},
        "PublicAccessBlockConfiguration": {},
    }

    args = {"bucket": "test-bucket", "expected_bucket_owner": None}

    S3.get_public_access_block_command(mock_client, args)
    mock_client.get_public_access_block.assert_called_once_with(Bucket="test-bucket")


def test_s3_get_public_access_block_command_table_markdown_output(mocker):
    """
    Given: A mocked boto3 S3 client returning a public access block configuration.
    When: get_public_access_block_command is called successfully.
    Then: It should generate readable_output with proper table markdown formatting.
    """
    from AWS import S3

    mock_client = mocker.Mock()
    public_access_block_config = {
        "BlockPublicAcls": True,
        "IgnorePublicAcls": False,
        "BlockPublicPolicy": True,
        "RestrictPublicBuckets": False,
    }
    mock_client.get_public_access_block.return_value = {
        "ResponseMetadata": {"HTTPStatusCode": HTTPStatus.OK},
        "PublicAccessBlockConfiguration": public_access_block_config,
    }

    args = {"bucket": "test-bucket"}

    result = S3.get_public_access_block_command(mock_client, args)
    assert isinstance(result, CommandResults)
    assert "Public Access Block configuration" in result.readable_output
    assert "Block Public Acls" in result.readable_output
    assert "true" in result.readable_output


def test_s3_get_public_access_block_command_all_settings_enabled(mocker):
    """
    Given: A mocked boto3 S3 client returning all public access block settings enabled.
    When: get_public_access_block_command is called successfully.
    Then: It should return CommandResults with all settings set to True.
    """
    from AWS import S3

    mock_client = mocker.Mock()
    all_enabled_config = {
        "BlockPublicAcls": True,
        "IgnorePublicAcls": True,
        "BlockPublicPolicy": True,
        "RestrictPublicBuckets": True,
    }
    mock_client.get_public_access_block.return_value = {
        "ResponseMetadata": {"HTTPStatusCode": HTTPStatus.OK},
        "PublicAccessBlockConfiguration": all_enabled_config,
    }

    args = {"bucket": "test-bucket"}

    result = S3.get_public_access_block_command(mock_client, args)
    assert isinstance(result, CommandResults)
    assert result.outputs["PublicAccessBlock"] == all_enabled_config
    assert all(result.outputs["PublicAccessBlock"].values())


def test_s3_get_public_access_block_command_all_settings_disabled(mocker):
    """
    Given: A mocked boto3 S3 client returning all public access block settings disabled.
    When: get_public_access_block_command is called successfully.
    Then: It should return CommandResults with all settings set to False.
    """
    from AWS import S3

    mock_client = mocker.Mock()
    all_disabled_config = {
        "BlockPublicAcls": False,
        "IgnorePublicAcls": False,
        "BlockPublicPolicy": False,
        "RestrictPublicBuckets": False,
    }
    mock_client.get_public_access_block.return_value = {
        "ResponseMetadata": {"HTTPStatusCode": HTTPStatus.OK},
        "PublicAccessBlockConfiguration": all_disabled_config,
    }

    args = {"bucket": "test-bucket"}

    result = S3.get_public_access_block_command(mock_client, args)
    assert isinstance(result, CommandResults)
    assert result.outputs["PublicAccessBlock"] == all_disabled_config
    assert not any(result.outputs["PublicAccessBlock"].values())


def test_s3_get_public_access_block_command_missing_response_metadata(mocker):
    """
    Given: A mocked boto3 S3 client returning response without ResponseMetadata.
    When: get_public_access_block_command is called with missing metadata.
    Then: It should handle the missing ResponseMetadata gracefully.
    """
    from AWS import S3, AWSErrorHandler

    mock_client = mocker.Mock()
    mock_client.get_public_access_block.return_value = {"PublicAccessBlockConfiguration": {"BlockPublicAcls": True}}
    mock_handle_error = mocker.patch.object(AWSErrorHandler, "handle_response_error")

    args = {"bucket": "test-bucket"}

    S3.get_public_access_block_command(mock_client, args)
    mock_handle_error.assert_called_once()


def test_s3_delete_bucket_policy_command_success(mocker):
    """
    Given: A mocked boto3 S3 client and valid bucket name.
    When: delete_bucket_policy_command is called successfully.
    Then: It should return CommandResults with success message about policy deletion.
    """
    from AWS import S3

    mock_client = mocker.Mock()
    mock_client.delete_bucket_policy.return_value = {"ResponseMetadata": {"HTTPStatusCode": HTTPStatus.NO_CONTENT}}

    args = {"bucket": "test-bucket"}

    result = S3.delete_bucket_policy_command(mock_client, args)
    assert isinstance(result, CommandResults)
    assert "Successfully deleted bucket policy from bucket 'test-bucket'" in result.readable_output


def test_s3_delete_bucket_policy_command_failure_response(mocker):
    """
    Given: A mocked boto3 S3 client returning non-NO_CONTENT status code.
    When: delete_bucket_policy_command is called with failed response.
    Then: It should call AWSErrorHandler.handle_response_error.
    """
    from AWS import S3

    mock_client = mocker.Mock()
    mock_client.delete_bucket_policy.return_value = {"ResponseMetadata": {"HTTPStatusCode": HTTPStatus.BAD_REQUEST}}

    mock_error_handler = mocker.patch("AWS.AWSErrorHandler.handle_response_error")

    args = {"bucket": "test-bucket"}

    S3.delete_bucket_policy_command(mock_client, args)
    mock_error_handler.assert_called_once()


def test_s3_delete_bucket_policy_command_ok_status_code(mocker):
    """
    Given: A mocked boto3 S3 client returning OK status instead of NO_CONTENT.
    When: delete_bucket_policy_command is called with OK response.
    Then: It should call AWSErrorHandler.handle_response_error.
    """
    from AWS import S3

    mock_client = mocker.Mock()
    mock_client.delete_bucket_policy.return_value = {"ResponseMetadata": {"HTTPStatusCode": HTTPStatus.OK}}

    mock_error_handler = mocker.patch("AWS.AWSErrorHandler.handle_response_error")

    args = {"bucket": "test-bucket"}

    S3.delete_bucket_policy_command(mock_client, args)
    mock_error_handler.assert_called_once()


def test_s3_delete_bucket_policy_command_missing_response_metadata(mocker):
    """
    Given: A mocked boto3 S3 client returning response without ResponseMetadata.
    When: delete_bucket_policy_command is called with malformed response.
    Then: It should call AWSErrorHandler.handle_response_error.
    """
    from AWS import S3

    mock_client = mocker.Mock()
    mock_client.delete_bucket_policy.return_value = {}

    mock_error_handler = mocker.patch("AWS.AWSErrorHandler.handle_response_error")

    args = {"bucket": "test-bucket"}

    S3.delete_bucket_policy_command(mock_client, args)
    mock_error_handler.assert_called_once()


def test_s3_delete_bucket_policy_command_missing_http_status_code(mocker):
    """
    Given: A mocked boto3 S3 client returning ResponseMetadata without HTTPStatusCode.
    When: delete_bucket_policy_command is called with incomplete response metadata.
    Then: It should call AWSErrorHandler.handle_response_error.
    """
    from AWS import S3

    mock_client = mocker.Mock()
    mock_client.delete_bucket_policy.return_value = {"ResponseMetadata": {}}

    mock_error_handler = mocker.patch("AWS.AWSErrorHandler.handle_response_error")

    args = {"bucket": "test-bucket"}

    S3.delete_bucket_policy_command(mock_client, args)
    mock_error_handler.assert_called_once()


def test_s3_delete_bucket_policy_command_verify_api_call_parameters(mocker):
    """
    Given: A mocked boto3 S3 client and valid bucket name.
    When: delete_bucket_policy_command is called successfully.
    Then: It should call delete_bucket_policy with correct parameters.
    """
    from AWS import S3

    mock_client = mocker.Mock()
    mock_client.delete_bucket_policy.return_value = {"ResponseMetadata": {"HTTPStatusCode": HTTPStatus.NO_CONTENT}}

    args = {"bucket": "my-test-bucket"}

    S3.delete_bucket_policy_command(mock_client, args)
    mock_client.delete_bucket_policy.assert_called_once_with(Bucket="my-test-bucket")


def test_s3_file_download_command_success(mocker):
    """
    Given: A mocked S3 client returning object bytes.
    When: file_download_command is called.
    Then: It should return the dictionary from fileResult with the correct filename and content.
    """
    from AWS import S3

    mock_client = mocker.Mock()

    class FakeBody:
        def __init__(self, data: bytes):
            self._data = data
            self.closed = False

        def read(self):
            return self._data

        def close(self):
            self.closed = True

    data_bytes = b"hello world"
    mock_client.get_object.return_value = {"Body": FakeBody(data_bytes)}

    # Patch fileResult to a deterministic return
    fr = {"File": "file.pdf", "Contents": data_bytes}
    mock_file_result = mocker.patch("AWS.fileResult", return_value=fr)

    args = {"bucket": "my-bucket", "key": "docs/file.pdf"}
    res = S3.file_download_command(mock_client, args)

    # fileResult should be called with derived filename and bytes
    mock_file_result.assert_called_once()
    assert res == fr
    assert mock_file_result.call_args[0][0] == "file.pdf"
    assert mock_file_result.call_args[0][1] == data_bytes


def test_s3_file_download_command_client_error_calls_handler(mocker):
    """
    Given: get_object raises ClientError.
    When: file_download_command is called.
    Then: AWSErrorHandler.handle_client_error is called.
    """
    from AWS import S3, AWSErrorHandler
    from botocore.errorfactory import ClientError

    mock_client = mocker.Mock()
    err = ClientError(
        error_response={
            "Error": {"Code": "NoSuchKey", "Message": "Not found"},
            "ResponseMetadata": {"HTTPStatusCode": 404, "RequestId": "req-1"},
        },
        operation_name="GetObject",
    )
    mock_client.get_object.side_effect = err

    handler_spy = mocker.patch.object(AWSErrorHandler, "handle_client_error")

    args = {"bucket": "my-bucket", "key": "missing.txt"}
    # Function swallows ClientError by delegating to handler; no exception expected
    S3.file_download_command(mock_client, args)

    handler_spy.assert_called_once_with(err)


def test_s3_file_upload_command_success(mocker):
    """
    Given: A real file on disk and mocked S3 client.
    When: file_upload_command is called.
    Then: upload_fileobj is invoked and CommandResults returned.
    """
    from AWS import S3
    import tempfile
    import os

    mock_client = mocker.Mock()

    # Create a temp file to simulate a War Room file
    with tempfile.NamedTemporaryFile(delete=False) as tf:
        tf.write(b"upload-bytes")
        tmp_path = tf.name

    try:
        # Patch demisto.getFilePath to return our temp file
        mocker.patch("AWS.demisto.getFilePath", return_value={"path": tmp_path})

        args = {"bucket": "my-bucket", "key": "dst/file.bin", "entryID": "123@abc"}
        res = S3.file_upload_command(mock_client, args)

        # S3 called
        assert mock_client.upload_fileobj.call_count == 1
        call_args = mock_client.upload_fileobj.call_args[0]
        assert call_args[1] == "my-bucket"
        assert call_args[2] == "dst/file.bin"

        # Return type
        assert isinstance(res, CommandResults)
        assert "was uploaded successfully" in res.readable_output

    finally:
        os.unlink(tmp_path)


def test_s3_file_upload_command_client_error_calls_handler(mocker, tmp_path):
    """
    Given: upload_fileobj raises ClientError.
    When: file_upload_command is called.
    Then: AWSErrorHandler.handle_client_error is called.
    """
    from AWS import S3
    from botocore.errorfactory import ClientError

    # Make a temp file
    p = tmp_path / "in.bin"
    p.write_bytes(b"x")

    mock_client = mocker.Mock()
    mocker.patch("AWS.demisto.getFilePath", return_value={"path": str(p)})

    err = ClientError(
        error_response={
            "Error": {"Code": "AccessDenied", "Message": "Denied"},
            "ResponseMetadata": {"HTTPStatusCode": 403, "RequestId": "req-2"},
        },
        operation_name="PutObject",
    )
    mock_client.upload_fileobj.side_effect = err

    handler_spy = mocker.patch("AWS.AWSErrorHandler.handle_client_error")

    args = {"bucket": "b", "key": "k", "entryID": "1"}
    # Function delegates to handler; no exception expected here
    S3.file_upload_command(mock_client, args)

    handler_spy.assert_called_once_with(err)


def test_s3_delete_bucket_policy_command_debug_logging(mocker):
    """
    Given: A mocked boto3 S3 client and valid bucket name.
    When: delete_bucket_policy_command is called successfully.
    Then: It should call print_debug_logs with appropriate message.
    """
    from AWS import S3

    mock_client = mocker.Mock()
    mock_client.delete_bucket_policy.return_value = {"ResponseMetadata": {"HTTPStatusCode": HTTPStatus.NO_CONTENT}}

    mock_print_debug_logs = mocker.patch("AWS.print_debug_logs")

    args = {"bucket": "test-bucket"}

    S3.delete_bucket_policy_command(mock_client, args)
    mock_print_debug_logs.assert_called_once_with(mock_client, "Deleting bucket policy for bucket: test-bucket")


def test_ec2_terminate_instances_command_success(mocker):
    """
    Given: A mocked boto3 EC2 client and valid instance IDs.
    When: terminate_instances_command is called successfully.
    Then: It should return CommandResults with success message about instance termination.
    """
    from AWS import EC2

    mock_client = mocker.Mock()
    mock_client.terminate_instances.return_value = {
        "ResponseMetadata": {"HTTPStatusCode": HTTPStatus.OK},
        "TerminatingInstances": [
            {"InstanceId": "InstanceID", "CurrentState": {"Name": "shutting-down"}},
            {"InstanceId": "InstanceID", "CurrentState": {"Name": "shutting-down"}},
        ],
    }

    args = {"instance_ids": "InstanceID,InstanceID"}

    result = EC2.terminate_instances_command(mock_client, args)
    assert isinstance(result, CommandResults)
    assert "The instances have been terminated successfully" in result.readable_output


def test_ec2_terminate_instances_command_single_instance(mocker):
    """
    Given: A mocked boto3 EC2 client and a single instance ID.
    When: terminate_instances_command is called with one instance.
    Then: It should return CommandResults with success message.
    """
    from AWS import EC2

    mock_client = mocker.Mock()
    mock_client.terminate_instances.return_value = {
        "ResponseMetadata": {"HTTPStatusCode": HTTPStatus.OK},
        "TerminatingInstances": [{"InstanceId": "InstanceID", "CurrentState": {"Name": "shutting-down"}}],
    }

    args = {"instance_ids": "InstanceID"}

    result = EC2.terminate_instances_command(mock_client, args)
    assert isinstance(result, CommandResults)
    assert "The instances have been terminated successfully" in result.readable_output


def test_ec2_terminate_instances_command_empty_instance_ids(mocker):
    """
    Given: A mocked boto3 EC2 client and empty list of instance IDs.
    When: terminate_instances_command is called with empty instance_ids list.
    Then: It should raise DemistoException indicating instance_ids is required.
    """
    from AWS import EC2

    mock_client = mocker.Mock()
    args = {"instance_ids": []}

    with pytest.raises(DemistoException, match="instance_ids parameter is required"):
        EC2.terminate_instances_command(mock_client, args)


def test_ec2_terminate_instances_command_http_error_response(mocker):
    """
    Given: A mocked boto3 EC2 client returning non-OK HTTP status.
    When: terminate_instances_command is called with failed HTTP response.
    Then: It should handle the error response appropriately.
    """
    from AWS import EC2

    mock_client = mocker.Mock()
    mock_client.terminate_instances.return_value = {"ResponseMetadata": {"HTTPStatusCode": HTTPStatus.BAD_REQUEST}}

    mock_error_handler = mocker.patch("AWS.AWSErrorHandler.handle_response_error")

    args = {"instance_ids": "InstanceID"}

    EC2.terminate_instances_command(mock_client, args)
    mock_error_handler.assert_called_once()


def test_ec2_terminate_instances_command_terminating_stopping_instances_response(mocker):
    """
    Given: A mocked boto3 EC2 client that doesn't raise exceptions but returns invalid response.
    When: terminate_instances_command completes without success or error.
    Then: It should return CommandResults with No instance message.
    """
    from AWS import EC2

    mock_client = mocker.Mock()
    mock_client.terminate_instances.return_value = {"ResponseMetadata": {"HTTPStatusCode": HTTPStatus.OK}}

    args = {"instance_ids": "InstanceID"}

    result = EC2.terminate_instances_command(mock_client, args)
    assert isinstance(result, CommandResults)
    assert "No instances were terminated." in result.readable_output


def test_ec2_start_instances_command_success(mocker):
    """
    Given: A mocked boto3 EC2 client and valid instance IDs.
    When: start_instances_command is called successfully.
    Then: It should return CommandResults with success message about instances starting.
    """
    from AWS import EC2

    mock_client = mocker.Mock()
    mock_client.start_instances.return_value = {
        "ResponseMetadata": {"HTTPStatusCode": HTTPStatus.OK},
        "StartingInstances": [
            {
                "InstanceId": "InstanceID",
                "CurrentState": {"Code": 0, "Name": "pending"},
                "PreviousState": {"Code": 80, "Name": "stopped"},
            }
        ],
    }

    args = {"instance_ids": ["InstanceID"]}

    result = EC2.start_instances_command(mock_client, args)
    assert isinstance(result, CommandResults)
    assert "The instances have been started successfully" in result.readable_output


def test_ec2_start_instances_command_multiple_instances(mocker):
    """
    Given: A mocked boto3 EC2 client and multiple instance IDs.
    When: start_instances_command is called with multiple instances.
    Then: It should return CommandResults with success message and start all instances.
    """
    from AWS import EC2

    mock_client = mocker.Mock()
    mock_client.start_instances.return_value = {
        "ResponseMetadata": {"HTTPStatusCode": HTTPStatus.OK},
        "StartingInstances": [
            {
                "InstanceId": "InstanceID",
                "CurrentState": {"Code": 0, "Name": "pending"},
                "PreviousState": {"Code": 80, "Name": "stopped"},
            },
            {
                "InstanceId": "InstanceID",
                "CurrentState": {"Code": 0, "Name": "pending"},
                "PreviousState": {"Code": 80, "Name": "stopped"},
            },
        ],
    }

    args = {"instance_ids": ["InstanceID", "InstanceID"]}

    result = EC2.start_instances_command(mock_client, args)
    assert isinstance(result, CommandResults)
    assert "The instances have been started successfully" in result.readable_output
    mock_client.start_instances.assert_called_once_with(InstanceIds=["InstanceID", "InstanceID"])


def test_ec2_start_instances_command_comma_separated_ids(mocker):
    """
    Given: A mocked boto3 EC2 client and comma-separated instance IDs string.
    When: start_instances_command is called with comma-separated instance IDs.
    Then: It should properly parse the string and start all instances.
    """
    from AWS import EC2

    mock_client = mocker.Mock()
    mock_client.start_instances.return_value = {
        "ResponseMetadata": {"HTTPStatusCode": HTTPStatus.OK},
        "StartingInstances": [
            {
                "InstanceId": "InstanceID",
                "CurrentState": {"Code": 0, "Name": "pending"},
                "PreviousState": {"Code": 80, "Name": "stopped"},
            }
        ],
    }

    args = {"instance_ids": "InstanceID,InstanceID"}

    result = EC2.start_instances_command(mock_client, args)
    assert isinstance(result, CommandResults)
    assert "The instances have been started successfully" in result.readable_output


def test_ec2_start_instances_command_bad_request_status(mocker):
    """
    Given: A mocked boto3 EC2 client returning non-OK HTTP status.
    When: start_instances_command is called with failed HTTP response.
    Then: It should handle the response error appropriately.
    """
    from AWS import EC2

    mock_client = mocker.Mock()
    mock_client.start_instances.return_value = {
        "ResponseMetadata": {"HTTPStatusCode": HTTPStatus.BAD_REQUEST},
        "StartingInstances": [],
    }

    mock_error_handler = mocker.patch("AWS.AWSErrorHandler.handle_response_error")

    args = {"instance_ids": ["InstanceID"]}

    EC2.start_instances_command(mock_client, args)
    mock_error_handler.assert_called_once()


def test_ec2_start_instances_command_empty_instance_ids(mocker):
    """
    Given: A mocked boto3 EC2 client and args without instance_ids key.
    When: start_instances_command is called without instance_ids argument.
    Then: It should use empty list as default and call the client.
    """
    from AWS import EC2

    mock_client = mocker.Mock()
    mock_client.start_instances.return_value = {"ResponseMetadata": {"HTTPStatusCode": HTTPStatus.OK}, "StartingInstances": []}

    args = {"instance_ids": "id"}

    result = EC2.start_instances_command(mock_client, args)
    mock_client.start_instances.assert_called_once_with(InstanceIds=["id"])
    assert isinstance(result, CommandResults)
    assert "No instances were started." in result.readable_output


def test_ec2_start_instances_command_raw_response_included(mocker):
    """
    Given: A mocked boto3 EC2 client with successful response.
    When: start_instances_command is called successfully.
    Then: It should return CommandResults with raw_response included.
    """
    from AWS import EC2

    mock_client = mocker.Mock()
    expected_response = {
        "ResponseMetadata": {"HTTPStatusCode": HTTPStatus.OK},
        "StartingInstances": [
            {
                "InstanceId": "InstanceID",
                "CurrentState": {"Code": 0, "Name": "pending"},
                "PreviousState": {"Code": 80, "Name": "stopped"},
            }
        ],
    }
    mock_client.start_instances.return_value = expected_response

    args = {"instance_ids": ["InstanceID"]}

    result = EC2.start_instances_command(mock_client, args)
    assert isinstance(result, CommandResults)
    assert result.raw_response == expected_response


def test_ec2_stop_instances_command_success(mocker):
    """
    Given: A mocked boto3 EC2 client and valid instance IDs.
    When: stop_instances_command is called successfully.
    Then: It should return CommandResults with success message about instances stopping.
    """
    from AWS import EC2

    mock_client = mocker.Mock()
    mock_client.stop_instances.return_value = {
        "ResponseMetadata": {"HTTPStatusCode": HTTPStatus.OK},
        "StoppingInstances": [
            {
                "InstanceId": "InstanceID",
                "CurrentState": {"Code": 64, "Name": "stopping"},
                "PreviousState": {"Code": 16, "Name": "running"},
            }
        ],
    }

    args = {"instance_ids": ["InstanceID"]}

    result = EC2.stop_instances_command(mock_client, args)
    assert isinstance(result, CommandResults)
    assert "The instances have been stopped successfully" in result.readable_output


def test_ec2_stop_instances_command_multiple_instances(mocker):
    """
    Given: A mocked boto3 EC2 client and multiple instance IDs.
    When: stop_instances_command is called with multiple instances.
    Then: It should return CommandResults with success message and stop all instances.
    """
    from AWS import EC2

    mock_client = mocker.Mock()
    mock_client.stop_instances.return_value = {
        "ResponseMetadata": {"HTTPStatusCode": HTTPStatus.OK},
        "StoppingInstances": [
            {
                "InstanceId": "InstanceID",
                "CurrentState": {"Code": 64, "Name": "stopping"},
                "PreviousState": {"Code": 16, "Name": "running"},
            },
            {
                "InstanceId": "InstanceID",
                "CurrentState": {"Code": 64, "Name": "stopping"},
                "PreviousState": {"Code": 16, "Name": "running"},
            },
        ],
    }

    args = {"instance_ids": ["InstanceID", "InstanceID"], "hibernate": "false", "force": "false"}

    result = EC2.stop_instances_command(mock_client, args)
    assert isinstance(result, CommandResults)
    assert "The instances have been stopped successfully" in result.readable_output
    mock_client.stop_instances.assert_called_once_with(InstanceIds=["InstanceID", "InstanceID"], Force=False, Hibernate=False)


def test_ec2_stop_instances_command_with_force_flag(mocker):
    """
    Given: A mocked boto3 EC2 client and instance IDs with force flag enabled.
    When: stop_instances_command is called with force=true.
    Then: It should pass Force=True to the boto3 client call.
    """
    from AWS import EC2

    mock_client = mocker.Mock()
    mock_client.stop_instances.return_value = {
        "ResponseMetadata": {"HTTPStatusCode": HTTPStatus.OK},
        "StoppingInstances": [
            {
                "InstanceId": "InstanceID",
                "CurrentState": {"Code": 64, "Name": "stopping"},
                "PreviousState": {"Code": 16, "Name": "running"},
            }
        ],
    }

    args = {"instance_ids": ["InstanceID"], "hibernate": "false", "force": "true"}

    result = EC2.stop_instances_command(mock_client, args)
    assert isinstance(result, CommandResults)
    mock_client.stop_instances.assert_called_once_with(InstanceIds=["InstanceID"], Force=True, Hibernate=False)


def test_ec2_stop_instances_command_with_hibernate_flag(mocker):
    """
    Given: A mocked boto3 EC2 client and instance IDs with hibernate flag enabled.
    When: stop_instances_command is called with hibernate=true.
    Then: It should pass Hibernate=True to the boto3 client call.
    """
    from AWS import EC2

    mock_client = mocker.Mock()
    mock_client.stop_instances.return_value = {
        "ResponseMetadata": {"HTTPStatusCode": HTTPStatus.OK},
        "StoppingInstances": [
            {
                "InstanceId": "InstanceID",
                "CurrentState": {"Code": 64, "Name": "stopping"},
                "PreviousState": {"Code": 16, "Name": "running"},
            }
        ],
    }

    args = {"instance_ids": ["InstanceID"], "hibernate": "true", "force": "false"}

    result = EC2.stop_instances_command(mock_client, args)
    assert isinstance(result, CommandResults)
    mock_client.stop_instances.assert_called_once_with(InstanceIds=["InstanceID"], Force=False, Hibernate=True)


def test_ec2_stop_instances_command_with_both_flags(mocker):
    """
    Given: A mocked boto3 EC2 client and instance IDs with both force and hibernate flags.
    When: stop_instances_command is called with force=true and hibernate=true.
    Then: It should pass both Force=True and Hibernate=True to the boto3 client call.
    """
    from AWS import EC2

    mock_client = mocker.Mock()
    mock_client.stop_instances.return_value = {
        "ResponseMetadata": {"HTTPStatusCode": HTTPStatus.OK},
        "StoppingInstances": [
            {
                "InstanceId": "InstanceID",
                "CurrentState": {"Code": 64, "Name": "stopping"},
                "PreviousState": {"Code": 16, "Name": "running"},
            }
        ],
    }

    args = {"instance_ids": ["InstanceID"], "force": "true", "hibernate": "true"}

    result = EC2.stop_instances_command(mock_client, args)
    assert isinstance(result, CommandResults)
    mock_client.stop_instances.assert_called_once_with(InstanceIds=["InstanceID"], Force=True, Hibernate=True)


def test_ec2_stop_instances_command_comma_separated_ids(mocker):
    """
    Given: A mocked boto3 EC2 client and comma-separated instance IDs string.
    When: stop_instances_command is called with comma-separated instance IDs.
    Then: It should properly parse the string and stop all instances.
    """
    from AWS import EC2

    mock_client = mocker.Mock()
    mock_client.stop_instances.return_value = {
        "ResponseMetadata": {"HTTPStatusCode": HTTPStatus.OK},
        "StoppingInstances": [
            {
                "InstanceId": "InstanceID",
                "CurrentState": {"Code": 64, "Name": "stopping"},
                "PreviousState": {"Code": 16, "Name": "running"},
            },
            {
                "InstanceId": "InstanceID",
                "CurrentState": {"Code": 64, "Name": "stopping"},
                "PreviousState": {"Code": 16, "Name": "running"},
            },
        ],
    }

    args = {"instance_ids": "InstanceID,InstanceID"}

    result = EC2.stop_instances_command(mock_client, args)
    assert isinstance(result, CommandResults)
    assert "The instances have been stopped successfully" in result.readable_output


def test_ec2_stop_instances_command_no_stopping_instances_response(mocker):
    """
    Given: A mocked boto3 EC2 client and empty instance IDs list.
    When: stop_instances_command is called with empty instance IDs list.
    Then: It should raise DemistoException indicating instance_ids is required.
    """
    from AWS import EC2

    mock_client = mocker.Mock()
    args = {"instance_ids": []}

    with pytest.raises(DemistoException, match="instance_ids parameter is required"):
        EC2.stop_instances_command(mock_client, args)


def test_ec2_stop_instances_command_bad_request_status(mocker):
    """
    Given: A mocked boto3 EC2 client returning non-OK HTTP status.
    When: stop_instances_command is called with failed HTTP response.
    Then: It should handle the response error appropriately.
    """
    from AWS import EC2

    mock_client = mocker.Mock()
    mock_client.stop_instances.return_value = {
        "ResponseMetadata": {"HTTPStatusCode": HTTPStatus.BAD_REQUEST},
        "StoppingInstances": [],
    }

    mock_error_handler = mocker.patch("AWS.AWSErrorHandler.handle_response_error")

    args = {"instance_ids": ["InstanceID"]}

    EC2.stop_instances_command(mock_client, args)
    mock_error_handler.assert_called_once()


def test_ec2_stop_instances_command_raw_response_included(mocker):
    """
    Given: A mocked boto3 EC2 client with successful response.
    When: stop_instances_command is called successfully.
    Then: It should return CommandResults with raw_response included.
    """
    from AWS import EC2

    mock_client = mocker.Mock()
    expected_response = {
        "ResponseMetadata": {"HTTPStatusCode": HTTPStatus.OK},
        "StoppingInstances": [
            {
                "InstanceId": "InstanceID",
                "CurrentState": {"Code": 64, "Name": "stopping"},
                "PreviousState": {"Code": 16, "Name": "running"},
            }
        ],
    }
    mock_client.stop_instances.return_value = expected_response

    args = {"instance_ids": ["InstanceID"]}

    result = EC2.stop_instances_command(mock_client, args)
    assert isinstance(result, CommandResults)
    assert result.raw_response == expected_response


def test_ec2_stop_instances_command_with_spaces_in_ids(mocker):
    """
    Given: A mocked boto3 EC2 client and instance IDs with spaces.
    When: stop_instances_command is called with space-separated instance IDs.
    Then: It should properly parse the instance IDs and return success message.
    """
    from AWS import EC2

    mock_client = mocker.Mock()
    mock_client.stop_instances.return_value = {
        "ResponseMetadata": {"HTTPStatusCode": HTTPStatus.OK},
        "StoppingInstances": [
            {
                "InstanceId": "InstanceID",
                "CurrentState": {"Code": 64, "Name": "stopping"},
                "PreviousState": {"Code": 16, "Name": "running"},
            },
            {
                "InstanceId": "InstanceID",
                "CurrentState": {"Code": 64, "Name": "stopping"},
                "PreviousState": {"Code": 16, "Name": "running"},
            },
        ],
    }

    args = {"instance_ids": "InstanceID, InstanceID", "hibernate": "false", "force": "false"}

    result = EC2.stop_instances_command(mock_client, args)
    assert isinstance(result, CommandResults)
    mock_client.stop_instances.assert_called_once_with(InstanceIds=["InstanceID", "InstanceID"], Force=False, Hibernate=False)


def test_ec2_run_instances_command_success_basic(mocker):
    """
    Given: A mocked boto3 EC2 client and basic instance configuration.
    When: run_instances_command is called with minimal required parameters.
    Then: It should return CommandResults with success message and instance details.
    """
    from AWS import EC2

    mock_client = mocker.Mock()
    mock_client.run_instances.return_value = {
        "ResponseMetadata": {"HTTPStatusCode": HTTPStatus.OK},
        "Instances": [
            {
                "InstanceId": "InstanceID",
                "ImageId": "ImageID",
                "State": {"Name": "pending"},
                "InstanceType": "InstanceType",
                "LaunchTime": datetime(2023, 10, 15, 14, 30, 45),
            }
        ],
    }

    mocker.patch(
        "AWS.process_instance_data",
        return_value={"InstanceId": "InstanceID", "ImageId": "ImageID", "State": "pending", "Type": "InstanceType"},
    )

    args = {"image_id": "ImageID", "count": 1}

    result = EC2.run_instances_command(mock_client, args)
    assert isinstance(result, CommandResults)
    assert "Launched 1 EC2 Instance(s)" in result.readable_output
    assert result.outputs_prefix == "AWS.EC2.Instances"


def test_ec2_run_instances_command_with_launch_template_id(mocker):
    """
    Given: A mocked boto3 EC2 client and launch template ID configuration.
    When: run_instances_command is called with launch template ID.
    Then: It should use the launch template and return success.
    """
    from AWS import EC2

    mock_client = mocker.Mock()
    mock_client.run_instances.return_value = {
        "ResponseMetadata": {"HTTPStatusCode": HTTPStatus.OK},
        "Instances": [
            {
                "InstanceId": "InstanceID",
                "ImageId": "ImageID",
                "State": {"Name": "pending"},
                "InstanceType": "InstanceType",
                "LaunchTime": datetime(2023, 10, 15, 14, 30, 45),
            }
        ],
    }

    mocker.patch("AWS.process_instance_data", return_value={})

    args = {"launch_template_id": "LaunchTemplateId", "count": 1}

    result = EC2.run_instances_command(mock_client, args)
    assert isinstance(result, CommandResults)
    mock_client.run_instances.assert_called_once()
    call_args = mock_client.run_instances.call_args[1]
    assert call_args["LaunchTemplate"]["LaunchTemplateId"] == "LaunchTemplateId"


def test_ec2_run_instances_command_with_launch_template_name_and_version(mocker):
    """
    Given: A mocked boto3 EC2 client and launch template name with version.
    When: run_instances_command is called with launch template name and version.
    Then: It should use the named launch template with specified version.
    """
    from AWS import EC2

    mock_client = mocker.Mock()
    mock_client.run_instances.return_value = {
        "ResponseMetadata": {"HTTPStatusCode": HTTPStatus.OK},
        "Instances": [
            {
                "InstanceId": "InstanceID",
                "ImageId": "ImageID",
                "State": {"Name": "pending"},
                "InstanceType": "InstanceType",
                "LaunchTime": datetime(2023, 10, 15, 14, 30, 45),
            }
        ],
    }

    mocker.patch("AWS.process_instance_data", return_value={})

    args = {"launch_template_name": "my-template", "launch_template_version": "$Latest", "count": 1}

    result = EC2.run_instances_command(mock_client, args)
    assert isinstance(result, CommandResults)
    call_args = mock_client.run_instances.call_args[1]
    assert call_args["LaunchTemplate"]["LaunchTemplateName"] == "my-template"
    assert call_args["LaunchTemplate"]["Version"] == "$Latest"


def test_ec2_run_instances_command_with_security_groups(mocker):
    """
    Given: A mocked boto3 EC2 client and security group configuration.
    When: run_instances_command is called with security group IDs and names.
    Then: It should pass the security groups to the API call.
    """
    from AWS import EC2

    mock_client = mocker.Mock()
    mock_client.run_instances.return_value = {
        "ResponseMetadata": {"HTTPStatusCode": HTTPStatus.OK},
        "Instances": [
            {
                "InstanceId": "InstanceID",
                "ImageId": "ImageID",
                "State": {"Name": "pending"},
                "InstanceType": "InstanceType",
                "LaunchTime": datetime(2023, 10, 15, 14, 30, 45),
            }
        ],
    }

    mocker.patch("AWS.process_instance_data", return_value={})

    args = {"image_id": "ImageID", "security_group_ids": "sg-test,sg-test", "security_groups_names": "default,web-sg", "count": 1}

    result = EC2.run_instances_command(mock_client, args)
    assert isinstance(result, CommandResults)
    call_args = mock_client.run_instances.call_args[1]
    assert call_args["SecurityGroupIds"] == ["sg-test", "sg-test"]
    assert call_args["SecurityGroups"] == ["default", "web-sg"]


def test_ec2_run_instances_command_with_ebs_configuration(mocker):
    """
    Given: A mocked boto3 EC2 client and EBS block device configuration.
    When: run_instances_command is called with EBS parameters.
    Then: It should configure the block device mapping correctly.
    """
    from AWS import EC2

    mock_client = mocker.Mock()
    mock_client.run_instances.return_value = {
        "ResponseMetadata": {"HTTPStatusCode": HTTPStatus.OK},
        "Instances": [
            {
                "InstanceId": "InstanceID",
                "ImageId": "ImageID",
                "State": {"Name": "pending"},
                "InstanceType": "InstanceType",
                "LaunchTime": datetime(2023, 10, 15, 14, 30, 45),
            }
        ],
    }

    mocker.patch("AWS.process_instance_data", return_value={})

    args = {
        "image_id": "ImageID",
        "device_name": "DeviceName",
        "ebs_volume_size": "20",
        "ebs_volume_type": "VolumeType",
        "ebs_delete_on_termination": "true",
        "ebs_encrypted": "true",
        "count": 1,
    }

    result = EC2.run_instances_command(mock_client, args)
    assert isinstance(result, CommandResults)
    call_args = mock_client.run_instances.call_args[1]
    block_device = call_args["BlockDeviceMappings"][0]
    assert block_device["DeviceName"] == "DeviceName"
    assert block_device["Ebs"]["VolumeSize"] == 20
    assert block_device["Ebs"]["VolumeType"] == "VolumeType"
    assert block_device["Ebs"]["DeleteOnTermination"] is True
    assert block_device["Ebs"]["Encrypted"] is True


def test_ec2_run_instances_command_with_iam_instance_profile(mocker):
    """
    Given: A mocked boto3 EC2 client and IAM instance profile configuration.
    When: run_instances_command is called with IAM instance profile ARN and name.
    Then: It should configure the IAM instance profile correctly.
    """
    from AWS import EC2

    mock_client = mocker.Mock()
    mock_client.run_instances.return_value = {
        "ResponseMetadata": {"HTTPStatusCode": HTTPStatus.OK},
        "Instances": [
            {
                "InstanceId": "InstanceID",
                "ImageId": "ImageID",
                "State": {"Name": "pending"},
                "InstanceType": "InstanceType",
                "LaunchTime": datetime(2023, 10, 15, 14, 30, 45),
            }
        ],
    }

    mocker.patch("AWS.process_instance_data", return_value={})

    args = {
        "image_id": "ImageID",
        "iam_instance_profile_arn": "IamInstanceProfileARN",
        "iam_instance_profile_name": "MyProfile",
        "count": 1,
    }

    result = EC2.run_instances_command(mock_client, args)
    assert isinstance(result, CommandResults)
    call_args = mock_client.run_instances.call_args[1]
    assert call_args["IamInstanceProfile"]["Arn"] == "IamInstanceProfileARN"
    assert call_args["IamInstanceProfile"]["Name"] == "MyProfile"


def test_ec2_run_instances_command_with_tags(mocker):
    """
    Given: A mocked boto3 EC2 client and instance tags configuration.
    When: run_instances_command is called with tags parameter.
    Then: It should configure the tag specifications correctly.
    """
    from AWS import EC2

    mock_client = mocker.Mock()
    mock_client.run_instances.return_value = {
        "ResponseMetadata": {"HTTPStatusCode": HTTPStatus.OK},
        "Instances": [
            {
                "InstanceId": "InstanceID",
                "ImageId": "ImageID",
                "State": {"Name": "pending"},
                "InstanceType": "InstanceType",
                "LaunchTime": datetime(2023, 10, 15, 14, 30, 45),
            }
        ],
    }

    mocker.patch("AWS.process_instance_data", return_value={})
    mocker.patch("AWS.parse_tag_field", return_value=[{"Key": "Name", "Value": "TestInstance"}])

    args = {"image_id": "ImageID", "tags": "Name=TestInstance", "count": 1}

    result = EC2.run_instances_command(mock_client, args)
    assert isinstance(result, CommandResults)
    call_args = mock_client.run_instances.call_args[1]
    assert call_args["TagSpecifications"][0]["ResourceType"] == "instance"


def test_ec2_run_instances_command_with_multiple_instances(mocker):
    """
    Given: A mocked boto3 EC2 client and count parameter greater than 1.
    When: run_instances_command is called with count=3.
    Then: It should launch multiple instances and show correct count in output.
    """
    from AWS import EC2

    mock_client = mocker.Mock()
    mock_client.run_instances.return_value = {
        "ResponseMetadata": {"HTTPStatusCode": HTTPStatus.OK},
        "Instances": [
            {
                "InstanceId": "InstanceID",
                "ImageId": "ImageID",
                "State": {"Name": "pending"},
                "InstanceType": "InstanceType",
                "LaunchTime": datetime(2023, 10, 15, 14, 30, 45),
            },
            {
                "InstanceId": "InstanceID",
                "ImageId": "ImageID",
                "State": {"Name": "pending"},
                "InstanceType": "InstanceType",
                "LaunchTime": datetime(2023, 10, 15, 14, 30, 45),
            },
            {
                "InstanceId": "InstanceID",
                "ImageId": "ImageID",
                "State": {"Name": "pending"},
                "InstanceType": "InstanceType",
                "LaunchTime": datetime(2023, 10, 15, 14, 30, 45),
            },
        ],
    }

    mocker.patch("AWS.process_instance_data", return_value={})

    args = {"image_id": "ImageID", "count": 3}

    result = EC2.run_instances_command(mock_client, args)
    assert isinstance(result, CommandResults)
    assert "Launched 3 EC2 Instance(s)" in result.readable_output
    call_args = mock_client.run_instances.call_args[1]
    assert call_args["MinCount"] == 3
    assert call_args["MaxCount"] == 3


def test_ec2_run_instances_command_invalid_count_zero(mocker):
    """
    Given: A mocked boto3 EC2 client and count parameter of 0.
    When: run_instances_command is called with count=0.
    Then: It should raise DemistoException for invalid count.
    """
    from AWS import EC2

    mock_client = mocker.Mock()
    args = {"image_id": "ImageID", "count": 0}

    with pytest.raises(DemistoException, match="count parameter must be a positive integer"):
        EC2.run_instances_command(mock_client, args)


def test_ec2_run_instances_command_invalid_count_negative(mocker):
    """
    Given: A mocked boto3 EC2 client and negative count parameter.
    When: run_instances_command is called with count=-1.
    Then: It should raise DemistoException for invalid count.
    """
    from AWS import EC2

    mock_client = mocker.Mock()
    args = {"image_id": "ImageID", "count": -1}

    with pytest.raises(DemistoException, match="count parameter must be a positive integer"):
        EC2.run_instances_command(mock_client, args)


def test_ec2_run_instances_command_no_instances_launched(mocker):
    """
    Given: A mocked boto3 EC2 client returning empty instances list.
    When: run_instances_command is called but no instances are returned.
    Then: It should return CommandResults with no instances message.
    """
    from AWS import EC2

    mock_client = mocker.Mock()
    mock_client.run_instances.return_value = {"ResponseMetadata": {"HTTPStatusCode": HTTPStatus.OK}, "Instances": []}

    args = {"image_id": "ImageID", "count": 1}

    result = EC2.run_instances_command(mock_client, args)
    assert isinstance(result, CommandResults)
    assert "No instances were launched" in result.readable_output


def test_parse_tag_field_with_valid_single_tag():
    """
    Given: A valid tag string with single key-value pair.
    When: parse_tag_field processes the input.
    Then: It should return a list with one properly formatted tag dictionary.
    """
    from AWS import parse_tag_field

    result = parse_tag_field("key=Key1,value=Value1")
    assert result == [{"Key": "Key1", "Value": "Value1"}]


def test_parse_tag_field_with_multiple_valid_tags():
    """
    Given: A valid tag string with multiple key-value pairs separated by semicolons.
    When: parse_tag_field processes the input.
    Then: It should return a list with multiple properly formatted tag dictionaries.
    """
    from AWS import parse_tag_field

    result = parse_tag_field("key=Key1,value=Value1;key=Key2,value=Value2")
    assert result == [{"Key": "Key1", "Value": "Value1"}, {"Key": "Key2", "Value": "Value2"}]


def test_parse_tag_field_with_none_input():
    """
    Given: A None value is passed to parse_tag_field function.
    When: The function attempts to process the None input.
    Then: It should return an empty list.
    """
    from AWS import parse_tag_field

    result = parse_tag_field(None)
    assert result == []


def test_parse_tag_field_with_empty_string():
    """
    Given: An empty string is passed to parse_tag_field function.
    When: The function attempts to process the empty string.
    Then: It should return an empty list.
    """
    from AWS import parse_tag_field

    result = parse_tag_field("")
    assert result == []


def test_parse_tag_field_with_invalid_format():
    """
    Given: A tag string with invalid format (missing value part).
    When: parse_tag_field processes the malformed input.
    Then: It should raise an error.
    """
    from AWS import parse_tag_field

    with pytest.raises(ValueError):
        parse_tag_field("key=Key1")


def test_parse_tag_field_with_mixed_valid_and_invalid_tags():
    """
    Given: A tag string with both valid and invalid formatted tags.
    When: parse_tag_field processes the mixed input.
    Then: It should raise an error.
    """
    from AWS import parse_tag_field

    with pytest.raises(ValueError):
        parse_tag_field("key=Key1,value=Value1;invalid-tag;key=Key2,value=Value2")


def test_parse_tag_field_with_empty_value(mocker):
    """
    Given: A tag string with empty value part.
    When: parse_tag_field processes the input with empty value.
    Then: It should return a tag with empty value string.
    """
    from AWS import parse_tag_field

    mocker.patch.object(demisto, "debug")
    result = parse_tag_field("key=Key1,value=")
    assert result == [{"Key": "Key1", "Value": ""}]


def test_parse_tag_field_with_special_characters_in_key():
    """
    Given: A tag string with special characters allowed in key.
    When: parse_tag_field processes the input with special characters.
    Then: It should return a properly formatted tag dictionary.
    """
    from AWS import parse_tag_field

    result = parse_tag_field("key=aws:ec2:test,value=test.test")
    assert result == [{"Key": "aws:ec2:test", "Value": "test.test"}]


def test_parse_tag_field_with_spaces_in_key():
    """
    Given: A tag string with spaces in the key name.
    When: parse_tag_field processes the input with spaces.
    Then: It should return a properly formatted tag dictionary.
    """
    from AWS import parse_tag_field

    result = parse_tag_field("key=My Tag Name,value=MyValue")
    assert result == [{"Key": "My Tag Name", "Value": "MyValue"}]


def test_parse_tag_field_with_maximum_key_length():
    """
    Given: A tag string with key at maximum allowed length (128 characters).
    When: parse_tag_field processes the input with maximum key length.
    Then: It should return a properly formatted tag dictionary.
    """
    from AWS import parse_tag_field

    max_key = "a" * 128
    result = parse_tag_field(f"key={max_key},value=test")
    assert result == [{"Key": max_key, "Value": "test"}]


def test_parse_tag_field_with_maximum_value_length():
    """
    Given: A tag string with value at maximum allowed length (256 characters).
    When: parse_tag_field processes the input with maximum value length.
    Then: It should return a properly formatted tag dictionary.
    """
    from AWS import parse_tag_field

    max_value = "a" * 256
    result = parse_tag_field(f"key=TestKey,value={max_value}")
    assert result == [{"Key": "TestKey", "Value": max_value}]


def test_parse_tag_field_with_key_exceeding_maximum_length():
    """
    Given: A tag string with key exceeding maximum allowed length (129 characters).
    When: parse_tag_field processes the input with oversized key.
    Then: It should raise an error.
    """
    from AWS import parse_tag_field

    oversized_key = "a" * 129
    with pytest.raises(ValueError):
        parse_tag_field(f"key={oversized_key},value=test")


def test_parse_tag_field_with_value_exceeding_maximum_length():
    """
    Given: A tag string with value exceeding maximum allowed length (257 characters).
    When: parse_tag_field processes the input with oversized value.
    Then: It should raise an error.
    """
    from AWS import parse_tag_field

    oversized_value = "a" * 257
    with pytest.raises(ValueError):
        parse_tag_field(f"key=TestKey,value={oversized_value}")


def test_parse_tag_field_with_exactly_fifty_tags(mocker):
    """
    Given: A tag string with exactly 50 tags (maximum allowed).
    When: parse_tag_field processes the input with 50 tags.
    Then: It should return all 50 tags without truncation.
    """
    from AWS import parse_tag_field

    mock_debug = mocker.patch.object(demisto, "debug")

    tags_string = ";".join([f"key=Key{i},value=Value{i}" for i in range(50)])
    result = parse_tag_field(tags_string)

    assert len(result) == 50
    assert result[0] == {"Key": "Key0", "Value": "Value0"}
    assert result[49] == {"Key": "Key49", "Value": "Value49"}
    mock_debug.assert_not_called()


def test_parse_tag_field_with_more_than_fifty_tags(mocker):
    """
    Given: A tag string with more than 50 tags (exceeds maximum).
    When: parse_tag_field processes the input with too many tags.
    Then: It should return only the first 50 tags and log a debug message.
    """
    from AWS import parse_tag_field

    mock_debug = mocker.patch.object(demisto, "debug")

    tags_string = ";".join([f"key=Key{i},value=Value{i}" for i in range(55)])
    result = parse_tag_field(tags_string)

    assert len(result) == 50
    assert result[0] == {"Key": "Key0", "Value": "Value0"}
    assert result[49] == {"Key": "Key49", "Value": "Value49"}
    mock_debug.assert_called_once_with("Number of tags is larger then 50, parsing only first 50 tags.")


def test_parse_tag_field_with_missing_comma_separator():
    """
    Given: A tag string missing comma separator between key and value.
    When: parse_tag_field processes the input without proper separator.
    Then: It should raise an error.
    """
    from AWS import parse_tag_field

    with pytest.raises(ValueError):
        parse_tag_field("key=Key1 value=Value1")


def test_parse_tag_field_with_extra_whitespace():
    """
    Given: A tag string with extra whitespace around the tag.
    When: parse_tag_field processes the input with whitespace.
    Then: It should handle the whitespace properly based on regex matching.
    """
    from AWS import parse_tag_field

    result = parse_tag_field("  key=Key1,value=Value1  ")
    assert result == [{"Key": "Key1", "Value": "Value1"}]


def test_parse_tag_field_with_numeric_keys_and_values():
    """
    Given: A tag string with numeric characters in keys and values.
    When: parse_tag_field processes the numeric input.
    Then: It should return properly formatted tag dictionaries.
    """
    from AWS import parse_tag_field

    result = parse_tag_field("key=123,value=456;key=Cost123,value=100.50")
    assert result == [{"Key": "123", "Value": "456"}, {"Key": "Cost123", "Value": "100.50"}]


def test_parse_tag_field_debug_logging_for_invalid_tag(mocker):
    """
    Given: A tag string with invalid format.
    When: parse_tag_field processes the invalid input.
    Then: It should log a debug message about the unparseable tag.
    """
    from AWS import parse_tag_field

    mocker.patch.object(demisto, "debug")

    invalid_tag = "invalid-format"
    with pytest.raises(ValueError):
        parse_tag_field(invalid_tag)


def test_parse_filter_field_with_valid_single_filter():
    """
    Given: A single valid filter string with name and values.
    When: parse_filter_field function processes the input.
    Then: It should return a list with one filter dict containing Name and Values.
    """
    from AWS import parse_filter_field

    result = parse_filter_field("name=instance-state-name,values=running")
    assert len(result) == 1
    assert result[0]["Name"] == "instance-state-name"
    assert result[0]["Values"] == ["running"]


def test_parse_filter_field_with_multiple_filters():
    """
    Given: Multiple valid filter strings separated by semicolons.
    When: parse_filter_field function processes the input.
    Then: It should return a list with multiple filter dicts.
    """
    from AWS import parse_filter_field

    filter_string = "name=instance-state-name,values=running;name=tag:Environment,values=production,staging"
    result = parse_filter_field(filter_string)
    assert len(result) == 2
    assert result[0]["Name"] == "instance-state-name"
    assert result[0]["Values"] == ["running"]
    assert result[1]["Name"] == "tag:Environment"
    assert result[1]["Values"] == ["production", "staging"]


def test_parse_filter_field_with_multiple_values():
    """
    Given: A filter string with multiple comma-separated values.
    When: parse_filter_field function processes the input.
    Then: It should return a filter dict with Values as a list of multiple items.
    """
    from AWS import parse_filter_field

    result = parse_filter_field("name=instance-type,values=1,2,3")
    assert len(result) == 1
    assert result[0]["Name"] == "instance-type"
    assert result[0]["Values"] == ["1", "2", "3"]


def test_parse_filter_field_with_none_input():
    """
    Given: A None value passed to parse_filter_field function.
    When: The function attempts to process the None input.
    Then: It should return an empty list.
    """
    from AWS import parse_filter_field

    result = parse_filter_field(None)
    assert result == []


def test_parse_filter_field_with_empty_string():
    """
    Given: An empty string passed to parse_filter_field function.
    When: The function attempts to process the empty input.
    Then: It should return an empty list.
    """
    from AWS import parse_filter_field

    result = parse_filter_field("")
    assert result == []


def test_parse_filter_field_with_invalid_format():
    """
    Given: A filter string that doesn't match the expected regex pattern.
    When: parse_filter_field function processes the malformed input.
    Then: Raise an ValueError.
    """
    from AWS import parse_filter_field

    with pytest.raises(ValueError):
        parse_filter_field("invalid-filter-format")


def test_parse_filter_field_with_mixed_valid_invalid_filters():
    """
    Given: Multiple filter strings where some are valid and some are invalid.
    When: parse_filter_field function processes the mixed input.
    Then: Raise an ValueError.
    """
    from AWS import parse_filter_field

    filter_string = "name=valid-filter,values=test;invalid-format;name=another-valid,values=value1,value2"
    with pytest.raises(ValueError):
        parse_filter_field(filter_string)


def test_parse_filter_field_with_spaces_in_values():
    """
    Given: A filter string with spaces in the values field.
    When: parse_filter_field function processes the input with spaces.
    Then: It should successfully parse the filter preserving spaces in values.
    """
    from AWS import parse_filter_field

    result = parse_filter_field("name=tag:Name,values=My App Server,Test Instance")
    assert len(result) == 1
    assert result[0]["Name"] == "tag:Name"
    assert result[0]["Values"] == ["My App Server", "Test Instance"]


def test_parse_filter_field_with_missing_values():
    """
    Given: A filter string with name but missing values part.
    When: parse_filter_field function processes the incomplete input.
    Then: Raises ValueError.
    """
    from AWS import parse_filter_field

    with pytest.raises(ValueError):
        parse_filter_field("name=instance-state-name")


def test_parse_filter_field_with_missing_name():
    """
    Given: A filter string with values but missing name part.
    When: parse_filter_field function processes the incomplete input.
    Then: Raises ValueError.
    """
    from AWS import parse_filter_field

    with pytest.raises(ValueError):
        parse_filter_field("values=running,stopped")


def test_parse_filter_field_with_colon_in_value():
    """
    Given: A filter string with values but missing name part.
    When: parse_filter_field function processes the incomplete input.
    Then: It should skip the invalid filter and return an empty list.
    """
    from AWS import parse_filter_field

    result = parse_filter_field("name=instance-state-name,values=running:active,stopped:inactive")
    expected = [{"Name": "instance-state-name", "Values": ["running:active", "stopped:inactive"]}]
    assert result == expected


def test_parse_filter_more_then_200_values():
    """
    Given: A filter string with more than 200 values in a single filter.
    When: parse_filter_field function processes the input with excessive values.
    Then: It should raise DemistoException indicating too many values in filter.
    """
    from AWS import parse_filter_field

    # Create a filter with 51 values (exceeding the 50 value limit)
    values = ",".join([f"value{i}" for i in range(2011)])
    filter_string = f"name=test-filter,values={values}"
    result = parse_filter_field(filter_string)
    assert len(result) == 1
    assert result[0]["Name"] == "test-filter"
    assert len(result[0]["Values"]) == 200
    assert result[0]["Values"][0] == "value0"
    assert result[0]["Values"][199] == "value199"


def test_parse_filter_exactly_200_values():
    """
    Given: A filter string with exactly 50 values in a single filter.
    When: parse_filter_field function processes the input with 50 values.
    Then: It should successfully parse the filter without raising an exception.
    """
    from AWS import parse_filter_field

    # Create a filter with exactly 50 values (at the limit)
    values = ",".join([f"value{i}" for i in range(200)])
    filter_string = f"name=test-filter,values={values}"

    result = parse_filter_field(filter_string)
    assert len(result) == 1
    assert result[0]["Name"] == "test-filter"
    assert len(result[0]["Values"]) == 200
    assert result[0]["Values"][0] == "value0"
    assert result[0]["Values"][199] == "value199"


def test_build_pagination_kwargs_with_default_limit():
    """
    Given: No limit argument provided in args.
    When: build_pagination_kwargs is called without limit.
    Then: It should return kwargs with default limit value.
    """
    from AWS import build_pagination_kwargs

    args = {}
    result = build_pagination_kwargs(args)

    assert "MaxResults" in result
    assert result["MaxResults"] == 50  # DEFAULT_LIMIT_VALUE


def test_build_pagination_kwargs_with_valid_limit():
    """
    Given: A valid limit argument in args.
    When: build_pagination_kwargs is called with valid limit.
    Then: It should return kwargs with the specified limit.
    """
    from AWS import build_pagination_kwargs

    args = {"limit": "25"}
    result = build_pagination_kwargs(args)

    assert result["MaxResults"] == 25


def test_build_pagination_kwargs_with_valid_next_token():
    """
    Given: Valid limit and next_token arguments in args.
    When: build_pagination_kwargs is called with both parameters.
    Then: It should return kwargs with both MaxResults and NextToken.
    """
    from AWS import build_pagination_kwargs

    args = {"limit": "30", "next_token": "token123"}
    result = build_pagination_kwargs(args)

    assert result["MaxResults"] == 30
    assert result["NextToken"] == "token123"


def test_build_pagination_kwargs_with_next_token_whitespace():
    """
    Given: A next_token with leading and trailing whitespace.
    When: build_pagination_kwargs is called with whitespace token.
    Then: It should strip whitespace and return clean NextToken.
    """
    from AWS import build_pagination_kwargs

    args = {"limit": "10", "next_token": "  token_with_spaces  "}
    result = build_pagination_kwargs(args)

    assert result["NextToken"] == "token_with_spaces"


def test_build_pagination_kwargs_with_limit_exceeding_maximum():
    """
    Given: A limit argument exceeding the maximum allowed value.
    When: build_pagination_kwargs is called with oversized limit.
    Then: It should cap the limit at maximum value and log debug message.
    """
    from AWS import build_pagination_kwargs

    args = {"limit": "2000"}
    result = build_pagination_kwargs(args)

    assert result["MaxResults"] == 1000  # MAX_LIMIT_VALUE


def test_build_pagination_kwargs_with_zero_limit():
    """
    Given: A limit argument of zero.
    When: build_pagination_kwargs is called with zero limit.
    Then: It should raise ValueError indicating limit must be greater than 0.
    """
    from AWS import build_pagination_kwargs

    args = {"limit": "0"}

    with pytest.raises(ValueError, match="Limit must be greater than 0"):
        build_pagination_kwargs(args)


def test_build_pagination_kwargs_with_negative_limit():
    """
    Given: A negative limit argument.
    When: build_pagination_kwargs is called with negative limit.
    Then: It should raise ValueError indicating limit must be greater than 0.
    """
    from AWS import build_pagination_kwargs

    args = {"limit": "-5"}

    with pytest.raises(ValueError, match="Limit must be greater than 0"):
        build_pagination_kwargs(args)


def test_build_pagination_kwargs_with_invalid_limit_string():
    """
    Given: A non-numeric string limit argument.
    When: build_pagination_kwargs is called with invalid limit.
    Then: It should raise ValueError indicating invalid limit parameter.
    """
    from AWS import build_pagination_kwargs

    args = {"limit": "not_a_number"}

    with pytest.raises(ValueError, match="Invalid limit parameter"):
        build_pagination_kwargs(args)


def test_build_pagination_kwargs_with_whitespace_only_next_token():
    """
    Given: A next_token with only whitespace characters.
    When: build_pagination_kwargs is called with whitespace-only token.
    Then: It should raise ValueError indicating next_token must be non-empty.
    """
    from AWS import build_pagination_kwargs

    args = {"limit": "10", "next_token": "   "}

    with pytest.raises(ValueError, match="next_token must be a non-empty string"):
        build_pagination_kwargs(args)


def test_build_pagination_kwargs_with_none_limit():
    """
    Given: A None value for limit argument.
    When: build_pagination_kwargs is called with None limit.
    Then: It should use default limit value.
    """
    from AWS import build_pagination_kwargs

    args = {"limit": None}
    result = build_pagination_kwargs(args)

    assert result["MaxResults"] == 50  # DEFAULT_LIMIT_VALUE


def test_build_pagination_kwargs_with_limit_at_maximum():
    """
    Given: A limit argument exactly at the maximum allowed value.
    When: build_pagination_kwargs is called with maximum limit.
    Then: It should return kwargs with the maximum limit without capping.
    """
    from AWS import build_pagination_kwargs

    args = {"limit": "1000"}
    result = build_pagination_kwargs(args)

    assert result["MaxResults"] == 1000


def test_build_pagination_kwargs_with_numeric_limit():
    """
    Given: A numeric limit argument instead of string.
    When: build_pagination_kwargs is called with numeric limit.
    Then: It should handle the numeric type and return correct limit.
    """
    from AWS import build_pagination_kwargs

    args = {"limit": 75}
    result = build_pagination_kwargs(args)

    assert result["MaxResults"] == 75


def test_build_pagination_kwargs_with_non_string_next_token():
    """
    Given: A non-string next_token argument.
    When: build_pagination_kwargs is called with non-string token.
    Then: It should raise ValueError indicating next_token must be a string.
    """
    from AWS import build_pagination_kwargs

    args = {"limit": "10", "next_token": 12345}

    with pytest.raises(ValueError, match="next_token must be a non-empty string"):
        build_pagination_kwargs(args)


def test_build_pagination_kwargs_no_pagination_arguments():
    """
    Given: Args dictionary with no pagination-related arguments.
    When: build_pagination_kwargs is called with non-pagination args.
    Then: It should return kwargs with default limit only.
    """
    from AWS import build_pagination_kwargs

    args = {"other_param": "value", "unrelated_arg": "test"}
    result = build_pagination_kwargs(args)

    assert result["MaxResults"] == 50
    assert "NextToken" not in result


def test_build_pagination_kwargs_with_limit_less_than_minimum():
    """
    Given: A limit argument less than the minimum allowed value.
    When: build_pagination_kwargs is called with limit less than minimum.
    Then: It should raise ValueError indicating limit must be greater than minimum.
    """
    from AWS import build_pagination_kwargs

    args = {"limit": "2"}

    with pytest.raises(ValueError, match="Limit must be greater than 5"):
        build_pagination_kwargs(args, minimum_limit=5)


def test_aws_error_handler_handle_client_error_missing_error_code(mocker):
    """
    Given: A ClientError with missing error code in response.
    When: handle_client_error is called with incomplete error response.
    Then: It should raise DemistoException with the original error.
    """
    from AWS import AWSErrorHandler
    from botocore.exceptions import ClientError

    mocker.patch("AWS.demisto.debug")

    error_response = {
        "Error": {"Message": "Some error message"},
        "ResponseMetadata": {"HTTPStatusCode": 400},
    }
    client_error = ClientError(error_response, "test-operation")

    with pytest.raises(SystemExit):
        AWSErrorHandler.handle_client_error(client_error, "accountID")


def test_aws_error_handler_handle_client_error_missing_error_message(mocker):
    """
    Given: A ClientError with missing error message in response.
    When: handle_client_error is called with incomplete error response.
    Then: It should raise DemistoException with the original error.
    """
    from AWS import AWSErrorHandler
    from botocore.exceptions import ClientError

    mocker.patch("AWS.demisto.debug")

    error_response = {"Error": {"Code": "TestError"}, "ResponseMetadata": {"HTTPStatusCode": 400}}
    client_error = ClientError(error_response, "test-operation")

    with pytest.raises(SystemExit):
        AWSErrorHandler.handle_client_error(client_error, "accountID")


def test_aws_error_handler_handle_client_error_missing_http_status_code(mocker):
    """
    Given: A ClientError with missing HTTP status code in response metadata.
    When: handle_client_error is called with incomplete response metadata.
    Then: It should raise DemistoException with the original error.
    """
    from AWS import AWSErrorHandler
    from botocore.exceptions import ClientError

    mocker.patch("AWS.demisto.debug")

    error_response = {"Error": {"Code": "TestError", "Message": "Test message"}, "ResponseMetadata": {}}
    client_error = ClientError(error_response, "test-operation")

    with pytest.raises(SystemExit):
        AWSErrorHandler.handle_client_error(client_error, "accountID")


def test_aws_error_handler_handle_client_error_missing_response_metadata(mocker):
    """
    Given: A ClientError with missing ResponseMetadata entirely.
    When: handle_client_error is called with incomplete response structure.
    Then: It should raise DemistoException with the original error.
    """
    from AWS import AWSErrorHandler
    from botocore.exceptions import ClientError

    mocker.patch("AWS.demisto.debug")

    error_response = {"Error": {"Code": "TestError", "Message": "Test message"}}
    client_error = ClientError(error_response, "test-operation")

    with pytest.raises(SystemExit):
        AWSErrorHandler.handle_client_error(client_error, "accountID")


def test_aws_error_handler_handle_client_error_missing_error_section(mocker):
    """
    Given: A ClientError with missing Error section entirely.
    When: handle_client_error is called with incomplete response structure.
    Then: It should raise DemistoException with the original error.
    """
    from AWS import AWSErrorHandler
    from botocore.exceptions import ClientError

    mocker.patch("AWS.demisto.debug")

    error_response = {"ResponseMetadata": {"HTTPStatusCode": 400}}
    client_error = ClientError(error_response, "test-operation")

    with pytest.raises(SystemExit):
        AWSErrorHandler.handle_client_error(client_error, "accountID")


def test_aws_error_handler_handle_client_error_unhandled_exception_debug_logging(mocker):
    """
    Given: A ClientError that causes an unhandled exception during processing.
    When: handle_client_error encounters the unhandled exception.
    Then: It should log debug message about the unhandled error and raise DemistoException.
    """
    from AWS import AWSErrorHandler
    from botocore.exceptions import ClientError

    mock_debug = mocker.patch("AWS.demisto.debug")
    mocker.patch("AWS.AWSErrorHandler._handle_permission_error", side_effect=ValueError("Unexpected error"))

    error_response = {
        "Error": {"Code": "AccessDenied", "Message": "Access denied"},
        "ResponseMetadata": {"HTTPStatusCode": 403},
    }
    client_error = ClientError(error_response, "test-operation")

    with pytest.raises(SystemExit):
        AWSErrorHandler.handle_client_error(client_error, "accountID")

    mock_debug.assert_any_call("[AWSErrorHandler] Unhandled error: Unexpected error")


def test_delete_bucket_website_command_success(mocker):
    """
    Given: A mocked boto3 S3 client and valid bucket name argument.
    When: delete_bucket_website_command is called.
    Then: It should return `CommandResults` with a success message confirming the bucket website deletion.
    """
    from AWS import S3

    mock_client = mocker.Mock()
    mock_client.delete_bucket_website.return_value = {"ResponseMetadata": {"HTTPStatusCode": HTTPStatus.OK}}
    args = {"bucket": "mock_bucket_name"}
    result = S3.delete_bucket_website_command(mock_client, args)
    assert isinstance(result, CommandResults)
    assert "Successfully removed the static website configuration from mock_bucket_name bucket." in result.readable_output


def test_delete_bucket_website_command_failure(mocker):
    """
    Given: A mocked boto3 S3 client and valid bucket name argument.
    When: delete_bucket_website_command is called.
    Then: It should return CommandResults with error entry type and error message.
    """
    from AWS import S3

    mock_client = mocker.Mock()
    mock_client.delete_bucket_website.return_value = {"ResponseMetadata": {"HTTPStatusCode": HTTPStatus.BAD_REQUEST}}
    args = {"bucket": "mock_bucket_name"}

    with pytest.raises(DemistoException, match="Failed to delete bucket website for mock_bucket_name."):
        S3.delete_bucket_website_command(mock_client, args)


def test_modify_event_subscription_command_success(mocker):
    """
    Given: A mocked boto3 RDS client and valid bucket subscription and event categories arguments.
    When: modify_event_subscription_command is called.
    Then: It should return `CommandResults` with a success message confirming event subscription modification.
    """
    from AWS import RDS

    mock_client = mocker.Mock()
    mock_client.modify_event_subscription.return_value = {"ResponseMetadata": {"HTTPStatusCode": HTTPStatus.OK}}
    args = {"subscription_name": "mock_subscription_name", "event_categories": "maintenance, recovery"}
    result = RDS.modify_event_subscription_command(mock_client, args)
    assert isinstance(result, CommandResults)
    assert "Event subscription mock_subscription_name successfully modified." in result.readable_output


def test_modify_event_subscription_command_failure(mocker):
    """
    Given: A mocked boto3 RDS client and valid bucket subscription and event categories arguments.
    When: modify_event_subscription_command is called.
    Then: Client is called with the subscription name and event categories and CommandResults contains error message.
    """
    from AWS import RDS

    mock_client = mocker.Mock()
    mock_client.modify_event_subscription.return_value = {"ResponseMetadata": {"HTTPStatusCode": HTTPStatus.BAD_REQUEST}}
    args = {"subscription_name": "mock_subscription_name", "event_categories": "maintenance, recovery"}

    with pytest.raises(DemistoException, match="Failed to modify event subscription mock_subscription_name."):
        RDS.modify_event_subscription_command(mock_client, args)


def test_put_bucket_ownership_controls_command_success(mocker):
    """
    Given: A mocked boto3 S3 client and valid bucket name and ownership controls rule arguments.
    When: put_bucket_ownership_controls_command is called.
    Then: It should return `CommandResults` with a success message confirming bucket ownership controls modification.
    """
    from AWS import S3

    mock_client = mocker.Mock()
    mock_client.put_bucket_ownership_controls.return_value = {"ResponseMetadata": {"HTTPStatusCode": HTTPStatus.OK}}
    args = {"bucket": "mock_bucket_name", "ownership_controls_rule": "maintenance, recovery"}
    result = S3.put_bucket_ownership_controls_command(mock_client, args)
    assert isinstance(result, CommandResults)
    assert "Bucket Ownership Controls successfully updated for mock_bucket_name" in result.readable_output


def test_put_bucket_ownership_controls_command_failure(mocker):
    """
    Given: A mocked boto3 S3 client and valid bucket name and ownership controls rule arguments.
    When: put_bucket_ownership_controls_command is called.
    Then: It should return CommandResults with error entry type and error message.
    """
    from AWS import S3

    mock_client = mocker.Mock()
    mock_client.put_bucket_ownership_controls.return_value = {"ResponseMetadata": {"HTTPStatusCode": HTTPStatus.BAD_REQUEST}}
    args = {"bucket": "mock_bucket_name", "ownership_controls_rule": "maintenance, recovery"}

    with pytest.raises(DemistoException, match="Failed to set Bucket Ownership Controls for mock_bucket_name."):
        S3.put_bucket_ownership_controls_command(mock_client, args)


def test_modify_subnet_attribute_command_success(mocker):
    """
    Given: A mocked boto3 RC2 client and valid subnet ID and additional argument to modify.
    When: modify_subnet_attribute_command is called.
    Then: It should return `CommandResults` with a success message confirming subnet configuration modification.
    """
    from AWS import EC2

    mock_client = mocker.Mock()
    mock_client.modify_subnet_attribute.return_value = {"ResponseMetadata": {"HTTPStatusCode": HTTPStatus.OK}}
    args = {"subnet_id": "mock_subnet_id", "enable_dns64": "true"}
    result = EC2.modify_subnet_attribute_command(mock_client, args)
    assert isinstance(result, CommandResults)
    assert "Subnet configuration successfully updated." in result.readable_output


def test_modify_subnet_attribute_command_failure(mocker):
    """
    Given: A mocked boto3 RC2 client and valid subnet ID and additional argument to modify.
    When: modify_subnet_attribute_command is called.
    Then: It should return CommandResults with error entry type and error message.
    """
    from AWS import EC2

    mock_client = mocker.Mock()
    mock_client.modify_subnet_attribute.return_value = {"ResponseMetadata": {"HTTPStatusCode": HTTPStatus.BAD_REQUEST}}
    args = {"subnet_id": "mock_subnet_id", "enable_dns64": "true"}

    with pytest.raises(DemistoException, match="Modification could not be performed."):
        EC2.modify_subnet_attribute_command(mock_client, args)


def test_invoke_command_with_minimal_parameters(mocker):
    """
    Given: Minimal required parameters (function_name only)
    When: invoke_command is called
    Then: Should invoke function with basic parameters and return CommandResults
    """
    from AWS import Lambda

    # Arrange
    mock_client = mocker.Mock()
    mock_payload_stream = mocker.Mock()
    mock_payload_stream.read.return_value = b'{"result": "success"}'

    mock_response = {"StatusCode": 200, "Payload": mock_payload_stream, "ExecutedVersion": "$LATEST"}
    mock_client.invoke.return_value = mock_response

    args = {"function_name": "test-function", "region": "us-east-1"}

    # Act
    result = Lambda.invoke_command(mock_client, args)

    # Assert
    assert isinstance(result, CommandResults)
    assert result.outputs_prefix == "AWS.Lambda.InvokedFunction"
    assert result.outputs_key_field == ["FunctionName", "Region"]
    mock_client.invoke.assert_called_once()


def test_invoke_command_with_all_parameters(mocker):
    """
    Given: All possible parameters including payload, invocation_type, log_type, etc.
    When: invoke_command is called
    Then: Should pass all parameters correctly and return complete response data
    """
    from AWS import Lambda
    import base64

    # Arrange
    mock_client = mocker.Mock()
    mock_payload_stream = mocker.Mock()
    mock_payload_stream.read.return_value = b'{"output": "test_result"}'

    log_result_b64 = base64.b64encode(b"Log output from function").decode("utf-8")

    mock_response = {
        "StatusCode": 200,
        "Payload": mock_payload_stream,
        "ExecutedVersion": "1",
        "LogResult": log_result_b64,
        "FunctionError": "Unhandled",
    }
    mock_client.invoke.return_value = mock_response

    test_payload = {"input": "test_data", "value": 123}
    args = {
        "function_name": "production-function",
        "invocation_type": "RequestResponse",
        "log_type": "Tail",
        "client_context": "test-context",
        "payload": test_payload,
        "qualifier": "PROD",
        "region": "us-west-2",
    }

    # Act
    result = Lambda.invoke_command(mock_client, args)

    # Assert
    assert isinstance(result, CommandResults)
    assert "LogResult" in result.outputs
    assert "Payload" in result.outputs
    assert "ExecutedVersion" in result.outputs
    assert "FunctionError" in result.outputs
    assert result.outputs["LogResult"] == "Log output from function"
    assert result.outputs["Payload"] == '{"output": "test_result"}'

    # Verify the invoke call parameters
    call_args = mock_client.invoke.call_args[1]
    assert call_args["FunctionName"] == "production-function"
    assert call_args["InvocationType"] == "RequestResponse"
    assert call_args["LogType"] == "Tail"
    assert call_args["ClientContext"] == "test-context"
    assert call_args["Qualifier"] == "PROD"
    assert json.loads(call_args["Payload"]) == test_payload


def test_invoke_command_with_string_json_payload(mocker):
    """
    Given: Payload as JSON string starting with '{' or '['
    When: invoke_command is called
    Then: Should pass the string payload directly without re-encoding
    """
    from AWS import Lambda

    # Arrange
    mock_client = mocker.Mock()
    mock_payload_stream = mocker.Mock()
    mock_payload_stream.read.return_value = b'{"status": "ok"}'

    mock_response = {"StatusCode": 200, "Payload": mock_payload_stream}
    mock_client.invoke.return_value = mock_response

    json_string_payload = '{"test": "data", "number": 42}'
    args = {"function_name": "test-function", "payload": json_string_payload, "region": "us-east-1"}

    # Act
    result = Lambda.invoke_command(mock_client, args)

    # Assert
    call_args = mock_client.invoke.call_args[1]
    assert call_args["Payload"] == json_string_payload
    assert isinstance(result, CommandResults)


def test_invoke_command_with_array_json_string_payload(mocker):
    """
    Given: Payload as JSON array string starting with '['
    When: invoke_command is called
    Then: Should pass the string payload directly without re-encoding
    """
    from AWS import Lambda

    # Arrange
    mock_client = mocker.Mock()
    mock_payload_stream = mocker.Mock()
    mock_payload_stream.read.return_value = b"[1, 2, 3]"

    mock_response = {"StatusCode": 200, "Payload": mock_payload_stream}
    mock_client.invoke.return_value = mock_response

    array_string_payload = '[{"id": 1}, {"id": 2}]'
    args = {"function_name": "test-function", "payload": array_string_payload, "region": "us-east-1"}

    # Act
    result = Lambda.invoke_command(mock_client, args)

    # Assert
    call_args = mock_client.invoke.call_args[1]
    assert call_args["Payload"] == array_string_payload
    assert isinstance(result, CommandResults)


def test_invoke_command_with_non_json_string_payload(mocker):
    """
    Given: Payload as non-JSON string (doesn't start with '{' or '[')
    When: invoke_command is called
    Then: Should JSON encode the string payload
    """
    from AWS import Lambda

    # Arrange
    mock_client = mocker.Mock()
    mock_payload_stream = mocker.Mock()
    mock_payload_stream.read.return_value = b'"simple_string"'

    mock_response = {"StatusCode": 200, "Payload": mock_payload_stream}
    mock_client.invoke.return_value = mock_response

    simple_string_payload = "simple_string"
    args = {"function_name": "test-function", "payload": simple_string_payload, "region": "us-east-1"}

    # Act
    result = Lambda.invoke_command(mock_client, args)

    # Assert
    call_args = mock_client.invoke.call_args[1]
    assert call_args["Payload"] == json.dumps(simple_string_payload)
    assert isinstance(result, CommandResults)


def test_invoke_command_with_dict_payload(mocker):
    """
    Given: Payload as Python dictionary
    When: invoke_command is called
    Then: Should JSON encode the dictionary payload
    """
    from AWS import Lambda

    # Arrange
    mock_client = mocker.Mock()
    mock_payload_stream = mocker.Mock()
    mock_payload_stream.read.return_value = b'{"processed": true}'

    mock_response = {"StatusCode": 200, "Payload": mock_payload_stream}
    mock_client.invoke.return_value = mock_response

    dict_payload = {"key": "value", "nested": {"inner": "data"}}
    args = {"function_name": "test-function", "payload": dict_payload, "region": "us-east-1"}

    # Act
    result = Lambda.invoke_command(mock_client, args)

    # Assert
    call_args = mock_client.invoke.call_args[1]
    assert call_args["Payload"] == json.dumps(dict_payload)
    assert isinstance(result, CommandResults)


def test_invoke_command_with_list_payload(mocker):
    """
    Given: Payload as Python list
    When: invoke_command is called
    Then: Should JSON encode the list payload
    """
    from AWS import Lambda

    # Arrange
    mock_client = mocker.Mock()
    mock_payload_stream = mocker.Mock()
    mock_payload_stream.read.return_value = b"[1, 2, 3]"

    mock_response = {"StatusCode": 200, "Payload": mock_payload_stream}
    mock_client.invoke.return_value = mock_response

    list_payload = [1, 2, {"key": "value"}]
    args = {"function_name": "test-function", "payload": list_payload, "region": "us-east-1"}

    # Act
    result = Lambda.invoke_command(mock_client, args)

    # Assert
    call_args = mock_client.invoke.call_args[1]
    assert call_args["Payload"] == json.dumps(list_payload)
    assert isinstance(result, CommandResults)


def test_invoke_command_with_base64_log_result(mocker):
    """
    Given: Response contains base64 encoded log result
    When: invoke_command is called
    Then: Should decode the log result and include it in outputs
    """
    from AWS import Lambda
    import base64

    # Arrange
    mock_client = mocker.Mock()
    mock_payload_stream = mocker.Mock()
    mock_payload_stream.read.return_value = b'{"result": "success"}'

    log_message = "START RequestId: RequestId\nEND RequestId: RequestId\nREPORT RequestId: RequestId"
    log_result_b64 = base64.b64encode(log_message.encode("utf-8")).decode("utf-8")

    mock_response = {"StatusCode": 200, "Payload": mock_payload_stream, "LogResult": log_result_b64}
    mock_client.invoke.return_value = mock_response

    args = {"function_name": "test-function", "log_type": "Tail", "region": "us-east-1"}

    # Act
    result = Lambda.invoke_command(mock_client, args)

    # Assert
    assert "LogResult" in result.outputs
    assert result.outputs["LogResult"] == log_message


def test_update_function_url_configuration_with_minimal_parameters(mocker):
    """
    Given: Minimal required parameters (function_name only)
    When: update_function_url_configuration_command is called
    Then: Should call update_function_url_config with basic parameters and return success message
    """
    from AWS import Lambda

    # Arrange
    mock_client = mocker.Mock()
    mock_response = {
        "FunctionUrl": "FunctionUrl",
        "FunctionArn": "FunctionArn",
        "AuthType": "AWS_IAM",
        "CreationTime": "2023-01-01T12:00:00.000Z",
    }
    mock_client.update_function_url_config.return_value = mock_response

    args = {"function_name": "test-function"}

    # Act
    result = Lambda.update_function_url_configuration_command(mock_client, args)

    # Assert
    assert isinstance(result, CommandResults)
    assert "Updated Lambda Function URL Configuration" in result.readable_output
    assert "FunctionArn" in result.readable_output
    assert result.raw_response == mock_response
    mock_client.update_function_url_config.assert_called_once()


def test_update_function_url_configuration_with_all_parameters(mocker):
    """
    Given: All possible parameters including function_name, qualifier, auth_type, and all CORS settings
    When: update_function_url_configuration_command is called
    Then: Should pass all parameters correctly to the API call
    """
    from AWS import Lambda

    # Arrange
    mock_client = mocker.Mock()
    mock_response = {
        "FunctionUrl": "FunctionUrl",
        "FunctionArn": "FunctionArn",
        "AuthType": "NONE",
        "Cors": {
            "AllowCredentials": True,
            "AllowHeaders": ["Content-Type", "Authorization"],
            "AllowMethods": ["GET", "POST"],
            "AllowOrigins": ["https://example.com"],
            "ExposeHeaders": ["x-custom-header"],
            "MaxAge": 86400,
        },
        "CreationTime": "2023-01-01T12:00:00.000Z",
    }
    mock_client.update_function_url_config.return_value = mock_response

    args = {
        "function_name": "prod-function",
        "qualifier": "LIVE",
        "auth_type": "NONE",
        "cors_allow_credentials": "true",
        "cors_allow_headers": "Content-Type,Authorization",
        "cors_allow_methods": "GET,POST",
        "cors_allow_origins": "https://example.com",
        "cors_expose_headers": "x-custom-header",
        "cors_max_age": "86400",
        "invoke_mode": "BUFFERED_STREAM",
    }

    # Act
    Lambda.update_function_url_configuration_command(mock_client, args)

    # Assert
    call_args = mock_client.update_function_url_config.call_args[1]
    assert call_args["FunctionName"] == "prod-function"
    assert call_args["Qualifier"] == "LIVE"
    assert call_args["AuthType"] == "NONE"
    assert call_args["InvokeMode"] == "BUFFERED_STREAM"

    cors_config = call_args["Cors"]
    assert cors_config["AllowCredentials"] is True
    assert cors_config["AllowHeaders"] == ["Content-Type", "Authorization"]
    assert cors_config["AllowMethods"] == ["GET", "POST"]
    assert cors_config["AllowOrigins"] == ["https://example.com"]
    assert cors_config["ExposeHeaders"] == ["x-custom-header"]
    assert cors_config["MaxAge"] == 86400


def test_get_function_configuration_with_minimal_parameters(mocker):
    """
    Given: Only function_name parameter provided
    When: get_function_configuration_command is called
    Then: Should call get_function_configuration with function name only and return formatted results
    """
    from AWS import Lambda

    # Arrange
    mock_client = mocker.Mock()
    mock_response = {
        "FunctionName": "test-function",
        "FunctionArn": "FunctionArn",
        "Runtime": "python3.9",
        "CodeSha256": "CodeSha256",
        "State": "Active",
        "Description": "Test function",
        "RevisionId": "RevisionId",
        "LastModified": "2023-01-01T12:00:00.000Z",
        "ResponseMetadata": {"RequestId": "test-request-id", "HTTPStatusCode": 200},
    }
    mock_client.get_function_configuration.return_value = mock_response

    args = {"function_name": "test-function"}

    # Act
    result = Lambda.get_function_configuration_command(mock_client, args)

    # Assert
    assert isinstance(result, CommandResults)
    assert result.outputs_prefix == "AWS.Lambda.FunctionConfig"
    assert "ResponseMetadata" not in result.outputs
    assert result.outputs["FunctionName"] == "test-function"
    assert result.outputs["Runtime"] == "python3.9"
    assert "test-function" in result.readable_output


def test_get_function_configuration_with_all_parameters(mocker):
    """
    Given: Function name and qualifier parameters provided
    When: get_function_configuration_command is called
    Then: Should include qualifier in API call and return complete configuration
    """
    from AWS import Lambda

    # Arrange
    mock_client = mocker.Mock()
    mock_response = {
        "FunctionName": "test-function",
        "FunctionArn": "FunctionArn",
        "Runtime": "Runtime",
        "Role": "Role",
        "Handler": "Handler",
        "CodeSize": 1024,
        "Description": "Description",
        "Timeout": 30,
        "MemorySize": 256,
        "LastModified": "2023-01-15T14:30:00.000Z",
        "CodeSha256": "CodeSha256",
        "Version": "LIVE",
        "Environment": {"Variables": {"ENV": "production", "DEBUG": "false"}},
        "DeadLetterConfig": {"TargetArn": "TargetArn"},
        "KMSKeyArn": "KMSKeyArn",
        "TracingConfig": {"Mode": "Active"},
        "RevisionId": "RevisionId",
        "State": "Active",
        "StateReason": "The function is ready",
        "StateReasonCode": "Idle",
        "PackageType": "Zip",
        "Architectures": ["x86_64"],
        "EphemeralStorage": {"Size": 512},
        "SnapStart": {"ApplyOn": "None", "OptimizationStatus": "Off"},
        "ResponseMetadata": {"RequestId": "RequestId", "HTTPStatusCode": 200},
    }
    mock_client.get_function_configuration.return_value = mock_response

    args = {"function_name": "test-function", "qualifier": "LIVE"}

    # Act
    result = Lambda.get_function_configuration_command(mock_client, args)

    # Assert
    assert isinstance(result, CommandResults)
    assert result.outputs_prefix == "AWS.Lambda.FunctionConfig"
    mock_client.get_function_configuration.assert_called_once_with(FunctionName="test-function", Qualifier="LIVE")
    assert result.outputs["FunctionName"] == "test-function"
    assert result.outputs["Version"] == "LIVE"
    assert result.outputs["Runtime"] == "Runtime"
    assert result.outputs["Environment"]["Variables"]["ENV"] == "production"
    assert "ResponseMetadata" not in result.outputs


def test_get_function_url_configuration_with_minimal_parameters(mocker):
    """
    Given: Only function_name parameter provided
    When: get_function_url_configuration_command is called
    Then: Should call get_function_url_config with function name only and return formatted results
    """
    from AWS import Lambda

    # Arrange
    mock_client = mocker.Mock()
    mock_response = {
        "FunctionUrl": "FunctionUrl",
        "FunctionArn": "FunctionArn",
        "AuthType": "AWS_IAM",
        "CreationTime": "2023-01-01T12:00:00.000Z",
        "LastModifiedTime": "2023-01-15T14:30:00.000Z",
        "InvokeMode": "BUFFERED_STREAM",
        "ResponseMetadata": {"RequestId": "test-request-id", "HTTPStatusCode": 200},
    }
    mock_client.get_function_url_config.return_value = mock_response

    args = {"function_name": "test-function"}

    # Act
    result = Lambda.get_function_url_configuration_command(mock_client, args)

    # Assert
    assert isinstance(result, CommandResults)
    assert result.outputs_prefix == "AWS.Lambda.FunctionURLConfig"
    assert result.outputs_key_field == "FunctionArn"
    assert "test-function" in result.readable_output
    assert "ResponseMetadata" not in result.outputs
    assert result.outputs["FunctionUrl"] == "FunctionUrl"
    assert result.outputs["AuthType"] == "AWS_IAM"
    assert result.raw_response == result.outputs
    mock_client.get_function_url_config.assert_called_once_with(FunctionName="test-function")


def test_get_function_url_configuration_with_all_parameters(mocker):
    """
    Given: Function name and qualifier parameters provided
    When: get_function_url_configuration_command is called
    Then: Should include qualifier in API call and return complete URL configuration
    """
    from AWS import Lambda

    # Arrange
    mock_client = mocker.Mock()
    mock_response = {
        "FunctionUrl": "FunctionUrl",
        "FunctionArn": "FunctionArn",
        "AuthType": "NONE",
        "CreationTime": "2023-01-01T12:00:00.000Z",
        "LastModifiedTime": "2023-01-15T14:30:00.000Z",
        "InvokeMode": "RESPONSE_STREAM",
        "Cors": {
            "AllowCredentials": False,
            "AllowHeaders": ["Authorization", "Content-Type", "X-API-Key"],
            "AllowMethods": ["GET", "POST", "PUT", "DELETE"],
            "AllowOrigins": ["https://example.com"],
            "ExposeHeaders": ["X-Request-ID", "X-Custom-Header"],
            "MaxAge": 3600,
        },
        "ResponseMetadata": {"RequestId": "prod-request-id", "HTTPStatusCode": 200},
    }
    mock_client.get_function_url_config.return_value = mock_response

    args = {"function_name": "prod-function", "qualifier": "LIVE"}

    # Act
    result = Lambda.get_function_url_configuration_command(mock_client, args)

    # Assert
    assert isinstance(result, CommandResults)
    assert result.outputs_prefix == "AWS.Lambda.FunctionURLConfig"
    mock_client.get_function_url_config.assert_called_once_with(FunctionName="prod-function", Qualifier="LIVE")
    assert result.outputs["FunctionUrl"] == "FunctionUrl"
    assert result.outputs["AuthType"] == "NONE"
    assert result.outputs["InvokeMode"] == "RESPONSE_STREAM"
    assert "Cors" in result.outputs
    assert "ResponseMetadata" not in result.outputs
    assert "prod-function" in result.readable_output


def test_get_policy_with_minimal_parameters(mocker):
    """
    Given: Only function_name parameter provided
    When: get_policy_command is called
    Then: Should call get_policy with function name only and return formatted results
    """
    from AWS import Lambda

    # Arrange
    mock_client = mocker.Mock()
    mock_policy_response = {
        "Policy": json.dumps(
            {
                "Version": "2012-10-17",
                "Id": "default",
                "Statement": [
                    {
                        "Sid": "Sid1",
                        "Effect": "Allow",
                        "Principal": {"Service": "Service1"},
                        "Action": "Action",
                        "Resource": "Resource",
                    }
                ],
            }
        ),
        "RevisionId": "RevisionId",
        "ResponseMetadata": {"HTTPStatusCode": 200, "RequestId": "test-request-id"},
    }

    mock_client.get_policy.return_value = mock_policy_response

    args = {"function_name": "test-function", "region": "us-east-1"}

    # Act
    result = Lambda.get_policy_command(mock_client, args)

    # Assert
    assert isinstance(result, CommandResults)
    assert result.outputs_prefix == "AWS.Lambda.Policy"
    assert result.outputs_key_field == ["Region", "FunctionName", "AccountId"]
    mock_client.get_policy.assert_called_once_with(FunctionName="test-function")


def test_get_policy_with_all_parameters(mocker):
    """
    Given: Function name and qualifier parameters provided
    When: get_policy_command is called
    Then: Should include qualifier in API call and return complete policy configuration
    """
    from AWS import Lambda

    # Arrange
    mock_client = mocker.Mock()
    mock_policy_response = {
        "Policy": json.dumps(
            {
                "Version": "2012-10-17",
                "Id": "production-policy",
                "Statement": [
                    {
                        "Sid": "Sid1",
                        "Effect": "Allow",
                        "Principal": {"Service": "Service1"},
                        "Action": "lambda:InvokeFunction",
                        "Resource": "Resource",
                    },
                    {
                        "Sid": "Sid2",
                        "Effect": "Allow",
                        "Principal": {"Service": "Service2"},
                        "Action": "lambda:InvokeFunction",
                        "Resource": "Resource",
                    },
                ],
            }
        ),
        "RevisionId": "RevisionId",
        "ResponseMetadata": {"HTTPStatusCode": 200, "RequestId": "prod-request-id"},
    }
    mock_config_response = {
        "FunctionArn": "FunctionArn",
    }

    mock_client.get_policy.return_value = mock_policy_response
    mock_client.get_function_configuration.return_value = mock_config_response

    args = {"function_name": "function_name", "qualifier": "LIVE", "region": "us-east-1"}

    # Act
    result = Lambda.get_policy_command(mock_client, args)

    # Assert
    assert isinstance(result, CommandResults)
    assert result.outputs_prefix == "AWS.Lambda.Policy"
    mock_client.get_policy.assert_called_once_with(FunctionName="function_name", Qualifier="LIVE")


def test_get_policy_command_result_outputs_prefix(mocker):
    """
    Given: Any valid function policy request
    When: get_policy_command is called
    Then: Should return CommandResults with correct outputs_prefix set to AWS.Lambda.Policy
    """
    from AWS import Lambda

    # Arrange
    mock_client = mocker.Mock()
    mock_policy_response = {
        "Policy": json.dumps(
            {
                "Version": "2012-10-17",
                "Statement": [
                    {"Sid": "Sid", "Effect": "Allow", "Principal": {"Service": "Service"}, "Action": "lambda:InvokeFunction"}
                ],
            }
        ),
        "RevisionId": "RevisionId",
        "ResponseMetadata": {"HTTPStatusCode": 200},
    }
    mock_config_response = {"FunctionArn": "FunctionArn"}

    mock_client.get_policy.return_value = mock_policy_response
    mock_client.get_function_configuration.return_value = mock_config_response

    args = {"function_name": "prefix-test-function", "region": "us-east-1"}

    # Act
    result = Lambda.get_policy_command(mock_client, args)

    # Assert
    assert isinstance(result, CommandResults)
    assert result.outputs_prefix == "AWS.Lambda.Policy"
    assert result.outputs_key_field == ["Region", "FunctionName", "AccountId"]


def test_cost_explorer_billing_cost_usage_list_command_success(mocker):
    """
    Given: A mocked boto3 CostExplorer client and valid cost usage arguments.
    When: billing_cost_usage_list_command is called successfully.
    Then: It should return CommandResults with usage data and proper outputs.
    """
    from AWS import CostExplorer

    mock_client = mocker.Mock()
    mock_response = {
        "ResultsByTime": [
            {
                "TimePeriod": {"Start": "2023-10-01", "End": "2023-10-02"},
                "Total": {"UsageQuantity": {"Amount": "100.5", "Unit": "Hrs"}, "BlendedCost": {"Amount": "25.75", "Unit": "USD"}},
            }
        ],
        "NextPageToken": "next-token-123",
    }
    mock_client.get_cost_and_usage.return_value = mock_response

    args = {
        "metrics": "UsageQuantity,BlendedCost",
        "start_date": "2023-10-01",
        "end_date": "2023-10-02",
        "granularity": "Daily",
        "aws_services": "EC2-Instance",
    }

    result = CostExplorer.billing_cost_usage_list_command(mock_client, args)

    assert isinstance(result, CommandResults)
    assert "AWS Billing Usage" in result.readable_output
    assert "AWS.Billing.Usage" in result.outputs
    assert "AWS.Billing(true)" in result.outputs
    assert result.outputs["AWS.Billing(true)"]["UsageNextToken"] == "next-token-123"
    assert result.raw_response == mock_response


def test_cost_explorer_billing_forecast_list_command_success(mocker):
    """
    Given: A mocked boto3 CostExplorer client and valid forecast arguments.
    When: billing_forecast_list_command is called successfully.
    Then: It should return CommandResults with forecast data and proper outputs.
    """
    from AWS import CostExplorer

    mock_client = mocker.Mock()
    mock_response = {
        "ForecastResultsByTime": [{"TimePeriod": {"Start": "2023-10-15", "End": "2023-10-16"}, "MeanValue": "150.25"}],
        "Unit": "USD",
        "NextPageToken": "forecast-token-456",
    }
    mock_client.get_cost_forecast.return_value = mock_response

    args = {
        "metrics": "BlendedCost",
        "start_date": "2023-10-15",
        "end_date": "2023-10-22",
        "granularity": "Daily",
        "aws_services": "EC2-Instance",
    }

    result = CostExplorer.billing_forecast_list_command(mock_client, args)

    assert isinstance(result, CommandResults)
    assert "AWS Billing Forecast" in result.readable_output
    assert "AWS.Billing.Forecast" in result.outputs
    assert "AWS.Billing(true)" in result.outputs
    assert result.outputs["AWS.Billing(true)"]["ForecastNextToken"] == "forecast-token-456"


def test_budgets_billing_budgets_list_command_success(mocker):
    """
    Given: A mocked boto3 Budgets client and valid budget list arguments.
    When: billing_budgets_list_command is called successfully.
    Then: It should return CommandResults with budget data and proper outputs.
    """
    from AWS import Budgets
    from datetime import datetime

    mock_client = mocker.Mock()
    mock_response = {
        "Budgets": [
            {
                "BudgetName": "test-budget",
                "BudgetType": "COST",
                "BudgetLimit": {"Amount": "1000.00", "Unit": "USD"},
                "CalculatedSpend": {"ActualSpend": {"Amount": "750.50", "Unit": "USD"}},
                "TimePeriod": {"Start": datetime(2023, 10, 1), "End": datetime(2023, 10, 31)},
            }
        ],
        "NextToken": "budget-token-789",
    }
    mock_client.describe_budgets.return_value = mock_response

    args = {"account_id": "123456789012", "max_result": "50", "show_filter_expression": "false"}

    result = Budgets.billing_budgets_list_command(mock_client, args)
    budgets_path = "AWS.Billing.Budget(val.BudgetName && val.BudgetName == obj.BudgetName)"
    assert isinstance(result, CommandResults)
    assert "AWS Budgets" in result.readable_output
    assert budgets_path in result.outputs
    assert "AWS.Billing(true)" in result.outputs
    assert result.outputs["AWS.Billing(true)"]["BudgetNextToken"] == "budget-token-789"
    assert len(result.outputs[budgets_path]) == 1
    assert result.outputs[budgets_path][0]["BudgetName"] == "test-budget"


def test_cost_explorer_billing_cost_usage_list_command_no_next_token(mocker):
    """
    Given: A mocked boto3 CostExplorer client with response containing no next token.
    When: billing_cost_usage_list_command is called successfully.
    Then: It should return CommandResults without next token in outputs.
    """
    from AWS import CostExplorer

    mock_client = mocker.Mock()
    mock_response = {
        "ResultsByTime": [
            {
                "TimePeriod": {"Start": "2023-10-01", "End": "2023-10-02"},
                "Total": {"UsageQuantity": {"Amount": "50.0", "Unit": "Hrs"}},
            }
        ]
    }
    mock_client.get_cost_and_usage.return_value = mock_response

    args = {"metrics": "UsageQuantity"}

    result = CostExplorer.billing_cost_usage_list_command(mock_client, args)

    assert isinstance(result, CommandResults)
    assert result.outputs["AWS.Billing(true)"]["UsageNextToken"] == ""
    assert "Next Page Token" not in result.readable_output


def test_budgets_billing_budgets_list_command_with_next_token(mocker):
    """
    Given: A mocked boto3 Budgets client and arguments with next page token.
    When: billing_budgets_list_command is called with pagination token.
    Then: It should include the token in the request and handle the response properly.
    """
    from AWS import Budgets
    from datetime import datetime

    mock_client = mocker.Mock()
    mock_response = {
        "Budgets": [
            {
                "BudgetName": "budget-page-2",
                "BudgetType": "USAGE",
                "BudgetLimit": {"Amount": "500.00", "Unit": "USD"},
                "CalculatedSpend": {"ActualSpend": {"Amount": "300.25", "Unit": "USD"}},
                "TimePeriod": {"Start": datetime(2023, 11, 1), "End": datetime(2023, 11, 30)},
            }
        ]
    }
    mock_client.describe_budgets.return_value = mock_response

    args = {"account_id": "123456789012", "next_page_token": "existing-token", "show_filter_expression": "false"}

    result = Budgets.billing_budgets_list_command(mock_client, args)

    # Verify the token was passed to the client
    mock_client.describe_budgets.assert_called_once()
    call_args = mock_client.describe_budgets.call_args[1]
    assert call_args["NextToken"] == "existing-token"

    assert isinstance(result, CommandResults)
    budgets_path = "AWS.Billing.Budget(val.BudgetName && val.BudgetName == obj.BudgetName)"
    assert result.outputs[budgets_path][0]["BudgetName"] == "budget-page-2"


def test_budgets_billing_budget_notification_list_command_success(mocker):
    """
    Given: A mocked boto3 Budgets client and valid arguments to list budget notifications.
    When: billing_budget_notification_list_command is called successfully.
    Then: It should return CommandResults with notifications and next token in outputs.
    """
    from AWS import Budgets

    mock_client = mocker.Mock()
    mock_response = {
        "Notifications": [
            {
                "NotificationType": "ACTUAL",
                "ComparisonOperator": "GREATER_THAN",
                "Threshold": 80.0,
                "ThresholdType": "PERCENTAGE",
                "Subscribers": [
                    {"SubscriptionType": "EMAIL", "Address": "owner@example.com"},
                ],
            }
        ],
        "NextToken": "notif-token-001",
    }
    mock_client.describe_notifications_for_budget.return_value = mock_response

    args = {
        "account_id": "123456789012",
        "budget_name": "my-budget",
        "max_result": "25",
    }

    result = Budgets.billing_budget_notification_list_command(mock_client, args)

    assert isinstance(result, CommandResults)
    assert "AWS.Billing.Notification" in result.outputs
    assert len(result.outputs["AWS.Billing.Notification"]) == 1
    assert result.outputs["AWS.Billing(true)"]["NotificationNextToken"] == "notif-token-001"
    assert "Notifications for Budget: my-budget" in result.readable_output


def test_budgets_billing_budget_notification_list_command_with_pagination_and_params(mocker):
    """
    Given: Arguments with next_page_token and max_result provided.
    When: billing_budget_notification_list_command is executed.
    Then: It should forward MaxResults and NextToken to describe_notifications_for_budget and return raw_response.
    """
    from AWS import Budgets

    mock_client = mocker.Mock()
    mock_response = {"Notifications": [], "NextToken": "next-2"}
    mock_client.describe_notifications_for_budget.return_value = mock_response

    args = {
        "account_id": "123456789012",
        "budget_name": "budget-x",
        "max_result": "100",
        "next_page_token": "prev-token",
    }

    result = Budgets.billing_budget_notification_list_command(mock_client, args)

    # Verify params forwarded correctly
    mock_client.describe_notifications_for_budget.assert_called_once()
    call_kwargs = mock_client.describe_notifications_for_budget.call_args[1]
    assert call_kwargs["AccountId"] == "123456789012"
    assert call_kwargs["BudgetName"] == "budget-x"
    assert call_kwargs["MaxResults"] == 100
    assert call_kwargs["NextToken"] == "prev-token"

    assert isinstance(result, CommandResults)
    assert result.raw_response == mock_response


def test_ec2_describe_subnets_command_success(mocker):
    """
    Given: A mocked boto3 EC2 client with valid subnet response.
    When: describe_subnets_command is called successfully.
    Then: Client is called with no arguments and CommandResults contains subnet information and outputs.
    """
    from AWS import EC2

    mock_client = mocker.Mock()
    mock_client.describe_subnets.return_value = {
        "Subnets": [
            {
                "AvailabilityZone": "us-east-1a",
                "AvailableIpAddressCount": 251,
                "CidrBlock": "0.0.0.0/24",
                "DefaultForAz": False,
                "State": "available",
                "SubnetId": "subnet-12345678",
                "VpcId": "vpc-87654321",
                "Tags": [{"Key": "Name", "Value": "test-subnet"}, {"Key": "Environment", "Value": "dev"}],
            }
        ]
    }

    args = {"account_id": "123456789", "region": "us-east-1"}

    result = EC2.describe_subnets_command(mock_client, args)

    assert isinstance(result, CommandResults)
    assert result.outputs_prefix == "AWS.EC2.Subnets"
    assert result.outputs_key_field == "SubnetId"
    assert "AWS EC2 Subnets" in result.readable_output
    mock_client.describe_subnets.assert_called_once_with()


def test_ec2_describe_subnets_command_with_filters(mocker):
    """
    Given: A mocked boto3 EC2 client and subnet IDs/filters arguments.
    When: describe_subnets_command is called with filters and subnet IDs.
    Then: Client is called with the correct parameters and CommandResults contains subnet information and outputs.
    """
    from AWS import EC2

    mock_client = mocker.Mock()
    mock_client.describe_subnets.return_value = {
        "Subnets": [
            {
                "AvailabilityZone": "us-east-1a",
                "AvailableIpAddressCount": 251,
                "CidrBlock": "0.0.0.0/24",
                "DefaultForAz": False,
                "State": "available",
                "SubnetId": "subnet-12345678",
                "VpcId": "vpc-87654321",
            }
        ]
    }

    args = {
        "account_id": "123456789",
        "region": "us-east-1",
        "subnet_ids": "subnet-12345678,subnet-87654321",
        "filters": "name=state,values=available",
    }

    EC2.describe_subnets_command(mock_client, args)

    call_args = mock_client.describe_subnets.call_args[1]
    assert "SubnetIds" in call_args
    assert "Filters" in call_args
    assert call_args["SubnetIds"] == ["subnet-12345678", "subnet-87654321"]


def test_ec2_describe_subnets_command_no_results(mocker):
    """
    Given: A mocked boto3 EC2 client returning no subnets.
    When: describe_subnets_command is called with no matching subnets.
    Then: Client is called with no arguments and CommandResults contains no subnets message.
    """
    from AWS import EC2

    mock_client = mocker.Mock()
    mock_client.describe_subnets.return_value = {"Subnets": []}

    args = {"account_id": "123456789", "region": "us-east-1", "limit": "10"}

    result = EC2.describe_subnets_command(mock_client, args)

    assert isinstance(result, CommandResults)
    assert result.readable_output == "No subnets were found."


def test_ec2_describe_vpcs_command_success(mocker):
    """
    Given: A mocked boto3 EC2 client with valid VPC response.
    When: describe_vpcs_command is called successfully.
    Then: Client is called with no arguments and CommandResults contains VPC information and outputs.
    """
    from AWS import EC2

    mock_client = mocker.Mock()
    mock_client.describe_vpcs.return_value = {
        "Vpcs": [
            {
                "CidrBlock": "10.0.0.0/16",
                "DhcpOptionsId": "dopt-12345678",
                "State": "available",
                "VpcId": "vpc-12345678",
                "OwnerId": "123456789012",
                "InstanceTenancy": "default",
                "IsDefault": False,
                "Tags": [{"Key": "Name", "Value": "test-vpc"}, {"Key": "Environment", "Value": "prod"}],
            }
        ]
    }

    args = {"account_id": "123456789", "region": "us-east-1", "limit": "5"}

    result = EC2.describe_vpcs_command(mock_client, args)

    assert isinstance(result, CommandResults)
    assert result.outputs_prefix == "AWS.EC2.Vpcs"
    assert result.outputs_key_field == "VpcId"
    assert "AWS EC2 Vpcs" in result.readable_output
    mock_client.describe_vpcs.assert_called_once_with()


def test_ec2_describe_vpcs_command_with_filters(mocker):
    """
    Given: A mocked boto3 EC2 client and VPC IDs/filters arguments.
    When: describe_vpcs_command is called with filters and VPC IDs.
    Then: Client is called with the correct parameters and CommandResults contains VPC information and outputs.
    """
    from AWS import EC2

    mock_client = mocker.Mock()
    mock_client.describe_vpcs.return_value = {
        "Vpcs": [
            {
                "CidrBlock": "0.0.0.0/16",
                "DhcpOptionsId": "dopt-12345678",
                "State": "available",
                "VpcId": "vpc-12345678",
                "OwnerId": "123456789012",
                "InstanceTenancy": "default",
                "IsDefault": False,
            }
        ]
    }

    args = {
        "account_id": "123456789",
        "region": "us-east-1",
        "vpc_ids": "vpc-12345678,vpc-87654321",
        "filters": "name=state,values=available",
        "next_token": "next_token",
    }

    EC2.describe_vpcs_command(mock_client, args)

    call_args = mock_client.describe_vpcs.call_args[1]
    assert "VpcIds" in call_args
    assert "Filters" in call_args
    assert call_args["VpcIds"] == ["vpc-12345678", "vpc-87654321"]


def test_ec2_describe_vpcs_command_no_results(mocker):
    """
    Given: A mocked boto3 EC2 client returning no VPCs.
    When: describe_vpcs_command is called with no matching VPCs.
    Then: Client is called with no arguments and CommandResults contains no VPCs message.
    """
    from AWS import EC2

    mock_client = mocker.Mock()
    mock_client.describe_vpcs.return_value = {"Vpcs": []}

    args = {"account_id": "123456789", "region": "us-east-1", "limit": "10"}

    result = EC2.describe_vpcs_command(mock_client, args)

    assert isinstance(result, CommandResults)
    assert result.readable_output == "No VPCs were found."


def test_ec2_describe_ipam_resource_discoveries_success_with_pagination(mocker):
    """
    Given: No explicit IPAM resource discovery IDs and valid filters/next token.
    When: describe_ipam_resource_discoveries_command is called.
    Then: Client is called with Filters and pagination kwargs, and CommandResults contains outputs.
    """
    from AWS import EC2

    mock_client = mocker.Mock()
    mock_client.describe_ipam_resource_discoveries.return_value = {
        "IpamResourceDiscoveries": [{"IpamResourceDiscoveryId": "ipam-res-disc-1", "OwnerId": "123456789012"}]
    }

    args = {
        "filters": "name=owner-id,values=123456789012",
        "next_token": "ABC123",
    }

    result = EC2.describe_ipam_resource_discoveries_command(mock_client, args)

    assert isinstance(result, CommandResults)
    assert result.outputs_prefix == "AWS.EC2.IpamResourceDiscoveries"
    assert result.outputs_key_field == "IpamResourceDiscoveryId"
    assert result.outputs
    assert isinstance(result.outputs, list)

    # Verify client call kwargs include Filters and pagination
    kwargs = mock_client.describe_ipam_resource_discoveries.call_args.kwargs
    assert "Filters" in kwargs
    assert kwargs["Filters"][0]["Name"] == "owner-id"
    assert "MaxResults" in kwargs  # pagination should be applied when no IDs are provided
    assert kwargs["NextToken"] == "ABC123"


def test_ec2_describe_ipam_resource_discoveries_empty(mocker):
    """
    Given: EC2 returns no IPAM resource discoveries.
    When: describe_ipam_resource_discoveries_command is executed.
    Then: A readable message indicating no results is returned.
    """
    from AWS import EC2

    mock_client = mocker.Mock()
    mock_client.describe_ipam_resource_discoveries.return_value = {"IpamResourceDiscoveries": []}

    args = {"filters": "name=owner-id,values=000000000000"}

    result = EC2.describe_ipam_resource_discoveries_command(mock_client, args)

    assert isinstance(result, CommandResults)
    assert result.readable_output == "No Ipam Resource Discoveries were found."


def test_ec2_describe_ipam_resource_discoveries_with_ids_no_pagination(mocker):
    """
    Given: Explicit IPAM resource discovery IDs are provided.
    When: describe_ipam_resource_discoveries_command is called.
    Then: Pagination kwargs (MaxResults/NextToken) are NOT included in the client call and IDs are passed as list.
    """
    from AWS import EC2

    mock_client = mocker.Mock()
    mock_client.describe_ipam_resource_discoveries.return_value = {
        "IpamResourceDiscoveries": [{"IpamResourceDiscoveryId": "ipam-res-disc-3", "OwnerId": "999999999999"}]
    }

    args = {
        "ipam_resource_discovery_ids": "ipam-res-disc-3",
        # Even if next_token is passed, when IDs are provided pagination shouldn't be added by the command implementation
        "next_token": "SHOULD_NOT_BE_USED",
    }

    result = EC2.describe_ipam_resource_discoveries_command(mock_client, args)

    assert isinstance(result, CommandResults)
    assert result.outputs_prefix == "AWS.EC2.IpamResourceDiscoveries"

    kwargs = mock_client.describe_ipam_resource_discoveries.call_args.kwargs
    assert "IpamResourceDiscoveryIds" in kwargs
    assert kwargs["IpamResourceDiscoveryIds"] == ["ipam-res-disc-3"]
    assert "MaxResults" not in kwargs
    assert "NextToken" not in kwargs


def test_ec2_describe_ipam_resource_discovery_associations_success(mocker):
    """
    Given: No explicit association IDs and valid filters.
    When: describe_ipam_resource_discovery_associations_command is called.
    Then: Client is called with pagination and outputs are returned.
    """
    from AWS import EC2

    mock_client = mocker.Mock()
    mock_client.describe_ipam_resource_discovery_associations.return_value = {
        "IpamResourceDiscoveryAssociations": [
            {
                "IpamResourceDiscoveryId": "ipam-res-disc-1",
                "IpamResourceDiscoveryAssociationId": "assoc-1",
                "OwnerId": "123456789012",
            }
        ]
    }

    args = {
        "filters": "name=owner-id,values=123456789012",
    }

    result = EC2.describe_ipam_resource_discovery_associations_command(mock_client, args)

    assert isinstance(result, CommandResults)
    assert result.outputs_prefix == "AWS.EC2.IpamResourceDiscoveryAssociations"
    assert result.outputs_key_field == "IpamResourceDiscoveryId"
    assert result.outputs
    assert isinstance(result.outputs, list)

    kwargs = mock_client.describe_ipam_resource_discovery_associations.call_args.kwargs
    assert "Filters" in kwargs
    assert "MaxResults" in kwargs  # pagination should be applied when no IDs are provided


def test_ec2_describe_ipam_resource_discovery_associations_with_ids_no_pagination(mocker):
    """
    Given: Explicit IPAM resource discovery association IDs are provided.
    When: describe_ipam_resource_discovery_associations_command is called.
    Then: Pagination kwargs (MaxResults/NextToken) are NOT included in the client call.
    """
    from AWS import EC2

    mock_client = mocker.Mock()
    mock_client.describe_ipam_resource_discovery_associations.return_value = {
        "IpamResourceDiscoveryAssociations": [
            {
                "IpamResourceDiscoveryId": "ipam-res-disc-2",
                "IpamResourceDiscoveryAssociationId": "assoc-2",
                "OwnerId": "210987654321",
            }
        ]
    }

    args = {
        "ipam_resource_discovery_association_ids": "assoc-2",
        # Even if next_token is passed, when IDs are provided pagination shouldn't be added by the command implementation
        "next_token": "SHOULD_NOT_BE_USED",
    }

    result = EC2.describe_ipam_resource_discovery_associations_command(mock_client, args)

    assert isinstance(result, CommandResults)
    assert result.outputs_prefix == "AWS.EC2.IpamResourceDiscoveryAssociations"

    kwargs = mock_client.describe_ipam_resource_discovery_associations.call_args.kwargs
    assert "IpamResourceDiscoveryAssociationIds" in kwargs
    assert kwargs["IpamResourceDiscoveryAssociationIds"] == ["assoc-2"]
    assert "MaxResults" not in kwargs
    assert "NextToken" not in kwargs


def test_kms_enable_key_rotation_success_with_period(mocker):
    """
    Given: A mocked KMS client that returns HTTP 200 and a valid rotation period.
    When: enable_key_rotation_command is called.
    Then: It returns CommandResults with a success message and calls boto with correct kwargs.
    """
    from AWS import KMS, CommandResults

    mock_client = mocker.Mock()
    mock_client.enable_key_rotation.return_value = {"ResponseMetadata": {"HTTPStatusCode": HTTPStatus.OK}}

    args = {"key_id": "1234abcd-12ab-34cd-56ef-1234567890ab", "rotation_period_in_days": "120"}

    result = KMS.enable_key_rotation_command(mock_client, args)

    assert isinstance(result, CommandResults)
    assert "Enabled automatic rotation for KMS key '1234abcd-12ab-34cd-56ef-1234567890ab'" in result.readable_output
    assert "(rotation period: 120 days)" in result.readable_output

    mock_client.enable_key_rotation.assert_called_once_with(
        KeyId="1234abcd-12ab-34cd-56ef-1234567890ab", RotationPeriodInDays=120
    )


def test_kms_enable_key_rotation_non_ok_calls_handler(mocker):
    """
    Given: Boto returns a non-OK status code.
    When: enable_key_rotation_command is called.
    Then: AWSErrorHandler.handle_response_error is invoked with the raw response.
    """
    from AWS import KMS, AWSErrorHandler

    mock_client = mocker.Mock()
    resp = {"ResponseMetadata": {"HTTPStatusCode": HTTPStatus.BAD_REQUEST}}
    mock_client.enable_key_rotation.return_value = resp

    handle_resp = mocker.patch.object(AWSErrorHandler, "handle_response_error")
    mocker.patch("AWS.remove_nulls_from_dictionary", side_effect=lambda d: d)
    mocker.patch("AWS.print_debug_logs")

    args = {"key_id": "my-key", "rotation_period_in_days": 120}

    # The command doesn't raise here; handler internally exits (in your pattern) or logs. We just assert it was called.
    KMS.enable_key_rotation_command(mock_client, args)

    handle_resp.assert_called_once_with(resp)


def test_elb_modify_lb_attributes_success_all_blocks(mocker):
    """
    Given: Valid args for all sub-blocks + desync_mitigation_mode.
    When: modify_load_balancer_attributes_command is called and boto returns HTTP 200.
    Then: It returns CommandResults with proper outputs and calls boto with correct kwargs.
    """
    from AWS import ELB, CommandResults

    mock_client = mocker.Mock()
    mock_response = {
        "ResponseMetadata": {"HTTPStatusCode": HTTPStatus.OK},
        "LoadBalancerAttributes": {
            "CrossZoneLoadBalancing": {"Enabled": True},
            "AccessLog": {
                "Enabled": True,
                "S3BucketName": "my-bucket",
                "EmitInterval": 5,
                "S3BucketPrefix": "elb/",
            },
            "ConnectionDraining": {"Enabled": True, "Timeout": 120},
            "ConnectionSettings": {"IdleTimeout": 60},
            "AdditionalAttributes": [{"Key": "elb.http.desyncmitigationmode", "Value": "defensive"}],
        },
    }
    mock_client.modify_load_balancer_attributes.return_value = mock_response

    mocker.patch("AWS.remove_nulls_from_dictionary", side_effect=lambda d: d)
    mocker.patch("AWS.print_debug_logs")
    mocker.patch("AWS.tableToMarkdown", return_value="|Updated Attributes|")
    mocker.patch("AWS.pascalToSpace", side_effect=lambda s: s)

    args = {
        "load_balancer_name": "my-classic-elb",
        "cross_zone_load_balancing_enabled": "true",
        "access_log_enabled": "true",
        "access_log_s3_bucket_name": "my-bucket",
        "access_log_interval": "5",
        "access_log_s3_bucket_prefix": "elb/",
        "connection_draining_enabled": "yes",
        "connection_draining_timeout": "120",
        "connection_settings_idle_timeout": "60",
        "desync_mitigation_mode": "defensive",
    }

    result = ELB.modify_load_balancer_attributes_command(mock_client, args)

    # --- Assertions ---
    assert isinstance(result, CommandResults)
    assert result.outputs_prefix == "AWS.ELB.LoadBalancer"
    assert result.outputs_key_field == "LoadBalancerName"
    assert result.outputs["LoadBalancerName"] == "my-classic-elb"

    # Human-readable header matches your function
    assert "Updated attributes for Classic ELB my-classic-elb" in result.readable_output

    # Ensure boto3 client was called correctly
    mock_client.modify_load_balancer_attributes.assert_called_with(
        LoadBalancerName="my-classic-elb",
        LoadBalancerAttributes={
            "CrossZoneLoadBalancing": {"Enabled": True},
            "AccessLog": {
                "Enabled": True,
                "S3BucketName": "my-bucket",
                "S3BucketPrefix": "elb/",
                "EmitInterval": 5,
            },
            "ConnectionDraining": {"Enabled": True, "Timeout": 120},
            "ConnectionSettings": {"IdleTimeout": 60},
            "AdditionalAttributes": [{"Key": "elb.http.desyncmitigationmode", "Value": "defensive"}],
        },
    )


def test_elb_modify_lb_attributes_non_ok_calls_handler(mocker):
    """
    Given: Boto returns non-OK status.
    When: modify_load_balancer_attributes_command is called.
    Then: AWSErrorHandler.handle_response_error is invoked with the raw response.
    """
    from AWS import ELB, AWSErrorHandler

    mock_client = mocker.Mock()
    resp = {"ResponseMetadata": {"HTTPStatusCode": HTTPStatus.BAD_REQUEST}}
    mock_client.modify_load_balancer_attributes.return_value = resp

    handle_resp = mocker.patch.object(AWSErrorHandler, "handle_response_error")
    mocker.patch("AWS.remove_nulls_from_dictionary", side_effect=lambda d: d)
    mocker.patch("AWS.print_debug_logs")

    args = {"load_balancer_name": "elb-1", "cross_zone_load_balancing_enabled": "false"}

    ELB.modify_load_balancer_attributes_command(mock_client, args)

    handle_resp.assert_called_once_with(resp)


def test_elb_modify_lb_attributes_client_error_is_handled(mocker):
    """
    Given: client.modify_load_balancer_attributes raises ClientError.
    When: modify_load_balancer_attributes_command is called.
    Then: AWSErrorHandler.handle_client_error is invoked.
    """
    from AWS import ELB, AWSErrorHandler
    from botocore.exceptions import ClientError

    mock_client = mocker.Mock()
    err = ClientError(
        {"Error": {"Code": "AccessDenied", "Message": "nope"}, "ResponseMetadata": {"HTTPStatusCode": 403}},
        "ModifyLoadBalancerAttributes",
    )
    mock_client.modify_load_balancer_attributes.side_effect = err

    handle_client = mocker.patch.object(AWSErrorHandler, "handle_client_error")
    mocker.patch("AWS.remove_nulls_from_dictionary", side_effect=lambda d: d)
    mocker.patch("AWS.print_debug_logs")

    args = {"load_balancer_name": "elb-1", "connection_settings_idle_timeout": "30"}

    ELB.modify_load_balancer_attributes_command(mock_client, args)

    handle_client.assert_called_once_with(err)


<<<<<<< HEAD
def test_acm_update_certificate_options_success(mocker):
    """
    Given: A mocked ACM client returning HTTP 200 and valid args.
    When: update_certificate_options_command is called.
    Then: It returns CommandResults with success message and calls boto with correct kwargs.
    """
    from AWS import ACM, CommandResults

    mock_client = mocker.Mock()
    mock_client.update_certificate_options.return_value = {"ResponseMetadata": {"HTTPStatusCode": HTTPStatus.OK}}

    args = {
        "certificate_arn": "arn:aws:acm:us-east-1:111122223333:certificate/abc-123",
        "transparency_logging_preference": "ENABLED",
    }

    result = ACM.update_certificate_options_command(mock_client, args)

    assert isinstance(result, CommandResults)
    assert "Updated Certificate Transparency (CT) logging to 'ENABLED'" in result.readable_output

    mock_client.update_certificate_options.assert_called_once_with(
        CertificateArn="arn:aws:acm:us-east-1:111122223333:certificate/abc-123",
        Options={"CertificateTransparencyLoggingPreference": "ENABLED"},
    )


def test_acm_update_certificate_options_non_ok_calls_handler(mocker):
    """
    Given: Boto returns a non-OK status code.
    When: update_certificate_options_command is called.
    Then: AWSErrorHandler.handle_response_error is invoked with the raw response.
    """
    from AWS import ACM, AWSErrorHandler

    mock_client = mocker.Mock()
    resp = {"ResponseMetadata": {"HTTPStatusCode": HTTPStatus.BAD_REQUEST}}
    mock_client.update_certificate_options.return_value = resp

    handle_resp = mocker.patch.object(AWSErrorHandler, "handle_response_error")
    mocker.patch("AWS.remove_nulls_from_dictionary", side_effect=lambda d: d)
    mocker.patch("AWS.print_debug_logs")

    args = {
        "certificate_arn": "arn:aws:acm:us-east-1:111122223333:certificate/abc-123",
        "transparency_logging_preference": "DISABLED",
    }

    ACM.update_certificate_options_command(mock_client, args)

    handle_resp.assert_called_once_with(resp)
=======
def test_get_bucket_website_command_success(mocker):
    """
    Given: A mocked boto3 S3 client and a valid bucket name.
    When: get_bucket_website_command is called.
    Then: It should return `CommandResults` with a readable output containing the Bucket Website Configuration.
    """
    from AWS import S3

    mock_client = mocker.Mock()
    mock_client.get_bucket_website.return_value = {"ResponseMetadata": {"HTTPStatusCode": HTTPStatus.OK}}
    args = {"bucket": "mock_bucket_name"}
    result = S3.get_bucket_website_command(mock_client, args)
    assert isinstance(result, CommandResults)
    assert "Bucket Website Configuration" in result.readable_output


def test_get_bucket_website_command_failure(mocker):
    """
    Given: A mocked boto3 S3 client that returns an HTTP error response.
    When: get_bucket_website_command is called.
    Then: It should raise `DemistoException` indicating the failure to retrieve the bucket website configuration.
    """
    from AWS import S3

    mock_client = mocker.Mock()
    mock_client.get_bucket_website.return_value = {"ResponseMetadata": {"HTTPStatusCode": HTTPStatus.BAD_REQUEST}}
    mock_error_handler = mocker.patch("AWS.AWSErrorHandler.handle_response_error")
    args = {"bucket": "mock_bucket_name"}
    S3.get_bucket_website_command(mock_client, args)
    mock_error_handler.assert_called_once()


def test_get_bucket_acl_command_success(mocker):
    """
    Given: A mocked boto3 S3 client and a valid bucket name.
    When: get_bucket_acl_command is called.
    Then: It should return `CommandResults` with a readable output containing the Bucket Acl information.
    """
    from AWS import S3

    mock_client = mocker.Mock()
    mock_client.get_bucket_acl.return_value = {"ResponseMetadata": {"HTTPStatusCode": HTTPStatus.OK}}
    args = {"bucket": "mock_bucket_name"}
    result = S3.get_bucket_acl_command(mock_client, args)
    assert isinstance(result, CommandResults)
    assert "Bucket Acl" in result.readable_output


def test_get_bucket_acl_command_failure(mocker):
    """
    Given: A mocked boto3 S3 client that returns an HTTP error response.
    When: get_bucket_acl_command is called.
    Then: It should raise `DemistoException` indicating the failure to retrieve the bucket ACL.
    """
    from AWS import S3

    mock_client = mocker.Mock()
    mock_client.get_bucket_acl.return_value = {"ResponseMetadata": {"HTTPStatusCode": HTTPStatus.BAD_REQUEST}}
    mock_error_handler = mocker.patch("AWS.AWSErrorHandler.handle_response_error")
    args = {"bucket": "mock_bucket_name"}
    S3.get_bucket_acl_command(mock_client, args)
    mock_error_handler.assert_called_once()


def test_create_network_acl_command_success(mocker):
    """
    Given: A mocked boto3 EC2 client and a valid VPC ID.
    When: create_network_acl_command is called.
    Then: It should return `CommandResults` with a readable output containing the details of the newly created Network ACL.
    """
    from AWS import EC2

    mock_client = mocker.Mock()
    mock_client.create_network_acl.return_value = {
        "ResponseMetadata": {"HTTPStatusCode": HTTPStatus.OK},
        "NetworkAcl": {"vpc_id": "mock_vpc_id", "Entries": []},
    }
    args = {"vpc_id": "mock_vpc_id"}
    result = EC2.create_network_acl_command(mock_client, args)
    assert isinstance(result, CommandResults)
    assert "The AWS EC2 Instance ACL" in result.readable_output


def test_create_network_acl_command_failure(mocker):
    """
    Given: A mocked boto3 EC2 client that returns an HTTP error response.
    When: create_network_acl_command is called with a VPC ID.
    Then: It should raise `DemistoException` indicating the failure to create the Network ACL.
    """
    from AWS import EC2

    mock_client = mocker.Mock()
    mock_client.create_network_acl.return_value = {"ResponseMetadata": {"HTTPStatusCode": HTTPStatus.BAD_REQUEST}}
    args = {"vpc_id": "mock_vpc_id"}
    with pytest.raises(SystemExit):
        EC2.create_network_acl_command(mock_client, args)


def test_create_tags_command_success(mocker):
    """
    Given: A mocked boto3 EC2 client and valid resource IDs and tags.
    When: create_tags_command is called to apply tags to specified resources.
    Then: It should return `CommandResults` with a success message confirming that the resources were tagged successfully.
    """
    from AWS import EC2

    mock_client = mocker.Mock()
    mock_client.create_tags.return_value = {"ResponseMetadata": {"HTTPStatusCode": HTTPStatus.OK}}
    args = {"resources": "mock_resources", "tags": "key=mock_key,value=mock_value"}
    result = EC2.create_tags_command(mock_client, args)
    assert isinstance(result, CommandResults)
    assert "The resources where tagged successfully" in result.readable_output


def test_create_tags_command_failure(mocker):
    """
    Given: A mocked boto3 EC2 client that returns an HTTP error response.
    When: create_tags_command is called with resource IDs and tags.
    Then: It should raise `DemistoException` indicating the failure to create the tags on the resources.
    """
    from AWS import EC2

    mock_client = mocker.Mock()
    mock_client.create_tags.return_value = {"ResponseMetadata": {"HTTPStatusCode": HTTPStatus.BAD_REQUEST}}
    mock_error_handler = mocker.patch("AWS.AWSErrorHandler.handle_response_error")
    args = {"resources": "mock_resources", "tags": "key=mock_key,value=mock_value"}
    EC2.create_tags_command(mock_client, args)
    mock_error_handler.assert_called_once()


def test_get_latest_ami_command_success(mocker):
    """
    Given: A mocked boto3 EC2 client configured to simulate multi-page results from describe_images, where the latest
     AMI is on the second page.
    When: get_latest_ami_command is called with specific owner and region filters.
    Then: It should handle pagination, correctly identify the AMI with the most recent CreationDate, and return `CommandResults`
     containing the latest AMI's ID and details.
    """
    from AWS import EC2

    first_response = {
        "Images": [
            {"CreationDate": "2024-01-01T10:00:00.000Z", "ImageId": "ami-old-1", "Tags": []},
            {"CreationDate": "2023-12-31T10:00:00.000Z", "ImageId": "ami-old-2", "Tags": []},
        ],
        "nextToken": "next-page-token",
        "ResponseMetadata": {"HTTPStatusCode": HTTPStatus.OK},
    }

    second_response = {
        "Images": [
            {
                "CreationDate": "2024-01-02T10:00:00.000Z",
                "ImageId": "ami-latest",
                "Name": "mock_name",
                "State": "mock_state",
                "Public": False,
                "Tags": [{"Key": "mock_key", "Value": "mock_value"}],
            }
        ],
        "ResponseMetadata": {"HTTPStatusCode": HTTPStatus.OK},
    }

    mock_client = mocker.Mock()
    mock_client.describe_images.side_effect = [first_response, second_response]
    mock_client.get_latest_ami_command.return_value = {"ResponseMetadata": {"HTTPStatusCode": HTTPStatus.OK}}
    args = {"owners": "self", "region": "us-east-1"}

    result = EC2.get_latest_ami_command(mock_client, args)
    assert mock_client.describe_images.call_count == 2
    mock_client.describe_images.call_args_list[0].assert_called_with(Owner=["self"])
    mock_client.describe_images.call_args_list[1].assert_called_with(Owner=["self"], NextToken="next-page-token")
    expected_image_id = "ami-latest"

    assert result.outputs["ImageId"] == expected_image_id
    assert result.outputs["CreationDate"] == "2024-01-02T10:00:00.000Z"
    assert expected_image_id in result.readable_output
    assert isinstance(result, CommandResults)


def test_get_latest_ami_command_failure(mocker):
    """
    Given: A mocked boto3 EC2 client that returns an HTTP error response from the describe_images call.
    When: get_latest_ami_command is called.
    Then: It should catch the failure response and raise a `DemistoException` indicating the AWS API call failure.
    """
    from AWS import EC2

    mock_client = mocker.Mock()
    mock_client.describe_images.return_value = {"ResponseMetadata": {"HTTPStatusCode": HTTPStatus.BAD_REQUEST}}
    with pytest.raises(SystemExit):
        EC2.get_latest_ami_command(mock_client, {})


def test_get_ipam_discovered_public_addresses_command_success(mocker):
    """
    Given: A mocked boto3 EC2 client and a valid IPAM Resource Discovery ID.
    When: get_ipam_discovered_public_addresses_command is called.
    Then: It should return `CommandResults` with a readable output containing the discovered public IP addresses.
    """
    from AWS import EC2

    mock_client = mocker.Mock()
    mock_client.get_ipam_discovered_public_addresses.return_value = {
        "ResponseMetadata": {"HTTPStatusCode": HTTPStatus.OK},
        "IpamDiscoveredPublicAddresses": {"mock_key": "mock_value"},
    }
    args = {"ipam_resource_discovery_id": "mock_id"}
    result = EC2.get_ipam_discovered_public_addresses_command(mock_client, args)
    assert isinstance(result, CommandResults)
    assert "Ipam Discovered Public Addresses" in result.readable_output


def test_get_ipam_discovered_public_addresses_command_failure(mocker):
    """
    Given: A mocked boto3 EC2 client that is configured to raise a ClientError (e.g., due to an invalid ID).
    When: get_ipam_discovered_public_addresses_command is called.
    Then: It should catch the AWS `ClientError` and raise a descriptive `DemistoException` indicating the failure of the API call.
    """
    from AWS import EC2

    mock_client = mocker.Mock()
    mock_client.get_ipam_discovered_public_addresses.return_value = {
        "ResponseMetadata": {"HTTPStatusCode": HTTPStatus.BAD_REQUEST}
    }
    with pytest.raises(SystemExit):
        EC2.get_ipam_discovered_public_addresses_command(mock_client, {})
>>>>>>> fc317906
<|MERGE_RESOLUTION|>--- conflicted
+++ resolved
@@ -5910,59 +5910,6 @@
     handle_client.assert_called_once_with(err)
 
 
-<<<<<<< HEAD
-def test_acm_update_certificate_options_success(mocker):
-    """
-    Given: A mocked ACM client returning HTTP 200 and valid args.
-    When: update_certificate_options_command is called.
-    Then: It returns CommandResults with success message and calls boto with correct kwargs.
-    """
-    from AWS import ACM, CommandResults
-
-    mock_client = mocker.Mock()
-    mock_client.update_certificate_options.return_value = {"ResponseMetadata": {"HTTPStatusCode": HTTPStatus.OK}}
-
-    args = {
-        "certificate_arn": "arn:aws:acm:us-east-1:111122223333:certificate/abc-123",
-        "transparency_logging_preference": "ENABLED",
-    }
-
-    result = ACM.update_certificate_options_command(mock_client, args)
-
-    assert isinstance(result, CommandResults)
-    assert "Updated Certificate Transparency (CT) logging to 'ENABLED'" in result.readable_output
-
-    mock_client.update_certificate_options.assert_called_once_with(
-        CertificateArn="arn:aws:acm:us-east-1:111122223333:certificate/abc-123",
-        Options={"CertificateTransparencyLoggingPreference": "ENABLED"},
-    )
-
-
-def test_acm_update_certificate_options_non_ok_calls_handler(mocker):
-    """
-    Given: Boto returns a non-OK status code.
-    When: update_certificate_options_command is called.
-    Then: AWSErrorHandler.handle_response_error is invoked with the raw response.
-    """
-    from AWS import ACM, AWSErrorHandler
-
-    mock_client = mocker.Mock()
-    resp = {"ResponseMetadata": {"HTTPStatusCode": HTTPStatus.BAD_REQUEST}}
-    mock_client.update_certificate_options.return_value = resp
-
-    handle_resp = mocker.patch.object(AWSErrorHandler, "handle_response_error")
-    mocker.patch("AWS.remove_nulls_from_dictionary", side_effect=lambda d: d)
-    mocker.patch("AWS.print_debug_logs")
-
-    args = {
-        "certificate_arn": "arn:aws:acm:us-east-1:111122223333:certificate/abc-123",
-        "transparency_logging_preference": "DISABLED",
-    }
-
-    ACM.update_certificate_options_command(mock_client, args)
-
-    handle_resp.assert_called_once_with(resp)
-=======
 def test_get_bucket_website_command_success(mocker):
     """
     Given: A mocked boto3 S3 client and a valid bucket name.
@@ -6190,4 +6137,56 @@
     }
     with pytest.raises(SystemExit):
         EC2.get_ipam_discovered_public_addresses_command(mock_client, {})
->>>>>>> fc317906
+
+
+def test_acm_update_certificate_options_success(mocker):
+    """
+    Given: A mocked ACM client returning HTTP 200 and valid args.
+    When: update_certificate_options_command is called.
+    Then: It returns CommandResults with success message and calls boto with correct kwargs.
+    """
+    from AWS import ACM, CommandResults
+
+    mock_client = mocker.Mock()
+    mock_client.update_certificate_options.return_value = {"ResponseMetadata": {"HTTPStatusCode": HTTPStatus.OK}}
+
+    args = {
+        "certificate_arn": "arn:aws:acm:us-east-1:111122223333:certificate/abc-123",
+        "transparency_logging_preference": "ENABLED",
+    }
+
+    result = ACM.update_certificate_options_command(mock_client, args)
+
+    assert isinstance(result, CommandResults)
+    assert "Updated Certificate Transparency (CT) logging to 'ENABLED'" in result.readable_output
+
+    mock_client.update_certificate_options.assert_called_once_with(
+        CertificateArn="arn:aws:acm:us-east-1:111122223333:certificate/abc-123",
+        Options={"CertificateTransparencyLoggingPreference": "ENABLED"},
+    )
+
+
+def test_acm_update_certificate_options_non_ok_calls_handler(mocker):
+    """
+    Given: Boto returns a non-OK status code.
+    When: update_certificate_options_command is called.
+    Then: AWSErrorHandler.handle_response_error is invoked with the raw response.
+    """
+    from AWS import ACM, AWSErrorHandler
+
+    mock_client = mocker.Mock()
+    resp = {"ResponseMetadata": {"HTTPStatusCode": HTTPStatus.BAD_REQUEST}}
+    mock_client.update_certificate_options.return_value = resp
+
+    handle_resp = mocker.patch.object(AWSErrorHandler, "handle_response_error")
+    mocker.patch("AWS.remove_nulls_from_dictionary", side_effect=lambda d: d)
+    mocker.patch("AWS.print_debug_logs")
+
+    args = {
+        "certificate_arn": "arn:aws:acm:us-east-1:111122223333:certificate/abc-123",
+        "transparency_logging_preference": "DISABLED",
+    }
+
+    ACM.update_certificate_options_command(mock_client, args)
+
+    handle_resp.assert_called_once_with(resp)