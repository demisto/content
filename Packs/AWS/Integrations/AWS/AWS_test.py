import json
from datetime import datetime, date
from http import HTTPStatus

import pytest

from CommonServerPython import CommandResults, DemistoException


def test_parse_resource_ids_with_valid_input():
    """
    Given: A comma-separated string of resource IDs with spaces.
    When: parse_resource_ids function processes the input.
    Then: It should return a list of cleaned resource IDs without spaces.
    """
    from AWS import parse_resource_ids

    result = parse_resource_ids("id1, id2 , id3")
    assert result == ["id1", "id2", "id3"]


def test_parse_resource_ids_with_none():
    """
    Given: A None value is passed to parse_resource_ids function.
    When: The function attempts to process the None input.
    Then: It should raise a ValueError indicating resource ID cannot be empty.
    """
    from AWS import parse_resource_ids

    with pytest.raises(ValueError, match="Resource ID cannot be empty"):
        parse_resource_ids(None)


def test_datetime_encoder_with_datetime():
    """
    Given: A DatetimeEncoder instance and a datetime object.
    When: The encoder processes the datetime object.
    Then: It should return a formatted string in ISO format.
    """
    from AWS import DatetimeEncoder

    encoder = DatetimeEncoder()
    test_datetime = datetime(2023, 10, 15, 14, 30, 45)
    result = encoder.default(test_datetime)
    assert result == "2023-10-15T14:30:45"


def test_datetime_encoder_with_date():
    """
    Given: A DatetimeEncoder instance and a date object.
    When: The encoder processes the date object.
    Then: It should return a formatted date string.
    """
    from AWS import DatetimeEncoder

    encoder = DatetimeEncoder()
    test_date = date(2023, 10, 15)
    result = encoder.default(test_date)
    assert result == "2023-10-15"


def test_s3_put_public_access_block_command_success(mocker):
    """
    Given: A mocked boto3 S3 client and valid arguments for public access block.
    When: put_public_access_block_command is called with successful response.
    Then: It should return CommandResults with success message.
    """
    from AWS import S3

    mock_client = mocker.Mock()
    mock_client.put_public_access_block.return_value = {"ResponseMetadata": {"HTTPStatusCode": HTTPStatus.OK}}

    args = {"bucket": "test-bucket", "block_public_acls": "true", "ignore_public_acls": "false"}

    result = S3.put_public_access_block_command(mock_client, args)
    assert isinstance(result, CommandResults)
    assert "Successfully applied public access block" in result.readable_output


def test_s3_put_public_access_block_command_failure(mocker):
    """
    Given: A mocked boto3 S3 client and valid arguments for public access block.
    When: put_public_access_block_command is called with failed response.
    Then: It should raise DemistoException with error message.
    """
    from AWS import S3

    mock_client = mocker.Mock()
    mock_client.put_public_access_block.return_value = {"ResponseMetadata": {"HTTPStatusCode": HTTPStatus.BAD_REQUEST}}

    args = {"bucket": "test-bucket", "block_public_acls": "true"}

    with pytest.raises(DemistoException, match="Couldn't apply public access block to the test-bucket bucket"):
        S3.put_public_access_block_command(mock_client, args)


def test_s3_put_bucket_versioning_command_exception(mocker):
    """
    Given: A mocked boto3 S3 client that raises an exception.
    When: put_bucket_versioning_command is called and encounters an error.
    Then: It should raise DemistoException with error message.
    """
    from AWS import S3

    mock_client = mocker.Mock()
    mock_client.put_bucket_versioning.side_effect = Exception("Test error")

    args = {"bucket": "test-bucket", "status": "Enabled"}

    with pytest.raises(DemistoException, match="Failed to update versioning configuration for bucket test-bucket"):
        S3.put_bucket_versioning_command(mock_client, args)


def test_s3_put_bucket_logging_command_enable_logging(mocker):
    """
    Given: A mocked boto3 S3 client and arguments to enable bucket logging.
    When: put_bucket_logging_command is called with target bucket.
    Then: It should return CommandResults with success message about enabled logging.
    """
    from AWS import S3

    mock_client = mocker.Mock()
    mock_client.put_bucket_logging.return_value = {"ResponseMetadata": {"HTTPStatusCode": HTTPStatus.OK}}

    args = {"bucket": "test-bucket", "target_bucket": "log-bucket", "target_prefix": "logs/"}

    result = S3.put_bucket_logging_command(mock_client, args)
    assert isinstance(result, CommandResults)
    assert "Successfully enabled logging" in result.readable_output


def test_s3_put_bucket_logging_command_disable_logging(mocker):
    """
    Given: A mocked boto3 S3 client and arguments to disable bucket logging.
    When: put_bucket_logging_command is called without target bucket.
    Then: It should return CommandResults with success message about disabled logging.
    """
    from AWS import S3

    mock_client = mocker.Mock()
    mock_client.put_bucket_logging.return_value = {"ResponseMetadata": {"HTTPStatusCode": HTTPStatus.OK}}

    args = {"bucket": "test-bucket"}

    result = S3.put_bucket_logging_command(mock_client, args)
    assert isinstance(result, CommandResults)
    assert "Successfully disabled logging" in result.readable_output


def test_s3_put_bucket_acl_command_success(mocker):
    """
    Given: A mocked boto3 S3 client and valid ACL arguments.
    When: put_bucket_acl_command is called successfully.
    Then: It should return CommandResults with ACL update success message.
    """
    from AWS import S3

    mock_client = mocker.Mock()
    mock_client.put_bucket_acl.return_value = {"ResponseMetadata": {"HTTPStatusCode": HTTPStatus.OK}}

    args = {"bucket": "test-bucket", "acl": "private"}

    result = S3.put_bucket_acl_command(mock_client, args)
    assert isinstance(result, CommandResults)
    assert "Successfully updated ACL" in result.readable_output


def test_s3_put_bucket_acl_command_unexpected_status(mocker):
    """
    Given: A mocked boto3 S3 client returning unexpected status code.
    When: put_bucket_acl_command is called with non-200 response.
    Then: It should raise DemistoException with unexpected status message.
    """
    from AWS import S3

    mock_client = mocker.Mock()
    mock_client.put_bucket_acl.return_value = {"ResponseMetadata": {"HTTPStatusCode": HTTPStatus.BAD_REQUEST}}

    args = {"bucket": "test-bucket", "acl": "private"}

    with pytest.raises(DemistoException, match="Request completed but received unexpected status code: 400"):
        S3.put_bucket_acl_command(mock_client, args)


def test_s3_put_bucket_policy_command_success(mocker):
    """
    Given: A mocked boto3 S3 client and valid bucket policy arguments.
    When: put_bucket_policy_command is called successfully.
    Then: It should return CommandResults with policy application success message.
    """
    from AWS import S3

    mock_client = mocker.Mock()
    mock_client.put_bucket_policy.return_value = {"ResponseMetadata": {"HTTPStatusCode": HTTPStatus.OK}}

    args = {"bucket": "test-bucket", "policy": {"Version": "2012-10-17", "Statement": []}}

    result = S3.put_bucket_policy_command(mock_client, args)
    assert isinstance(result, CommandResults)
    assert "Successfully applied bucket policy" in result.readable_output


def test_s3_put_bucket_policy_command_exception(mocker):
    """
    Given: A mocked boto3 S3 client that raises an exception.
    When: put_bucket_policy_command is called and encounters an error.
    Then: It should raise DemistoException with error message.
    """
    from AWS import S3

    mock_client = mocker.Mock()
    mock_client.put_bucket_policy.side_effect = Exception("Test error")

    args = {"bucket": "test-bucket", "policy": {"Version": "2012-10-17"}}

    with pytest.raises(DemistoException, match="Couldn't apply bucket policy to test-bucket bucket"):
        S3.put_bucket_policy_command(mock_client, args)


def test_iam_get_account_password_policy_command_success(mocker):
    """
    Given: A mocked boto3 IAM client with password policy response.
    When: get_account_password_policy_command is called successfully.
    Then: It should return CommandResults with password policy data and outputs.
    """
    from AWS import IAM

    mock_client = mocker.Mock()
    mock_client.get_account_password_policy.return_value = {
        "PasswordPolicy": {"MinimumPasswordLength": 8, "RequireSymbols": True}
    }

    args = {"account_id": "123456789"}

    result = IAM.get_account_password_policy_command(mock_client, args)
    assert isinstance(result, CommandResults)
    assert result.outputs_prefix == "AWS.IAM.PasswordPolicy"


def test_iam_get_account_password_policy_command_with_datetime(mocker):
    """
    Given: A mocked boto3 IAM client with password policy containing datetime objects.
    When: get_account_password_policy_command processes the response with DatetimeEncoder.
    Then: It should return CommandResults with properly serialized datetime data.
    """
    from AWS import IAM

    mock_client = mocker.Mock()
    mock_client.get_account_password_policy.return_value = {
        "PasswordPolicy": {"MinimumPasswordLength": 8, "CreatedDate": datetime(2023, 10, 15)}
    }

    args = {"account_id": "123456789"}

    result = IAM.get_account_password_policy_command(mock_client, args)
    assert isinstance(result, CommandResults)
    assert result.outputs is not None


def test_iam_update_account_password_policy_command_success(mocker):
    """
    Given: A mocked boto3 IAM client and valid password policy update arguments.
    When: update_account_password_policy_command is called successfully.
    Then: It should return CommandResults with success message.
    """
    from AWS import IAM

    mock_client = mocker.Mock()
    mock_client.get_account_password_policy.return_value = {"PasswordPolicy": {"MinimumPasswordLength": 6}}
    mock_client.update_account_password_policy.return_value = {"ResponseMetadata": {"HTTPStatusCode": HTTPStatus.OK}}

    args = {"account_id": "123456789", "minimum_password_length": "8", "require_symbols": "true"}

    result = IAM.update_account_password_policy_command(mock_client, args)
    assert isinstance(result, CommandResults)
    assert "Successfully updated account password policy" in result.readable_output


def test_iam_update_account_password_policy_command_get_policy_error(mocker):
    """
    Given: A mocked boto3 IAM client that fails to get current password policy.
    When: update_account_password_policy_command encounters an error getting current policy.
    Then: It should raise DemistoException with error message.
    """
    from AWS import IAM

    mock_client = mocker.Mock()
    mock_client.get_account_password_policy.side_effect = Exception("Access denied")

    args = {"account_id": "123456789"}

    with pytest.raises(DemistoException, match="Couldn't check current account password policy for account"):
        IAM.update_account_password_policy_command(mock_client, args)


def test_iam_put_role_policy_command_success(mocker):
    """
    Given: A mocked boto3 IAM client and valid role policy arguments.
    When: put_role_policy_command is called successfully.
    Then: It should return CommandResults with success message about policy addition.
    """
    from AWS import IAM

    mock_client = mocker.Mock()
    mock_client.put_user_policy.return_value = {"ResponseMetadata": {"HTTPStatusCode": HTTPStatus.OK}}

    args = {"policy_document": '{"Version": "2012-10-17"}', "policy_name": "test-policy", "role_name": "test-role"}

    result = IAM.put_role_policy_command(mock_client, args)
    assert isinstance(result, CommandResults)
    assert "successfully added to role" in result.readable_output


def test_iam_put_role_policy_command_exception(mocker):
    """
    Given: A mocked boto3 IAM client that raises an exception.
    When: put_role_policy_command encounters an error during execution.
    Then: It should raise DemistoException with error details.
    """
    from AWS import IAM

    mock_client = mocker.Mock()
    mock_client.put_role_policy.side_effect = Exception("Access denied")

    args = {"policy_document": '{"Version": "2012-10-17"}', "policy_name": "test-policy", "role_name": "test-role"}

    with pytest.raises(DemistoException):
        IAM.put_role_policy_command(mock_client, args)


def test_iam_delete_login_profile_command_success(mocker):
    """
    Given: A mocked boto3 IAM client and valid user name argument.
    When: delete_login_profile_command is called successfully.
    Then: It should return CommandResults with success message about profile deletion.
    """
    from AWS import IAM

    mock_client = mocker.Mock()
    mock_client.delete_login_profile.return_value = {"ResponseMetadata": {"HTTPStatusCode": HTTPStatus.OK}}

    args = {"user_name": "test-user"}

    result = IAM.delete_login_profile_command(mock_client, args)
    assert isinstance(result, CommandResults)
    assert "Successfully deleted login profile" in result.readable_output


def test_iam_delete_login_profile_command_exception(mocker):
    """
    Given: A mocked boto3 IAM client that raises an exception.
    When: delete_login_profile_command encounters an error during execution.
    Then: It should raise DemistoException with error message.
    """
    from AWS import IAM

    mock_client = mocker.Mock()
    mock_client.delete_login_profile.side_effect = Exception("User not found")

    args = {"user_name": "test-user"}

    with pytest.raises(DemistoException, match="Error deleting login profile for user 'test-user'"):
        IAM.delete_login_profile_command(mock_client, args)


def test_iam_put_user_policy_command_success(mocker):
    """
    Given: A mocked boto3 IAM client and valid user policy arguments.
    When: put_user_policy_command is called successfully.
    Then: It should return CommandResults with success message about policy update.
    """
    from AWS import IAM

    mock_client = mocker.Mock()
    mock_client.put_user_policy.return_value = {"ResponseMetadata": {"HTTPStatusCode": HTTPStatus.OK}}

    args = {"user_name": "test-user", "policy_name": "test-policy", "policy_document": '{"Version": "2012-10-17"}'}

    result = IAM.put_user_policy_command(mock_client, args)
    assert isinstance(result, CommandResults)
    assert "Successfully added/updated policy" in result.readable_output


def test_iam_put_user_policy_command_with_dict_policy(mocker):
    """
    Given: A mocked boto3 IAM client and policy document as dictionary.
    When: put_user_policy_command is called with dict policy document.
    Then: It should return CommandResults and properly serialize the policy document.
    """
    from AWS import IAM

    mock_client = mocker.Mock()
    mock_client.put_user_policy.return_value = {"ResponseMetadata": {"HTTPStatusCode": HTTPStatus.OK}}

    args = {"user_name": "test-user", "policy_name": "test-policy", "policy_document": {"Version": "2012-10-17"}}

    result = IAM.put_user_policy_command(mock_client, args)
    assert isinstance(result, CommandResults)
    assert "Successfully added/updated policy" in result.readable_output


def test_iam_remove_role_from_instance_profile_command_success(mocker):
    """
    Given: A mocked boto3 IAM client and valid instance profile arguments.
    When: remove_role_from_instance_profile_command is called successfully.
    Then: It should return CommandResults with success message about role removal.
    """
    from AWS import IAM

    mock_client = mocker.Mock()
    mock_client.remove_role_from_instance_profile.return_value = {"ResponseMetadata": {"HTTPStatusCode": HTTPStatus.OK}}

    args = {"instance_profile_name": "test-profile", "role_name": "test-role"}

    result = IAM.remove_role_from_instance_profile_command(mock_client, args)
    assert isinstance(result, CommandResults)
    assert "Successfully removed role" in result.readable_output


def test_iam_remove_role_from_instance_profile_command_exception(mocker):
    """
    Given: A mocked boto3 IAM client that raises an exception.
    When: remove_role_from_instance_profile_command encounters an error.
    Then: It should raise DemistoException with error message.
    """
    from AWS import IAM

    mock_client = mocker.Mock()
    mock_client.remove_role_from_instance_profile.side_effect = Exception("Profile not found")

    args = {"instance_profile_name": "test-profile", "role_name": "test-role"}

    with pytest.raises(DemistoException, match="Error removing role 'test-role' from instance profile"):
        IAM.remove_role_from_instance_profile_command(mock_client, args)


def test_iam_update_access_key_command_success(mocker):
    """
    Given: A mocked boto3 IAM client and valid access key update arguments.
    When: update_access_key_command is called successfully.
    Then: It should return CommandResults with success message about key status update.
    """
    from AWS import IAM

    mock_client = mocker.Mock()
    mock_client.update_access_key.return_value = {"ResponseMetadata": {"HTTPStatusCode": HTTPStatus.OK}}

    args = {"access_key_id": "AKIATEST123", "status": "Inactive", "user_name": "test-user"}

    result = IAM.update_access_key_command(mock_client, args)
    assert isinstance(result, CommandResults)
    assert "Successfully updated access key" in result.readable_output


def test_iam_update_access_key_command_without_user(mocker):
    """
    Given: A mocked boto3 IAM client and access key arguments without user name.
    When: update_access_key_command is called without specifying user name.
    Then: It should return CommandResults with success message without user info.
    """
    from AWS import IAM

    mock_client = mocker.Mock()
    mock_client.update_access_key.return_value = {"ResponseMetadata": {"HTTPStatusCode": HTTPStatus.OK}}

    args = {"access_key_id": "AKIATEST123", "status": "Active"}

    result = IAM.update_access_key_command(mock_client, args)
    assert isinstance(result, CommandResults)
    assert "Successfully updated access key" in result.readable_output


def test_ec2_modify_instance_metadata_options_command_success(mocker):
    """
    Given: A mocked boto3 EC2 client and valid metadata options arguments.
    When: modify_instance_metadata_options_command is called successfully.
    Then: It should return CommandResults with success message about metadata update.
    """
    from AWS import EC2

    mock_client = mocker.Mock()
    mock_client.modify_instance_metadata_options.return_value = {"ResponseMetadata": {"HTTPStatusCode": HTTPStatus.OK}}

    args = {"instance_id": "i-1234567890abcdef0", "http_tokens": "required", "http_endpoint": "enabled"}

    result = EC2.modify_instance_metadata_options_command(mock_client, args)
    assert isinstance(result, CommandResults)
    assert "Successfully updated EC2 instance metadata" in result.readable_output


def test_ec2_modify_instance_metadata_options_command_failure(mocker):
    """
    Given: A mocked boto3 EC2 client returning non-OK status code.
    When: modify_instance_metadata_options_command is called with failed response.
    Then: It should raise DemistoException with error message.
    """
    from AWS import EC2

    mock_client = mocker.Mock()
    mock_client.modify_instance_metadata_options.return_value = {"ResponseMetadata": {"HTTPStatusCode": HTTPStatus.BAD_REQUEST}}

    args = {"instance_id": "i-1234567890abcdef0", "http_tokens": "required"}

    with pytest.raises(DemistoException, match="Couldn't updated public EC2 instance metadata"):
        EC2.modify_instance_metadata_options_command(mock_client, args)


def test_ec2_modify_instance_attribute_command_success(mocker):
    """
    Given: A mocked boto3 EC2 client and valid instance attribute arguments.
    When: modify_instance_attribute_command is called successfully.
    Then: It should return CommandResults with success message about attribute modification.
    """
    from AWS import EC2

    mock_client = mocker.Mock()
    mock_client.modify_instance_attribute.return_value = {"ResponseMetadata": {"HTTPStatusCode": HTTPStatus.OK}}

    args = {"instance_id": "i-1234567890abcdef0", "attribute": "instanceType", "value": "t3.micro"}

    result = EC2.modify_instance_attribute_command(mock_client, args)
    assert isinstance(result, CommandResults)
    assert "Successfully modified EC2 instance" in result.readable_output


def test_ec2_modify_instance_attribute_command_with_groups(mocker):
    """
    Given: A mocked boto3 EC2 client and instance attribute arguments with security groups.
    When: modify_instance_attribute_command is called with groups parameter.
    Then: It should return CommandResults and properly parse the comma-separated groups.
    """
    from AWS import EC2

    mock_client = mocker.Mock()
    mock_client.modify_instance_attribute.return_value = {"ResponseMetadata": {"HTTPStatusCode": HTTPStatus.OK}}

    args = {"instance_id": "i-1234567890abcdef0", "groups": "sg-123, sg-456, sg-789"}

    result = EC2.modify_instance_attribute_command(mock_client, args)
    assert isinstance(result, CommandResults)
    mock_client.modify_instance_attribute.assert_called_once()


def test_ec2_modify_snapshot_attribute_command_success(mocker):
    """
    Given: A mocked boto3 EC2 client and valid snapshot attribute arguments.
    When: modify_snapshot_attribute_command is called successfully.
    Then: It should return CommandResults with success message about permission update.
    """
    from AWS import EC2

    mock_client = mocker.Mock()
    mock_client.modify_snapshot_attribute.return_value = {"ResponseMetadata": {"HTTPStatusCode": HTTPStatus.OK}}

    args = {
        "snapshot_id": "snap-1234567890abcdef0",
        "attribute": "createVolumePermission",
        "operation_type": "add",
        "user_ids": "accountID, accountID",
    }

    result = EC2.modify_snapshot_attribute_command(mock_client, args)
    assert isinstance(result, CommandResults)
    assert "permissions was successfully updated" in result.readable_output


def test_ec2_modify_snapshot_attribute_command_unexpected_response(mocker):
    """
    Given: A mocked boto3 EC2 client returning unexpected status code.
    When: modify_snapshot_attribute_command is called with non-OK response.
    Then: It should raise DemistoException with unexpected response message.
    """
    from AWS import EC2

    mock_client = mocker.Mock()
    mock_client.modify_snapshot_attribute.return_value = {"ResponseMetadata": {"HTTPStatusCode": HTTPStatus.BAD_REQUEST}}

    args = {"snapshot_id": "snap-1234567890abcdef0", "attribute": "createVolumePermission", "operation_type": "add"}

    with pytest.raises(DemistoException):
        EC2.modify_snapshot_attribute_command(mock_client, args)


def test_ec2_modify_image_attribute_command_success(mocker):
    """
    Given: A mocked boto3 EC2 client and valid image attribute arguments.
    When: modify_image_attribute_command is called successfully.
    Then: It should return CommandResults with success message about attribute modification.
    """
    from AWS import EC2

    mock_client = mocker.Mock()
    mock_client.modify_image_attribute.return_value = {"ResponseMetadata": {"HTTPStatusCode": HTTPStatus.OK}}

    args = {
        "image_id": "ami-1234567890abcdef0",
        "attribute": "launchPermission",
        "operation_type": "add",
        "launch_permission_add_user_id": "accountID",
    }

    result = EC2.modify_image_attribute_command(mock_client, args)
    assert isinstance(result, CommandResults)
    assert "Image attribute successfully modified" in result.readable_output


def test_ec2_modify_image_attribute_command_with_description(mocker):
    """
    Given: A mocked boto3 EC2 client and image attribute arguments with description.
    When: modify_image_attribute_command is called with description parameter.
    Then: It should return CommandResults and properly handle the description attribute.
    """
    from AWS import EC2

    mock_client = mocker.Mock()
    mock_client.modify_image_attribute.return_value = {"ResponseMetadata": {"HTTPStatusCode": HTTPStatus.OK}}

    args = {"image_id": "ami-1234567890abcdef0", "attribute": "description", "description": "Updated AMI description"}

    result = EC2.modify_image_attribute_command(mock_client, args)
    assert isinstance(result, CommandResults)
    assert "Image attribute successfully modified" in result.readable_output


def test_ec2_revoke_security_group_ingress_command_success(mocker):
    """
    Given: A mocked boto3 EC2 client and valid security group ingress arguments.
    When: revoke_security_group_ingress_command is called successfully.
    Then: It should return CommandResults with success message about rule revocation.
    """
    from AWS import EC2

    mock_client = mocker.Mock()
    mock_client.revoke_security_group_ingress.return_value = {
        "ResponseMetadata": {"HTTPStatusCode": HTTPStatus.OK},
        "Return": True,
    }

    args = {"group_id": "sg-1234567890abcdef0", "protocol": "tcp", "port": "80", "cidr": "0.0.0.0/0"}

    result = EC2.revoke_security_group_ingress_command(mock_client, args)
    assert isinstance(result, CommandResults)
    assert "Security Group ingress rule was revoked" in result.readable_output


def test_ec2_revoke_security_group_ingress_command_with_ip_permissions(mocker):
    """
    Given: A mocked boto3 EC2 client and security group arguments with ip_permissions JSON.
    When: revoke_security_group_ingress_command is called with complex ip_permissions.
    Then: It should return CommandResults and properly parse the JSON ip_permissions.
    """
    from AWS import EC2

    mock_client = mocker.Mock()
    mock_client.revoke_security_group_ingress.return_value = {
        "ResponseMetadata": {"HTTPStatusCode": HTTPStatus.OK},
        "Return": True,
    }

    ip_permissions = json.dumps([{"IpProtocol": "tcp", "FromPort": 80, "ToPort": 80, "IpRanges": [{"CidrIp": "0.0.0.0/0"}]}])

    args = {"group_id": "sg-1234567890abcdef0", "ip_permissions": ip_permissions}

    result = EC2.revoke_security_group_ingress_command(mock_client, args)
    assert isinstance(result, CommandResults)
    assert "Security Group ingress rule was revoked" in result.readable_output


def test_ec2_authorize_security_group_ingress_command_success(mocker):
    """
    Given: A mocked boto3 EC2 client and valid security group ingress arguments.
    When: authorize_security_group_ingress_command is called successfully.
    Then: It should return CommandResults with success message about rule authorization.
    """
    from AWS import EC2

    mock_client = mocker.Mock()
    mock_client.authorize_security_group_ingress.return_value = {
        "ResponseMetadata": {"HTTPStatusCode": HTTPStatus.OK},
        "Return": True,
    }

    args = {"group_id": "sg-1234567890abcdef0", "protocol": "tcp", "port": "443", "cidr": "10.0.0.0/8"}

    result = EC2.authorize_security_group_ingress_command(mock_client, args)
    assert isinstance(result, CommandResults)
    assert "Security Group ingress rule was authorized" in result.readable_output


def test_ec2_authorize_security_group_ingress_command_duplicate_rule(mocker):
    """
    Given: A mocked boto3 EC2 client that raises InvalidPermission.Duplicate error.
    When: authorize_security_group_ingress_command encounters duplicate rule error.
    Then: It should raise DemistoException with duplicate rule message.
    """
    from AWS import EC2

    mock_client = mocker.Mock()
    mock_client.authorize_security_group_ingress.side_effect = Exception("InvalidPermission.Duplicate")

    args = {"group_id": "sg-1234567890abcdef0", "protocol": "tcp", "port": "80", "cidr": "0.0.0.0/0"}

    with pytest.raises(DemistoException, match="already exists"):
        EC2.authorize_security_group_ingress_command(mock_client, args)


def test_ec2_revoke_security_group_egress_command_success(mocker):
    """
    Given: A mocked boto3 EC2 client and valid security group egress arguments.
    When: revoke_security_group_egress_command is called successfully.
    Then: It should return CommandResults with success message about egress rule revocation.
    """
    from AWS import EC2

    mock_client = mocker.Mock()
    mock_client.revoke_security_group_egress.return_value = {
        "ResponseMetadata": {"HTTPStatusCode": HTTPStatus.OK},
        "Return": True,
    }

    args = {"group_id": "sg-1234567890abcdef0", "protocol": "tcp", "port": "80-443", "cidr": "0.0.0.0/0"}

    result = EC2.revoke_security_group_egress_command(mock_client, args)
    assert isinstance(result, CommandResults)
    assert "Egress rule revoked successfully" in result.readable_output


def test_ec2_revoke_security_group_egress_command_with_ip_permissions(mocker):
    """
    Given: A mocked boto3 EC2 client and egress arguments with ip_permissions JSON.
    When: revoke_security_group_egress_command is called with full mode ip_permissions.
    Then: It should return CommandResults and properly use the provided JSON permissions.
    """
    from AWS import EC2

    mock_client = mocker.Mock()
    mock_client.revoke_security_group_egress.return_value = {
        "ResponseMetadata": {"HTTPStatusCode": HTTPStatus.OK},
        "Return": True,
    }

    ip_permissions = json.dumps([{"IpProtocol": "tcp", "FromPort": 80, "ToPort": 80, "IpRanges": [{"CidrIp": "0.0.0.0/0"}]}])

    args = {"group_id": "sg-1234567890abcdef0", "ip_permissions": ip_permissions}

    result = EC2.revoke_security_group_egress_command(mock_client, args)
    assert isinstance(result, CommandResults)
    assert "Egress rule revoked successfully" in result.readable_output


def test_eks_update_cluster_config_command_success(mocker):
    """
    Given: A mocked boto3 EKS client and valid cluster configuration arguments.
    When: update_cluster_config_command is called successfully.
    Then: It should return CommandResults with update information and proper outputs.
    """
    from AWS import EKS

    mock_client = mocker.Mock()
    mock_client.update_cluster_config.return_value = {
        "update": {
            "id": "update-123",
            "status": "InProgress",
            "type": "ConfigUpdate",
            "createdAt": datetime(2023, 10, 15, 14, 30, 45),
        }
    }

    args = {"cluster_name": "test-cluster", "logging": '{"enable": ["api", "audit"]}'}

    result = EKS.update_cluster_config_command(mock_client, args)
    assert isinstance(result, CommandResults)
    assert result.outputs_prefix == "AWS.EKS.UpdateCluster"


def test_eks_update_cluster_config_command_no_changes_needed(mocker):
    """
    Given: A mocked boto3 EKS client that raises "No changes needed" exception.
    When: update_cluster_config_command encounters no changes needed error.
    Then: It should return CommandResults with appropriate message about no changes.
    """
    from AWS import EKS

    mock_client = mocker.Mock()
    mock_client.update_cluster_config.side_effect = Exception("No changes needed")

    args = {"cluster_name": "test-cluster", "logging": '{"enable": ["api"]}'}

    result = EKS.update_cluster_config_command(mock_client, args)
    assert isinstance(result, CommandResults)
    assert "No changes needed" in result.readable_output


def test_rds_modify_db_cluster_command_success(mocker):
    """
    Given: A mocked boto3 RDS client and valid DB cluster modification arguments.
    When: modify_db_cluster_command is called successfully.
    Then: It should return CommandResults with success message and cluster details.
    """
    from AWS import RDS

    mock_client = mocker.Mock()
    mock_client.modify_db_cluster.return_value = {
        "ResponseMetadata": {"HTTPStatusCode": HTTPStatus.OK},
        "DBCluster": {"DBClusterIdentifier": "test-cluster", "DeletionProtection": True},
    }

    args = {"db_cluster_identifier": "test-cluster", "deletion_protection": "true"}

    result = RDS.modify_db_cluster_command(mock_client, args)
    assert isinstance(result, CommandResults)
    assert "Successfully modified DB cluster" in result.readable_output


def test_rds_modify_db_cluster_command_exception(mocker):
    """
    Given: A mocked boto3 RDS client that raises an exception.
    When: modify_db_cluster_command encounters an error during execution.
    Then: It should raise DemistoException with error message.
    """
    from AWS import RDS

    mock_client = mocker.Mock()
    mock_client.modify_db_cluster.side_effect = Exception("Cluster not found")

    args = {"db_cluster_identifier": "test-cluster", "deletion_protection": "true"}

    with pytest.raises(DemistoException, match="Error modifying DB cluster"):
        RDS.modify_db_cluster_command(mock_client, args)


def test_rds_modify_db_cluster_snapshot_attribute_command_success(mocker):
    """
    Given: A mocked boto3 RDS client and valid cluster snapshot attribute arguments.
    When: modify_db_cluster_snapshot_attribute_command is called successfully.
    Then: It should return CommandResults with success message and snapshot attributes.
    """
    from AWS import RDS

    mock_client = mocker.Mock()
    mock_client.modify_db_cluster_snapshot_attribute.return_value = {
        "ResponseMetadata": {"HTTPStatusCode": HTTPStatus.OK},
        "DBClusterSnapshotAttributesResult": {"DBClusterSnapshotIdentifier": "test-snapshot", "DBClusterSnapshotAttributes": []},
    }

    args = {"db_cluster_snapshot_identifier": "test-snapshot", "attribute_name": "restore", "values_to_add": ["accountID"]}

    result = RDS.modify_db_cluster_snapshot_attribute_command(mock_client, args)
    assert isinstance(result, CommandResults)
    assert "Successfully modified DB cluster snapshot attribute" in result.readable_output


def test_rds_modify_db_cluster_snapshot_attribute_command_failure(mocker):
    """
    Given: A mocked boto3 RDS client returning non-OK status code.
    When: modify_db_cluster_snapshot_attribute_command is called with failed response.
    Then: It should raise DemistoException with error message.
    """
    from AWS import RDS

    mock_client = mocker.Mock()
    mock_client.modify_db_cluster_snapshot_attribute.return_value = {
        "ResponseMetadata": {"HTTPStatusCode": HTTPStatus.BAD_REQUEST}
    }

    args = {"db_cluster_snapshot_identifier": "test-snapshot", "attribute_name": "restore"}

    with pytest.raises(DemistoException, match="Error modifying DB cluster snapshot attribute"):
        RDS.modify_db_cluster_snapshot_attribute_command(mock_client, args)


def test_rds_modify_db_instance_command_success(mocker):
    """
    Given: A mocked boto3 RDS client and valid DB instance modification arguments.
    When: modify_db_instance_command is called successfully.
    Then: It should return CommandResults with success message and instance details.
    """
    from AWS import RDS

    mock_client = mocker.Mock()
    mock_client.modify_db_instance.return_value = {
        "ResponseMetadata": {"HTTPStatusCode": HTTPStatus.OK},
        "DBInstance": {"DBInstanceIdentifier": "test-instance", "MultiAZ": True},
    }

    args = {"db_instance_identifier": "test-instance", "multi_az": "true", "apply_immediately": "true"}

    result = RDS.modify_db_instance_command(mock_client, args)
    assert isinstance(result, CommandResults)
    assert "Successfully modified DB instance" in result.readable_output


def test_rds_modify_db_instance_command_exception(mocker):
    """
    Given: A mocked boto3 RDS client that raises an exception.
    When: modify_db_instance_command encounters an error during execution.
    Then: It should raise DemistoException with error message.
    """
    from AWS import RDS

    mock_client = mocker.Mock()
    mock_client.modify_db_instance.side_effect = Exception("Instance not found")

    args = {"db_instance_identifier": "test-instance", "multi_az": "true"}

    with pytest.raises(DemistoException, match="Error modifying DB instance"):
        RDS.modify_db_instance_command(mock_client, args)


def test_rds_modify_db_snapshot_attribute_command_success(mocker):
    """
    Given: A mocked boto3 RDS client and valid DB snapshot attribute arguments.
    When: modify_db_snapshot_attribute_command is called successfully.
    Then: It should return CommandResults with success message about attribute modification.
    """
    from AWS import RDS

    mock_client = mocker.Mock()
    mock_client.modify_db_snapshot_attribute.return_value = {"ResponseMetadata": {"HTTPStatusCode": HTTPStatus.OK}}

    args = {
        "db_snapshot_identifier": "test-snapshot",
        "attribute_name": "restore",
        "values_to_add": ["accountID", "accountID"],
    }

    result = RDS.modify_db_snapshot_attribute_command(mock_client, args)
    assert isinstance(result, CommandResults)
    assert "Successfully modified DB snapshot attribute" in result.readable_output


def test_rds_modify_db_snapshot_attribute_command_failure(mocker):
    """
    Given: A mocked boto3 RDS client returning non-OK status code.
    When: modify_db_snapshot_attribute_command is called with failed response.
    Then: It should raise DemistoException with error message.
    """
    from AWS import RDS

    mock_client = mocker.Mock()
    mock_client.modify_db_snapshot_attribute.return_value = {"ResponseMetadata": {"HTTPStatusCode": HTTPStatus.BAD_REQUEST}}

    args = {"db_snapshot_identifier": "test-snapshot", "attribute_name": "restore", "values_to_remove": ["accountID"]}

    with pytest.raises(DemistoException, match="Couldn't modify DB snapshot attribute for"):
        RDS.modify_db_snapshot_attribute_command(mock_client, args)


def test_cloudtrail_start_logging_command_success(mocker):
    """
    Given: A mocked boto3 CloudTrail client and valid trail name argument.
    When: start_logging_command is called successfully.
    Then: It should return CommandResults with success message about logging start.
    """
    from AWS import CloudTrail

    mock_client = mocker.Mock()
    mock_client.start_logging.return_value = {"ResponseMetadata": {"HTTPStatusCode": HTTPStatus.OK}}

    args = {"name": "test-trail"}

    result = CloudTrail.start_logging_command(mock_client, args)
    assert isinstance(result, CommandResults)
    assert "Successfully started logging" in result.readable_output


def test_cloudtrail_start_logging_command_exception(mocker):
    """
    Given: A mocked boto3 CloudTrail client that raises an exception.
    When: start_logging_command encounters an error during execution.
    Then: It should return CommandResults with error entry type and error message.
    """
    from AWS import CloudTrail

    mock_client = mocker.Mock()
    mock_client.start_logging.side_effect = Exception("Trail not found")

    args = {"name": "test-trail"}

    with pytest.raises(DemistoException, match="Error starting logging for CloudTrail"):
        CloudTrail.start_logging_command(mock_client, args)


def test_cloudtrail_update_trail_command_success(mocker):
    """
    Given: A mocked boto3 CloudTrail client and valid trail update arguments.
    When: update_trail_command is called successfully.
    Then: It should return CommandResults with success message and trail details.
    """
    from AWS import CloudTrail

    mock_client = mocker.Mock()
    mock_client.update_trail.return_value = {
        "ResponseMetadata": {"HTTPStatusCode": HTTPStatus.OK},
        "Trail": {
            "Name": "test-trail",
            "S3BucketName": "test-bucket",
            "TrailARN": "arn:aws:cloudtrail:us-east-1:accountID:trail/test-trail",
        },
    }

    args = {"name": "test-trail", "s3_bucket_name": "test-bucket", "include_global_service_events": "true"}

    result = CloudTrail.update_trail_command(mock_client, args)
    assert isinstance(result, CommandResults)
    assert "Successfully updated CloudTrail" in result.readable_output
    assert result.outputs_prefix == "AWS.CloudTrail.Trail"


def test_cloudtrail_update_trail_command_exception(mocker):
    """
    Given: A mocked boto3 CloudTrail client that raises an exception.
    When: update_trail_command encounters an error during execution.
    Then: It should return CommandResults with error entry type and error message.
    """
    from AWS import CloudTrail

    mock_client = mocker.Mock()
    mock_client.update_trail.side_effect = Exception("Access denied")

    args = {"name": "test-trail", "s3_bucket_name": "test-bucket"}

    with pytest.raises(DemistoException, match="Error updating CloudTrail"):
        CloudTrail.update_trail_command(mock_client, args)


def test_register_proxydome_header(mocker):
    """
    Given: A mocked boto3 client and ProxyDome token.
    When: register_proxydome_header is called to configure ProxyDome authentication.
    Then: It should register an event handler to inject the ProxyDome header.
    """
    from AWS import register_proxydome_header

    mock_client = mocker.Mock()
    mock_event_system = mocker.Mock()
    mock_client.meta.events = mock_event_system

    mocker.patch("AWS.get_proxydome_token", return_value="test-token")

    register_proxydome_header(mock_client)

    mock_event_system.register_last.assert_called_once()
    assert mock_event_system.register_last.call_args[0][0] == "before-send.*.*"


def test_register_proxydome_header_adds_correct_header(mocker):
    """
    Given: A mocked boto3 client and the ProxyDome header injection function.
    When: register_proxydome_header sets up the header injection and a request is made.
    Then: It should add the correct x-caller-id header to the request.
    """
    from AWS import register_proxydome_header

    mock_client = mocker.Mock()
    mock_event_system = mocker.Mock()
    mock_client.meta.events = mock_event_system

    mocker.patch("AWS.get_proxydome_token", return_value="test-token-123")

    register_proxydome_header(mock_client)

    # Get the registered function
    header_function = mock_event_system.register_last.call_args[0][1]

    # Test the header injection
    mock_request = mocker.Mock()
    mock_request.headers = {}
    header_function(mock_request)

    assert mock_request.headers["x-caller-id"] == "test-token-123"


<<<<<<< HEAD
def test_cost_explorer_billing_cost_usage_list_command_success(mocker):
    """
    Given: A mocked boto3 CostExplorer client and valid cost usage arguments.
    When: billing_cost_usage_list_command is called successfully.
    Then: It should return CommandResults with usage data and proper outputs.
    """
    from AWS import CostExplorer

    mock_client = mocker.Mock()
    mock_response = {
        "ResultsByTime": [
            {
                "TimePeriod": {"Start": "2023-10-01", "End": "2023-10-02"},
                "Total": {"UsageQuantity": {"Amount": "100.5", "Unit": "Hrs"}, "BlendedCost": {"Amount": "25.75", "Unit": "USD"}},
            }
        ],
        "NextPageToken": "next-token-123",
    }
    mock_client.get_cost_and_usage.return_value = mock_response

    args = {
        "metrics": "UsageQuantity,BlendedCost",
        "start_date": "2023-10-01",
        "end_date": "2023-10-02",
        "granularity": "Daily",
        "aws_services": "EC2-Instance",
    }

    result = CostExplorer.billing_cost_usage_list_command(mock_client, args)

    assert isinstance(result, CommandResults)
    assert "AWS Billing Usage" in result.readable_output
    assert "AWS.Billing.Usage" in result.outputs
    assert "AWS.Billing.UsageNextToken" in result.outputs
    assert result.outputs["AWS.Billing.UsageNextToken"] == "next-token-123"
    assert result.raw_response == mock_response


def test_cost_explorer_billing_forecast_list_command_success(mocker):
    """
    Given: A mocked boto3 CostExplorer client and valid forecast arguments.
    When: billing_forecast_list_command is called successfully.
    Then: It should return CommandResults with forecast data and proper outputs.
    """
    from AWS import CostExplorer

    mock_client = mocker.Mock()
    mock_response = {
        "ForecastResultsByTime": [{"TimePeriod": {"Start": "2023-10-15", "End": "2023-10-16"}, "MeanValue": "150.25"}],
        "Unit": "USD",
        "NextPageToken": "forecast-token-456",
    }
    mock_client.get_cost_forecast.return_value = mock_response

    args = {
        "metrics": "BlendedCost",
        "start_date": "2023-10-15",
        "end_date": "2023-10-22",
        "granularity": "Daily",
        "aws_services": "EC2-Instance",
    }

    result = CostExplorer.billing_forecast_list_command(mock_client, args)

    assert isinstance(result, CommandResults)
    assert "AWS Billing Forecast" in result.readable_output
    assert "AWS.Billing.Forecast" in result.outputs
    assert "AWS.Billing.ForecastNextToken" in result.outputs
    assert result.outputs["AWS.Billing.ForecastNextToken"] == "forecast-token-456"
    assert isinstance(result.raw_response, list)


def test_budgets_billing_budgets_list_command_success(mocker):
    """
    Given: A mocked boto3 Budgets client and valid budget list arguments.
    When: billing_budgets_list_command is called successfully.
    Then: It should return CommandResults with budget data and proper outputs.
    """
    from AWS import Budgets
    from datetime import datetime

    mock_client = mocker.Mock()
    mock_response = {
        "Budgets": [
            {
                "BudgetName": "test-budget",
                "BudgetType": "COST",
                "BudgetLimit": {"Amount": "1000.00", "Unit": "USD"},
                "CalculatedSpend": {"ActualSpend": {"Amount": "750.50", "Unit": "USD"}},
                "TimePeriod": {"Start": datetime(2023, 10, 1), "End": datetime(2023, 10, 31)},
            }
        ],
        "NextToken": "budget-token-789",
    }
    mock_client.describe_budgets.return_value = mock_response

    args = {"account_id": "123456789012", "max_result": "50"}

    result = Budgets.billing_budgets_list_command(mock_client, args)

    assert isinstance(result, CommandResults)
    assert "AWS Budgets" in result.readable_output
    assert "AWS.Billing.Budget" in result.outputs
    assert "AWS.Billing.Budget.NextToken" in result.outputs
    assert result.outputs["AWS.Billing.Budget.NextToken"] == "budget-token-789"
    assert len(result.outputs["AWS.Billing.Budget"]) == 1
    assert result.outputs["AWS.Billing.Budget"][0]["BudgetName"] == "test-budget"


def test_cost_explorer_billing_cost_usage_list_command_no_next_token(mocker):
    """
    Given: A mocked boto3 CostExplorer client with response containing no next token.
    When: billing_cost_usage_list_command is called successfully.
    Then: It should return CommandResults without next token in outputs.
    """
    from AWS import CostExplorer

    mock_client = mocker.Mock()
    mock_response = {
        "ResultsByTime": [
            {
                "TimePeriod": {"Start": "2023-10-01", "End": "2023-10-02"},
                "Total": {"UsageQuantity": {"Amount": "50.0", "Unit": "Hrs"}},
            }
        ]
    }
    mock_client.get_cost_and_usage.return_value = mock_response

    args = {"metrics": "UsageQuantity"}

    result = CostExplorer.billing_cost_usage_list_command(mock_client, args)

    assert isinstance(result, CommandResults)
    assert "AWS.Billing.UsageNextToken" not in result.outputs
    assert "Next Page Token" not in result.readable_output


def test_budgets_billing_budgets_list_command_with_next_token(mocker):
    """
    Given: A mocked boto3 Budgets client and arguments with next page token.
    When: billing_budgets_list_command is called with pagination token.
    Then: It should include the token in the request and handle the response properly.
    """
    from AWS import Budgets
    from datetime import datetime

    mock_client = mocker.Mock()
    mock_response = {
        "Budgets": [
            {
                "BudgetName": "budget-page-2",
                "BudgetType": "USAGE",
                "BudgetLimit": {"Amount": "500.00", "Unit": "USD"},
                "CalculatedSpend": {"ActualSpend": {"Amount": "300.25", "Unit": "USD"}},
                "TimePeriod": {"Start": datetime(2023, 11, 1), "End": datetime(2023, 11, 30)},
            }
        ]
    }
    mock_client.describe_budgets.return_value = mock_response

    args = {"account_id": "123456789012", "next_page_token": "existing-token"}

    result = Budgets.billing_budgets_list_command(mock_client, args)

    # Verify the token was passed to the client
    mock_client.describe_budgets.assert_called_once()
    call_args = mock_client.describe_budgets.call_args[1]
    assert call_args["NextToken"] == "existing-token"

    assert isinstance(result, CommandResults)
    assert result.outputs["AWS.Billing.Budget"][0]["BudgetName"] == "budget-page-2"
=======
def test_aws_error_handler_handle_response_error_with_request_id(mocker):
    """
    Given: A response dict with ResponseMetadata including RequestId and HTTPStatusCode.
    When: handle_response_error is called with the response.
    Then: It should raise DemistoException with detailed error information including RequestId.
    """
    from AWS import AWSErrorHandler

    mocker.patch("AWS.demisto.command", return_value="test-command")
    mocker.patch("AWS.demisto.args", return_value={"arg1": "value1"})
    demisto_results = mocker.patch("AWS.demisto.results")

    response = {"ResponseMetadata": {"RequestId": "RequestId", "HTTPStatusCode": 400}}

    with pytest.raises(SystemExit):
        AWSErrorHandler.handle_response_error(response, "accountID")

    demisto_results.assert_called_once_with(
        {
            "Type": 4,
            "ContentsFormat": "text",
            "Contents": "AWS API Error occurred while executing:"
            " test-command with arguments: {'arg1': 'value1'}\nRequest Id: RequestId\nHTTP Status Code: 400",
            "EntryContext": None,
        }
    )


def test_aws_error_handler_handle_response_error_missing_metadata(mocker):
    """
    Given: A response dict without ResponseMetadata.
    When: handle_response_error is called with the response.
    Then: It should raise DemistoException with N/A values for missing metadata.
    """
    from AWS import AWSErrorHandler

    mocker.patch("AWS.demisto.command", return_value="test-command")
    mocker.patch("AWS.demisto.args", return_value={})
    demisto_results = mocker.patch("AWS.demisto.results")

    response = {}

    with pytest.raises(SystemExit):
        AWSErrorHandler.handle_response_error(response)

    demisto_results.assert_called_once_with(
        {
            "Type": 4,
            "ContentsFormat": "text",
            "Contents": "AWS API Error occurred while executing: test-command with arguments: {}"
            "\nRequest Id: N/A\nHTTP Status Code: N/A",
            "EntryContext": None,
        }
    )


def test_aws_error_handler_handle_client_error_access_denied(mocker):
    """
    Given: A ClientError with AccessDenied error code.
    When: handle_client_error is called with the error.
    Then: It should call _handle_permission_error and return_multiple_permissions_error.
    """
    from AWS import AWSErrorHandler
    from botocore.exceptions import ClientError

    mock_return_multiple_permissions_error = mocker.patch("AWS.return_multiple_permissions_error")
    mocker.patch("AWS.demisto.args", return_value={"account_id": "accountID"})
    mocker.patch("AWS.demisto.info")
    mocker.patch("AWS.demisto.debug")

    error_response = {
        "Error": {"Code": "AccessDenied", "Message": "User is not authorized to perform action"},
        "ResponseMetadata": {"HTTPStatusCode": 403},
    }
    client_error = ClientError(error_response, "test-operation")

    AWSErrorHandler.handle_client_error(client_error, "accountID")

    mock_return_multiple_permissions_error.assert_called_once()
    call_args = mock_return_multiple_permissions_error.call_args[0][0]
    assert len(call_args) == 1
    assert call_args[0]["account_id"] == "accountID"


def test_aws_error_handler_handle_client_error_unauthorized_operation(mocker):
    """
    Given: A ClientError with UnauthorizedOperation error code.
    When: handle_client_error is called with the error.
    Then: It should handle it as a permission error.
    """
    from AWS import AWSErrorHandler
    from botocore.exceptions import ClientError

    mock_return_multiple_permissions_error = mocker.patch("AWS.return_multiple_permissions_error")
    mocker.patch("AWS.demisto.args", return_value={"account_id": "accountID"})
    mocker.patch("AWS.demisto.info")
    mocker.patch("AWS.demisto.debug")

    error_response = {
        "Error": {"Code": "UnauthorizedOperation", "Message": "You are not authorized to perform this operation"},
        "ResponseMetadata": {"HTTPStatusCode": 401},
    }
    client_error = ClientError(error_response, "test-operation")

    AWSErrorHandler.handle_client_error(client_error)

    mock_return_multiple_permissions_error.assert_called_once()


def test_aws_error_handler_handle_client_error_http_401(mocker):
    """
    Given: A ClientError with HTTP status code 401 but different error code.
    When: handle_client_error is called with the error.
    Then: It should handle it as a permission error based on HTTP status.
    """
    from AWS import AWSErrorHandler
    from botocore.exceptions import ClientError

    mock_return_multiple_permissions_error = mocker.patch("AWS.return_multiple_permissions_error")
    mocker.patch("AWS.demisto.args", return_value={})
    mocker.patch("AWS.demisto.info")
    mocker.patch("AWS.demisto.debug")

    error_response = {
        "Error": {"Code": "CustomError", "Message": "Authentication failed"},
        "ResponseMetadata": {"HTTPStatusCode": 401},
    }
    client_error = ClientError(error_response, "test-operation")

    AWSErrorHandler.handle_client_error(client_error, "accountID")

    mock_return_multiple_permissions_error.assert_called_once()


def test_aws_error_handler_handle_client_error_general_error(mocker):
    """
    Given: A ClientError with non-permission error code.
    When: handle_client_error is called with the error.
    Then: It should raise DemistoException with detailed error information.
    """
    from AWS import AWSErrorHandler
    from botocore.exceptions import ClientError

    mocker.patch("AWS.demisto.command", return_value="test-command")
    mocker.patch("AWS.demisto.args", return_value={"param": "value"})
    mocker.patch("AWS.demisto.error")
    demisto_results = mocker.patch("AWS.demisto.results")

    error_response = {
        "Error": {"Code": "InvalidParameterValue", "Message": "The parameter value is invalid"},
        "ResponseMetadata": {"HTTPStatusCode": 400, "RequestId": "RequestId"},
    }
    client_error = ClientError(error_response, "test-operation")

    with pytest.raises(SystemExit):
        AWSErrorHandler.handle_client_error(client_error, "accountID")

    demisto_results.assert_called_once_with(
        {
            "Type": 4,
            "ContentsFormat": "text",
            "Contents": "AWS API Error occurred while executing:"
            " test-command with arguments: {'param': 'value'}\n"
            "Error Code: InvalidParameterValue\nError Message: "
            "The parameter value is invalid\nHTTP Status Code: 400\n"
            "Request ID: RequestId",
            "EntryContext": None,
        }
    )


def test_aws_error_handler_handle_permission_error_no_account_id(mocker):
    """
    Given: A permission error without account_id provided.
    When: _handle_permission_error is called.
    Then: It should get account_id from demisto.args() and use "unknown" if not found.
    """
    from AWS import AWSErrorHandler
    from botocore.exceptions import ClientError

    mock_return_multiple_permissions_error = mocker.patch("AWS.return_multiple_permissions_error")
    mocker.patch("AWS.demisto.args", return_value={})
    mocker.patch("AWS.demisto.info")
    mocker.patch("AWS.demisto.debug")

    error_response = {"Error": {"Code": "AccessDenied", "Message": "Access denied for operation"}}
    client_error = ClientError(error_response, "test-operation")

    AWSErrorHandler._handle_permission_error(client_error, "AccessDenied", "Access denied for operation", None)

    mock_return_multiple_permissions_error.assert_called_once()
    call_args = mock_return_multiple_permissions_error.call_args[0][0]
    assert call_args[0]["account_id"] == "unknown"


def test_aws_error_handler_remove_encoded_authorization_message_with_encoding(mocker):
    """
    Given: An error message containing encoded authorization failure message.
    When: remove_encoded_authorization_message is called.
    Then: It should return the message truncated before the encoded part.
    """
    from AWS import AWSErrorHandler

    message = "Access denied. User is not authorized. Encoded authorization failure message: <message>"
    result = AWSErrorHandler.remove_encoded_authorization_message(message)

    assert result == "Access denied. User is not authorized. "
    assert "Encoded authorization failure message:" not in result


def test_aws_error_handler_remove_encoded_authorization_message_case_insensitive(mocker):
    """
    Given: An error message with mixed case encoded authorization failure message.
    When: remove_encoded_authorization_message is called.
    Then: It should find and remove the encoded part case-insensitively.
    """
    from AWS import AWSErrorHandler

    message = "Access denied. ENCODED AUTHORIZATION FAILURE MESSAGE: <message>"
    result = AWSErrorHandler.remove_encoded_authorization_message(message)

    assert result == "Access denied. "


def test_aws_error_handler_remove_encoded_authorization_message_no_encoding():
    """
    Given: An error message without encoded authorization failure message.
    When: remove_encoded_authorization_message is called.
    Then: It should return the original message unchanged.
    """
    from AWS import AWSErrorHandler

    message = "Simple access denied error"
    result = AWSErrorHandler.remove_encoded_authorization_message(message)

    assert result == message


def test_aws_error_handler_handle_general_error_missing_metadata(mocker):
    """
    Given: A ClientError with missing ResponseMetadata fields.
    When: _handle_general_error is called.
    Then: It should handle missing fields gracefully with N/A values.
    """
    from AWS import AWSErrorHandler
    from botocore.exceptions import ClientError

    mocker.patch("AWS.demisto.command", return_value="test-command")
    mocker.patch("AWS.demisto.args", return_value={})
    demisto_results = mocker.patch("AWS.demisto.results")
    mocker.patch("AWS.demisto.error")

    error_response = {"Error": {"Code": "TestError", "Message": "Test message"}, "ResponseMetadata": {}}
    client_error = ClientError(error_response, "test-operation")

    with pytest.raises(SystemExit):
        AWSErrorHandler._handle_general_error(client_error, "TestError", "Test message")

    demisto_results.assert_called_once_with(
        {
            "Type": 4,
            "ContentsFormat": "text",
            "Contents": "AWS API Error occurred while executing:"
            " test-command with arguments: {}\n"
            "Error Code: TestError\n"
            "Error Message: Test message\nHTTP Status Code: N/A\nRequest ID: N/A",
            "EntryContext": None,
        }
    )


def test_aws_error_handler_extract_action_from_message_valid_action(mocker):
    """
    Given: An error message containing a valid AWS action from REQUIRED_ACTIONS.
    When: _extract_action_from_message is called.
    Then: It should return the matched action name.
    """
    from AWS import AWSErrorHandler

    mocker.patch("AWS.REQUIRED_ACTIONS", ["action_1", "action_2"])

    message = "User is not authorized to perform action_1 on resource"
    result = AWSErrorHandler._extract_action_from_message(message)

    assert result == "action_1"


def test_aws_error_handler_extract_action_from_message_case_insensitive(mocker):
    """
    Given: An error message with action in different case.
    When: _extract_action_from_message is called.
    Then: It should match case-insensitively and return the action.
    """
    from AWS import AWSErrorHandler

    mocker.patch("AWS.REQUIRED_ACTIONS", ["action_2"])

    message = "Permission denied for action_2"
    result = AWSErrorHandler._extract_action_from_message(message)

    assert result == "action_2"


def test_aws_error_handler_extract_action_from_message_no_match(mocker):
    """
    Given: An error message without any known AWS actions.
    When: _extract_action_from_message is called.
    Then: It should return "unknown".
    """
    from AWS import AWSErrorHandler

    mocker.patch("AWS.REQUIRED_ACTIONS", ["action_1"])

    message = "Generic access denied error"
    result = AWSErrorHandler._extract_action_from_message(message)

    assert result == "unknown"


def test_aws_error_handler_extract_action_from_message_empty_input():
    """
    Given: An empty or None error message.
    When: _extract_action_from_message is called.
    Then: It should return "unknown" safely.
    """
    from AWS import AWSErrorHandler

    assert AWSErrorHandler._extract_action_from_message(None) == "unknown"
    assert AWSErrorHandler._extract_action_from_message("") == "unknown"
    assert AWSErrorHandler._extract_action_from_message(123) == "unknown"
>>>>>>> 2415927e
<|MERGE_RESOLUTION|>--- conflicted
+++ resolved
@@ -1071,179 +1071,6 @@
     assert mock_request.headers["x-caller-id"] == "test-token-123"
 
 
-<<<<<<< HEAD
-def test_cost_explorer_billing_cost_usage_list_command_success(mocker):
-    """
-    Given: A mocked boto3 CostExplorer client and valid cost usage arguments.
-    When: billing_cost_usage_list_command is called successfully.
-    Then: It should return CommandResults with usage data and proper outputs.
-    """
-    from AWS import CostExplorer
-
-    mock_client = mocker.Mock()
-    mock_response = {
-        "ResultsByTime": [
-            {
-                "TimePeriod": {"Start": "2023-10-01", "End": "2023-10-02"},
-                "Total": {"UsageQuantity": {"Amount": "100.5", "Unit": "Hrs"}, "BlendedCost": {"Amount": "25.75", "Unit": "USD"}},
-            }
-        ],
-        "NextPageToken": "next-token-123",
-    }
-    mock_client.get_cost_and_usage.return_value = mock_response
-
-    args = {
-        "metrics": "UsageQuantity,BlendedCost",
-        "start_date": "2023-10-01",
-        "end_date": "2023-10-02",
-        "granularity": "Daily",
-        "aws_services": "EC2-Instance",
-    }
-
-    result = CostExplorer.billing_cost_usage_list_command(mock_client, args)
-
-    assert isinstance(result, CommandResults)
-    assert "AWS Billing Usage" in result.readable_output
-    assert "AWS.Billing.Usage" in result.outputs
-    assert "AWS.Billing.UsageNextToken" in result.outputs
-    assert result.outputs["AWS.Billing.UsageNextToken"] == "next-token-123"
-    assert result.raw_response == mock_response
-
-
-def test_cost_explorer_billing_forecast_list_command_success(mocker):
-    """
-    Given: A mocked boto3 CostExplorer client and valid forecast arguments.
-    When: billing_forecast_list_command is called successfully.
-    Then: It should return CommandResults with forecast data and proper outputs.
-    """
-    from AWS import CostExplorer
-
-    mock_client = mocker.Mock()
-    mock_response = {
-        "ForecastResultsByTime": [{"TimePeriod": {"Start": "2023-10-15", "End": "2023-10-16"}, "MeanValue": "150.25"}],
-        "Unit": "USD",
-        "NextPageToken": "forecast-token-456",
-    }
-    mock_client.get_cost_forecast.return_value = mock_response
-
-    args = {
-        "metrics": "BlendedCost",
-        "start_date": "2023-10-15",
-        "end_date": "2023-10-22",
-        "granularity": "Daily",
-        "aws_services": "EC2-Instance",
-    }
-
-    result = CostExplorer.billing_forecast_list_command(mock_client, args)
-
-    assert isinstance(result, CommandResults)
-    assert "AWS Billing Forecast" in result.readable_output
-    assert "AWS.Billing.Forecast" in result.outputs
-    assert "AWS.Billing.ForecastNextToken" in result.outputs
-    assert result.outputs["AWS.Billing.ForecastNextToken"] == "forecast-token-456"
-    assert isinstance(result.raw_response, list)
-
-
-def test_budgets_billing_budgets_list_command_success(mocker):
-    """
-    Given: A mocked boto3 Budgets client and valid budget list arguments.
-    When: billing_budgets_list_command is called successfully.
-    Then: It should return CommandResults with budget data and proper outputs.
-    """
-    from AWS import Budgets
-    from datetime import datetime
-
-    mock_client = mocker.Mock()
-    mock_response = {
-        "Budgets": [
-            {
-                "BudgetName": "test-budget",
-                "BudgetType": "COST",
-                "BudgetLimit": {"Amount": "1000.00", "Unit": "USD"},
-                "CalculatedSpend": {"ActualSpend": {"Amount": "750.50", "Unit": "USD"}},
-                "TimePeriod": {"Start": datetime(2023, 10, 1), "End": datetime(2023, 10, 31)},
-            }
-        ],
-        "NextToken": "budget-token-789",
-    }
-    mock_client.describe_budgets.return_value = mock_response
-
-    args = {"account_id": "123456789012", "max_result": "50"}
-
-    result = Budgets.billing_budgets_list_command(mock_client, args)
-
-    assert isinstance(result, CommandResults)
-    assert "AWS Budgets" in result.readable_output
-    assert "AWS.Billing.Budget" in result.outputs
-    assert "AWS.Billing.Budget.NextToken" in result.outputs
-    assert result.outputs["AWS.Billing.Budget.NextToken"] == "budget-token-789"
-    assert len(result.outputs["AWS.Billing.Budget"]) == 1
-    assert result.outputs["AWS.Billing.Budget"][0]["BudgetName"] == "test-budget"
-
-
-def test_cost_explorer_billing_cost_usage_list_command_no_next_token(mocker):
-    """
-    Given: A mocked boto3 CostExplorer client with response containing no next token.
-    When: billing_cost_usage_list_command is called successfully.
-    Then: It should return CommandResults without next token in outputs.
-    """
-    from AWS import CostExplorer
-
-    mock_client = mocker.Mock()
-    mock_response = {
-        "ResultsByTime": [
-            {
-                "TimePeriod": {"Start": "2023-10-01", "End": "2023-10-02"},
-                "Total": {"UsageQuantity": {"Amount": "50.0", "Unit": "Hrs"}},
-            }
-        ]
-    }
-    mock_client.get_cost_and_usage.return_value = mock_response
-
-    args = {"metrics": "UsageQuantity"}
-
-    result = CostExplorer.billing_cost_usage_list_command(mock_client, args)
-
-    assert isinstance(result, CommandResults)
-    assert "AWS.Billing.UsageNextToken" not in result.outputs
-    assert "Next Page Token" not in result.readable_output
-
-
-def test_budgets_billing_budgets_list_command_with_next_token(mocker):
-    """
-    Given: A mocked boto3 Budgets client and arguments with next page token.
-    When: billing_budgets_list_command is called with pagination token.
-    Then: It should include the token in the request and handle the response properly.
-    """
-    from AWS import Budgets
-    from datetime import datetime
-
-    mock_client = mocker.Mock()
-    mock_response = {
-        "Budgets": [
-            {
-                "BudgetName": "budget-page-2",
-                "BudgetType": "USAGE",
-                "BudgetLimit": {"Amount": "500.00", "Unit": "USD"},
-                "CalculatedSpend": {"ActualSpend": {"Amount": "300.25", "Unit": "USD"}},
-                "TimePeriod": {"Start": datetime(2023, 11, 1), "End": datetime(2023, 11, 30)},
-            }
-        ]
-    }
-    mock_client.describe_budgets.return_value = mock_response
-
-    args = {"account_id": "123456789012", "next_page_token": "existing-token"}
-
-    result = Budgets.billing_budgets_list_command(mock_client, args)
-
-    # Verify the token was passed to the client
-    mock_client.describe_budgets.assert_called_once()
-    call_args = mock_client.describe_budgets.call_args[1]
-    assert call_args["NextToken"] == "existing-token"
-
-    assert isinstance(result, CommandResults)
-    assert result.outputs["AWS.Billing.Budget"][0]["BudgetName"] == "budget-page-2"
-=======
 def test_aws_error_handler_handle_response_error_with_request_id(mocker):
     """
     Given: A response dict with ResponseMetadata including RequestId and HTTPStatusCode.
@@ -1573,5 +1400,4 @@
 
     assert AWSErrorHandler._extract_action_from_message(None) == "unknown"
     assert AWSErrorHandler._extract_action_from_message("") == "unknown"
-    assert AWSErrorHandler._extract_action_from_message(123) == "unknown"
->>>>>>> 2415927e
+    assert AWSErrorHandler._extract_action_from_message(123) == "unknown"