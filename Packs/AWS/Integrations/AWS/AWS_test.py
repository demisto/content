import json
from datetime import datetime, date
from http import HTTPStatus
import demistomock as demisto
import pytest

from CommonServerPython import CommandResults, DemistoException


def test_parse_resource_ids_with_valid_input():
    """
    Given: A comma-separated string of resource IDs with spaces.
    When: parse_resource_ids function processes the input.
    Then: It should return a list of cleaned resource IDs without spaces.
    """
    from AWS import parse_resource_ids

    result = parse_resource_ids("id1, id2 , id3")
    assert result == ["id1", "id2", "id3"]


def test_parse_resource_ids_with_none():
    """
    Given: A None value is passed to parse_resource_ids function.
    When: The function attempts to process the None input.
    Then: It should raise a ValueError indicating resource ID cannot be empty.
    """
    from AWS import parse_resource_ids

    with pytest.raises(ValueError, match="Resource ID cannot be empty"):
        parse_resource_ids(None)


def test_datetime_encoder_with_datetime():
    """
    Given: A DatetimeEncoder instance and a datetime object.
    When: The encoder processes the datetime object.
    Then: It should return a formatted string in ISO format.
    """
    from AWS import DatetimeEncoder

    encoder = DatetimeEncoder()
    test_datetime = datetime(2023, 10, 15, 14, 30, 45)
    result = encoder.default(test_datetime)
    assert result == "2023-10-15T14:30:45"


def test_datetime_encoder_with_date():
    """
    Given: A DatetimeEncoder instance and a date object.
    When: The encoder processes the date object.
    Then: It should return a formatted date string.
    """
    from AWS import DatetimeEncoder

    encoder = DatetimeEncoder()
    test_date = date(2023, 10, 15)
    result = encoder.default(test_date)
    assert result == "2023-10-15"


def test_s3_put_public_access_block_command_success(mocker):
    """
    Given: A mocked boto3 S3 client and valid arguments for public access block.
    When: put_public_access_block_command is called with successful response.
    Then: It should return CommandResults with success message.
    """
    from AWS import S3

    mock_client = mocker.Mock()
    mock_client.put_public_access_block.return_value = {"ResponseMetadata": {"HTTPStatusCode": HTTPStatus.OK}}

    args = {"bucket": "test-bucket", "block_public_acls": "true", "ignore_public_acls": "false"}

    result = S3.put_public_access_block_command(mock_client, args)
    assert isinstance(result, CommandResults)
    assert "Successfully applied public access block" in result.readable_output


def test_s3_put_public_access_block_command_failure(mocker):
    """
    Given: A mocked boto3 S3 client and valid arguments for public access block.
    When: put_public_access_block_command is called with failed response.
    Then: It should raise DemistoException with error message.
    """
    from AWS import S3

    mock_client = mocker.Mock()
    mock_client.put_public_access_block.return_value = {"ResponseMetadata": {"HTTPStatusCode": HTTPStatus.BAD_REQUEST}}

    args = {"bucket": "test-bucket", "block_public_acls": "true"}

    with pytest.raises(DemistoException, match="Couldn't apply public access block to the test-bucket bucket"):
        S3.put_public_access_block_command(mock_client, args)


def test_s3_put_bucket_versioning_command_exception(mocker):
    """
    Given: A mocked boto3 S3 client that raises an exception.
    When: put_bucket_versioning_command is called and encounters an error.
    Then: It should raise DemistoException with error message.
    """
    from AWS import S3

    mock_client = mocker.Mock()
    mock_client.put_bucket_versioning.side_effect = Exception("Test error")

    args = {"bucket": "test-bucket", "status": "Enabled"}

    with pytest.raises(DemistoException, match="Failed to update versioning configuration for bucket test-bucket"):
        S3.put_bucket_versioning_command(mock_client, args)


def test_s3_put_bucket_logging_command_enable_logging(mocker):
    """
    Given: A mocked boto3 S3 client and arguments to enable bucket logging.
    When: put_bucket_logging_command is called with target bucket.
    Then: It should return CommandResults with success message about enabled logging.
    """
    from AWS import S3

    mock_client = mocker.Mock()
    mock_client.put_bucket_logging.return_value = {"ResponseMetadata": {"HTTPStatusCode": HTTPStatus.OK}}

    args = {"bucket": "test-bucket", "target_bucket": "log-bucket", "target_prefix": "logs/"}

    result = S3.put_bucket_logging_command(mock_client, args)
    assert isinstance(result, CommandResults)
    assert "Successfully enabled logging" in result.readable_output


def test_s3_put_bucket_logging_command_disable_logging(mocker):
    """
    Given: A mocked boto3 S3 client and arguments to disable bucket logging.
    When: put_bucket_logging_command is called without target bucket.
    Then: It should return CommandResults with success message about disabled logging.
    """
    from AWS import S3

    mock_client = mocker.Mock()
    mock_client.put_bucket_logging.return_value = {"ResponseMetadata": {"HTTPStatusCode": HTTPStatus.OK}}

    args = {"bucket": "test-bucket"}

    result = S3.put_bucket_logging_command(mock_client, args)
    assert isinstance(result, CommandResults)
    assert "Successfully disabled logging" in result.readable_output


def test_s3_put_bucket_acl_command_success(mocker):
    """
    Given: A mocked boto3 S3 client and valid ACL arguments.
    When: put_bucket_acl_command is called successfully.
    Then: It should return CommandResults with ACL update success message.
    """
    from AWS import S3

    mock_client = mocker.Mock()
    mock_client.put_bucket_acl.return_value = {"ResponseMetadata": {"HTTPStatusCode": HTTPStatus.OK}}

    args = {"bucket": "test-bucket", "acl": "private"}

    result = S3.put_bucket_acl_command(mock_client, args)
    assert isinstance(result, CommandResults)
    assert "Successfully updated ACL" in result.readable_output


def test_s3_put_bucket_acl_command_unexpected_status(mocker):
    """
    Given: A mocked boto3 S3 client returning unexpected status code.
    When: put_bucket_acl_command is called with non-200 response.
    Then: It should raise DemistoException with unexpected status message.
    """
    from AWS import S3

    mock_client = mocker.Mock()
    mock_client.put_bucket_acl.return_value = {"ResponseMetadata": {"HTTPStatusCode": HTTPStatus.BAD_REQUEST}}

    args = {"bucket": "test-bucket", "acl": "private"}

    with pytest.raises(DemistoException, match="Request completed but received unexpected status code: 400"):
        S3.put_bucket_acl_command(mock_client, args)


def test_s3_put_bucket_policy_command_success(mocker):
    """
    Given: A mocked boto3 S3 client and valid bucket policy arguments.
    When: put_bucket_policy_command is called successfully.
    Then: It should return CommandResults with policy application success message.
    """
    from AWS import S3

    mock_client = mocker.Mock()
    mock_client.put_bucket_policy.return_value = {"ResponseMetadata": {"HTTPStatusCode": HTTPStatus.OK}}

    args = {"bucket": "test-bucket", "policy": {"Version": "2012-10-17", "Statement": []}}

    result = S3.put_bucket_policy_command(mock_client, args)
    assert isinstance(result, CommandResults)
    assert "Successfully applied bucket policy" in result.readable_output


def test_s3_put_bucket_policy_command_exception(mocker):
    """
    Given: A mocked boto3 S3 client that raises an exception.
    When: put_bucket_policy_command is called and encounters an error.
    Then: It should raise DemistoException with error message.
    """
    from AWS import S3

    mock_client = mocker.Mock()
    mock_client.put_bucket_policy.side_effect = Exception("Test error")

    args = {"bucket": "test-bucket", "policy": {"Version": "2012-10-17"}}

    with pytest.raises(DemistoException, match="Couldn't apply bucket policy to test-bucket bucket"):
        S3.put_bucket_policy_command(mock_client, args)


def test_iam_get_account_password_policy_command_success(mocker):
    """
    Given: A mocked boto3 IAM client with password policy response.
    When: get_account_password_policy_command is called successfully.
    Then: It should return CommandResults with password policy data and outputs.
    """
    from AWS import IAM

    mock_client = mocker.Mock()
    mock_client.get_account_password_policy.return_value = {
        "PasswordPolicy": {"MinimumPasswordLength": 8, "RequireSymbols": True}
    }

    args = {"account_id": "123456789"}

    result = IAM.get_account_password_policy_command(mock_client, args)
    assert isinstance(result, CommandResults)
    assert result.outputs_prefix == "AWS.IAM.PasswordPolicy"


def test_iam_get_account_password_policy_command_with_datetime(mocker):
    """
    Given: A mocked boto3 IAM client with password policy containing datetime objects.
    When: get_account_password_policy_command processes the response with DatetimeEncoder.
    Then: It should return CommandResults with properly serialized datetime data.
    """
    from AWS import IAM

    mock_client = mocker.Mock()
    mock_client.get_account_password_policy.return_value = {
        "PasswordPolicy": {"MinimumPasswordLength": 8, "CreatedDate": datetime(2023, 10, 15)}
    }

    args = {"account_id": "123456789"}

    result = IAM.get_account_password_policy_command(mock_client, args)
    assert isinstance(result, CommandResults)
    assert result.outputs is not None


def test_iam_update_account_password_policy_command_success(mocker):
    """
    Given: A mocked boto3 IAM client and valid password policy update arguments.
    When: update_account_password_policy_command is called successfully.
    Then: It should return CommandResults with success message.
    """
    from AWS import IAM

    mock_client = mocker.Mock()
    mock_client.get_account_password_policy.return_value = {"PasswordPolicy": {"MinimumPasswordLength": 6}}
    mock_client.update_account_password_policy.return_value = {"ResponseMetadata": {"HTTPStatusCode": HTTPStatus.OK}}

    args = {"account_id": "123456789", "minimum_password_length": "8", "require_symbols": "true"}

    result = IAM.update_account_password_policy_command(mock_client, args)
    assert isinstance(result, CommandResults)
    assert "Successfully updated account password policy" in result.readable_output


def test_iam_update_account_password_policy_command_get_policy_error(mocker):
    """
    Given: A mocked boto3 IAM client that fails to get current password policy.
    When: update_account_password_policy_command encounters an error getting current policy.
    Then: It should raise DemistoException with error message.
    """
    from AWS import IAM

    mock_client = mocker.Mock()
    mock_client.get_account_password_policy.side_effect = Exception("Access denied")

    args = {"account_id": "123456789"}

    with pytest.raises(DemistoException, match="Couldn't check current account password policy for account"):
        IAM.update_account_password_policy_command(mock_client, args)


def test_iam_put_role_policy_command_success(mocker):
    """
    Given: A mocked boto3 IAM client and valid role policy arguments.
    When: put_role_policy_command is called successfully.
    Then: It should return CommandResults with success message about policy addition.
    """
    from AWS import IAM

    mock_client = mocker.Mock()
    mock_client.put_user_policy.return_value = {"ResponseMetadata": {"HTTPStatusCode": HTTPStatus.OK}}

    args = {"policy_document": '{"Version": "2012-10-17"}', "policy_name": "test-policy", "role_name": "test-role"}

    result = IAM.put_role_policy_command(mock_client, args)
    assert isinstance(result, CommandResults)
    assert "successfully added to role" in result.readable_output


def test_iam_put_role_policy_command_exception(mocker):
    """
    Given: A mocked boto3 IAM client that raises an exception.
    When: put_role_policy_command encounters an error during execution.
    Then: It should raise DemistoException with error details.
    """
    from AWS import IAM

    mock_client = mocker.Mock()
    mock_client.put_role_policy.side_effect = Exception("Access denied")

    args = {"policy_document": '{"Version": "2012-10-17"}', "policy_name": "test-policy", "role_name": "test-role"}

    with pytest.raises(DemistoException):
        IAM.put_role_policy_command(mock_client, args)


def test_iam_delete_login_profile_command_success(mocker):
    """
    Given: A mocked boto3 IAM client and valid user name argument.
    When: delete_login_profile_command is called successfully.
    Then: It should return CommandResults with success message about profile deletion.
    """
    from AWS import IAM

    mock_client = mocker.Mock()
    mock_client.delete_login_profile.return_value = {"ResponseMetadata": {"HTTPStatusCode": HTTPStatus.OK}}

    args = {"user_name": "test-user"}

    result = IAM.delete_login_profile_command(mock_client, args)
    assert isinstance(result, CommandResults)
    assert "Successfully deleted login profile" in result.readable_output


def test_iam_delete_login_profile_command_exception(mocker):
    """
    Given: A mocked boto3 IAM client that raises an exception.
    When: delete_login_profile_command encounters an error during execution.
    Then: It should raise DemistoException with error message.
    """
    from AWS import IAM

    mock_client = mocker.Mock()
    mock_client.delete_login_profile.side_effect = Exception("User not found")

    args = {"user_name": "test-user"}

    with pytest.raises(DemistoException, match="Error deleting login profile for user 'test-user'"):
        IAM.delete_login_profile_command(mock_client, args)


def test_iam_put_user_policy_command_success(mocker):
    """
    Given: A mocked boto3 IAM client and valid user policy arguments.
    When: put_user_policy_command is called successfully.
    Then: It should return CommandResults with success message about policy update.
    """
    from AWS import IAM

    mock_client = mocker.Mock()
    mock_client.put_user_policy.return_value = {"ResponseMetadata": {"HTTPStatusCode": HTTPStatus.OK}}

    args = {"user_name": "test-user", "policy_name": "test-policy", "policy_document": '{"Version": "2012-10-17"}'}

    result = IAM.put_user_policy_command(mock_client, args)
    assert isinstance(result, CommandResults)
    assert "Successfully added/updated policy" in result.readable_output


def test_iam_put_user_policy_command_with_dict_policy(mocker):
    """
    Given: A mocked boto3 IAM client and policy document as dictionary.
    When: put_user_policy_command is called with dict policy document.
    Then: It should return CommandResults and properly serialize the policy document.
    """
    from AWS import IAM

    mock_client = mocker.Mock()
    mock_client.put_user_policy.return_value = {"ResponseMetadata": {"HTTPStatusCode": HTTPStatus.OK}}

    args = {"user_name": "test-user", "policy_name": "test-policy", "policy_document": {"Version": "2012-10-17"}}

    result = IAM.put_user_policy_command(mock_client, args)
    assert isinstance(result, CommandResults)
    assert "Successfully added/updated policy" in result.readable_output


def test_iam_remove_role_from_instance_profile_command_success(mocker):
    """
    Given: A mocked boto3 IAM client and valid instance profile arguments.
    When: remove_role_from_instance_profile_command is called successfully.
    Then: It should return CommandResults with success message about role removal.
    """
    from AWS import IAM

    mock_client = mocker.Mock()
    mock_client.remove_role_from_instance_profile.return_value = {"ResponseMetadata": {"HTTPStatusCode": HTTPStatus.OK}}

    args = {"instance_profile_name": "test-profile", "role_name": "test-role"}

    result = IAM.remove_role_from_instance_profile_command(mock_client, args)
    assert isinstance(result, CommandResults)
    assert "Successfully removed role" in result.readable_output


def test_iam_remove_role_from_instance_profile_command_exception(mocker):
    """
    Given: A mocked boto3 IAM client that raises an exception.
    When: remove_role_from_instance_profile_command encounters an error.
    Then: It should raise DemistoException with error message.
    """
    from AWS import IAM

    mock_client = mocker.Mock()
    mock_client.remove_role_from_instance_profile.side_effect = Exception("Profile not found")

    args = {"instance_profile_name": "test-profile", "role_name": "test-role"}

    with pytest.raises(DemistoException, match="Error removing role 'test-role' from instance profile"):
        IAM.remove_role_from_instance_profile_command(mock_client, args)


def test_iam_update_access_key_command_success(mocker):
    """
    Given: A mocked boto3 IAM client and valid access key update arguments.
    When: update_access_key_command is called successfully.
    Then: It should return CommandResults with success message about key status update.
    """
    from AWS import IAM

    mock_client = mocker.Mock()
    mock_client.update_access_key.return_value = {"ResponseMetadata": {"HTTPStatusCode": HTTPStatus.OK}}

    args = {"access_key_id": "AKIATEST123", "status": "Inactive", "user_name": "test-user"}

    result = IAM.update_access_key_command(mock_client, args)
    assert isinstance(result, CommandResults)
    assert "Successfully updated access key" in result.readable_output


def test_iam_update_access_key_command_without_user(mocker):
    """
    Given: A mocked boto3 IAM client and access key arguments without user name.
    When: update_access_key_command is called without specifying user name.
    Then: It should return CommandResults with success message without user info.
    """
    from AWS import IAM

    mock_client = mocker.Mock()
    mock_client.update_access_key.return_value = {"ResponseMetadata": {"HTTPStatusCode": HTTPStatus.OK}}

    args = {"access_key_id": "AKIATEST123", "status": "Active"}

    result = IAM.update_access_key_command(mock_client, args)
    assert isinstance(result, CommandResults)
    assert "Successfully updated access key" in result.readable_output


def test_ec2_modify_instance_metadata_options_command_success(mocker):
    """
    Given: A mocked boto3 EC2 client and valid metadata options arguments.
    When: modify_instance_metadata_options_command is called successfully.
    Then: It should return CommandResults with success message about metadata update.
    """
    from AWS import EC2

    mock_client = mocker.Mock()
    mock_client.modify_instance_metadata_options.return_value = {"ResponseMetadata": {"HTTPStatusCode": HTTPStatus.OK}}

    args = {"instance_id": "InstanceID", "http_tokens": "required", "http_endpoint": "enabled"}

    result = EC2.modify_instance_metadata_options_command(mock_client, args)
    assert isinstance(result, CommandResults)
    assert "Successfully updated EC2 instance metadata" in result.readable_output


def test_ec2_modify_instance_metadata_options_command_failure(mocker):
    """
    Given: A mocked boto3 EC2 client returning non-OK status code.
    When: modify_instance_metadata_options_command is called with failed response.
    Then: It should raise DemistoException with error message.
    """
    from AWS import EC2

    mock_client = mocker.Mock()
    mock_client.modify_instance_metadata_options.return_value = {"ResponseMetadata": {"HTTPStatusCode": HTTPStatus.BAD_REQUEST}}

    args = {"instance_id": "InstanceID", "http_tokens": "required"}

    with pytest.raises(DemistoException, match="Couldn't updated public EC2 instance metadata"):
        EC2.modify_instance_metadata_options_command(mock_client, args)


def test_ec2_modify_instance_attribute_command_success(mocker):
    """
    Given: A mocked boto3 EC2 client and valid instance attribute arguments.
    When: modify_instance_attribute_command is called successfully.
    Then: It should return CommandResults with success message about attribute modification.
    """
    from AWS import EC2

    mock_client = mocker.Mock()
    mock_client.modify_instance_attribute.return_value = {"ResponseMetadata": {"HTTPStatusCode": HTTPStatus.OK}}

    args = {"instance_id": "InstanceID", "attribute": "instanceType", "value": "t3.micro"}

    result = EC2.modify_instance_attribute_command(mock_client, args)
    assert isinstance(result, CommandResults)
    assert "Successfully modified EC2 instance" in result.readable_output


def test_ec2_modify_instance_attribute_command_with_groups(mocker):
    """
    Given: A mocked boto3 EC2 client and instance attribute arguments with security groups.
    When: modify_instance_attribute_command is called with groups parameter.
    Then: It should return CommandResults and properly parse the comma-separated groups.
    """
    from AWS import EC2

    mock_client = mocker.Mock()
    mock_client.modify_instance_attribute.return_value = {"ResponseMetadata": {"HTTPStatusCode": HTTPStatus.OK}}

    args = {"instance_id": "InstanceID", "groups": "sg-test, sg-test, sg-789"}

    result = EC2.modify_instance_attribute_command(mock_client, args)
    assert isinstance(result, CommandResults)
    mock_client.modify_instance_attribute.assert_called_once()


def test_ec2_modify_snapshot_attribute_command_success(mocker):
    """
    Given: A mocked boto3 EC2 client and valid snapshot attribute arguments.
    When: modify_snapshot_attribute_command is called successfully.
    Then: It should return CommandResults with success message about permission update.
    """
    from AWS import EC2

    mock_client = mocker.Mock()
    mock_client.modify_snapshot_attribute.return_value = {"ResponseMetadata": {"HTTPStatusCode": HTTPStatus.OK}}

    args = {
        "snapshot_id": "snap-1234567890abcdef0",
        "attribute": "createVolumePermission",
        "operation_type": "add",
        "user_ids": "accountID, accountID",
    }

    result = EC2.modify_snapshot_attribute_command(mock_client, args)
    assert isinstance(result, CommandResults)
    assert "permissions was successfully updated" in result.readable_output


def test_ec2_modify_snapshot_attribute_command_unexpected_response(mocker):
    """
    Given: A mocked boto3 EC2 client returning unexpected status code.
    When: modify_snapshot_attribute_command is called with non-OK response.
    Then: It should raise DemistoException with unexpected response message.
    """
    from AWS import EC2

    mock_client = mocker.Mock()
    mock_client.modify_snapshot_attribute.return_value = {"ResponseMetadata": {"HTTPStatusCode": HTTPStatus.BAD_REQUEST}}

    args = {"snapshot_id": "snap-1234567890abcdef0", "attribute": "createVolumePermission", "operation_type": "add"}

    with pytest.raises(DemistoException):
        EC2.modify_snapshot_attribute_command(mock_client, args)


def test_ec2_modify_image_attribute_command_success(mocker):
    """
    Given: A mocked boto3 EC2 client and valid image attribute arguments.
    When: modify_image_attribute_command is called successfully.
    Then: It should return CommandResults with success message about attribute modification.
    """
    from AWS import EC2

    mock_client = mocker.Mock()
    mock_client.modify_image_attribute.return_value = {"ResponseMetadata": {"HTTPStatusCode": HTTPStatus.OK}}

    args = {
        "image_id": "amInstanceID",
        "attribute": "launchPermission",
        "operation_type": "add",
        "launch_permission_add_user_id": "accountID",
    }

    result = EC2.modify_image_attribute_command(mock_client, args)
    assert isinstance(result, CommandResults)
    assert "Image attribute successfully modified" in result.readable_output


def test_ec2_modify_image_attribute_command_with_description(mocker):
    """
    Given: A mocked boto3 EC2 client and image attribute arguments with description.
    When: modify_image_attribute_command is called with description parameter.
    Then: It should return CommandResults and properly handle the description attribute.
    """
    from AWS import EC2

    mock_client = mocker.Mock()
    mock_client.modify_image_attribute.return_value = {"ResponseMetadata": {"HTTPStatusCode": HTTPStatus.OK}}

    args = {"image_id": "amInstanceID", "attribute": "description", "description": "Updated AMI description"}

    result = EC2.modify_image_attribute_command(mock_client, args)
    assert isinstance(result, CommandResults)
    assert "Image attribute successfully modified" in result.readable_output


def test_ec2_revoke_security_group_ingress_command_success(mocker):
    """
    Given: A mocked boto3 EC2 client and valid security group ingress arguments.
    When: revoke_security_group_ingress_command is called successfully.
    Then: It should return CommandResults with success message about rule revocation.
    """
    from AWS import EC2

    mock_client = mocker.Mock()
    mock_client.revoke_security_group_ingress.return_value = {
        "ResponseMetadata": {"HTTPStatusCode": HTTPStatus.OK},
        "Return": True,
    }

    args = {"group_id": "sg-test", "protocol": "tcp", "port": "80", "cidr": "0.0.0.0/0"}

    result = EC2.revoke_security_group_ingress_command(mock_client, args)
    assert isinstance(result, CommandResults)
    assert "Security Group ingress rule was revoked" in result.readable_output


def test_ec2_revoke_security_group_ingress_command_with_ip_permissions(mocker):
    """
    Given: A mocked boto3 EC2 client and security group arguments with ip_permissions JSON.
    When: revoke_security_group_ingress_command is called with complex ip_permissions.
    Then: It should return CommandResults and properly parse the JSON ip_permissions.
    """
    from AWS import EC2

    mock_client = mocker.Mock()
    mock_client.revoke_security_group_ingress.return_value = {
        "ResponseMetadata": {"HTTPStatusCode": HTTPStatus.OK},
        "Return": True,
    }

    ip_permissions = json.dumps([{"IpProtocol": "tcp", "FromPort": 80, "ToPort": 80, "IpRanges": [{"CidrIp": "0.0.0.0/0"}]}])

    args = {"group_id": "sg-test", "ip_permissions": ip_permissions}

    result = EC2.revoke_security_group_ingress_command(mock_client, args)
    assert isinstance(result, CommandResults)
    assert "Security Group ingress rule was revoked" in result.readable_output


def test_ec2_authorize_security_group_ingress_command_success(mocker):
    """
    Given: A mocked boto3 EC2 client and valid security group ingress arguments.
    When: authorize_security_group_ingress_command is called successfully.
    Then: It should return CommandResults with success message about rule authorization.
    """
    from AWS import EC2

    mock_client = mocker.Mock()
    mock_client.authorize_security_group_ingress.return_value = {
        "ResponseMetadata": {"HTTPStatusCode": HTTPStatus.OK},
        "Return": True,
    }

    args = {"group_id": "sg-test", "protocol": "tcp", "port": "443", "cidr": "10.0.0.0/8"}

    result = EC2.authorize_security_group_ingress_command(mock_client, args)
    assert isinstance(result, CommandResults)
    assert "Security Group ingress rule was authorized" in result.readable_output


def test_ec2_authorize_security_group_ingress_command_duplicate_rule(mocker):
    """
    Given: A mocked boto3 EC2 client that raises InvalidPermission.Duplicate error.
    When: authorize_security_group_ingress_command encounters duplicate rule error.
    Then: It should raise DemistoException with duplicate rule message.
    """
    from AWS import EC2

    mock_client = mocker.Mock()
    mock_client.authorize_security_group_ingress.side_effect = Exception("InvalidPermission.Duplicate")

    args = {"group_id": "sg-test", "protocol": "tcp", "port": "80", "cidr": "0.0.0.0/0"}

    with pytest.raises(DemistoException, match="already exists"):
        EC2.authorize_security_group_ingress_command(mock_client, args)


def test_ec2_revoke_security_group_egress_command_success(mocker):
    """
    Given: A mocked boto3 EC2 client and valid security group egress arguments.
    When: revoke_security_group_egress_command is called successfully.
    Then: It should return CommandResults with success message about egress rule revocation.
    """
    from AWS import EC2

    mock_client = mocker.Mock()
    mock_client.revoke_security_group_egress.return_value = {
        "ResponseMetadata": {"HTTPStatusCode": HTTPStatus.OK},
        "Return": True,
    }

    args = {"group_id": "sg-test", "protocol": "tcp", "port": "80-443", "cidr": "0.0.0.0/0"}

    result = EC2.revoke_security_group_egress_command(mock_client, args)
    assert isinstance(result, CommandResults)
    assert "Egress rule revoked successfully" in result.readable_output


def test_ec2_revoke_security_group_egress_command_with_ip_permissions(mocker):
    """
    Given: A mocked boto3 EC2 client and egress arguments with ip_permissions JSON.
    When: revoke_security_group_egress_command is called with full mode ip_permissions.
    Then: It should return CommandResults and properly use the provided JSON permissions.
    """
    from AWS import EC2

    mock_client = mocker.Mock()
    mock_client.revoke_security_group_egress.return_value = {
        "ResponseMetadata": {"HTTPStatusCode": HTTPStatus.OK},
        "Return": True,
    }

    ip_permissions = json.dumps([{"IpProtocol": "tcp", "FromPort": 80, "ToPort": 80, "IpRanges": [{"CidrIp": "0.0.0.0/0"}]}])

    args = {"group_id": "sg-test", "ip_permissions": ip_permissions}

    result = EC2.revoke_security_group_egress_command(mock_client, args)
    assert isinstance(result, CommandResults)
    assert "Egress rule revoked successfully" in result.readable_output


def test_ec2_create_snapshot_command_success(mocker):
    """
    Given: A mocked boto3 EC2 client and valid snapshot creation arguments.
    When: create_snapshot_command is called successfully.
    Then: It should return CommandResults with snapshot data and proper outputs.
    """
    from AWS import EC2

    mock_client = mocker.Mock()
    mock_response = {
        "Description": "Test snapshot",
        "Encrypted": False,
        "Progress": "100%",
        "SnapshotId": "snap-1234567890abcdef0",
        "State": "completed",
        "VolumeId": "vol-1234567890abcdef0",
        "VolumeSize": 8,
        "StartTime": datetime(2023, 10, 15, 14, 30, 45),
        "ResponseMetadata": {"HTTPStatusCode": HTTPStatus.OK},
        "Tags": [{"Key": "Environment", "Value": "test"}],
    }
    mock_client.create_snapshot.return_value = mock_response

    args = {
        "volume_id": "vol-1234567890abcdef0",
        "description": "Test snapshot",
        "region": "us-east-1",
        "tags": "key=Environment,value=test",
    }

    result = EC2.create_snapshot_command(mock_client, args)
    assert isinstance(result, CommandResults)
    assert result.outputs_prefix == "AWS.EC2.Snapshot"
    assert "snap-1234567890abcdef0" in str(result.outputs)
    assert "AWS EC2 Snapshot" in result.readable_output
    mock_client.create_snapshot.assert_called_once()


def test_ec2_modify_snapshot_permission_command_success(mocker):
    """
    Given: A mocked boto3 EC2 client and valid snapshot permission arguments with user_ids.
    When: modify_snapshot_permission_command is called successfully.
    Then: It should return CommandResults with success message about permission update.
    """
    from AWS import EC2

    mock_client = mocker.Mock()
    mock_client.modify_snapshot_attribute.return_value = {"ResponseMetadata": {"HTTPStatusCode": 200}}

    args = {
        "snapshot_id": "snap-1234567890abcdef0",
        "operation_type": "add",
        "user_ids": "123456789012, 987654321098",
        "dry_run": False,
    }

    result = EC2.modify_snapshot_permission_command(mock_client, args)
    assert isinstance(result, CommandResults)
    assert "permissions were successfully updated" in result.readable_output
    mock_client.modify_snapshot_attribute.assert_called_once_with(
        Attribute="createVolumePermission",
        SnapshotId="snap-1234567890abcdef0",
        OperationType="add",
        DryRun=False,
        UserIds=["123456789012", "987654321098"],
    )


def test_ec2_modify_snapshot_permission_command_failure_both_params(mocker):
    """
    Given: Arguments containing both group_names and user_ids parameters.
    When: modify_snapshot_permission_command is called with invalid parameter combination.
    Then: It should raise DemistoException asking to provide either group_names or user_ids.
    """
    from AWS import EC2

    mock_client = mocker.Mock()

    args = {"snapshot_id": "snap-1234567890abcdef0", "operation_type": "add", "group_names": "all", "user_ids": "123456789012"}

    with pytest.raises(DemistoException, match='Please provide either "group_names" or "user_ids"'):
        EC2.modify_snapshot_permission_command(mock_client, args)


def test_ec2_modify_snapshot_permission_command_failure_no_params(mocker):
    """
    Given: Arguments containing neither group_names nor user_ids parameters.
    When: modify_snapshot_permission_command is called without required parameters.
    Then: It should raise DemistoException asking to provide either group_names or user_ids.
    """
    from AWS import EC2

    mock_client = mocker.Mock()

    args = {"snapshot_id": "snap-1234567890abcdef0", "operation_type": "add"}

    with pytest.raises(DemistoException, match='Please provide either "group_names" or "user_ids"'):
        EC2.modify_snapshot_permission_command(mock_client, args)


def test_eks_update_cluster_config_command_success(mocker):
    """
    Given: A mocked boto3 EKS client and valid cluster configuration arguments.
    When: update_cluster_config_command is called successfully.
    Then: It should return CommandResults with update information and proper outputs.
    """
    from AWS import EKS

    mock_client = mocker.Mock()
    mock_client.update_cluster_config.return_value = {
        "update": {
            "id": "update-123",
            "status": "InProgress",
            "type": "ConfigUpdate",
            "createdAt": datetime(2023, 10, 15, 14, 30, 45),
        }
    }

    args = {"cluster_name": "test-cluster", "logging": '{"enable": ["api", "audit"]}'}

    result = EKS.update_cluster_config_command(mock_client, args)
    assert isinstance(result, CommandResults)
    assert result.outputs_prefix == "AWS.EKS.UpdateCluster"


def test_eks_update_cluster_config_command_no_changes_needed(mocker):
    """
    Given: A mocked boto3 EKS client that raises "No changes needed" exception.
    When: update_cluster_config_command encounters no changes needed error.
    Then: It should return CommandResults with appropriate message about no changes.
    """
    from AWS import EKS

    mock_client = mocker.Mock()
    mock_client.update_cluster_config.side_effect = Exception("No changes needed")

    args = {"cluster_name": "test-cluster", "logging": '{"enable": ["api"]}'}

    result = EKS.update_cluster_config_command(mock_client, args)
    assert isinstance(result, CommandResults)
    assert "No changes needed" in result.readable_output


def test_eks_describe_cluster_command_success(mocker):
    """
    Given: A mocked boto3 EKS client and valid cluster name argument.
    When: describe_cluster_command is called successfully.
    Then: It should return CommandResults with cluster data and proper outputs.
    """
    from AWS import EKS

    mock_client = mocker.Mock()
    mock_response = {
        "ResponseMetadata": {"HTTPStatusCode": HTTPStatus.OK},
        "cluster": {
            "name": "test-cluster",
            "id": "cluster-12345",
            "status": "ACTIVE",
            "arn": "arn:aws:eks:us-east-1:123456789012:cluster/test-cluster",
            "createdAt": datetime(2023, 10, 15, 14, 30, 45),
            "version": "1.27",
            "connectorConfig": {"activationExpiry": datetime(2024, 10, 15, 14, 30, 45)},
        },
    }
    mock_client.describe_cluster.return_value = mock_response

    args = {"cluster_name": "test-cluster"}

    result = EKS.describe_cluster_command(mock_client, args)
    assert isinstance(result, CommandResults)
    assert result.outputs_prefix == "AWS.EKS.Cluster"
    assert result.outputs_key_field == "name"
    assert "test-cluster" in str(result.outputs)
    assert "Describe Cluster Information" in result.readable_output
    mock_client.describe_cluster.assert_called_once_with(name="test-cluster")


def test_eks_associate_access_policy_command_success(mocker):
    """
    Given: A mocked boto3 EKS client and valid access policy association arguments.
    When: associate_access_policy_command is called successfully.
    Then: It should return CommandResults with policy association data and proper outputs.
    """
    from AWS import EKS

    mock_client = mocker.Mock()
    mock_response = {
        "ResponseMetadata": {"HTTPStatusCode": HTTPStatus.OK},
        "clusterName": "test-cluster",
        "principalArn": "arn:aws:iam::123456789012:user/test-user",
        "associatedAccessPolicy": {
            "policyArn": "arn:aws:eks::aws:cluster-access-policy/AmazonEKSClusterAdminPolicy",
            "associatedAt": datetime(2023, 10, 15, 14, 30, 45),
            "modifiedAt": datetime(2023, 10, 15, 14, 30, 45),
        },
    }
    mock_client.associate_access_policy.return_value = mock_response

    args = {
        "cluster_name": "test-cluster",
        "principal_arn": "arn:aws:iam::123456789012:user/test-user",
        "policy_arn": "arn:aws:eks::aws:cluster-access-policy/AmazonEKSClusterAdminPolicy",
        "type": "cluster",
        "namespaces": "",
    }

    result = EKS.associate_access_policy_command(mock_client, args)
    assert isinstance(result, CommandResults)
    assert result.outputs_prefix == "AWS.EKS.AssociatedAccessPolicy"
    assert result.outputs_key_field == "clusterName"
    assert "test-cluster" in str(result.outputs)
    assert "The access policy was associated to the access entry successfully" in result.readable_output
    mock_client.associate_access_policy.assert_called_once()


def test_eks_associate_access_policy_command_failure_namespace_validation(mocker):
    """
    Given: Arguments with type set to 'namespace' but no namespaces provided.
    When: associate_access_policy_command is called with invalid parameter combination.
    Then: It should raise Exception asking for namespace when type is namespace.
    """
    from AWS import EKS

    mock_client = mocker.Mock()

    args = {
        "cluster_name": "test-cluster",
        "principal_arn": "arn:aws:iam::123456789012:user/test-user",
        "policy_arn": "arn:aws:eks::aws:cluster-access-policy/AmazonEKSViewPolicy",
        "type": "namespace",
        "namespaces": "",
    }

    with pytest.raises(Exception, match="When the type_arg='namespace', you must enter a namespace"):
        EKS.associate_access_policy_command(mock_client, args)


def test_rds_modify_db_cluster_command_success(mocker):
    """
    Given: A mocked boto3 RDS client and valid DB cluster modification arguments.
    When: modify_db_cluster_command is called successfully.
    Then: It should return CommandResults with success message and cluster details.
    """
    from AWS import RDS

    mock_client = mocker.Mock()
    mock_client.modify_db_cluster.return_value = {
        "ResponseMetadata": {"HTTPStatusCode": HTTPStatus.OK},
        "DBCluster": {"DBClusterIdentifier": "test-cluster", "DeletionProtection": True},
    }

    args = {"db_cluster_identifier": "test-cluster", "deletion_protection": "true"}

    result = RDS.modify_db_cluster_command(mock_client, args)
    assert isinstance(result, CommandResults)
    assert "Successfully modified DB cluster" in result.readable_output


def test_rds_modify_db_cluster_command_exception(mocker):
    """
    Given: A mocked boto3 RDS client that raises an exception.
    When: modify_db_cluster_command encounters an error during execution.
    Then: It should raise DemistoException with error message.
    """
    from AWS import RDS

    mock_client = mocker.Mock()
    mock_client.modify_db_cluster.side_effect = Exception("Cluster not found")

    args = {"db_cluster_identifier": "test-cluster", "deletion_protection": "true"}

    with pytest.raises(DemistoException, match="Error modifying DB cluster"):
        RDS.modify_db_cluster_command(mock_client, args)


def test_rds_modify_db_cluster_snapshot_attribute_command_success(mocker):
    """
    Given: A mocked boto3 RDS client and valid cluster snapshot attribute arguments.
    When: modify_db_cluster_snapshot_attribute_command is called successfully.
    Then: It should return CommandResults with success message and snapshot attributes.
    """
    from AWS import RDS

    mock_client = mocker.Mock()
    mock_client.modify_db_cluster_snapshot_attribute.return_value = {
        "ResponseMetadata": {"HTTPStatusCode": HTTPStatus.OK},
        "DBClusterSnapshotAttributesResult": {"DBClusterSnapshotIdentifier": "test-snapshot", "DBClusterSnapshotAttributes": []},
    }

    args = {"db_cluster_snapshot_identifier": "test-snapshot", "attribute_name": "restore", "values_to_add": ["accountID"]}

    result = RDS.modify_db_cluster_snapshot_attribute_command(mock_client, args)
    assert isinstance(result, CommandResults)
    assert "Successfully modified DB cluster snapshot attribute" in result.readable_output


def test_rds_modify_db_cluster_snapshot_attribute_command_failure(mocker):
    """
    Given: A mocked boto3 RDS client returning non-OK status code.
    When: modify_db_cluster_snapshot_attribute_command is called with failed response.
    Then: It should raise DemistoException with error message.
    """
    from AWS import RDS

    mock_client = mocker.Mock()
    mock_client.modify_db_cluster_snapshot_attribute.return_value = {
        "ResponseMetadata": {"HTTPStatusCode": HTTPStatus.BAD_REQUEST}
    }

    args = {"db_cluster_snapshot_identifier": "test-snapshot", "attribute_name": "restore"}

    with pytest.raises(DemistoException, match="Error modifying DB cluster snapshot attribute"):
        RDS.modify_db_cluster_snapshot_attribute_command(mock_client, args)


def test_rds_modify_db_instance_command_success(mocker):
    """
    Given: A mocked boto3 RDS client and valid DB instance modification arguments.
    When: modify_db_instance_command is called successfully.
    Then: It should return CommandResults with success message and instance details.
    """
    from AWS import RDS

    mock_client = mocker.Mock()
    mock_client.modify_db_instance.return_value = {
        "ResponseMetadata": {"HTTPStatusCode": HTTPStatus.OK},
        "DBInstance": {"DBInstanceIdentifier": "test-instance", "MultiAZ": True},
    }

    args = {"db_instance_identifier": "test-instance", "multi_az": "true", "apply_immediately": "true"}

    result = RDS.modify_db_instance_command(mock_client, args)
    assert isinstance(result, CommandResults)
    assert "Successfully modified DB instance" in result.readable_output


def test_rds_modify_db_instance_command_exception(mocker):
    """
    Given: A mocked boto3 RDS client that raises an exception.
    When: modify_db_instance_command encounters an error during execution.
    Then: It should raise DemistoException with error message.
    """
    from AWS import RDS

    mock_client = mocker.Mock()
    mock_client.modify_db_instance.side_effect = Exception("Instance not found")

    args = {"db_instance_identifier": "test-instance", "multi_az": "true"}

    with pytest.raises(DemistoException, match="Error modifying DB instance"):
        RDS.modify_db_instance_command(mock_client, args)


def test_rds_modify_db_snapshot_attribute_command_success(mocker):
    """
    Given: A mocked boto3 RDS client and valid DB snapshot attribute arguments.
    When: modify_db_snapshot_attribute_command is called successfully.
    Then: It should return CommandResults with success message about attribute modification.
    """
    from AWS import RDS

    mock_client = mocker.Mock()
    mock_client.modify_db_snapshot_attribute.return_value = {"ResponseMetadata": {"HTTPStatusCode": HTTPStatus.OK}}

    args = {
        "db_snapshot_identifier": "test-snapshot",
        "attribute_name": "restore",
        "values_to_add": ["accountID", "accountID"],
    }

    result = RDS.modify_db_snapshot_attribute_command(mock_client, args)
    assert isinstance(result, CommandResults)
    assert "Successfully modified DB snapshot attribute" in result.readable_output


def test_rds_modify_db_snapshot_attribute_command_failure(mocker):
    """
    Given: A mocked boto3 RDS client returning non-OK status code.
    When: modify_db_snapshot_attribute_command is called with failed response.
    Then: It should raise DemistoException with error message.
    """
    from AWS import RDS

    mock_client = mocker.Mock()
    mock_client.modify_db_snapshot_attribute.return_value = {"ResponseMetadata": {"HTTPStatusCode": HTTPStatus.BAD_REQUEST}}

    args = {"db_snapshot_identifier": "test-snapshot", "attribute_name": "restore", "values_to_remove": ["accountID"]}

    with pytest.raises(DemistoException, match="Couldn't modify DB snapshot attribute for"):
        RDS.modify_db_snapshot_attribute_command(mock_client, args)


def test_cloudtrail_start_logging_command_success(mocker):
    """
    Given: A mocked boto3 CloudTrail client and valid trail name argument.
    When: start_logging_command is called successfully.
    Then: It should return CommandResults with success message about logging start.
    """
    from AWS import CloudTrail

    mock_client = mocker.Mock()
    mock_client.start_logging.return_value = {"ResponseMetadata": {"HTTPStatusCode": HTTPStatus.OK}}

    args = {"name": "test-trail"}

    result = CloudTrail.start_logging_command(mock_client, args)
    assert isinstance(result, CommandResults)
    assert "Successfully started logging" in result.readable_output


def test_cloudtrail_start_logging_command_exception(mocker):
    """
    Given: A mocked boto3 CloudTrail client that raises an exception.
    When: start_logging_command encounters an error during execution.
    Then: It should return CommandResults with error entry type and error message.
    """
    from AWS import CloudTrail

    mock_client = mocker.Mock()
    mock_client.start_logging.side_effect = Exception("Trail not found")

    args = {"name": "test-trail"}

    with pytest.raises(DemistoException, match="Error starting logging for CloudTrail"):
        CloudTrail.start_logging_command(mock_client, args)


def test_cloudtrail_update_trail_command_success(mocker):
    """
    Given: A mocked boto3 CloudTrail client and valid trail update arguments.
    When: update_trail_command is called successfully.
    Then: It should return CommandResults with success message and trail details.
    """
    from AWS import CloudTrail

    mock_client = mocker.Mock()
    mock_client.update_trail.return_value = {
        "ResponseMetadata": {"HTTPStatusCode": HTTPStatus.OK},
        "Trail": {
            "Name": "test-trail",
            "S3BucketName": "test-bucket",
            "TrailARN": "arn:aws:cloudtrail:us-east-1:accountID:trail/test-trail",
        },
    }

    args = {"name": "test-trail", "s3_bucket_name": "test-bucket", "include_global_service_events": "true"}

    result = CloudTrail.update_trail_command(mock_client, args)
    assert isinstance(result, CommandResults)
    assert "Successfully updated CloudTrail" in result.readable_output
    assert result.outputs_prefix == "AWS.CloudTrail.Trail"


def test_cloudtrail_update_trail_command_exception(mocker):
    """
    Given: A mocked boto3 CloudTrail client that raises an exception.
    When: update_trail_command encounters an error during execution.
    Then: It should return CommandResults with error entry type and error message.
    """
    from AWS import CloudTrail

    mock_client = mocker.Mock()
    mock_client.update_trail.side_effect = Exception("Access denied")

    args = {"name": "test-trail", "s3_bucket_name": "test-bucket"}

    with pytest.raises(DemistoException, match="Error updating CloudTrail"):
        CloudTrail.update_trail_command(mock_client, args)


def test_ecs_update_cluster_settings_command_success(mocker):
    """
    Given: A mocked boto3 ECS client and valid cluster settings update arguments.
    When: update_cluster_settings_command is called successfully.
    Then: It should return CommandResults with cluster data and proper outputs.
    """
    from AWS import ECS

    mock_client = mocker.Mock()
    mock_response = {
        "ResponseMetadata": {"HTTPStatusCode": HTTPStatus.OK},
        "cluster": {
            "clusterArn": "arn:aws:ecs:us-east-1:123456789012:cluster/test-cluster",
            "clusterName": "test-cluster",
            "status": "ACTIVE",
            "settings": [{"name": "containerInsights", "value": "enabled"}],
        },
    }
    mock_client.update_cluster_settings.return_value = mock_response

    args = {"cluster_name": "test-cluster", "value": "enabled"}

    result = ECS.update_cluster_settings_command(mock_client, args)
    assert isinstance(result, CommandResults)
    assert result.outputs_prefix == "AWS.ECS.Cluster"
    assert result.outputs_key_field == "clusterArn"
    assert "test-cluster" in str(result.outputs)
    assert "Successfully updated ECS cluster" in result.readable_output
    mock_client.update_cluster_settings.assert_called_once_with(
        cluster="test-cluster", settings=[{"name": "containerInsights", "value": "enabled"}]
    )


def test_ecs_update_cluster_settings_command_failure(mocker):
    """
    Given: A mocked boto3 ECS client returning non-OK HTTP status code.
    When: update_cluster_settings_command is called with failed response.
    Then: It should raise DemistoException with error message about failed update.
    """
    from AWS import ECS

    mock_client = mocker.Mock()
    mock_response = {"ResponseMetadata": {"HTTPStatusCode": HTTPStatus.BAD_REQUEST}}
    mock_client.update_cluster_settings.return_value = mock_response

    args = {"cluster_name": "test-cluster", "value": "enabled"}

    with pytest.raises(DemistoException, match="Failed to update ECS cluster"):
        ECS.update_cluster_settings_command(mock_client, args)


def test_register_proxydome_header(mocker):
    """
    Given: A mocked boto3 client and ProxyDome token.
    When: register_proxydome_header is called to configure ProxyDome authentication.
    Then: It should register an event handler to inject the ProxyDome header.
    """
    from AWS import register_proxydome_header

    mock_client = mocker.Mock()
    mock_event_system = mocker.Mock()
    mock_client.meta.events = mock_event_system

    mocker.patch("AWS.get_proxydome_token", return_value="test-token")

    register_proxydome_header(mock_client)

    mock_event_system.register_last.assert_called_once()
    assert mock_event_system.register_last.call_args[0][0] == "before-send.*.*"


def test_register_proxydome_header_adds_correct_header(mocker):
    """
    Given: A mocked boto3 client and the ProxyDome header injection function.
    When: register_proxydome_header sets up the header injection and a request is made.
    Then: It should add the correct x-caller-id header to the request.
    """
    from AWS import register_proxydome_header

    mock_client = mocker.Mock()
    mock_event_system = mocker.Mock()
    mock_client.meta.events = mock_event_system

    mocker.patch("AWS.get_proxydome_token", return_value="test-token-123")

    register_proxydome_header(mock_client)

    # Get the registered function
    header_function = mock_event_system.register_last.call_args[0][1]

    # Test the header injection
    mock_request = mocker.Mock()
    mock_request.headers = {}
    header_function(mock_request)

    assert mock_request.headers["x-caller-id"] == "test-token-123"


def test_aws_error_handler_handle_response_error_with_request_id(mocker):
    """
    Given: A response dict with ResponseMetadata including RequestId and HTTPStatusCode.
    When: handle_response_error is called with the response.
    Then: It should raise DemistoException with detailed error information including RequestId.
    """
    from AWS import AWSErrorHandler

    mocker.patch("AWS.demisto.command", return_value="test-command")
    mocker.patch("AWS.demisto.args", return_value={"arg1": "value1"})
    demisto_results = mocker.patch("AWS.demisto.results")

    response = {"ResponseMetadata": {"RequestId": "RequestId", "HTTPStatusCode": 400}}

    with pytest.raises(SystemExit):
        AWSErrorHandler.handle_response_error(response, "accountID")

    demisto_results.assert_called_once_with(
        {
            "Type": 4,
            "ContentsFormat": "text",
            "Contents": "AWS API Error occurred while executing:"
            " test-command with arguments: {'arg1': 'value1'}\nRequest Id: RequestId\nHTTP Status Code: 400",
            "EntryContext": None,
        }
    )


def test_aws_error_handler_handle_response_error_missing_metadata(mocker):
    """
    Given: A response dict without ResponseMetadata.
    When: handle_response_error is called with the response.
    Then: It should raise DemistoException with N/A values for missing metadata.
    """
    from AWS import AWSErrorHandler

    mocker.patch("AWS.demisto.command", return_value="test-command")
    mocker.patch("AWS.demisto.args", return_value={})
    demisto_results = mocker.patch("AWS.demisto.results")

    response = {}

    with pytest.raises(SystemExit):
        AWSErrorHandler.handle_response_error(response)

    demisto_results.assert_called_once_with(
        {
            "Type": 4,
            "ContentsFormat": "text",
            "Contents": "AWS API Error occurred while executing: test-command with arguments: {}"
            "\nRequest Id: N/A\nHTTP Status Code: N/A",
            "EntryContext": None,
        }
    )


def test_aws_error_handler_handle_client_error_access_denied(mocker):
    """
    Given: A ClientError with AccessDenied error code.
    When: handle_client_error is called with the error.
    Then: It should call _handle_permission_error and return_multiple_permissions_error.
    """
    from AWS import AWSErrorHandler
    from botocore.exceptions import ClientError

    mock_return_multiple_permissions_error = mocker.patch("AWS.return_multiple_permissions_error")
    mocker.patch("AWS.demisto.args", return_value={"account_id": "accountID"})
    mocker.patch("AWS.demisto.info")
    mocker.patch("AWS.demisto.debug")

    error_response = {
        "Error": {"Code": "AccessDenied", "Message": "User is not authorized to perform action"},
        "ResponseMetadata": {"HTTPStatusCode": 403},
    }
    client_error = ClientError(error_response, "test-operation")

    AWSErrorHandler.handle_client_error(client_error, "accountID")

    mock_return_multiple_permissions_error.assert_called_once()
    call_args = mock_return_multiple_permissions_error.call_args[0][0]
    assert len(call_args) == 1
    assert call_args[0]["account_id"] == "accountID"


def test_aws_error_handler_handle_client_error_unauthorized_operation(mocker):
    """
    Given: A ClientError with UnauthorizedOperation error code.
    When: handle_client_error is called with the error.
    Then: It should handle it as a permission error.
    """
    from AWS import AWSErrorHandler
    from botocore.exceptions import ClientError

    mock_return_multiple_permissions_error = mocker.patch("AWS.return_multiple_permissions_error")
    mocker.patch("AWS.demisto.args", return_value={"account_id": "accountID"})
    mocker.patch("AWS.demisto.info")
    mocker.patch("AWS.demisto.debug")

    error_response = {
        "Error": {"Code": "UnauthorizedOperation", "Message": "You are not authorized to perform this operation"},
        "ResponseMetadata": {"HTTPStatusCode": 401},
    }
    client_error = ClientError(error_response, "test-operation")

    AWSErrorHandler.handle_client_error(client_error)

    mock_return_multiple_permissions_error.assert_called_once()


def test_aws_error_handler_handle_client_error_http_401(mocker):
    """
    Given: A ClientError with HTTP status code 401 but different error code.
    When: handle_client_error is called with the error.
    Then: It should handle it as a permission error based on HTTP status.
    """
    from AWS import AWSErrorHandler
    from botocore.exceptions import ClientError

    mock_return_multiple_permissions_error = mocker.patch("AWS.return_multiple_permissions_error")
    mocker.patch("AWS.demisto.args", return_value={})
    mocker.patch("AWS.demisto.info")
    mocker.patch("AWS.demisto.debug")

    error_response = {
        "Error": {"Code": "CustomError", "Message": "Authentication failed"},
        "ResponseMetadata": {"HTTPStatusCode": 401},
    }
    client_error = ClientError(error_response, "test-operation")

    AWSErrorHandler.handle_client_error(client_error, "accountID")

    mock_return_multiple_permissions_error.assert_called_once()


def test_aws_error_handler_handle_client_error_general_error(mocker):
    """
    Given: A ClientError with non-permission error code.
    When: handle_client_error is called with the error.
    Then: It should raise DemistoException with detailed error information.
    """
    from AWS import AWSErrorHandler
    from botocore.exceptions import ClientError

    mocker.patch("AWS.demisto.command", return_value="test-command")
    mocker.patch("AWS.demisto.args", return_value={"param": "value"})
    mocker.patch("AWS.demisto.error")
    demisto_results = mocker.patch("AWS.demisto.results")

    error_response = {
        "Error": {"Code": "InvalidParameterValue", "Message": "The parameter value is invalid"},
        "ResponseMetadata": {"HTTPStatusCode": 400, "RequestId": "RequestId"},
    }
    client_error = ClientError(error_response, "test-operation")

    with pytest.raises(SystemExit):
        AWSErrorHandler.handle_client_error(client_error, "accountID")

    demisto_results.assert_called_once_with(
        {
            "Type": 4,
            "ContentsFormat": "text",
            "Contents": "AWS API Error occurred while executing:"
            " test-command with arguments: {'param': 'value'}\n"
            "Error Code: InvalidParameterValue\nError Message: "
            "The parameter value is invalid\nHTTP Status Code: 400\n"
            "Request ID: RequestId",
            "EntryContext": None,
        }
    )


def test_aws_error_handler_handle_permission_error_no_account_id(mocker):
    """
    Given: A permission error without account_id provided.
    When: _handle_permission_error is called.
    Then: It should get account_id from demisto.args() and use "unknown" if not found.
    """
    from AWS import AWSErrorHandler
    from botocore.exceptions import ClientError

    mock_return_multiple_permissions_error = mocker.patch("AWS.return_multiple_permissions_error")
    mocker.patch("AWS.demisto.args", return_value={})
    mocker.patch("AWS.demisto.info")
    mocker.patch("AWS.demisto.debug")

    error_response = {"Error": {"Code": "AccessDenied", "Message": "Access denied for operation"}}
    client_error = ClientError(error_response, "test-operation")

    AWSErrorHandler._handle_permission_error(client_error, "AccessDenied", "Access denied for operation", None)

    mock_return_multiple_permissions_error.assert_called_once()
    call_args = mock_return_multiple_permissions_error.call_args[0][0]
    assert call_args[0]["account_id"] == "unknown"


def test_aws_error_handler_remove_encoded_authorization_message_with_encoding(mocker):
    """
    Given: An error message containing encoded authorization failure message.
    When: remove_encoded_authorization_message is called.
    Then: It should return the message truncated before the encoded part.
    """
    from AWS import AWSErrorHandler

    message = "Access denied. User is not authorized. Encoded authorization failure message: <message>"
    result = AWSErrorHandler.remove_encoded_authorization_message(message)

    assert result == "Access denied. User is not authorized. "
    assert "Encoded authorization failure message:" not in result


def test_aws_error_handler_remove_encoded_authorization_message_case_insensitive(mocker):
    """
    Given: An error message with mixed case encoded authorization failure message.
    When: remove_encoded_authorization_message is called.
    Then: It should find and remove the encoded part case-insensitively.
    """
    from AWS import AWSErrorHandler

    message = "Access denied. ENCODED AUTHORIZATION FAILURE MESSAGE: <message>"
    result = AWSErrorHandler.remove_encoded_authorization_message(message)

    assert result == "Access denied. "


def test_aws_error_handler_remove_encoded_authorization_message_no_encoding():
    """
    Given: An error message without encoded authorization failure message.
    When: remove_encoded_authorization_message is called.
    Then: It should return the original message unchanged.
    """
    from AWS import AWSErrorHandler

    message = "Simple access denied error"
    result = AWSErrorHandler.remove_encoded_authorization_message(message)

    assert result == message


def test_aws_error_handler_handle_general_error_missing_metadata(mocker):
    """
    Given: A ClientError with missing ResponseMetadata fields.
    When: _handle_general_error is called.
    Then: It should handle missing fields gracefully with N/A values.
    """
    from AWS import AWSErrorHandler
    from botocore.exceptions import ClientError

    mocker.patch("AWS.demisto.command", return_value="test-command")
    mocker.patch("AWS.demisto.args", return_value={})
    demisto_results = mocker.patch("AWS.demisto.results")
    mocker.patch("AWS.demisto.error")

    error_response = {"Error": {"Code": "TestError", "Message": "Test message"}, "ResponseMetadata": {}}
    client_error = ClientError(error_response, "test-operation")

    with pytest.raises(SystemExit):
        AWSErrorHandler._handle_general_error(client_error, "TestError", "Test message")

    demisto_results.assert_called_once_with(
        {
            "Type": 4,
            "ContentsFormat": "text",
            "Contents": "AWS API Error occurred while executing:"
            " test-command with arguments: {}\n"
            "Error Code: TestError\n"
            "Error Message: Test message\nHTTP Status Code: N/A\nRequest ID: N/A",
            "EntryContext": None,
        }
    )


def test_aws_error_handler_extract_action_from_message_valid_action(mocker):
    """
    Given: An error message containing a valid AWS action from REQUIRED_ACTIONS.
    When: _extract_action_from_message is called.
    Then: It should return the matched action name.
    """
    from AWS import AWSErrorHandler

    mocker.patch("AWS.REQUIRED_ACTIONS", ["action_1", "action_2"])

    message = "User is not authorized to perform action_1 on resource"
    result = AWSErrorHandler._extract_action_from_message(message)

    assert result == "action_1"


def test_aws_error_handler_extract_action_from_message_case_insensitive(mocker):
    """
    Given: An error message with action in different case.
    When: _extract_action_from_message is called.
    Then: It should match case-insensitively and return the action.
    """
    from AWS import AWSErrorHandler

    mocker.patch("AWS.REQUIRED_ACTIONS", ["action_2"])

    message = "Permission denied for action_2"
    result = AWSErrorHandler._extract_action_from_message(message)

    assert result == "action_2"


def test_aws_error_handler_extract_action_from_message_no_match(mocker):
    """
    Given: An error message without any known AWS actions.
    When: _extract_action_from_message is called.
    Then: It should return "unknown".
    """
    from AWS import AWSErrorHandler

    mocker.patch("AWS.REQUIRED_ACTIONS", ["action_1"])

    message = "Generic access denied error"
    result = AWSErrorHandler._extract_action_from_message(message)

    assert result == "unknown"


def test_aws_error_handler_extract_action_from_message_empty_input():
    """
    Given: An empty or None error message.
    When: _extract_action_from_message is called.
    Then: It should return "unknown" safely.
    """
    from AWS import AWSErrorHandler

    assert AWSErrorHandler._extract_action_from_message(None) == "unknown"
    assert AWSErrorHandler._extract_action_from_message("") == "unknown"
    assert AWSErrorHandler._extract_action_from_message(123) == "unknown"


def test_cloudtrail_describe_trails_command_success(mocker):
    """
    Given: A mocked boto3 CloudTrail client and valid trail name arguments.
    When: describe_trails_command is called successfully.
    Then: It should return CommandResults with trail list data and proper outputs.
    """
    from AWS import CloudTrail

    mock_client = mocker.Mock()
    mock_client.describe_trails.return_value = {
        "trailList": [
            {
                "Name": "test-trail",
                "S3BucketName": "test-bucket",
                "IncludeGlobalServiceEvents": True,
                "IsMultiRegionTrail": True,
                "TrailARN": "TrailARN",
                "LogFileValidationEnabled": True,
                "HomeRegion": "us-east-1",
            }
        ]
    }

    args = {"trail_names": ["test-trail"], "include_shadow_trails": "true"}

    result = CloudTrail.describe_trails_command(mock_client, args)
    assert isinstance(result, CommandResults)
    assert result.outputs_prefix == "AWS.CloudTrail.Trails"
    assert result.outputs_key_field == "TrailARN"
    assert "Trail List" in result.readable_output


def test_cloudtrail_describe_trails_command_with_multiple_trails(mocker):
    """
    Given: A mocked boto3 CloudTrail client and multiple trail names.
    When: describe_trails_command is called with multiple trail names.
    Then: It should return CommandResults with data for all specified trails.
    """
    from AWS import CloudTrail

    mock_client = mocker.Mock()
    mock_client.describe_trails.return_value = {
        "trailList": [
            {"Name": "trail-1", "S3BucketName": "bucket-1", "TrailARN": "TrailARN-1", "HomeRegion": "us-east-1"},
            {"Name": "trail-2", "S3BucketName": "bucket-2", "TrailARN": "TrailARN-2", "HomeRegion": "us-west-2"},
        ]
    }

    args = {"trail_names": ["trail-1", "trail-2"]}

    result = CloudTrail.describe_trails_command(mock_client, args)
    assert isinstance(result, CommandResults)
    assert len(result.outputs) == 2


def test_cloudtrail_describe_trails_command_no_trail_names(mocker):
    """
    Given: A mocked boto3 CloudTrail client without specific trail names.
    When: describe_trails_command is called without trail_names argument.
    Then: It should return CommandResults with all trails in the account.
    """
    from AWS import CloudTrail

    mock_client = mocker.Mock()
    mock_client.describe_trails.return_value = {
        "trailList": [
            {"Name": "default-trail", "S3BucketName": "default-bucket", "TrailARN": "TrailARN", "HomeRegion": "us-east-1"}
        ]
    }

    args = {}

    result = CloudTrail.describe_trails_command(mock_client, args)
    assert isinstance(result, CommandResults)
    mock_client.describe_trails.assert_called_once()
    call_kwargs = mock_client.describe_trails.call_args[1]
    assert "trailNameList" not in call_kwargs


def test_cloudtrail_describe_trails_command_include_shadow_trails_false(mocker):
    """
    Given: A mocked boto3 CloudTrail client with include_shadow_trails set to false.
    When: describe_trails_command is called with include_shadow_trails as false.
    Then: It should pass includeShadowTrails as False to the API call.
    """
    from AWS import CloudTrail

    mock_client = mocker.Mock()
    mock_client.describe_trails.return_value = {"trailList": []}

    args = {"include_shadow_trails": "false"}

    result = CloudTrail.describe_trails_command(mock_client, args)
    assert isinstance(result, CommandResults)
    mock_client.describe_trails.assert_called_once_with(includeShadowTrails=False)


def test_cloudtrail_describe_trails_command_empty_trail_list(mocker):
    """
    Given: A mocked boto3 CloudTrail client returning empty trail list.
    When: describe_trails_command is called and no trails are found.
    Then: It should return CommandResults with empty trail list and proper structure.
    """
    from AWS import CloudTrail

    mock_client = mocker.Mock()
    mock_client.describe_trails.return_value = {"trailList": []}

    args = {"trail_names": ["non-existent-trail"]}

    result = CloudTrail.describe_trails_command(mock_client, args)
    assert isinstance(result, CommandResults)
    assert result.outputs == []
    assert "Trail List" in result.readable_output


def test_cloudtrail_describe_trails_command_missing_trail_list_key(mocker):
    """
    Given: A mocked boto3 CloudTrail client returning response without trailList key.
    When: describe_trails_command processes response missing trailList.
    Then: It should handle missing key gracefully and return empty list.
    """
    from AWS import CloudTrail

    mock_client = mocker.Mock()
    mock_client.describe_trails.return_value = {}

    args = {}

    result = CloudTrail.describe_trails_command(mock_client, args)
    assert isinstance(result, CommandResults)
    assert result.outputs == []


def test_cloudtrail_describe_trails_command_with_all_trail_properties(mocker):
    """
    Given: A mocked boto3 CloudTrail client returning trail with all possible properties.
    When: describe_trails_command is called and receives comprehensive trail data.
    Then: It should return CommandResults with all trail properties properly displayed.
    """
    from AWS import CloudTrail

    mock_client = mocker.Mock()
    mock_client.describe_trails.return_value = {
        "trailList": [
            {
                "Name": "trail",
                "S3BucketName": "S3BucketName",
                "S3KeyPrefix": "logs/",
                "SnsTopicName": "SnsTopicName",
                "IncludeGlobalServiceEvents": True,
                "IsMultiRegionTrail": True,
                "TrailARN": "TrailARN",
                "LogFileValidationEnabled": True,
                "CloudWatchLogsLogGroupArn": "CloudWatchLogsLogGroupArn",
                "CloudWatchLogsRoleArn": "CloudWatchLogsRoleArn",
                "KMSKeyId": "KMSKeyId",
                "HomeRegion": "us-east-1",
                "HasCustomEventSelectors": True,
                "HasInsightSelectors": False,
                "IsOrganizationTrail": False,
            }
        ]
    }

    args = {"trail_names": ["trail"]}

    result = CloudTrail.describe_trails_command(mock_client, args)
    assert isinstance(result, CommandResults)
    assert "trail" in result.readable_output
    assert result.outputs[0]["Name"] == "trail"


def test_cloudtrail_describe_trails_command_default_include_shadow_trails(mocker):
    """
    Given: A mocked boto3 CloudTrail client without include_shadow_trails argument.
    When: describe_trails_command is called with default include_shadow_trails behavior.
    Then: It should use the default value of True for includeShadowTrails.
    """
    from AWS import CloudTrail

    mock_client = mocker.Mock()
    mock_client.describe_trails.return_value = {"trailList": []}

    args = {"trail_names": ["test-trail"]}

    result = CloudTrail.describe_trails_command(mock_client, args)
    assert isinstance(result, CommandResults)
    mock_client.describe_trails.assert_called_once()
    call_kwargs = mock_client.describe_trails.call_args[1]
    assert call_kwargs["includeShadowTrails"] is True


def test_s3_get_bucket_policy_command_success(mocker):
    """
    Given: A mocked boto3 S3 client and valid bucket name.
    When: get_bucket_policy_command is called successfully.
    Then: It should return CommandResults with policy data and outputs.
    """
    from AWS import S3

    mock_client = mocker.Mock()
    policy_document = {
        "Version": "2012-10-17",
        "Statement": [{"Effect": "Allow", "Principal": "*", "Action": "s3:GetObject", "Resource": "Resource"}],
    }
    mock_client.get_bucket_policy.return_value = {
        "ResponseMetadata": {"HTTPStatusCode": HTTPStatus.OK},
        "Policy": json.dumps(policy_document),
    }

    args = {"bucket": "test-bucket"}

    result = S3.get_bucket_policy_command(mock_client, args)
    assert isinstance(result, CommandResults)
    assert result.outputs_prefix == "AWS.S3-Buckets"
    assert result.outputs_key_field == "BucketName"
    assert result.outputs["BucketName"] == "test-bucket"
    assert result.outputs["Policy"] == policy_document


def test_s3_get_bucket_policy_command_with_expected_bucket_owner(mocker):
    """
    Given: A mocked boto3 S3 client and bucket name with expected bucket owner.
    When: get_bucket_policy_command is called with expected_bucket_owner parameter.
    Then: It should return CommandResults and pass the expected_bucket_owner to the API call.
    """
    from AWS import S3

    mock_client = mocker.Mock()
    policy_document = {"Version": "2012-10-17", "Statement": []}
    mock_client.get_bucket_policy.return_value = {
        "ResponseMetadata": {"HTTPStatusCode": HTTPStatus.OK},
        "Policy": json.dumps(policy_document),
    }

    args = {"bucket": "test-bucket", "expected_bucket_owner": "expected_bucket_owner"}

    result = S3.get_bucket_policy_command(mock_client, args)
    mock_client.get_bucket_policy.assert_called_once_with(Bucket="test-bucket", ExpectedBucketOwner="expected_bucket_owner")
    assert isinstance(result, CommandResults)
    assert result.outputs["BucketName"] == "test-bucket"


def test_s3_get_bucket_policy_command_empty_policy(mocker):
    """
    Given: A mocked boto3 S3 client returning empty policy.
    When: get_bucket_policy_command is called with successful response but empty policy.
    Then: It should return CommandResults with empty policy object.
    """
    from AWS import S3

    mock_client = mocker.Mock()
    mock_client.get_bucket_policy.return_value = {"ResponseMetadata": {"HTTPStatusCode": HTTPStatus.OK}, "Policy": "{}"}

    args = {"bucket": "test-bucket"}

    result = S3.get_bucket_policy_command(mock_client, args)
    assert isinstance(result, CommandResults)
    assert result.outputs["Policy"] == {}


def test_s3_get_bucket_policy_command_complex_policy(mocker):
    """
    Given: A mocked boto3 S3 client returning complex policy with multiple statements.
    When: get_bucket_policy_command is called successfully.
    Then: It should return CommandResults with properly parsed complex policy.
    """
    from AWS import S3

    mock_client = mocker.Mock()
    complex_policy = {
        "Version": "2012-10-17",
        "Statement": [
            {"Sid": "AllowPublicRead", "Effect": "Allow", "Principal": "*", "Action": "s3:GetObject", "Resource": "Resource"},
            {
                "Sid": "DenyInsecureConnections",
                "Effect": "Deny",
                "Principal": "*",
                "Action": "s3:*",
                "Resource": ["Resource_1", "Resource_2"],
                "Condition": {"Bool": {"aws:SecureTransport": "false"}},
            },
        ],
    }
    mock_client.get_bucket_policy.return_value = {
        "ResponseMetadata": {"HTTPStatusCode": HTTPStatus.OK},
        "Policy": json.dumps(complex_policy),
    }

    args = {"bucket": "test-bucket"}

    result = S3.get_bucket_policy_command(mock_client, args)
    assert isinstance(result, CommandResults)
    assert result.outputs["Policy"] == complex_policy
    assert len(result.outputs["Policy"]["Statement"]) == 2


def test_s3_get_bucket_policy_command_failure_response(mocker):
    """
    Given: A mocked boto3 S3 client returning non-OK status code.
    When: get_bucket_policy_command is called with failed response.
    Then: It should call AWSErrorHandler.handle_response_error.
    """
    from AWS import S3, AWSErrorHandler

    mock_client = mocker.Mock()
    mock_client.get_bucket_policy.return_value = {"ResponseMetadata": {"HTTPStatusCode": HTTPStatus.NOT_FOUND}}
    mock_handle_error = mocker.patch.object(AWSErrorHandler, "handle_response_error")

    args = {"bucket": "test-bucket"}

    S3.get_bucket_policy_command(mock_client, args)
    mock_handle_error.assert_called_once()


def test_s3_get_bucket_policy_command_malformed_json_policy(mocker):
    """
    Given: A mocked boto3 S3 client returning malformed JSON policy.
    When: get_bucket_policy_command is called with invalid JSON in policy.
    Then: It should raise a JSON decode error.
    """
    from AWS import S3

    mock_client = mocker.Mock()
    mock_client.get_bucket_policy.return_value = {
        "ResponseMetadata": {"HTTPStatusCode": HTTPStatus.OK},
        "Policy": "invalid json content",
    }

    args = {"bucket": "test-bucket"}

    with pytest.raises(json.JSONDecodeError):
        S3.get_bucket_policy_command(mock_client, args)


def test_s3_get_bucket_policy_command_missing_policy_key(mocker):
    """
    Given: A mocked boto3 S3 client returning response without Policy key.
    When: get_bucket_policy_command is called with missing Policy in response.
    Then: It should handle the missing Policy key gracefully.
    """
    from AWS import S3

    mock_client = mocker.Mock()
    mock_client.get_bucket_policy.return_value = {"ResponseMetadata": {"HTTPStatusCode": HTTPStatus.OK}}

    args = {"bucket": "test-bucket"}

    result = S3.get_bucket_policy_command(mock_client, args)
    assert isinstance(result, CommandResults)
    assert result.outputs["Policy"] == {}


def test_s3_get_bucket_policy_command_null_expected_bucket_owner(mocker):
    """
    Given: A mocked boto3 S3 client and args with null expected_bucket_owner.
    When: get_bucket_policy_command is called with None expected_bucket_owner.
    Then: It should remove the null value and not include it in API call.
    """
    from AWS import S3

    mock_client = mocker.Mock()
    mock_client.get_bucket_policy.return_value = {"ResponseMetadata": {"HTTPStatusCode": HTTPStatus.OK}, "Policy": "{}"}

    args = {"bucket": "test-bucket", "expected_bucket_owner": None}

    S3.get_bucket_policy_command(mock_client, args)
    mock_client.get_bucket_policy.assert_called_once_with(Bucket="test-bucket")


def test_s3_get_bucket_policy_command_table_markdown_output(mocker):
    """
    Given: A mocked boto3 S3 client returning a policy.
    When: get_bucket_policy_command is called successfully.
    Then: It should generate readable_output with proper table markdown formatting.
    """
    from AWS import S3

    mock_client = mocker.Mock()
    policy_document = {"Version": "2012-10-17", "Id": "ExamplePolicy"}
    mock_client.get_bucket_policy.return_value = {
        "ResponseMetadata": {"HTTPStatusCode": HTTPStatus.OK},
        "Policy": json.dumps(policy_document),
    }

    args = {"bucket": "test-bucket"}

    result = S3.get_bucket_policy_command(mock_client, args)
    assert isinstance(result, CommandResults)
    assert "Bucket Policy" in result.readable_output
    assert "Version" in result.readable_output
    assert "2012-10-17" in result.readable_output


def test_s3_get_bucket_encryption_command_success(mocker):
    """
    Given: A mocked boto3 S3 client and valid bucket name.
    When: get_bucket_encryption_command is called successfully.
    Then: It should return CommandResults with encryption configuration and proper outputs.
    """
    from AWS import S3

    mock_client = mocker.Mock()
    mock_client.get_bucket_encryption.return_value = {
        "ResponseMetadata": {"HTTPStatusCode": HTTPStatus.OK},
        "ServerSideEncryptionConfiguration": {
            "Rules": [{"ApplyServerSideEncryptionByDefault": {"SSEAlgorithm": "SSEAlgorithm"}}]
        },
    }

    args = {"bucket": "test-bucket"}

    result = S3.get_bucket_encryption_command(mock_client, args)
    assert isinstance(result, CommandResults)
    assert result.outputs_prefix == "AWS.S3-Buckets"
    assert result.outputs_key_field == "BucketName"
    assert result.outputs["BucketName"] == "test-bucket"
    assert "ServerSideEncryptionConfiguration" in result.outputs


def test_s3_get_bucket_encryption_command_with_expected_bucket_owner(mocker):
    """
    Given: A mocked boto3 S3 client with bucket name and expected bucket owner.
    When: get_bucket_encryption_command is called with expected_bucket_owner parameter.
    Then: It should return CommandResults and include expected_bucket_owner in API call.
    """
    from AWS import S3

    mock_client = mocker.Mock()
    mock_client.get_bucket_encryption.return_value = {
        "ResponseMetadata": {"HTTPStatusCode": HTTPStatus.OK},
        "ServerSideEncryptionConfiguration": {
            "Rules": [
                {"ApplyServerSideEncryptionByDefault": {"SSEAlgorithm": "SSEAlgorithm", "KMSMasterKeyID": "KMSMasterKeyID"}}
            ]
        },
    }

    args = {"bucket": "test-bucket", "expected_bucket_owner": "expected_bucket_owner"}

    result = S3.get_bucket_encryption_command(mock_client, args)
    assert isinstance(result, CommandResults)
    mock_client.get_bucket_encryption.assert_called_once_with(Bucket="test-bucket", ExpectedBucketOwner="expected_bucket_owner")
    assert result.outputs["BucketName"] == "test-bucket"


def test_s3_get_bucket_encryption_command_empty_encryption_config(mocker):
    """
    Given: A mocked boto3 S3 client returning empty encryption configuration.
    When: get_bucket_encryption_command is called with successful response but no encryption.
    Then: It should return CommandResults with empty ServerSideEncryptionConfiguration.
    """
    from AWS import S3

    mock_client = mocker.Mock()
    mock_client.get_bucket_encryption.return_value = {"ResponseMetadata": {"HTTPStatusCode": HTTPStatus.OK}}

    args = {"bucket": "test-bucket"}

    result = S3.get_bucket_encryption_command(mock_client, args)
    assert isinstance(result, CommandResults)
    assert result.outputs["ServerSideEncryptionConfiguration"] == {}
    assert "Server Side Encryption Configuration" in result.readable_output


def test_s3_get_bucket_encryption_command_failure(mocker):
    """
    Given: A mocked boto3 S3 client returning non-OK status code.
    When: get_bucket_encryption_command is called with failed response.
    Then: It should call AWSErrorHandler.handle_response_error.
    """
    from AWS import S3

    mock_client = mocker.Mock()
    mock_client.get_bucket_encryption.return_value = {"ResponseMetadata": {"HTTPStatusCode": HTTPStatus.BAD_REQUEST}}

    mock_error_handler = mocker.patch("AWS.AWSErrorHandler.handle_response_error")

    args = {"bucket": "test-bucket"}

    S3.get_bucket_encryption_command(mock_client, args)
    mock_error_handler.assert_called_once()


def test_s3_get_bucket_encryption_command_none_expected_bucket_owner(mocker):
    """
    Given: A mocked boto3 S3 client with None expected_bucket_owner.
    When: get_bucket_encryption_command is called with None expected_bucket_owner.
    Then: It should remove None values and call API without expected_bucket_owner parameter.
    """
    from AWS import S3

    mock_client = mocker.Mock()
    mock_client.get_bucket_encryption.return_value = {
        "ResponseMetadata": {"HTTPStatusCode": HTTPStatus.OK},
        "ServerSideEncryptionConfiguration": {"Rules": []},
    }

    args = {"bucket": "test-bucket", "expected_bucket_owner": None}

    result = S3.get_bucket_encryption_command(mock_client, args)
    assert isinstance(result, CommandResults)
    mock_client.get_bucket_encryption.assert_called_once_with(Bucket="test-bucket")


def test_s3_get_bucket_encryption_command_complex_encryption_config(mocker):
    """
    Given: A mocked boto3 S3 client returning complex encryption configuration with multiple rules.
    When: get_bucket_encryption_command is called successfully.
    Then: It should return CommandResults with complete encryption configuration in outputs.
    """
    from AWS import S3

    mock_client = mocker.Mock()
    complex_config = {
        "Rules": [
            {
                "ApplyServerSideEncryptionByDefault": {"SSEAlgorithm": "SSEAlgorithm", "KMSMasterKeyID": "KMSMasterKeyID"},
                "BucketKeyEnabled": True,
            },
            {"ApplyServerSideEncryptionByDefault": {"SSEAlgorithm": "SSEAlgorithm"}},
        ]
    }
    mock_client.get_bucket_encryption.return_value = {
        "ResponseMetadata": {"HTTPStatusCode": HTTPStatus.OK},
        "ServerSideEncryptionConfiguration": complex_config,
    }

    args = {"bucket": "test-bucket"}

    result = S3.get_bucket_encryption_command(mock_client, args)
    assert isinstance(result, CommandResults)
    assert result.outputs["ServerSideEncryptionConfiguration"] == complex_config
    assert len(result.outputs["ServerSideEncryptionConfiguration"]["Rules"]) == 2


def test_s3_get_bucket_encryption_command_missing_response_metadata(mocker):
    """
    Given: A mocked boto3 S3 client returning response without ResponseMetadata.
    When: get_bucket_encryption_command is called with malformed response.
    Then: It should call AWSErrorHandler.handle_response_error due to missing metadata.
    """
    from AWS import S3

    mock_client = mocker.Mock()
    mock_client.get_bucket_encryption.return_value = {"ServerSideEncryptionConfiguration": {"Rules": []}}

    mock_error_handler = mocker.patch("AWS.AWSErrorHandler.handle_response_error")

    args = {"bucket": "test-bucket"}

    S3.get_bucket_encryption_command(mock_client, args)
    mock_error_handler.assert_called_once()


def test_s3_get_public_access_block_command_success(mocker):
    """
    Given: A mocked boto3 S3 client and valid bucket name.
    When: get_public_access_block_command is called successfully.
    Then: It should return CommandResults with public access block configuration and outputs.
    """
    from AWS import S3

    mock_client = mocker.Mock()
    public_access_block_config = {
        "BlockPublicAcls": True,
        "IgnorePublicAcls": True,
        "BlockPublicPolicy": False,
        "RestrictPublicBuckets": False,
    }
    mock_client.get_public_access_block.return_value = {
        "ResponseMetadata": {"HTTPStatusCode": HTTPStatus.OK},
        "PublicAccessBlockConfiguration": public_access_block_config,
    }

    args = {"bucket": "test-bucket"}

    result = S3.get_public_access_block_command(mock_client, args)
    assert isinstance(result, CommandResults)
    assert result.outputs_prefix == "AWS.S3-Buckets"
    assert result.outputs_key_field == "BucketName"
    assert result.outputs["BucketName"] == "test-bucket"
    assert result.outputs["PublicAccessBlock"] == public_access_block_config


def test_s3_get_public_access_block_command_with_expected_bucket_owner(mocker):
    """
    Given: A mocked boto3 S3 client and bucket name with expected bucket owner.
    When: get_public_access_block_command is called with expected_bucket_owner parameter.
    Then: It should return CommandResults and pass the expected_bucket_owner to the API call.
    """
    from AWS import S3

    mock_client = mocker.Mock()
    public_access_block_config = {
        "BlockPublicAcls": False,
        "IgnorePublicAcls": False,
        "BlockPublicPolicy": True,
        "RestrictPublicBuckets": True,
    }
    mock_client.get_public_access_block.return_value = {
        "ResponseMetadata": {"HTTPStatusCode": HTTPStatus.OK},
        "PublicAccessBlockConfiguration": public_access_block_config,
    }

    args = {"bucket": "test-bucket", "expected_bucket_owner": "expected_bucket_owner"}

    result = S3.get_public_access_block_command(mock_client, args)
    mock_client.get_public_access_block.assert_called_once_with(Bucket="test-bucket", ExpectedBucketOwner="expected_bucket_owner")
    assert isinstance(result, CommandResults)
    assert result.outputs["BucketName"] == "test-bucket"


def test_s3_get_public_access_block_command_empty_configuration(mocker):
    """
    Given: A mocked boto3 S3 client returning empty public access block configuration.
    When: get_public_access_block_command is called with successful response but empty configuration.
    Then: It should return CommandResults with empty public access block object.
    """
    from AWS import S3

    mock_client = mocker.Mock()
    mock_client.get_public_access_block.return_value = {
        "ResponseMetadata": {"HTTPStatusCode": HTTPStatus.OK},
        "PublicAccessBlockConfiguration": {},
    }

    args = {"bucket": "test-bucket"}

    result = S3.get_public_access_block_command(mock_client, args)
    assert isinstance(result, CommandResults)
    assert result.outputs["PublicAccessBlock"] == {}


def test_s3_get_public_access_block_command_partial_configuration(mocker):
    """
    Given: A mocked boto3 S3 client returning partial public access block configuration.
    When: get_public_access_block_command is called successfully.
    Then: It should return CommandResults with properly parsed partial configuration.
    """
    from AWS import S3

    mock_client = mocker.Mock()
    partial_config = {"BlockPublicAcls": True, "IgnorePublicAcls": True}
    mock_client.get_public_access_block.return_value = {
        "ResponseMetadata": {"HTTPStatusCode": HTTPStatus.OK},
        "PublicAccessBlockConfiguration": partial_config,
    }

    args = {"bucket": "test-bucket"}

    result = S3.get_public_access_block_command(mock_client, args)
    assert isinstance(result, CommandResults)
    assert result.outputs["PublicAccessBlock"] == partial_config
    assert len(result.outputs["PublicAccessBlock"]) == 2


def test_s3_get_public_access_block_command_failure_response(mocker):
    """
    Given: A mocked boto3 S3 client returning non-OK status code.
    When: get_public_access_block_command is called with failed response.
    Then: It should call AWSErrorHandler.handle_response_error.
    """
    from AWS import S3, AWSErrorHandler

    mock_client = mocker.Mock()
    mock_client.get_public_access_block.return_value = {"ResponseMetadata": {"HTTPStatusCode": HTTPStatus.NOT_FOUND}}
    mock_handle_error = mocker.patch.object(AWSErrorHandler, "handle_response_error")

    args = {"bucket": "test-bucket"}

    S3.get_public_access_block_command(mock_client, args)
    mock_handle_error.assert_called_once()


def test_s3_get_public_access_block_command_missing_configuration_key(mocker):
    """
    Given: A mocked boto3 S3 client returning response without PublicAccessBlockConfiguration key.
    When: get_public_access_block_command is called with missing configuration in response.
    Then: It should handle the missing configuration key gracefully.
    """
    from AWS import S3

    mock_client = mocker.Mock()
    mock_client.get_public_access_block.return_value = {"ResponseMetadata": {"HTTPStatusCode": HTTPStatus.OK}}

    args = {"bucket": "test-bucket"}

    result = S3.get_public_access_block_command(mock_client, args)
    assert isinstance(result, CommandResults)
    assert result.outputs["PublicAccessBlock"] == {}


def test_s3_get_public_access_block_command_null_expected_bucket_owner(mocker):
    """
    Given: A mocked boto3 S3 client and args with null expected_bucket_owner.
    When: get_public_access_block_command is called with None expected_bucket_owner.
    Then: It should remove the null value and not include it in API call.
    """
    from AWS import S3

    mock_client = mocker.Mock()
    mock_client.get_public_access_block.return_value = {
        "ResponseMetadata": {"HTTPStatusCode": HTTPStatus.OK},
        "PublicAccessBlockConfiguration": {},
    }

    args = {"bucket": "test-bucket", "expected_bucket_owner": None}

    S3.get_public_access_block_command(mock_client, args)
    mock_client.get_public_access_block.assert_called_once_with(Bucket="test-bucket")


def test_s3_get_public_access_block_command_table_markdown_output(mocker):
    """
    Given: A mocked boto3 S3 client returning a public access block configuration.
    When: get_public_access_block_command is called successfully.
    Then: It should generate readable_output with proper table markdown formatting.
    """
    from AWS import S3

    mock_client = mocker.Mock()
    public_access_block_config = {
        "BlockPublicAcls": True,
        "IgnorePublicAcls": False,
        "BlockPublicPolicy": True,
        "RestrictPublicBuckets": False,
    }
    mock_client.get_public_access_block.return_value = {
        "ResponseMetadata": {"HTTPStatusCode": HTTPStatus.OK},
        "PublicAccessBlockConfiguration": public_access_block_config,
    }

    args = {"bucket": "test-bucket"}

    result = S3.get_public_access_block_command(mock_client, args)
    assert isinstance(result, CommandResults)
    assert "Public Access Block configuration" in result.readable_output
    assert "Block Public Acls" in result.readable_output
    assert "true" in result.readable_output


def test_s3_get_public_access_block_command_all_settings_enabled(mocker):
    """
    Given: A mocked boto3 S3 client returning all public access block settings enabled.
    When: get_public_access_block_command is called successfully.
    Then: It should return CommandResults with all settings set to True.
    """
    from AWS import S3

    mock_client = mocker.Mock()
    all_enabled_config = {
        "BlockPublicAcls": True,
        "IgnorePublicAcls": True,
        "BlockPublicPolicy": True,
        "RestrictPublicBuckets": True,
    }
    mock_client.get_public_access_block.return_value = {
        "ResponseMetadata": {"HTTPStatusCode": HTTPStatus.OK},
        "PublicAccessBlockConfiguration": all_enabled_config,
    }

    args = {"bucket": "test-bucket"}

    result = S3.get_public_access_block_command(mock_client, args)
    assert isinstance(result, CommandResults)
    assert result.outputs["PublicAccessBlock"] == all_enabled_config
    assert all(result.outputs["PublicAccessBlock"].values())


def test_s3_get_public_access_block_command_all_settings_disabled(mocker):
    """
    Given: A mocked boto3 S3 client returning all public access block settings disabled.
    When: get_public_access_block_command is called successfully.
    Then: It should return CommandResults with all settings set to False.
    """
    from AWS import S3

    mock_client = mocker.Mock()
    all_disabled_config = {
        "BlockPublicAcls": False,
        "IgnorePublicAcls": False,
        "BlockPublicPolicy": False,
        "RestrictPublicBuckets": False,
    }
    mock_client.get_public_access_block.return_value = {
        "ResponseMetadata": {"HTTPStatusCode": HTTPStatus.OK},
        "PublicAccessBlockConfiguration": all_disabled_config,
    }

    args = {"bucket": "test-bucket"}

    result = S3.get_public_access_block_command(mock_client, args)
    assert isinstance(result, CommandResults)
    assert result.outputs["PublicAccessBlock"] == all_disabled_config
    assert not any(result.outputs["PublicAccessBlock"].values())


def test_s3_get_public_access_block_command_missing_response_metadata(mocker):
    """
    Given: A mocked boto3 S3 client returning response without ResponseMetadata.
    When: get_public_access_block_command is called with missing metadata.
    Then: It should handle the missing ResponseMetadata gracefully.
    """
    from AWS import S3, AWSErrorHandler

    mock_client = mocker.Mock()
    mock_client.get_public_access_block.return_value = {"PublicAccessBlockConfiguration": {"BlockPublicAcls": True}}
    mock_handle_error = mocker.patch.object(AWSErrorHandler, "handle_response_error")

    args = {"bucket": "test-bucket"}

    S3.get_public_access_block_command(mock_client, args)
    mock_handle_error.assert_called_once()


def test_s3_delete_bucket_policy_command_success(mocker):
    """
    Given: A mocked boto3 S3 client and valid bucket name.
    When: delete_bucket_policy_command is called successfully.
    Then: It should return CommandResults with success message about policy deletion.
    """
    from AWS import S3

    mock_client = mocker.Mock()
    mock_client.delete_bucket_policy.return_value = {"ResponseMetadata": {"HTTPStatusCode": HTTPStatus.NO_CONTENT}}

    args = {"bucket": "test-bucket"}

    result = S3.delete_bucket_policy_command(mock_client, args)
    assert isinstance(result, CommandResults)
    assert "Successfully deleted bucket policy from bucket 'test-bucket'" in result.readable_output


def test_s3_delete_bucket_policy_command_failure_response(mocker):
    """
    Given: A mocked boto3 S3 client returning non-NO_CONTENT status code.
    When: delete_bucket_policy_command is called with failed response.
    Then: It should call AWSErrorHandler.handle_response_error.
    """
    from AWS import S3

    mock_client = mocker.Mock()
    mock_client.delete_bucket_policy.return_value = {"ResponseMetadata": {"HTTPStatusCode": HTTPStatus.BAD_REQUEST}}

    mock_error_handler = mocker.patch("AWS.AWSErrorHandler.handle_response_error")

    args = {"bucket": "test-bucket"}

    S3.delete_bucket_policy_command(mock_client, args)
    mock_error_handler.assert_called_once()


def test_s3_delete_bucket_policy_command_ok_status_code(mocker):
    """
    Given: A mocked boto3 S3 client returning OK status instead of NO_CONTENT.
    When: delete_bucket_policy_command is called with OK response.
    Then: It should call AWSErrorHandler.handle_response_error.
    """
    from AWS import S3

    mock_client = mocker.Mock()
    mock_client.delete_bucket_policy.return_value = {"ResponseMetadata": {"HTTPStatusCode": HTTPStatus.OK}}

    mock_error_handler = mocker.patch("AWS.AWSErrorHandler.handle_response_error")

    args = {"bucket": "test-bucket"}

    S3.delete_bucket_policy_command(mock_client, args)
    mock_error_handler.assert_called_once()


def test_s3_delete_bucket_policy_command_missing_response_metadata(mocker):
    """
    Given: A mocked boto3 S3 client returning response without ResponseMetadata.
    When: delete_bucket_policy_command is called with malformed response.
    Then: It should call AWSErrorHandler.handle_response_error.
    """
    from AWS import S3

    mock_client = mocker.Mock()
    mock_client.delete_bucket_policy.return_value = {}

    mock_error_handler = mocker.patch("AWS.AWSErrorHandler.handle_response_error")

    args = {"bucket": "test-bucket"}

    S3.delete_bucket_policy_command(mock_client, args)
    mock_error_handler.assert_called_once()


def test_s3_delete_bucket_policy_command_missing_http_status_code(mocker):
    """
    Given: A mocked boto3 S3 client returning ResponseMetadata without HTTPStatusCode.
    When: delete_bucket_policy_command is called with incomplete response metadata.
    Then: It should call AWSErrorHandler.handle_response_error.
    """
    from AWS import S3

    mock_client = mocker.Mock()
    mock_client.delete_bucket_policy.return_value = {"ResponseMetadata": {}}

    mock_error_handler = mocker.patch("AWS.AWSErrorHandler.handle_response_error")

    args = {"bucket": "test-bucket"}

    S3.delete_bucket_policy_command(mock_client, args)
    mock_error_handler.assert_called_once()


def test_s3_delete_bucket_policy_command_verify_api_call_parameters(mocker):
    """
    Given: A mocked boto3 S3 client and valid bucket name.
    When: delete_bucket_policy_command is called successfully.
    Then: It should call delete_bucket_policy with correct parameters.
    """
    from AWS import S3

    mock_client = mocker.Mock()
    mock_client.delete_bucket_policy.return_value = {"ResponseMetadata": {"HTTPStatusCode": HTTPStatus.NO_CONTENT}}

    args = {"bucket": "my-test-bucket"}

    S3.delete_bucket_policy_command(mock_client, args)
    mock_client.delete_bucket_policy.assert_called_once_with(Bucket="my-test-bucket")


def test_s3_file_download_command_success(mocker):
    """
    Given: A mocked S3 client returning object bytes.
    When: file_download_command is called.
    Then: It should return the dictionary from fileResult with the correct filename and content.
    """
    from AWS import S3

    mock_client = mocker.Mock()

    class FakeBody:
        def __init__(self, data: bytes):
            self._data = data
            self.closed = False

        def read(self):
            return self._data

        def close(self):
            self.closed = True

    data_bytes = b"hello world"
    mock_client.get_object.return_value = {"Body": FakeBody(data_bytes)}

    # Patch fileResult to a deterministic return
    fr = {"File": "file.pdf", "Contents": data_bytes}
    mock_file_result = mocker.patch("AWS.fileResult", return_value=fr)

    args = {"bucket": "my-bucket", "key": "docs/file.pdf"}
    res = S3.file_download_command(mock_client, args)

    # fileResult should be called with derived filename and bytes
    mock_file_result.assert_called_once()
    assert res == fr
    assert mock_file_result.call_args[0][0] == "file.pdf"
    assert mock_file_result.call_args[0][1] == data_bytes


def test_s3_file_download_command_client_error_calls_handler(mocker):
    """
    Given: get_object raises ClientError.
    When: file_download_command is called.
    Then: AWSErrorHandler.handle_client_error is called.
    """
    from AWS import S3, AWSErrorHandler
    from botocore.errorfactory import ClientError

    mock_client = mocker.Mock()
    err = ClientError(
        error_response={
            "Error": {"Code": "NoSuchKey", "Message": "Not found"},
            "ResponseMetadata": {"HTTPStatusCode": 404, "RequestId": "req-1"},
        },
        operation_name="GetObject",
    )
    mock_client.get_object.side_effect = err

    handler_spy = mocker.patch.object(AWSErrorHandler, "handle_client_error")

    args = {"bucket": "my-bucket", "key": "missing.txt"}
    # Function swallows ClientError by delegating to handler; no exception expected
    S3.file_download_command(mock_client, args)

    handler_spy.assert_called_once_with(err)


def test_s3_file_upload_command_success(mocker):
    """
    Given: A real file on disk and mocked S3 client.
    When: file_upload_command is called.
    Then: upload_fileobj is invoked and CommandResults returned.
    """
    from AWS import S3
    import tempfile
    import os

    mock_client = mocker.Mock()

    # Create a temp file to simulate a War Room file
    with tempfile.NamedTemporaryFile(delete=False) as tf:
        tf.write(b"upload-bytes")
        tmp_path = tf.name

    try:
        # Patch demisto.getFilePath to return our temp file
        mocker.patch("AWS.demisto.getFilePath", return_value={"path": tmp_path})

        args = {"bucket": "my-bucket", "key": "dst/file.bin", "entryID": "123@abc"}
        res = S3.file_upload_command(mock_client, args)

        # S3 called
        assert mock_client.upload_fileobj.call_count == 1
        call_args = mock_client.upload_fileobj.call_args[0]
        assert call_args[1] == "my-bucket"
        assert call_args[2] == "dst/file.bin"

        # Return type
        assert isinstance(res, CommandResults)
        assert "was uploaded successfully" in res.readable_output

    finally:
        os.unlink(tmp_path)


def test_s3_file_upload_command_client_error_calls_handler(mocker, tmp_path):
    """
    Given: upload_fileobj raises ClientError.
    When: file_upload_command is called.
    Then: AWSErrorHandler.handle_client_error is called.
    """
    from AWS import S3
    from botocore.errorfactory import ClientError

    # Make a temp file
    p = tmp_path / "in.bin"
    p.write_bytes(b"x")

    mock_client = mocker.Mock()
    mocker.patch("AWS.demisto.getFilePath", return_value={"path": str(p)})

    err = ClientError(
        error_response={
            "Error": {"Code": "AccessDenied", "Message": "Denied"},
            "ResponseMetadata": {"HTTPStatusCode": 403, "RequestId": "req-2"},
        },
        operation_name="PutObject",
    )
    mock_client.upload_fileobj.side_effect = err

    handler_spy = mocker.patch("AWS.AWSErrorHandler.handle_client_error")

    args = {"bucket": "b", "key": "k", "entryID": "1"}
    # Function delegates to handler; no exception expected here
    S3.file_upload_command(mock_client, args)

    handler_spy.assert_called_once_with(err)


def test_s3_delete_bucket_policy_command_debug_logging(mocker):
    """
    Given: A mocked boto3 S3 client and valid bucket name.
    When: delete_bucket_policy_command is called successfully.
    Then: It should call print_debug_logs with appropriate message.
    """
    from AWS import S3

    mock_client = mocker.Mock()
    mock_client.delete_bucket_policy.return_value = {"ResponseMetadata": {"HTTPStatusCode": HTTPStatus.NO_CONTENT}}

    mock_print_debug_logs = mocker.patch("AWS.print_debug_logs")

    args = {"bucket": "test-bucket"}

    S3.delete_bucket_policy_command(mock_client, args)
    mock_print_debug_logs.assert_called_once_with(mock_client, "Deleting bucket policy for bucket: test-bucket")


def test_ec2_terminate_instances_command_success(mocker):
    """
    Given: A mocked boto3 EC2 client and valid instance IDs.
    When: terminate_instances_command is called successfully.
    Then: It should return CommandResults with success message about instance termination.
    """
    from AWS import EC2

    mock_client = mocker.Mock()
    mock_client.terminate_instances.return_value = {
        "ResponseMetadata": {"HTTPStatusCode": HTTPStatus.OK},
        "TerminatingInstances": [
            {"InstanceId": "InstanceID", "CurrentState": {"Name": "shutting-down"}},
            {"InstanceId": "InstanceID", "CurrentState": {"Name": "shutting-down"}},
        ],
    }

    args = {"instance_ids": "InstanceID,InstanceID"}

    result = EC2.terminate_instances_command(mock_client, args)
    assert isinstance(result, CommandResults)
    assert "The instances have been terminated successfully" in result.readable_output


def test_ec2_terminate_instances_command_single_instance(mocker):
    """
    Given: A mocked boto3 EC2 client and a single instance ID.
    When: terminate_instances_command is called with one instance.
    Then: It should return CommandResults with success message.
    """
    from AWS import EC2

    mock_client = mocker.Mock()
    mock_client.terminate_instances.return_value = {
        "ResponseMetadata": {"HTTPStatusCode": HTTPStatus.OK},
        "TerminatingInstances": [{"InstanceId": "InstanceID", "CurrentState": {"Name": "shutting-down"}}],
    }

    args = {"instance_ids": "InstanceID"}

    result = EC2.terminate_instances_command(mock_client, args)
    assert isinstance(result, CommandResults)
    assert "The instances have been terminated successfully" in result.readable_output


def test_ec2_terminate_instances_command_empty_instance_ids(mocker):
    """
    Given: A mocked boto3 EC2 client and empty list of instance IDs.
    When: terminate_instances_command is called with empty instance_ids list.
    Then: It should raise DemistoException indicating instance_ids is required.
    """
    from AWS import EC2

    mock_client = mocker.Mock()
    args = {"instance_ids": []}

    with pytest.raises(DemistoException, match="instance_ids parameter is required"):
        EC2.terminate_instances_command(mock_client, args)


def test_ec2_terminate_instances_command_http_error_response(mocker):
    """
    Given: A mocked boto3 EC2 client returning non-OK HTTP status.
    When: terminate_instances_command is called with failed HTTP response.
    Then: It should handle the error response appropriately.
    """
    from AWS import EC2

    mock_client = mocker.Mock()
    mock_client.terminate_instances.return_value = {"ResponseMetadata": {"HTTPStatusCode": HTTPStatus.BAD_REQUEST}}

    mock_error_handler = mocker.patch("AWS.AWSErrorHandler.handle_response_error")

    args = {"instance_ids": "InstanceID"}

    EC2.terminate_instances_command(mock_client, args)
    mock_error_handler.assert_called_once()


def test_ec2_terminate_instances_command_terminating_stopping_instances_response(mocker):
    """
    Given: A mocked boto3 EC2 client that doesn't raise exceptions but returns invalid response.
    When: terminate_instances_command completes without success or error.
    Then: It should return CommandResults with No instance message.
    """
    from AWS import EC2

    mock_client = mocker.Mock()
    mock_client.terminate_instances.return_value = {"ResponseMetadata": {"HTTPStatusCode": HTTPStatus.OK}}

    args = {"instance_ids": "InstanceID"}

    result = EC2.terminate_instances_command(mock_client, args)
    assert isinstance(result, CommandResults)
    assert "No instances were terminated." in result.readable_output


def test_ec2_start_instances_command_success(mocker):
    """
    Given: A mocked boto3 EC2 client and valid instance IDs.
    When: start_instances_command is called successfully.
    Then: It should return CommandResults with success message about instances starting.
    """
    from AWS import EC2

    mock_client = mocker.Mock()
    mock_client.start_instances.return_value = {
        "ResponseMetadata": {"HTTPStatusCode": HTTPStatus.OK},
        "StartingInstances": [
            {
                "InstanceId": "InstanceID",
                "CurrentState": {"Code": 0, "Name": "pending"},
                "PreviousState": {"Code": 80, "Name": "stopped"},
            }
        ],
    }

    args = {"instance_ids": ["InstanceID"]}

    result = EC2.start_instances_command(mock_client, args)
    assert isinstance(result, CommandResults)
    assert "The instances have been started successfully" in result.readable_output


def test_ec2_start_instances_command_multiple_instances(mocker):
    """
    Given: A mocked boto3 EC2 client and multiple instance IDs.
    When: start_instances_command is called with multiple instances.
    Then: It should return CommandResults with success message and start all instances.
    """
    from AWS import EC2

    mock_client = mocker.Mock()
    mock_client.start_instances.return_value = {
        "ResponseMetadata": {"HTTPStatusCode": HTTPStatus.OK},
        "StartingInstances": [
            {
                "InstanceId": "InstanceID",
                "CurrentState": {"Code": 0, "Name": "pending"},
                "PreviousState": {"Code": 80, "Name": "stopped"},
            },
            {
                "InstanceId": "InstanceID",
                "CurrentState": {"Code": 0, "Name": "pending"},
                "PreviousState": {"Code": 80, "Name": "stopped"},
            },
        ],
    }

    args = {"instance_ids": ["InstanceID", "InstanceID"]}

    result = EC2.start_instances_command(mock_client, args)
    assert isinstance(result, CommandResults)
    assert "The instances have been started successfully" in result.readable_output
    mock_client.start_instances.assert_called_once_with(InstanceIds=["InstanceID", "InstanceID"])


def test_ec2_start_instances_command_comma_separated_ids(mocker):
    """
    Given: A mocked boto3 EC2 client and comma-separated instance IDs string.
    When: start_instances_command is called with comma-separated instance IDs.
    Then: It should properly parse the string and start all instances.
    """
    from AWS import EC2

    mock_client = mocker.Mock()
    mock_client.start_instances.return_value = {
        "ResponseMetadata": {"HTTPStatusCode": HTTPStatus.OK},
        "StartingInstances": [
            {
                "InstanceId": "InstanceID",
                "CurrentState": {"Code": 0, "Name": "pending"},
                "PreviousState": {"Code": 80, "Name": "stopped"},
            }
        ],
    }

    args = {"instance_ids": "InstanceID,InstanceID"}

    result = EC2.start_instances_command(mock_client, args)
    assert isinstance(result, CommandResults)
    assert "The instances have been started successfully" in result.readable_output


def test_ec2_start_instances_command_bad_request_status(mocker):
    """
    Given: A mocked boto3 EC2 client returning non-OK HTTP status.
    When: start_instances_command is called with failed HTTP response.
    Then: It should handle the response error appropriately.
    """
    from AWS import EC2

    mock_client = mocker.Mock()
    mock_client.start_instances.return_value = {
        "ResponseMetadata": {"HTTPStatusCode": HTTPStatus.BAD_REQUEST},
        "StartingInstances": [],
    }

    mock_error_handler = mocker.patch("AWS.AWSErrorHandler.handle_response_error")

    args = {"instance_ids": ["InstanceID"]}

    EC2.start_instances_command(mock_client, args)
    mock_error_handler.assert_called_once()


def test_ec2_start_instances_command_empty_instance_ids(mocker):
    """
    Given: A mocked boto3 EC2 client and args without instance_ids key.
    When: start_instances_command is called without instance_ids argument.
    Then: It should use empty list as default and call the client.
    """
    from AWS import EC2

    mock_client = mocker.Mock()
    mock_client.start_instances.return_value = {"ResponseMetadata": {"HTTPStatusCode": HTTPStatus.OK}, "StartingInstances": []}

    args = {"instance_ids": "id"}

    result = EC2.start_instances_command(mock_client, args)
    mock_client.start_instances.assert_called_once_with(InstanceIds=["id"])
    assert isinstance(result, CommandResults)
    assert "No instances were started." in result.readable_output


def test_ec2_start_instances_command_raw_response_included(mocker):
    """
    Given: A mocked boto3 EC2 client with successful response.
    When: start_instances_command is called successfully.
    Then: It should return CommandResults with raw_response included.
    """
    from AWS import EC2

    mock_client = mocker.Mock()
    expected_response = {
        "ResponseMetadata": {"HTTPStatusCode": HTTPStatus.OK},
        "StartingInstances": [
            {
                "InstanceId": "InstanceID",
                "CurrentState": {"Code": 0, "Name": "pending"},
                "PreviousState": {"Code": 80, "Name": "stopped"},
            }
        ],
    }
    mock_client.start_instances.return_value = expected_response

    args = {"instance_ids": ["InstanceID"]}

    result = EC2.start_instances_command(mock_client, args)
    assert isinstance(result, CommandResults)
    assert result.raw_response == expected_response


def test_ec2_stop_instances_command_success(mocker):
    """
    Given: A mocked boto3 EC2 client and valid instance IDs.
    When: stop_instances_command is called successfully.
    Then: It should return CommandResults with success message about instances stopping.
    """
    from AWS import EC2

    mock_client = mocker.Mock()
    mock_client.stop_instances.return_value = {
        "ResponseMetadata": {"HTTPStatusCode": HTTPStatus.OK},
        "StoppingInstances": [
            {
                "InstanceId": "InstanceID",
                "CurrentState": {"Code": 64, "Name": "stopping"},
                "PreviousState": {"Code": 16, "Name": "running"},
            }
        ],
    }

    args = {"instance_ids": ["InstanceID"]}

    result = EC2.stop_instances_command(mock_client, args)
    assert isinstance(result, CommandResults)
    assert "The instances have been stopped successfully" in result.readable_output


def test_ec2_stop_instances_command_multiple_instances(mocker):
    """
    Given: A mocked boto3 EC2 client and multiple instance IDs.
    When: stop_instances_command is called with multiple instances.
    Then: It should return CommandResults with success message and stop all instances.
    """
    from AWS import EC2

    mock_client = mocker.Mock()
    mock_client.stop_instances.return_value = {
        "ResponseMetadata": {"HTTPStatusCode": HTTPStatus.OK},
        "StoppingInstances": [
            {
                "InstanceId": "InstanceID",
                "CurrentState": {"Code": 64, "Name": "stopping"},
                "PreviousState": {"Code": 16, "Name": "running"},
            },
            {
                "InstanceId": "InstanceID",
                "CurrentState": {"Code": 64, "Name": "stopping"},
                "PreviousState": {"Code": 16, "Name": "running"},
            },
        ],
    }

    args = {"instance_ids": ["InstanceID", "InstanceID"], "hibernate": "false", "force": "false"}

    result = EC2.stop_instances_command(mock_client, args)
    assert isinstance(result, CommandResults)
    assert "The instances have been stopped successfully" in result.readable_output
    mock_client.stop_instances.assert_called_once_with(InstanceIds=["InstanceID", "InstanceID"], Force=False, Hibernate=False)


def test_ec2_stop_instances_command_with_force_flag(mocker):
    """
    Given: A mocked boto3 EC2 client and instance IDs with force flag enabled.
    When: stop_instances_command is called with force=true.
    Then: It should pass Force=True to the boto3 client call.
    """
    from AWS import EC2

    mock_client = mocker.Mock()
    mock_client.stop_instances.return_value = {
        "ResponseMetadata": {"HTTPStatusCode": HTTPStatus.OK},
        "StoppingInstances": [
            {
                "InstanceId": "InstanceID",
                "CurrentState": {"Code": 64, "Name": "stopping"},
                "PreviousState": {"Code": 16, "Name": "running"},
            }
        ],
    }

    args = {"instance_ids": ["InstanceID"], "hibernate": "false", "force": "true"}

    result = EC2.stop_instances_command(mock_client, args)
    assert isinstance(result, CommandResults)
    mock_client.stop_instances.assert_called_once_with(InstanceIds=["InstanceID"], Force=True, Hibernate=False)


def test_ec2_stop_instances_command_with_hibernate_flag(mocker):
    """
    Given: A mocked boto3 EC2 client and instance IDs with hibernate flag enabled.
    When: stop_instances_command is called with hibernate=true.
    Then: It should pass Hibernate=True to the boto3 client call.
    """
    from AWS import EC2

    mock_client = mocker.Mock()
    mock_client.stop_instances.return_value = {
        "ResponseMetadata": {"HTTPStatusCode": HTTPStatus.OK},
        "StoppingInstances": [
            {
                "InstanceId": "InstanceID",
                "CurrentState": {"Code": 64, "Name": "stopping"},
                "PreviousState": {"Code": 16, "Name": "running"},
            }
        ],
    }

    args = {"instance_ids": ["InstanceID"], "hibernate": "true", "force": "false"}

    result = EC2.stop_instances_command(mock_client, args)
    assert isinstance(result, CommandResults)
    mock_client.stop_instances.assert_called_once_with(InstanceIds=["InstanceID"], Force=False, Hibernate=True)


def test_ec2_stop_instances_command_with_both_flags(mocker):
    """
    Given: A mocked boto3 EC2 client and instance IDs with both force and hibernate flags.
    When: stop_instances_command is called with force=true and hibernate=true.
    Then: It should pass both Force=True and Hibernate=True to the boto3 client call.
    """
    from AWS import EC2

    mock_client = mocker.Mock()
    mock_client.stop_instances.return_value = {
        "ResponseMetadata": {"HTTPStatusCode": HTTPStatus.OK},
        "StoppingInstances": [
            {
                "InstanceId": "InstanceID",
                "CurrentState": {"Code": 64, "Name": "stopping"},
                "PreviousState": {"Code": 16, "Name": "running"},
            }
        ],
    }

    args = {"instance_ids": ["InstanceID"], "force": "true", "hibernate": "true"}

    result = EC2.stop_instances_command(mock_client, args)
    assert isinstance(result, CommandResults)
    mock_client.stop_instances.assert_called_once_with(InstanceIds=["InstanceID"], Force=True, Hibernate=True)


def test_ec2_stop_instances_command_comma_separated_ids(mocker):
    """
    Given: A mocked boto3 EC2 client and comma-separated instance IDs string.
    When: stop_instances_command is called with comma-separated instance IDs.
    Then: It should properly parse the string and stop all instances.
    """
    from AWS import EC2

    mock_client = mocker.Mock()
    mock_client.stop_instances.return_value = {
        "ResponseMetadata": {"HTTPStatusCode": HTTPStatus.OK},
        "StoppingInstances": [
            {
                "InstanceId": "InstanceID",
                "CurrentState": {"Code": 64, "Name": "stopping"},
                "PreviousState": {"Code": 16, "Name": "running"},
            },
            {
                "InstanceId": "InstanceID",
                "CurrentState": {"Code": 64, "Name": "stopping"},
                "PreviousState": {"Code": 16, "Name": "running"},
            },
        ],
    }

    args = {"instance_ids": "InstanceID,InstanceID"}

    result = EC2.stop_instances_command(mock_client, args)
    assert isinstance(result, CommandResults)
    assert "The instances have been stopped successfully" in result.readable_output


def test_ec2_stop_instances_command_no_stopping_instances_response(mocker):
    """
    Given: A mocked boto3 EC2 client and empty instance IDs list.
    When: stop_instances_command is called with empty instance IDs list.
    Then: It should raise DemistoException indicating instance_ids is required.
    """
    from AWS import EC2

    mock_client = mocker.Mock()
    args = {"instance_ids": []}

    with pytest.raises(DemistoException, match="instance_ids parameter is required"):
        EC2.stop_instances_command(mock_client, args)


def test_ec2_stop_instances_command_bad_request_status(mocker):
    """
    Given: A mocked boto3 EC2 client returning non-OK HTTP status.
    When: stop_instances_command is called with failed HTTP response.
    Then: It should handle the response error appropriately.
    """
    from AWS import EC2

    mock_client = mocker.Mock()
    mock_client.stop_instances.return_value = {
        "ResponseMetadata": {"HTTPStatusCode": HTTPStatus.BAD_REQUEST},
        "StoppingInstances": [],
    }

    mock_error_handler = mocker.patch("AWS.AWSErrorHandler.handle_response_error")

    args = {"instance_ids": ["InstanceID"]}

    EC2.stop_instances_command(mock_client, args)
    mock_error_handler.assert_called_once()


def test_ec2_stop_instances_command_raw_response_included(mocker):
    """
    Given: A mocked boto3 EC2 client with successful response.
    When: stop_instances_command is called successfully.
    Then: It should return CommandResults with raw_response included.
    """
    from AWS import EC2

    mock_client = mocker.Mock()
    expected_response = {
        "ResponseMetadata": {"HTTPStatusCode": HTTPStatus.OK},
        "StoppingInstances": [
            {
                "InstanceId": "InstanceID",
                "CurrentState": {"Code": 64, "Name": "stopping"},
                "PreviousState": {"Code": 16, "Name": "running"},
            }
        ],
    }
    mock_client.stop_instances.return_value = expected_response

    args = {"instance_ids": ["InstanceID"]}

    result = EC2.stop_instances_command(mock_client, args)
    assert isinstance(result, CommandResults)
    assert result.raw_response == expected_response


def test_ec2_stop_instances_command_with_spaces_in_ids(mocker):
    """
    Given: A mocked boto3 EC2 client and instance IDs with spaces.
    When: stop_instances_command is called with space-separated instance IDs.
    Then: It should properly parse the instance IDs and return success message.
    """
    from AWS import EC2

    mock_client = mocker.Mock()
    mock_client.stop_instances.return_value = {
        "ResponseMetadata": {"HTTPStatusCode": HTTPStatus.OK},
        "StoppingInstances": [
            {
                "InstanceId": "InstanceID",
                "CurrentState": {"Code": 64, "Name": "stopping"},
                "PreviousState": {"Code": 16, "Name": "running"},
            },
            {
                "InstanceId": "InstanceID",
                "CurrentState": {"Code": 64, "Name": "stopping"},
                "PreviousState": {"Code": 16, "Name": "running"},
            },
        ],
    }

    args = {"instance_ids": "InstanceID, InstanceID", "hibernate": "false", "force": "false"}

    result = EC2.stop_instances_command(mock_client, args)
    assert isinstance(result, CommandResults)
    mock_client.stop_instances.assert_called_once_with(InstanceIds=["InstanceID", "InstanceID"], Force=False, Hibernate=False)


def test_ec2_run_instances_command_success_basic(mocker):
    """
    Given: A mocked boto3 EC2 client and basic instance configuration.
    When: run_instances_command is called with minimal required parameters.
    Then: It should return CommandResults with success message and instance details.
    """
    from AWS import EC2

    mock_client = mocker.Mock()
    mock_client.run_instances.return_value = {
        "ResponseMetadata": {"HTTPStatusCode": HTTPStatus.OK},
        "Instances": [
            {
                "InstanceId": "InstanceID",
                "ImageId": "ImageID",
                "State": {"Name": "pending"},
                "InstanceType": "InstanceType",
                "LaunchTime": datetime(2023, 10, 15, 14, 30, 45),
            }
        ],
    }

    mocker.patch(
        "AWS.process_instance_data",
        return_value={"InstanceId": "InstanceID", "ImageId": "ImageID", "State": "pending", "Type": "InstanceType"},
    )

    args = {"image_id": "ImageID", "count": 1}

    result = EC2.run_instances_command(mock_client, args)
    assert isinstance(result, CommandResults)
    assert "Launched 1 EC2 Instance(s)" in result.readable_output
    assert result.outputs_prefix == "AWS.EC2.Instances"


def test_ec2_run_instances_command_with_launch_template_id(mocker):
    """
    Given: A mocked boto3 EC2 client and launch template ID configuration.
    When: run_instances_command is called with launch template ID.
    Then: It should use the launch template and return success.
    """
    from AWS import EC2

    mock_client = mocker.Mock()
    mock_client.run_instances.return_value = {
        "ResponseMetadata": {"HTTPStatusCode": HTTPStatus.OK},
        "Instances": [
            {
                "InstanceId": "InstanceID",
                "ImageId": "ImageID",
                "State": {"Name": "pending"},
                "InstanceType": "InstanceType",
                "LaunchTime": datetime(2023, 10, 15, 14, 30, 45),
            }
        ],
    }

    mocker.patch("AWS.process_instance_data", return_value={})

    args = {"launch_template_id": "LaunchTemplateId", "count": 1}

    result = EC2.run_instances_command(mock_client, args)
    assert isinstance(result, CommandResults)
    mock_client.run_instances.assert_called_once()
    call_args = mock_client.run_instances.call_args[1]
    assert call_args["LaunchTemplate"]["LaunchTemplateId"] == "LaunchTemplateId"


def test_ec2_run_instances_command_with_launch_template_name_and_version(mocker):
    """
    Given: A mocked boto3 EC2 client and launch template name with version.
    When: run_instances_command is called with launch template name and version.
    Then: It should use the named launch template with specified version.
    """
    from AWS import EC2

    mock_client = mocker.Mock()
    mock_client.run_instances.return_value = {
        "ResponseMetadata": {"HTTPStatusCode": HTTPStatus.OK},
        "Instances": [
            {
                "InstanceId": "InstanceID",
                "ImageId": "ImageID",
                "State": {"Name": "pending"},
                "InstanceType": "InstanceType",
                "LaunchTime": datetime(2023, 10, 15, 14, 30, 45),
            }
        ],
    }

    mocker.patch("AWS.process_instance_data", return_value={})

    args = {"launch_template_name": "my-template", "launch_template_version": "$Latest", "count": 1}

    result = EC2.run_instances_command(mock_client, args)
    assert isinstance(result, CommandResults)
    call_args = mock_client.run_instances.call_args[1]
    assert call_args["LaunchTemplate"]["LaunchTemplateName"] == "my-template"
    assert call_args["LaunchTemplate"]["Version"] == "$Latest"


def test_ec2_run_instances_command_with_security_groups(mocker):
    """
    Given: A mocked boto3 EC2 client and security group configuration.
    When: run_instances_command is called with security group IDs and names.
    Then: It should pass the security groups to the API call.
    """
    from AWS import EC2

    mock_client = mocker.Mock()
    mock_client.run_instances.return_value = {
        "ResponseMetadata": {"HTTPStatusCode": HTTPStatus.OK},
        "Instances": [
            {
                "InstanceId": "InstanceID",
                "ImageId": "ImageID",
                "State": {"Name": "pending"},
                "InstanceType": "InstanceType",
                "LaunchTime": datetime(2023, 10, 15, 14, 30, 45),
            }
        ],
    }

    mocker.patch("AWS.process_instance_data", return_value={})

    args = {"image_id": "ImageID", "security_group_ids": "sg-test,sg-test", "security_groups_names": "default,web-sg", "count": 1}

    result = EC2.run_instances_command(mock_client, args)
    assert isinstance(result, CommandResults)
    call_args = mock_client.run_instances.call_args[1]
    assert call_args["SecurityGroupIds"] == ["sg-test", "sg-test"]
    assert call_args["SecurityGroups"] == ["default", "web-sg"]


def test_ec2_run_instances_command_with_ebs_configuration(mocker):
    """
    Given: A mocked boto3 EC2 client and EBS block device configuration.
    When: run_instances_command is called with EBS parameters.
    Then: It should configure the block device mapping correctly.
    """
    from AWS import EC2

    mock_client = mocker.Mock()
    mock_client.run_instances.return_value = {
        "ResponseMetadata": {"HTTPStatusCode": HTTPStatus.OK},
        "Instances": [
            {
                "InstanceId": "InstanceID",
                "ImageId": "ImageID",
                "State": {"Name": "pending"},
                "InstanceType": "InstanceType",
                "LaunchTime": datetime(2023, 10, 15, 14, 30, 45),
            }
        ],
    }

    mocker.patch("AWS.process_instance_data", return_value={})

    args = {
        "image_id": "ImageID",
        "device_name": "DeviceName",
        "ebs_volume_size": "20",
        "ebs_volume_type": "VolumeType",
        "ebs_delete_on_termination": "true",
        "ebs_encrypted": "true",
        "count": 1,
    }

    result = EC2.run_instances_command(mock_client, args)
    assert isinstance(result, CommandResults)
    call_args = mock_client.run_instances.call_args[1]
    block_device = call_args["BlockDeviceMappings"][0]
    assert block_device["DeviceName"] == "DeviceName"
    assert block_device["Ebs"]["VolumeSize"] == 20
    assert block_device["Ebs"]["VolumeType"] == "VolumeType"
    assert block_device["Ebs"]["DeleteOnTermination"] is True
    assert block_device["Ebs"]["Encrypted"] is True


def test_ec2_run_instances_command_with_iam_instance_profile(mocker):
    """
    Given: A mocked boto3 EC2 client and IAM instance profile configuration.
    When: run_instances_command is called with IAM instance profile ARN and name.
    Then: It should configure the IAM instance profile correctly.
    """
    from AWS import EC2

    mock_client = mocker.Mock()
    mock_client.run_instances.return_value = {
        "ResponseMetadata": {"HTTPStatusCode": HTTPStatus.OK},
        "Instances": [
            {
                "InstanceId": "InstanceID",
                "ImageId": "ImageID",
                "State": {"Name": "pending"},
                "InstanceType": "InstanceType",
                "LaunchTime": datetime(2023, 10, 15, 14, 30, 45),
            }
        ],
    }

    mocker.patch("AWS.process_instance_data", return_value={})

    args = {
        "image_id": "ImageID",
        "iam_instance_profile_arn": "IamInstanceProfileARN",
        "iam_instance_profile_name": "MyProfile",
        "count": 1,
    }

    result = EC2.run_instances_command(mock_client, args)
    assert isinstance(result, CommandResults)
    call_args = mock_client.run_instances.call_args[1]
    assert call_args["IamInstanceProfile"]["Arn"] == "IamInstanceProfileARN"
    assert call_args["IamInstanceProfile"]["Name"] == "MyProfile"


def test_ec2_run_instances_command_with_tags(mocker):
    """
    Given: A mocked boto3 EC2 client and instance tags configuration.
    When: run_instances_command is called with tags parameter.
    Then: It should configure the tag specifications correctly.
    """
    from AWS import EC2

    mock_client = mocker.Mock()
    mock_client.run_instances.return_value = {
        "ResponseMetadata": {"HTTPStatusCode": HTTPStatus.OK},
        "Instances": [
            {
                "InstanceId": "InstanceID",
                "ImageId": "ImageID",
                "State": {"Name": "pending"},
                "InstanceType": "InstanceType",
                "LaunchTime": datetime(2023, 10, 15, 14, 30, 45),
            }
        ],
    }

    mocker.patch("AWS.process_instance_data", return_value={})
    mocker.patch("AWS.parse_tag_field", return_value=[{"Key": "Name", "Value": "TestInstance"}])

    args = {"image_id": "ImageID", "tags": "Name=TestInstance", "count": 1}

    result = EC2.run_instances_command(mock_client, args)
    assert isinstance(result, CommandResults)
    call_args = mock_client.run_instances.call_args[1]
    assert call_args["TagSpecifications"][0]["ResourceType"] == "instance"


def test_ec2_run_instances_command_with_multiple_instances(mocker):
    """
    Given: A mocked boto3 EC2 client and count parameter greater than 1.
    When: run_instances_command is called with count=3.
    Then: It should launch multiple instances and show correct count in output.
    """
    from AWS import EC2

    mock_client = mocker.Mock()
    mock_client.run_instances.return_value = {
        "ResponseMetadata": {"HTTPStatusCode": HTTPStatus.OK},
        "Instances": [
            {
                "InstanceId": "InstanceID",
                "ImageId": "ImageID",
                "State": {"Name": "pending"},
                "InstanceType": "InstanceType",
                "LaunchTime": datetime(2023, 10, 15, 14, 30, 45),
            },
            {
                "InstanceId": "InstanceID",
                "ImageId": "ImageID",
                "State": {"Name": "pending"},
                "InstanceType": "InstanceType",
                "LaunchTime": datetime(2023, 10, 15, 14, 30, 45),
            },
            {
                "InstanceId": "InstanceID",
                "ImageId": "ImageID",
                "State": {"Name": "pending"},
                "InstanceType": "InstanceType",
                "LaunchTime": datetime(2023, 10, 15, 14, 30, 45),
            },
        ],
    }

    mocker.patch("AWS.process_instance_data", return_value={})

    args = {"image_id": "ImageID", "count": 3}

    result = EC2.run_instances_command(mock_client, args)
    assert isinstance(result, CommandResults)
    assert "Launched 3 EC2 Instance(s)" in result.readable_output
    call_args = mock_client.run_instances.call_args[1]
    assert call_args["MinCount"] == 3
    assert call_args["MaxCount"] == 3


def test_ec2_run_instances_command_invalid_count_zero(mocker):
    """
    Given: A mocked boto3 EC2 client and count parameter of 0.
    When: run_instances_command is called with count=0.
    Then: It should raise DemistoException for invalid count.
    """
    from AWS import EC2

    mock_client = mocker.Mock()
    args = {"image_id": "ImageID", "count": 0}

    with pytest.raises(DemistoException, match="count parameter must be a positive integer"):
        EC2.run_instances_command(mock_client, args)


def test_ec2_run_instances_command_invalid_count_negative(mocker):
    """
    Given: A mocked boto3 EC2 client and negative count parameter.
    When: run_instances_command is called with count=-1.
    Then: It should raise DemistoException for invalid count.
    """
    from AWS import EC2

    mock_client = mocker.Mock()
    args = {"image_id": "ImageID", "count": -1}

    with pytest.raises(DemistoException, match="count parameter must be a positive integer"):
        EC2.run_instances_command(mock_client, args)


def test_ec2_run_instances_command_no_instances_launched(mocker):
    """
    Given: A mocked boto3 EC2 client returning empty instances list.
    When: run_instances_command is called but no instances are returned.
    Then: It should return CommandResults with no instances message.
    """
    from AWS import EC2

    mock_client = mocker.Mock()
    mock_client.run_instances.return_value = {"ResponseMetadata": {"HTTPStatusCode": HTTPStatus.OK}, "Instances": []}

    args = {"image_id": "ImageID", "count": 1}

    result = EC2.run_instances_command(mock_client, args)
    assert isinstance(result, CommandResults)
    assert "No instances were launched" in result.readable_output


def test_parse_tag_field_with_valid_single_tag():
    """
    Given: A valid tag string with single key-value pair.
    When: parse_tag_field processes the input.
    Then: It should return a list with one properly formatted tag dictionary.
    """
    from AWS import parse_tag_field

    result = parse_tag_field("key=Key1,value=Value1")
    assert result == [{"Key": "Key1", "Value": "Value1"}]


def test_parse_tag_field_with_multiple_valid_tags():
    """
    Given: A valid tag string with multiple key-value pairs separated by semicolons.
    When: parse_tag_field processes the input.
    Then: It should return a list with multiple properly formatted tag dictionaries.
    """
    from AWS import parse_tag_field

    result = parse_tag_field("key=Key1,value=Value1;key=Key2,value=Value2")
    assert result == [{"Key": "Key1", "Value": "Value1"}, {"Key": "Key2", "Value": "Value2"}]


def test_parse_tag_field_with_none_input():
    """
    Given: A None value is passed to parse_tag_field function.
    When: The function attempts to process the None input.
    Then: It should return an empty list.
    """
    from AWS import parse_tag_field

    result = parse_tag_field(None)
    assert result == []


def test_parse_tag_field_with_empty_string():
    """
    Given: An empty string is passed to parse_tag_field function.
    When: The function attempts to process the empty string.
    Then: It should return an empty list.
    """
    from AWS import parse_tag_field

    result = parse_tag_field("")
    assert result == []


def test_parse_tag_field_with_invalid_format():
    """
    Given: A tag string with invalid format (missing value part).
    When: parse_tag_field processes the malformed input.
    Then: It should raise an error.
    """
    from AWS import parse_tag_field

    with pytest.raises(ValueError):
        parse_tag_field("key=Key1")


def test_parse_tag_field_with_mixed_valid_and_invalid_tags():
    """
    Given: A tag string with both valid and invalid formatted tags.
    When: parse_tag_field processes the mixed input.
    Then: It should raise an error.
    """
    from AWS import parse_tag_field

    with pytest.raises(ValueError):
        parse_tag_field("key=Key1,value=Value1;invalid-tag;key=Key2,value=Value2")


def test_parse_tag_field_with_empty_value(mocker):
    """
    Given: A tag string with empty value part.
    When: parse_tag_field processes the input with empty value.
    Then: It should return a tag with empty value string.
    """
    from AWS import parse_tag_field

    mocker.patch.object(demisto, "debug")
    result = parse_tag_field("key=Key1,value=")
    assert result == [{"Key": "Key1", "Value": ""}]


def test_parse_tag_field_with_special_characters_in_key():
    """
    Given: A tag string with special characters allowed in key.
    When: parse_tag_field processes the input with special characters.
    Then: It should return a properly formatted tag dictionary.
    """
    from AWS import parse_tag_field

    result = parse_tag_field("key=aws:ec2:test,value=test.test")
    assert result == [{"Key": "aws:ec2:test", "Value": "test.test"}]


def test_parse_tag_field_with_spaces_in_key():
    """
    Given: A tag string with spaces in the key name.
    When: parse_tag_field processes the input with spaces.
    Then: It should return a properly formatted tag dictionary.
    """
    from AWS import parse_tag_field

    result = parse_tag_field("key=My Tag Name,value=MyValue")
    assert result == [{"Key": "My Tag Name", "Value": "MyValue"}]


def test_parse_tag_field_with_maximum_key_length():
    """
    Given: A tag string with key at maximum allowed length (128 characters).
    When: parse_tag_field processes the input with maximum key length.
    Then: It should return a properly formatted tag dictionary.
    """
    from AWS import parse_tag_field

    max_key = "a" * 128
    result = parse_tag_field(f"key={max_key},value=test")
    assert result == [{"Key": max_key, "Value": "test"}]


def test_parse_tag_field_with_maximum_value_length():
    """
    Given: A tag string with value at maximum allowed length (256 characters).
    When: parse_tag_field processes the input with maximum value length.
    Then: It should return a properly formatted tag dictionary.
    """
    from AWS import parse_tag_field

    max_value = "a" * 256
    result = parse_tag_field(f"key=TestKey,value={max_value}")
    assert result == [{"Key": "TestKey", "Value": max_value}]


def test_parse_tag_field_with_key_exceeding_maximum_length():
    """
    Given: A tag string with key exceeding maximum allowed length (129 characters).
    When: parse_tag_field processes the input with oversized key.
    Then: It should raise an error.
    """
    from AWS import parse_tag_field

    oversized_key = "a" * 129
    with pytest.raises(ValueError):
        parse_tag_field(f"key={oversized_key},value=test")


def test_parse_tag_field_with_value_exceeding_maximum_length():
    """
    Given: A tag string with value exceeding maximum allowed length (257 characters).
    When: parse_tag_field processes the input with oversized value.
    Then: It should raise an error.
    """
    from AWS import parse_tag_field

    oversized_value = "a" * 257
    with pytest.raises(ValueError):
        parse_tag_field(f"key=TestKey,value={oversized_value}")


def test_parse_tag_field_with_exactly_fifty_tags(mocker):
    """
    Given: A tag string with exactly 50 tags (maximum allowed).
    When: parse_tag_field processes the input with 50 tags.
    Then: It should return all 50 tags without truncation.
    """
    from AWS import parse_tag_field

    mock_debug = mocker.patch.object(demisto, "debug")

    tags_string = ";".join([f"key=Key{i},value=Value{i}" for i in range(50)])
    result = parse_tag_field(tags_string)

    assert len(result) == 50
    assert result[0] == {"Key": "Key0", "Value": "Value0"}
    assert result[49] == {"Key": "Key49", "Value": "Value49"}
    mock_debug.assert_not_called()


def test_parse_tag_field_with_more_than_fifty_tags(mocker):
    """
    Given: A tag string with more than 50 tags (exceeds maximum).
    When: parse_tag_field processes the input with too many tags.
    Then: It should return only the first 50 tags and log a debug message.
    """
    from AWS import parse_tag_field

    mock_debug = mocker.patch.object(demisto, "debug")

    tags_string = ";".join([f"key=Key{i},value=Value{i}" for i in range(55)])
    result = parse_tag_field(tags_string)

    assert len(result) == 50
    assert result[0] == {"Key": "Key0", "Value": "Value0"}
    assert result[49] == {"Key": "Key49", "Value": "Value49"}
    mock_debug.assert_called_once_with("Number of tags is larger then 50, parsing only first 50 tags.")


def test_parse_tag_field_with_missing_comma_separator():
    """
    Given: A tag string missing comma separator between key and value.
    When: parse_tag_field processes the input without proper separator.
    Then: It should raise an error.
    """
    from AWS import parse_tag_field

    with pytest.raises(ValueError):
        parse_tag_field("key=Key1 value=Value1")


def test_parse_tag_field_with_extra_whitespace():
    """
    Given: A tag string with extra whitespace around the tag.
    When: parse_tag_field processes the input with whitespace.
    Then: It should handle the whitespace properly based on regex matching.
    """
    from AWS import parse_tag_field

    result = parse_tag_field("  key=Key1,value=Value1  ")
    assert result == [{"Key": "Key1", "Value": "Value1"}]


def test_parse_tag_field_with_numeric_keys_and_values():
    """
    Given: A tag string with numeric characters in keys and values.
    When: parse_tag_field processes the numeric input.
    Then: It should return properly formatted tag dictionaries.
    """
    from AWS import parse_tag_field

    result = parse_tag_field("key=123,value=456;key=Cost123,value=100.50")
    assert result == [{"Key": "123", "Value": "456"}, {"Key": "Cost123", "Value": "100.50"}]


def test_parse_tag_field_debug_logging_for_invalid_tag(mocker):
    """
    Given: A tag string with invalid format.
    When: parse_tag_field processes the invalid input.
    Then: It should log a debug message about the unparseable tag.
    """
    from AWS import parse_tag_field

    mocker.patch.object(demisto, "debug")

    invalid_tag = "invalid-format"
    with pytest.raises(ValueError):
        parse_tag_field(invalid_tag)


def test_parse_filter_field_with_valid_single_filter():
    """
    Given: A single valid filter string with name and values.
    When: parse_filter_field function processes the input.
    Then: It should return a list with one filter dict containing Name and Values.
    """
    from AWS import parse_filter_field

    result = parse_filter_field("name=instance-state-name,values=running")
    assert len(result) == 1
    assert result[0]["Name"] == "instance-state-name"
    assert result[0]["Values"] == ["running"]


def test_parse_filter_field_with_multiple_filters():
    """
    Given: Multiple valid filter strings separated by semicolons.
    When: parse_filter_field function processes the input.
    Then: It should return a list with multiple filter dicts.
    """
    from AWS import parse_filter_field

    filter_string = "name=instance-state-name,values=running;name=tag:Environment,values=production,staging"
    result = parse_filter_field(filter_string)
    assert len(result) == 2
    assert result[0]["Name"] == "instance-state-name"
    assert result[0]["Values"] == ["running"]
    assert result[1]["Name"] == "tag:Environment"
    assert result[1]["Values"] == ["production", "staging"]


def test_parse_filter_field_with_multiple_values():
    """
    Given: A filter string with multiple comma-separated values.
    When: parse_filter_field function processes the input.
    Then: It should return a filter dict with Values as a list of multiple items.
    """
    from AWS import parse_filter_field

    result = parse_filter_field("name=instance-type,values=1,2,3")
    assert len(result) == 1
    assert result[0]["Name"] == "instance-type"
    assert result[0]["Values"] == ["1", "2", "3"]


def test_parse_filter_field_with_none_input():
    """
    Given: A None value passed to parse_filter_field function.
    When: The function attempts to process the None input.
    Then: It should return an empty list.
    """
    from AWS import parse_filter_field

    result = parse_filter_field(None)
    assert result == []


def test_parse_filter_field_with_empty_string():
    """
    Given: An empty string passed to parse_filter_field function.
    When: The function attempts to process the empty input.
    Then: It should return an empty list.
    """
    from AWS import parse_filter_field

    result = parse_filter_field("")
    assert result == []


def test_parse_filter_field_with_invalid_format():
    """
    Given: A filter string that doesn't match the expected regex pattern.
    When: parse_filter_field function processes the malformed input.
    Then: Raise an ValueError.
    """
    from AWS import parse_filter_field

    with pytest.raises(ValueError):
        parse_filter_field("invalid-filter-format")


def test_parse_filter_field_with_mixed_valid_invalid_filters():
    """
    Given: Multiple filter strings where some are valid and some are invalid.
    When: parse_filter_field function processes the mixed input.
    Then: Raise an ValueError.
    """
    from AWS import parse_filter_field

    filter_string = "name=valid-filter,values=test;invalid-format;name=another-valid,values=value1,value2"
    with pytest.raises(ValueError):
        parse_filter_field(filter_string)


def test_parse_filter_field_with_spaces_in_values():
    """
    Given: A filter string with spaces in the values field.
    When: parse_filter_field function processes the input with spaces.
    Then: It should successfully parse the filter preserving spaces in values.
    """
    from AWS import parse_filter_field

    result = parse_filter_field("name=tag:Name,values=My App Server,Test Instance")
    assert len(result) == 1
    assert result[0]["Name"] == "tag:Name"
    assert result[0]["Values"] == ["My App Server", "Test Instance"]


def test_parse_filter_field_with_missing_values():
    """
    Given: A filter string with name but missing values part.
    When: parse_filter_field function processes the incomplete input.
    Then: Raises ValueError.
    """
    from AWS import parse_filter_field

    with pytest.raises(ValueError):
        parse_filter_field("name=instance-state-name")


def test_parse_filter_field_with_missing_name():
    """
    Given: A filter string with values but missing name part.
    When: parse_filter_field function processes the incomplete input.
    Then: Raises ValueError.
    """
    from AWS import parse_filter_field

    with pytest.raises(ValueError):
        parse_filter_field("values=running,stopped")


def test_parse_filter_field_with_colon_in_value():
    """
    Given: A filter string with values but missing name part.
    When: parse_filter_field function processes the incomplete input.
    Then: It should skip the invalid filter and return an empty list.
    """
    from AWS import parse_filter_field

    result = parse_filter_field("name=instance-state-name,values=running:active,stopped:inactive")
    expected = [{"Name": "instance-state-name", "Values": ["running:active", "stopped:inactive"]}]
    assert result == expected


def test_parse_filter_more_then_200_values():
    """
    Given: A filter string with more than 200 values in a single filter.
    When: parse_filter_field function processes the input with excessive values.
    Then: It should raise DemistoException indicating too many values in filter.
    """
    from AWS import parse_filter_field

    # Create a filter with 51 values (exceeding the 50 value limit)
    values = ",".join([f"value{i}" for i in range(2011)])
    filter_string = f"name=test-filter,values={values}"
    result = parse_filter_field(filter_string)
    assert len(result) == 1
    assert result[0]["Name"] == "test-filter"
    assert len(result[0]["Values"]) == 200
    assert result[0]["Values"][0] == "value0"
    assert result[0]["Values"][199] == "value199"


def test_parse_filter_exactly_200_values():
    """
    Given: A filter string with exactly 50 values in a single filter.
    When: parse_filter_field function processes the input with 50 values.
    Then: It should successfully parse the filter without raising an exception.
    """
    from AWS import parse_filter_field

    # Create a filter with exactly 50 values (at the limit)
    values = ",".join([f"value{i}" for i in range(200)])
    filter_string = f"name=test-filter,values={values}"

    result = parse_filter_field(filter_string)
    assert len(result) == 1
    assert result[0]["Name"] == "test-filter"
    assert len(result[0]["Values"]) == 200
    assert result[0]["Values"][0] == "value0"
    assert result[0]["Values"][199] == "value199"


def test_build_pagination_kwargs_with_default_limit():
    """
    Given: No limit argument provided in args.
    When: build_pagination_kwargs is called without limit.
    Then: It should return kwargs with default limit value.
    """
    from AWS import build_pagination_kwargs

    args = {}
    result = build_pagination_kwargs(args)

    assert "MaxResults" in result
    assert result["MaxResults"] == 50  # DEFAULT_LIMIT_VALUE


def test_build_pagination_kwargs_with_valid_limit():
    """
    Given: A valid limit argument in args.
    When: build_pagination_kwargs is called with valid limit.
    Then: It should return kwargs with the specified limit.
    """
    from AWS import build_pagination_kwargs

    args = {"limit": "25"}
    result = build_pagination_kwargs(args)

    assert result["MaxResults"] == 25


def test_build_pagination_kwargs_with_valid_next_token():
    """
    Given: Valid limit and next_token arguments in args.
    When: build_pagination_kwargs is called with both parameters.
    Then: It should return kwargs with both MaxResults and NextToken.
    """
    from AWS import build_pagination_kwargs

    args = {"limit": "30", "next_token": "token123"}
    result = build_pagination_kwargs(args)

    assert result["MaxResults"] == 30
    assert result["NextToken"] == "token123"


def test_build_pagination_kwargs_with_next_token_whitespace():
    """
    Given: A next_token with leading and trailing whitespace.
    When: build_pagination_kwargs is called with whitespace token.
    Then: It should strip whitespace and return clean NextToken.
    """
    from AWS import build_pagination_kwargs

    args = {"limit": "10", "next_token": "  token_with_spaces  "}
    result = build_pagination_kwargs(args)

    assert result["NextToken"] == "token_with_spaces"


def test_build_pagination_kwargs_with_limit_exceeding_maximum():
    """
    Given: A limit argument exceeding the maximum allowed value.
    When: build_pagination_kwargs is called with oversized limit.
    Then: It should cap the limit at maximum value and log debug message.
    """
    from AWS import build_pagination_kwargs

    args = {"limit": "2000"}
    result = build_pagination_kwargs(args)

    assert result["MaxResults"] == 1000  # MAX_LIMIT_VALUE


def test_build_pagination_kwargs_with_zero_limit():
    """
    Given: A limit argument of zero.
    When: build_pagination_kwargs is called with zero limit.
    Then: It should raise ValueError indicating limit must be greater than 0.
    """
    from AWS import build_pagination_kwargs

    args = {"limit": "0"}

    with pytest.raises(ValueError, match="Limit must be greater than 0"):
        build_pagination_kwargs(args)


def test_build_pagination_kwargs_with_negative_limit():
    """
    Given: A negative limit argument.
    When: build_pagination_kwargs is called with negative limit.
    Then: It should raise ValueError indicating limit must be greater than 0.
    """
    from AWS import build_pagination_kwargs

    args = {"limit": "-5"}

    with pytest.raises(ValueError, match="Limit must be greater than 0"):
        build_pagination_kwargs(args)


def test_build_pagination_kwargs_with_invalid_limit_string():
    """
    Given: A non-numeric string limit argument.
    When: build_pagination_kwargs is called with invalid limit.
    Then: It should raise ValueError indicating invalid limit parameter.
    """
    from AWS import build_pagination_kwargs

    args = {"limit": "not_a_number"}

    with pytest.raises(ValueError, match="Invalid limit parameter"):
        build_pagination_kwargs(args)


def test_build_pagination_kwargs_with_whitespace_only_next_token():
    """
    Given: A next_token with only whitespace characters.
    When: build_pagination_kwargs is called with whitespace-only token.
    Then: It should raise ValueError indicating next_token must be non-empty.
    """
    from AWS import build_pagination_kwargs

    args = {"limit": "10", "next_token": "   "}

    with pytest.raises(ValueError, match="next_token must be a non-empty string"):
        build_pagination_kwargs(args)


def test_build_pagination_kwargs_with_none_limit():
    """
    Given: A None value for limit argument.
    When: build_pagination_kwargs is called with None limit.
    Then: It should use default limit value.
    """
    from AWS import build_pagination_kwargs

    args = {"limit": None}
    result = build_pagination_kwargs(args)

    assert result["MaxResults"] == 50  # DEFAULT_LIMIT_VALUE


def test_build_pagination_kwargs_with_limit_at_maximum():
    """
    Given: A limit argument exactly at the maximum allowed value.
    When: build_pagination_kwargs is called with maximum limit.
    Then: It should return kwargs with the maximum limit without capping.
    """
    from AWS import build_pagination_kwargs

    args = {"limit": "1000"}
    result = build_pagination_kwargs(args)

    assert result["MaxResults"] == 1000


def test_build_pagination_kwargs_with_numeric_limit():
    """
    Given: A numeric limit argument instead of string.
    When: build_pagination_kwargs is called with numeric limit.
    Then: It should handle the numeric type and return correct limit.
    """
    from AWS import build_pagination_kwargs

    args = {"limit": 75}
    result = build_pagination_kwargs(args)

    assert result["MaxResults"] == 75


def test_build_pagination_kwargs_with_non_string_next_token():
    """
    Given: A non-string next_token argument.
    When: build_pagination_kwargs is called with non-string token.
    Then: It should raise ValueError indicating next_token must be a string.
    """
    from AWS import build_pagination_kwargs

    args = {"limit": "10", "next_token": 12345}

    with pytest.raises(ValueError, match="next_token must be a non-empty string"):
        build_pagination_kwargs(args)


def test_build_pagination_kwargs_no_pagination_arguments():
    """
    Given: Args dictionary with no pagination-related arguments.
    When: build_pagination_kwargs is called with non-pagination args.
    Then: It should return kwargs with default limit only.
    """
    from AWS import build_pagination_kwargs

    args = {"other_param": "value", "unrelated_arg": "test"}
    result = build_pagination_kwargs(args)

    assert result["MaxResults"] == 50
    assert "NextToken" not in result


def test_build_pagination_kwargs_with_limit_less_than_minimum():
    """
    Given: A limit argument less than the minimum allowed value.
    When: build_pagination_kwargs is called with limit less than minimum.
    Then: It should raise ValueError indicating limit must be greater than minimum.
    """
    from AWS import build_pagination_kwargs

    args = {"limit": "2"}

    with pytest.raises(ValueError, match="Limit must be greater than 5"):
        build_pagination_kwargs(args, minimum_limit=5)


def test_aws_error_handler_handle_client_error_missing_error_code(mocker):
    """
    Given: A ClientError with missing error code in response.
    When: handle_client_error is called with incomplete error response.
    Then: It should raise DemistoException with the original error.
    """
    from AWS import AWSErrorHandler
    from botocore.exceptions import ClientError

    mocker.patch("AWS.demisto.debug")

    error_response = {
        "Error": {"Message": "Some error message"},
        "ResponseMetadata": {"HTTPStatusCode": 400},
    }
    client_error = ClientError(error_response, "test-operation")

    with pytest.raises(SystemExit):
        AWSErrorHandler.handle_client_error(client_error, "accountID")


def test_aws_error_handler_handle_client_error_missing_error_message(mocker):
    """
    Given: A ClientError with missing error message in response.
    When: handle_client_error is called with incomplete error response.
    Then: It should raise DemistoException with the original error.
    """
    from AWS import AWSErrorHandler
    from botocore.exceptions import ClientError

    mocker.patch("AWS.demisto.debug")

    error_response = {"Error": {"Code": "TestError"}, "ResponseMetadata": {"HTTPStatusCode": 400}}
    client_error = ClientError(error_response, "test-operation")

    with pytest.raises(SystemExit):
        AWSErrorHandler.handle_client_error(client_error, "accountID")


def test_aws_error_handler_handle_client_error_missing_http_status_code(mocker):
    """
    Given: A ClientError with missing HTTP status code in response metadata.
    When: handle_client_error is called with incomplete response metadata.
    Then: It should raise DemistoException with the original error.
    """
    from AWS import AWSErrorHandler
    from botocore.exceptions import ClientError

    mocker.patch("AWS.demisto.debug")

    error_response = {"Error": {"Code": "TestError", "Message": "Test message"}, "ResponseMetadata": {}}
    client_error = ClientError(error_response, "test-operation")

    with pytest.raises(SystemExit):
        AWSErrorHandler.handle_client_error(client_error, "accountID")


def test_aws_error_handler_handle_client_error_missing_response_metadata(mocker):
    """
    Given: A ClientError with missing ResponseMetadata entirely.
    When: handle_client_error is called with incomplete response structure.
    Then: It should raise DemistoException with the original error.
    """
    from AWS import AWSErrorHandler
    from botocore.exceptions import ClientError

    mocker.patch("AWS.demisto.debug")

    error_response = {"Error": {"Code": "TestError", "Message": "Test message"}}
    client_error = ClientError(error_response, "test-operation")

    with pytest.raises(SystemExit):
        AWSErrorHandler.handle_client_error(client_error, "accountID")


def test_aws_error_handler_handle_client_error_missing_error_section(mocker):
    """
    Given: A ClientError with missing Error section entirely.
    When: handle_client_error is called with incomplete response structure.
    Then: It should raise DemistoException with the original error.
    """
    from AWS import AWSErrorHandler
    from botocore.exceptions import ClientError

    mocker.patch("AWS.demisto.debug")

    error_response = {"ResponseMetadata": {"HTTPStatusCode": 400}}
    client_error = ClientError(error_response, "test-operation")

    with pytest.raises(SystemExit):
        AWSErrorHandler.handle_client_error(client_error, "accountID")


def test_aws_error_handler_handle_client_error_unhandled_exception_debug_logging(mocker):
    """
    Given: A ClientError that causes an unhandled exception during processing.
    When: handle_client_error encounters the unhandled exception.
    Then: It should log debug message about the unhandled error and raise DemistoException.
    """
    from AWS import AWSErrorHandler
    from botocore.exceptions import ClientError

    mock_debug = mocker.patch("AWS.demisto.debug")
    mocker.patch("AWS.AWSErrorHandler._handle_permission_error", side_effect=ValueError("Unexpected error"))

    error_response = {
        "Error": {"Code": "AccessDenied", "Message": "Access denied"},
        "ResponseMetadata": {"HTTPStatusCode": 403},
    }
    client_error = ClientError(error_response, "test-operation")

    with pytest.raises(SystemExit):
        AWSErrorHandler.handle_client_error(client_error, "accountID")

    mock_debug.assert_any_call("[AWSErrorHandler] Unhandled error: Unexpected error")


def test_delete_bucket_website_command_success(mocker):
    """
    Given: A mocked boto3 S3 client and valid bucket name argument.
    When: delete_bucket_website_command is called.
    Then: It should return `CommandResults` with a success message confirming the bucket website deletion.
    """
    from AWS import S3

    mock_client = mocker.Mock()
    mock_client.delete_bucket_website.return_value = {"ResponseMetadata": {"HTTPStatusCode": HTTPStatus.OK}}
    args = {"bucket": "mock_bucket_name"}
    result = S3.delete_bucket_website_command(mock_client, args)
    assert isinstance(result, CommandResults)
    assert "Successfully removed the static website configuration from mock_bucket_name bucket." in result.readable_output


def test_delete_bucket_website_command_failure(mocker):
    """
    Given: A mocked boto3 S3 client and valid bucket name argument.
    When: delete_bucket_website_command is called.
    Then: It should return CommandResults with error entry type and error message.
    """
    from AWS import S3

    mock_client = mocker.Mock()
    mock_client.delete_bucket_website.return_value = {"ResponseMetadata": {"HTTPStatusCode": HTTPStatus.BAD_REQUEST}}
    args = {"bucket": "mock_bucket_name"}

    with pytest.raises(DemistoException, match="Failed to delete bucket website for mock_bucket_name."):
        S3.delete_bucket_website_command(mock_client, args)


def test_modify_event_subscription_command_success(mocker):
    """
    Given: A mocked boto3 RDS client and valid bucket subscription and event categories arguments.
    When: modify_event_subscription_command is called.
    Then: It should return `CommandResults` with a success message confirming event subscription modification.
    """
    from AWS import RDS

    mock_client = mocker.Mock()
    mock_client.modify_event_subscription.return_value = {"ResponseMetadata": {"HTTPStatusCode": HTTPStatus.OK}}
    args = {"subscription_name": "mock_subscription_name", "event_categories": "maintenance, recovery"}
    result = RDS.modify_event_subscription_command(mock_client, args)
    assert isinstance(result, CommandResults)
    assert "Event subscription mock_subscription_name successfully modified." in result.readable_output


def test_modify_event_subscription_command_failure(mocker):
    """
    Given: A mocked boto3 RDS client and valid bucket subscription and event categories arguments.
    When: modify_event_subscription_command is called.
    Then: Client is called with the subscription name and event categories and CommandResults contains error message.
    """
    from AWS import RDS

    mock_client = mocker.Mock()
    mock_client.modify_event_subscription.return_value = {"ResponseMetadata": {"HTTPStatusCode": HTTPStatus.BAD_REQUEST}}
    args = {"subscription_name": "mock_subscription_name", "event_categories": "maintenance, recovery"}

    with pytest.raises(DemistoException, match="Failed to modify event subscription mock_subscription_name."):
        RDS.modify_event_subscription_command(mock_client, args)


def test_put_bucket_ownership_controls_command_success(mocker):
    """
    Given: A mocked boto3 S3 client and valid bucket name and ownership controls rule arguments.
    When: put_bucket_ownership_controls_command is called.
    Then: It should return `CommandResults` with a success message confirming bucket ownership controls modification.
    """
    from AWS import S3

    mock_client = mocker.Mock()
    mock_client.put_bucket_ownership_controls.return_value = {"ResponseMetadata": {"HTTPStatusCode": HTTPStatus.OK}}
    args = {"bucket": "mock_bucket_name", "ownership_controls_rule": "maintenance, recovery"}
    result = S3.put_bucket_ownership_controls_command(mock_client, args)
    assert isinstance(result, CommandResults)
    assert "Bucket Ownership Controls successfully updated for mock_bucket_name" in result.readable_output


def test_put_bucket_ownership_controls_command_failure(mocker):
    """
    Given: A mocked boto3 S3 client and valid bucket name and ownership controls rule arguments.
    When: put_bucket_ownership_controls_command is called.
    Then: It should return CommandResults with error entry type and error message.
    """
    from AWS import S3

    mock_client = mocker.Mock()
    mock_client.put_bucket_ownership_controls.return_value = {"ResponseMetadata": {"HTTPStatusCode": HTTPStatus.BAD_REQUEST}}
    args = {"bucket": "mock_bucket_name", "ownership_controls_rule": "maintenance, recovery"}

    with pytest.raises(DemistoException, match="Failed to set Bucket Ownership Controls for mock_bucket_name."):
        S3.put_bucket_ownership_controls_command(mock_client, args)


def test_modify_subnet_attribute_command_success(mocker):
    """
    Given: A mocked boto3 RC2 client and valid subnet ID and additional argument to modify.
    When: modify_subnet_attribute_command is called.
    Then: It should return `CommandResults` with a success message confirming subnet configuration modification.
    """
    from AWS import EC2

    mock_client = mocker.Mock()
    mock_client.modify_subnet_attribute.return_value = {"ResponseMetadata": {"HTTPStatusCode": HTTPStatus.OK}}
    args = {"subnet_id": "mock_subnet_id", "enable_dns64": "true"}
    result = EC2.modify_subnet_attribute_command(mock_client, args)
    assert isinstance(result, CommandResults)
    assert "Subnet configuration successfully updated." in result.readable_output


def test_modify_subnet_attribute_command_failure(mocker):
    """
    Given: A mocked boto3 RC2 client and valid subnet ID and additional argument to modify.
    When: modify_subnet_attribute_command is called.
    Then: It should return CommandResults with error entry type and error message.
    """
    from AWS import EC2

    mock_client = mocker.Mock()
    mock_client.modify_subnet_attribute.return_value = {"ResponseMetadata": {"HTTPStatusCode": HTTPStatus.BAD_REQUEST}}
    args = {"subnet_id": "mock_subnet_id", "enable_dns64": "true"}

    with pytest.raises(DemistoException, match="Modification could not be performed."):
        EC2.modify_subnet_attribute_command(mock_client, args)


<<<<<<< HEAD
def test_acm_update_certificate_options_success(mocker):
    """
    Given: A mocked ACM client returning HTTP 200 and valid args.
    When: update_certificate_options_command is called.
    Then: It returns CommandResults with success message and calls boto with correct kwargs.
    """
    from AWS import ACM, CommandResults

    mock_client = mocker.Mock()
    mock_client.update_certificate_options.return_value = {"ResponseMetadata": {"HTTPStatusCode": HTTPStatus.OK}}

    args = {
        "certificate_arn": "arn:aws:acm:us-east-1:111122223333:certificate/abc-123",
        "transparency_logging_preference": "ENABLED",
    }

    result = ACM.update_certificate_options_command(mock_client, args)

    assert isinstance(result, CommandResults)
    assert "Updated Certificate Transparency (CT) logging to 'ENABLED'" in result.readable_output

    mock_client.update_certificate_options.assert_called_once_with(
        CertificateArn="arn:aws:acm:us-east-1:111122223333:certificate/abc-123",
        Options={"CertificateTransparencyLoggingPreference": "ENABLED"},
    )


def test_acm_update_certificate_options_non_ok_calls_handler(mocker):
    """
    Given: Boto returns a non-OK status code.
    When: update_certificate_options_command is called.
    Then: AWSErrorHandler.handle_response_error is invoked with the raw response.
    """
    from AWS import ACM, AWSErrorHandler

    mock_client = mocker.Mock()
    resp = {"ResponseMetadata": {"HTTPStatusCode": HTTPStatus.BAD_REQUEST}}
    mock_client.update_certificate_options.return_value = resp
=======
def test_invoke_command_with_minimal_parameters(mocker):
    """
    Given: Minimal required parameters (function_name only)
    When: invoke_command is called
    Then: Should invoke function with basic parameters and return CommandResults
    """
    from AWS import Lambda

    # Arrange
    mock_client = mocker.Mock()
    mock_payload_stream = mocker.Mock()
    mock_payload_stream.read.return_value = b'{"result": "success"}'

    mock_response = {"StatusCode": 200, "Payload": mock_payload_stream, "ExecutedVersion": "$LATEST"}
    mock_client.invoke.return_value = mock_response

    args = {"function_name": "test-function", "region": "us-east-1"}

    # Act
    result = Lambda.invoke_command(mock_client, args)

    # Assert
    assert isinstance(result, CommandResults)
    assert result.outputs_prefix == "AWS.Lambda.InvokedFunction"
    assert result.outputs_key_field == ["FunctionName", "Region"]
    mock_client.invoke.assert_called_once()


def test_invoke_command_with_all_parameters(mocker):
    """
    Given: All possible parameters including payload, invocation_type, log_type, etc.
    When: invoke_command is called
    Then: Should pass all parameters correctly and return complete response data
    """
    from AWS import Lambda
    import base64

    # Arrange
    mock_client = mocker.Mock()
    mock_payload_stream = mocker.Mock()
    mock_payload_stream.read.return_value = b'{"output": "test_result"}'

    log_result_b64 = base64.b64encode(b"Log output from function").decode("utf-8")

    mock_response = {
        "StatusCode": 200,
        "Payload": mock_payload_stream,
        "ExecutedVersion": "1",
        "LogResult": log_result_b64,
        "FunctionError": "Unhandled",
    }
    mock_client.invoke.return_value = mock_response

    test_payload = {"input": "test_data", "value": 123}
    args = {
        "function_name": "production-function",
        "invocation_type": "RequestResponse",
        "log_type": "Tail",
        "client_context": "test-context",
        "payload": test_payload,
        "qualifier": "PROD",
        "region": "us-west-2",
    }

    # Act
    result = Lambda.invoke_command(mock_client, args)

    # Assert
    assert isinstance(result, CommandResults)
    assert "LogResult" in result.outputs
    assert "Payload" in result.outputs
    assert "ExecutedVersion" in result.outputs
    assert "FunctionError" in result.outputs
    assert result.outputs["LogResult"] == "Log output from function"
    assert result.outputs["Payload"] == '{"output": "test_result"}'

    # Verify the invoke call parameters
    call_args = mock_client.invoke.call_args[1]
    assert call_args["FunctionName"] == "production-function"
    assert call_args["InvocationType"] == "RequestResponse"
    assert call_args["LogType"] == "Tail"
    assert call_args["ClientContext"] == "test-context"
    assert call_args["Qualifier"] == "PROD"
    assert json.loads(call_args["Payload"]) == test_payload


def test_invoke_command_with_string_json_payload(mocker):
    """
    Given: Payload as JSON string starting with '{' or '['
    When: invoke_command is called
    Then: Should pass the string payload directly without re-encoding
    """
    from AWS import Lambda

    # Arrange
    mock_client = mocker.Mock()
    mock_payload_stream = mocker.Mock()
    mock_payload_stream.read.return_value = b'{"status": "ok"}'

    mock_response = {"StatusCode": 200, "Payload": mock_payload_stream}
    mock_client.invoke.return_value = mock_response

    json_string_payload = '{"test": "data", "number": 42}'
    args = {"function_name": "test-function", "payload": json_string_payload, "region": "us-east-1"}

    # Act
    result = Lambda.invoke_command(mock_client, args)

    # Assert
    call_args = mock_client.invoke.call_args[1]
    assert call_args["Payload"] == json_string_payload
    assert isinstance(result, CommandResults)


def test_invoke_command_with_array_json_string_payload(mocker):
    """
    Given: Payload as JSON array string starting with '['
    When: invoke_command is called
    Then: Should pass the string payload directly without re-encoding
    """
    from AWS import Lambda

    # Arrange
    mock_client = mocker.Mock()
    mock_payload_stream = mocker.Mock()
    mock_payload_stream.read.return_value = b"[1, 2, 3]"

    mock_response = {"StatusCode": 200, "Payload": mock_payload_stream}
    mock_client.invoke.return_value = mock_response

    array_string_payload = '[{"id": 1}, {"id": 2}]'
    args = {"function_name": "test-function", "payload": array_string_payload, "region": "us-east-1"}

    # Act
    result = Lambda.invoke_command(mock_client, args)

    # Assert
    call_args = mock_client.invoke.call_args[1]
    assert call_args["Payload"] == array_string_payload
    assert isinstance(result, CommandResults)


def test_invoke_command_with_non_json_string_payload(mocker):
    """
    Given: Payload as non-JSON string (doesn't start with '{' or '[')
    When: invoke_command is called
    Then: Should JSON encode the string payload
    """
    from AWS import Lambda

    # Arrange
    mock_client = mocker.Mock()
    mock_payload_stream = mocker.Mock()
    mock_payload_stream.read.return_value = b'"simple_string"'

    mock_response = {"StatusCode": 200, "Payload": mock_payload_stream}
    mock_client.invoke.return_value = mock_response

    simple_string_payload = "simple_string"
    args = {"function_name": "test-function", "payload": simple_string_payload, "region": "us-east-1"}

    # Act
    result = Lambda.invoke_command(mock_client, args)

    # Assert
    call_args = mock_client.invoke.call_args[1]
    assert call_args["Payload"] == json.dumps(simple_string_payload)
    assert isinstance(result, CommandResults)


def test_invoke_command_with_dict_payload(mocker):
    """
    Given: Payload as Python dictionary
    When: invoke_command is called
    Then: Should JSON encode the dictionary payload
    """
    from AWS import Lambda

    # Arrange
    mock_client = mocker.Mock()
    mock_payload_stream = mocker.Mock()
    mock_payload_stream.read.return_value = b'{"processed": true}'

    mock_response = {"StatusCode": 200, "Payload": mock_payload_stream}
    mock_client.invoke.return_value = mock_response

    dict_payload = {"key": "value", "nested": {"inner": "data"}}
    args = {"function_name": "test-function", "payload": dict_payload, "region": "us-east-1"}

    # Act
    result = Lambda.invoke_command(mock_client, args)

    # Assert
    call_args = mock_client.invoke.call_args[1]
    assert call_args["Payload"] == json.dumps(dict_payload)
    assert isinstance(result, CommandResults)


def test_invoke_command_with_list_payload(mocker):
    """
    Given: Payload as Python list
    When: invoke_command is called
    Then: Should JSON encode the list payload
    """
    from AWS import Lambda

    # Arrange
    mock_client = mocker.Mock()
    mock_payload_stream = mocker.Mock()
    mock_payload_stream.read.return_value = b"[1, 2, 3]"

    mock_response = {"StatusCode": 200, "Payload": mock_payload_stream}
    mock_client.invoke.return_value = mock_response

    list_payload = [1, 2, {"key": "value"}]
    args = {"function_name": "test-function", "payload": list_payload, "region": "us-east-1"}

    # Act
    result = Lambda.invoke_command(mock_client, args)

    # Assert
    call_args = mock_client.invoke.call_args[1]
    assert call_args["Payload"] == json.dumps(list_payload)
    assert isinstance(result, CommandResults)


def test_invoke_command_with_base64_log_result(mocker):
    """
    Given: Response contains base64 encoded log result
    When: invoke_command is called
    Then: Should decode the log result and include it in outputs
    """
    from AWS import Lambda
    import base64

    # Arrange
    mock_client = mocker.Mock()
    mock_payload_stream = mocker.Mock()
    mock_payload_stream.read.return_value = b'{"result": "success"}'

    log_message = "START RequestId: RequestId\nEND RequestId: RequestId\nREPORT RequestId: RequestId"
    log_result_b64 = base64.b64encode(log_message.encode("utf-8")).decode("utf-8")

    mock_response = {"StatusCode": 200, "Payload": mock_payload_stream, "LogResult": log_result_b64}
    mock_client.invoke.return_value = mock_response

    args = {"function_name": "test-function", "log_type": "Tail", "region": "us-east-1"}

    # Act
    result = Lambda.invoke_command(mock_client, args)

    # Assert
    assert "LogResult" in result.outputs
    assert result.outputs["LogResult"] == log_message


def test_update_function_url_configuration_with_minimal_parameters(mocker):
    """
    Given: Minimal required parameters (function_name only)
    When: update_function_url_configuration_command is called
    Then: Should call update_function_url_config with basic parameters and return success message
    """
    from AWS import Lambda

    # Arrange
    mock_client = mocker.Mock()
    mock_response = {
        "FunctionUrl": "FunctionUrl",
        "FunctionArn": "FunctionArn",
        "AuthType": "AWS_IAM",
        "CreationTime": "2023-01-01T12:00:00.000Z",
    }
    mock_client.update_function_url_config.return_value = mock_response

    args = {"function_name": "test-function"}

    # Act
    result = Lambda.update_function_url_configuration_command(mock_client, args)

    # Assert
    assert isinstance(result, CommandResults)
    assert "Updated Lambda Function URL Configuration" in result.readable_output
    assert "FunctionArn" in result.readable_output
    assert result.raw_response == mock_response
    mock_client.update_function_url_config.assert_called_once()


def test_update_function_url_configuration_with_all_parameters(mocker):
    """
    Given: All possible parameters including function_name, qualifier, auth_type, and all CORS settings
    When: update_function_url_configuration_command is called
    Then: Should pass all parameters correctly to the API call
    """
    from AWS import Lambda

    # Arrange
    mock_client = mocker.Mock()
    mock_response = {
        "FunctionUrl": "FunctionUrl",
        "FunctionArn": "FunctionArn",
        "AuthType": "NONE",
        "Cors": {
            "AllowCredentials": True,
            "AllowHeaders": ["Content-Type", "Authorization"],
            "AllowMethods": ["GET", "POST"],
            "AllowOrigins": ["https://example.com"],
            "ExposeHeaders": ["x-custom-header"],
            "MaxAge": 86400,
        },
        "CreationTime": "2023-01-01T12:00:00.000Z",
    }
    mock_client.update_function_url_config.return_value = mock_response

    args = {
        "function_name": "prod-function",
        "qualifier": "LIVE",
        "auth_type": "NONE",
        "cors_allow_credentials": "true",
        "cors_allow_headers": "Content-Type,Authorization",
        "cors_allow_methods": "GET,POST",
        "cors_allow_origins": "https://example.com",
        "cors_expose_headers": "x-custom-header",
        "cors_max_age": "86400",
        "invoke_mode": "BUFFERED_STREAM",
    }

    # Act
    Lambda.update_function_url_configuration_command(mock_client, args)

    # Assert
    call_args = mock_client.update_function_url_config.call_args[1]
    assert call_args["FunctionName"] == "prod-function"
    assert call_args["Qualifier"] == "LIVE"
    assert call_args["AuthType"] == "NONE"
    assert call_args["InvokeMode"] == "BUFFERED_STREAM"

    cors_config = call_args["Cors"]
    assert cors_config["AllowCredentials"] is True
    assert cors_config["AllowHeaders"] == ["Content-Type", "Authorization"]
    assert cors_config["AllowMethods"] == ["GET", "POST"]
    assert cors_config["AllowOrigins"] == ["https://example.com"]
    assert cors_config["ExposeHeaders"] == ["x-custom-header"]
    assert cors_config["MaxAge"] == 86400


def test_get_function_configuration_with_minimal_parameters(mocker):
    """
    Given: Only function_name parameter provided
    When: get_function_configuration_command is called
    Then: Should call get_function_configuration with function name only and return formatted results
    """
    from AWS import Lambda

    # Arrange
    mock_client = mocker.Mock()
    mock_response = {
        "FunctionName": "test-function",
        "FunctionArn": "FunctionArn",
        "Runtime": "python3.9",
        "CodeSha256": "CodeSha256",
        "State": "Active",
        "Description": "Test function",
        "RevisionId": "RevisionId",
        "LastModified": "2023-01-01T12:00:00.000Z",
        "ResponseMetadata": {"RequestId": "test-request-id", "HTTPStatusCode": 200},
    }
    mock_client.get_function_configuration.return_value = mock_response

    args = {"function_name": "test-function"}

    # Act
    result = Lambda.get_function_configuration_command(mock_client, args)

    # Assert
    assert isinstance(result, CommandResults)
    assert result.outputs_prefix == "AWS.Lambda.FunctionConfig"
    assert "ResponseMetadata" not in result.outputs
    assert result.outputs["FunctionName"] == "test-function"
    assert result.outputs["Runtime"] == "python3.9"
    assert "test-function" in result.readable_output


def test_get_function_configuration_with_all_parameters(mocker):
    """
    Given: Function name and qualifier parameters provided
    When: get_function_configuration_command is called
    Then: Should include qualifier in API call and return complete configuration
    """
    from AWS import Lambda

    # Arrange
    mock_client = mocker.Mock()
    mock_response = {
        "FunctionName": "test-function",
        "FunctionArn": "FunctionArn",
        "Runtime": "Runtime",
        "Role": "Role",
        "Handler": "Handler",
        "CodeSize": 1024,
        "Description": "Description",
        "Timeout": 30,
        "MemorySize": 256,
        "LastModified": "2023-01-15T14:30:00.000Z",
        "CodeSha256": "CodeSha256",
        "Version": "LIVE",
        "Environment": {"Variables": {"ENV": "production", "DEBUG": "false"}},
        "DeadLetterConfig": {"TargetArn": "TargetArn"},
        "KMSKeyArn": "KMSKeyArn",
        "TracingConfig": {"Mode": "Active"},
        "RevisionId": "RevisionId",
        "State": "Active",
        "StateReason": "The function is ready",
        "StateReasonCode": "Idle",
        "PackageType": "Zip",
        "Architectures": ["x86_64"],
        "EphemeralStorage": {"Size": 512},
        "SnapStart": {"ApplyOn": "None", "OptimizationStatus": "Off"},
        "ResponseMetadata": {"RequestId": "RequestId", "HTTPStatusCode": 200},
    }
    mock_client.get_function_configuration.return_value = mock_response

    args = {"function_name": "test-function", "qualifier": "LIVE"}

    # Act
    result = Lambda.get_function_configuration_command(mock_client, args)

    # Assert
    assert isinstance(result, CommandResults)
    assert result.outputs_prefix == "AWS.Lambda.FunctionConfig"
    mock_client.get_function_configuration.assert_called_once_with(FunctionName="test-function", Qualifier="LIVE")
    assert result.outputs["FunctionName"] == "test-function"
    assert result.outputs["Version"] == "LIVE"
    assert result.outputs["Runtime"] == "Runtime"
    assert result.outputs["Environment"]["Variables"]["ENV"] == "production"
    assert "ResponseMetadata" not in result.outputs


def test_get_function_url_configuration_with_minimal_parameters(mocker):
    """
    Given: Only function_name parameter provided
    When: get_function_url_configuration_command is called
    Then: Should call get_function_url_config with function name only and return formatted results
    """
    from AWS import Lambda

    # Arrange
    mock_client = mocker.Mock()
    mock_response = {
        "FunctionUrl": "FunctionUrl",
        "FunctionArn": "FunctionArn",
        "AuthType": "AWS_IAM",
        "CreationTime": "2023-01-01T12:00:00.000Z",
        "LastModifiedTime": "2023-01-15T14:30:00.000Z",
        "InvokeMode": "BUFFERED_STREAM",
        "ResponseMetadata": {"RequestId": "test-request-id", "HTTPStatusCode": 200},
    }
    mock_client.get_function_url_config.return_value = mock_response

    args = {"function_name": "test-function"}

    # Act
    result = Lambda.get_function_url_configuration_command(mock_client, args)

    # Assert
    assert isinstance(result, CommandResults)
    assert result.outputs_prefix == "AWS.Lambda.FunctionURLConfig"
    assert result.outputs_key_field == "FunctionArn"
    assert "test-function" in result.readable_output
    assert "ResponseMetadata" not in result.outputs
    assert result.outputs["FunctionUrl"] == "FunctionUrl"
    assert result.outputs["AuthType"] == "AWS_IAM"
    assert result.raw_response == result.outputs
    mock_client.get_function_url_config.assert_called_once_with(FunctionName="test-function")


def test_get_function_url_configuration_with_all_parameters(mocker):
    """
    Given: Function name and qualifier parameters provided
    When: get_function_url_configuration_command is called
    Then: Should include qualifier in API call and return complete URL configuration
    """
    from AWS import Lambda

    # Arrange
    mock_client = mocker.Mock()
    mock_response = {
        "FunctionUrl": "FunctionUrl",
        "FunctionArn": "FunctionArn",
        "AuthType": "NONE",
        "CreationTime": "2023-01-01T12:00:00.000Z",
        "LastModifiedTime": "2023-01-15T14:30:00.000Z",
        "InvokeMode": "RESPONSE_STREAM",
        "Cors": {
            "AllowCredentials": False,
            "AllowHeaders": ["Authorization", "Content-Type", "X-API-Key"],
            "AllowMethods": ["GET", "POST", "PUT", "DELETE"],
            "AllowOrigins": ["https://example.com"],
            "ExposeHeaders": ["X-Request-ID", "X-Custom-Header"],
            "MaxAge": 3600,
        },
        "ResponseMetadata": {"RequestId": "prod-request-id", "HTTPStatusCode": 200},
    }
    mock_client.get_function_url_config.return_value = mock_response

    args = {"function_name": "prod-function", "qualifier": "LIVE"}

    # Act
    result = Lambda.get_function_url_configuration_command(mock_client, args)

    # Assert
    assert isinstance(result, CommandResults)
    assert result.outputs_prefix == "AWS.Lambda.FunctionURLConfig"
    mock_client.get_function_url_config.assert_called_once_with(FunctionName="prod-function", Qualifier="LIVE")
    assert result.outputs["FunctionUrl"] == "FunctionUrl"
    assert result.outputs["AuthType"] == "NONE"
    assert result.outputs["InvokeMode"] == "RESPONSE_STREAM"
    assert "Cors" in result.outputs
    assert "ResponseMetadata" not in result.outputs
    assert "prod-function" in result.readable_output


def test_get_policy_with_minimal_parameters(mocker):
    """
    Given: Only function_name parameter provided
    When: get_policy_command is called
    Then: Should call get_policy with function name only and return formatted results
    """
    from AWS import Lambda

    # Arrange
    mock_client = mocker.Mock()
    mock_policy_response = {
        "Policy": json.dumps(
            {
                "Version": "2012-10-17",
                "Id": "default",
                "Statement": [
                    {
                        "Sid": "Sid1",
                        "Effect": "Allow",
                        "Principal": {"Service": "Service1"},
                        "Action": "Action",
                        "Resource": "Resource",
                    }
                ],
            }
        ),
        "RevisionId": "RevisionId",
        "ResponseMetadata": {"HTTPStatusCode": 200, "RequestId": "test-request-id"},
    }

    mock_client.get_policy.return_value = mock_policy_response

    args = {"function_name": "test-function", "region": "us-east-1"}

    # Act
    result = Lambda.get_policy_command(mock_client, args)

    # Assert
    assert isinstance(result, CommandResults)
    assert result.outputs_prefix == "AWS.Lambda.Policy"
    assert result.outputs_key_field == ["Region", "FunctionName", "AccountId"]
    mock_client.get_policy.assert_called_once_with(FunctionName="test-function")


def test_get_policy_with_all_parameters(mocker):
    """
    Given: Function name and qualifier parameters provided
    When: get_policy_command is called
    Then: Should include qualifier in API call and return complete policy configuration
    """
    from AWS import Lambda

    # Arrange
    mock_client = mocker.Mock()
    mock_policy_response = {
        "Policy": json.dumps(
            {
                "Version": "2012-10-17",
                "Id": "production-policy",
                "Statement": [
                    {
                        "Sid": "Sid1",
                        "Effect": "Allow",
                        "Principal": {"Service": "Service1"},
                        "Action": "lambda:InvokeFunction",
                        "Resource": "Resource",
                    },
                    {
                        "Sid": "Sid2",
                        "Effect": "Allow",
                        "Principal": {"Service": "Service2"},
                        "Action": "lambda:InvokeFunction",
                        "Resource": "Resource",
                    },
                ],
            }
        ),
        "RevisionId": "RevisionId",
        "ResponseMetadata": {"HTTPStatusCode": 200, "RequestId": "prod-request-id"},
    }
    mock_config_response = {
        "FunctionArn": "FunctionArn",
    }

    mock_client.get_policy.return_value = mock_policy_response
    mock_client.get_function_configuration.return_value = mock_config_response

    args = {"function_name": "function_name", "qualifier": "LIVE", "region": "us-east-1"}

    # Act
    result = Lambda.get_policy_command(mock_client, args)

    # Assert
    assert isinstance(result, CommandResults)
    assert result.outputs_prefix == "AWS.Lambda.Policy"
    mock_client.get_policy.assert_called_once_with(FunctionName="function_name", Qualifier="LIVE")


def test_get_policy_command_result_outputs_prefix(mocker):
    """
    Given: Any valid function policy request
    When: get_policy_command is called
    Then: Should return CommandResults with correct outputs_prefix set to AWS.Lambda.Policy
    """
    from AWS import Lambda

    # Arrange
    mock_client = mocker.Mock()
    mock_policy_response = {
        "Policy": json.dumps(
            {
                "Version": "2012-10-17",
                "Statement": [
                    {"Sid": "Sid", "Effect": "Allow", "Principal": {"Service": "Service"}, "Action": "lambda:InvokeFunction"}
                ],
            }
        ),
        "RevisionId": "RevisionId",
        "ResponseMetadata": {"HTTPStatusCode": 200},
    }
    mock_config_response = {"FunctionArn": "FunctionArn"}

    mock_client.get_policy.return_value = mock_policy_response
    mock_client.get_function_configuration.return_value = mock_config_response

    args = {"function_name": "prefix-test-function", "region": "us-east-1"}

    # Act
    result = Lambda.get_policy_command(mock_client, args)

    # Assert
    assert isinstance(result, CommandResults)
    assert result.outputs_prefix == "AWS.Lambda.Policy"
    assert result.outputs_key_field == ["Region", "FunctionName", "AccountId"]


def test_cost_explorer_billing_cost_usage_list_command_success(mocker):
    """
    Given: A mocked boto3 CostExplorer client and valid cost usage arguments.
    When: billing_cost_usage_list_command is called successfully.
    Then: It should return CommandResults with usage data and proper outputs.
    """
    from AWS import CostExplorer

    mock_client = mocker.Mock()
    mock_response = {
        "ResultsByTime": [
            {
                "TimePeriod": {"Start": "2023-10-01", "End": "2023-10-02"},
                "Total": {"UsageQuantity": {"Amount": "100.5", "Unit": "Hrs"}, "BlendedCost": {"Amount": "25.75", "Unit": "USD"}},
            }
        ],
        "NextPageToken": "next-token-123",
    }
    mock_client.get_cost_and_usage.return_value = mock_response

    args = {
        "metrics": "UsageQuantity,BlendedCost",
        "start_date": "2023-10-01",
        "end_date": "2023-10-02",
        "granularity": "Daily",
        "aws_services": "EC2-Instance",
    }

    result = CostExplorer.billing_cost_usage_list_command(mock_client, args)

    assert isinstance(result, CommandResults)
    assert "AWS Billing Usage" in result.readable_output
    assert "AWS.Billing.Usage" in result.outputs
    assert "AWS.Billing(true)" in result.outputs
    assert result.outputs["AWS.Billing(true)"]["UsageNextToken"] == "next-token-123"
    assert result.raw_response == mock_response


def test_cost_explorer_billing_forecast_list_command_success(mocker):
    """
    Given: A mocked boto3 CostExplorer client and valid forecast arguments.
    When: billing_forecast_list_command is called successfully.
    Then: It should return CommandResults with forecast data and proper outputs.
    """
    from AWS import CostExplorer

    mock_client = mocker.Mock()
    mock_response = {
        "ForecastResultsByTime": [{"TimePeriod": {"Start": "2023-10-15", "End": "2023-10-16"}, "MeanValue": "150.25"}],
        "Unit": "USD",
        "NextPageToken": "forecast-token-456",
    }
    mock_client.get_cost_forecast.return_value = mock_response

    args = {
        "metrics": "BlendedCost",
        "start_date": "2023-10-15",
        "end_date": "2023-10-22",
        "granularity": "Daily",
        "aws_services": "EC2-Instance",
    }

    result = CostExplorer.billing_forecast_list_command(mock_client, args)

    assert isinstance(result, CommandResults)
    assert "AWS Billing Forecast" in result.readable_output
    assert "AWS.Billing.Forecast" in result.outputs
    assert "AWS.Billing(true)" in result.outputs
    assert result.outputs["AWS.Billing(true)"]["ForecastNextToken"] == "forecast-token-456"


def test_budgets_billing_budgets_list_command_success(mocker):
    """
    Given: A mocked boto3 Budgets client and valid budget list arguments.
    When: billing_budgets_list_command is called successfully.
    Then: It should return CommandResults with budget data and proper outputs.
    """
    from AWS import Budgets
    from datetime import datetime

    mock_client = mocker.Mock()
    mock_response = {
        "Budgets": [
            {
                "BudgetName": "test-budget",
                "BudgetType": "COST",
                "BudgetLimit": {"Amount": "1000.00", "Unit": "USD"},
                "CalculatedSpend": {"ActualSpend": {"Amount": "750.50", "Unit": "USD"}},
                "TimePeriod": {"Start": datetime(2023, 10, 1), "End": datetime(2023, 10, 31)},
            }
        ],
        "NextToken": "budget-token-789",
    }
    mock_client.describe_budgets.return_value = mock_response

    args = {"account_id": "123456789012", "max_result": "50", "show_filter_expression": "false"}

    result = Budgets.billing_budgets_list_command(mock_client, args)
    budgets_path = "AWS.Billing.Budget(val.BudgetName && val.BudgetName == obj.BudgetName)"
    assert isinstance(result, CommandResults)
    assert "AWS Budgets" in result.readable_output
    assert budgets_path in result.outputs
    assert "AWS.Billing(true)" in result.outputs
    assert result.outputs["AWS.Billing(true)"]["BudgetNextToken"] == "budget-token-789"
    assert len(result.outputs[budgets_path]) == 1
    assert result.outputs[budgets_path][0]["BudgetName"] == "test-budget"


def test_cost_explorer_billing_cost_usage_list_command_no_next_token(mocker):
    """
    Given: A mocked boto3 CostExplorer client with response containing no next token.
    When: billing_cost_usage_list_command is called successfully.
    Then: It should return CommandResults without next token in outputs.
    """
    from AWS import CostExplorer

    mock_client = mocker.Mock()
    mock_response = {
        "ResultsByTime": [
            {
                "TimePeriod": {"Start": "2023-10-01", "End": "2023-10-02"},
                "Total": {"UsageQuantity": {"Amount": "50.0", "Unit": "Hrs"}},
            }
        ]
    }
    mock_client.get_cost_and_usage.return_value = mock_response

    args = {"metrics": "UsageQuantity"}

    result = CostExplorer.billing_cost_usage_list_command(mock_client, args)

    assert isinstance(result, CommandResults)
    assert result.outputs["AWS.Billing(true)"]["UsageNextToken"] == ""
    assert "Next Page Token" not in result.readable_output


def test_budgets_billing_budgets_list_command_with_next_token(mocker):
    """
    Given: A mocked boto3 Budgets client and arguments with next page token.
    When: billing_budgets_list_command is called with pagination token.
    Then: It should include the token in the request and handle the response properly.
    """
    from AWS import Budgets
    from datetime import datetime

    mock_client = mocker.Mock()
    mock_response = {
        "Budgets": [
            {
                "BudgetName": "budget-page-2",
                "BudgetType": "USAGE",
                "BudgetLimit": {"Amount": "500.00", "Unit": "USD"},
                "CalculatedSpend": {"ActualSpend": {"Amount": "300.25", "Unit": "USD"}},
                "TimePeriod": {"Start": datetime(2023, 11, 1), "End": datetime(2023, 11, 30)},
            }
        ]
    }
    mock_client.describe_budgets.return_value = mock_response

    args = {"account_id": "123456789012", "next_page_token": "existing-token", "show_filter_expression": "false"}

    result = Budgets.billing_budgets_list_command(mock_client, args)

    # Verify the token was passed to the client
    mock_client.describe_budgets.assert_called_once()
    call_args = mock_client.describe_budgets.call_args[1]
    assert call_args["NextToken"] == "existing-token"

    assert isinstance(result, CommandResults)
    budgets_path = "AWS.Billing.Budget(val.BudgetName && val.BudgetName == obj.BudgetName)"
    assert result.outputs[budgets_path][0]["BudgetName"] == "budget-page-2"


def test_budgets_billing_budget_notification_list_command_success(mocker):
    """
    Given: A mocked boto3 Budgets client and valid arguments to list budget notifications.
    When: billing_budget_notification_list_command is called successfully.
    Then: It should return CommandResults with notifications and next token in outputs.
    """
    from AWS import Budgets

    mock_client = mocker.Mock()
    mock_response = {
        "Notifications": [
            {
                "NotificationType": "ACTUAL",
                "ComparisonOperator": "GREATER_THAN",
                "Threshold": 80.0,
                "ThresholdType": "PERCENTAGE",
                "Subscribers": [
                    {"SubscriptionType": "EMAIL", "Address": "owner@example.com"},
                ],
            }
        ],
        "NextToken": "notif-token-001",
    }
    mock_client.describe_notifications_for_budget.return_value = mock_response

    args = {
        "account_id": "123456789012",
        "budget_name": "my-budget",
        "max_result": "25",
    }

    result = Budgets.billing_budget_notification_list_command(mock_client, args)

    assert isinstance(result, CommandResults)
    assert "AWS.Billing.Notification" in result.outputs
    assert len(result.outputs["AWS.Billing.Notification"]) == 1
    assert result.outputs["AWS.Billing(true)"]["NotificationNextToken"] == "notif-token-001"
    assert "Notifications for Budget: my-budget" in result.readable_output


def test_budgets_billing_budget_notification_list_command_with_pagination_and_params(mocker):
    """
    Given: Arguments with next_page_token and max_result provided.
    When: billing_budget_notification_list_command is executed.
    Then: It should forward MaxResults and NextToken to describe_notifications_for_budget and return raw_response.
    """
    from AWS import Budgets

    mock_client = mocker.Mock()
    mock_response = {"Notifications": [], "NextToken": "next-2"}
    mock_client.describe_notifications_for_budget.return_value = mock_response

    args = {
        "account_id": "123456789012",
        "budget_name": "budget-x",
        "max_result": "100",
        "next_page_token": "prev-token",
    }

    result = Budgets.billing_budget_notification_list_command(mock_client, args)

    # Verify params forwarded correctly
    mock_client.describe_notifications_for_budget.assert_called_once()
    call_kwargs = mock_client.describe_notifications_for_budget.call_args[1]
    assert call_kwargs["AccountId"] == "123456789012"
    assert call_kwargs["BudgetName"] == "budget-x"
    assert call_kwargs["MaxResults"] == 100
    assert call_kwargs["NextToken"] == "prev-token"

    assert isinstance(result, CommandResults)
    assert result.raw_response == mock_response


def test_ec2_describe_subnets_command_success(mocker):
    """
    Given: A mocked boto3 EC2 client with valid subnet response.
    When: describe_subnets_command is called successfully.
    Then: Client is called with no arguments and CommandResults contains subnet information and outputs.
    """
    from AWS import EC2

    mock_client = mocker.Mock()
    mock_client.describe_subnets.return_value = {
        "Subnets": [
            {
                "AvailabilityZone": "us-east-1a",
                "AvailableIpAddressCount": 251,
                "CidrBlock": "0.0.0.0/24",
                "DefaultForAz": False,
                "State": "available",
                "SubnetId": "subnet-12345678",
                "VpcId": "vpc-87654321",
                "Tags": [{"Key": "Name", "Value": "test-subnet"}, {"Key": "Environment", "Value": "dev"}],
            }
        ]
    }

    args = {"account_id": "123456789", "region": "us-east-1"}

    result = EC2.describe_subnets_command(mock_client, args)

    assert isinstance(result, CommandResults)
    assert result.outputs_prefix == "AWS.EC2.Subnets"
    assert result.outputs_key_field == "SubnetId"
    assert "AWS EC2 Subnets" in result.readable_output
    mock_client.describe_subnets.assert_called_once_with()


def test_ec2_describe_subnets_command_with_filters(mocker):
    """
    Given: A mocked boto3 EC2 client and subnet IDs/filters arguments.
    When: describe_subnets_command is called with filters and subnet IDs.
    Then: Client is called with the correct parameters and CommandResults contains subnet information and outputs.
    """
    from AWS import EC2

    mock_client = mocker.Mock()
    mock_client.describe_subnets.return_value = {
        "Subnets": [
            {
                "AvailabilityZone": "us-east-1a",
                "AvailableIpAddressCount": 251,
                "CidrBlock": "0.0.0.0/24",
                "DefaultForAz": False,
                "State": "available",
                "SubnetId": "subnet-12345678",
                "VpcId": "vpc-87654321",
            }
        ]
    }

    args = {
        "account_id": "123456789",
        "region": "us-east-1",
        "subnet_ids": "subnet-12345678,subnet-87654321",
        "filters": "name=state,values=available",
    }

    EC2.describe_subnets_command(mock_client, args)

    call_args = mock_client.describe_subnets.call_args[1]
    assert "SubnetIds" in call_args
    assert "Filters" in call_args
    assert call_args["SubnetIds"] == ["subnet-12345678", "subnet-87654321"]


def test_ec2_describe_subnets_command_no_results(mocker):
    """
    Given: A mocked boto3 EC2 client returning no subnets.
    When: describe_subnets_command is called with no matching subnets.
    Then: Client is called with no arguments and CommandResults contains no subnets message.
    """
    from AWS import EC2

    mock_client = mocker.Mock()
    mock_client.describe_subnets.return_value = {"Subnets": []}

    args = {"account_id": "123456789", "region": "us-east-1", "limit": "10"}

    result = EC2.describe_subnets_command(mock_client, args)

    assert isinstance(result, CommandResults)
    assert result.readable_output == "No subnets were found."


def test_ec2_describe_vpcs_command_success(mocker):
    """
    Given: A mocked boto3 EC2 client with valid VPC response.
    When: describe_vpcs_command is called successfully.
    Then: Client is called with no arguments and CommandResults contains VPC information and outputs.
    """
    from AWS import EC2

    mock_client = mocker.Mock()
    mock_client.describe_vpcs.return_value = {
        "Vpcs": [
            {
                "CidrBlock": "10.0.0.0/16",
                "DhcpOptionsId": "dopt-12345678",
                "State": "available",
                "VpcId": "vpc-12345678",
                "OwnerId": "123456789012",
                "InstanceTenancy": "default",
                "IsDefault": False,
                "Tags": [{"Key": "Name", "Value": "test-vpc"}, {"Key": "Environment", "Value": "prod"}],
            }
        ]
    }

    args = {"account_id": "123456789", "region": "us-east-1", "limit": "5"}

    result = EC2.describe_vpcs_command(mock_client, args)

    assert isinstance(result, CommandResults)
    assert result.outputs_prefix == "AWS.EC2.Vpcs"
    assert result.outputs_key_field == "VpcId"
    assert "AWS EC2 Vpcs" in result.readable_output
    mock_client.describe_vpcs.assert_called_once_with()


def test_ec2_describe_vpcs_command_with_filters(mocker):
    """
    Given: A mocked boto3 EC2 client and VPC IDs/filters arguments.
    When: describe_vpcs_command is called with filters and VPC IDs.
    Then: Client is called with the correct parameters and CommandResults contains VPC information and outputs.
    """
    from AWS import EC2

    mock_client = mocker.Mock()
    mock_client.describe_vpcs.return_value = {
        "Vpcs": [
            {
                "CidrBlock": "0.0.0.0/16",
                "DhcpOptionsId": "dopt-12345678",
                "State": "available",
                "VpcId": "vpc-12345678",
                "OwnerId": "123456789012",
                "InstanceTenancy": "default",
                "IsDefault": False,
            }
        ]
    }

    args = {
        "account_id": "123456789",
        "region": "us-east-1",
        "vpc_ids": "vpc-12345678,vpc-87654321",
        "filters": "name=state,values=available",
        "next_token": "next_token",
    }

    EC2.describe_vpcs_command(mock_client, args)

    call_args = mock_client.describe_vpcs.call_args[1]
    assert "VpcIds" in call_args
    assert "Filters" in call_args
    assert call_args["VpcIds"] == ["vpc-12345678", "vpc-87654321"]


def test_ec2_describe_vpcs_command_no_results(mocker):
    """
    Given: A mocked boto3 EC2 client returning no VPCs.
    When: describe_vpcs_command is called with no matching VPCs.
    Then: Client is called with no arguments and CommandResults contains no VPCs message.
    """
    from AWS import EC2

    mock_client = mocker.Mock()
    mock_client.describe_vpcs.return_value = {"Vpcs": []}

    args = {"account_id": "123456789", "region": "us-east-1", "limit": "10"}

    result = EC2.describe_vpcs_command(mock_client, args)

    assert isinstance(result, CommandResults)
    assert result.readable_output == "No VPCs were found."


def test_ec2_describe_ipam_resource_discoveries_success_with_pagination(mocker):
    """
    Given: No explicit IPAM resource discovery IDs and valid filters/next token.
    When: describe_ipam_resource_discoveries_command is called.
    Then: Client is called with Filters and pagination kwargs, and CommandResults contains outputs.
    """
    from AWS import EC2

    mock_client = mocker.Mock()
    mock_client.describe_ipam_resource_discoveries.return_value = {
        "IpamResourceDiscoveries": [{"IpamResourceDiscoveryId": "ipam-res-disc-1", "OwnerId": "123456789012"}]
    }

    args = {
        "filters": "name=owner-id,values=123456789012",
        "next_token": "ABC123",
    }

    result = EC2.describe_ipam_resource_discoveries_command(mock_client, args)

    assert isinstance(result, CommandResults)
    assert result.outputs_prefix == "AWS.EC2.IpamResourceDiscoveries"
    assert result.outputs_key_field == "IpamResourceDiscoveryId"
    assert result.outputs
    assert isinstance(result.outputs, list)

    # Verify client call kwargs include Filters and pagination
    kwargs = mock_client.describe_ipam_resource_discoveries.call_args.kwargs
    assert "Filters" in kwargs
    assert kwargs["Filters"][0]["Name"] == "owner-id"
    assert "MaxResults" in kwargs  # pagination should be applied when no IDs are provided
    assert kwargs["NextToken"] == "ABC123"


def test_ec2_describe_ipam_resource_discoveries_empty(mocker):
    """
    Given: EC2 returns no IPAM resource discoveries.
    When: describe_ipam_resource_discoveries_command is executed.
    Then: A readable message indicating no results is returned.
    """
    from AWS import EC2

    mock_client = mocker.Mock()
    mock_client.describe_ipam_resource_discoveries.return_value = {"IpamResourceDiscoveries": []}

    args = {"filters": "name=owner-id,values=000000000000"}

    result = EC2.describe_ipam_resource_discoveries_command(mock_client, args)

    assert isinstance(result, CommandResults)
    assert result.readable_output == "No Ipam Resource Discoveries were found."


def test_ec2_describe_ipam_resource_discoveries_with_ids_no_pagination(mocker):
    """
    Given: Explicit IPAM resource discovery IDs are provided.
    When: describe_ipam_resource_discoveries_command is called.
    Then: Pagination kwargs (MaxResults/NextToken) are NOT included in the client call and IDs are passed as list.
    """
    from AWS import EC2

    mock_client = mocker.Mock()
    mock_client.describe_ipam_resource_discoveries.return_value = {
        "IpamResourceDiscoveries": [{"IpamResourceDiscoveryId": "ipam-res-disc-3", "OwnerId": "999999999999"}]
    }

    args = {
        "ipam_resource_discovery_ids": "ipam-res-disc-3",
        # Even if next_token is passed, when IDs are provided pagination shouldn't be added by the command implementation
        "next_token": "SHOULD_NOT_BE_USED",
    }

    result = EC2.describe_ipam_resource_discoveries_command(mock_client, args)

    assert isinstance(result, CommandResults)
    assert result.outputs_prefix == "AWS.EC2.IpamResourceDiscoveries"

    kwargs = mock_client.describe_ipam_resource_discoveries.call_args.kwargs
    assert "IpamResourceDiscoveryIds" in kwargs
    assert kwargs["IpamResourceDiscoveryIds"] == ["ipam-res-disc-3"]
    assert "MaxResults" not in kwargs
    assert "NextToken" not in kwargs


def test_ec2_describe_ipam_resource_discovery_associations_success(mocker):
    """
    Given: No explicit association IDs and valid filters.
    When: describe_ipam_resource_discovery_associations_command is called.
    Then: Client is called with pagination and outputs are returned.
    """
    from AWS import EC2

    mock_client = mocker.Mock()
    mock_client.describe_ipam_resource_discovery_associations.return_value = {
        "IpamResourceDiscoveryAssociations": [
            {
                "IpamResourceDiscoveryId": "ipam-res-disc-1",
                "IpamResourceDiscoveryAssociationId": "assoc-1",
                "OwnerId": "123456789012",
            }
        ]
    }

    args = {
        "filters": "name=owner-id,values=123456789012",
    }

    result = EC2.describe_ipam_resource_discovery_associations_command(mock_client, args)

    assert isinstance(result, CommandResults)
    assert result.outputs_prefix == "AWS.EC2.IpamResourceDiscoveryAssociations"
    assert result.outputs_key_field == "IpamResourceDiscoveryId"
    assert result.outputs
    assert isinstance(result.outputs, list)

    kwargs = mock_client.describe_ipam_resource_discovery_associations.call_args.kwargs
    assert "Filters" in kwargs
    assert "MaxResults" in kwargs  # pagination should be applied when no IDs are provided


def test_ec2_describe_ipam_resource_discovery_associations_with_ids_no_pagination(mocker):
    """
    Given: Explicit IPAM resource discovery association IDs are provided.
    When: describe_ipam_resource_discovery_associations_command is called.
    Then: Pagination kwargs (MaxResults/NextToken) are NOT included in the client call.
    """
    from AWS import EC2

    mock_client = mocker.Mock()
    mock_client.describe_ipam_resource_discovery_associations.return_value = {
        "IpamResourceDiscoveryAssociations": [
            {
                "IpamResourceDiscoveryId": "ipam-res-disc-2",
                "IpamResourceDiscoveryAssociationId": "assoc-2",
                "OwnerId": "210987654321",
            }
        ]
    }

    args = {
        "ipam_resource_discovery_association_ids": "assoc-2",
        # Even if next_token is passed, when IDs are provided pagination shouldn't be added by the command implementation
        "next_token": "SHOULD_NOT_BE_USED",
    }

    result = EC2.describe_ipam_resource_discovery_associations_command(mock_client, args)

    assert isinstance(result, CommandResults)
    assert result.outputs_prefix == "AWS.EC2.IpamResourceDiscoveryAssociations"

    kwargs = mock_client.describe_ipam_resource_discovery_associations.call_args.kwargs
    assert "IpamResourceDiscoveryAssociationIds" in kwargs
    assert kwargs["IpamResourceDiscoveryAssociationIds"] == ["assoc-2"]
    assert "MaxResults" not in kwargs
    assert "NextToken" not in kwargs


def test_kms_enable_key_rotation_success_with_period(mocker):
    """
    Given: A mocked KMS client that returns HTTP 200 and a valid rotation period.
    When: enable_key_rotation_command is called.
    Then: It returns CommandResults with a success message and calls boto with correct kwargs.
    """
    from AWS import KMS, CommandResults

    mock_client = mocker.Mock()
    mock_client.enable_key_rotation.return_value = {"ResponseMetadata": {"HTTPStatusCode": HTTPStatus.OK}}

    args = {"key_id": "1234abcd-12ab-34cd-56ef-1234567890ab", "rotation_period_in_days": "120"}

    result = KMS.enable_key_rotation_command(mock_client, args)

    assert isinstance(result, CommandResults)
    assert "Enabled automatic rotation for KMS key '1234abcd-12ab-34cd-56ef-1234567890ab'" in result.readable_output
    assert "(rotation period: 120 days)" in result.readable_output

    mock_client.enable_key_rotation.assert_called_once_with(
        KeyId="1234abcd-12ab-34cd-56ef-1234567890ab", RotationPeriodInDays=120
    )


def test_kms_enable_key_rotation_non_ok_calls_handler(mocker):
    """
    Given: Boto returns a non-OK status code.
    When: enable_key_rotation_command is called.
    Then: AWSErrorHandler.handle_response_error is invoked with the raw response.
    """
    from AWS import KMS, AWSErrorHandler

    mock_client = mocker.Mock()
    resp = {"ResponseMetadata": {"HTTPStatusCode": HTTPStatus.BAD_REQUEST}}
    mock_client.enable_key_rotation.return_value = resp
>>>>>>> c47d8e41

    handle_resp = mocker.patch.object(AWSErrorHandler, "handle_response_error")
    mocker.patch("AWS.remove_nulls_from_dictionary", side_effect=lambda d: d)
    mocker.patch("AWS.print_debug_logs")

<<<<<<< HEAD
    args = {
        "certificate_arn": "arn:aws:acm:us-east-1:111122223333:certificate/abc-123",
        "transparency_logging_preference": "DISABLED",
    }

    ACM.update_certificate_options_command(mock_client, args)

    handle_resp.assert_called_once_with(resp)
=======
    args = {"key_id": "my-key", "rotation_period_in_days": 120}

    # The command doesn't raise here; handler internally exits (in your pattern) or logs. We just assert it was called.
    KMS.enable_key_rotation_command(mock_client, args)

    handle_resp.assert_called_once_with(resp)


def test_elb_modify_lb_attributes_success_all_blocks(mocker):
    """
    Given: Valid args for all sub-blocks + desync_mitigation_mode.
    When: modify_load_balancer_attributes_command is called and boto returns HTTP 200.
    Then: It returns CommandResults with proper outputs and calls boto with correct kwargs.
    """
    from AWS import ELB, CommandResults

    mock_client = mocker.Mock()
    mock_response = {
        "ResponseMetadata": {"HTTPStatusCode": HTTPStatus.OK},
        "LoadBalancerAttributes": {
            "CrossZoneLoadBalancing": {"Enabled": True},
            "AccessLog": {
                "Enabled": True,
                "S3BucketName": "my-bucket",
                "EmitInterval": 5,
                "S3BucketPrefix": "elb/",
            },
            "ConnectionDraining": {"Enabled": True, "Timeout": 120},
            "ConnectionSettings": {"IdleTimeout": 60},
            "AdditionalAttributes": [{"Key": "elb.http.desyncmitigationmode", "Value": "defensive"}],
        },
    }
    mock_client.modify_load_balancer_attributes.return_value = mock_response

    mocker.patch("AWS.remove_nulls_from_dictionary", side_effect=lambda d: d)
    mocker.patch("AWS.print_debug_logs")
    mocker.patch("AWS.tableToMarkdown", return_value="|Updated Attributes|")
    mocker.patch("AWS.pascalToSpace", side_effect=lambda s: s)

    args = {
        "load_balancer_name": "my-classic-elb",
        "cross_zone_load_balancing_enabled": "true",
        "access_log_enabled": "true",
        "access_log_s3_bucket_name": "my-bucket",
        "access_log_interval": "5",
        "access_log_s3_bucket_prefix": "elb/",
        "connection_draining_enabled": "yes",
        "connection_draining_timeout": "120",
        "connection_settings_idle_timeout": "60",
        "desync_mitigation_mode": "defensive",
    }

    result = ELB.modify_load_balancer_attributes_command(mock_client, args)

    # --- Assertions ---
    assert isinstance(result, CommandResults)
    assert result.outputs_prefix == "AWS.ELB.LoadBalancer"
    assert result.outputs_key_field == "LoadBalancerName"
    assert result.outputs["LoadBalancerName"] == "my-classic-elb"

    # Human-readable header matches your function
    assert "Updated attributes for Classic ELB my-classic-elb" in result.readable_output

    # Ensure boto3 client was called correctly
    mock_client.modify_load_balancer_attributes.assert_called_with(
        LoadBalancerName="my-classic-elb",
        LoadBalancerAttributes={
            "CrossZoneLoadBalancing": {"Enabled": True},
            "AccessLog": {
                "Enabled": True,
                "S3BucketName": "my-bucket",
                "S3BucketPrefix": "elb/",
                "EmitInterval": 5,
            },
            "ConnectionDraining": {"Enabled": True, "Timeout": 120},
            "ConnectionSettings": {"IdleTimeout": 60},
            "AdditionalAttributes": [{"Key": "elb.http.desyncmitigationmode", "Value": "defensive"}],
        },
    )


def test_elb_modify_lb_attributes_non_ok_calls_handler(mocker):
    """
    Given: Boto returns non-OK status.
    When: modify_load_balancer_attributes_command is called.
    Then: AWSErrorHandler.handle_response_error is invoked with the raw response.
    """
    from AWS import ELB, AWSErrorHandler

    mock_client = mocker.Mock()
    resp = {"ResponseMetadata": {"HTTPStatusCode": HTTPStatus.BAD_REQUEST}}
    mock_client.modify_load_balancer_attributes.return_value = resp

    handle_resp = mocker.patch.object(AWSErrorHandler, "handle_response_error")
    mocker.patch("AWS.remove_nulls_from_dictionary", side_effect=lambda d: d)
    mocker.patch("AWS.print_debug_logs")

    args = {"load_balancer_name": "elb-1", "cross_zone_load_balancing_enabled": "false"}

    ELB.modify_load_balancer_attributes_command(mock_client, args)

    handle_resp.assert_called_once_with(resp)


def test_elb_modify_lb_attributes_client_error_is_handled(mocker):
    """
    Given: client.modify_load_balancer_attributes raises ClientError.
    When: modify_load_balancer_attributes_command is called.
    Then: AWSErrorHandler.handle_client_error is invoked.
    """
    from AWS import ELB, AWSErrorHandler
    from botocore.exceptions import ClientError

    mock_client = mocker.Mock()
    err = ClientError(
        {"Error": {"Code": "AccessDenied", "Message": "nope"}, "ResponseMetadata": {"HTTPStatusCode": 403}},
        "ModifyLoadBalancerAttributes",
    )
    mock_client.modify_load_balancer_attributes.side_effect = err

    handle_client = mocker.patch.object(AWSErrorHandler, "handle_client_error")
    mocker.patch("AWS.remove_nulls_from_dictionary", side_effect=lambda d: d)
    mocker.patch("AWS.print_debug_logs")

    args = {"load_balancer_name": "elb-1", "connection_settings_idle_timeout": "30"}

    ELB.modify_load_balancer_attributes_command(mock_client, args)

    handle_client.assert_called_once_with(err)
>>>>>>> c47d8e41
<|MERGE_RESOLUTION|>--- conflicted
+++ resolved
@@ -4494,46 +4494,6 @@
         EC2.modify_subnet_attribute_command(mock_client, args)
 
 
-<<<<<<< HEAD
-def test_acm_update_certificate_options_success(mocker):
-    """
-    Given: A mocked ACM client returning HTTP 200 and valid args.
-    When: update_certificate_options_command is called.
-    Then: It returns CommandResults with success message and calls boto with correct kwargs.
-    """
-    from AWS import ACM, CommandResults
-
-    mock_client = mocker.Mock()
-    mock_client.update_certificate_options.return_value = {"ResponseMetadata": {"HTTPStatusCode": HTTPStatus.OK}}
-
-    args = {
-        "certificate_arn": "arn:aws:acm:us-east-1:111122223333:certificate/abc-123",
-        "transparency_logging_preference": "ENABLED",
-    }
-
-    result = ACM.update_certificate_options_command(mock_client, args)
-
-    assert isinstance(result, CommandResults)
-    assert "Updated Certificate Transparency (CT) logging to 'ENABLED'" in result.readable_output
-
-    mock_client.update_certificate_options.assert_called_once_with(
-        CertificateArn="arn:aws:acm:us-east-1:111122223333:certificate/abc-123",
-        Options={"CertificateTransparencyLoggingPreference": "ENABLED"},
-    )
-
-
-def test_acm_update_certificate_options_non_ok_calls_handler(mocker):
-    """
-    Given: Boto returns a non-OK status code.
-    When: update_certificate_options_command is called.
-    Then: AWSErrorHandler.handle_response_error is invoked with the raw response.
-    """
-    from AWS import ACM, AWSErrorHandler
-
-    mock_client = mocker.Mock()
-    resp = {"ResponseMetadata": {"HTTPStatusCode": HTTPStatus.BAD_REQUEST}}
-    mock_client.update_certificate_options.return_value = resp
-=======
 def test_invoke_command_with_minimal_parameters(mocker):
     """
     Given: Minimal required parameters (function_name only)
@@ -5814,22 +5774,11 @@
     mock_client = mocker.Mock()
     resp = {"ResponseMetadata": {"HTTPStatusCode": HTTPStatus.BAD_REQUEST}}
     mock_client.enable_key_rotation.return_value = resp
->>>>>>> c47d8e41
 
     handle_resp = mocker.patch.object(AWSErrorHandler, "handle_response_error")
     mocker.patch("AWS.remove_nulls_from_dictionary", side_effect=lambda d: d)
     mocker.patch("AWS.print_debug_logs")
 
-<<<<<<< HEAD
-    args = {
-        "certificate_arn": "arn:aws:acm:us-east-1:111122223333:certificate/abc-123",
-        "transparency_logging_preference": "DISABLED",
-    }
-
-    ACM.update_certificate_options_command(mock_client, args)
-
-    handle_resp.assert_called_once_with(resp)
-=======
     args = {"key_id": "my-key", "rotation_period_in_days": 120}
 
     # The command doesn't raise here; handler internally exits (in your pattern) or logs. We just assert it was called.
@@ -5959,4 +5908,56 @@
     ELB.modify_load_balancer_attributes_command(mock_client, args)
 
     handle_client.assert_called_once_with(err)
->>>>>>> c47d8e41
+
+
+def test_acm_update_certificate_options_success(mocker):
+    """
+    Given: A mocked ACM client returning HTTP 200 and valid args.
+    When: update_certificate_options_command is called.
+    Then: It returns CommandResults with success message and calls boto with correct kwargs.
+    """
+    from AWS import ACM, CommandResults
+
+    mock_client = mocker.Mock()
+    mock_client.update_certificate_options.return_value = {"ResponseMetadata": {"HTTPStatusCode": HTTPStatus.OK}}
+
+    args = {
+        "certificate_arn": "arn:aws:acm:us-east-1:111122223333:certificate/abc-123",
+        "transparency_logging_preference": "ENABLED",
+    }
+
+    result = ACM.update_certificate_options_command(mock_client, args)
+
+    assert isinstance(result, CommandResults)
+    assert "Updated Certificate Transparency (CT) logging to 'ENABLED'" in result.readable_output
+
+    mock_client.update_certificate_options.assert_called_once_with(
+        CertificateArn="arn:aws:acm:us-east-1:111122223333:certificate/abc-123",
+        Options={"CertificateTransparencyLoggingPreference": "ENABLED"},
+    )
+
+
+def test_acm_update_certificate_options_non_ok_calls_handler(mocker):
+    """
+    Given: Boto returns a non-OK status code.
+    When: update_certificate_options_command is called.
+    Then: AWSErrorHandler.handle_response_error is invoked with the raw response.
+    """
+    from AWS import ACM, AWSErrorHandler
+
+    mock_client = mocker.Mock()
+    resp = {"ResponseMetadata": {"HTTPStatusCode": HTTPStatus.BAD_REQUEST}}
+    mock_client.update_certificate_options.return_value = resp
+
+    handle_resp = mocker.patch.object(AWSErrorHandler, "handle_response_error")
+    mocker.patch("AWS.remove_nulls_from_dictionary", side_effect=lambda d: d)
+    mocker.patch("AWS.print_debug_logs")
+
+    args = {
+        "certificate_arn": "arn:aws:acm:us-east-1:111122223333:certificate/abc-123",
+        "transparency_logging_preference": "DISABLED",
+    }
+
+    ACM.update_certificate_options_command(mock_client, args)
+
+    handle_resp.assert_called_once_with(resp)