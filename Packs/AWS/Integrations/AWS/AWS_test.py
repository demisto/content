--- conflicted
+++ resolved
@@ -1073,67 +1073,6 @@
     assert mock_request.headers["x-caller-id"] == "test-token-123"
 
 
-<<<<<<< HEAD
-def test_ec2_create_security_group_command_success(mocker):
-    """
-    Given: A mocked boto3 EC2 client and valid security group creation arguments.
-    When: create_security_group_command is called successfully.
-    Then: It should return CommandResults with security group details and proper outputs.
-    """
-    from AWS import EC2
-
-    mock_client = mocker.Mock()
-    mock_client.create_security_group.return_value = {
-        "ResponseMetadata": {"HTTPStatusCode": HTTPStatus.OK},
-        "GroupId": "sg-1234567890abcdef0",
-    }
-
-    args = {"group_name": "test-security-group", "description": "Test security group", "vpc_id": "vpc-12345678"}
-
-    result = EC2.create_security_group_command(mock_client, args)
-    assert isinstance(result, CommandResults)
-
-
-def test_ec2_create_security_group_command_without_vpc(mocker):
-    """
-    Given: A mocked boto3 EC2 client and security group arguments without VPC ID.
-    When: create_security_group_command is called for EC2-Classic.
-    Then: It should return CommandResults with security group created in EC2-Classic.
-    """
-    from AWS import EC2
-
-    mock_client = mocker.Mock()
-    mock_client.create_security_group.return_value = {
-        "ResponseMetadata": {"HTTPStatusCode": HTTPStatus.OK},
-        "GroupId": "sg-1234567890abcdef0",
-    }
-
-    args = {"group_name": "classic-security-group", "description": "EC2-Classic security group"}
-
-    result = EC2.create_security_group_command(mock_client, args)
-    assert isinstance(result, CommandResults)
-
-
-def test_ec2_create_security_group_command_client_error(mocker):
-    """
-    Given: A mocked boto3 EC2 client that raises ClientError.
-    When: create_security_group_command encounters a client error.
-    Then: It should raise SystemExit and return error entry with response message.
-    """
-    from AWS import EC2
-    from botocore.exceptions import ClientError
-
-    mock_client = mocker.Mock()
-    demisto_results = mocker.patch("AWS.demisto.results")
-    mocker.patch("AWS.demisto.error")
-    error_response = {"Error": {"Code": "InvalidGroup.Duplicate", "Message": "The security group already exists"}}
-    mock_client.create_security_group.side_effect = ClientError(error_response, "CreateSecurityGroup")
-
-    args = {"group_name": "duplicate-group", "description": "Duplicate security group", "vpc_id": "vpc-12345678"}
-
-    with pytest.raises(SystemExit):
-        EC2.create_security_group_command(mock_client, args)
-=======
 def test_aws_error_handler_handle_response_error_with_request_id(mocker):
     """
     Given: A response dict with ResponseMetadata including RequestId and HTTPStatusCode.
@@ -1151,25 +1090,393 @@
     with pytest.raises(SystemExit):
         AWSErrorHandler.handle_response_error(response, "accountID")
 
->>>>>>> cc6b96fe
     demisto_results.assert_called_once_with(
         {
             "Type": 4,
             "ContentsFormat": "text",
             "Contents": "AWS API Error occurred while executing:"
-<<<<<<< HEAD
+            " test-command with arguments: {'arg1': 'value1'}\nRequest Id: RequestId\nHTTP Status Code: 400",
+            "EntryContext": None,
+        }
+    )
+
+
+def test_aws_error_handler_handle_response_error_missing_metadata(mocker):
+    """
+    Given: A response dict without ResponseMetadata.
+    When: handle_response_error is called with the response.
+    Then: It should raise DemistoException with N/A values for missing metadata.
+    """
+    from AWS import AWSErrorHandler
+
+    mocker.patch("AWS.demisto.command", return_value="test-command")
+    mocker.patch("AWS.demisto.args", return_value={})
+    demisto_results = mocker.patch("AWS.demisto.results")
+
+    response = {}
+
+    with pytest.raises(SystemExit):
+        AWSErrorHandler.handle_response_error(response)
+
+    demisto_results.assert_called_once_with(
+        {
+            "Type": 4,
+            "ContentsFormat": "text",
+            "Contents": "AWS API Error occurred while executing: test-command with arguments: {}"
+            "\nRequest Id: N/A\nHTTP Status Code: N/A",
+            "EntryContext": None,
+        }
+    )
+
+
+def test_aws_error_handler_handle_client_error_access_denied(mocker):
+    """
+    Given: A ClientError with AccessDenied error code.
+    When: handle_client_error is called with the error.
+    Then: It should call _handle_permission_error and return_multiple_permissions_error.
+    """
+    from AWS import AWSErrorHandler
+    from botocore.exceptions import ClientError
+
+    mock_return_multiple_permissions_error = mocker.patch("AWS.return_multiple_permissions_error")
+    mocker.patch("AWS.demisto.args", return_value={"account_id": "accountID"})
+    mocker.patch("AWS.demisto.info")
+    mocker.patch("AWS.demisto.debug")
+
+    error_response = {
+        "Error": {"Code": "AccessDenied", "Message": "User is not authorized to perform action"},
+        "ResponseMetadata": {"HTTPStatusCode": 403},
+    }
+    client_error = ClientError(error_response, "test-operation")
+
+    AWSErrorHandler.handle_client_error(client_error, "accountID")
+
+    mock_return_multiple_permissions_error.assert_called_once()
+    call_args = mock_return_multiple_permissions_error.call_args[0][0]
+    assert len(call_args) == 1
+    assert call_args[0]["account_id"] == "accountID"
+
+
+def test_aws_error_handler_handle_client_error_unauthorized_operation(mocker):
+    """
+    Given: A ClientError with UnauthorizedOperation error code.
+    When: handle_client_error is called with the error.
+    Then: It should handle it as a permission error.
+    """
+    from AWS import AWSErrorHandler
+    from botocore.exceptions import ClientError
+
+    mock_return_multiple_permissions_error = mocker.patch("AWS.return_multiple_permissions_error")
+    mocker.patch("AWS.demisto.args", return_value={"account_id": "accountID"})
+    mocker.patch("AWS.demisto.info")
+    mocker.patch("AWS.demisto.debug")
+
+    error_response = {
+        "Error": {"Code": "UnauthorizedOperation", "Message": "You are not authorized to perform this operation"},
+        "ResponseMetadata": {"HTTPStatusCode": 401},
+    }
+    client_error = ClientError(error_response, "test-operation")
+
+    AWSErrorHandler.handle_client_error(client_error)
+
+    mock_return_multiple_permissions_error.assert_called_once()
+
+
+def test_aws_error_handler_handle_client_error_http_401(mocker):
+    """
+    Given: A ClientError with HTTP status code 401 but different error code.
+    When: handle_client_error is called with the error.
+    Then: It should handle it as a permission error based on HTTP status.
+    """
+    from AWS import AWSErrorHandler
+    from botocore.exceptions import ClientError
+
+    mock_return_multiple_permissions_error = mocker.patch("AWS.return_multiple_permissions_error")
+    mocker.patch("AWS.demisto.args", return_value={})
+    mocker.patch("AWS.demisto.info")
+    mocker.patch("AWS.demisto.debug")
+
+    error_response = {
+        "Error": {"Code": "CustomError", "Message": "Authentication failed"},
+        "ResponseMetadata": {"HTTPStatusCode": 401},
+    }
+    client_error = ClientError(error_response, "test-operation")
+
+    AWSErrorHandler.handle_client_error(client_error, "accountID")
+
+    mock_return_multiple_permissions_error.assert_called_once()
+
+
+def test_aws_error_handler_handle_client_error_general_error(mocker):
+    """
+    Given: A ClientError with non-permission error code.
+    When: handle_client_error is called with the error.
+    Then: It should raise DemistoException with detailed error information.
+    """
+    from AWS import AWSErrorHandler
+    from botocore.exceptions import ClientError
+
+    mocker.patch("AWS.demisto.command", return_value="test-command")
+    mocker.patch("AWS.demisto.args", return_value={"param": "value"})
+    mocker.patch("AWS.demisto.error")
+    demisto_results = mocker.patch("AWS.demisto.results")
+
+    error_response = {
+        "Error": {"Code": "InvalidParameterValue", "Message": "The parameter value is invalid"},
+        "ResponseMetadata": {"HTTPStatusCode": 400, "RequestId": "RequestId"},
+    }
+    client_error = ClientError(error_response, "test-operation")
+
+    with pytest.raises(SystemExit):
+        AWSErrorHandler.handle_client_error(client_error, "accountID")
+
+    demisto_results.assert_called_once_with(
+        {
+            "Type": 4,
+            "ContentsFormat": "text",
+            "Contents": "AWS API Error occurred while executing:"
+            " test-command with arguments: {'param': 'value'}\n"
+            "Error Code: InvalidParameterValue\nError Message: "
+            "The parameter value is invalid\nHTTP Status Code: 400\n"
+            "Request ID: RequestId",
+            "EntryContext": None,
+        }
+    )
+
+
+def test_aws_error_handler_handle_permission_error_no_account_id(mocker):
+    """
+    Given: A permission error without account_id provided.
+    When: _handle_permission_error is called.
+    Then: It should get account_id from demisto.args() and use "unknown" if not found.
+    """
+    from AWS import AWSErrorHandler
+    from botocore.exceptions import ClientError
+
+    mock_return_multiple_permissions_error = mocker.patch("AWS.return_multiple_permissions_error")
+    mocker.patch("AWS.demisto.args", return_value={})
+    mocker.patch("AWS.demisto.info")
+    mocker.patch("AWS.demisto.debug")
+
+    error_response = {"Error": {"Code": "AccessDenied", "Message": "Access denied for operation"}}
+    client_error = ClientError(error_response, "test-operation")
+
+    AWSErrorHandler._handle_permission_error(client_error, "AccessDenied", "Access denied for operation", None)
+
+    mock_return_multiple_permissions_error.assert_called_once()
+    call_args = mock_return_multiple_permissions_error.call_args[0][0]
+    assert call_args[0]["account_id"] == "unknown"
+
+
+def test_aws_error_handler_remove_encoded_authorization_message_with_encoding(mocker):
+    """
+    Given: An error message containing encoded authorization failure message.
+    When: remove_encoded_authorization_message is called.
+    Then: It should return the message truncated before the encoded part.
+    """
+    from AWS import AWSErrorHandler
+
+    message = "Access denied. User is not authorized. Encoded authorization failure message: <message>"
+    result = AWSErrorHandler.remove_encoded_authorization_message(message)
+
+    assert result == "Access denied. User is not authorized. "
+    assert "Encoded authorization failure message:" not in result
+
+
+def test_aws_error_handler_remove_encoded_authorization_message_case_insensitive(mocker):
+    """
+    Given: An error message with mixed case encoded authorization failure message.
+    When: remove_encoded_authorization_message is called.
+    Then: It should find and remove the encoded part case-insensitively.
+    """
+    from AWS import AWSErrorHandler
+
+    message = "Access denied. ENCODED AUTHORIZATION FAILURE MESSAGE: <message>"
+    result = AWSErrorHandler.remove_encoded_authorization_message(message)
+
+    assert result == "Access denied. "
+
+
+def test_aws_error_handler_remove_encoded_authorization_message_no_encoding():
+    """
+    Given: An error message without encoded authorization failure message.
+    When: remove_encoded_authorization_message is called.
+    Then: It should return the original message unchanged.
+    """
+    from AWS import AWSErrorHandler
+
+    message = "Simple access denied error"
+    result = AWSErrorHandler.remove_encoded_authorization_message(message)
+
+    assert result == message
+
+
+def test_aws_error_handler_handle_general_error_missing_metadata(mocker):
+    """
+    Given: A ClientError with missing ResponseMetadata fields.
+    When: _handle_general_error is called.
+    Then: It should handle missing fields gracefully with N/A values.
+    """
+    from AWS import AWSErrorHandler
+    from botocore.exceptions import ClientError
+
+    mocker.patch("AWS.demisto.command", return_value="test-command")
+    mocker.patch("AWS.demisto.args", return_value={})
+    demisto_results = mocker.patch("AWS.demisto.results")
+    mocker.patch("AWS.demisto.error")
+
+    error_response = {"Error": {"Code": "TestError", "Message": "Test message"}, "ResponseMetadata": {}}
+    client_error = ClientError(error_response, "test-operation")
+
+    with pytest.raises(SystemExit):
+        AWSErrorHandler._handle_general_error(client_error, "TestError", "Test message")
+
+    demisto_results.assert_called_once_with(
+        {
+            "Type": 4,
+            "ContentsFormat": "text",
+            "Contents": "AWS API Error occurred while executing:"
+            " test-command with arguments: {}\n"
+            "Error Code: TestError\n"
+            "Error Message: Test message\nHTTP Status Code: N/A\nRequest ID: N/A",
+            "EntryContext": None,
+        }
+    )
+
+
+def test_aws_error_handler_extract_action_from_message_valid_action(mocker):
+    """
+    Given: An error message containing a valid AWS action from REQUIRED_ACTIONS.
+    When: _extract_action_from_message is called.
+    Then: It should return the matched action name.
+    """
+    from AWS import AWSErrorHandler
+
+    mocker.patch("AWS.REQUIRED_ACTIONS", ["action_1", "action_2"])
+
+    message = "User is not authorized to perform action_1 on resource"
+    result = AWSErrorHandler._extract_action_from_message(message)
+
+    assert result == "action_1"
+
+
+def test_aws_error_handler_extract_action_from_message_case_insensitive(mocker):
+    """
+    Given: An error message with action in different case.
+    When: _extract_action_from_message is called.
+    Then: It should match case-insensitively and return the action.
+    """
+    from AWS import AWSErrorHandler
+
+    mocker.patch("AWS.REQUIRED_ACTIONS", ["action_2"])
+
+    message = "Permission denied for action_2"
+    result = AWSErrorHandler._extract_action_from_message(message)
+
+    assert result == "action_2"
+
+
+def test_aws_error_handler_extract_action_from_message_no_match(mocker):
+    """
+    Given: An error message without any known AWS actions.
+    When: _extract_action_from_message is called.
+    Then: It should return "unknown".
+    """
+    from AWS import AWSErrorHandler
+
+    mocker.patch("AWS.REQUIRED_ACTIONS", ["action_1"])
+
+    message = "Generic access denied error"
+    result = AWSErrorHandler._extract_action_from_message(message)
+
+    assert result == "unknown"
+
+
+def test_aws_error_handler_extract_action_from_message_empty_input():
+    """
+    Given: An empty or None error message.
+    When: _extract_action_from_message is called.
+    Then: It should return "unknown" safely.
+    """
+    from AWS import AWSErrorHandler
+
+    assert AWSErrorHandler._extract_action_from_message(None) == "unknown"
+    assert AWSErrorHandler._extract_action_from_message("") == "unknown"
+    assert AWSErrorHandler._extract_action_from_message(123) == "unknown"
+
+
+def test_ec2_create_security_group_command_success(mocker):
+    """
+    Given: A mocked boto3 EC2 client and valid security group creation arguments.
+    When: create_security_group_command is called successfully.
+    Then: It should return CommandResults with security group details and proper outputs.
+    """
+    from AWS import EC2
+
+    mock_client = mocker.Mock()
+    mock_client.create_security_group.return_value = {
+        "ResponseMetadata": {"HTTPStatusCode": HTTPStatus.OK},
+        "GroupId": "sg-1234567890abcdef0",
+    }
+
+    args = {"group_name": "test-security-group", "description": "Test security group", "vpc_id": "vpc-12345678"}
+
+    result = EC2.create_security_group_command(mock_client, args)
+    assert isinstance(result, CommandResults)
+
+
+def test_ec2_create_security_group_command_without_vpc(mocker):
+    """
+    Given: A mocked boto3 EC2 client and security group arguments without VPC ID.
+    When: create_security_group_command is called for EC2-Classic.
+    Then: It should return CommandResults with security group created in EC2-Classic.
+    """
+    from AWS import EC2
+
+    mock_client = mocker.Mock()
+    mock_client.create_security_group.return_value = {
+        "ResponseMetadata": {"HTTPStatusCode": HTTPStatus.OK},
+        "GroupId": "sg-1234567890abcdef0",
+    }
+
+    args = {"group_name": "classic-security-group", "description": "EC2-Classic security group"}
+
+    result = EC2.create_security_group_command(mock_client, args)
+    assert isinstance(result, CommandResults)
+
+
+def test_ec2_create_security_group_command_client_error(mocker):
+    """
+    Given: A mocked boto3 EC2 client that raises ClientError.
+    When: create_security_group_command encounters a client error.
+    Then: It should raise SystemExit and return error entry with response message.
+    """
+    from AWS import EC2
+    from botocore.exceptions import ClientError
+
+    mock_client = mocker.Mock()
+    demisto_results = mocker.patch("AWS.demisto.results")
+    mocker.patch("AWS.demisto.error")
+    error_response = {"Error": {"Code": "InvalidGroup.Duplicate", "Message": "The security group already exists"}}
+    mock_client.create_security_group.side_effect = ClientError(error_response, "CreateSecurityGroup")
+
+    args = {"group_name": "duplicate-group", "description": "Duplicate security group", "vpc_id": "vpc-12345678"}
+
+    with pytest.raises(SystemExit):
+        EC2.create_security_group_command(mock_client, args)
+    demisto_results.assert_called_once_with(
+        {
+            "Type": 4,
+            "ContentsFormat": "text",
+            "Contents": "AWS API Error occurred while executing:"
             "  with arguments: {}\nError Code: InvalidGroup.Duplicate\n"
             "Error Message: The security group already exists\n"
             "HTTP Status Code: N/A\nRequest ID: N/A",
-=======
-            " test-command with arguments: {'arg1': 'value1'}\nRequest Id: RequestId\nHTTP Status Code: 400",
->>>>>>> cc6b96fe
             "EntryContext": None,
         }
     )
 
 
-<<<<<<< HEAD
 def test_ec2_create_security_group_command_unexpected_response(mocker):
     """
     Given: A mocked boto3 EC2 client returning unexpected response status.
@@ -1189,41 +1496,17 @@
 
     with pytest.raises(SystemExit):
         EC2.create_security_group_command(mock_client, args)
-=======
-def test_aws_error_handler_handle_response_error_missing_metadata(mocker):
-    """
-    Given: A response dict without ResponseMetadata.
-    When: handle_response_error is called with the response.
-    Then: It should raise DemistoException with N/A values for missing metadata.
-    """
-    from AWS import AWSErrorHandler
-
-    mocker.patch("AWS.demisto.command", return_value="test-command")
-    mocker.patch("AWS.demisto.args", return_value={})
-    demisto_results = mocker.patch("AWS.demisto.results")
-
-    response = {}
-
-    with pytest.raises(SystemExit):
-        AWSErrorHandler.handle_response_error(response)
->>>>>>> cc6b96fe
 
     demisto_results.assert_called_once_with(
         {
             "Type": 4,
             "ContentsFormat": "text",
-<<<<<<< HEAD
             "Contents": "AWS API Error occurred while executing:  with arguments: {}\nRequest Id: N/A\nHTTP Status Code: 400",
-=======
-            "Contents": "AWS API Error occurred while executing: test-command with arguments: {}"
-            "\nRequest Id: N/A\nHTTP Status Code: N/A",
->>>>>>> cc6b96fe
             "EntryContext": None,
         }
     )
 
 
-<<<<<<< HEAD
 def test_ec2_create_security_group_command_missing_group_id(mocker):
     """
     Given: A mocked boto3 EC2 client returning response without GroupId.
@@ -1357,130 +1640,20 @@
 
     with pytest.raises(SystemExit):
         EC2.delete_security_group_command(mock_client, args)
-=======
-def test_aws_error_handler_handle_client_error_access_denied(mocker):
-    """
-    Given: A ClientError with AccessDenied error code.
-    When: handle_client_error is called with the error.
-    Then: It should call _handle_permission_error and return_multiple_permissions_error.
-    """
-    from AWS import AWSErrorHandler
-    from botocore.exceptions import ClientError
-
-    mock_return_multiple_permissions_error = mocker.patch("AWS.return_multiple_permissions_error")
-    mocker.patch("AWS.demisto.args", return_value={"account_id": "accountID"})
-    mocker.patch("AWS.demisto.info")
-    mocker.patch("AWS.demisto.debug")
-
-    error_response = {
-        "Error": {"Code": "AccessDenied", "Message": "User is not authorized to perform action"},
-        "ResponseMetadata": {"HTTPStatusCode": 403},
-    }
-    client_error = ClientError(error_response, "test-operation")
-
-    AWSErrorHandler.handle_client_error(client_error, "accountID")
-
-    mock_return_multiple_permissions_error.assert_called_once()
-    call_args = mock_return_multiple_permissions_error.call_args[0][0]
-    assert len(call_args) == 1
-    assert call_args[0]["account_id"] == "accountID"
-
-
-def test_aws_error_handler_handle_client_error_unauthorized_operation(mocker):
-    """
-    Given: A ClientError with UnauthorizedOperation error code.
-    When: handle_client_error is called with the error.
-    Then: It should handle it as a permission error.
-    """
-    from AWS import AWSErrorHandler
-    from botocore.exceptions import ClientError
-
-    mock_return_multiple_permissions_error = mocker.patch("AWS.return_multiple_permissions_error")
-    mocker.patch("AWS.demisto.args", return_value={"account_id": "accountID"})
-    mocker.patch("AWS.demisto.info")
-    mocker.patch("AWS.demisto.debug")
-
-    error_response = {
-        "Error": {"Code": "UnauthorizedOperation", "Message": "You are not authorized to perform this operation"},
-        "ResponseMetadata": {"HTTPStatusCode": 401},
-    }
-    client_error = ClientError(error_response, "test-operation")
-
-    AWSErrorHandler.handle_client_error(client_error)
-
-    mock_return_multiple_permissions_error.assert_called_once()
-
-
-def test_aws_error_handler_handle_client_error_http_401(mocker):
-    """
-    Given: A ClientError with HTTP status code 401 but different error code.
-    When: handle_client_error is called with the error.
-    Then: It should handle it as a permission error based on HTTP status.
-    """
-    from AWS import AWSErrorHandler
-    from botocore.exceptions import ClientError
-
-    mock_return_multiple_permissions_error = mocker.patch("AWS.return_multiple_permissions_error")
-    mocker.patch("AWS.demisto.args", return_value={})
-    mocker.patch("AWS.demisto.info")
-    mocker.patch("AWS.demisto.debug")
-
-    error_response = {
-        "Error": {"Code": "CustomError", "Message": "Authentication failed"},
-        "ResponseMetadata": {"HTTPStatusCode": 401},
-    }
-    client_error = ClientError(error_response, "test-operation")
-
-    AWSErrorHandler.handle_client_error(client_error, "accountID")
-
-    mock_return_multiple_permissions_error.assert_called_once()
-
-
-def test_aws_error_handler_handle_client_error_general_error(mocker):
-    """
-    Given: A ClientError with non-permission error code.
-    When: handle_client_error is called with the error.
-    Then: It should raise DemistoException with detailed error information.
-    """
-    from AWS import AWSErrorHandler
-    from botocore.exceptions import ClientError
-
-    mocker.patch("AWS.demisto.command", return_value="test-command")
-    mocker.patch("AWS.demisto.args", return_value={"param": "value"})
-    mocker.patch("AWS.demisto.error")
-    demisto_results = mocker.patch("AWS.demisto.results")
-
-    error_response = {
-        "Error": {"Code": "InvalidParameterValue", "Message": "The parameter value is invalid"},
-        "ResponseMetadata": {"HTTPStatusCode": 400, "RequestId": "RequestId"},
-    }
-    client_error = ClientError(error_response, "test-operation")
-
-    with pytest.raises(SystemExit):
-        AWSErrorHandler.handle_client_error(client_error, "accountID")
->>>>>>> cc6b96fe
 
     demisto_results.assert_called_once_with(
         {
             "Type": 4,
             "ContentsFormat": "text",
             "Contents": "AWS API Error occurred while executing:"
-<<<<<<< HEAD
             "  with arguments: {}\nError Code: InvalidGroup.NotFound\n"
             "Error Message: The security group does not exist\n"
             "HTTP Status Code: N/A\nRequest ID: N/A",
-=======
-            " test-command with arguments: {'param': 'value'}\n"
-            "Error Code: InvalidParameterValue\nError Message: "
-            "The parameter value is invalid\nHTTP Status Code: 400\n"
-            "Request ID: RequestId",
->>>>>>> cc6b96fe
             "EntryContext": None,
         }
     )
 
 
-<<<<<<< HEAD
 def test_ec2_delete_security_group_command_group_id_not_found(mocker):
     """
     Given: A mocked boto3 EC2 client that raises InvalidGroupId.NotFound error.
@@ -1796,101 +1969,12 @@
 
     with pytest.raises(SystemExit):
         EC2.authorize_security_group_egress_command(mock_client, args)
-=======
-def test_aws_error_handler_handle_permission_error_no_account_id(mocker):
-    """
-    Given: A permission error without account_id provided.
-    When: _handle_permission_error is called.
-    Then: It should get account_id from demisto.args() and use "unknown" if not found.
-    """
-    from AWS import AWSErrorHandler
-    from botocore.exceptions import ClientError
-
-    mock_return_multiple_permissions_error = mocker.patch("AWS.return_multiple_permissions_error")
-    mocker.patch("AWS.demisto.args", return_value={})
-    mocker.patch("AWS.demisto.info")
-    mocker.patch("AWS.demisto.debug")
-
-    error_response = {"Error": {"Code": "AccessDenied", "Message": "Access denied for operation"}}
-    client_error = ClientError(error_response, "test-operation")
-
-    AWSErrorHandler._handle_permission_error(client_error, "AccessDenied", "Access denied for operation", None)
-
-    mock_return_multiple_permissions_error.assert_called_once()
-    call_args = mock_return_multiple_permissions_error.call_args[0][0]
-    assert call_args[0]["account_id"] == "unknown"
-
-
-def test_aws_error_handler_remove_encoded_authorization_message_with_encoding(mocker):
-    """
-    Given: An error message containing encoded authorization failure message.
-    When: remove_encoded_authorization_message is called.
-    Then: It should return the message truncated before the encoded part.
-    """
-    from AWS import AWSErrorHandler
-
-    message = "Access denied. User is not authorized. Encoded authorization failure message: <message>"
-    result = AWSErrorHandler.remove_encoded_authorization_message(message)
-
-    assert result == "Access denied. User is not authorized. "
-    assert "Encoded authorization failure message:" not in result
-
-
-def test_aws_error_handler_remove_encoded_authorization_message_case_insensitive(mocker):
-    """
-    Given: An error message with mixed case encoded authorization failure message.
-    When: remove_encoded_authorization_message is called.
-    Then: It should find and remove the encoded part case-insensitively.
-    """
-    from AWS import AWSErrorHandler
-
-    message = "Access denied. ENCODED AUTHORIZATION FAILURE MESSAGE: <message>"
-    result = AWSErrorHandler.remove_encoded_authorization_message(message)
-
-    assert result == "Access denied. "
-
-
-def test_aws_error_handler_remove_encoded_authorization_message_no_encoding():
-    """
-    Given: An error message without encoded authorization failure message.
-    When: remove_encoded_authorization_message is called.
-    Then: It should return the original message unchanged.
-    """
-    from AWS import AWSErrorHandler
-
-    message = "Simple access denied error"
-    result = AWSErrorHandler.remove_encoded_authorization_message(message)
-
-    assert result == message
-
-
-def test_aws_error_handler_handle_general_error_missing_metadata(mocker):
-    """
-    Given: A ClientError with missing ResponseMetadata fields.
-    When: _handle_general_error is called.
-    Then: It should handle missing fields gracefully with N/A values.
-    """
-    from AWS import AWSErrorHandler
-    from botocore.exceptions import ClientError
-
-    mocker.patch("AWS.demisto.command", return_value="test-command")
-    mocker.patch("AWS.demisto.args", return_value={})
-    demisto_results = mocker.patch("AWS.demisto.results")
-    mocker.patch("AWS.demisto.error")
-
-    error_response = {"Error": {"Code": "TestError", "Message": "Test message"}, "ResponseMetadata": {}}
-    client_error = ClientError(error_response, "test-operation")
-
-    with pytest.raises(SystemExit):
-        AWSErrorHandler._handle_general_error(client_error, "TestError", "Test message")
->>>>>>> cc6b96fe
 
     demisto_results.assert_called_once_with(
         {
             "Type": 4,
             "ContentsFormat": "text",
             "Contents": "AWS API Error occurred while executing:"
-<<<<<<< HEAD
             "  with arguments: {}\nError Code: InvalidGroup.NotFound\n"
             "Error Message: InvalidGroup.NotFound\n"
             "HTTP Status Code: N/A\nRequest ID: N/A",
@@ -1988,17 +2072,11 @@
             "Type": 4,
             "ContentsFormat": "text",
             "Contents": "AWS API Error occurred while executing:  with arguments: {}\nRequest Id: N/A\nHTTP Status Code: 400",
-=======
-            " test-command with arguments: {}\n"
-            "Error Code: TestError\n"
-            "Error Message: Test message\nHTTP Status Code: N/A\nRequest ID: N/A",
->>>>>>> cc6b96fe
             "EntryContext": None,
         }
     )
 
 
-<<<<<<< HEAD
 def test_ec2_authorize_security_group_egress_command_without_port(mocker):
     """
     Given: A mocked boto3 EC2 client and egress arguments without port specification.
@@ -2206,65 +2284,4 @@
     assert result[0]["Name"] == "test-filter"
     assert len(result[0]["Values"]) == 200
     assert result[0]["Values"][0] == "value0"
-    assert result[0]["Values"][199] == "value199"
-=======
-def test_aws_error_handler_extract_action_from_message_valid_action(mocker):
-    """
-    Given: An error message containing a valid AWS action from REQUIRED_ACTIONS.
-    When: _extract_action_from_message is called.
-    Then: It should return the matched action name.
-    """
-    from AWS import AWSErrorHandler
-
-    mocker.patch("AWS.REQUIRED_ACTIONS", ["action_1", "action_2"])
-
-    message = "User is not authorized to perform action_1 on resource"
-    result = AWSErrorHandler._extract_action_from_message(message)
-
-    assert result == "action_1"
-
-
-def test_aws_error_handler_extract_action_from_message_case_insensitive(mocker):
-    """
-    Given: An error message with action in different case.
-    When: _extract_action_from_message is called.
-    Then: It should match case-insensitively and return the action.
-    """
-    from AWS import AWSErrorHandler
-
-    mocker.patch("AWS.REQUIRED_ACTIONS", ["action_2"])
-
-    message = "Permission denied for action_2"
-    result = AWSErrorHandler._extract_action_from_message(message)
-
-    assert result == "action_2"
-
-
-def test_aws_error_handler_extract_action_from_message_no_match(mocker):
-    """
-    Given: An error message without any known AWS actions.
-    When: _extract_action_from_message is called.
-    Then: It should return "unknown".
-    """
-    from AWS import AWSErrorHandler
-
-    mocker.patch("AWS.REQUIRED_ACTIONS", ["action_1"])
-
-    message = "Generic access denied error"
-    result = AWSErrorHandler._extract_action_from_message(message)
-
-    assert result == "unknown"
-
-
-def test_aws_error_handler_extract_action_from_message_empty_input():
-    """
-    Given: An empty or None error message.
-    When: _extract_action_from_message is called.
-    Then: It should return "unknown" safely.
-    """
-    from AWS import AWSErrorHandler
-
-    assert AWSErrorHandler._extract_action_from_message(None) == "unknown"
-    assert AWSErrorHandler._extract_action_from_message("") == "unknown"
-    assert AWSErrorHandler._extract_action_from_message(123) == "unknown"
->>>>>>> cc6b96fe
+    assert result[0]["Values"][199] == "value199"