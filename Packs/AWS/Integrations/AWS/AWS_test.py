--- conflicted
+++ resolved
@@ -1403,7 +1403,199 @@
     assert AWSErrorHandler._extract_action_from_message(123) == "unknown"
 
 
-<<<<<<< HEAD
+def test_cloudtrail_describe_trails_command_success(mocker):
+    """
+    Given: A mocked boto3 CloudTrail client and valid trail name arguments.
+    When: describe_trails_command is called successfully.
+    Then: It should return CommandResults with trail list data and proper outputs.
+    """
+    from AWS import CloudTrail
+
+    mock_client = mocker.Mock()
+    mock_client.describe_trails.return_value = {
+        "trailList": [
+            {
+                "Name": "test-trail",
+                "S3BucketName": "test-bucket",
+                "IncludeGlobalServiceEvents": True,
+                "IsMultiRegionTrail": True,
+                "TrailARN": "TrailARN",
+                "LogFileValidationEnabled": True,
+                "HomeRegion": "us-east-1",
+            }
+        ]
+    }
+
+    args = {"trail_names": ["test-trail"], "include_shadow_trails": "true"}
+
+    result = CloudTrail.describe_trails_command(mock_client, args)
+    assert isinstance(result, CommandResults)
+    assert result.outputs_prefix == "AWS.CloudTrail.Trails"
+    assert result.outputs_key_field == "TrailARN"
+    assert "Trail List" in result.readable_output
+
+
+def test_cloudtrail_describe_trails_command_with_multiple_trails(mocker):
+    """
+    Given: A mocked boto3 CloudTrail client and multiple trail names.
+    When: describe_trails_command is called with multiple trail names.
+    Then: It should return CommandResults with data for all specified trails.
+    """
+    from AWS import CloudTrail
+
+    mock_client = mocker.Mock()
+    mock_client.describe_trails.return_value = {
+        "trailList": [
+            {"Name": "trail-1", "S3BucketName": "bucket-1", "TrailARN": "TrailARN-1", "HomeRegion": "us-east-1"},
+            {"Name": "trail-2", "S3BucketName": "bucket-2", "TrailARN": "TrailARN-2", "HomeRegion": "us-west-2"},
+        ]
+    }
+
+    args = {"trail_names": ["trail-1", "trail-2"]}
+
+    result = CloudTrail.describe_trails_command(mock_client, args)
+    assert isinstance(result, CommandResults)
+    assert len(result.outputs) == 2
+
+
+def test_cloudtrail_describe_trails_command_no_trail_names(mocker):
+    """
+    Given: A mocked boto3 CloudTrail client without specific trail names.
+    When: describe_trails_command is called without trail_names argument.
+    Then: It should return CommandResults with all trails in the account.
+    """
+    from AWS import CloudTrail
+
+    mock_client = mocker.Mock()
+    mock_client.describe_trails.return_value = {
+        "trailList": [
+            {"Name": "default-trail", "S3BucketName": "default-bucket", "TrailARN": "TrailARN", "HomeRegion": "us-east-1"}
+        ]
+    }
+
+    args = {}
+
+    result = CloudTrail.describe_trails_command(mock_client, args)
+    assert isinstance(result, CommandResults)
+    mock_client.describe_trails.assert_called_once()
+    call_kwargs = mock_client.describe_trails.call_args[1]
+    assert "trailNameList" not in call_kwargs
+
+
+def test_cloudtrail_describe_trails_command_include_shadow_trails_false(mocker):
+    """
+    Given: A mocked boto3 CloudTrail client with include_shadow_trails set to false.
+    When: describe_trails_command is called with include_shadow_trails as false.
+    Then: It should pass includeShadowTrails as False to the API call.
+    """
+    from AWS import CloudTrail
+
+    mock_client = mocker.Mock()
+    mock_client.describe_trails.return_value = {"trailList": []}
+
+    args = {"include_shadow_trails": "false"}
+
+    result = CloudTrail.describe_trails_command(mock_client, args)
+    assert isinstance(result, CommandResults)
+    mock_client.describe_trails.assert_called_once_with(includeShadowTrails=False)
+
+
+def test_cloudtrail_describe_trails_command_empty_trail_list(mocker):
+    """
+    Given: A mocked boto3 CloudTrail client returning empty trail list.
+    When: describe_trails_command is called and no trails are found.
+    Then: It should return CommandResults with empty trail list and proper structure.
+    """
+    from AWS import CloudTrail
+
+    mock_client = mocker.Mock()
+    mock_client.describe_trails.return_value = {"trailList": []}
+
+    args = {"trail_names": ["non-existent-trail"]}
+
+    result = CloudTrail.describe_trails_command(mock_client, args)
+    assert isinstance(result, CommandResults)
+    assert result.outputs == []
+    assert "Trail List" in result.readable_output
+
+
+def test_cloudtrail_describe_trails_command_missing_trail_list_key(mocker):
+    """
+    Given: A mocked boto3 CloudTrail client returning response without trailList key.
+    When: describe_trails_command processes response missing trailList.
+    Then: It should handle missing key gracefully and return empty list.
+    """
+    from AWS import CloudTrail
+
+    mock_client = mocker.Mock()
+    mock_client.describe_trails.return_value = {}
+
+    args = {}
+
+    result = CloudTrail.describe_trails_command(mock_client, args)
+    assert isinstance(result, CommandResults)
+    assert result.outputs == []
+
+
+def test_cloudtrail_describe_trails_command_with_all_trail_properties(mocker):
+    """
+    Given: A mocked boto3 CloudTrail client returning trail with all possible properties.
+    When: describe_trails_command is called and receives comprehensive trail data.
+    Then: It should return CommandResults with all trail properties properly displayed.
+    """
+    from AWS import CloudTrail
+
+    mock_client = mocker.Mock()
+    mock_client.describe_trails.return_value = {
+        "trailList": [
+            {
+                "Name": "trail",
+                "S3BucketName": "S3BucketName",
+                "S3KeyPrefix": "logs/",
+                "SnsTopicName": "SnsTopicName",
+                "IncludeGlobalServiceEvents": True,
+                "IsMultiRegionTrail": True,
+                "TrailARN": "TrailARN",
+                "LogFileValidationEnabled": True,
+                "CloudWatchLogsLogGroupArn": "CloudWatchLogsLogGroupArn",
+                "CloudWatchLogsRoleArn": "CloudWatchLogsRoleArn",
+                "KMSKeyId": "KMSKeyId",
+                "HomeRegion": "us-east-1",
+                "HasCustomEventSelectors": True,
+                "HasInsightSelectors": False,
+                "IsOrganizationTrail": False,
+            }
+        ]
+    }
+
+    args = {"trail_names": ["trail"]}
+
+    result = CloudTrail.describe_trails_command(mock_client, args)
+    assert isinstance(result, CommandResults)
+    assert "trail" in result.readable_output
+    assert result.outputs[0]["Name"] == "trail"
+
+
+def test_cloudtrail_describe_trails_command_default_include_shadow_trails(mocker):
+    """
+    Given: A mocked boto3 CloudTrail client without include_shadow_trails argument.
+    When: describe_trails_command is called with default include_shadow_trails behavior.
+    Then: It should use the default value of True for includeShadowTrails.
+    """
+    from AWS import CloudTrail
+
+    mock_client = mocker.Mock()
+    mock_client.describe_trails.return_value = {"trailList": []}
+
+    args = {"trail_names": ["test-trail"]}
+
+    result = CloudTrail.describe_trails_command(mock_client, args)
+    assert isinstance(result, CommandResults)
+    mock_client.describe_trails.assert_called_once()
+    call_kwargs = mock_client.describe_trails.call_args[1]
+    assert call_kwargs["includeShadowTrails"] is True
+
+
 def test_ec2_terminate_instances_command_success(mocker):
     """
     Given: A mocked boto3 EC2 client and valid instance IDs.
@@ -3017,197 +3209,4 @@
     with pytest.raises(SystemExit):
         AWSErrorHandler.handle_client_error(client_error, "accountID")
 
-    mock_debug.assert_any_call("[AWSErrorHandler] Unhandled error: Unexpected error")
-=======
-def test_cloudtrail_describe_trails_command_success(mocker):
-    """
-    Given: A mocked boto3 CloudTrail client and valid trail name arguments.
-    When: describe_trails_command is called successfully.
-    Then: It should return CommandResults with trail list data and proper outputs.
-    """
-    from AWS import CloudTrail
-
-    mock_client = mocker.Mock()
-    mock_client.describe_trails.return_value = {
-        "trailList": [
-            {
-                "Name": "test-trail",
-                "S3BucketName": "test-bucket",
-                "IncludeGlobalServiceEvents": True,
-                "IsMultiRegionTrail": True,
-                "TrailARN": "TrailARN",
-                "LogFileValidationEnabled": True,
-                "HomeRegion": "us-east-1",
-            }
-        ]
-    }
-
-    args = {"trail_names": ["test-trail"], "include_shadow_trails": "true"}
-
-    result = CloudTrail.describe_trails_command(mock_client, args)
-    assert isinstance(result, CommandResults)
-    assert result.outputs_prefix == "AWS.CloudTrail.Trails"
-    assert result.outputs_key_field == "TrailARN"
-    assert "Trail List" in result.readable_output
-
-
-def test_cloudtrail_describe_trails_command_with_multiple_trails(mocker):
-    """
-    Given: A mocked boto3 CloudTrail client and multiple trail names.
-    When: describe_trails_command is called with multiple trail names.
-    Then: It should return CommandResults with data for all specified trails.
-    """
-    from AWS import CloudTrail
-
-    mock_client = mocker.Mock()
-    mock_client.describe_trails.return_value = {
-        "trailList": [
-            {"Name": "trail-1", "S3BucketName": "bucket-1", "TrailARN": "TrailARN-1", "HomeRegion": "us-east-1"},
-            {"Name": "trail-2", "S3BucketName": "bucket-2", "TrailARN": "TrailARN-2", "HomeRegion": "us-west-2"},
-        ]
-    }
-
-    args = {"trail_names": ["trail-1", "trail-2"]}
-
-    result = CloudTrail.describe_trails_command(mock_client, args)
-    assert isinstance(result, CommandResults)
-    assert len(result.outputs) == 2
-
-
-def test_cloudtrail_describe_trails_command_no_trail_names(mocker):
-    """
-    Given: A mocked boto3 CloudTrail client without specific trail names.
-    When: describe_trails_command is called without trail_names argument.
-    Then: It should return CommandResults with all trails in the account.
-    """
-    from AWS import CloudTrail
-
-    mock_client = mocker.Mock()
-    mock_client.describe_trails.return_value = {
-        "trailList": [
-            {"Name": "default-trail", "S3BucketName": "default-bucket", "TrailARN": "TrailARN", "HomeRegion": "us-east-1"}
-        ]
-    }
-
-    args = {}
-
-    result = CloudTrail.describe_trails_command(mock_client, args)
-    assert isinstance(result, CommandResults)
-    mock_client.describe_trails.assert_called_once()
-    call_kwargs = mock_client.describe_trails.call_args[1]
-    assert "trailNameList" not in call_kwargs
-
-
-def test_cloudtrail_describe_trails_command_include_shadow_trails_false(mocker):
-    """
-    Given: A mocked boto3 CloudTrail client with include_shadow_trails set to false.
-    When: describe_trails_command is called with include_shadow_trails as false.
-    Then: It should pass includeShadowTrails as False to the API call.
-    """
-    from AWS import CloudTrail
-
-    mock_client = mocker.Mock()
-    mock_client.describe_trails.return_value = {"trailList": []}
-
-    args = {"include_shadow_trails": "false"}
-
-    result = CloudTrail.describe_trails_command(mock_client, args)
-    assert isinstance(result, CommandResults)
-    mock_client.describe_trails.assert_called_once_with(includeShadowTrails=False)
-
-
-def test_cloudtrail_describe_trails_command_empty_trail_list(mocker):
-    """
-    Given: A mocked boto3 CloudTrail client returning empty trail list.
-    When: describe_trails_command is called and no trails are found.
-    Then: It should return CommandResults with empty trail list and proper structure.
-    """
-    from AWS import CloudTrail
-
-    mock_client = mocker.Mock()
-    mock_client.describe_trails.return_value = {"trailList": []}
-
-    args = {"trail_names": ["non-existent-trail"]}
-
-    result = CloudTrail.describe_trails_command(mock_client, args)
-    assert isinstance(result, CommandResults)
-    assert result.outputs == []
-    assert "Trail List" in result.readable_output
-
-
-def test_cloudtrail_describe_trails_command_missing_trail_list_key(mocker):
-    """
-    Given: A mocked boto3 CloudTrail client returning response without trailList key.
-    When: describe_trails_command processes response missing trailList.
-    Then: It should handle missing key gracefully and return empty list.
-    """
-    from AWS import CloudTrail
-
-    mock_client = mocker.Mock()
-    mock_client.describe_trails.return_value = {}
-
-    args = {}
-
-    result = CloudTrail.describe_trails_command(mock_client, args)
-    assert isinstance(result, CommandResults)
-    assert result.outputs == []
-
-
-def test_cloudtrail_describe_trails_command_with_all_trail_properties(mocker):
-    """
-    Given: A mocked boto3 CloudTrail client returning trail with all possible properties.
-    When: describe_trails_command is called and receives comprehensive trail data.
-    Then: It should return CommandResults with all trail properties properly displayed.
-    """
-    from AWS import CloudTrail
-
-    mock_client = mocker.Mock()
-    mock_client.describe_trails.return_value = {
-        "trailList": [
-            {
-                "Name": "trail",
-                "S3BucketName": "S3BucketName",
-                "S3KeyPrefix": "logs/",
-                "SnsTopicName": "SnsTopicName",
-                "IncludeGlobalServiceEvents": True,
-                "IsMultiRegionTrail": True,
-                "TrailARN": "TrailARN",
-                "LogFileValidationEnabled": True,
-                "CloudWatchLogsLogGroupArn": "CloudWatchLogsLogGroupArn",
-                "CloudWatchLogsRoleArn": "CloudWatchLogsRoleArn",
-                "KMSKeyId": "KMSKeyId",
-                "HomeRegion": "us-east-1",
-                "HasCustomEventSelectors": True,
-                "HasInsightSelectors": False,
-                "IsOrganizationTrail": False,
-            }
-        ]
-    }
-
-    args = {"trail_names": ["trail"]}
-
-    result = CloudTrail.describe_trails_command(mock_client, args)
-    assert isinstance(result, CommandResults)
-    assert "trail" in result.readable_output
-    assert result.outputs[0]["Name"] == "trail"
-
-
-def test_cloudtrail_describe_trails_command_default_include_shadow_trails(mocker):
-    """
-    Given: A mocked boto3 CloudTrail client without include_shadow_trails argument.
-    When: describe_trails_command is called with default include_shadow_trails behavior.
-    Then: It should use the default value of True for includeShadowTrails.
-    """
-    from AWS import CloudTrail
-
-    mock_client = mocker.Mock()
-    mock_client.describe_trails.return_value = {"trailList": []}
-
-    args = {"trail_names": ["test-trail"]}
-
-    result = CloudTrail.describe_trails_command(mock_client, args)
-    assert isinstance(result, CommandResults)
-    mock_client.describe_trails.assert_called_once()
-    call_kwargs = mock_client.describe_trails.call_args[1]
-    assert call_kwargs["includeShadowTrails"] is True
->>>>>>> a117fedb
+    mock_debug.assert_any_call("[AWSErrorHandler] Unhandled error: Unexpected error")