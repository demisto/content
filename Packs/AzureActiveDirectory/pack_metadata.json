--- conflicted
+++ resolved
@@ -3,11 +3,7 @@
     "description": "Deprecated. Use Microsoft Graph Identity and Access instead.",
     "support": "xsoar",
     "hidden": true,
-<<<<<<< HEAD
-    "currentVersion": "1.3.6",
-=======
     "currentVersion": "1.3.9",
->>>>>>> 0297bcfd
     "author": "Cortex XSOAR",
     "url": "https://www.paloaltonetworks.com/cortex",
     "email": "",
