Gets information from the Azure Active Directory Identity Protection service.
This integration was integrated and tested with the beta version of Azure Active Directory Identity Protection API.

<<<<<<< HEAD
## Required Permissions
To use this integration, the following permissions are required on the Azure application.  
- `IdentityRiskEvent.Read.All` 
- `IdentityRiskyUser.ReadWrite.All`
- `User.Read`

## Set up an Azure Application
=======
## Authorization
>>>>>>> 3d1170b8
Choose between the following options. Both of them use the [device authorization grant flow](https://docs.microsoft.com/en-us/azure/active-directory/develop/v2-oauth2-device-code).

#### Cortex XSOAR Azure app
In order to use the Cortex XSOAR Azure application, use the default application ID `4ffef4a4-601f-4393-a789-432f3f3b8470` and fill in your subscription ID.

#### Self Deployed Azure app
To use a self-configured Azure application, add a new Azure App Registration in the Azure Portal
1. The application must allow public client flows (which can be found under the **Authentication** section of the app).
2. The application must be a multi-tenant app.
3. The application should be provided with the permissions listed in the [required permissions](#required-permissions) section above. 

## Configure Azure Active Directory Identity Protection on Cortex XSOAR

1. Navigate to **Settings** > **Integrations** > **Servers & Services**.
2. Search for Azure Active Directory Identity Protection.
3. Click **Add instance** to create and configure a new integration instance.

    | **Parameter** | **Description** | **Required** |
    | --- | --- | --- |
    | Application ID | The ID of the managed application. | True |
    | Subscription ID | The Azure Active Directory subscription ID, found on the Azure Portal. | True |
    | Azure Active Directory endpoint | The Azure Active Directory endpoint associated with a national cloud. | True |
    | Trust any certificate (not secure) | When selected, certificates are not checked.  | False |
    | Use system proxy settings | When selected, runs the integration instance using a proxy server (https or http) that you defined in the server configuration.  | False |
5. Run the **!azure-ad-auth-start** command to start the connection process.
6. Follow the instruction shown, the last of them should be running the **!azure-ad-auth-complete** command.
7. Run the **!azure-ad-auth-test** command to validate the URLs, token, and connection.
    
#### Base Command

`azure-ad-auth-test`
#### Input

There are no input arguments for this command.

#### Context Output

There is no context output for this command.

#### Command Example
```!azure-ad-auth-test```

#### Human Readable Output

>✅ Success!

### azure-ad-auth-start
***
Run this command to start the authorization process and follow the instructions shown.


#### Base Command

`azure-ad-auth-start`
#### Input

There are no input arguments for this command.

#### Context Output

There is no context output for this command.

#### Command Example
```!azure-ad-auth-start```

#### Human Readable Output

>### Authorization instructions
>1. To sign in, use a web browser to open the page [https:<span>//</span>microsoft.com/devicelogin](https:<span>//</span>microsoft.com/devicelogin)
>and enter the code **EXAMPLE-CODE** to authenticate.
>2. Run the **!azure-ad-auth-complete** command in the War Room.

### azure-ad-auth-complete
***
Run this command to complete the authorization process. This should be used after running the azure-ad-auth-start command.


#### Base Command

`azure-ad-auth-complete`
#### Input

There are no input arguments for this command.

#### Context Output

There is no context output for this command.

#### Command Example
``` !azure-ad-auth-complete ```

#### Human Readable Output
```
✅ Authorization completed successfully.
```


### azure-ad-auth-reset
***
Run this command if for some reason you need to rerun the authentication process.


#### Base Command

`azure-ad-auth-reset`
#### Input

There are no input arguments for this command.

#### Context Output

There is no context output for this command.

#### Command Example
```!azure-ad-auth-reset```

#### Human Readable Output

>Authorization was reset successfully. Run **!azure-ad-auth-start** to start the authentication process.

### azure-ad-identity-protection-risks-list
***
Retrieve the properties of a collection of riskDetection objects.

#### Required Permissions
`IdentityRiskEvent.Read.All`

#### Base Command

`azure-ad-identity-protection-risks-list`
#### Input

| **Argument Name** | **Description** | **Required** |
| --- | --- | --- |
| id | Unique ID of the risk detection. | Optional | 
| user_id | Unique ID of the user. | Optional | 
| user_principal_name | The user principal name (UPN) of the user. | Optional | 
| country | The country or region of the activity. For example, `US` or `UK`. For further details, see https://docs.microsoft.com/en-us/graph/api/resources/user?view=graph-rest-beta. | Optional | 
| filter_expression | A custom query in OData syntax. Using this overrides all arguments, except for next_link. For more details, see https://docs.microsoft.com/en-us/graph/query-parameters. | Optional | 
| limit | Number of results to provide. Default is 50. | Optional | 
| next_link | A link that specifies a starting point for subsequent calls. Using this argument overrides all other arguments. | Optional | 


#### Context Output

| **Path** | **Type** | **Description** |
| --- | --- | --- |
| AADIdentityProtection.Risks.id | string | Unique ID of the risk detection. | 
| AADIdentityProtection.Risks.requestId | string | The ID of the sign-in associated with the risk detection. This property is null if the risk detection is not associated with a sign-in. | 
| AADIdentityProtection.Risks.correlationId | string | Correlation ID of the sign-in associated with the risk detection. This property is null if the risk detection is not associated with a sign-in. | 
| AADIdentityProtection.Risks.riskEventType | string | The type of risk event detected. The possible values are unlikelyTravel, anonymizedIPAddress, maliciousIPAddress, unfamiliarFeatures, malwareInfectedIPAddress, suspiciousIPAddress, leakedCredentials, investigationsThreatIntelligence, generic,adminConfirmedUserCompromised, mcasImpossibleTravel, mcasSuspiciousInboxManipulationRules, investigationsThreatIntelligenceSigninLinked, maliciousIPAddressValidCredentialsBlockedIP, and unknownFutureValue. | 
| AADIdentityProtection.Risks.riskType | string | Deprecated. Use riskEventType instead. List of risk event types. | 
| AADIdentityProtection.Risks.riskLevel | string | Risk level of the detected risky user. The possible values are low, medium, high, hidden, none, and unknownFutureValue. | 
| AADIdentityProtection.Risks.riskState | string | State of the user's risk. The possible values are none, confirmedSafe, remediated, dismissed, atRisk, confirmedCompromised, and unknownFutureValue. | 
| AADIdentityProtection.Risks.riskDetail | string | Reason why the user is considered a risky user. The possible values are limited to none, adminGeneratedTemporaryPassword, userPerformedSecuredPasswordChange, userPerformedSecuredPasswordReset, adminConfirmedSigninSafe, aiConfirmedSigninSafe, userPassedMFADrivenByRiskBasedPolicy, adminDismissedAllRiskForUser, adminConfirmedSigninCompromised, hidden, adminConfirmedUserCompromised, and unknownFutureValue. | 
| AADIdentityProtection.Risks.source | string | Source of the risk detection. For example, `activeDirectory`. | 
| AADIdentityProtection.Risks.detectionTimingType | string | Timing of the detected risk \(real-time/offline\). The possible values are notDefined, realtime, nearRealtime, offline, and unknownFutureValue. | 
| AADIdentityProtection.Risks.activity | string | Indicates the activity type the detected risk is linked to. The possible values are signin, user, and unknownFutureValue. | 
| AADIdentityProtection.Risks.tokenIssuerType | string | Indicates the type of token issuer for the detected sign-in risk. The possible values are AzureAD, ADFederationServices, and unknownFutureValue. | 
| AADIdentityProtection.Risks.ipAddress | string | Provides the IP address of the client from where the risk occurred. | 
| AADIdentityProtection.Risks.location.city | string | City of the sign-in. | 
| AADIdentityProtection.Risks.location.countryOrRegion | string | Country or region of the sign-in. | 
| AADIdentityProtection.Risks.location.geoCoordinates.latitude | string | Latitude of the sign-in. | 
| AADIdentityProtection.Risks.location.geoCoordinates.longitude | string | Longitude of the sign-in. | 
| AADIdentityProtection.Risks.location.state | string | State of the sign-in. | 
| AADIdentityProtection.Risks.activityDateTime | string | Date and time that the risky activity occurred. The DateTimeOffset type represents date and time information using the ISO 8601 format and is always in UTC time. | 
| AADIdentityProtection.Risks.detectedDateTime | string | Date and time that the risk was detected. The DateTimeOffset type represents date and time information using the ISO 8601 format and is always in UTC time. | 
| AADIdentityProtection.Risks.lastUpdatedDateTime | string | Date and time that the risk detection was last updated. The DateTimeOffset type represents date and time information using the ISO 8601 format and is always in UTC time. | 
| AADIdentityProtection.Risks.userId | string | Unique ID of the user. | 
| AADIdentityProtection.Risks.userDisplayName | string | Risky user display name. | 
| AADIdentityProtection.Risks.userPrincipalName | string | Risky user principal name. | 
| AADIdentityProtection.Risks.additionalInfo | string | Additional information associated with the risk detection in JSON format. | 


#### Command Example
```!azure-ad-identity-protection-risks-list```

#### Context Example
```json
{
    "AADIdentityProtection": {
        "Risks": [
            {
                "activity": "signin",
                "activityDateTime": "2021-04-25T09:00:40.7780969Z",
                "additionalInfo": "[{\"Key\":\"userAgent\",\"Value\":\"Mozilla/5.0 (Macintosh; Intel Mac OS X 10_15_7) AppleWebKit/537.36 (KHTML, like Gecko) Chrome/90.0.4430.85 Safari/537.36\"}]",
                "correlationId": "271ac223-695b-418e-85b3-7809070ee33e",
                "detectedDateTime": "2021-04-25T09:00:40.7780969Z",
                "detectionTimingType": "realtime",
                "id": "86a45315157fb75c3a6e0936ef854c139df99bdfbde4bd7e7f1bc685c3638908",
                "ipAddress": "1.1.1.1",
                "lastUpdatedDateTime": "2021-05-23T08:20:41.9161522Z",
                "location": {
                    "city": "San Jose",
                    "countryOrRegion": "US",
                    "geoCoordinates": {
                        "latitude": 37.33053,
                        "longitude": -121.8382
                    },
                    "state": "California"
                },
                "requestId": "86b6e4a1-25cb-40c7-af2b-9e79c6106000",
                "riskDetail": "userPerformedSecuredPasswordChange",
                "riskEventType": "unfamiliarFeatures",
                "riskLevel": "low",
                "riskState": "remediated",
                "riskType": "unfamiliarFeatures",
                "source": "IdentityProtection",
                "tokenIssuerType": "AzureAD",
                "userDisplayName": "John Doe",
                "userId": "3fa9f28b-eb0e-463a-ba7b-8089fe9991e2",
                "userPrincipalName": "jdoe@example.com"
            },
            {
                "activity": "signin",
                "activityDateTime": "2021-04-28T11:40:11.333738Z",
                "additionalInfo": "[{\"Key\":\"userAgent\",\"Value\":\"python-requests/2.18.4\"}]",
                "correlationId": "6f74b0f4-dabc-49af-aa87-3aaba042baba",
                "detectedDateTime": "2021-04-28T11:40:11.333738Z",
                "detectionTimingType": "realtime",
                "id": "c0e94938cddbb849ef64dbb6a98189ab3d93cdec4c4f95923ac935a91486def2",
                "ipAddress": "2.2.2.2",
                "lastUpdatedDateTime": "2021-05-23T08:20:29.027631Z",
                "location": {
                    "city": "Frankfurt Am Main",
                    "countryOrRegion": "DE",
                    "geoCoordinates": {
                        "latitude": 50.1109,
                        "longitude": 8.6821
                    },
                    "state": "Hessen"
                },
                "requestId": "64b01b65-25fa-4811-b4cd-411c9accc000",
                "riskDetail": "userPerformedSecuredPasswordChange",
                "riskEventType": "unfamiliarFeatures",
                "riskLevel": "low",
                "riskState": "remediated",
                "riskType": "unfamiliarFeatures",
                "source": "IdentityProtection",
                "tokenIssuerType": "AzureAD",
                "userDisplayName": "John Doe",
                "userId": "3fa9f28b-eb0e-463a-ba7b-8089fe9991e2",
                "userPrincipalName": "jdoe@example.com"
            }
        ]
    }
}
```

#### Human Readable Output

>### Risks (6 results)
>|User ID|User Principal Name|User Display Name|IP Address|Detected Date Time|Activity|Activity Date Time|Additional Info|Correlation ID|Detection Timing Type|ID|Last Updated Date Time|Location|Request ID|Risk Detail|Risk Event Type|Risk Level|Risk State|Risk Type|Source|Token Issuer Type|
>|---|---|---|---|---|---|---|---|---|---|---|---|---|---|---|---|---|---|---|---|---|
>| 3fa9f28b-eb0e-463a-ba7b-8089fe9991e2 | jdoe@example.com | John Doe | 1.1.1.1 | 2021-04-25T09:00:40.7780969Z | signin | 2021-04-25T09:00:40.7780969Z | [{"Key":"userAgent","Value":"Mozilla/5.0 (Macintosh; Intel Mac OS X 10_15_7) AppleWebKit/537.36 (KHTML, like Gecko) Chrome/90.0.4430.85 Safari/537.36"}] | 271ac223-695b-418e-85b3-7809070ee33e | realtime | 86a45315157fb75c3a6e0936ef854c139df99bdfbde4bd7e7f1bc685c3638908 | 2021-05-23T08:20:41.9161522Z | city: San Jose<br/>state: California<br/>countryOrRegion: US<br/>geoCoordinates: {"latitude": 37.33053, "longitude": -121.8382} | 86b6e4a1-25cb-40c7-af2b-9e79c6106000 | userPerformedSecuredPasswordChange | unfamiliarFeatures | low | remediated | unfamiliarFeatures | IdentityProtection | AzureAD |
>| 3fa9f28b-eb0e-463a-ba7b-8089fe9991e2 | jdoe@example.com | John Doe | 2.2.2.2 | 2021-04-28T11:40:11.333738Z | signin | 2021-04-28T11:40:11.333738Z | [{"Key":"userAgent","Value":"python-requests/2.18.4"}] | 6f74b0f4-dabc-49af-aa87-3aaba042baba | realtime | c0e94938cddbb849ef64dbb6a98189ab3d93cdec4c4f95923ac935a91486def2 | 2021-05-23T08:20:29.027631Z | city: Frankfurt Am Main<br/>state: Hessen<br/>countryOrRegion: DE<br/>geoCoordinates: {"latitude": 50.1109, "longitude": 8.6821} | 64b01b65-25fa-4811-b4cd-411c9accc000 | userPerformedSecuredPasswordChange | unfamiliarFeatures | low | remediated | unfamiliarFeatures | IdentityProtection | AzureAD |
>| 3fa9f28b-eb0e-463a-ba7b-8089fe9991e2 | jdoe@example.com | John Doe | 3.3.3.3 | 2021-04-29T08:03:23.5302796Z | signin | 2021-04-29T08:03:23.5302796Z | [{"Key":"userAgent","Value":"python-requests/2.18.4"}] | 069f7e67-3692-4191-a84d-14ab0aa1baba | realtime | c197aea67197503695f6dbddd9af2b3adcd1e8571f8381e96707ac71162d1cdf | 2021-05-23T08:20:42.1561664Z | city: Paris<br/>state: Paris<br/>countryOrRegion: FR<br/>geoCoordinates: {"latitude": 48.86023, "longitude": 2.34107} | 22e0bc21-61f2-4661-aa0b-afe40985e100 | userPerformedSecuredPasswordChange | unfamiliarFeatures | low | remediated | unfamiliarFeatures | IdentityProtection | AzureAD |
>| 3fa9f28b-eb0e-463a-ba7b-8089fe9991e2 | jdoe@example.com | John Doe | 5.5.5.5 | 2021-05-07T06:00:45.0034244Z | signin | 2021-05-07T06:00:45.0034244Z | [{"Key":"userAgent","Value":"Mozilla/5.0 (Macintosh; Intel Mac OS X 10_15_7) AppleWebKit/537.36 (KHTML, like Gecko) Chrome/90.0.4430.93 Safari/537.36"}] | dec7bb21-5a9b-45ff-84d6-b1538da801bc | realtime | 8b29fae724e168a32412e2bdc630540588df7558ac647772c36d957656b6e156 | 2021-05-23T08:20:42.2461705Z | city: Tanglin<br/>state: South West<br/>countryOrRegion: SG<br/>geoCoordinates: {"latitude": 1.32, "longitude": 103.8198} | 5fd28f4a-b172-4aa6-92b2-883832460400 | userPerformedSecuredPasswordChange | unfamiliarFeatures | low | remediated | unfamiliarFeatures | IdentityProtection | AzureAD |
>| 3fa9f28b-eb0e-463a-ba7b-8089fe9991e2 | jdoe@example.com | John Doe | 4.4.4.4 | 2021-05-09T09:41:24.9769131Z | signin | 2021-05-09T09:41:24.9769131Z | [{"Key":"userAgent","Value":"BAV2ROPC"}] | f9dbd73b-8e7f-4bcd-93a7-2a7c1d4cbaba | realtime | dbc1272033adf3a2e960ce438a671de91b4b1b917e250ec575492156eb64f6eb | 2021-05-23T08:20:29.0726385Z | city: Stockholm<br/>state: Stockholms Lan<br/>countryOrRegion: SE<br/>geoCoordinates: {"latitude": 59.31512, "longitude": 18.05132} | d6e81927-c8e1-40f4-ad38-aa4d5408aa00 | userPerformedSecuredPasswordChange | unfamiliarFeatures | low | remediated | unfamiliarFeatures | IdentityProtection | AzureAD |
>| 3fa9f28b-eb0e-463a-ba7b-8089fe9991e2 | jdoe@example.com | John Doe | 1.2.3.4 | 2021-05-11T07:15:33.6885155Z | signin | 2021-05-11T07:15:33.6885155Z | [{"Key":"userAgent","Value":"python-requests/2.25.1"}] | 5bb85e1f-1933-4698-831d-fbeb40aebaba | realtime | 969476f4d6d20717dfaea9f2df92945f9d736240d53b4187b50579003bf2d011 | 2021-05-23T08:20:42.2911741Z | city: Dublin<br/>state: Dublin<br/>countryOrRegion: IE<br/>geoCoordinates: {"latitude": 53.35389, "longitude": -6.24333} | 7b7d098c-edcc-4139-b171-fc64c38d0d00 | userPerformedSecuredPasswordChange | unfamiliarFeatures | low | remediated | unfamiliarFeatures | IdentityProtection | AzureAD |


### azure-ad-identity-protection-risky-user-list
***
Retrieves the properties of a collection of riskDetection objects.

#### Required Permissions
`IdentityRiskEvent.Read.All`

#### Base Command

`azure-ad-identity-protection-risky-user-list`
#### Input

| **Argument Name** | **Description** | **Required** |
| --- | --- | --- |
| updated_time | The time elapsed since the risky user was last updated, formatted as `<number> <time unit>`, e.g., `12 hours` or `7 days`. | Optional | 
| risk_level | Risk level of the detected risky user. The possible values are low, medium, high, hidden, none, and unknownFeatureValue. | Optional | 
| risk_state | State of the user's risk. The possible values are none, confirmedSafe, remediated, dismissed, atRisk, confirmedCompromised, and unknownFutureValue. | Optional | 
| risk_detail | Details of the detected risk. The possible values are none, adminGeneratedTemporaryPassword, userPerformedSecuredPasswordChange, userPerformedSecuredPasswordReset, adminConfirmedSigninSafe, aiConfirmedSigninSafe, userPassedMFADrivenByRiskBasedPolicy, adminDismissedAllRiskForUser, adminConfirmedSigninCompromised, hidden, adminConfirmedUserCompromised, and unknownFutureValue. | Optional | 
| filter_expression | A custom query in OData syntax. Using this overrides all arguments, except for next_link. For more details, see https://docs.microsoft.com/en-us/graph/query-parameters. | Optional | 
| limit | Number of results to provide. Default is 50. | Optional | 
| next_link | A link that specifies a starting point for subsequent calls. Using this argument overrides all other arguments. | Optional | 
| user_name | Risky user principal name. | Optional | 


#### Context Output

| **Path** | **Type** | **Description** |
| --- | --- | --- |
| AADIdentityProtection.RiskyUsers.id | string | Unique ID of the risky user. | 
| AADIdentityProtection.RiskyUsers.isDeleted | Boolean | Indicates whether the user is deleted. | 
| AADIdentityProtection.RiskyUsers.isProcessing | Boolean | Indicates whether a user's risky state is being processed by the backend. | 
| AADIdentityProtection.RiskyUsers.riskLastUpdatedDateTime | DateTime | The date and time that the risky user was last updated. The DateTimeOffset type represents date and time information using the ISO 8601 format and is always in UTC time. | 
| AADIdentityProtection.RiskyUsers.riskLevel | string | Risk level of the detected risky user. The possible values are low, medium, high, hidden, none, and unknownFutureValue. | 
| AADIdentityProtection.RiskyUsers.riskState | string | State of the user's risk. The possible values are none, confirmedSafe, remediated, dismissed, atRisk, confirmedCompromised, and unknownFutureValue. | 
| AADIdentityProtection.RiskyUsers.riskDetail | string | Reason why the user is considered a risky user. The possible values are limited to none, adminGeneratedTemporaryPassword, userPerformedSecuredPasswordChange, userPerformedSecuredPasswordReset, adminConfirmedSigninSafe, aiConfirmedSigninSafe, userPassedMFADrivenByRiskBasedPolicy, adminDismissedAllRiskForUser, adminConfirmedSigninCompromised, hidden, adminConfirmedUserCompromised, and unknownFutureValue. | 
| AADIdentityProtection.RiskyUsers.userDisplayName | string | Risky user display name. | 
| AADIdentityProtection.RiskyUsers.userPrincipalName | string | Risky user principal name. | 


#### Command Example
```!azure-ad-identity-protection-risky-user-list```

#### Context Example
```json
{
    "AADIdentityProtection": {
        "RiskyUsers": [
          {
                "id": "3fa9f28b-eb0e-463a-ba7b-8089fe9991e2",
                "isDeleted": false,
                "isProcessing": false,
                "riskDetail": "none",
                "riskLastUpdatedDateTime": "2021-07-21T17:56:28.958147Z",
                "riskLevel": "medium",
                "riskState": "atRisk",
                "userDisplayName": "John Doe",
                "userPrincipalName": "jdoe@example.com"
            }
        ]
    }
}
```

#### Human Readable Output

>### Risky Users (1 result)
>|User Principal Name|User Display Name|ID|Is Deleted|Is Processing|Risk Detail|Risk Last Updated Date Time|Risk Level|Risk State|
>|---|---|---|---|---|---|---|---|---|
>| jdoe@example.com | John Doe | 3fa9f28b-eb0e-463a-ba7b-8089fe9991e2 | false | false | none | 2021-07-21T17:56:28.958147Z | medium | atRisk |


### azure-ad-identity-protection-risky-user-history-list
***
Gets the risk history of a riskyUser resource.

#### Required Permissions
`IdentityRiskyUser.Read.All`
`IdentityRiskyUser.ReadWrite.All`

#### Base Command

`azure-ad-identity-protection-risky-user-history-list`
#### Input

| **Argument Name** | **Description** | **Required** |
| --- | --- | --- |
| user_id | Unique ID of the user. | Required | 
| limit | Number of results to provide. Default is 50. | Optional | 
| filter_expression | A custom query in OData syntax. Using this overrides all arguments, except for next_link. For more details, see https://docs.microsoft.com/en-us/graph/query-parameters. | Optional | 
| next_link | A link that specifies a starting point for subsequent calls. Using this argument overrides all other arguments. | Optional | 


#### Context Output

| **Path** | **Type** | **Description** |
| --- | --- | --- |
| AADIdentityProtection.RiskyUserHistory.id | string | Unique ID of the risky user. | 
| AADIdentityProtection.RiskyUserHistory.isDeleted | Boolean | Indicates whether the user is deleted. | 
| AADIdentityProtection.RiskyUserHistory.isProcessing | Boolean | Indicates whether a user's risky state is being processed by the backend. | 
| AADIdentityProtection.RiskyUserHistory.riskLastUpdatedDateTime | DateTime | The date and time that the risky user was last updated. The DateTimeOffset type represents date and time information using the ISO 8601 format and is always in UTC time. | 
| AADIdentityProtection.RiskyUserHistory.riskLevel | string | Risk level of the detected risky user. The possible values are low, medium, high, hidden, none, and unknownFutureValue. | 
| AADIdentityProtection.RiskyUserHistory.riskState | string | State of the user's risk. The possible values are none, confirmedSafe, remediated, dismissed, atRisk, confirmedCompromised, and unknownFutureValue. | 
| AADIdentityProtection.RiskyUserHistory.riskDetail | string | Reason why the user is considered a risky user. The possible values are limited to none, adminGeneratedTemporaryPassword, userPerformedSecuredPasswordChange, userPerformedSecuredPasswordReset, adminConfirmedSigninSafe, aiConfirmedSigninSafe, userPassedMFADrivenByRiskBasedPolicy, adminDismissedAllRiskForUser, adminConfirmedSigninCompromised, hidden, adminConfirmedUserCompromised, and unknownFutureValue. | 
| AADIdentityProtection.RiskyUserHistory.userDisplayName | string | Risky user display name. | 
| AADIdentityProtection.RiskyUserHistory.userPrincipalName | string | Risky user principal name. | 


#### Command Example
```!azure-ad-identity-protection-risky-user-history-list user_id="3fa9f28b-eb0e-463a-ba7b-8089fe9991e2"```

#### Context Example
```json
{
    "AADIdentityProtection": {
        "RiskyUserHistory": [
            {
                "activity": {
                    "detail": null,
                    "eventTypes": [
                        "unfamiliarFeatures"
                    ],
                    "riskEventTypes": [
                        "unfamiliarFeatures"
                    ]
                },
                "id": "3fa9f28b-eb0e-463a-ba7b-8089fe9991e2637571860258849619",
                "initiatedBy": null,
                "isDeleted": false,
                "isProcessing": false,
                "riskDetail": "none",
                "riskLastUpdatedDateTime": "2021-05-21T09:27:05.8849619Z",
                "riskLevel": "high",
                "riskState": "atRisk",
                "userDisplayName": "John Doe",
                "userId": "3fa9f28b-eb0e-463a-ba7b-8089fe9991e2",
                "userPrincipalName": "jdoe@example.com"
            }
        ]
    }
}
```

#### Human Readable Output

>### Risky User History For 3Fa9F28B-Eb0E-463A-Ba7B-8089Fe9991E2 (12 results)
>|User ID|User Principal Name|User Display Name|Activity|ID|Initiated By|Is Deleted|Is Processing|Risk Detail|Risk Last Updated Date Time|Risk Level|Risk State|
>|---|---|---|---|---|---|---|---|---|---|---|---|
>| 3fa9f28b-eb0e-463a-ba7b-8089fe9991e2 | jdoe@example.com | John Doe | eventTypes: unfamiliarFeatures<br/>riskEventTypes: unfamiliarFeatures<br/>detail: null | 3fa9f28b-eb0e-463a-ba7b-8089fe9991e2637571860258849619 |  | false | false | none | 2021-05-21T09:27:05.8849619Z | high | atRisk |
>| 3fa9f28b-eb0e-463a-ba7b-8089fe9991e2 | jdoe@example.com | John Doe | eventTypes: unfamiliarFeatures<br/>riskEventTypes: unfamiliarFeatures<br/>detail: null | 3fa9f28b-eb0e-463a-ba7b-8089fe9991e2637579558855706894 |  | false | false | none | 2021-05-30T07:18:05.5706894Z | low | atRisk |
>| 3fa9f28b-eb0e-463a-ba7b-8089fe9991e2 | jdoe@example.com | John Doe | eventTypes: unfamiliarFeatures<br/>riskEventTypes: unfamiliarFeatures<br/>detail: null | 3fa9f28b-eb0e-463a-ba7b-8089fe9991e2637581817194185440 |  | false | false | none | 2021-06-01T22:01:59.418544Z | low | atRisk |
>| 3fa9f28b-eb0e-463a-ba7b-8089fe9991e2 | jdoe@example.com | John Doe | eventTypes: unfamiliarFeatures<br/>riskEventTypes: unfamiliarFeatures<br/>detail: null | 3fa9f28b-eb0e-463a-ba7b-8089fe9991e2637617844902084332 |  | false | false | none | 2021-07-13T14:48:10.2084332Z | low | atRisk |
>| 3fa9f28b-eb0e-463a-ba7b-8089fe9991e2 | jdoe@example.com | John Doe | eventTypes: unfamiliarFeatures,<br/>mcasImpossibleTravel<br/>riskEventTypes: unfamiliarFeatures,<br/>mcasImpossibleTravel<br/>detail: null | 3fa9f28b-eb0e-463a-ba7b-8089fe9991e2637617905007494900 |  | false | false | none | 2021-07-13T16:28:20.74949Z | medium | atRisk |
>| 3fa9f28b-eb0e-463a-ba7b-8089fe9991e2 | jdoe@example.com | John Doe | eventTypes: unfamiliarFeatures<br/>riskEventTypes: unfamiliarFeatures<br/>detail: null | 3fa9f28b-eb0e-463a-ba7b-8089fe9991e2 |  | false | false | none | 2021-07-21T17:56:28.958147Z | medium | atRisk |
>| 3fa9f28b-eb0e-463a-ba7b-8089fe9991e2 | jdoe@example.com | John Doe | eventTypes: <br/>riskEventTypes: <br/>detail: userPerformedSecuredPasswordChange | 3fa9f28b-eb0e-463a-ba7b-8089fe9991e2637573546620000000 |  | false | false | userPerformedSecuredPasswordChange | 2021-05-23T08:17:42Z | none | remediated |
>| 3fa9f28b-eb0e-463a-ba7b-8089fe9991e2 | jdoe@example.com | John Doe | eventTypes: mcasImpossibleTravel<br/>riskEventTypes: mcasImpossibleTravel<br/>detail: null | 3fa9f28b-eb0e-463a-ba7b-8089fe9991e2637580439207803793 |  | false | false | none | 2021-05-31T07:45:20.7803793Z | low | atRisk |
>| 3fa9f28b-eb0e-463a-ba7b-8089fe9991e2 | jdoe@example.com | John Doe | eventTypes: unfamiliarFeatures<br/>riskEventTypes: unfamiliarFeatures<br/>detail: null | 3fa9f28b-eb0e-463a-ba7b-8089fe9991e2637588246283692301 |  | false | false | none | 2021-06-09T08:37:08.3692301Z | low | atRisk |
>| 3fa9f28b-eb0e-463a-ba7b-8089fe9991e2 | jdoe@example.com | John Doe | eventTypes: mcasImpossibleTravel<br/>riskEventTypes: mcasImpossibleTravel<br/>detail: null | 3fa9f28b-eb0e-463a-ba7b-8089fe9991e2637597636382264783 |  | false | false | none | 2021-06-20T05:27:18.2264783Z | low | atRisk |
>| 3fa9f28b-eb0e-463a-ba7b-8089fe9991e2 | jdoe@example.com | John Doe | eventTypes: unfamiliarFeatures<br/>riskEventTypes: unfamiliarFeatures<br/>detail: null | 3fa9f28b-eb0e-463a-ba7b-8089fe9991e2637600753627454017 |  | false | false | none | 2021-06-23T20:02:42.7454017Z | low | atRisk |
>| 3fa9f28b-eb0e-463a-ba7b-8089fe9991e2 | jdoe@example.com | John Doe | eventTypes: <br/>riskEventTypes: <br/>detail: adminDismissedAllRiskForUser | 3fa9f28b-eb0e-463a-ba7b-8089fe9991e2637623861161706539 | 3fa9f28b-eb0e-463a-ba7b-8089fe9991e2 | false | false | adminDismissedAllRiskForUser | 2021-07-20T13:55:16.1706539Z | none | dismissed |


### azure-ad-identity-protection-risky-user-confirm-compromised
***
Confirms one or more riskyUser objects as compromised. This action sets the targeted user's risk level to high.

#### Required Permissions
`IdentityRiskyUser.ReadWrite.All`

#### Base Command

`azure-ad-identity-protection-risky-user-confirm-compromised`
#### Input

| **Argument Name** | **Description** | **Required** |
| --- | --- | --- |
| user_ids | One or more user IDs, comma-separated. | Required | 


#### Context Output

There is no context output for this command.

#### Command Example
```!azure-ad-identity-protection-risky-user-confirm-compromised user_ids="3fa9f28b-eb0e-463a-ba7b-8089fe9991e3"```

#### Human Readable Output

>✅ Confirmed successfully.

### azure-ad-identity-protection-risky-user-dismiss
***
Dismisses the risk of one or more riskyUser objects. This action sets the targeted user's risk level to none.

#### Required Permissions
`IdentityRiskyUser.ReadWrite.All`

#### Base Command

`azure-ad-identity-protection-risky-user-dismiss`
#### Input

| **Argument Name** | **Description** | **Required** |
| --- | --- | --- |
| user_ids | One or more user IDs, comma-separated. | Required | 


#### Context Output

There is no context output for this command.

#### Command Example
```!azure-ad-identity-protection-risky-user-dismiss user_ids="3fa9f28b-eb0e-463a-ba7b-8089fe9991e2"```

#### Human Readable Output

>✅ Dismissed successfully.<|MERGE_RESOLUTION|>--- conflicted
+++ resolved
@@ -1,7 +1,7 @@
 Gets information from the Azure Active Directory Identity Protection service.
 This integration was integrated and tested with the beta version of Azure Active Directory Identity Protection API.
 
-<<<<<<< HEAD
+## Authorization
 ## Required Permissions
 To use this integration, the following permissions are required on the Azure application.  
 - `IdentityRiskEvent.Read.All` 
@@ -9,9 +9,6 @@
 - `User.Read`
 
 ## Set up an Azure Application
-=======
-## Authorization
->>>>>>> 3d1170b8
 Choose between the following options. Both of them use the [device authorization grant flow](https://docs.microsoft.com/en-us/azure/active-directory/develop/v2-oauth2-device-code).
 
 #### Cortex XSOAR Azure app
