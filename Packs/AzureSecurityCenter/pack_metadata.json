{
    "name": "Azure Security Center",
    "description": "Unified security management and advanced threat protection across hybrid cloud workloads.",
    "support": "xsoar",
<<<<<<< HEAD
    "currentVersion": "1.0.2",
=======
    "currentVersion": "1.1.0",
>>>>>>> 938ff303
    "author": "Cortex XSOAR",
    "url": "https://www.paloaltonetworks.com/cortex",
    "email": "",
    "created": "2020-04-14T00:00:00Z",
    "categories": [
        "Analytics & SIEM"
    ],
    "tags": [],
    "useCases": [],
    "keywords": []
}<|MERGE_RESOLUTION|>--- conflicted
+++ resolved
@@ -2,11 +2,7 @@
     "name": "Azure Security Center",
     "description": "Unified security management and advanced threat protection across hybrid cloud workloads.",
     "support": "xsoar",
-<<<<<<< HEAD
-    "currentVersion": "1.0.2",
-=======
-    "currentVersion": "1.1.0",
->>>>>>> 938ff303
+    "currentVersion": "1.1.1",
     "author": "Cortex XSOAR",
     "url": "https://www.paloaltonetworks.com/cortex",
     "email": "",
