--- conflicted
+++ resolved
@@ -96,11 +96,7 @@
 
     def __init__(self, tenant_id, auth_id, enc_key, app_name, server, verify, proxy, self_deployed, subscription_id,
                  ok_codes, certificate_thumbprint, private_key,
-<<<<<<< HEAD
-                 managed_identities_client_id=None):
-=======
                  resource_group_name=None, managed_identities_client_id=None):
->>>>>>> 6f77591c
         base_url_with_subscription = f"{server}subscriptions/{subscription_id}/"
         self.ms_client = MicrosoftClient(
             tenant_id=tenant_id, auth_id=auth_id, enc_key=enc_key, app_name=app_name,
@@ -444,11 +440,7 @@
     """
     asc_location = args.get("asc_location")
     alert_id = args.get("alert_id")
-<<<<<<< HEAD
-    alert = client.get_alert(resource_group_name, asc_location, alert_id)
-=======
     alert = client.get_alert(asc_location, alert_id)
->>>>>>> 6f77591c
     final_output = []
 
     # Basic Property Table
@@ -562,11 +554,7 @@
                     "HumanReadable": md,
                 }
                 final_output.append(entities_table_entry)
-<<<<<<< HEAD
-    demisto.results(final_output)
-=======
     return final_output
->>>>>>> 6f77591c
 
 
 def list_alerts_command(client: MsClient, args: dict):
@@ -1385,40 +1373,8 @@
 
 def main():
     params: dict = demisto.params()
-<<<<<<< HEAD
-    server = params.get('server_url', '').rstrip('/') + '/'
-    tenant = params.get('credentials_tenant_id', {}).get('password') or params.get('tenant_id')
-    auth_and_token_url = params.get('credentials_auth_id', {}).get('password') or params.get('auth_id', '')
-    if not auth_and_token_url:
-        raise DemistoException('ID must be provided.')
-    enc_key = params.get('credentials_enc_key', {}).get('password') or params.get('enc_key')
-    use_ssl = not params.get('unsecure', False)
-    proxy = params.get('proxy', False)
-    subscription_id = demisto.args().get("subscription_id") or params.get(
-        'credentials_default_sub_id', {}).get('password') or params.get("default_sub_id")
-    ok_codes = (200, 201, 202, 204)
-    certificate_thumbprint = params.get('credentials_certificate_thumbprint', {}).get(
-        'password') or params.get('certificate_thumbprint')
-    private_key = params.get('private_key')
-    managed_identities_client_id = get_azure_managed_identities_client_id(params)
-    self_deployed: bool = params.get('self_deployed', False) or managed_identities_client_id is not None
-
-    if not managed_identities_client_id:
-        if not (tenant and auth_and_token_url):
-            raise DemistoException('Token and ID must be provided. For further information see '
-                                   'https://xsoar.pan.dev/docs/reference/articles/microsoft-integrations---authentication')
-
-        if not self_deployed and not enc_key:
-            raise DemistoException('Key must be provided. For further information see '
-                                   'https://xsoar.pan.dev/docs/reference/articles/microsoft-integrations---authentication')
-        elif not enc_key and not (certificate_thumbprint and private_key):
-            raise DemistoException('Key or Certificate Thumbprint and Private Key must be provided.'
-                                   'For further information see '
-                                   'https://xsoar.pan.dev/docs/reference/articles/microsoft-integrations---authentication')
-=======
     args = demisto.args()
     command = demisto.command()
->>>>>>> 6f77591c
 
     try:
         server = params.get('server_url', '').rstrip('/') + '/'
@@ -1459,11 +1415,7 @@
         client = MsClient(tenant_id=tenant, auth_id=auth_and_token_url, enc_key=enc_key, app_name=APP_NAME, proxy=proxy,
                           server=server, verify=use_ssl, self_deployed=self_deployed, subscription_id=subscription_id,
                           ok_codes=ok_codes, certificate_thumbprint=certificate_thumbprint, private_key=private_key,
-<<<<<<< HEAD
-                          managed_identities_client_id=managed_identities_client_id)
-=======
                           resource_group_name=resource_group_name, managed_identities_client_id=managed_identities_client_id)
->>>>>>> 6f77591c
 
         if command == "test-module":
             # If the command will fail, error will be thrown from the request itself
@@ -1502,26 +1454,17 @@
             return_outputs(*list_sc_storage_command(client))
         elif command == "azure-list-subscriptions":
             return_outputs(*list_sc_subscriptions_command(client))
-<<<<<<< HEAD
-        elif demisto.command() == "azure-get-secure-score":
-            return_outputs(*get_secure_scores_command(client, demisto.args()))
-        elif demisto.command() == "azure-sc-auth-reset":
-=======
         elif command == "azure-get-secure-score":
             return_outputs(*get_secure_scores_command(client, args))
         elif command == "azure-resource-group-list":
             return_results(list_resource_groups_command(client, args))
         elif command == "azure-sc-auth-reset":
->>>>>>> 6f77591c
             return_results(reset_auth())
     except Exception as err:
         return_error(
             f'Failed to execute {command} command. Error: {str(err)}'
         )
 
-<<<<<<< HEAD
-=======
-
->>>>>>> 6f77591c
+
 if __name__ in ['__main__', 'builtin', 'builtins']:
     main()