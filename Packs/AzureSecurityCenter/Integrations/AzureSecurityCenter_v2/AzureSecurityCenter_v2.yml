category: Analytics & SIEM
commonfields:
  id: Azure Security Center v2
  version: -1
configuration:
- defaultvalue: https://management.azure.com/
  display: Microsoft Azure Management URL
  name: server_url
  type: 0

- display: ID (received from the admin consent - see Detailed Instructions (?)
  name: auth_id
  type: 4
  hidden: true
- displaypassword: ID (received from the admin consent - see Detailed Instructions (?)
  name:  credentials_auth_id
  required: false
  hiddenusername: true
  type: 9
- display: Token (received from the admin consent - see Detailed Instructions (?) section)
  name: tenant_id
  type: 4
  hidden: true
- displaypassword: Token (received from the admin consent - see Detailed Instructions (?) section)
  name:  credentials_tenant_id
  required: false
  hiddenusername: true
  type: 9
- display: Key (received from the admin consent - see Detailed Instructions (?)
  name: enc_key
  type: 4
  hidden: true
- displaypassword: Key (received from the admin consent - see Detailed Instructions (?)
  name:  credentials_enc_key
  required: false
  hiddenusername: true
  type: 9
- additionalinfo: Used for certificate authentication. As appears in the "Certificates & secrets" page of the app.
  display: Certificate Thumbprint
  name: certificate_thumbprint
  type: 4
  hidden: true
- additionalinfo: Used for certificate authentication. As appears in the "Certificates & secrets" page of the app.
  displaypassword: Certificate Thumbprint
  name:  credentials_certificate_thumbprint
  required: false
  hiddenusername: true
  type: 9
- additionalinfo: Used for certificate authentication. The private key of the registered certificate.
  display: Private Key
  name: private_key
  type: 14
- display: Default subscription ID to use
  name: default_sub_id
  type: 4
<<<<<<< HEAD
- additionalinfo: Relevant only if the integration is running on Azure VM. If selected, authenticates based on the value provided for the Azure Managed Identities Client ID field. If no value is provided for the Azure Managed Identities Client ID field, authenticates based on the System Assigned Managed Identity. For additional information, see the Help tab.
=======
  hidden: true
- displaypassword: Default subscription ID to use
  name:  credentials_default_sub_id
  required: false
  hiddenusername: true
  type: 9
- additionalinfo: Relevant only if the integration is running on Azure VM. 
    If selected, authenticates based on the value provided for the Azure Managed Identities Client ID field.
    If no value is provided for the Azure Managed Identities Client ID field, authenticates based on the System Assigned Managed Identity.
    For additional information, see the Help tab.
>>>>>>> aed16b22
  display: Use Azure Managed Identities
  name: use_managed_identities
  type: 8
- additionalinfo: The Managed Identities client ID for authentication - relevant only if the integration is running on Azure VM.
  displaypassword: Azure Managed Identities Client ID.
  name: managed_identities_client_id
  hiddenusername: true
  type: 9
- display: Trust any certificate (not secure)
  name: unsecure
  type: 8
- display: Use system proxy settings
  name: proxy
  type: 8
- display: Use a self-deployed Azure Application
  name: self_deployed
  type: 8
description: Unified security management and advanced threat protection across hybrid cloud workloads.
display: Microsoft Defender for Cloud
name: Azure Security Center v2
script:
  commands:
  - arguments:
    - description: The name of the resource group within the user's subscription. The name is case insensitive.
      name: resource_group_name
    - description: The location where Azure Security Center stores the data of the subscription. Run the 'azure-sc-list-location' command to get the ascLocation. This command requires the resourceGroupName argument.
      name: asc_location
    - description: OData filter
      name: filter
    - description: OData select
      name: select
    - description: OData expand
      name: expand
    - description: The subscription ID to use. Can be retrieved from the azure-sc-list-subscriptions command. If not specified, the default subscription ID is used.
      name: subscription_id
    description: Lists alerts for the subscription according to the specified filters.
    name: azure-sc-list-alert
    outputs:
    - contextPath: AzureSecurityCenter.Alert.AlertDisplayName
      description: The display name of the alert.
      type: string
    - contextPath: AzureSecurityCenter.Alert.CompromisedEntity
      description: The entity on which the incident occurred.
      type: string
    - contextPath: AzureSecurityCenter.Alert.DetectedTimeUtc
      description: The time the vendor detected the incident.
      type: date
    - contextPath: AzureSecurityCenter.Alert.ReportedSeverity
      description: The estimated severity of this alert.
      type: string
    - contextPath: AzureSecurityCenter.Alert.State
      description: The alert state (Active, Dismissed, etc.).
      type: string
    - contextPath: AzureSecurityCenter.Alert.ID
      description: The alert ID.
      type: string
  - arguments:
    - description: The name of the resource group within the user's subscription. The name is case insensitive.
      name: resource_group_name
    - description: The location where Azure Security Center stores the data of the subscription. Run the 'azure-sc-list-location' command to get the ascLocation. This command requires the resourceGroupName argument.
      name: asc_location
      required: true
    - description: The alert ID.
      name: alert_id
    - description: The subscription ID to use. Can be retrieved from the azure-sc-list-subscriptions command. If not specified, the default subscription ID is used.
      name: subscription_id
    description: Gets an alert that is associated with a resource group or a subscription. The subscription_id argument is required in case it was not defined in the integration's configuration.
    name: azure-sc-get-alert
    outputs:
    - contextPath: AzureSecurityCenter.Alert.DisplayName
      description: The display name of the alert.
      type: string
    - contextPath: AzureSecurityCenter.Alert.CompromisedEntity
      description: The entity on which the incident occurred.
      type: string
    - contextPath: AzureSecurityCenter.Alert.DetectedTime
      description: The time the vendor detected the incident.
      type: date
    - contextPath: AzureSecurityCenter.Alert.ReportedTime
      description: The time the incident was reported to Microsoft.Security, in UTC.
      type: date
    - contextPath: AzureSecurityCenter.Alert.ReportedSeverity
      description: The estimated severity of the alert.
      type: string
    - contextPath: AzureSecurityCenter.Alert.State
      description: The alert state (Active, Dismissed, etc.).
      type: string
    - contextPath: AzureSecurityCenter.Alert.ConfidenceScore
      description: Level of confidence for the alert.
      type: string
    - contextPath: AzureSecurityCenter.Alert.ActionTaken
      description: The action that was taken in a response to the alert (Active, Blocked etc.).
      type: string
    - contextPath: AzureSecurityCenter.Alert.CanBeInvestigated
      description: Whether this alert can be investigated using Azure Security Center.
      type: string
    - contextPath: AzureSecurityCenter.Alert.RemediationSteps
      description: Recommended steps to remediate the incident.
      type: string
    - contextPath: AzureSecurityCenter.Alert.VendorName
      description: Name of the vendor that discovered the incident.
      type: string
    - contextPath: AzureSecurityCenter.Alert.AssociatedResource
      description: Azure resource ID of the associated resource.
      type: string
    - contextPath: AzureSecurityCenter.Alert.AlertName
      description: Name of the alert type.
      type: string
    - contextPath: AzureSecurityCenter.Alert.InstanceID
      description: Instance ID of the alert.
      type: string
    - contextPath: AzureSecurityCenter.Alert.ID
      description: The alert ID.
      type: string
    - contextPath: AzureSecurityCenter.Alert.SubscriptionID
      description: Azure subscription ID of the resource that had the security alert or the subscription ID of the workspace that this resource reports to.
      type: string
    - contextPath: AzureSecurityCenter.Alert.Description
      description: Description of the incident and what it means.
      type: string
    - contextPath: AzureSecurityCenter.Alert.ExtendedProperties
      description: Changing set of properties depending on the alert type.
      type: string
    - contextPath: AzureSecurityCenter.Alert.Entities
      description: Objects that are related to the alert.
      type: string
  - arguments:
    - description: The name of the resource group within the user's subscription. The name is case insensitive.
      name: resource_group_name
    - description: The location where Azure Security Center stores the data of the subscription. Run the 'azure-sc-list-location' command to get the ascLocation. This command requires the resourceGroupName argument.
      name: asc_location
      required: true
    - description: The alert ID.
      name: alert_id
      required: true
    - description: The subscription ID to use. Can be retrieved from the azure-sc-list-subscriptions command. If not specified, the default subscription ID is used.
      name: subscription_id
    - description: The update action type.
      name: alert_update_action_type
      required: true
      auto: PREDEFINED
      predefined:
      - dismiss
#        - reactivate
    description: Update an alert's state.
    name: azure-sc-update-alert
    outputs:
    - contextPath: AzureSecurityCenter.Alert.ActionTaken
      description: The action that was taken on the alert.
      type: string
    - contextPath: AzureSecurityCenter.Alert.ID
      description: The alert ID.
      type: string
  - arguments:
    - description: Resource group name
      name: resource_group_name
      required: true
    - default: true
      defaultValue: current
      description: Name of the Advanced Threat Detection setting, default is 'current'.
      name: setting_name
    - description: The storage name in your Azure account.
      name: storage_account
      required: true
    - description: Indicates whether Advanced Threat Protection is enabled.
      name: is_enabled
      required: true
    - description: The subscription ID to use. Can be retrieved from the azure-sc-list-subscriptions command. If not specified, the default subscription ID is used.
      name: subscription_id
    description: Updates Advanced Threat Detection settings.
    name: azure-sc-update-atp
    outputs:
    - contextPath: AzureSecurityCenter.AdvancedThreatProtection.ID
      description: The resource ID.
      type: string
    - contextPath: AzureSecurityCenter.AdvancedThreatProtection.Name
      description: The name of the resource.
      type: string
    - contextPath: AzureSecurityCenter.AdvancedThreatProtection.IsEnabled
      description: Indicates whether the Advanced Threat Protection is enabled.
      type: string
  - arguments:
    - description: Name of the resource group.
      name: resource_group_name
      required: true
    - defaultValue: current
      description: Name of the Advanced Threat Detection setting. The default setting's name is 'current'.
      name: setting_name
    - description: Name of a storage in your azure account.
      name: storage_account
      required: true
    - description: The subscription ID to use. Can be retrieved from the azure-sc-list-subscriptions command. If not specified, the default subscription ID is used.
      name: subscription_id
    description: Returns the Advanced Threat Protection setting.
    name: azure-sc-get-atp
    outputs:
    - contextPath: AzureSecurityCenter.AdvancedThreatProtection.ID
      description: The resource ID.
      type: string
    - contextPath: AzureSecurityCenter.AdvancedThreatProtection.Name
      description: The name of the resource.
      type: string
    - contextPath: AzureSecurityCenter.AdvancedThreatProtection.IsEnabled
      description: Indicates whether the Advanced Threat Protection is enabled.
      type: string
  - arguments:
    - default: true
      defaultValue: default
      description: Name of the auto provisioning setting. The default setting's name is 'default'.
      name: setting_name
      required: true
    - description: Describes the type of security agent provisioning action to take (On or Off).
      name: auto_provision
      required: true
    - description: The subscription ID to use. Can be retrieved from the azure-sc-list-subscriptions command. If not specified, the default subscription ID is used.
      name: subscription_id
    description: Updates a specific auto provisioning setting.
    name: azure-sc-update-aps
    outputs:
    - contextPath: AzureSecurityCenter.AutoProvisioningSetting.Name
      description: The setting display name.
      type: string
    - contextPath: AzureSecurityCenter.AutoProvisioningSetting.AutoProvision
      description: Displays the type of security agent provisioning action to take (On or Off).
      type: string
    - contextPath: AzureSecurityCenter.AutoProvisioningSetting.ID
      description: The setting resource ID.
      type: string
  - arguments:
    - defaultValue: default
      description: Name of the auto provisioning setting.
      name: setting_name
      required: true
    - description: The subscription ID to use. Can be retrieved from the azure-sc-list-subscriptions command. If not specified, the default subscription ID is used.
      name: subscription_id
    description: Returns details of a specific auto provisioning setting.
    name: azure-sc-get-aps
    outputs:
    - contextPath: AzureSecurityCenter.AutoProvisioningSetting.Name
      description: The setting display name.
      type: string
    - contextPath: AzureSecurityCenter.AutoProvisioningSetting.AutoProvision
      description: Displays the type of security agent provisioning action to take (On or Off).
      type: string
    - contextPath: AzureSecurityCenter.AutoProvisioningSetting.ID
      description: The setting resource ID.
      type: string
  - arguments:
    - description: The subscription ID to use. Can be retrieved from the azure-sc-list-subscriptions command. If not specified, the default subscription ID is used.
      name: subscription_id
    description: Lists auto provisioning settings in the subscription.
    name: azure-sc-list-aps
    outputs:
    - contextPath: AzureSecurityCenter.AutoProvisioningSetting.Name
      description: The setting display name.
      type: string
    - contextPath: AzureSecurityCenter.AutoProvisioningSetting.AutoProvision
      description: Displays the type of security agent provisioning action to take (On or Off).
      type: string
    - contextPath: AzureSecurityCenter.AutoProvisioningSetting.ID
      description: The setting resource ID.
      type: string
  - arguments:
    - description: The location where Azure Security Center stores the data of the subscription. Run the 'azure-sc-list-location' command to get the asc_location.
      name: asc_location
    - description: The name of the resource group within the user's subscription. The name is case insensitive.
      name: resource_group_name
    - description: The subscription ID to use. Can be retrieved from the azure-sc-list-subscriptions command. If not specified, the default subscription ID is used.
      name: subscription_id
    description: Lists all policies for protecting resources using Just-in-Time access control.
    name: azure-sc-list-jit
    outputs:
    - contextPath: AzureSecurityCenter.JITPolicy.Name
      description: The display name of the policy.
      type: string
    - contextPath: AzureSecurityCenter.JITPolicy.Rules
      description: 'A CSV list of access rules for Microsoft.Compute/virtualMachines resource, in the format (VMName: allowPort1,...)'
      type: string
    - contextPath: AzureSecurityCenter.JITPolicy.Location
      description: The location where the resource is stored.
      type: string
    - contextPath: AzureSecurityCenter.JITPolicy.Kind
      description: The resource type of the policy.
      type: string
  - arguments:
    - description: The subscription ID to use. Can be retrieved from the azure-sc-list-subscriptions command. If not specified, the default subscription ID is used.
      name: subscription_id
    description: Lists all the storage accounts available under the subscription.
    name: azure-sc-list-storage
    outputs:
    - contextPath: AzureSecurityCenter.Storage.Name
      description: Name of the storage account.
      type: string
    - contextPath: AzureSecurityCenter.Storage.ResourceGroupName
      description: Name of the attached resource group.
      type: string
    - contextPath: AzureSecurityCenter.Storage.Location
      description: The geo-location where the resource resides.
      type: string
  - description: Lists available subscriptions for this application.
    name: azure-list-subscriptions
    outputs:
    - contextPath: Azure.Subscription.ID
      description: The ID of the subscription.
      type: String
    - contextPath: Azure.Subscription.Name
      description: The name of the subscription.
      type: String
    - contextPath: Azure.Subscription.Enabled
      description: The state of the subscription.
      type: String
  - arguments:
    - description: The subscription ID to use. Can be retrieved from the azure-sc-list-subscriptions command. If not specified, the default subscription ID is used.
      name: subscription_id
    description: The location of the responsible ASC of the specific subscription. For each subscription there is only one responsible location.
    name: azure-sc-list-location
  - name: azure-get-secure-score
    description: Retrieve the Secure Score for the provided subscription and score name
    arguments:
    - name: secure_score_name
      description: description
      defaultValue: ascScore
      predefined:
      - ""
    - name: subscription_id
      description: The subscription ID to use. Can be retrieved from the azure-sc-list-subscriptions command. If not specified, the default subscription ID is used.
      defaultValue: ""
      predefined:
      - ""
    outputs:
    - contextPath: Azure.Securescore.displayName
      description: The initiative’s name.
      type: String
    - contextPath: Azure.Securescore.score.max
      description: The max score of the Securescore.
      type: String
    - contextPath: Azure.Securescore.score.current
      description: The current score of the Securescore.
      type: String
    - contextPath: Azure.Securescore.score.percentage
      description: The Ratio of the current score divided by the maximum.
      type: String
    - contextPath: Azure.Securescore.weight
      description: The relative weight for each subscription.
      type: String
  dockerimage: demisto/crypto:1.0.0.63672
  script: '-'
  type: python
  subtype: python3
tests:
- Azure SecurityCenter - Test
fromversion: 5.0.0<|MERGE_RESOLUTION|>--- conflicted
+++ resolved
@@ -53,9 +53,6 @@
 - display: Default subscription ID to use
   name: default_sub_id
   type: 4
-<<<<<<< HEAD
-- additionalinfo: Relevant only if the integration is running on Azure VM. If selected, authenticates based on the value provided for the Azure Managed Identities Client ID field. If no value is provided for the Azure Managed Identities Client ID field, authenticates based on the System Assigned Managed Identity. For additional information, see the Help tab.
-=======
   hidden: true
 - displaypassword: Default subscription ID to use
   name:  credentials_default_sub_id
@@ -66,7 +63,6 @@
     If selected, authenticates based on the value provided for the Azure Managed Identities Client ID field.
     If no value is provided for the Azure Managed Identities Client ID field, authenticates based on the System Assigned Managed Identity.
     For additional information, see the Help tab.
->>>>>>> aed16b22
   display: Use Azure Managed Identities
   name: use_managed_identities
   type: 8
