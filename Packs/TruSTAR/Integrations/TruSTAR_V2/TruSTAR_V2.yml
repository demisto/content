commonfields:
  id: TruSTAR v2
  version: -1
name: TruSTAR v2
display: TruSTAR v2
category: Data Enrichment & Threat Intelligence
description: TruSTAR is an Intelligence Management Platform that helps you operationalize data across tools and teams, helping you prioritize investigations and accelerate incident response.
configuration:
- display: Server URL (e.g. https://api.trustar.co)
  name: server
  defaultvalue: https://api.trustar.co
  type: 0
  required: true
- display: Station URL (e.g. https://station.trustar.co)
  name: station
  defaultvalue: https://station.trustar.co
  type: 0
- display: TruSTAR API Key
  name: key
  type: 0
  required: true
- display: TruSTAR API Secret
  name: secret
  type: 4
  required: true
- display: Trust any certificate (not secure)
  name: insecure
  type: 8
- display: Use system proxy settings
  name: proxy
  type: 8
script:
  commands:
  - name: trustar-search-indicators
    arguments:
    - name: search_term
      description: The term to search for (e.g. covid-19)
    - name: enclave_ids
      description: Comma-separated list of enclave ids; (i.e. <enclave1>,<enclave2>,<enclave3>). Only indicators found in reports from these enclaves will be returned (defaults to all of user’s enclaves). Defaults is all enclaves the user has READ access to. You can get a list of your enclave IDs executing the command '!trustar-get-enclaves'
      isArray: true
    - name: from_time
      description: Start of time window (format can be absolute like YYYY-MM-DD HH:MM:SS, i.e. 2018-01-01 10:30:00; OR relative, i.e. '10 minutes ago', '5 days ago', etc). Based on updated time, and not created time. Default is 1 day ago.
    - name: to_time
      description: End of time window (format can be absolute like YYYY-MM-DD HH:MM:SS, i.e. 2018-01-01 10:30:00; OR relative, i.e. '10 minutes ago', '5 days ago', etc). Based on updated time, and not created time. Default is 1 day ago.
    - name: indicator_types
      description: comma-separated indicator types to filter by. e.g. "URL, IP"
      isArray: true
    - name: tags
      description: Name (or list of names) of tag(s) to filter indicators by. (i.e. <tag1>,<tag2>,<tag3>). Only indicators containing ALL of these tags will be returned.
      isArray: true
    - name: excluded_tags
      description: Indicators containing ANY of these tags will be excluded from the results. Can be a single tag or a list of tags. i.e. <tag1>,<tag2>,<tag3>).
      isArray: true
    - name: limit
      description: Limit of results to return. Max value possible is 1000.
      defaultValue: "25"
    outputs:
    - contextPath: TruSTAR.Indicators.indicatorType
      description: Indicator type
      type: string
    - contextPath: TruSTAR.Indicators.value
      description: Indicator value
      type: string
    - contextPath: File.Name
      description: The full file name (including file extension).
      type: String
    - contextPath: File.MD5
      description: The MD5 hash of the file.
      type: String
    - contextPath: File.SHA1
      description: The SHA1 hash of the file.
      type: String
    - contextPath: File.SHA256
      description: The SHA1 hash of the file.
      type: String
    - contextPath: IP.Address
      description: IP address
      type: String
    - contextPath: URL.Data
      description: The URL
      type: String
    - contextPath: CVE.ID
      description: 'The ID of the CVE, for example: CVE-2015-1653'
      type: String
    - contextPath: Account.Email.Address
      description: The email address of the account.
      type: String
    - contextPath: RegistryKey.Path
      description: The path to the registry key
      type: String
    - contextPath: Domain.Name
      description: 'The domain name, for example: "google.com".'
      type: String
    - contextPath: DBotScore.Indicator
      description: The indicator that was tested.
      type: string
    - contextPath: DBotScore.Type
      description: The indicator type.
      type: string
    - contextPath: DBotScore.Vendor
      description: The vendor used to calculate the score.
      type: string
    - contextPath: DBotScore.Score
      description: The actual score.
      type: number
    description: Searches for all indicators that contain the given search term.
  - name: trustar-get-enclaves
    arguments: []
    outputs:
    - contextPath: TruSTAR.Enclaves.id
      description: Enclave type
      type: string
    - contextPath: TruSTAR.Enclaves.name
      description: Enclave name
      type: string
    - contextPath: TruSTAR.Enclaves.type
      description: Enclave type
      type: string
    - contextPath: TruSTAR.Enclaves.create
      description: True if I have create permissions on enclave
      type: Bool
    - contextPath: TruSTAR.Enclaves.update
      description: True if I have update permissions on enclave
      type: Bool
    - contextPath: TruSTAR.Enclaves.read
      description: True if I have read permissions on enclave
      type: Bool
    description: Returns the list of all enclaves that the user has access to, as well as whether they can read, create, and update reports in that enclave.
  - name: trustar-related-indicators
    arguments:
    - name: indicators
      required: true
      default: true
      isArray: true
      description: Comma separated indicator values. Values can be any of the following types; i.e. an IP address, email address, URL, MD5, SHA1, SHA256, Registry Key, Malware name, etc.
    - name: enclave_ids
      isArray: true
      description: Comma-separated list of enclave IDs; (i.e. <enclave1>,<enclave2>,<enclave3>). Only indicators found in reports from these enclaves will be returned (defaults to all of user’s enclaves). Defaults is all enclaves the user has READ access to. You can get a list of your enclave IDs executing the command '!trustar-get-enclaves'
    - name: limit
      description: Limit of results to return. Max value possible is 1000.
      defaultValue: "25"
    outputs:
    - contextPath: TruSTAR.Indicators.indicatorType
      description: Indicator type
      type: string
    - contextPath: TruSTAR.Indicators.value
      description: Indicator value
      type: string
    - contextPath: File.Name
      description: The full file name (including file extension).
      type: String
    - contextPath: File.MD5
      description: The MD5 hash of the file.
      type: String
    - contextPath: File.SHA1
      description: The SHA1 hash of the file.
      type: String
    - contextPath: File.SHA256
      description: The SHA1 hash of the file.
      type: String
    - contextPath: IP.Address
      description: IP address
      type: String
    - contextPath: URL.Data
      description: The URL
      type: String
    - contextPath: CVE.ID
      description: 'The ID of the CVE, for example: CVE-2015-1653'
      type: String
    - contextPath: Account.Email.Address
      description: The email address of the account.
      type: String
    - contextPath: RegistryKey.Path
      description: The path to the registry key
      type: String
    - contextPath: Domain.Name
      description: 'The domain name, for example: "google.com".'
      type: String
    - contextPath: DBotScore.Indicator
      description: The indicator that was tested.
      type: string
    - contextPath: DBotScore.Type
      description: The indicator type.
      type: string
    - contextPath: DBotScore.Vendor
      description: The vendor used to calculate the score.
      type: string
    - contextPath: DBotScore.Score
      description: The actual score.
      type: number
    description: Finds all reports that contain any of the given indicators and returns correlated indicators from those reports.
  - name: trustar-trending-indicators
    arguments:
    - name: indicator_type
      auto: PREDEFINED
      predefined:
      - CVE
      - MALWARE
      - other
      description: The types of indicators to be returned. If other, then all indicator types except for CVE and MALWARE will be returned.
      defaultValue: other
    - name: days_back
      description: The number of days back to count correlations for.
      defaultValue: "3"
    outputs:
    - contextPath: TruSTAR.Indicators.correlationCount
      description: Indicator correlation count
      type: Number
    - contextPath: TruSTAR.Indicators.indicatorType
      description: Indicator type
      type: string
    - contextPath: TruSTAR.Indicators.value
      description: Indicator value
      type: string
    - contextPath: File.Name
      description: The full file name (including file extension).
      type: String
    - contextPath: File.MD5
      description: The MD5 hash of the file.
      type: String
    - contextPath: File.SHA1
      description: The SHA1 hash of the file.
      type: String
    - contextPath: File.SHA256
      description: The SHA1 hash of the file.
      type: String
    - contextPath: IP.Address
      description: IP address
      type: String
    - contextPath: URL.Data
      description: The URL
      type: String
    - contextPath: CVE.ID
      description: 'The ID of the CVE, for example: CVE-2015-1653'
      type: String
    - contextPath: Account.Email.Address
      description: The email address of the account.
      type: String
    - contextPath: RegistryKey.Path
      description: The path to the registry key
      type: String
    - contextPath: Domain.Name
      description: 'The domain name, for example: "google.com".'
      type: String
    - contextPath: DBotScore.Indicator
      description: The indicator that was tested.
      type: string
    - contextPath: DBotScore.Type
      description: The indicator type.
      type: string
    - contextPath: DBotScore.Vendor
      description: The vendor used to calculate the score.
      type: string
    - contextPath: DBotScore.Score
      description: The actual score.
      type: number
    description: Find indicators that are trending in the community.
  - name: trustar-indicators-metadata
    arguments:
    - name: indicators
      required: true
      default: true
      isArray: true
      description: Comma separated indicator values. Values can be any of the following types; i.e. an IP address, email address, URL, MD5, SHA1, SHA256, Registry Key, Malware name, etc.
    - name: enclave_ids
      isArray: true
      description: CSV of enclave IDs to restrict to. (i.e. <enclave1>,<enclave2>,<enclave3>). By default, uses all of the user’s enclaves. You can get a list of your enclave IDs executing the command '!trustar-get-enclaves'
    outputs:
    - contextPath: TruSTAR.IndicatorsMetadata.notes
      description: Indicator notes
      type: string
    - contextPath: TruSTAR.IndicatorsMetadata.indicatorType
      description: Indicator type
      type: string
    - contextPath: TruSTAR.IndicatorsMetadata.firstSeen
      description: Indicator first seen value
      type: Date
    - contextPath: TruSTAR.IndicatorsMetadata.correlationCount
      description: Indicator correlation count
      type: Number
    - contextPath: TruSTAR.IndicatorsMetadata.value
      description: Indicator value
      type: string
    - contextPath: TruSTAR.IndicatorsMetadata.lastSeen
      description: Indicator last seen value
      type: Date
    - contextPath: TruSTAR.IndicatorsMetadata.tags
      description: Indicator tags
      type: string
    - contextPath: TruSTAR.IndicatorsMetadata.enclaveIds
      description: Enclave IDs where indicator is present
      type: string
    - contextPath: File.Name
      description: The full file name (including file extension).
      type: String
    - contextPath: File.MD5
      description: The MD5 hash of the file.
      type: String
    - contextPath: File.SHA1
      description: The SHA1 hash of the file.
      type: String
    - contextPath: File.SHA256
      description: The SHA1 hash of the file.
      type: String
    - contextPath: IP.Address
      description: IP address
      type: String
    - contextPath: URL.Data
      description: The URL
      type: String
    - contextPath: CVE.ID
      description: 'The ID of the CVE, for example: CVE-2015-1653'
      type: String
    - contextPath: Account.Email.Address
      description: The email address of the account.
      type: String
    - contextPath: RegistryKey.Path
      description: The path to the registry key
      type: String
    - contextPath: Domain.Name
      description: 'The domain name, for example: "google.com".'
      type: String
    - contextPath: DBotScore.Indicator
      description: The indicator that was tested.
      type: string
    - contextPath: DBotScore.Type
      description: The indicator type.
      type: string
    - contextPath: DBotScore.Vendor
      description: The vendor used to calculate the score.
      type: string
    - contextPath: DBotScore.Score
      description: The actual score.
      type: number
    description: Provide metadata associated with a list of indicators, including value, indicatorType, noteCount, sightings, lastSeen, enclaveIds, and tags. The metadata is determined based on the enclaves the user making the request has READ access to.
  - name: trustar-indicator-summaries
    arguments:
    - name: values
      required: true
      default: true
      isArray: true
      description: Comma separated indicator values. Values can be any of the following types; i.e. an IP address, email address, URL, MD5, SHA1, SHA256, Registry Key, Malware name, etc.
    - name: enclave_ids
      isArray: true
      description: CSV of enclaves to search for indicator summaries in. (i.e. <enclave1>,<enclave2>,<enclave3>). These should be enclaves containing data from sources on the TruSTAR Marketplace. You can get a list of your enclave IDs executing the command '!trustar-get-enclaves'
    - name: limit
      description: Limit of results to return. Max value possible is 1000.
      defaultValue: "25"
    outputs:
    - contextPath: TruSTAR.IndicatorSummaries.severityLevel
      description: Indicator severity level
      type: string
    - contextPath: TruSTAR.IndicatorSummaries.reportId
      description: Indicator report ID
      type: string
    - contextPath: TruSTAR.IndicatorSummaries.value
      description: Indicator value
      type: string
    - contextPath: TruSTAR.IndicatorSummaries.score.name
      description: Indicator score name
      type: string
    - contextPath: TruSTAR.IndicatorSummaries.score.value
      description: Indicator score value
      type: string
    - contextPath: TruSTAR.IndicatorSummaries.attributes
      description: Indicator attributes
      type: String
    - contextPath: TruSTAR.IndicatorSummaries.enclaveId
      description: Indicator enclave ID
      type: string
    - contextPath: TruSTAR.IndicatorSummaries.type
      description: Indicator type
      type: string
    - contextPath: TruSTAR.IndicatorSummaries.source.key
      description: Indicator source key
      type: string
    - contextPath: TruSTAR.IndicatorSummaries.source.name
      description: Indicator source name
      type: string
    - contextPath: TruSTAR.IndicatorSummaries.updated
      description: Indicator last update value
      type: string
    - contextPath: File.Name
      description: The full file name (including file extension).
      type: String
    - contextPath: File.MD5
      description: The MD5 hash of the file.
      type: String
    - contextPath: File.SHA1
      description: The SHA1 hash of the file.
      type: String
    - contextPath: File.SHA256
      description: The SHA1 hash of the file.
      type: String
    - contextPath: IP.Address
      description: IP address
      type: String
    - contextPath: URL.Data
      description: The URL
      type: String
    - contextPath: CVE.ID
      description: 'The ID of the CVE, for example: CVE-2015-1653'
      type: String
    - contextPath: Account.Email.Address
      description: The email address of the account.
      type: String
    - contextPath: RegistryKey.Path
      description: The path to the registry key
      type: String
    - contextPath: Domain.Name
      description: 'The domain name, for example: "google.com".'
      type: String
    - contextPath: DBotScore.Indicator
      description: The indicator that was tested.
      type: string
    - contextPath: DBotScore.Type
      description: The indicator type.
      type: string
    - contextPath: DBotScore.Vendor
      description: The vendor used to calculate the score.
      type: string
    - contextPath: DBotScore.Score
      description: The actual score.
      type: number
    description: Provides structured summaries about indicators, which are derived from intelligence sources on the TruSTAR Marketplace.
  - name: trustar-get-whitelisted-indicators
    arguments:
    - name: limit
      description: Limit of results to return. Max value possible is 1000.
      defaultValue: "25"
    outputs:
    - contextPath: TruSTAR.WhitelistedIndicators.indicatorType
      description: File MD5
      type: string
    - contextPath: TruSTAR.WhitelistedIndicators.value
      description: File SHA1
      type: string
    - contextPath: File.Name
      description: The full file name (including file extension).
      type: String
    - contextPath: File.MD5
      description: The MD5 hash of the file.
      type: String
    - contextPath: File.SHA1
      description: The SHA1 hash of the file.
      type: String
    - contextPath: File.SHA256
      description: The SHA1 hash of the file.
      type: String
    - contextPath: IP.Address
      description: IP address
      type: String
    - contextPath: URL.Data
      description: The URL
      type: String
    - contextPath: CVE.ID
      description: 'The ID of the CVE, for example: CVE-2015-1653'
      type: String
    - contextPath: Account.Email.Address
      description: The email address of the account.
      type: String
    - contextPath: RegistryKey.Path
      description: The path to the registry key
      type: String
    - contextPath: Domain.Name
      description: 'The domain name, for example: "google.com".'
      type: String
    - contextPath: DBotScore.Indicator
      description: The indicator that was tested.
      type: string
    - contextPath: DBotScore.Type
      description: The indicator type.
      type: string
    - contextPath: DBotScore.Vendor
      description: The vendor used to calculate the score.
      type: string
    - contextPath: DBotScore.Score
      description: The actual score.
      type: number
    description: Gets a list of indicators that the user’s company has added to allow list.
  - name: trustar-get-reports
    arguments:
    - name: from_time
      description: Start of time window (format can be absolute like YYYY-MM-DD HH:MM:SS, i.e. 2018-01-01 10:30:00; OR relative, i.e. '10 minutes ago', '5 days ago', etc). Based on updated time, and not created time. Default is 1 day ago.
    - name: to_time
      description: End of time window (format can be absolute like YYYY-MM-DD HH:MM:SS, i.e. 2018-01-01 10:30:00; OR relative, i.e. '10 minutes ago', '5 days ago', etc). Based on updated time, and not created time. Default is 1 day ago.
    - name: distribution_type
      auto: PREDEFINED
      predefined:
      - ENCLAVE
      - COMMUNITY
      description: Whether to search for reports in the community, or only in enclaves
      defaultValue: ENCLAVE
    - name: enclave_ids
      isArray: true
      description: Comma separated list of enclave ids to search for reports in. (i.e. <enclave1>,<enclave2>,<enclave3>). Even if distributionType is COMMUNITY, these enclaves will still be searched as well. Default is All enclaves the user has READ access to. You can get a list of your enclave IDs executing the command '!trustar-get-enclaves'
    - name: tags
      description: a list of names of tags to filter by; only reports containing ALL of these tags will be returned. i.e. <tag1>,<tag2>,<tag3>).
      isArray: true
    - name: excluded_tags
      description: reports containing ANY of these tags will be excluded from the results. Can be a single tag or a list of tags. i.e. <tag1>,<tag2>,<tag3>).
      isArray: true
    outputs:
    - contextPath: TruSTAR.Report.title
      description: Title of the report
      type: string
    - contextPath: TruSTAR.Report.reportBody
      description: Body of the report
      type: string
    - contextPath: TruSTAR.Report.id
      description: ID of the report
      type: string
    description: 'Returns incident reports matching the specified filters. All parameters are optional: if nothing is specified, the latest 25 reports accessible by the user will be returned (matching the view the user would have by logging into Station).'
  - name: trustar-get-indicators-for-report
    arguments:
    - name: report_id
      required: true
      description: the ID of the report to get the indicators from
    - name: limit
      description: Limit of results to return. Max value possible is 1000.
      defaultValue: '25'
    outputs:
    - contextPath: TruSTAR.Indicators.type
      description: Indicator type
      type: string
    - contextPath: TruSTAR.Indicators.value
      description: Indicator value
      type: string
    - contextPath: File.Name
      description: The full file name (including file extension).
      type: String
    - contextPath: File.MD5
      description: The MD5 hash of the file.
      type: String
    - contextPath: File.SHA1
      description: The SHA1 hash of the file.
      type: String
    - contextPath: File.SHA256
      description: The SHA1 hash of the file.
      type: String
    - contextPath: IP.Address
      description: IP address
      type: String
    - contextPath: URL.Data
      description: The URL
      type: String
    - contextPath: CVE.ID
      description: 'The ID of the CVE, for example: CVE-2015-1653'
      type: String
    - contextPath: Account.Email.Address
      description: The email address of the account.
      type: String
    - contextPath: RegistryKey.Path
      description: The path to the registry key
      type: String
    - contextPath: Domain.Name
      description: 'The domain name, for example: "google.com".'
      type: String
    - contextPath: DBotScore.Indicator
      description: The indicator that was tested.
      type: string
    - contextPath: DBotScore.Type
      description: The indicator type.
      type: string
    - contextPath: DBotScore.Vendor
      description: The vendor used to calculate the score.
      type: string
    - contextPath: DBotScore.Score
      description: The actual score.
      type: number
    description: Return a list of indicators extracted from a report.
  - name: trustar-move-report
    arguments:
    - name: report_id
      description: the ID of the report you want to move
      required: true
    - name: dest-enclave-id
      description: the ID of the destination enclave
      required: true
    description: Move a report from one enclave to another.
  - name: trustar-copy-report
    arguments:
    - name: report_id
      description: the ID of the report you want to move
      required: true
    - name: dest_enclave_id
      description: the ID of the destination enclave
      required: true
    description: Copies a report from one enclave to another.
  - name: trustar-submit-report
    arguments:
    - name: title
      required: true
      description: Title of the report
    - name: report_body
      required: true
      description: Text content of report
    - name: enclave_ids
      isArray: true
      description: CSV of TruSTAR-generated enclave ids. (i.e. <enclave1>,<enclave2>,<enclave3>). Use the enclave ID, NOT the enclave name. Mandatory if the distribution type is ENCLAVE. You can get a list of your enclave IDs executing the command '!trustar-get-enclaves'
    - name: distribution_type
      auto: PREDEFINED
      predefined:
      - COMMUNITY
      - ENCLAVE
      description: Distribution type of the report
      defaultValue: ENCLAVE
    - name: external_url
      description: URL for the external report that this originated from, if one exists. Limit 500 alphanumeric characters. Must be unique across all reports for a given company.
    - name: time_began
      description: ISO-8601 formatted incident time with timezone, e.g. 2016-09-22T11:38:35+00:00. Default is current time.
    - name: redact
      auto: PREDEFINED
      predefined:
      - "YES"
      - "NO"
      description: YES OR NO. If redact is YES, all terms from user's company redaction library in TruSTAR will be applied before submitting. If NO, submits the report with body and title as written by the user.
      defaultValue: "NO"
    outputs:
    - contextPath: TruSTAR.Report.title
      description: Title of the report
      type: string
    - contextPath: TruSTAR.Report.reportBody
      description: Body of the report
      type: string
    - contextPath: TruSTAR.Report.id
      description: ID of the report
      type: string
    description: Submit a new incident report, and receive the ID it has been assigned in TruSTAR’s system.
  - name: trustar-delete-report
    arguments:
    - name: report_id
      required: true
      description: Finds a report by its internal or external id.
    - name: id_type
      auto: PREDEFINED
      predefined:
      - internal
      - external
      description: Type of report ID
      defaultValue: internal
    description: Deletes a report as specified by given id (id can be TruSTAR report id or external id).
  - name: trustar-correlated-reports
    arguments:
    - name: indicators
      required: true
      isArray: true
      description: Comma separated indicator values. Values can be any of the following types; i.e. an IP address, email address, URL, MD5, SHA1, SHA256, Registry Key, Malware name, etc.
    - name: enclave-ids
      isArray: true
      description: Comma-separated list of enclave ids; (i.e. <enclave1>,<enclave2>,<enclave3>). Only indicators found in reports from these enclaves will be returned (defaults to all of user’s enclaves). Defaults is all enclaves the user has READ access to. You can get a list of your enclave IDs executing the command '!trustar-get-enclaves'
    - name: limit
      description: Limit of results to return. Max value possible is 1000.
      defaultValue: "25"
    - name: distribution_type
      auto: PREDEFINED
      predefined:
      - COMMUNITY
      - ENCLAVE
      description: Distribution type of the report
      defaultValue: ENCLAVE
    description: Returns a list of all reports that contain any of the provided indicator values.
  - name: trustar-report-details
    arguments:
    - name: report_id
      required: true
      description: Finds a report by its internal or external id.
    - name: id_type
      auto: PREDEFINED
      predefined:
      - internal
      - external
      description: Type of report ID
      defaultValue: internal
    outputs:
    - contextPath: TruSTAR.Report.title
      description: Title of the report
      type: string
    - contextPath: TruSTAR.Report.reportBody
      description: Body of the report
      type: string
    - contextPath: TruSTAR.Report.id
      description: ID of the report
      type: string
    description: Finds a report by its ID and returns the report details.
  - name: trustar-update-report
    arguments:
    - name: report_id
      required: true
      description: TruSTAR report id or external tracking id.
    - name: title
      description: Title of the report
    - name: report-body
      description: Text content of report
    - name: enclave_ids
      isArray: true
      description: CSV of TruSTAR-generated enclave ids. (i.e. <enclave1>,<enclave2>,<enclave3>). Use the enclave ID, NOT the enclave name. Mandatory if the distribution type is ENCLAVE. You can get a list of your enclave IDs executing the command '!trustar-get-enclaves'
    - name: external_url
      description: URL for the external report that this originated from, if one exists. Limit 500 alphanumeric characters. Must be unique across all reports for a given company.
    - name: distribution_type
      auto: PREDEFINED
      predefined:
      - COMMUNITY
      - ENCLAVE
      description: Distribution type of the report
      defaultValue: ENCLAVE
    - name: time_began
      description: ISO-8601 formatted incident time with timezone, e.g. 2016-09-22T11:38:35+00:00. Default is current time.
    outputs:
    - contextPath: TruSTAR.Report.title
      description: Title of the report
      type: string
    - contextPath: TruSTAR.Report.reportBody
      description: Body of the report
      type: string
    - contextPath: TruSTAR.Report.id
      description: ID of the report
      type: string
    description: Update the report with the specified ID. Either the internal TruSTAR report ID or an external tracking ID can be used. Only the fields passed will be updated. All others will be left unchanged.
  - name: trustar-search-reports
    arguments:
    - name: search_term
      default: true
      description: The term to search for (e.g. covid-19) If empty, no search term will be applied. Otherwise, must be at least 3 characters.
    - name: enclave_ids
      description: Comma-separated list of enclave ids (i.e. <enclave1>,<enclave2>,<enclave3>). Only indicators found in reports from these enclaves will be returned (defaults to all of user’s enclaves). You can get a list of your enclave IDs executing the command '!trustar-get-enclaves'
      isArray: true
    - name: from_time
      description: Start of time window (format can be absolute like YYYY-MM-DD HH:MM:SS, i.e. 2018-01-01 10:30:00; OR relative, i.e. '10 minutes ago', '5 days ago', etc). Based on updated time, and not created time. Default is 1 day ago.
    - name: to_time
      description: End of time window (format can be absolute like YYYY-MM-DD HH:MM:SS, i.e. 2018-01-01 10:30:00; OR relative, i.e. '10 minutes ago', '5 days ago', etc). Based on updated time, and not created time. Default is 1 day ago.
    - name: tags
      description: Name (or list of names) of tag(s) to filter indicators by. i.e. <tag1>,<tag2>,<tag3>). Only indicators containing ALL of these tags will be returned.
      isArray: true
    - name: excluded_tags
      description: Indicators containing ANY of these tags will be excluded from the results. Can be a single tag or a list of tags. i.e. <tag1>,<tag2>,<tag3>).
      isArray: true
    - name: limit
      description: Limit of results to return. Max value possible is 1000.
      defaultValue: "25"
    outputs:
    - contextPath: TruSTAR.Report.id
      description: ID of the report
      type: string
    - contextPath: TruSTAR.Report.title
      description: Report Title
      type: string
    description: Searches for all reports that contain the given search term.
  - name: trustar-add-to-whitelist
    arguments:
    - name: indicators
      required: true
      default: true
      isArray: true
      description: CSV of indicators to add to allow list, i.e. evil.com,101.43.52.224
    description: Add to allow list a list of indicator values for the user’s company.
  - name: trustar-remove-from-whitelist
    arguments:
    - name: indicator
      required: true
      description: The value of the indicator to delete.
    - name: indicator_type
      required: true
      auto: PREDEFINED
      predefined:
      - URL
      - IP
      - SHA256
      - SHA1
      - MD5
      - SOFTWARE
      - EMAIL_ADDRESS
      - BITCOIN_ADDRESS
      - CIDR_BLOCK
      - CVE
      - REGISTRY_KEY
      description: The type of the indicator to delete.
    description: Delete an indicator from the user’s company allow list.
  - name: trustar-get-phishing-submissions
    arguments:
    - name: priority_event_score
      description: List of email submissions scores to restrict the query. Possible values are -1, 0, 1, 2, 3. (i.e. -1,0,2)
      isArray: true
      defaultValue: -1,0,1,2,3
    - name: from_time
      description: Start of time window (format can be absolute like YYYY-MM-DD HH:MM:SS, i.e. 2018-01-01 10:30:00; OR relative, i.e. '10 minutes ago', '5 days ago', etc). Based on updated time, and not created time. Default is 1 day ago.
    - name: to_time
      description: End of time window (format can be absolute like YYYY-MM-DD HH:MM:SS, i.e. 2018-01-01 10:30:00; OR relative, i.e. '10 minutes ago', '5 days ago', etc). Based on updated time, and not created time. Default is 1 day ago.
    - name: status
      auto: PREDEFINED
      predefined:
      - UNRESOLVED
      - CONFIRMED
      - IGNORED
      description: A list of triage statuses for submissions (UNRESOLVED,CONFIRMED,IGNORED); only email submissions marked with at least one of these statuses will be returned
      isArray: true
      defaultValue: UNRESOLVED
    - name: limit
      description: Limit of results to return. Max value possible is 1000.
      defaultValue: 25
    outputs:
    - contextPath: TruSTAR.PhishingSubmission.submissionId
      description: The submission ID
      type: string
    - contextPath: TruSTAR.PhishingSubmission.title
      description: Submission title
      type: string
    - contextPath: TruSTAR.PhishingSubmission.normalizedTriageScore
      description: Submission triage score
      type: number
    - contextPath: TruSTAR.PhishingSubmission.context.indicatorType
      description: Indicator type
      type: string
    - contextPath: TruSTAR.PhishingSubmission.context.sourceKey
      description: Indicator source
      type: string
    - contextPath: TruSTAR.PhishingSubmission.context.normalizedSourceScore
      description: Indicator score
      type: number
    - contextPath: TruSTAR.PhishingSubmission.context.originalIndicatorScore.name
      description: Original Indicator score name
      type: string
    - contextPath: TruSTAR.PhishingSubmission.context.originalIndicatorScore.value
      description: Original Indicator score value
      type: string
    description: Fetches all phishing submissions that fit the given criteria
  - name: trustar-set-triage-status
    arguments:
    - name: submission_id
      required: true
      description: ID of the email submission
    - name: status
      required: true
      auto: PREDEFINED
      predefined:
      - CONFIRMED
      - IGNORED
      description: Submission status
    description: Marks a phishing email submission with one of the phishing namespace tags
  - name: trustar-get-phishing-indicators
    arguments:
    - name: normalized_indicator_score
      description: List of Intel scores to restrict the query. Possible values are -1, 0, 1, 2, 3. (i.e. 0,2,3),
      isArray: true
      defaultValue: -1,0,1,2,3
    - name: priority_event_score
      description: List of email submissions scores to restrict the query. Possible values are -1, 0, 1, 2, 3. (i.e. 0,2,3),
      isArray: true
      defaultValue: -1,0,1,2,3
    - name: from_time
      description: Start of time window (format can be absolute like YYYY-MM-DD HH:MM:SS, i.e. 2018-01-01 10:30:00; OR relative, i.e. '10 minutes ago', '5 days ago', etc). Based on updated time, and not created time. Default is 1 day ago.
    - name: to_time
      description: End of time window (format can be absolute like YYYY-MM-DD HH:MM:SS, i.e. 2018-01-01 10:30:00; OR relative, i.e. '10 minutes ago', '5 days ago', etc). Based on updated time, and not created time. Default is 1 day ago.
    - name: status
      auto: PREDEFINED
      predefined:
      - UNRESOLVED
      - CONFIRMED
      - IGNORED
      description: A list of triage statuses for submissions; only email submissions marked with at least one of these statuses will be returned. Options are 'UNRESOLVED', 'CONFIRMED', 'IGNORED'
      isArray: true
      defaultValue: UNRESOLVED,CONFIRMED,IGNORED
    - name: limit
      description: Limit of results to return. Max value possible is 1000.
      defaultValue: 25
    outputs:
    - contextPath: TruSTAR.PhishingIndicator.indicatorType
      description: Indicator Type
      type: string
    - contextPath: TruSTAR.PhishingIndicator.normalizedIndicatorScore
      description: Indicator normalized score
      type: number
    - contextPath: TruSTAR.PhishingIndicator.originalIndicatorScore.name
      description: Indicator original score name
      type: string
    - contextPath: TruSTAR.PhishingIndicator.originalIndicatorScore.value
      description: Indicator original score value
      type: string
    - contextPath: TruSTAR.PhishingIndicator.sourceKey
      description: Indicator source key
      type: string
    - contextPath: TruSTAR.PhishingIndicator.value
      description: Indicator value
      type: string
    - contextPath: File.Name
      description: The full file name (including file extension).
      type: String
    - contextPath: File.MD5
      description: The MD5 hash of the file.
      type: String
    - contextPath: File.SHA1
      description: The SHA1 hash of the file.
      type: String
    - contextPath: File.SHA256
      description: The SHA1 hash of the file.
      type: String
    - contextPath: IP.Address
      description: IP address
      type: String
    - contextPath: URL.Data
      description: The URL
      type: String
    - contextPath: CVE.ID
      description: 'The ID of the CVE, for example: CVE-2015-1653'
      type: String
    - contextPath: Account.Email.Address
      description: The email address of the account.
      type: String
    - contextPath: RegistryKey.Path
      description: The path to the registry key
      type: String
    - contextPath: Domain.Name
      description: 'The domain name, for example: "google.com".'
      type: String
    - contextPath: DBotScore.Indicator
      description: The indicator that was tested.
      type: string
    - contextPath: DBotScore.Type
      description: The indicator type.
      type: string
    - contextPath: DBotScore.Vendor
      description: The vendor used to calculate the score.
      type: string
    - contextPath: DBotScore.Score
      description: The actual score.
      type: number
    description: Get phishing indicators that match the given criteria.
<<<<<<< HEAD
=======
  runonce: false
>>>>>>> 9ddafcfd
  script: ''
  type: python
  subtype: python3
  dockerimage: demisto/trustar:20.2.0.62807
fromversion: 5.0.0
tests:
- TruSTAR v2-Test<|MERGE_RESOLUTION|>--- conflicted
+++ resolved
@@ -925,10 +925,7 @@
       description: The actual score.
       type: number
     description: Get phishing indicators that match the given criteria.
-<<<<<<< HEAD
-=======
   runonce: false
->>>>>>> 9ddafcfd
   script: ''
   type: python
   subtype: python3
