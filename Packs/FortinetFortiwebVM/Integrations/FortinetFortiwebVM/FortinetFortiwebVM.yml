--- conflicted
+++ resolved
@@ -1815,15 +1815,11 @@
     - contextPath: FortiwebVM.HttpContentRoutingMember.Members.status
       description: HTTP content routing status. Supports API version 2 only.
       type: String
-<<<<<<< HEAD
-  dockerimage: demisto/python3:3.10.11.61265
-=======
   dockerimage: demisto/python3:3.10.12.63474
   feed: false
   longRunning: false
   longRunningPort: false
   runonce: false
->>>>>>> b3358074
   script: '-'
   subtype: python3
   type: python
