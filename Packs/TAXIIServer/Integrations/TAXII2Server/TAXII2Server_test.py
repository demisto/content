import copy
import io
import json
import pytest
from requests.auth import _basic_auth_str
from TAXII2Server import TAXII2Server, APP, uuid, create_fields_list, MEDIA_TYPE_STIX_V20, MEDIA_TYPE_TAXII_V20, \
    create_query, convert_sco_to_indicator_sdo
import demistomock as demisto

HEADERS = {
    'Authorization': _basic_auth_str("username", "password"),
    'Accept': '*/*',
}


@pytest.fixture
def taxii2_server_v20(mocker):
    mocker.patch.object(demisto, 'getLicenseID', return_value='test')
    server = TAXII2Server(url_scheme='http',
                          host='demisto',
                          port=7000,
                          collections={'Collection1': 'type:IP', 'Collection2': 'sourceBrands:"Some Feed"'},
                          certificate='',
                          private_key='',
                          http_server=True,
                          credentials={'identifier': 'username',
                                       'password': 'password'},
                          version='2.0',
                          service_address=None,
                          fields_to_present=set())

    return server


@pytest.fixture
def taxii2_server_v21(mocker):
    mocker.patch.object(demisto, 'getLicenseID', return_value='test')
    server = TAXII2Server(url_scheme='http',
                          host='demisto',
                          port=7000,
                          collections={'Collection1': 'type:IP', 'Collection2': {'query': 'sourceBrands:"Some Feed"',
                                                                                 'description': 'Test desc'}},
                          certificate='',
                          private_key='',
                          http_server=True,
                          credentials={'identifier': 'username',
                                       'password': 'password'},
                          version='2.1',
                          service_address=None,
                          fields_to_present=set())

    return server


def util_load_json(path):
    with io.open(path, mode='r', encoding='utf-8') as f:
        return json.loads(f.read())


@pytest.mark.parametrize('fields, result', [("", {'name', 'type'}), ('all', set()),
                                            ('name,type,sha1', {'name', 'type', 'sha1'}),
                                            ('value,type,sha1', {'name', 'type', 'sha1'}),
                                            ('value,indicator_type,createdTime', {'name', 'type', 'createdTime'})])
def test_create_fields_list(fields, result):
    """
        Given
            fields list parameter, expected result
        When
            User enters filter_field param
        Then
            Validate right result returned
    """
    assert result == create_fields_list(fields)


@pytest.mark.parametrize('headers', [{'Authorization': _basic_auth_str("user", "pwd")}, {}])
def test_taxii_wrong_auth(mocker, headers, taxii2_server_v20):
    """
        Given
            Taxii server v2.0
        When
            Getting server discovery, with wrong auth
        Then
            Validate that the error and status code right
    """
    mocker.patch('TAXII2Server.SERVER', taxii2_server_v20)
    mocker.patch.object(demisto, 'error')
    mocker.patch.object(demisto, 'updateModuleHealth')
    with APP.test_client() as test_client:
        response = test_client.get('/taxii/', headers=headers)
        assert response.status_code == 401
        assert response.json == {'title': 'Authorization failed'}


@pytest.mark.parametrize('headers', [{'Authorization': _basic_auth_str("username", "password")},
                                     {'Authorization': _basic_auth_str("username", "password"),
                                      'Accept': 'wrong_type'}])
def test_taxii_wrong_accept(mocker, headers, taxii2_server_v20):
    """
        Given
            Taxii server v2.0
        When
            Getting server discovery, with wrong accept header
        Then
            Validate that the error and status code right
    """
    mocker.patch('TAXII2Server.SERVER', taxii2_server_v20)
    mocker.patch.object(demisto, 'error')
    mocker.patch.object(demisto, 'updateModuleHealth')
    with APP.test_client() as test_client:
        response = test_client.get('/taxii/', headers=headers)
        assert response.status_code == 406


def test_taxii20_server_discovery(mocker, taxii2_server_v20):
    """
        Given
            Taxii server v2.0
        When
            Getting server discovery
        Then
            Validate that the discovery output as expected
    """
    mocker.patch('TAXII2Server.SERVER', taxii2_server_v20)
    with APP.test_client() as test_client:
        response = test_client.get('/taxii/', headers=HEADERS)
        assert response.status_code == 200
        assert response.content_type == 'application/vnd.oasis.taxii+json; version=2.0'
        assert response.json.get('default') == 'http://demisto:7000/threatintel/'


def test_taxii21_server_discovery(mocker, taxii2_server_v21):
    """
        Given
            Taxii server v2.1
        When
            Call server discovery api request
        Then
            Validate that the discovery output as expected
    """
    mocker.patch('TAXII2Server.SERVER', taxii2_server_v21)
    with APP.test_client() as test_client:
        response = test_client.get('/taxii/', headers=HEADERS)
        assert response.status_code == 200
        assert response.content_type == 'application/taxii+json;version=2.1'
        assert response.json.get('default') == 'http://demisto:7000/threatintel/'


def test_taxii20_api_root(mocker, taxii2_server_v20):
    """
        Given
            TAXII v2.0 server, api_root
        When
            Call api_root api request
        Then
            Validate that the api_root information returned as expected
    """
    mocker.patch('TAXII2Server.SERVER', taxii2_server_v20)
    with APP.test_client() as test_client:
        response = test_client.get('/threatintel/', headers=HEADERS)
        assert response.status_code == 200
        assert response.content_type == 'application/vnd.oasis.taxii+json; version=2.0'
        assert response.json.get('title') == 'Cortex XSOAR TAXII2 Server ThreatIntel'


def test_taxii_wrong_api_root(mocker, taxii2_server_v20):
    """
        Given
            Taxii server v2.0, Not exiting api_root
        When
            Getting api root information, for wrong api_root
        Then
            Validate that the error and status code right
    """
    mocker.patch('TAXII2Server.SERVER', taxii2_server_v20)
    mocker.patch.object(demisto, 'error')
    mocker.patch.object(demisto, 'updateModuleHealth')
    with APP.test_client() as test_client:
        response = test_client.get('/not_exsisting_api_root/', headers=HEADERS)
        assert response.status_code == 404
        assert response.json.get('title') == 'Unknown API Root'


def test_taxii20_status(mocker, taxii2_server_v20):
    """
        Given
            Status api call
        When
            Calling a status request
        Then
            Validate the error returned.
    """
    mocker.patch('TAXII2Server.SERVER', taxii2_server_v20)
    with APP.test_client() as test_client:
        response = test_client.get('/threatintel/status/1223456/', headers=HEADERS)
        assert response.status_code == 404


def test_taxii20_collections(mocker, taxii2_server_v20):
    """
        Given
            TAXII Server v2.0
        When
            Calling collections api request
        Then
            Validate that collections returned as expected
    """
    collections = util_load_json('test_data/collections20.json')
    mocker.patch('TAXII2Server.SERVER', taxii2_server_v20)
    with APP.test_client() as test_client:
        response = test_client.get('/threatintel/collections/', headers=HEADERS)
        assert response.status_code == 200
        assert response.content_type == 'application/vnd.oasis.taxii+json; version=2.0'
        assert response.json == collections


def test_taxii21_collections(mocker, taxii2_server_v21):
    """
        Given
            TAXII Server v2.1
        When
            Calling collections api request
        Then
            Validate that collections returned as expected
    """
    collections = util_load_json('test_data/collections21.json')
    mocker.patch('TAXII2Server.SERVER', taxii2_server_v21)
    with APP.test_client() as test_client:
        response = test_client.get('/threatintel/collections/', headers=HEADERS)
        assert response.status_code == 200
        assert response.content_type == 'application/taxii+json;version=2.1'
        assert response.json == collections


def test_taxii20_collection(mocker, taxii2_server_v20):
    """
        Given
            TAXII Server v2.0, collection_id
        When
            Calling collection by id api request
        Then
            Validate that right collection returned
    """
    collections = util_load_json('test_data/collections20.json')
    mocker.patch('TAXII2Server.SERVER', taxii2_server_v20)
    with APP.test_client() as test_client:
        response = test_client.get('/threatintel/collections/4c649e16-2bb7-50f5-8826-2a2d0a0b9631/', headers=HEADERS)
        assert response.status_code == 200
        assert response.content_type == 'application/vnd.oasis.taxii+json; version=2.0'
        assert response.json == collections.get('collections')[0]


def test_taxii20_get_collections(mocker, taxii2_server_v20):
    from TAXII2Server import get_server_collections_command

    collections = taxii2_server_v20.get_collections()

    integration_context = {
        'collections': collections['collections']
    }
    result = get_server_collections_command(integration_context=integration_context)

    assert result.outputs == integration_context['collections']


def test_taxii20_get_server_info(mocker, taxii2_server_v20):
    from TAXII2Server import get_server_info_command

    integration_context = {}
    integration_context['server_info'] = taxii2_server_v20.get_discovery_service(instance_execute=True)
    default_url = integration_context['server_info']['default']
    assert default_url == 'https://demisto/instance/execute/threatintel/'

    result = get_server_info_command(integration_context=integration_context)

    assert result.outputs == integration_context['server_info']


def test_taxii21_collection(mocker, taxii2_server_v21):
    """
        Given
            TAXII Server v2.1, collection_id
        When
            Calling collection by id api request
        Then
            Validate that right collection returned
    """
    collections = util_load_json('test_data/collections21.json')
    mocker.patch('TAXII2Server.SERVER', taxii2_server_v21)
    with APP.test_client() as test_client:
        response = test_client.get('/threatintel/collections/4c649e16-2bb7-50f5-8826-2a2d0a0b9631/', headers=HEADERS)
        assert response.status_code == 200
        assert response.content_type == 'application/taxii+json;version=2.1'
        assert response.json == collections.get('collections')[0]


def test_taxii_wrong_collection_id(mocker, taxii2_server_v21):
    """
        Given
            Taxii server v2.1, Not exiting collection_id
        When
            Getting collection information, for wrong collection_id
        Then
            Validate that the error and status code right
    """
    mocker.patch('TAXII2Server.SERVER', taxii2_server_v21)
    mocker.patch.object(demisto, 'error')
    mocker.patch.object(demisto, 'updateModuleHealth')
    with APP.test_client() as test_client:
        response = test_client.get('/threatintel/collections/not_exsisting_collection_id/', headers=HEADERS)
        assert response.status_code == 404
        assert response.json.get('title') == 'Unknown Collection'


def test_taxii20_manifest(mocker, taxii2_server_v20):
    """
        Given
            TAXII Server v2.0, collection_id, range
        When
            Calling manifest api request for given collection
        Then
            Validate that right manifest returned.
    """
    iocs = util_load_json('test_data/ip_iocs.json')
    manifest = util_load_json('test_data/manifest20.json')
    headers = copy.deepcopy(HEADERS)
    headers['Range'] = 'items 0-4'
    mocker.patch('TAXII2Server.SERVER', taxii2_server_v20)
    mocker.patch.object(demisto, 'searchIndicators', return_value=iocs)
    mocker.patch.object(demisto, 'params', return_value={'res_size': '100'})
    with APP.test_client() as test_client:
        response = test_client.get('/threatintel/collections/4c649e16-2bb7-50f5-8826-2a2d0a0b9631/manifest/',
                                   headers=headers)
        assert response.status_code == 200
        assert response.content_type == 'application/vnd.oasis.taxii+json; version=2.0'
        assert response.json == manifest


def test_taxii21_manifest(mocker, taxii2_server_v21):
    """
        Given
            TAXII Server v2.1, collection_id
        When
            Calling manifest api request for given collection
        Then
            Validate that right manifest returned.
    """
    iocs = util_load_json('test_data/ip_iocs.json')
    manifest = util_load_json('test_data/manifest21.json')
    mocker.patch.object(demisto, 'params', return_value={'res_size': '100'})
    mocker.patch('TAXII2Server.SERVER', taxii2_server_v21)
    mocker.patch.object(demisto, 'searchIndicators', return_value=iocs)
    with APP.test_client() as test_client:
        response = test_client.get('/threatintel/collections/4c649e16-2bb7-50f5-8826-2a2d0a0b9631/manifest/?limit=4',
                                   headers=HEADERS)
        assert response.status_code == 200
        assert response.content_type == 'application/taxii+json;version=2.1'
        assert response.json == manifest


def test_taxii20_objects(mocker, taxii2_server_v20):
    """
        Given
            TAXII Server v2.0, collection_id, content-range
        When
            Calling get objects api request for given collection
        Then
            Validate that right objects are returned.
    """
    iocs = util_load_json('test_data/ip_iocs.json')
    objects = util_load_json('test_data/objects20.json')
    mocker.patch('TAXII2Server.SERVER', taxii2_server_v20)
    mocker.patch.object(uuid, 'uuid4', return_value='1ffe4bee-95e7-4e36-9a17-f56dbab3c777')
    headers = copy.deepcopy(HEADERS)
    headers['Content-Range'] = 'items 0-2/5'
    mocker.patch.object(demisto, 'searchIndicators', return_value=iocs)
    mocker.patch.object(demisto, 'params', return_value={'res_size': '100'})
    with APP.test_client() as test_client:
        response = test_client.get('/threatintel/collections/4c649e16-2bb7-50f5-8826-2a2d0a0b9631/objects/',
                                   headers=headers)
        assert response.status_code == 200
        assert response.content_type == 'application/vnd.oasis.stix+json; version=2.0'
        assert response.json == objects
        assert response.headers.get('Content-Range') == 'items 0-3/5'


def test_taxii20_indicators_objects(mocker, taxii2_server_v20):
    """
        Given
            TAXII Server v2.0, collection_id, content-range, types_for_indicator_sdo with all types included.
        When
            Calling get objects api request for given collection
        Then
            Validate that right objects are returned and no extensions are returned.
    """
    iocs = util_load_json('test_data/ip_iocs.json')
    objects = util_load_json('test_data/objects20-indicators.json')
    mocker.patch('TAXII2Server.SERVER', taxii2_server_v20)
    mocker.patch('TAXII2Server.SERVER.types_for_indicator_sdo', [
                 'ipv4-addr', 'domain-name', 'ipv6-addr', 'user-account',
                 'email-addr', 'windows-registry-key', 'file', 'url'])
    mocker.patch.object(uuid, 'uuid4', return_value='1ffe4bee-95e7-4e36-9a17-f56dbab3c777')
    headers = copy.deepcopy(HEADERS)
    headers['Content-Range'] = 'items 0-2/5'
    mocker.patch.object(demisto, 'searchIndicators', return_value=iocs)
    mocker.patch.object(demisto, 'params', return_value={'res_size': '100'})
    with APP.test_client() as test_client:
        response = test_client.get('/threatintel/collections/4c649e16-2bb7-50f5-8826-2a2d0a0b9631/objects/',
                                   headers=headers)
        assert response.status_code == 200
        assert response.content_type == 'application/vnd.oasis.stix+json; version=2.0'
        assert response.json == objects
        assert response.headers.get('Content-Range') == 'items 0-2/5'


@pytest.mark.parametrize('demisto_iocs_file,res_file,query_type', [
    ('malware_iocs', 'objects21_malware', 'malware'),
    ('file_iocs', 'objects21_file', 'file'),
    ('domain_iocs', 'objects21_domain', 'domain-name,attack-pattern')
])
def test_taxii21_objects(mocker, taxii2_server_v21, demisto_iocs_file, res_file, query_type):
    """
        Given
            TAXII Server v2.1, collection_id, limit, next, type parameter
        When
            Calling get objects api request for given collection
        Then
            Validate that right objects are returned.
    """
    iocs = util_load_json(f'test_data/{demisto_iocs_file}.json')
    objects = util_load_json(f'test_data/{res_file}.json')
    mocker.patch('TAXII2Server.SERVER', taxii2_server_v21)
    mocker.patch.object(uuid, 'uuid4', return_value='1ffe4bee-95e7-4e36-9a17-f56dbab3c777')
    mocker.patch.object(demisto, 'searchIndicators', return_value=iocs)
    mocker.patch.object(demisto, 'params', return_value={'res_size': '100'})
    with APP.test_client() as test_client:
        response = test_client.get('/threatintel/collections/e46189b5-c5c8-5c7f-b947-183e0302b4d3/'
                                   f'objects/?match[type]={query_type}&limit=2&next=1', headers=HEADERS)
        assert response.status_code == 200
        assert response.content_type == 'application/taxii+json;version=2.1'
        assert response.json == objects


@pytest.mark.parametrize('api_request', [
    'objects', 'manifest'
])
def test_taxii21_bad_request(mocker, taxii2_server_v21, api_request):
    """
        Given
            TAXII Server v2.1, non-supported filter.
        When
            Calling get objects or manifest api request for given collection
        Then
            Validate that right error returned.
    """
    mocker.patch('TAXII2Server.SERVER', taxii2_server_v21)
    mocker.patch.object(demisto, 'error')
    mocker.patch.object(demisto, 'params', return_value={'res_size': '2500'})
    mocker.patch.object(demisto, 'updateModuleHealth')
    with APP.test_client() as test_client:
        response = test_client.get(f'/threatintel/collections/e46189b5-c5c8-5c7f-b947-183e0302b4d3/'
                                   f'{api_request}/?match[version]=3', headers=HEADERS)
        assert response.status_code == 404
        assert response.content_type == 'application/taxii+json;version=2.1'
        assert 'Filtering by ID or version is not supported.' in response.json.get('description')


@pytest.mark.parametrize('api_request', [
    'objects', 'manifest'
])
def test_taxii20_bad_content_range(mocker, taxii2_server_v20, api_request):
    """
        Given
            TAXII Server v2.0, non-supported range.
        When
            Calling get objects or manifest api request for given collection
        Then
            Validate that right error returned.
    """
    mocker.patch('TAXII2Server.SERVER', taxii2_server_v20)
    mocker.patch.object(demisto, 'params', return_value={'res_size': '2500'})
    headers = copy.deepcopy(HEADERS)
    headers['Content-Range'] = 'items 8-2/10'
    with APP.test_client() as test_client:
        response = test_client.get(f'/threatintel/collections/e46189b5-c5c8-5c7f-b947-183e0302b4d3/'
                                   f'{api_request}/', headers=headers)
        assert response.status_code == 416


@pytest.mark.parametrize('res_file,fields,has_extension', [
    ('objects21_no_extention_file', {'name', 'type'}, False),
    ('objects21_spec_fields_file', {'sha1'}, True)])
def test_taxii21_objects_filtered_params(mocker, taxii2_server_v21, res_file, fields, has_extension):
    """
        Given
            TAXII Server v2.1, collection_id, type parameter, filtered_fields params
        When
            Calling get objects api request for given collection
        Then
            Validate that right objects are returned.
    """
    iocs = util_load_json('test_data/file_iocs_filter_test.json')
    objects = util_load_json(f'test_data/{res_file}.json')
    mocker.patch('TAXII2Server.SERVER', taxii2_server_v21)
    mocker.patch('TAXII2Server.SERVER.fields_to_present', fields)
    mocker.patch('TAXII2Server.SERVER.has_extension', has_extension)
    mocker.patch.object(uuid, 'uuid4', return_value='1ffe4bee-95e7-4e36-9a17-f56dbab3c777')
    mocker.patch.object(demisto, 'searchIndicators', return_value=iocs)
    mocker.patch.object(demisto, 'params', return_value={'res_size': '100'})
    with APP.test_client() as test_client:
        response = test_client.get('/threatintel/collections/e46189b5-c5c8-5c7f-b947-183e0302b4d3/'
                                   'objects/?match[type]=file', headers=HEADERS)
        assert response.status_code == 200
        assert response.content_type == 'application/taxii+json;version=2.1'
        assert response.json == objects


@pytest.mark.parametrize('header', (MEDIA_TYPE_TAXII_V20, MEDIA_TYPE_STIX_V20))
def test_taxii21_with_taxii20_header(mocker, taxii2_server_v21, header: str):
    """
    Given
        a TAXII 2.1 server
    When
        calling /taxii2/ with TAXII 2.0 header
    Then
        validate that an appropriate error is returned
    """
    mocker.patch('TAXII2Server.SERVER', taxii2_server_v21)
    with APP.test_client() as test_client:
        response = test_client.get('/taxii2/', headers=HEADERS | {'Accept': header})
        assert response.status_code == 406


@pytest.mark.parametrize('query,types,expected_response', (
    ('my custom query', [], 'my custom query'),
    ('my custom query', ['file'], '(my custom query) and (type:"File")'),
    ('my custom query', ['file', 'domain'], '(my custom query) and (type:"File" or type:"domain")'),
))
def test_create_query(query: str, types: list[str], expected_response: str):
    """
        Given
            a query and types to match
        When
            calling create_query
        Then
            Validate that right query is returned.
    """
    assert create_query(query, types) == expected_response


@pytest.mark.parametrize('endpoint', [
    ('/threatintel/collections/4c649e16-2bb7-50f5-8826-2a2d0a0b9631/manifest/?limit=4&added_after=2022-06-03T00:00:00Z'),
    ('/threatintel/collections/4c649e16-2bb7-50f5-8826-2a2d0a0b9631/manifest/?limit=4&added_after=2022-06-03T13:54:27.234765Z')
])
def test_parse_manifest_and_object_args_with_valid_date(mocker, taxii2_server_v21, endpoint):
    """
        Given
            case 1: endpoint with utc date format.
            case 2: endpoint with stix date format.
        When
            testing parse_manifest_and_object_args.
        Then
            Ensure that Should parsing was done correctly and a valid results message was returned.
    """
    iocs = util_load_json('test_data/ip_iocs.json')
    manifest = util_load_json('test_data/manifest21.json')
    mocker.patch.object(demisto, 'params', return_value={'res_size': '100'})
    mocker.patch('TAXII2Server.SERVER', taxii2_server_v21)
    mocker.patch.object(demisto, 'searchIndicators', return_value=iocs)
    with APP.test_client() as test_client:
        response = test_client.get(endpoint, headers=HEADERS)
        assert response.status_code == 200
        assert response.content_type == 'application/taxii+json;version=2.1'
        assert response.json == manifest


def test_convert_sco_to_indicator_sdo_with_type_file(mocker):
    """
        Given
            sco indicator to sdo indicator with type file.
        When
            Running convert_sco_to_indicator_sdo.
        Then
            Validating the result
    """
    xsoar_indicator = util_load_json('test_data/sco_indicator_file.json').get('objects', {})[0]
    ioc = util_load_json('test_data/objects21_file.json').get('objects', {})[0]
    mocker.patch('TAXII2Server.create_sdo_stix_uuid', return_value={})

    output = convert_sco_to_indicator_sdo(ioc, xsoar_indicator)
    assert 'file:hashes.' in output.get('pattern', '')
<<<<<<< HEAD
    assert 'SHA-1' in output.get('pattern', '')
    assert 'pattern_type' in output.keys()
=======
    assert 'MD5' in output.get('pattern', '')
    assert 'pattern_type' in output.keys()


def test_taxii21_objects_with_relationships(mocker, taxii2_server_v21):
    """
        Given
            TAXII Server v2.1, collection_id, no_extension
        When
            Calling get objects api request for given collection
        Then
            Validate that right objects are returned.
            Ensure that searchRelationships is called with the expected arguments.

    """
    from CommonServerPython import get_demisto_version

    get_demisto_version._version = None  # clear cache between runs of the test
    mocker.patch.object(demisto, 'demistoVersion', return_value={'version': '6.6.0'})

    mocker.patch('TAXII2Server.SERVER', taxii2_server_v21)
    mocker.patch('TAXII2Server.SERVER.has_extension', False)
    mock_search_relationships_response = util_load_json('test_data/searchRelationships-response.json')
    mocker.patch.object(demisto, 'searchRelationships', return_value=mock_search_relationships_response)

    objects = util_load_json('test_data/objects21_ip_with_relationships.json')
    mock_iocs = util_load_json('test_data/sort_ip_iocs.json')
    mock_entity_b_iocs = util_load_json('test_data/entity_b_iocs.json')
    mocker.patch.object(demisto, 'searchIndicators', side_effect=[mock_iocs,
                                                                  mock_entity_b_iocs])

    mocker.patch.object(demisto, 'params', return_value={'res_size': '4'})
    with APP.test_client() as test_client:
        response = test_client.get('/threatintel/collections/4c649e16-2bb7-50f5-8826-2a2d0a0b9631/objects/',
                                   headers=HEADERS)
        assert response.status_code == 200
        assert response.content_type == 'application/taxii+json;version=2.1'
        demisto.searchRelationships.assert_called_once_with({'entities': ["1.1.1.1", "8.8.8.8", "3.3.3.3", "1.2.3.4"]})
        assert response.json == objects
>>>>>>> f8a521ce
<|MERGE_RESOLUTION|>--- conflicted
+++ resolved
@@ -589,11 +589,7 @@
 
     output = convert_sco_to_indicator_sdo(ioc, xsoar_indicator)
     assert 'file:hashes.' in output.get('pattern', '')
-<<<<<<< HEAD
     assert 'SHA-1' in output.get('pattern', '')
-    assert 'pattern_type' in output.keys()
-=======
-    assert 'MD5' in output.get('pattern', '')
     assert 'pattern_type' in output.keys()
 
 
@@ -631,5 +627,4 @@
         assert response.status_code == 200
         assert response.content_type == 'application/taxii+json;version=2.1'
         demisto.searchRelationships.assert_called_once_with({'entities': ["1.1.1.1", "8.8.8.8", "3.3.3.3", "1.2.3.4"]})
-        assert response.json == objects
->>>>>>> f8a521ce
+        assert response.json == objects