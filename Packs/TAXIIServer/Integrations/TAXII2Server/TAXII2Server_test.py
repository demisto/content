--- conflicted
+++ resolved
@@ -595,54 +595,6 @@
         assert response.json == manifest
 
 
-<<<<<<< HEAD
-def test_convert_sco_to_indicator_sdo_with_type_file(mocker):
-    """
-        Given
-            sco indicator to sdo indicator with type file.
-        When
-            Running convert_sco_to_indicator_sdo.
-        Then
-            Validating the result
-    """
-    xsoar_indicator = util_load_json('test_data/sco_indicator_file.json').get('objects', {})[0]
-    ioc = util_load_json('test_data/objects21_file.json').get('objects', {})[0]
-    mocker.patch('TAXII2Server.create_sdo_stix_uuid', return_value={})
-
-    output = convert_sco_to_indicator_sdo(ioc, xsoar_indicator)
-    assert 'file:hashes.' in output.get('pattern', '')
-    assert 'SHA-1' in output.get('pattern', '')
-    assert 'pattern_type' in output
-
-
-xsoar_indicators = util_load_json('test_data/xsoar_sco_indicators.json').get('iocs', {})
-sco_indicators = util_load_json('test_data/stix_sco_indicators.json').get('objects', {})
-
-
-@pytest.mark.parametrize('indicator, sco_indicator', [
-    (xsoar_indicators[0], sco_indicators[0]),
-    (xsoar_indicators[1], sco_indicators[1]),
-    (xsoar_indicators[2], sco_indicators[2])
-])
-def test_build_sco_object(indicator, sco_indicator):
-    """
-        Given
-            Case 1: xsoar File indicator with hashes.
-            Case 2: xsoar Registry key indicator with key and value data
-            Case 3: xsoar ASN indicator with "name" as a unique field and the as number as the value
-        When
-            Running build_sco_object
-        Then
-            Case 1: validate that the resulted object has the "hashes" key with all relevant hashes
-            Case 2: validate that the resulted object has all key-values data of the registry key
-            Case 3: validate that the ASN has a "number" key as well as a "name" key.
-    """
-    output = build_sco_object(indicator["stix_type"], indicator["xsoar_indicator"])
-    assert output == sco_indicator
-
-
-=======
->>>>>>> 90cf3b88
 def test_taxii21_objects_with_relationships(mocker, taxii2_server_v21):
     """
         Given
@@ -658,15 +610,9 @@
 
     get_demisto_version._version = None  # clear cache between runs of the test
     mocker.patch.object(demisto, 'demistoVersion', return_value={'version': '6.6.0'})
-<<<<<<< HEAD
-
-    mocker.patch('TAXII2Server.SERVER', taxii2_server_v21)
-    mocker.patch('TAXII2Server.SERVER.has_extension', False)
-=======
     mocker.patch('TAXII2Server.SERVER', taxii2_server_v21)
     mocker.patch('TAXII2Server.SERVER.has_extension', False)
     mocker.patch('TAXII2Server.SERVER.fields_to_present', {'name', 'type'})
->>>>>>> 90cf3b88
     mock_search_relationships_response = util_load_json('test_data/searchRelationships-response.json')
     mocker.patch.object(demisto, 'searchRelationships', return_value=mock_search_relationships_response)
 
@@ -689,110 +635,4 @@
                          "2.2.2.2",
                          "4.4.4.4",
                          "bad-domain.com"]})
-<<<<<<< HEAD
-        assert response.json == objects
-
-
-def test_reports_objects_with_relationships(mocker, taxii2_server_v21):
-    """
-        Given
-            Reports object with relationships
-        When
-            Calling handle_report_relationships.
-        Then
-            Validate that each report contained its relationship in the object_refs.
-
-    """
-    from TAXII2Server import handle_report_relationships
-
-    objects = [
-        {
-            "created": "2023-07-04T14:08:17.389246Z",
-            "description": "",
-            "id": "report--e536bd26-47e6-4ccb-a680-639fa11468g4",
-            "modified": "2023-07-04T14:08:19.567461Z",
-            "name": "ATOM Campaign Report 3",
-            "spec_version": "2.1",
-            "type": "report"
-        },
-        {
-            "created": "2023-07-06T10:57:15.133309Z",
-            "description": "",
-            "id": "report--bd9fce92-1afa-5f05-8989-392e4264d65a",
-            "modified": "2023-07-06T10:57:15.133770Z",
-            "name": "test_report",
-            "spec_version": "2.1",
-            "type": "report"
-        },
-        {
-            "created": "2022-08-04T18:25:46.215Z",
-            "id": "intrusion-set--97dd61f8-1c42-458a-ad44-818ab9cb1b7b",
-            "modified": "2022-08-10T18:45:13.212Z",
-            "name": "IcedID",
-            "type": "intrusion-set"
-        }
-    ]
-    relationships = [
-        {
-            "created": "2023-07-04T14:08:18.989565Z",
-            "id": "relationship--d5b0fcff-2fff-5749-8b5e-b937a9a1e0aa",
-            "modified": "2023-07-04T14:08:18.989565Z",
-            "relationship_type": "related-to",
-            "source_ref": "report--e536bd26-47e6-4ccb-a680-639fa11468g4",
-            "spec_version": "2.1",
-            "target_ref": "intrusion-set--97dd61f8-1c42-458a-ad44-818ab9cb1b7b",
-            "type": "relationship"
-        }
-    ]
-
-    handle_report_relationships(relationships, objects)
-
-    object_refs_with_data = objects[0]['object_refs']
-    assert len(object_refs_with_data) == 2
-    assert 'relationship--d5b0fcff-2fff-5749-8b5e-b937a9a1e0aa' in object_refs_with_data
-    assert 'intrusion-set--97dd61f8-1c42-458a-ad44-818ab9cb1b7b' in object_refs_with_data
-
-
-def test_create_entity_b_stix_objects_with_file_object(mocker, taxii2_server_v21):
-    """
-        Given
-            Reports object with relationships
-        When
-            Calling handle_report_relationships.
-        Then
-            Validate that there is not a None ioc key in the ioc_value_to_id dict.
-
-    """
-    from TAXII2Server import create_entity_b_stix_objects
-    mocker.patch('TAXII2Server.SERVER', taxii2_server_v21)
-    ioc_value_to_id = {'report': 'report--b1d2c45b-50ea-58b1-b543-aaf94afe07b4'}
-    relationships = util_load_json('test_data/relationship_report_file.json')
-    iocs = util_load_json('test_data/ioc_for_report_relationship.json')
-    mocker.patch.object(demisto, 'searchIndicators', return_value=iocs)
-    create_entity_b_stix_objects(relationships, ioc_value_to_id, [])
-
-    assert None not in ioc_value_to_id
-
-
-def test_create_entity_b_stix_objects_with_revoked_relationship(mocker, taxii2_server_v21):
-    """
-        Given
-            Reports object with revoked relationships
-        When
-            Calling handle_report_relationships.
-        Then
-            Validate that the report not contained the revoked relationship in the object_refs.
-
-    """
-    from TAXII2Server import create_entity_b_stix_objects
-    mocker.patch('TAXII2Server.SERVER', taxii2_server_v21)
-    ioc_value_to_id = {'report': 'report--b1d2c45b-50ea-58b1-b543-aaf94afe07b4'}
-    relationships = util_load_json('test_data/relationship_report_file.json')
-    iocs = util_load_json('test_data/ioc_for_report_relationship.json')
-    mocker.patch.object(demisto, 'searchIndicators', return_value=iocs)
-    create_entity_b_stix_objects(relationships, ioc_value_to_id, [])
-
-    assert '127.0.0.1' not in ioc_value_to_id
-=======
-        assert response.json == objects
->>>>>>> 90cf3b88
+        assert response.json == objects