category: Data Enrichment & Threat Intelligence
sectionorder:
- Connect
- Collect
commonfields:
  id: TAXII2 Server
  version: -1
configuration:
- defaultvalue: 'true'
  display: Long Running Instance
  name: longRunning
  type: 8
  hidden: true
  section: Connect
  advanced: true
  required: false
- display: TAXII2 Server version
  name: version
  defaultvalue: "2.1"
  options:
  - "2.0"
  - "2.1"
  required: true
  type: 15
  section: Connect
- additionalinfo: Will run the TAXII2 Server on this port from within Cortex XSOAR. Requires a unique port for each long-running integration instance. Do not use the same port for multiple instances. (For Cortex XSOAR 8 and Cortex XSIAM) If you do not enter a Listen Port, an unused port for TAXII2 Server will automatically be generated when the instance is saved. However, if using an engine, you must enter a Listen Port.
  display: Listen Port
  name: longRunningPort
  required: true
  type: 0
  section: Connect
- display: Username
  additionalinfo: Credentials to use for the basic authentication.
  name: credentials
  type: 9
  section: Connect
  required: false
- additionalinfo: JSON string of indicator query collections. Dictionary of the collection name as the key and the query as the value.
  defaultvalue: |-
    {
       "Collection1": "type:SomeType and sourceBrands:\"Some Feed\"",
        "Collection2": {"query": "type:SomeType", "description": "IP from Cortex XSOAR Threat Intel" }
    }
  display: Collection JSON
  name: collections
  required: true
  type: 12
  section: Collect
- additionalinfo: Comma-separated fields to return in the extension. Leave empty for no extension fields, 'All' for all existing fields.
  display: Cortex XSOAR Extension fields
  name: fields_filter
  type: 0
  section: Collect
  advanced: true
  required: false
- additionalinfo: Maximum number of items to return.
  defaultvalue: '2000'
  display: Response Size
  name: res_size
  required: true
  type: 0
  section: Collect
- display: Certificate (Required for HTTPS)
  name: certificate
  type: 12
  section: Connect
  advanced: true
  required: false
- display: Private Key (Required for HTTPS)
  name: key
  type: 14
  section: Connect
  advanced: true
  required: false
- display: Add HSTS header
  additionalinfo: When set to true and certificate & private key are provided will add the HSTS header to all requests.
  name: hsts_header
  type: 8
  required: false
  defaultvalue: 'false'
- additionalinfo: "Full URL address to set in the TAXII2 service response. If not set, the integration will try to auto-detect the URL."
  display: TAXII2 Service URL Address
  name: service_address
  type: 0
  section: Connect
  required: false
- additionalinfo: "NGINX global directives to be passed on the command line using the -g option. Each directive should end with `;`. For example: `worker_processes 4; timer_resolution 100ms;`. Advanced configuration to be used only if instructed by Cortex XSOAR Support."
  display: NGINX Global Directives
  name: nginx_global_directives
  type: 0
  section: Connect
  advanced: true
  required: false
- display: NGINX Server Conf
  name: nginx_server_conf
  type: 12
  additionalinfo: "NGINX server configuration. To be used instead of the default NGINX_SERVER_CONF used in the integration code. Advanced configuration to be used only if instructed by Cortex XSOAR Support."
  section: Connect
  advanced: true
  required: false
- display: STIX types for STIX indicator Domain Object
  name: provide_as_indicator
  type: 16
  options:
  - ipv4-addr
  - domain-name
  - ipv6-addr
  - user-account
  - email-addr
  - windows-registry-key
  - file
  - url
  - x509-certificate
  additionalinfo: Choose which STIX Cyber Observable Object provides as STIX Domain Object of 'indicator'
  section: Collect
  advanced: true
  required: false
description: This integration provides TAXII2 Services for system indicators (Outbound feed).
display: TAXII2 Server
name: TAXII2 Server
script:
  commands:
  - description: Returns all the collections.
    name: taxii-server-list-collections
    outputs:
    - contextPath: TAXIIServer.Collection.id
      description: The collection ID.
      type: String
    - contextPath: TAXIIServer.Collection.query
      description: The collection query.
      type: String
    - contextPath: TAXIIServer.Collection.title
      description: The collection title.
      type: String
    - contextPath: TAXIIServer.Collection.description
      description: The collection description.
      type: String
  - description: Returns the TAXII server info, default URL, title, etc.
    name: taxii-server-info
    outputs:
    - contextPath: TAXIIServer.ServerInfo.title
      description: The server title.
      type: String
    - contextPath: TAXIIServer.ServerInfo.api_roots
      description: The server API roots URLs.
      type: Unknown
    - contextPath: TAXIIServer.ServerInfo.default
      description: The default URL.
      type: String
    - contextPath: TAXIIServer.ServerInfo.description
      description: The server description.
      type: String
<<<<<<< HEAD
  dockerimage: demisto/flask-nginx:1.0.0.79973
=======
  dockerimage: demisto/flask-nginx:1.0.0.91463
>>>>>>> 90cf3b88
  longRunning: true
  longRunningPort: true
  script: '-'
  subtype: python3
  type: python
tests:
- TAXII2 Server Performance Test
fromversion: 6.1.0<|MERGE_RESOLUTION|>--- conflicted
+++ resolved
@@ -150,11 +150,7 @@
     - contextPath: TAXIIServer.ServerInfo.description
       description: The server description.
       type: String
-<<<<<<< HEAD
-  dockerimage: demisto/flask-nginx:1.0.0.79973
-=======
   dockerimage: demisto/flask-nginx:1.0.0.91463
->>>>>>> 90cf3b88
   longRunning: true
   longRunningPort: true
   script: '-'
