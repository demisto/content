category: Data Enrichment & Threat Intelligence
commonfields:
  id: TAXII2 Server
  version: -1
configuration:
- defaultvalue: 'true'
  display: Long Running Instance
  name: longRunning
  required: false
  type: 8
  hidden: true
- display: TAXII2 Server version
  hidden: false
  name: version
  defaultvalue: "2.1"
  options:
  - "2.0"
  - "2.1"
  required: true
  type: 15
- additionalinfo: Will run the TAXII2 server on this port from within Cortex XSOAR. Requires a unique port for each long-running integration instance. Do not use the same port for multiple instances.
  display: Listen Port
  name: longRunningPort
  required: true
  type: 0
- display: Username
  additionalinfo: Credentials to use for the basic authentication.
  hidden: false
  name: credentials
  required: false
  type: 9
- additionalinfo: JSON string of indicator query collections. Dictionary of the collection name as the key and the query as the value.
  defaultvalue: |-
    {
       "Collection1": "type:SomeType and sourceBrands:\"Some Feed\"",
        "Collection2": {"query": "type:SomeType", "description": "IP from Cortex XSOAR Threat Intel" }
    }
  display: Collection JSON
  hidden: false
  name: collections
  required: true
  type: 12
- additionalinfo: Comma-separated fields to return in the extension. Leave empty for no extension fields, 'All' for all existing fields.
  display: Cortex XSOAR Extension fields
  name: fields_filter
  required: false
  type: 0
- additionalinfo: Maximum number of items to return.
  defaultvalue: '2000'
  display: Response Size
  hidden: false
  name: res_size
  required: true
  type: 0
- display: Certificate (Required for HTTPS)
  name: certificate
  required: false
  type: 12
- display: Private Key (Required for HTTPS)
  name: key
  required: false
  type: 14
- display: TAXII2 Service URL Address
  additionalinfo: Full URL address to set in the TAXII2 service response. If not set, the integration will try to auto-detect the URL.
  hidden: false
  name: service_address
  required: false
  type: 0
- additionalinfo: "NGINX global directives to be passed on the command line using the -g option. Each directive should end with `;`. For example: `worker_processes 4; timer_resolution 100ms;`. Advanced configuration to be used only if instructed by Cortex XSOAR Support."
  display: NGINX Global Directives
  hidden: false
  name: nginx_global_directives
  required: false
  type: 0
- additionalinfo: "NGINX server configuration. To be used instead of the default NGINX_SERVER_CONF used in the integration code. Advanced configuration to be used only if instructed by Cortex XSOAR Support."
  display: NGINX Server Conf
  hidden: false
  name: nginx_server_conf
  required: false
  type: 12
- display: STIX types for STIX indicator Domain Object
  name: provide_as_indicator
  type: 16
  required: false
  options:
  - ipv4-addr
  - domain-name
  - ipv6-addr
  - user-account
  - email-addr
  - windows-registry-key
  - file
  - url
  additionalinfo: Choose which STIX Cyber Observable Object provides as STIX Domain Object of 'indicator'
description: This integration provides TAXII2 Services for system indicators (Outbound feed).
display: TAXII2 Server
name: TAXII2 Server
script:
  commands:
  - deprecated: false
    description: Returns all the collections.
    execution: false
    name: taxii-server-list-collections
    outputs:
    - contextPath: TAXIIServer.Collection.id
      description: The collection ID.
      type: String
    - contextPath: TAXIIServer.Collection.query
      description: The collection query.
      type: String
    - contextPath: TAXIIServer.Collection.title
      description: The collection title.
      type: String
    - contextPath: TAXIIServer.Collection.description
      description: The collection description.
      type: String
  - deprecated: false
    description: Returns the TAXII server info, default URL, title, etc.
    execution: false
    name: taxii-server-info
    outputs:
    - contextPath: TAXIIServer.ServerInfo.title
      description: The server title.
      type: String
    - contextPath: TAXIIServer.ServerInfo.api_roots
      description: The server API roots URLs.
      type: Unknown
    - contextPath: TAXIIServer.ServerInfo.default
      description: The default URL.
      type: String
    - contextPath: TAXIIServer.ServerInfo.description
      description: The server description
      type: String
<<<<<<< HEAD
  dockerimage: demisto/flask-nginx:1.0.0.45825
=======
  dockerimage: demisto/flask-nginx:1.0.0.46536
>>>>>>> 62513c7e
  feed: false
  isfetch: false
  longRunning: true
  longRunningPort: true
  runonce: false
  script: '-'
  subtype: python3
  type: python
tests:
- TAXII2 Server Performance Test
fromversion: 6.1.0<|MERGE_RESOLUTION|>--- conflicted
+++ resolved
@@ -131,11 +131,7 @@
     - contextPath: TAXIIServer.ServerInfo.description
       description: The server description
       type: String
-<<<<<<< HEAD
-  dockerimage: demisto/flask-nginx:1.0.0.45825
-=======
   dockerimage: demisto/flask-nginx:1.0.0.46536
->>>>>>> 62513c7e
   feed: false
   isfetch: false
   longRunning: true
