--- conflicted
+++ resolved
@@ -149,11 +149,7 @@
     - contextPath: TAXIIServer.ServerInfo.description
       description: The server description.
       type: String
-<<<<<<< HEAD
-  dockerimage: demisto/flask-nginx:1.0.0.80815
-=======
   dockerimage: demisto/flask-nginx:1.0.0.84916
->>>>>>> 9d6c5180
   longRunning: true
   longRunningPort: true
   script: '-'
