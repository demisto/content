import functools
import uuid
from flask import Flask, request, make_response, jsonify
from urllib.parse import ParseResult, urlparse
from secrets import compare_digest
from dateutil.parser import parse
from requests.utils import requote_uri

import demistomock as demisto
from CommonServerPython import *

''' GLOBAL VARIABLES '''
HTTP_200_OK = 200
HTTP_400_BAD_REQUEST = 400
HTTP_401_UNAUTHORIZED = 401
HTTP_404_NOT_FOUND = 404
HTTP_406_NOT_ACCEPABLE = 406
INTEGRATION_NAME: str = 'TAXII2 Server'
API_ROOT = 'threatintel'
APP: Flask = Flask('demisto-taxii2Z')
NAMESPACE_URI = 'https://www.paloaltonetworks.com/cortex'
MEDIA_TYPE_TAXII_ANY = 'application/taxii+json'
MEDIA_TYPE_STIX_ANY = 'application/stix+json'
MEDIA_TYPE_TAXII_V21 = 'application/taxii+json;version=2.1'
MEDIA_TYPE_STIX_V21 = 'application/stix+json;version=2.1'
MEDIA_TYPE_TAXII_V20 = 'application/vnd.oasis.taxii+json; version=2.0'
MEDIA_TYPE_STIX_V20 = 'application/vnd.oasis.stix+json; version=2.0'
ACCEPT_TYPE_ALL = '*/*'
TAXII_VER_2_0 = '2.0'
TAXII_VER_2_1 = '2.1'
PAWN_UUID = uuid.uuid5(uuid.NAMESPACE_URL, 'https://www.paloaltonetworks.com')
SCO_DET_ID_NAMESPACE = uuid.UUID('00abedb4-aa42-466c-9c01-fed23315a9b7')
STIX_DATE_FORMAT = '%Y-%m-%dT%H:%M:%S.%fZ'

XSOAR_TYPES_TO_STIX_SCO = {
    FeedIndicatorType.CIDR: 'ipv4-addr',
    FeedIndicatorType.DomainGlob: 'domain-name',
    FeedIndicatorType.IPv6: 'ipv6-addr',
    FeedIndicatorType.IPv6CIDR: 'ipv6-addr',
    FeedIndicatorType.Account: 'user-account',
    FeedIndicatorType.Domain: 'domain-name',
    FeedIndicatorType.Email: 'email-addr',
    FeedIndicatorType.IP: 'ipv4-addr',
    FeedIndicatorType.Registry: 'windows-registry-key',
    FeedIndicatorType.File: 'file',
    FeedIndicatorType.URL: 'url',
}

XSOAR_TYPES_TO_STIX_SDO = {
    ThreatIntel.ObjectsNames.ATTACK_PATTERN: 'attack-pattern',
    ThreatIntel.ObjectsNames.CAMPAIGN: 'campaign',
    ThreatIntel.ObjectsNames.COURSE_OF_ACTION: 'course-of-action',
    ThreatIntel.ObjectsNames.INFRASTRUCTURE: 'infrastructure',
    ThreatIntel.ObjectsNames.INTRUSION_SET: 'instruction-set',
    ThreatIntel.ObjectsNames.REPORT: 'report',
    ThreatIntel.ObjectsNames.THREAT_ACTOR: 'threat-actor',
    ThreatIntel.ObjectsNames.TOOL: 'tool',
    ThreatIntel.ObjectsNames.MALWARE: 'malware',
    FeedIndicatorType.CVE: 'vulnerability',
}

STIX2_TYPES_TO_XSOAR = {
    'campaign': ThreatIntel.ObjectsNames.CAMPAIGN,
    'attack-pattern': ThreatIntel.ObjectsNames.ATTACK_PATTERN,
    'report': ThreatIntel.ObjectsNames.REPORT,
    'malware': ThreatIntel.ObjectsNames.MALWARE,
    'course-of-action': ThreatIntel.ObjectsNames.COURSE_OF_ACTION,
    'intrusion-set': ThreatIntel.ObjectsNames.INTRUSION_SET,
    'tool': ThreatIntel.ObjectsNames.TOOL,
    'threat-actor': ThreatIntel.ObjectsNames.THREAT_ACTOR,
    'infrastructure': ThreatIntel.ObjectsNames.INFRASTRUCTURE,
    'vulnerability': FeedIndicatorType.CVE,
    "ipv4-addr": FeedIndicatorType.IP,
    "ipv6-addr": FeedIndicatorType.IPv6,
    "domain-name": [FeedIndicatorType.DomainGlob, FeedIndicatorType.Domain],
    'user-account': FeedIndicatorType.Account,
    'email-addr': FeedIndicatorType.Email,
    "url": FeedIndicatorType.URL,
    "file": FeedIndicatorType.File,
    'windows-registry-key': FeedIndicatorType.Registry,
}

NGINX_TAXII2SERVER_CONF = '''
server {

    listen $port default_server $ssl;

    $sslcerts

    proxy_cache_key $scheme$proxy_host$request_uri$extra_cache_key$http_range$http_content_range;
    proxy_set_header Range $http_range;

    # Static test file
    location = /nginx-test {
        alias /var/lib/nginx/html/index.html;
        default_type text/html;
    }

    # Proxy everything to python
    location / {
        proxy_pass http://localhost:$serverport/;
        add_header X-Proxy-Cache $upstream_cache_status;
        # allow bypassing the cache with an arg of nocache=1 ie http://server:7000/?nocache=1
        proxy_cache_bypass $arg_nocache;
    }
}

'''

''' TAXII2 Server '''


class TAXII2Server:
    def __init__(self, url_scheme: str, host: str, port: int, collections: dict, certificate: str, private_key: str,
                 http_server: bool, credentials: dict, version: str, service_address: Optional[str] = None,
                 fields_to_present: Optional[set] = None):
        """
        Class for a TAXII2 Server configuration.
        Args:
            url_scheme: The URL scheme (http / https)
            host: The server address.
            port: The server port.
            collections: The JSON string of collections of indicator queries.
            certificate: The server certificate for SSL.
            private_key: The private key for SSL.
            http_server: Whether to use HTTP server (not SSL).
            credentials: The user credentials.
            version: API version.
            fields_to_present: indicator fields to return in the request.
        """
        self._url_scheme = url_scheme
        self._host = host
        self._port = port
        self._certificate = certificate
        self._private_key = private_key
        self._http_server = http_server
        self._service_address = service_address
        self.fields_to_present = fields_to_present
        self.has_extention = False if fields_to_present == {'value', 'indicator_type'} else True
        self._auth = None
        if credentials and (identifier := credentials.get('identifier')) and (password := credentials.get('password')):
            self._auth = (identifier, password)
        self.version = version
        if not (version == TAXII_VER_2_0 or version == TAXII_VER_2_1):
            raise Exception(f'Wrong TAXII 2 Server version: {version}. '
                            f'Possible values: {TAXII_VER_2_0}, {TAXII_VER_2_1}.')
        self._collections_resource: list = []
        self.collections_by_id: dict = dict()
        self.namespace_uuid = uuid.uuid5(PAWN_UUID, demisto.getLicenseID())
        self.create_collections(collections)

    @property
    def taxii_collections_media_type(self):
        media_type = MEDIA_TYPE_STIX_ANY
        if self.version == TAXII_VER_2_0:
            media_type = MEDIA_TYPE_STIX_V20
        elif self.version == TAXII_VER_2_1:
            media_type = MEDIA_TYPE_STIX_V21
        return media_type

    @property
    def taxii_content_type(self):
        content_type = MEDIA_TYPE_TAXII_ANY
        if self.version == TAXII_VER_2_0:
            content_type = MEDIA_TYPE_TAXII_V20
        elif self.version == TAXII_VER_2_1:
            content_type = MEDIA_TYPE_TAXII_V21
        return content_type

    @property
    def discovery_route(self):
        discovery_route = '/taxii/'
        if self.version == TAXII_VER_2_1:
            discovery_route = '/taxii2/'
        return discovery_route

    @property
    def api_version(self):
        api_root_version = 'taxii-2.0'
        if self.version == TAXII_VER_2_1:
            api_root_version = MEDIA_TYPE_TAXII_V21
        return api_root_version

    @property
    def auth(self):
        return self._auth

    def create_collections(self, collections):
        """
        Creates collection resources from collection params.
        """
        collections_resource = []
        collections_by_id = dict()
        for name, query_dict in collections.items():
            description = ''
            if isinstance(query_dict, dict):
                query = query_dict.get('query')
                description = query_dict.get('description', '')
            else:
                query = query_dict
            collection_uuid = str(uuid.uuid5(self.namespace_uuid, 'Collection_' + name))
            collection = {
                'id': collection_uuid,
                'title': name,
                'description': description,
                'can_read': True,
                'can_write': False,
                'media_types': [self.taxii_collections_media_type],
                'query': query
            }
            collections_resource.append(collection)
            collections_by_id[collection_uuid] = collection

        self._collections_resource = collections_resource
        self.collections_by_id = collections_by_id

    def get_discovery_service(self):
        """
        Handle discovery request.

        Returns:
            The discovery response.
        """
        request_headers = request.headers
        if self._service_address:
            service_address = self._service_address
        elif request_headers and '/instance/execute' in request_headers.get('X-Request-URI', ''):
            # if the server rerouting is used, then the X-Request-URI header is added to the request by the server
            # and we should use the /instance/execute endpoint in the address
            self._url_scheme = 'https'
            calling_context = get_calling_context()
            instance_name = calling_context.get('IntegrationInstance', '')
            endpoint = requote_uri(os.path.join('/instance', 'execute', instance_name))
            service_address = f'{self._url_scheme}://{self._host}{endpoint}'
        else:
            endpoint = f':{self._port}'
            service_address = f'{self._url_scheme}://{self._host}{endpoint}'

        default = urljoin(service_address, API_ROOT)
        default = urljoin(default, '/')
        return {
            'title': 'Cortex XSOAR TAXII2 Server',
            'description': 'This integration provides TAXII Services for system indicators (Outbound feed).',
            'default': default,
            'api_roots': [default]
        }

    def get_api_root(self):
        """
        Handle API Root request.

        Returns:
            The API ROOT response.
        """
        return {
            'title': 'Cortex XSOAR TAXII2 Server ThreatIntel',
            'description': 'This API Root provides TAXII Services for system indicators.',
            'versions': [self.api_version],
            'max_content_length': 9765625 if self.version == TAXII_VER_2_0 else 104857600
        }

    def get_collections(self):
        """
        Handle Collections request.

        Returns:
            The Collections response.
        """
        return self._collections_resource

    def get_collection_by_id(self, collection_id):
        """
        Handle Collection ID request.

        Returns:
            The Collection with given ID response.
        """
        found_collection = self.collections_by_id.get(collection_id)
        return found_collection

    def get_manifest(self, collection_id: str, added_after, limit: int, offset: int,
                     types: list):
        """
        Handle Manifest request.

        Returns:
            The objects from given collection ID.
        """
        found_collection = self.collections_by_id.get(collection_id, {})
        query = found_collection.get('query')
        new_limit = offset + limit + 1  # helps to verify that there is more indicators
        new_query = create_query(query, types)
        iocs, _ = find_indicators(query=new_query, added_after=added_after, limit=new_limit, is_manifest=True)

        first_added = None
        last_added = None
        objects = iocs[offset:offset + limit]

        if objects:
            first_added = parse(objects[0].get('date_added')).strftime(STIX_DATE_FORMAT)
            last_added = parse(objects[-1].get('date_added')).strftime(STIX_DATE_FORMAT)

        response = {
            'objects': objects,
        }

        if self.version == TAXII_VER_2_1:
            if len(iocs) > offset + limit:
                response['more'] = True
                response['next'] = str(limit + offset)

        return response, first_added, last_added

    def get_objects(self, collection_id: str, added_after, limit: int, offset: int, types: list):
        """
        Handle Objects request.

        Returns:
            The objects from given collection ID.
        """

        found_collection = self.collections_by_id.get(collection_id, {})
        query = found_collection.get('query')
        new_limit = offset + limit + 1  # helps to verify that there is more indicators
        new_query = create_query(query, types)
        iocs, extensions = find_indicators(query=new_query, added_after=added_after, limit=new_limit)

        first_added = None
        last_added = None
        limited_extensions = None

        limited_iocs = iocs[offset:offset + limit]
        objects = limited_iocs

        if SERVER.has_extention:
            limited_extensions = extensions[offset:offset + limit]
            objects = [val for pair in zip(limited_iocs, limited_extensions) for val in pair]

        if limited_extensions:
            first_added = parse(limited_extensions[0].get('created')).strftime(STIX_DATE_FORMAT)
            last_added = parse(limited_extensions[-1].get('created')).strftime(STIX_DATE_FORMAT)

        response = {}
        if self.version == TAXII_VER_2_0:
            response = {
                'type': 'bundle',
                'objects': objects,
                'id': uuid.uuid4()
            }
        elif self.version == TAXII_VER_2_1:
            response = {
                'objects': objects,
            }
            if len(iocs) > offset + limit:
                response['more'] = True
                response['next'] = str(limit + offset)

        return response, first_added, last_added


SERVER: TAXII2Server = None  # type: ignore[]

''' HELPER FUNCTIONS '''


def taxii_validate_request_headers(f):
    @functools.wraps(f)
    def validate_request_headers(*args, **kwargs):
        """
        function for HTTP requests to validate authentication and Accept headers.
        """
        accept_headers = [MEDIA_TYPE_TAXII_ANY, MEDIA_TYPE_TAXII_V20, MEDIA_TYPE_TAXII_V21,
                          MEDIA_TYPE_STIX_V20, ACCEPT_TYPE_ALL]
        credentials = request.authorization

        if SERVER.auth:
            if credentials:
                try:
                    auth_success = (compare_digest(credentials.username, SERVER.auth[0])  # type: ignore
                                    and compare_digest(credentials.password, SERVER.auth[1]))  # type: ignore
                except TypeError:
                    auth_success = False
            else:
                auth_success = False
            if not auth_success:
                handle_long_running_error('Authorization failed')
                return handle_response(HTTP_401_UNAUTHORIZED, {'title': 'Authorization failed'})

        request_headers = request.headers
        if (accept_header := request_headers.get('Accept')) not in accept_headers:
            handle_long_running_error('Invalid TAXII Headers')
            return handle_response(HTTP_406_NOT_ACCEPABLE,
                                   {'title': 'Invalid TAXII Headers',
                                    'description': f'Invalid Accept header: {accept_header}, '
                                                   f'please use one ot the following Accept headers: '
                                                   f'{accept_headers}'})
        return f(*args, **kwargs)

    return validate_request_headers


def taxii_validate_url_param(f):
    @functools.wraps(f)
    def validate_url_param(*args, **kwargs):
        """
        function for HTTP/HTTPS requests to validate api_root and collection_id.
        """
        api_root = kwargs.get('api_root')
        collection_id = kwargs.get('collection_id')
        if api_root and not api_root == API_ROOT:
            handle_long_running_error('Unknown API Root')
            return handle_response(HTTP_404_NOT_FOUND,
                                   {'title': 'Unknown API Root',
                                    'description': f"Unknown API Root {api_root}. Check possible API Roots using "
                                                   f"'{SERVER.discovery_route}'"})

        if collection_id:
            if not SERVER.collections_by_id.get(collection_id):
                handle_long_running_error('Unknown Collection')
                return handle_response(HTTP_404_NOT_FOUND,
                                       {'title': 'Unknown Collection',
                                        'description': f'No collection with id "{collection_id}". '
                                                       f'Use "/{api_root}/collections/" to get '
                                                       f'all existing collections.'})

        return f(*args, **kwargs)

    return validate_url_param


def create_fields_list(fields: str):
    if not fields:
        return {'value', 'indicator_type'}
    elif 'all' in fields.lower():
        return set()
    fields_list = argToList(fields)
    new_list = set()
    for field in fields_list:
        if field == 'name':
            field = 'value'
        elif field == 'type':
            field = 'indicator_type'
        new_list.add(field)
    return set(new_list)


def handle_long_running_error(error: str):
    """
    Handle errors in the long running process.
    Args:
        error: The error message.
    """
    demisto.error(error)
    demisto.updateModuleHealth(error)


def handle_response(status_code, content, date_added_first=None, date_added_last=None,
                    content_type=None):
    """
    Create an HTTP taxii response from a taxii message.
    Args:
        status_code: status code to return
        content_type: response content type to return
        date_added_last: last added item creation time
        date_added_first: first added item creation time
        content: response data

    Returns:
        A taxii HTTP response.
    """
    if not content_type:
        content_type = SERVER.taxii_content_type
    headers = {
        'Content-Type': content_type,
    }
    if status_code == HTTP_401_UNAUTHORIZED:
        headers['WWW-Authenticate'] = 'Basic realm="Authentication Required"'
    if date_added_first:
        headers['X-TAXII-Date-Added-First'] = date_added_first
    if date_added_last:
        headers['X-TAXII-Date-Added-Last'] = date_added_last

    return make_response(jsonify(content), status_code, headers)


def create_query(query, types):
    """
    Args:
        query: collections query
        types: indicator types to filter by

    Returns:
        New query with types params
    """
    if types:
        try:
            xsoar_types = [STIX2_TYPES_TO_XSOAR[t] for t in types if t != 'domain-name']
            if 'domain-name' in types:
                xsoar_types.extend(STIX2_TYPES_TO_XSOAR['domain-name'])
        except KeyError as e:
            raise Exception(f'Unsupported object type: {e}.')
        new_query = query + ' '
        new_query += ' or '.join(['type:' + x for x in xsoar_types])  # type: ignore
        demisto.debug(f'new query: {new_query}')
        return new_query
    else:
        return query


def find_indicators(query: str, added_after, limit: int, is_manifest: bool = False):
    """
    Args:
        query: search indicators query
        added_after: search indicators after this date
        limit: response items limit
        is_manifest: whether this call is for manifest or indicators

    Returns: Created indicators and its extensions.
    """
    iocs = []
    extensions = []
    indicator_searcher = IndicatorsSearcher(
        filter_fields=','.join(SERVER.fields_to_present),
        query=query,
        limit=limit,
        from_date=added_after
    )
    for ioc in indicator_searcher:
        found_indicators = ioc.get('iocs') or []
        for xsoar_indicator in found_indicators:
            xsoar_type = xsoar_indicator.get('indicator_type')
            if is_manifest:
                manifest_entry = create_manifest_entry(xsoar_indicator, xsoar_type)
                if manifest_entry:
                    iocs.append(manifest_entry)
            else:
                stix_ioc, extension_definition = create_stix_object(xsoar_indicator, xsoar_type)
                if SERVER.has_extention and stix_ioc:
                    iocs.append(stix_ioc)
                    extensions.append(extension_definition)
                elif stix_ioc:
                    iocs.append(stix_ioc)

    return iocs, extensions


def create_sco_stix_uuid(xsoar_indicator, stix_type):
    """
    Create uuid for sco objects.
    """
    value = xsoar_indicator.get('value')
    if stix_type == 'user-account':
        account_type = xsoar_indicator.get('CustomFields', {}).get('accounttype')
        user_id = xsoar_indicator.get('CustomFields', {}).get('userid')
        unique_id = uuid.uuid5(SCO_DET_ID_NAMESPACE,
                               '{"account_login":"' + value + '","account_type":"' + account_type + '","user_id":"'
                               + user_id + '"}')
    elif stix_type == 'windows-registry-key':
        unique_id = uuid.uuid5(SCO_DET_ID_NAMESPACE, '{"key":"' + value + '"}')
    elif stix_type == 'file':
        custom_fields = xsoar_indicator.get('CustomFields', {})
        if md5 := custom_fields.get('md5'):
            unique_id = uuid.uuid5(SCO_DET_ID_NAMESPACE, '{"hashes":{"MD5":"' + md5 + '"}')
        elif sha1 := custom_fields.get('sha1'):
            unique_id = uuid.uuid5(SCO_DET_ID_NAMESPACE, '{"hashes":{"SHA-1":"' + sha1 + '"}')
        elif sha256 := custom_fields.get('sha256'):
            unique_id = uuid.uuid5(SCO_DET_ID_NAMESPACE, '{"hashes":{"SHA-256":"' + sha256 + '"}')
        elif sha512 := custom_fields.get('sha512'):
            unique_id = uuid.uuid5(SCO_DET_ID_NAMESPACE, '{"hashes":{"SHA-512":"' + sha512 + '"}')
        else:
            unique_id = uuid.uuid5(SCO_DET_ID_NAMESPACE, '{"value":"' + value + '"}')
    else:
        unique_id = uuid.uuid5(SCO_DET_ID_NAMESPACE, '{"value":"' + value + '"}')

    stix_id = f'{stix_type}--{unique_id}'
    return stix_id


def create_sdo_stix_uuid(xsoar_indicator, stix_type):
    """
    Create uuid for sdo objects.
    """
    value = xsoar_indicator.get('value')
    if stix_type == 'attack-pattern':
        if mitre_id := xsoar_indicator.get('CustomFields', {}).get('mitreid'):
            unique_id = uuid.uuid5(SERVER.namespace_uuid, f'{stix_type}:{mitre_id}')
        else:
            unique_id = uuid.uuid5(SERVER.namespace_uuid, f'{stix_type}:{value}')
    else:
        unique_id = uuid.uuid5(SERVER.namespace_uuid, f'{stix_type}:{value}')

    stix_id = f'{stix_type}--{unique_id}'
    return stix_id


def create_manifest_entry(xsoar_indicator, xsoar_type):
    """

    Args:
        xsoar_indicator: to create manifest entry from
        xsoar_type: type of indicator in xsoar system

    Returns:
        manifest entry for given indicator.
    """
    if stix_type := XSOAR_TYPES_TO_STIX_SCO.get(xsoar_type):
        stix_id = create_sco_stix_uuid(xsoar_indicator, stix_type)
    elif stix_type := XSOAR_TYPES_TO_STIX_SDO.get(xsoar_type):
        stix_id = create_sdo_stix_uuid(xsoar_indicator, stix_type)
    else:
        demisto.debug(f'No such indicator type: {xsoar_type} in stix format.')
        return {}
    entry = {
        'id': stix_id,
        'date_added': parse(xsoar_indicator.get('timestamp')).strftime(STIX_DATE_FORMAT),
    }
    if SERVER.version == TAXII_VER_2_1:
        entry['version'] = xsoar_indicator.get('version')
    return entry


def create_stix_object(xsoar_indicator, xsoar_type):
    """

    Args:
        xsoar_indicator: to create stix object entry from
        xsoar_type: type of indicator in xsoar system

    Returns:
        Stix object entry for given indicator, and extension. Format described here:
        (https://docs.google.com/document/d/1wE2JibMyPap9Lm5-ABjAZ02g098KIxlNQ7lMMFkQq44/edit#heading=h.naoy41lsrgt0)
    """
    is_sdo = False
    if stix_type := XSOAR_TYPES_TO_STIX_SCO.get(xsoar_type):
        stix_id = create_sco_stix_uuid(xsoar_indicator, stix_type)
        object_type = stix_type
    elif stix_type := XSOAR_TYPES_TO_STIX_SDO.get(xsoar_type):
        stix_id = create_sdo_stix_uuid(xsoar_indicator, stix_type)
        object_type = stix_type
        is_sdo = True
    else:
        demisto.debug(f'No such indicator type: {xsoar_type} in stix format.')
        return {}

<<<<<<< HEAD
    stix_object = {
=======
    xsoar_indicator['extension_type'] = 'property_extension'
    extention_id = f'extension-definition--{uuid.uuid4()}'
    extension_definition = {
        'id': extention_id,
        'type': 'extension-definition',
        'spec_version': SERVER.version,
        'name': f'Cortex XSOAR TIM {xsoar_type}',
        'description': 'This schema adds TIM data to the object',
        'created': xsoar_indicator.get('timestamp'),
        'modified': xsoar_indicator.get('modified'),
        'created_by_ref': f'identity--{str(PAWN_UUID)}',
        'schema':
            'https://github.com/demisto/content/tree/master/Packs/TAXIIServer/doc_files/XSOAR_indicator_schema.json',
        'version': '1.0',
        'extension_types': ['property-extension']
    }
    sco_object = {
>>>>>>> 343efbca
        'id': stix_id,
        'value': xsoar_indicator.get('value'),
        'type': object_type,
        'spec_version': SERVER.version
    }

    xsoar_indicator_to_return = dict()

    # filter only requested fields
    if SERVER.has_extention and SERVER.fields_to_present:
        # if Server fields_to_present is None - no filters, return all. If Existing fields - filter
        for field in SERVER.fields_to_present:
            value = xsoar_indicator.get(field)
            if not value:
                value = xsoar_indicator.get('CustomFields', {}).get(field)
            xsoar_indicator_to_return[field] = value
    else:
        xsoar_indicator_to_return = xsoar_indicator
    extension_definition = {}

    if SERVER.has_extention:
        xsoar_indicator_to_return['extension_type'] = 'property_extension'
        extention_id = f'extension-definition--{uuid.uuid4()}'
        extension_definition = {
            'id': extention_id,
            'type': 'extension-definition',
            'spec_version': SERVER.version,
            'name': f'XSOAR TIM {xsoar_type}',
            'description': 'This schema adds TIM data to the object',
            'created': xsoar_indicator.get('timestamp'),
            'modified': xsoar_indicator.get('modified'),
            'created_by_ref': f'identity--{str(PAWN_UUID)}',
            'schema':
                'https://github.com/demisto/content/tree/master/Packs/TAXIIServer/doc_files/XSOAR_indicator_schema.json',
            'version': '1.0',
            'extension_types': ['property-extension']
        }
        stix_object['extensions'] = {
            extention_id: xsoar_indicator_to_return,
        }

    if is_sdo:
        stix_object['description'] = xsoar_indicator.get('CustomFields', {}).get('description')
    return stix_object, extension_definition


def parse_content_range(content_range):
    """

    Args:
        content_range: the content-range or range header to parse.

    Returns:
        Offset and limit arguments for the command.
    """
    try:
        range_type, range_count = content_range.split(' ', 1)

        if range_type != 'items':
            raise Exception(f'Bad Content-Range header: {content_range}.')

        range_count = range_count.split('/')
        range_begin, range_end = range_count[0].split('-', 1)

        offset = int(range_begin)
        limit = int(range_end) - offset
    except Exception:
        raise Exception(f'Bad Content-Range header: {content_range}.')

    return offset, limit


def get_collections(params: dict = demisto.params()) -> dict:
    """
    Gets the indicator query collections from the integration parameters.
    """
    collections_json: str = params.get('collections', '')

    try:
        collections = json.loads(collections_json)
    except Exception:
        raise ValueError('The collections string must be a valid JSON object.')

    return collections


def get_calling_context():
    return demisto.callingContext.get('context', {})  # type: ignore[attr-defined]


''' ROUTE FUNCTIONS '''


@APP.route('/taxii/', methods=['GET'])  # TAXII v2.0
@APP.route('/taxii2/', methods=['GET'])  # TAXII v2.1
@taxii_validate_request_headers
def taxii2_server_discovery():
    """
    Defines TAXII API - Server Information:
    Server Discovery section (4.1) `here  for v2.1
    <https://docs.oasis-open.org/cti/taxii/v2.1/cs01/taxii-v2.1-cs01.html#_Toc31107526>`__
    and `here for v2.0 <http://docs.oasis-open.org/cti/taxii/v2.0/cs01/taxii-v2.0-cs01.html#_Toc496542727>`__
    Returns:
        discovery: A Discovery Resource upon successful requests.
    """
    try:
        discovery_response = SERVER.get_discovery_service()
    except Exception as e:
        error = f'Could not perform the discovery request: {str(e)}'
        handle_long_running_error(error)
        return handle_response(HTTP_400_BAD_REQUEST, {'title': 'Discovery Request Error',
                                                      'description': error})

    return handle_response(HTTP_200_OK, discovery_response)


@APP.route('/<api_root>/', methods=['GET'])
@taxii_validate_request_headers
@taxii_validate_url_param
def taxii2_api_root(api_root: str):
    """
     Defines TAXII API - Server Information:
     Get API Root Information section (4.2) `here
     <https://docs.oasis-open.org/cti/taxii/v2.1/cs01/taxii-v2.1-cs01.html#_Toc31107528>`__
     Args:
         api_root (str): the base URL of the API Root
     Returns:
         api-root: An API Root Resource upon successful requests.
     """
    try:
        api_root_response = SERVER.get_api_root()
    except Exception as e:
        error = f'Could not perform the API Root request: {str(e)}'
        handle_long_running_error(error)
        return handle_response(HTTP_400_BAD_REQUEST, {'title': 'API Root Request Error',
                                                      'description': error})

    return handle_response(HTTP_200_OK, api_root_response)


@APP.route('/<api_root>/status/<status_id>/', methods=['GET'])
@taxii_validate_request_headers
@taxii_validate_url_param
def taxii2_status(api_root, status_id):  # noqa: F841
    """Status API call used to check status for adding object to the system.
    Our collections are read only. No option to add objects.
    Then All status requests ending with error.

    Returns: Error response.
    """
    return handle_response(HTTP_400_BAD_REQUEST, {'title': 'Get Status not allowed.',
                                                  'description': 'All collections are read-only. '
                                                                 'Adding objects is not allowed.'})


@APP.route('/<api_root>/collections/', methods=['GET'])
@taxii_validate_request_headers
@taxii_validate_url_param
def taxii2_collections(api_root: str):
    """
    Defines TAXII API - Collections:
    Get Collection section (5.1) `here for v.2
    <https://docs.oasis-open.org/cti/taxii/v2.1/csprd01/taxii-v2.1-csprd01.html#_Toc532988049>`__
    Args:
        api_root (str): the base URL of the API Root
    Returns:
        collections: A Collections Resource upon successful requests. Additional information
        `here <https://docs.oasis-open.org/cti/taxii/v2.1/csprd01/taxii-v2.1-csprd01.html#_Toc532988050>`__.
    """
    try:
        collections_response = SERVER.get_collections()
    except Exception as e:
        error = f'Could not perform the collections request: {str(e)}'
        handle_long_running_error(error)
        return handle_response(HTTP_400_BAD_REQUEST, {'title': 'Collections Request Error',
                                                      'description': error})
    return handle_response(HTTP_200_OK, collections_response)


@APP.route('/<api_root>/collections/<collection_id>/', methods=['GET'])
@taxii_validate_request_headers
@taxii_validate_url_param
def taxii2_collection_by_id(api_root: str, collection_id: str):
    """
    Defines TAXII API - Collections:
    Get Collection section (5.2) `here for v.2.0
    <http://docs.oasis-open.org/cti/taxii/v2.0/cs01/taxii-v2.0-cs01.html#_Toc496542736>`__
    and `here for v.2.1 <https://docs.oasis-open.org/cti/taxii/v2.1/csprd01/taxii-v2.1-csprd01.html#_Toc532988051>`__
    Args:
        collection_id: the is of the collection, can be obtained using `collection` request.
        api_root (str): the base URL of the API Root
    Returns:
        collections: A Collection Resource with given id upon successful requests.
    """
    try:
        collection_response = SERVER.get_collection_by_id(collection_id)
    except Exception as e:
        error = f'Could not perform the collection request: {str(e)}'
        handle_long_running_error(error)
        return handle_response(HTTP_400_BAD_REQUEST, {'title': 'Collection Request Error',
                                                      'description': error})
    return handle_response(HTTP_200_OK, collection_response)


@APP.route('/<api_root>/collections/<collection_id>/manifest/', methods=['GET'])
@taxii_validate_request_headers
@taxii_validate_url_param
def taxii2_manifest(api_root: str, collection_id: str):
    """
    Defines TAXII API - Manifest Objects:
    Get Manifest section (5.3) `here
    <https://docs.oasis-open.org/cti/taxii/v2.1/os/taxii-v2.1-os.html#_Toc31107537>`__
    Args:
        collection_id: collection id to query it objects
        api_root (str): the base URL of the API Root
    Returns:
        manifest: A Manifest Resource upon successful requests. Additional information
        `here <https://docs.oasis-open.org/cti/taxii/v2.1/os/taxii-v2.1-os.html#_Toc31107538>`__.
    """
    try:
        added_after = request.args.get('added_after')
        types = argToList(request.args.get('match[type]'))
        limit = 100
        offset = 0

        if request.args.get('match[id]') or request.args.get('match[version]'):
            raise Exception('Filtering by ID or version is not supported.')

        try:
            if added_after:
                datetime.strptime(added_after, STIX_DATE_FORMAT)
        except ValueError as e:
            raise Exception(f'Added after time format should be YYYY-MM-DDTHH:mm:ss.[s+]Z. {e}')

        if SERVER.version == TAXII_VER_2_0:
            if content_range := request.headers.get('Content-Range'):
                offset, limit = parse_content_range(content_range)
            elif range := request.headers.get('Range'):
                offset, limit = parse_content_range(range)

        elif SERVER.version == TAXII_VER_2_1:
            next = request.args.get('next')
            limit_arg = request.args.get('limit')
            offset = int(next) if next else 0
            limit = int(limit_arg) if limit_arg else 100

        manifest_response, date_added_first, date_added_last = SERVER.get_manifest(
            collection_id=collection_id,
            added_after=added_after,
            offset=offset,
            limit=limit,
            types=types,
        )
    except Exception as e:
        error = f'Could not perform the manifest request: {str(e)}'
        handle_long_running_error(error)
        return handle_response(HTTP_400_BAD_REQUEST, {'title': 'Manifest Request Error',
                                                      'description': error})

    return handle_response(
        status_code=HTTP_200_OK,
        content=manifest_response,
        date_added_first=date_added_first,
        date_added_last=date_added_last,
    )


@APP.route('/<api_root>/collections/<collection_id>/objects/', methods=['GET'])
@taxii_validate_request_headers
@taxii_validate_url_param
def taxii2_objects(api_root: str, collection_id: str):
    """
    Defines TAXII API - Collections Objects:
    Get Collection section (5.4) `here
    <https://docs.oasis-open.org/cti/taxii/v2.1/csprd01/taxii-v2.1-csprd01.html#_Toc532988055>`__
    Args:
        collection_id: collection id to query it objects
        api_root (str): the base URL of the API Root
    Returns:
        envelope: A Envelope Resource upon successful requests. Additional information
        `here <https://docs.oasis-open.org/cti/taxii/v2.1/csprd01/taxii-v2.1-csprd01.html#_Toc532988038>`__.
    """
    try:
        added_after = request.args.get('added_after')
        types = argToList(request.args.get('match[type]'))
        limit = 100
        offset = 0

        if request.args.get('match[id]') or request.args.get('match[version]'):
            raise Exception('Filtering by id or version is not supported.')

        try:
            if added_after:
                datetime.strptime(added_after, STIX_DATE_FORMAT)
        except ValueError as e:
            raise Exception(f'Added after time format should be YYYY-MM-DDTHH:mm:ss.[s+]Z. {e}')

        if SERVER.version == TAXII_VER_2_0:
            if content_range := request.headers.get('Content-Range'):
                offset, limit = parse_content_range(content_range)
            elif range := request.headers.get('Range'):
                offset, limit = parse_content_range(range)

        elif SERVER.version == TAXII_VER_2_1:
            next = request.args.get('next')
            limit_arg = request.args.get('limit')

            offset = int(next) if next else 0
            limit = int(limit_arg) if limit_arg else 100

        objects_response, date_added_first, date_added_last = SERVER.get_objects(
            collection_id=collection_id,
            added_after=added_after,
            offset=offset,
            limit=limit,
            types=types,
        )
    except Exception as e:
        error = f'Could not perform the objects request: {str(e)}'
        handle_long_running_error(error)
        return handle_response(HTTP_400_BAD_REQUEST, {'title': 'Objects Request Error',
                                                      'description': error})

    return handle_response(
        status_code=HTTP_200_OK,
        content=objects_response,
        date_added_first=date_added_first,
        date_added_last=date_added_last,
        content_type=MEDIA_TYPE_STIX_V20 if SERVER.version == TAXII_VER_2_0 else MEDIA_TYPE_TAXII_V21
    )


def test_module(params):
    """
    Integration test module.
    """
    run_long_running(params, is_test=True)
    return 'ok'


def main():
    """
    Main
    """
    global SERVER

    params = demisto.params()
    command = demisto.command()

    fields_to_present = create_fields_list(params.get('fields_filter', ''))

    try:
        port = int(params.get('longRunningPort'))
    except ValueError as e:
        raise ValueError(f'Invalid listen port - {e}')

    collections = get_collections(params)
    version = params.get('version')
    credentials = params.get('credentials', {})

    server_links = demisto.demistoUrls()
    server_link_parts: ParseResult = urlparse(server_links.get('server'))
    host_name = server_link_parts.hostname

    service_address = params.get('service_address')

    certificate = params.get('certificate', '')
    private_key = params.get('key', '')

    if (certificate and not private_key) or (private_key and not certificate):
        raise ValueError('When using HTTPS connection, both certificate and private key must be provided.')

    http_server = not (certificate and private_key)  # False if (certificate and private_key) else True

    scheme = 'https' if not http_server else 'http'

    if version == TAXII_VER_2_0:
        params['nginx_server_conf'] = NGINX_TAXII2SERVER_CONF

    demisto.debug(f'Command being called is {command}')

    try:
        SERVER = TAXII2Server(scheme, str(host_name), port, collections, certificate,
                              private_key, http_server, credentials, version, service_address, fields_to_present)

        if command == 'long-running-execution':
            run_long_running(params)

        elif command == 'test-module':
            return_results(test_module(params))

    except Exception as e:
        err_msg = f'Error in {INTEGRATION_NAME} Integration [{e}]'
        return_error(err_msg)


from NGINXApiModule import *  # noqa: E402

if __name__ in ['__main__', '__builtin__', 'builtins']:
    main()<|MERGE_RESOLUTION|>--- conflicted
+++ resolved
@@ -135,8 +135,6 @@
         self._private_key = private_key
         self._http_server = http_server
         self._service_address = service_address
-        self.fields_to_present = fields_to_present
-        self.has_extention = False if fields_to_present == {'value', 'indicator_type'} else True
         self._auth = None
         if credentials and (identifier := credentials.get('identifier')) and (password := credentials.get('password')):
             self._auth = (identifier, password)
@@ -358,7 +356,7 @@
         return response, first_added, last_added
 
 
-SERVER: TAXII2Server = None  # type: ignore[]
+SERVER: TAXII2Server = None  # type: ignore
 
 ''' HELPER FUNCTIONS '''
 
@@ -642,27 +640,7 @@
         demisto.debug(f'No such indicator type: {xsoar_type} in stix format.')
         return {}
 
-<<<<<<< HEAD
     stix_object = {
-=======
-    xsoar_indicator['extension_type'] = 'property_extension'
-    extention_id = f'extension-definition--{uuid.uuid4()}'
-    extension_definition = {
-        'id': extention_id,
-        'type': 'extension-definition',
-        'spec_version': SERVER.version,
-        'name': f'Cortex XSOAR TIM {xsoar_type}',
-        'description': 'This schema adds TIM data to the object',
-        'created': xsoar_indicator.get('timestamp'),
-        'modified': xsoar_indicator.get('modified'),
-        'created_by_ref': f'identity--{str(PAWN_UUID)}',
-        'schema':
-            'https://github.com/demisto/content/tree/master/Packs/TAXIIServer/doc_files/XSOAR_indicator_schema.json',
-        'version': '1.0',
-        'extension_types': ['property-extension']
-    }
-    sco_object = {
->>>>>>> 343efbca
         'id': stix_id,
         'value': xsoar_indicator.get('value'),
         'type': object_type,
@@ -690,7 +668,7 @@
             'id': extention_id,
             'type': 'extension-definition',
             'spec_version': SERVER.version,
-            'name': f'XSOAR TIM {xsoar_type}',
+            'name': f'Cortex XSOAR TIM {xsoar_type}',
             'description': 'This schema adds TIM data to the object',
             'created': xsoar_indicator.get('timestamp'),
             'modified': xsoar_indicator.get('modified'),
