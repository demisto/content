--- conflicted
+++ resolved
@@ -27,12 +27,6 @@
 MEDIA_TYPE_STIX_V21 = 'application/stix+json;version=2.1'
 MEDIA_TYPE_TAXII_V20 = 'application/vnd.oasis.taxii+json; version=2.0'
 MEDIA_TYPE_STIX_V20 = 'application/vnd.oasis.stix+json; version=2.0'
-<<<<<<< HEAD
-TAXII_VER_2_0 = '2.0'
-TAXII_VER_2_1 = '2.1'
-PAWN_UUID = uuid.uuid5(uuid.NAMESPACE_URL, 'https://www.paloaltonetworks.com')
-=======
->>>>>>> 90cf3b88
 SCO_DET_ID_NAMESPACE = uuid.UUID('00abedb4-aa42-466c-9c01-fed23315a9b7')
 STIX_DATE_FORMAT = '%Y-%m-%dT%H:%M:%S.%fZ'
 UTC_DATE_FORMAT = '%Y-%m-%dT%H:%M:%SZ'
@@ -46,72 +40,6 @@
 TAXII_V21_REQUIRED_FILTER_FIELDS = {"ismalwarefamily", "published"}
 PAGE_SIZE = 2000
 
-<<<<<<< HEAD
-XSOAR_TYPES_TO_STIX_SCO = {
-    FeedIndicatorType.CIDR: 'ipv4-addr',
-    FeedIndicatorType.DomainGlob: 'domain-name',
-    FeedIndicatorType.IPv6: 'ipv6-addr',
-    FeedIndicatorType.IPv6CIDR: 'ipv6-addr',
-    FeedIndicatorType.Account: 'user-account',
-    FeedIndicatorType.Domain: 'domain-name',
-    FeedIndicatorType.Email: 'email-addr',
-    FeedIndicatorType.IP: 'ipv4-addr',
-    FeedIndicatorType.Registry: 'windows-registry-key',
-    FeedIndicatorType.File: 'file',
-    FeedIndicatorType.URL: 'url',
-    FeedIndicatorType.Software: 'software',
-    FeedIndicatorType.AS: 'asn',
-}
-
-XSOAR_TYPES_TO_STIX_SDO = {
-    ThreatIntel.ObjectsNames.ATTACK_PATTERN: 'attack-pattern',
-    ThreatIntel.ObjectsNames.CAMPAIGN: 'campaign',
-    ThreatIntel.ObjectsNames.COURSE_OF_ACTION: 'course-of-action',
-    ThreatIntel.ObjectsNames.INFRASTRUCTURE: 'infrastructure',
-    ThreatIntel.ObjectsNames.INTRUSION_SET: 'intrusion-set',
-    ThreatIntel.ObjectsNames.REPORT: 'report',
-    ThreatIntel.ObjectsNames.THREAT_ACTOR: 'threat-actor',
-    ThreatIntel.ObjectsNames.TOOL: 'tool',
-    ThreatIntel.ObjectsNames.MALWARE: 'malware',
-    FeedIndicatorType.CVE: 'vulnerability',
-}
-
-STIX2_TYPES_TO_XSOAR: dict[str, Union[str, tuple[str, ...]]] = {
-    'campaign': ThreatIntel.ObjectsNames.CAMPAIGN,
-    'attack-pattern': ThreatIntel.ObjectsNames.ATTACK_PATTERN,
-    'report': ThreatIntel.ObjectsNames.REPORT,
-    'malware': ThreatIntel.ObjectsNames.MALWARE,
-    'course-of-action': ThreatIntel.ObjectsNames.COURSE_OF_ACTION,
-    'intrusion-set': ThreatIntel.ObjectsNames.INTRUSION_SET,
-    'tool': ThreatIntel.ObjectsNames.TOOL,
-    'threat-actor': ThreatIntel.ObjectsNames.THREAT_ACTOR,
-    'infrastructure': ThreatIntel.ObjectsNames.INFRASTRUCTURE,
-    'vulnerability': FeedIndicatorType.CVE,
-    'ipv4-addr': FeedIndicatorType.IP,
-    'ipv6-addr': FeedIndicatorType.IPv6,
-    'domain-name': (FeedIndicatorType.DomainGlob, FeedIndicatorType.Domain),
-    'user-account': FeedIndicatorType.Account,
-    'email-addr': FeedIndicatorType.Email,
-    'url': FeedIndicatorType.URL,
-    'file': FeedIndicatorType.File,
-    'windows-registry-key': FeedIndicatorType.Registry,
-    'indicator': (FeedIndicatorType.IP, FeedIndicatorType.IPv6, FeedIndicatorType.DomainGlob,
-                  FeedIndicatorType.Domain, FeedIndicatorType.Account, FeedIndicatorType.Email,
-                  FeedIndicatorType.URL, FeedIndicatorType.File, FeedIndicatorType.Registry),
-    'software': FeedIndicatorType.Software,
-    'asn': FeedIndicatorType.AS,
-}
-
-HASH_TYPE_TO_STIX_HASH_TYPE = {
-    'md5': 'MD5',
-    'sha1': 'SHA-1',
-    'sha256': 'SHA-256',
-    'sha512': 'SHA-512',
-}
-
-
-=======
->>>>>>> 90cf3b88
 ''' TAXII2 Server '''
 
 
@@ -588,14 +516,6 @@
 
     Returns: A string of filters.
     """
-<<<<<<< HEAD
-    new_query = create_query(query, types)
-    new_limit = offset + limit
-    iocs = []
-    extensions = []
-
-=======
->>>>>>> 90cf3b88
     if is_manifest:
         field_filters: Optional[str] = ','.join(TAXII_REQUIRED_FILTER_FIELDS)
     elif SERVER.fields_to_present:
@@ -606,125 +526,7 @@
     else:
         field_filters = None
 
-<<<<<<< HEAD
-    demisto.debug(f'filter fields: {field_filters}')
-
-    indicator_searcher = IndicatorsSearcher(
-        filter_fields=field_filters,
-        query=new_query,
-        limit=new_limit,
-        size=PAGE_SIZE,
-        from_date=added_after,
-        sort=[{"field": "modified", "asc": True}],
-    )
-
-    total = 0
-    extensions_dict: dict = {}
-    for ioc in indicator_searcher:
-        found_indicators = ioc.get('iocs') or []
-        total = ioc.get('total')
-        for xsoar_indicator in found_indicators:
-            xsoar_type = xsoar_indicator.get('indicator_type')
-            if is_manifest:
-                manifest_entry = create_manifest_entry(xsoar_indicator, xsoar_type)
-                if manifest_entry:
-                    iocs.append(manifest_entry)
-            else:
-                stix_ioc, extension_definition, extensions_dict = create_stix_object(xsoar_indicator, xsoar_type, extensions_dict)
-                if XSOAR_TYPES_TO_STIX_SCO.get(xsoar_type) in SERVER.types_for_indicator_sdo:
-                    stix_ioc = convert_sco_to_indicator_sdo(stix_ioc, xsoar_indicator)
-                if SERVER.has_extension and stix_ioc:
-                    iocs.append(stix_ioc)
-                    if extension_definition:
-                        extensions.append(extension_definition)
-                elif stix_ioc:
-                    iocs.append(stix_ioc)
-    if not is_manifest and iocs \
-            and is_demisto_version_ge('6.6.0') and (relationships := create_relationships_objects(iocs, extensions)):
-        total += len(relationships)
-        iocs.extend(relationships)
-        iocs = sorted(iocs, key=lambda k: k['modified'])
-    return iocs, extensions, total
-
-
-def create_sco_stix_uuid(xsoar_indicator: dict, stix_type: str) -> str:
-    """
-    Create uuid for sco objects.
-    """
-    if stixid := xsoar_indicator.get('CustomFields', {}).get('stixid'):
-        return stixid
-    value = xsoar_indicator.get('value')
-    if stix_type == 'user-account':
-        account_type = xsoar_indicator.get('CustomFields', {}).get('accounttype')
-        user_id = xsoar_indicator.get('CustomFields', {}).get('userid')
-        unique_id = uuid.uuid5(SCO_DET_ID_NAMESPACE,
-                               f'{{"account_login":"{value}","account_type":"{account_type}","user_id":"{user_id}"}}')
-    elif stix_type == 'windows-registry-key':
-        unique_id = uuid.uuid5(SCO_DET_ID_NAMESPACE, f'{{"key":"{value}"}}')
-    elif stix_type == 'file':
-        if get_hash_type(value) == 'md5':
-            unique_id = uuid.uuid5(SCO_DET_ID_NAMESPACE, f'{{"hashes":{{"MD5":"{value}"}}}}')
-        elif get_hash_type(value) == 'sha1':
-            unique_id = uuid.uuid5(SCO_DET_ID_NAMESPACE, f'{{"hashes":{{"SHA-1":"{value}"}}}}')
-        elif get_hash_type(value) == 'sha256':
-            unique_id = uuid.uuid5(SCO_DET_ID_NAMESPACE, f'{{"hashes":{{"SHA-256":"{value}"}}}}')
-        elif get_hash_type(value) == 'sha512':
-            unique_id = uuid.uuid5(SCO_DET_ID_NAMESPACE, f'{{"hashes":{{"SHA-512":"{value}"}}}}')
-        else:
-            unique_id = uuid.uuid5(SCO_DET_ID_NAMESPACE, f'{{"value":"{value}"}}')
-    else:
-        unique_id = uuid.uuid5(SCO_DET_ID_NAMESPACE, f'{{"value":"{value}"}}')
-
-    stix_id = f'{stix_type}--{unique_id}'
-    return stix_id
-
-
-def create_sdo_stix_uuid(xsoar_indicator: dict, stix_type: str) -> str:
-    """
-    Create uuid for sdo objects.
-    """
-    if stixid := xsoar_indicator.get('CustomFields', {}).get('stixid'):
-        return stixid
-    value = xsoar_indicator.get('value')
-    if stix_type == 'attack-pattern':
-        if mitre_id := xsoar_indicator.get('CustomFields', {}).get('mitreid'):
-            unique_id = uuid.uuid5(SERVER.namespace_uuid, f'{stix_type}:{mitre_id}')
-        else:
-            unique_id = uuid.uuid5(SERVER.namespace_uuid, f'{stix_type}:{value}')
-    else:
-        unique_id = uuid.uuid5(SERVER.namespace_uuid, f'{stix_type}:{value}')
-
-    stix_id = f'{stix_type}--{unique_id}'
-    return stix_id
-
-
-def create_manifest_entry(xsoar_indicator: dict, xsoar_type: str) -> dict:
-    """
-
-    Args:
-        xsoar_indicator: to create manifest entry from
-        xsoar_type: type of indicator in xsoar system
-
-    Returns:
-        manifest entry for given indicator.
-    """
-    if stix_type := XSOAR_TYPES_TO_STIX_SCO.get(xsoar_type):
-        stix_id = create_sco_stix_uuid(xsoar_indicator, stix_type)
-    elif stix_type := XSOAR_TYPES_TO_STIX_SDO.get(xsoar_type):
-        stix_id = create_sdo_stix_uuid(xsoar_indicator, stix_type)
-    else:
-        demisto.debug(f'No such indicator type: {xsoar_type} in stix format.')
-        return {}
-    entry = {
-        'id': stix_id,
-        'date_added': parse(xsoar_indicator.get('timestamp')).strftime(STIX_DATE_FORMAT),  # type: ignore[arg-type]
-    }
-    if SERVER.version == TAXII_VER_2_1:
-        entry['version'] = parse(xsoar_indicator.get('modified')).strftime(STIX_DATE_FORMAT)  # type: ignore[arg-type]
-    return entry
-=======
     return field_filters
->>>>>>> 90cf3b88
 
 
 def search_indicators(field_filters: Optional[str], query: str, limit: int) -> IndicatorsSearcher:
@@ -736,80 +538,19 @@
 
     Returns: IndicatorsSearcher.
     """
-<<<<<<< HEAD
-    try:
-        expiration_parsed = parse(xsoar_indicator.get('expiration')).strftime(STIX_DATE_FORMAT)  # type: ignore[arg-type]
-    except Exception:
-        expiration_parsed = ''
-
-    indicator_value = xsoar_indicator.get('value')
-    if isinstance(indicator_value, str):
-        indicator_pattern_value: Any = indicator_value.replace("'", "\\'")
-    else:
-        indicator_pattern_value = json.dumps(indicator_value)
-
-    object_type = stix_object['type']
-    stix_type = 'indicator'
-
-    pattern = ''
-    if object_type == 'file':
-        hash_type = HASH_TYPE_TO_STIX_HASH_TYPE.get(get_hash_type(indicator_value), 'Unknown')
-        pattern = f"[file:hashes.'{hash_type}' = '{indicator_pattern_value}']"
-    else:
-        pattern = f"[{object_type}:value = '{indicator_pattern_value}']"
-
-    labels = get_labels_for_indicator(xsoar_indicator.get('score'))
-
-    stix_domain_object: Dict[str, Any] = assign_params(
-        type=stix_type,
-        id=create_sdo_stix_uuid(xsoar_indicator, stix_type),
-        pattern=pattern,
-        valid_from=stix_object['created'],
-        valid_until=expiration_parsed,
-        description=xsoar_indicator.get('CustomFields', {}).get('description', ''),
-        pattern_type='stix',
-        labels=labels
-=======
     indicator_searcher = IndicatorsSearcher(
         filter_fields=field_filters,
         query=query,
         limit=limit,
         size=PAGE_SIZE,
         sort=[{"field": "modified", "asc": True}],
->>>>>>> 90cf3b88
     )
     return indicator_searcher
 
 
-<<<<<<< HEAD
-def get_labels_for_indicator(score):
-    """Get indicator label based on the DBot score"""
-    if int(score) == 0:
-        return ['']
-    elif int(score) == 1:
-        return ['benign']
-    elif int(score) == 2:
-        return ['anomalous-activity']
-    elif int(score) == 3:
-        return ['malicious-activity']
-    return None
-
-
-def create_stix_object(xsoar_indicator: dict, xsoar_type: str, extensions_dict: dict = {}) -> tuple:
-=======
 def find_indicators(query: str, types: list, added_after, limit: int, offset: int, is_manifest: bool = False) -> tuple:
->>>>>>> 90cf3b88
-    """
-    Args:
-<<<<<<< HEAD
-        xsoar_indicator: to create stix object entry from
-        xsoar_type: type of indicator in xsoar system
-        extensions_dict: dict contains all object types that already have their extension defined
-    Returns:
-        Stix object entry for given indicator, and extension. Format described here:
-        (https://docs.google.com/document/d/1wE2JibMyPap9Lm5-ABjAZ02g098KIxlNQ7lMMFkQq44/edit#heading=h.naoy41lsrgt0)
-        extensions_dict: dict contains all object types that already have their extension defined
-=======
+    """
+    Args:
         query: search indicators query
         types: types to query by
         added_after: search indicators after this date
@@ -818,7 +559,6 @@
         is_manifest: whether this call is for manifest or indicators
 
     Returns: Created indicators and its extensions.
->>>>>>> 90cf3b88
     """
     new_query = create_query(query, types, added_after)
     new_limit = offset + limit
@@ -826,148 +566,12 @@
     demisto.info(f"{INTEGRATION_NAME}: search indicators parameters is {field_filters=}, {new_query=}, {new_limit=}")
     indicator_searcher = search_indicators(field_filters, new_query, new_limit)
 
-<<<<<<< HEAD
-    try:
-        modified_parsed = parse(xsoar_indicator.get('modified')).strftime(STIX_DATE_FORMAT)  # type: ignore[arg-type]
-    except Exception:
-        modified_parsed = ''
-
-    stix_object: Dict[str, Any] = {
-        'id': stix_id,
-        'type': object_type,
-        'spec_version': SERVER.version,
-        'created': created_parsed,
-        'modified': modified_parsed,
-    }
-    if xsoar_type == ThreatIntel.ObjectsNames.REPORT:
-        stix_object['object_refs'] = []
-    if is_sdo:
-        stix_object['name'] = xsoar_indicator.get('value')
-    else:
-        stix_object = build_sco_object(stix_object, xsoar_indicator)
-
-    xsoar_indicator_to_return = {}
-
-    # filter only requested fields
-    if SERVER.has_extension and SERVER.fields_to_present:
-        # if Server fields_to_present is None - no filters, return all. If Existing fields - filter
-        for field in SERVER.fields_to_present:
-            value = xsoar_indicator.get(field)
-            if not value:
-                value = xsoar_indicator.get('CustomFields', {}).get(field)
-            xsoar_indicator_to_return[field] = value
-    else:
-        xsoar_indicator_to_return = xsoar_indicator
-    extension_definition = {}
-
-    if SERVER.has_extension and object_type not in SERVER.types_for_indicator_sdo:
-        stix_object, extension_definition, extensions_dict = create_extension_definition(object_type, extensions_dict, xsoar_type,
-                                                                                         created_parsed, modified_parsed,
-                                                                                         stix_object, xsoar_indicator_to_return)
-
-    if is_sdo:
-        stix_object['description'] = xsoar_indicator.get('CustomFields', {}).get('description', "")
-    return stix_object, extension_definition, extensions_dict
-
-
-def build_sco_object(stix_object: Dict[str, Any], xsoar_indicator: Dict[str, Any]) -> Dict[str, Any]:
-    """
-    Builds a correct JSON object for specific SCO types
-
-    Args:
-        stix_object (Dict[str, Any]): A JSON object of a STIX indicator
-        xsoar_indicator (Dict[str, Any]): A JSON object of an XSOAR indicator
-
-    Returns:
-        Dict[str, Any]: A JSON object of a STIX indicator
-    """
-
-    custom_fields = xsoar_indicator.get('CustomFields', {})
-
-    if stix_object['type'] == 'asn':
-        stix_object['number'] = xsoar_indicator.get('value', '')
-        stix_object['name'] = custom_fields.get('name', '')
-
-    elif stix_object['type'] == 'file':
-        value = xsoar_indicator.get('value')
-        stix_object['hashes'] = {HASH_TYPE_TO_STIX_HASH_TYPE[get_hash_type(value)]: value}
-        for hash_type in ('md5', 'sha1', 'sha256', 'sha512'):
-            try:
-                stix_object['hashes'][HASH_TYPE_TO_STIX_HASH_TYPE[hash_type]] = custom_fields[hash_type]
-
-            except KeyError:
-                pass
-
-    elif stix_object['type'] == 'windows-registry-key':
-        stix_object['key'] = xsoar_indicator.get('value')
-        stix_object['values'] = []
-
-        for keyvalue in custom_fields['keyvalue']:
-            if keyvalue:
-                stix_object['values'].append(keyvalue)
-                stix_object['values'][-1]['data_type'] = stix_object['values'][-1]['type']
-                del stix_object['values'][-1]['type']
-            else:
-                pass
-
-    elif stix_object['type'] in ('mutex', 'software'):
-        stix_object['name'] = xsoar_indicator.get('value')
-
-    else:
-        stix_object['value'] = xsoar_indicator.get('value')
-
-    return stix_object
-
-
-def create_extension_definition(object_type, extensions_dict, xsoar_type,
-                                created_parsed, modified_parsed, stix_object, xsoar_indicator_to_return):
-    """
-    Args:
-        object_type: the type of the stix_object.
-        xsoar_type: type of indicator in xsoar system.
-        extensions_dict: dict contains all object types that already have their extension defined.
-        created_parsed: the stix object creation time.
-        modified_parsed: the stix object last modified time.
-        stix_object: Stix object entry.
-        xsoar_indicator_to_return: the xsoar indicator to return.
-
-    Create an extension definition and update the stix object and extensions dict accordingly.
-
-    Returns:
-        the updated Stix object, its extension and updated extensions_dict.
-    """
-    extension_definition = {}
-    xsoar_indicator_to_return['extension_type'] = 'property_extension'
-    extension_id = f'extension-definition--{uuid.uuid4()}'
-    if object_type not in extensions_dict:
-        extension_definition = {
-            'id': extension_id,
-            'type': 'extension-definition',
-            'spec_version': SERVER.version,
-            'name': f'Cortex XSOAR TIM {xsoar_type}',
-            'description': 'This schema adds TIM data to the object',
-            'created': created_parsed,
-            'modified': modified_parsed,
-            'created_by_ref': f'identity--{str(PAWN_UUID)}',
-            'schema':
-                'https://github.com/demisto/content/blob/4265bd5c71913cd9d9ed47d9c37d0d4d3141c3eb/'
-                'Packs/TAXIIServer/doc_files/XSOAR_indicator_schema.json',
-            'version': '1.0',
-            'extension_types': ['property-extension']
-        }
-        extensions_dict[object_type] = True
-    stix_object['extensions'] = {
-        extension_id: xsoar_indicator_to_return
-    }
-    return stix_object, extension_definition, extensions_dict
-=======
     XSOAR2STIXParser_client = XSOAR2STIXParser(server_version=SERVER.version, namespace_uuid=SERVER.namespace_uuid,
                                                fields_to_present=SERVER.fields_to_present,
                                                types_for_indicator_sdo=SERVER.types_for_indicator_sdo)
     iocs, extensions, total = XSOAR2STIXParser_client.create_indicators(indicator_searcher, is_manifest)
 
     return iocs, extensions, total
->>>>>>> 90cf3b88
 
 
 def parse_content_range(content_range: str) -> tuple:
