--- conflicted
+++ resolved
@@ -605,10 +605,6 @@
         query=new_query,
         limit=new_limit,
         size=PAGE_SIZE,
-<<<<<<< HEAD
-        from_date=added_after,
-=======
->>>>>>> 5cfcc708
         sort=[{"field": "modified", "asc": True}],
     )
 
