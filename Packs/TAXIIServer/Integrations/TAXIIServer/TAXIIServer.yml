category: Data Enrichment & Threat Intelligence
commonfields:
  id: TAXII Server
  version: -1
configuration:
- defaultvalue: 'true'
  display: Long Running Instance
  name: longRunning
  required: false
  type: 8
<<<<<<< HEAD
  hidden: true
- additionalinfo: Will run the TAXII server on this port from within Demisto
  defaultvalue: '7000'
=======
- additionalinfo: Will run the TAXII server on this port from within Demisto.
    Requires a unique port for each long-running integration instance. Do not use the same port for multiple instances.
>>>>>>> e83eaea2
  display: Listen Port
  name: longRunningPort
  required: true
  type: 0
- display: Certificate (Required for HTTPS)
  name: certificate
  required: false
  type: 12
- display: Private Key (Required for HTTPS)
  name: key
  required: false
  type: 14
- display: Username
  hidden: false
  name: credentials
  required: false
  type: 9
- additionalinfo: JSON string of indicator query collections - dictionary of the collection
    name as the key and the query as the value.
  defaultvalue: |-
    {
       "AWS": "type:CIDR and sourceBrands:\"AWS Feed\""
    }
  display: Collection JSON
  hidden: false
  name: collections
  required: true
  type: 12
description: This integration provides TAXII Services for system indicators (Outbound
  feed).
display: TAXII Server
name: TAXII Server
script:
  dockerimage: demisto/taxii-server:1.0.0.7456
  feed: false
  isfetch: false
  longRunning: true
  longRunningPort: true
  runonce: false
  script: '-'
  subtype: python3
  type: python
tests:
- No test
fromversion: 5.5.0<|MERGE_RESOLUTION|>--- conflicted
+++ resolved
@@ -8,14 +8,9 @@
   name: longRunning
   required: false
   type: 8
-<<<<<<< HEAD
   hidden: true
-- additionalinfo: Will run the TAXII server on this port from within Demisto
-  defaultvalue: '7000'
-=======
 - additionalinfo: Will run the TAXII server on this port from within Demisto.
     Requires a unique port for each long-running integration instance. Do not use the same port for multiple instances.
->>>>>>> e83eaea2
   display: Listen Port
   name: longRunningPort
   required: true
