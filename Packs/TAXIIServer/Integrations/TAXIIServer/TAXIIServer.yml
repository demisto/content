--- conflicted
+++ resolved
@@ -54,11 +54,7 @@
 display: TAXII Server
 name: TAXII Server
 script:
-<<<<<<< HEAD
-  dockerimage: demisto/taxii-server:1.0.0.75080
-=======
   dockerimage: demisto/taxii-server:1.0.0.90974
->>>>>>> 90cf3b88
   longRunning: true
   longRunningPort: true
   script: '-'
