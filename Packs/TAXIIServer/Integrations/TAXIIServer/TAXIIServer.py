--- conflicted
+++ resolved
@@ -52,39 +52,12 @@
 from requests.utils import requote_uri
 from werkzeug.datastructures import Headers
 
-<<<<<<< HEAD
-import functools
-import stix.core
-import stix.indicator
-import stix.extensions.marking.ais
-import stix.data_marking
-import stix.extensions.marking.tlp
-import cybox.objects.address_object
-import cybox.objects.domain_name_object
-import cybox.objects.uri_object
-import cybox.objects.file_object
-import mixbox.idgen
-import mixbox.namespaces
-import netaddr
-import uuid
-import werkzeug.urls
-import pytz
-
-
-''' GLOBAL VARIABLES '''
-INTEGRATION_NAME: str = 'TAXII Server'
-PAGE_SIZE = 1000
-APP: Flask = Flask('demisto-taxii')
-NAMESPACE_URI = 'https://www.paloaltonetworks.com/cortex'
-NAMESPACE = 'cortex'
-=======
 """ GLOBAL VARIABLES """
 INTEGRATION_NAME: str = "TAXII Server"
-PAGE_SIZE = 200
+PAGE_SIZE = 1000
 APP: Flask = Flask("demisto-taxii")
 NAMESPACE_URI = "https://www.paloaltonetworks.com/cortex"
 NAMESPACE = "cortex"
->>>>>>> 25528c34
 
 
 """ Log Handler """
