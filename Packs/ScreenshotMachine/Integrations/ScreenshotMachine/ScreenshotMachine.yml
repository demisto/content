--- conflicted
+++ resolved
@@ -77,12 +77,8 @@
       name: md5Secret
     description: Retrieve screenshot
     name: screenshot-machine-get-screenshot
-<<<<<<< HEAD
-  dockerimage: demisto/python3:3.10.4.27798
-=======
   dockerimage: demisto/python3:3.10.12.63474
   runonce: false
->>>>>>> 1df13864
   script: ''
   subtype: python3
   type: python
