--- conflicted
+++ resolved
@@ -7,13 +7,9 @@
     "url": "",
     "email": "",
     "created": "2021-03-24T16:55:49Z",
-<<<<<<< HEAD
-    "categories": ["Utilities"],
-=======
     "categories": [
         "Utilities"
     ],
->>>>>>> 7c1f53e7
     "tags": [],
     "useCases": [],
     "keywords": [],
