--- conflicted
+++ resolved
@@ -239,18 +239,10 @@
     assert len(result) == 7
     assert result[0].outputs[0] == {'AutoID': 2, 'CPUSerialNum': '', 'CPUSpeed': 0, 'CPUType': '',
                                     'ComputerName': '10.0.0.1', 'DefaultLangID': '', 'Description': None,
-<<<<<<< HEAD
-                                    'DomainName': '',
-                                    'FreeDiskSpace': 0, 'FreeMemory': 0, 'IPAddress': '', 'Hostname': '',
-                                    'IPSubnet': None,
-                                    'IPSubnetMask': None, 'IPV4x': None, 'IPV6': None, 'IPXAddress': '',
-                                    'NetAddress': '', 'NumOfCPU': 0, 'OSBuildNum': 0, 'OSOEMID': '',
-=======
                                     'DomainName': '', 'FreeDiskSpace': 0, 'FreeMemory': 0, 'IPAddress': '',
                                     'IPHostName': '', 'IPSubnet': None, 'IPSubnetMask': None, 'IPV4x': None,
                                     'IPV6': None, 'IPXAddress': '', 'IsPortable': -1, 'LastAgentHandler': None,
                                     'NetAddress': '', 'NumOfCPU': 0, 'OSBitMode': -1, 'OSBuildNum': 0, 'OSOEMID': '',
->>>>>>> fc2fe6a9
                                     'OSPlatform': '', 'OSServicePackVer': '', 'OSType': '', 'OSVersion': '',
                                     'ParentID': 7, 'SubnetAddress': '', 'SubnetMask': '', 'SystemDescription': None,
                                     'SysvolFreeSpace': 0, 'SysvolTotalSpace': 0, 'TimeZone': '', 'TotalDiskSpace': 0,
