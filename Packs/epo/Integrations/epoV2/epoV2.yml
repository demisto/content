commonfields:
  id: McAfee ePO v2
  version: -1
sectionOrder:
- Connect
- Collect
name: McAfee ePO v2
display: McAfee ePO v2
category: Endpoint
description: McAfee ePolicy Orchestrator
configuration:
- display: McAfee ePO Server URI
  name: address
  defaultvalue: ""
  type: 0
  required: true
  section: Connect
- display: Username
  name: authentication
  defaultvalue: ""
  type: 9
  required: true
  section: Connect
- display: Trust any certificate (not secure)
  name: insecure
  type: 8
  section: Connect
  advanced: true
- display: Use system proxy settings
  name: proxy
  type: 8
  section: Connect
  advanced: true
- additionalinfo: The timeout of the HTTP requests sent to McAfee ePO API (in seconds), the max timeout allowed is 300s.
  defaultvalue: '120'
  display: HTTP Timeout
  name: timeout
  type: 0
  section: Connect
  advanced: true
script:
  commands:
  - name: epo-help
    arguments:
    - name: search
      default: true
      description: String to search for in the core.help command output.
    - name: command
      description: The command for which to display help information.
    - name: prefix
      description: Displays help information for commands with the specified prefix.
    description: Displays help (information) for ePO commands. If no command argument is specified, returns all ePO commands.
  - name: epo-get-latest-dat
    arguments: []
    outputs:
    - contextPath: McAfee.ePO.latestDAT
      description: Latest available McAfee DAT file version.
      type: number
    description: Checks the latest available DAT file version in the public McAfee repository.
  - name: epo-get-current-dat
    arguments: []
    outputs:
    - contextPath: McAfee.ePO.epoDAT
      description: Current installed McAfee DAT file in the ePO repository
      type: number
    description: Checks the existing DAT file version in the ePO repository.
  - name: epo-command
    arguments: []
    description: Executes the ePO command. Receives the mandatory 'command' argument, and other optional arguments. Run the 'epo-help' command to get a list of available commands. You can control the response format to be text instead of the default JSON format using resp_type=text. You can also specify the 'headers' argument to filter table headers. Example/:/ !epo-command command=system.find searchText=10.0.0.1 headers=EPOBranchNode.AutoID,EPOComputerProperties.ComputerName
  - name: epo-update-client-dat
    arguments:
    - name: systems
      required: true
      description: A CSV list of IP addresses or system names.
    - name: retryAttempts
      description: Number of times the server will attempt to send the task to the client. Default is 1 retry.
    - name: retryIntervalInSeconds
      description: Retry interval in seconds. Default is 30.
    - name: abortAfterMinutes
      description: The threshold (in minutes) after which attempts to send the task to the client are aborted. Default is 5.
    - name: stopAfterMinutes
      description: The threshold (in minutes) that the client task is allowed to run. Default is 20.
    - name: randomizationInterval
      description: Duration (in minutes) over which to randomly spread task execution. Default is 0 (executes on all clients immediately).
    description: Runs a client task to update the DAT file on the given endpoints.
  - name: epo-update-repository
    arguments: []
    description: Triggers a server task in specific ePO servers to retrieve the latest signatures from the updated server.
  - name: epo-get-system-tree-group
    arguments:
    - name: search
      description: String to search for in the system tree group.
    outputs:
    - contextPath: McAfee.ePO.SystemTreeGroups.groupId
      description: System tree group ID.
      type: number
    - contextPath: McAfee.ePO.SystemTreeGroups.groupPath
      description: System tree group path.
      type: string
    description: Returns a system tree group.
  - name: epo-find-systems
    arguments:
    - name: groupId
      required: true
      description: System tree group ID.
    - name: verbose
      auto: PREDEFINED
      predefined:
      - "true"
      - "false"
      description: Whether to return all system data.
    outputs:
    - contextPath: Endpoint.ID
      description: The unique ID within the tool retrieving the endpoint.
      type: String
    - contextPath: Endpoint.Domain
      description: Endpoint domain.
      type: string
    - contextPath: Endpoint.Hostname
      description: Endpoint hostname.
      type: string
    - contextPath: Endpoint.IPAddress
      description: Endpoint IP address.
      type: string
    - contextPath: Endpoint.OS
      description: Endpoint OS.
      type: string
    - contextPath: Endpoint.OSVersion
      description: Endpoint OS version.
      type: string
    - contextPath: Endpoint.Processor
      description: Processor model.
      type: string
    - contextPath: Endpoint.Processors
      description: Number of processors.
      type: number
    - contextPath: Endpoint.Memory
      description: The amount of memory in the endpoint.
      type: number
    - contextPath: McAfee.ePO.Endpoint.ParentID
      description: Endpoint parent ID.
      type: Number
    - contextPath: McAfee.ePO.Endpoint.ComputerName
      description: Endpoint computer name.
      type: String
    - contextPath: McAfee.ePO.Endpoint.Description
      description: Endpoint description.
      type: String
    - contextPath: McAfee.ePO.Endpoint.SystemDescription
      description: Endpoint system description.
      type: String
    - contextPath: McAfee.ePO.Endpoint.TimeZone
      description: Endpoint time zone.
      type: String
    - contextPath: McAfee.ePO.Endpoint.DefaultLangID
      description: Endpoint default language ID.
      type: String
    - contextPath: McAfee.ePO.Endpoint.UserName
      description: Endpoint username.
      type: String
    - contextPath: McAfee.ePO.Endpoint.Domain
      description: Endpoint domain name.
      type: String
    - contextPath: McAfee.ePO.Endpoint.Hostname
      description: Endpoint IP host name.
      type: String
    - contextPath: McAfee.ePO.Endpoint.IPV6
      description: Endpoint IPv6 address.
      type: String
    - contextPath: McAfee.ePO.Endpoint.IPAddress
      description: Endpoint IP address.
      type: String
    - contextPath: McAfee.ePO.Endpoint.IPSubnet
      description: Endpoint IP subnet.
      type: String
    - contextPath: McAfee.ePO.Endpoint.IPSubnetMask
      description: Endpoint IP subnet mask.
      type: String
    - contextPath: McAfee.ePO.Endpoint.IPV4x
      description: Endpoint IPV4x address.
      type: Number
    - contextPath: McAfee.ePO.Endpoint.IPXAddress
      description: Endpoint IPX address.
      type: String
    - contextPath: McAfee.ePO.Endpoint.SubnetAddress
      description: Endpoint subnet address.
      type: String
    - contextPath: McAfee.ePO.Endpoint.SubnetMask
      description: Endpoint subnet mask.
      type: String
    - contextPath: McAfee.ePO.Endpoint.NetAddress
      description: Endpoint net address.
      type: String
    - contextPath: McAfee.ePO.Endpoint.OSType
      description: Endpoint OS type.
      type: String
    - contextPath: McAfee.ePO.Endpoint.OSVersion
      description: Endpoint OS version.
      type: String
    - contextPath: McAfee.ePO.Endpoint.OSServicePackVer
      description: Endpoint OS service pack version.
      type: String
    - contextPath: McAfee.ePO.Endpoint.OSBuildNum
      description: Endpoint OS build number.
      type: Number
    - contextPath: McAfee.ePO.Endpoint.OSPlatform
      description: Endpoint OS platform.
      type: String
    - contextPath: McAfee.ePO.Endpoint.OSOEMID
      description: Endpoint OS OEM ID.
      type: String
    - contextPath: McAfee.ePO.Endpoint.Processor
      description: Endpoint CPU type.
      type: String
    - contextPath: McAfee.ePO.Endpoint.CPUSpeed
      description: Endpoint CPU speed.
      type: Number
    - contextPath: McAfee.ePO.Endpoint.Processors
      description: The number of CPUs in the endpoint.
      type: Number
    - contextPath: McAfee.ePO.Endpoint.CPUSerialNum
      description: The CPU serial number in the endpoint.
      type: String
    - contextPath: McAfee.ePO.Endpoint.Memory
      description: The total amount of physical memory in the endpoint.
      type: Number
    - contextPath: McAfee.ePO.Endpoint.FreeMemory
      description: The amount of free memory in the endpoint.
      type: Number
    - contextPath: McAfee.ePO.Endpoint.FreeDiskSpace
      description: The amount of free disk space in the endpoint.
      type: Number
    - contextPath: McAfee.ePO.Endpoint.TotalDiskSpace
      description: The total amount of disk space in the endpoint.
      type: Number
    - contextPath: McAfee.ePO.Endpoint.UserProperty1
      description: Endpoint user property 1.
      type: String
    - contextPath: McAfee.ePO.Endpoint.UserProperty2
      description: Endpoint user property 2.
      type: String
    - contextPath: McAfee.ePO.Endpoint.UserProperty3
      description: Endpoint user property 3.
      type: String
    - contextPath: McAfee.ePO.Endpoint.UserProperty4
      description: Endpoint user property 4.
      type: String
    - contextPath: McAfee.ePO.Endpoint.SysvolFreeSpace
      description: The amount of system volume free space in the endpoint.
      type: Number
    - contextPath: McAfee.ePO.Endpoint.SysvolTotalSpace
      description: The amount of system volume total space in the endpoint.
      type: Number
    - contextPath: McAfee.ePO.Endpoint.Tags
      description: Endpoint EPO tags.
      type: String
    - contextPath: McAfee.ePO.Endpoint.ExcludedTags
      description: Endpoint EPO excluded tags.
      type: String
    - contextPath: McAfee.ePO.Endpoint.LastUpdate
      description: The date the endpoint ePO was last updated.
      type: Date
    - contextPath: McAfee.ePO.Endpoint.ManagedState
      description: Endpoint EPO managed state.
      type: Number
    - contextPath: McAfee.ePO.Endpoint.AgentGUID
      description: Endpoint EPO agent GUID.
      type: String
    - contextPath: McAfee.ePO.Endpoint.AgentVersion
      description: Endpoint EPO agent version.
      type: String
    - contextPath: McAfee.ePO.Endpoint.AutoID
      description: Endpoint EPO auto ID.
      type: Number
    description: Finds computers within a specified group in the McAfee ePO system tree.
  - name: epo-find-system
    arguments:
    - name: searchText
      required: true
      description: Hostname to search for.
    - name: verbose
      auto: PREDEFINED
      predefined:
      - "true"
      - "false"
      description: Whether to display all system data.
    outputs:
    - contextPath: Endpoint.ID
      description: The unique ID within the tool retrieving the endpoint.
      type: String
    - contextPath: Endpoint.Domain
      description: Endpoint domain.
      type: string
    - contextPath: Endpoint.Hostname
      description: Endpoint hostname.
      type: string
    - contextPath: Endpoint.IPAddress
      description: Endpoint IP address.
      type: string
    - contextPath: Endpoint.OS
      description: Endpoint OS.
      type: string
    - contextPath: Endpoint.OSVersion
      description: Endpoint OS version.
      type: string
    - contextPath: Endpoint.Processor
      description: Processor model.
      type: string
    - contextPath: Endpoint.Processors
      description: Number of processors.
      type: number
    - contextPath: Endpoint.Memory
      description: The amount of memory in the endpoint.
      type: number
    - contextPath: McAfee.ePO.Endpoint.ParentID
      description: Endpoint parent ID.
      type: Number
    - contextPath: McAfee.ePO.Endpoint.ComputerName
      description: Endpoint computer name.
      type: String
    - contextPath: McAfee.ePO.Endpoint.Description
      description: Endpoint description.
      type: String
    - contextPath: McAfee.ePO.Endpoint.SystemDescription
      description: Endpoint system description.
      type: String
    - contextPath: McAfee.ePO.Endpoint.TimeZone
      description: Endpoint time zone.
      type: String
    - contextPath: McAfee.ePO.Endpoint.DefaultLangID
      description: Endpoint default language ID.
      type: String
    - contextPath: McAfee.ePO.Endpoint.UserName
      description: Endpoint username.
      type: String
    - contextPath: McAfee.ePO.Endpoint.Domain
      description: Endpoint domain name.
      type: String
    - contextPath: McAfee.ePO.Endpoint.Hostname
      description: Endpoint IP host name.
      type: String
    - contextPath: McAfee.ePO.Endpoint.IPV6
      description: Endpoint IPv6 address.
      type: String
    - contextPath: McAfee.ePO.Endpoint.IPAddress
      description: Endpoint IP address.
      type: String
    - contextPath: McAfee.ePO.Endpoint.IPSubnet
      description: Endpoint IP subnet.
      type: String
    - contextPath: McAfee.ePO.Endpoint.IPSubnetMask
      description: Endpoint IP subnet mask.
      type: String
    - contextPath: McAfee.ePO.Endpoint.IPV4x
      description: Endpoint IPV4x address.
      type: Number
    - contextPath: McAfee.ePO.Endpoint.IPXAddress
      description: Endpoint IPX address.
      type: String
    - contextPath: McAfee.ePO.Endpoint.SubnetAddress
      description: Endpoint subnet address.
      type: String
    - contextPath: McAfee.ePO.Endpoint.SubnetMask
      description: Endpoint subnet mask.
      type: String
    - contextPath: McAfee.ePO.Endpoint.NetAddress
      description: Endpoint net address.
      type: String
    - contextPath: McAfee.ePO.Endpoint.OSType
      description: Endpoint OS type.
      type: String
    - contextPath: McAfee.ePO.Endpoint.OSVersion
      description: Endpoint OS version.
      type: String
    - contextPath: McAfee.ePO.Endpoint.OSServicePackVer
      description: Endpoint OS service pack version.
      type: String
    - contextPath: McAfee.ePO.Endpoint.OSBuildNum
      description: Endpoint OS build number.
      type: Number
    - contextPath: McAfee.ePO.Endpoint.OSPlatform
      description: Endpoint OS platform.
      type: String
    - contextPath: McAfee.ePO.Endpoint.OSOEMID
      description: Endpoint OS OEM ID.
      type: String
    - contextPath: McAfee.ePO.Endpoint.Processor
      description: Endpoint CPU type.
      type: String
    - contextPath: McAfee.ePO.Endpoint.CPUSpeed
      description: Endpoint CPU speed.
      type: Number
    - contextPath: McAfee.ePO.Endpoint.Processors
      description: Number of CPUs in the endpoint.
      type: Number
    - contextPath: McAfee.ePO.Endpoint.CPUSerialNum
      description: Endpoint CPU serial number.
      type: String
    - contextPath: McAfee.ePO.Endpoint.Memory
      description: The total amount of physical memory in the endpoint.
      type: Number
    - contextPath: McAfee.ePO.Endpoint.FreeMemory
      description: The amount of free memory in the endpoint.
      type: Number
    - contextPath: McAfee.ePO.Endpoint.FreeDiskSpace
      description: The amount of free disk space in the endpoint.
      type: Number
    - contextPath: McAfee.ePO.Endpoint.TotalDiskSpace
      description: The total amount of disk space in the endpoint.
      type: Number
    - contextPath: McAfee.ePO.Endpoint.UserProperty1
      description: Endpoint user property 1.
      type: String
    - contextPath: McAfee.ePO.Endpoint.UserProperty2
      description: Endpoint user property 2.
      type: String
    - contextPath: McAfee.ePO.Endpoint.UserProperty3
      description: Endpoint user property 3.
      type: String
    - contextPath: McAfee.ePO.Endpoint.UserProperty4
      description: Endpoint user property 4.
      type: String
    - contextPath: McAfee.ePO.Endpoint.SysvolFreeSpace
      description: The amount of system volume free space in the endpoint.
      type: Number
    - contextPath: McAfee.ePO.Endpoint.SysvolTotalSpace
      description: The total amount of system volume space in the endpoint.
      type: Number
    - contextPath: McAfee.ePO.Endpoint.Tags
      description: Endpoint ePO tags.
      type: String
    - contextPath: McAfee.ePO.Endpoint.ExcludedTags
      description: Endpoint EPO excluded tags.
      type: String
    - contextPath: McAfee.ePO.Endpoint.LastUpdate
      description: The date the endpoint was last updated.
      type: Date
    - contextPath: McAfee.ePO.Endpoint.ManagedState
      description: Endpoint managed state.
      type: Number
    - contextPath: McAfee.ePO.Endpoint.AgentGUID
      description: Endpoint agent GUID.
      type: String
    - contextPath: McAfee.ePO.Endpoint.AgentVersion
      description: Endpoint agent version.
      type: String
    - contextPath: McAfee.ePO.Endpoint.AutoID
      description: Endpoint auto ID.
      type: Number
    description: Finds systems in the McAfee ePO system tree.
  - name: epo-wakeup-agent
    arguments:
    - name: names
      required: true
      description: A comma-separated list of agent host names.
    description: Wakes up an agent.
  - name: epo-apply-tag
    arguments:
    - name: names
      required: true
      description: A comma-separated list of host names on which to apply tags.
    - name: tagName
      required: true
      description: Tag name.
    description: Applies a tag to the specified host names.
  - name: epo-clear-tag
    arguments:
    - name: names
      required: true
      description: A comma-separated list of host names from which to clear tags.
    - name: tagName
      required: true
      description: Tag name.
    description: Clears a tag from the specified host names.
  - name: epo-list-tag
    arguments:
    - name: searchText
      description: List tags that contain the searchText in their name field.
    description: List tags that contain the searchText. If no searchText is specified, list all tags available in the ePO system.
    outputs:
    - contextPath: McAfee.ePO.Tags.tagId
      description: Tag ID.
      type: number
    - contextPath: McAfee.ePO.Tags.tagName
      description: Tag name.
      type: string
    - contextPath: McAfee.ePO.Tags.tagNotes
      description: Tag notes.
      type: string
  - name: epo-get-tables
    arguments:
    - name: table
      description: Name of the table to retrieve.
    description: Returns the ePO table of the table argument that is specified. If no table argument is specified, returns all ePO tables.
  - name: epo-query-table
    arguments:
    - name: target
      required: true
      description: Name of the table.
    - name: select
      description: 'The columns to return, in SQUID syntax. Example: "(select EPOEvents.AutoID EPOEvents.DetectedUTC EPOEvents.ReceivedUTC)"'
    - name: where
      description: 'Filter results, in SQUID syntax. Example: "(where ( eq ( OrionTaskLogTask .UserName "ga" )))"'
    - name: order
      description: 'Order in which to return the results, in SQUID syntax. Example: "(order (asc OrionTaskLogTask.StartDate) )")'
    - name: group
      description: 'Group the results, in SQUID Syntax. Example: "(group EPOBranchNode.NodeName)"'
    - name: joinTables
      description: Perform join, in SQUID syntax.
    - name: query_name
      description: Name for the query to appear in the context.
    outputs:
    - contextPath: McAfee.ePO.Query
      description: Query result.
    description: Queries an ePO table.
  - name: epo-get-version
    arguments: []
    outputs:
    - contextPath: McAfee.ePO.Version
      description: ePO version.
      type: string
    description: Returns the ePO version.
  - name: epo-move-system
    arguments:
    - name: names
      required: true
      description: A comma-separated list of asset names.
    - name: parentGroupId
      required: true
      description: Group ID.
    description: Moves a system to a different group in the McAfee ePO.
  - name: epo-advanced-command
    arguments:
    - name: command
      required: true
      description: The command to execute. Run either the core.help command or the !epo-help to get all available commands.
    - name: commandArgs
      required: true
      description: CSV list of key value pairs as additional arguments to pass, for example, "argName1:argValue1,argName2:argValue2".
    description: Executes the ePO command. Run the 'epo-help' command to get a list of available commands. For example/:/  !epo-advanced-command command=clienttask.find commandArgs=searchText:On-Demand. You can also specify the 'headers' argument to filter table headers, for example/:/ !epo-command command=system.find searchText=10.0.0.1 headers=EPOBranchNode.AutoID,EPOComputerProperties.ComputerName.
  - name: epo-find-client-task
    arguments:
    - name: searchText
      description: List client tasks that contains the searchText in their name field.
    outputs:
    - contextPath: McAfee.ePO.ClientTask.objectId
      description: Client task object ID.
      type: number
    - contextPath: McAfee.ePO.ClientTask.objectName
      description: Client task object name.
      type: string
    - contextPath: McAfee.ePO.ClientTask.productId
      description: Client task product ID.
      type: string
    - contextPath: McAfee.ePO.ClientTask.productName
      description: Client task product name.
      type: string
    - contextPath: McAfee.ePO.ClientTask.typeId
      description: Client task type ID.
      type: number
    - contextPath: McAfee.ePO.ClientTask.typeName
      description: Client task type name.
      type: string
    description: Finds client tasks.
  - name: epo-find-policy
    arguments:
    - name: searchText
      description: List policies that contains the searchText in their name field. If no searchText is specified, list all policies in the ePO system.
    description: Finds policy.
  - name: epo-assign-policy-to-group
    arguments:
    - name: groupId
      required: true
      description: System tree group ID.(as returned by system.findGroups).
    - name: productId
      required: true
      description: Product ID (as returned by policy.find).
    - name: objectId
      required: true
      description: Object ID (as returned by policy.find).
    - name: resetInheritance
      auto: PREDEFINED
      predefined:
      - "true"
      - "false"
      description: If true, resets the inheritance for the specified policy on the given group. Default is false.
    description: Assigns a policy to the specified group or resets the group's inheritance for the specified policy
  - name: epo-assign-policy-to-system
    arguments:
    - name: names
      required: true
      description: Either supply a comma-separated list of names/ip addresses or a comma-separated list of IDs to which the policy is to be assigned.
    - name: productId
      required: true
      description: Product ID (as returned by policy.find).
    - name: typeId
      required: true
      description: Type ID (as returned by policy.find).
    - name: objectId
      required: true
      description: Object ID (as returned by policy.find).
    - name: resetInheritance
      auto: PREDEFINED
      predefined:
      - "true"
      - "false"
      description: If true, resets the inheritance for the specified object. Default is false.
    description: Assigns a policy to a supplied list of systems or resets the systems' inheritance for the specified policy.
  - name: epo-list-issues
    arguments:
    - name: id
      description: The ID of the issue to display.
    description: List the issue for the ID that is specified. If no ID is specified, list all issues in the McAfee ePO system.
    outputs:
    - contextPath: McAfee.ePO.Issue.activityLog.date
      description: Date of the issue activity log.
      type: string
    - contextPath: McAfee.ePO.Issue.activityLog.details
      description: Details of the issue activity log.
      type: string
    - contextPath: McAfee.ePO.Issue.activityLog.id
      description: The ID of the issue activity log.
      type: number
    - contextPath: McAfee.ePO.Issue.activityLog.issueId
      description: The issue ID of the activity log.
      type: number
    - contextPath: McAfee.ePO.Issue.activityLog.title
      description: The title of the issue activity log.
      type: string
    - contextPath: McAfee.ePO.Issue.activityLog.username
      description: The username of the issue activity log.
      type: string
    - contextPath: McAfee.ePO.Issue.id
      description: Issue ID.
      type: number
    - contextPath: McAfee.ePO.Issue.name
      description: Issue name.
      type: string
    - contextPath: McAfee.ePO.Issue.type
      description: Issue type.
      type: string
    - contextPath: McAfee.ePO.Issue.description
      description: Issue description.
      type: string
    - contextPath: McAfee.ePO.Issue.state
      description: Issue state.
      type: string
    - contextPath: McAfee.ePO.Issue.priority
      description: Issue priority.
      type: string
    - contextPath: McAfee.ePO.Issue.severity
      description: Issue severity.
      type: string
    - contextPath: McAfee.ePO.Issue.resolution
      description: Issue resolution.
      type: string
    - contextPath: McAfee.ePO.Issue.creatorName
      description: Issue creator name.
      type: string
    - contextPath: McAfee.ePO.Issue.assignee
      description: Issue assignee ID.
      type: number
    - contextPath: McAfee.ePO.Issue.assigneeName
      description: Issue assignee name.
      type: string
    - contextPath: McAfee.ePO.Issue.createdDate
      description: Date the issue was created.
      type: string
    - contextPath: McAfee.ePO.Issue.dueDate
      description: Date the issue is due.
      type: string
    - contextPath: McAfee.ePO.Issue.ticketId
      description: Ticket ID of the issue.
      type: string
    - contextPath: McAfee.ePO.Issue.ticketServerName
      description: Issue ticket server name.
      type: string
  - name: epo-delete-issue
    arguments:
    - name: id
      required: true
      description: The ID of the issue to delete
    description: Delete an issue.
  - name: epo-create-issue
    arguments:
    - name: name
      required: true
      description: Issue name.
    - name: description
      required: true
      description: Issue description.
    - name: type
      description: Issue type.
    - name: state
      description: Issue state.
      auto: PREDEFINED
      predefined:
      - "UNKNOWN"
      - "NEW"
      - "ASSIGNED"
      - "RESOLVED"
      - "CLOSED"
      - "TICKETED"
      - "TICKET_PENDING"
    - name: priority
      auto: PREDEFINED
      predefined:
      - "UNKNOWN"
      - "LOWEST"
      - "LOW"
      - "MEDIUM"
      - "HIGH"
      - "HIGHEST"
      description: Issue priority.
    - name: severity
      auto: PREDEFINED
      predefined:
      - "UNKNOWN"
      - "LOWEST"
      - "LOW"
      - "MEDIUM"
      - "HIGH"
      - "HIGHEST"
      description: Issue severity.
    - name: resolution
      auto: PREDEFINED
      predefined:
      - "NONE"
      - "FIXED"
      - "WAIVED"
      - "WILLNOTFIX"
      description: Issue resolution.
    - name: due
      description: Due date of the issue in the format yyyy-mm-dd hh:mm:ss.
    - name: assignee_name
      description: Name of the user assigned to the issue.
    - name: ticketServerName
      description: Ticket server name of the issue.
    - name: ticketId
      description: Ticket ID of the issue.
    - name: properties
      description: Properties of the issue.
    outputs:
    - contextPath: McAfee.ePO.Issue.id
      description: Issue ID.
      type: number
    - contextPath: McAfee.ePO.Issue.name
      description: Issue name.
      type: string
    - contextPath: McAfee.ePO.Issue.description
      description: Issue description.
      type: string
    description: Create an issue.
  - name: epo-update-issue
    arguments:
    - name: id
      required: true
      description: The ID of the issue to update.
    - name: name
      required: true
      description: Name of the issue to update.
    - name: description
      required: true
      description: Description of the issue to update.
    - name: state
      description: State of the issue to update.
      auto: PREDEFINED
      predefined:
      - "UNKNOWN"
      - "NEW"
      - "ASSIGNED"
      - "RESOLVED"
      - "CLOSED"
      - "TICKETED"
      - "TICKET_PENDING"
    - name: priority
      auto: PREDEFINED
      predefined:
      - "UNKNOWN"
      - "LOWEST"
      - "LOW"
      - "MEDIUM"
      - "HIGH"
      - "HIGHEST"
      description: Priority of the issue to update.
    - name: severity
      auto: PREDEFINED
      predefined:
      - "UNKNOWN"
      - "LOWEST"
      - "LOW"
      - "MEDIUM"
      - "HIGH"
      - "HIGHEST"
      description: Severity of the issue to update.
    - name: resolution
      auto: PREDEFINED
      predefined:
      - "NONE"
      - "FIXED"
      - "WAIVED"
      - "WILLNOTFIX"
      description: Resolution of the issue to update.
    - name: due
      description: Due date of the issue to update.
    - name: assignee_name
      description: Name of the user assigned to the issue.
    - name: ticketServerName
      description: Ticket server name of the issue.
    - name: ticketId
      description: Ticket ID of the issue.
    - name: properties
      description: Properties of the issue.
    description: Update an issue.
  dockerimage: demisto/python3:3.10.12.63474
<<<<<<< HEAD
=======
  runonce: false
>>>>>>> 9ddafcfd
  script: '-'
  subtype: python3
  type: python
tests:
- McAfee ePO v2 Test
fromversion: 5.5.0<|MERGE_RESOLUTION|>--- conflicted
+++ resolved
@@ -813,10 +813,7 @@
       description: Properties of the issue.
     description: Update an issue.
   dockerimage: demisto/python3:3.10.12.63474
-<<<<<<< HEAD
-=======
   runonce: false
->>>>>>> 9ddafcfd
   script: '-'
   subtype: python3
   type: python
