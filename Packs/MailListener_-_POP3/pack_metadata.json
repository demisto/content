{
    "name": "MailListener - POP3 (Beta)",
    "description": "Listen to a mailbox, enable incident triggering via e-mail",
    "support": "xsoar",
<<<<<<< HEAD
    "currentVersion": "1.0.6",
=======
    "currentVersion": "1.0.5",
>>>>>>> e6a4a53f
    "author": "Cortex XSOAR",
    "url": "https://www.paloaltonetworks.com/cortex",
    "email": "",
    "created": "2020-04-14T00:00:00Z",
    "categories": [
        "Messaging"
    ],
    "tags": [],
    "useCases": [],
    "keywords": []
}<|MERGE_RESOLUTION|>--- conflicted
+++ resolved
@@ -2,11 +2,7 @@
     "name": "MailListener - POP3 (Beta)",
     "description": "Listen to a mailbox, enable incident triggering via e-mail",
     "support": "xsoar",
-<<<<<<< HEAD
-    "currentVersion": "1.0.6",
-=======
     "currentVersion": "1.0.5",
->>>>>>> e6a4a53f
     "author": "Cortex XSOAR",
     "url": "https://www.paloaltonetworks.com/cortex",
     "email": "",
