category: Email
commonfields:
  id: MailListener - POP3 Beta
  version: -1
configuration:
- display: Server URL (e.g. example.com)
  name: server
  required: true
  type: 0
- defaultvalue: '995'
  display: Port
  name: port
  required: false
  type: 0
- display: Email
  name: email
  required: true
  type: 0
- display: Password
  name: password
  required: false
  type: 4
  hidden: true
- displaypassword: Password
<<<<<<< HEAD
  name:  credentials_password
=======
  name: credentials_password
>>>>>>> a56da0f6
  required: false
  hiddenusername: true
  type: 9
- defaultvalue: 'true'
  display: Use SSL connection
  name: ssl
  required: false
  type: 8
- display: Fetch incidents
  name: isFetch
  required: false
  type: 8
- display: First fetch timestamp (<number> <time unit>, e.g., 12 hours, 7 days)
  name: fetch_time
  required: false
  type: 0
  defaultvalue: 3 days
- display: Incident type
  name: incidentType
  required: false
  type: 13
description: Listen to a mailbox, enable incident triggering via e-mail
display: MailListener - POP3
name: MailListener - POP3 Beta
script:
  isfetch: true
  runonce: false
  script: '-'
  type: python
  subtype: python3
  dockerimage: demisto/python3:3.10.11.61265
<<<<<<< HEAD
beta: false
=======
>>>>>>> a56da0f6
tests:
- MailListener-POP3 - Test
fromversion: 5.0.0
defaultmapperin: Mail Listener - POP3 - Incoming Mapper<|MERGE_RESOLUTION|>--- conflicted
+++ resolved
@@ -22,11 +22,7 @@
   type: 4
   hidden: true
 - displaypassword: Password
-<<<<<<< HEAD
-  name:  credentials_password
-=======
   name: credentials_password
->>>>>>> a56da0f6
   required: false
   hiddenusername: true
   type: 9
@@ -58,10 +54,6 @@
   type: python
   subtype: python3
   dockerimage: demisto/python3:3.10.11.61265
-<<<<<<< HEAD
-beta: false
-=======
->>>>>>> a56da0f6
 tests:
 - MailListener-POP3 - Test
 fromversion: 5.0.0
