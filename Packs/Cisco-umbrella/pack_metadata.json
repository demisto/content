{
    "name": "Cisco Umbrella Investigate",
    "description": "Cisco Umbrella Investigate",
    "support": "xsoar",
    "currentVersion": "2.0.3",
    "author": "Cortex XSOAR",
    "url": "https://www.paloaltonetworks.com/cortex",
    "email": "",
    "created": "2020-04-14T00:00:00Z",
    "categories": [
        "Data Enrichment & Threat Intelligence"
    ],
    "tags": [],
    "useCases": [],
    "keywords": [],
    "marketplaces": [
        "xsoar",
        "marketplacev2",
        "platform"
    ],
    "supportedModules": [
<<<<<<< HEAD
=======
        "C1",
        "C3",
>>>>>>> 39c8bb94
        "X1",
        "X3",
        "X5",
        "ENT_PLUS"
    ]
}<|MERGE_RESOLUTION|>--- conflicted
+++ resolved
@@ -19,11 +19,6 @@
         "platform"
     ],
     "supportedModules": [
-<<<<<<< HEAD
-=======
-        "C1",
-        "C3",
->>>>>>> 39c8bb94
         "X1",
         "X3",
         "X5",
