--- conflicted
+++ resolved
@@ -1897,15 +1897,11 @@
   script: "-"
   type: python
   subtype: python3
-<<<<<<< HEAD
-  dockerimage: demisto/python3:3.11.9.103842
-=======
   dockerimage: demisto/python3:3.11.9.106968
   feed: false
   isfetch: false
   longRunning: false
   longRunningPort: false
->>>>>>> 24243daf
 tests:
   - Cisco Umbrella Test
 fromversion: 5.0.0