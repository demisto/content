category: Data Enrichment & Threat Intelligence
commonfields:
  id: Cisco Umbrella Investigate
  version: -1
configuration:
- display: Cisco Umbrella API token
  name: APIToken
  type: 4
  hidden: true
- name: apitoken_creds
  type: 9
  displaypassword: Cisco Umbrella API token
  hiddenusername: true
- display: Source Reliability
  name: integrationReliability
  required: true
  type: 15
  additionalinfo: Reliability of the source providing the intelligence data.
  defaultvalue: B - Usually reliable
  options:
  - A+ - 3rd party enrichment
  - A - Completely reliable
  - B - Usually reliable
  - C - Fairly reliable
  - D - Not usually reliable
  - E - Unreliable
  - F - Reliability cannot be judged
- display: Use system proxy settings
  name: proxy
  type: 8
- display: Trust any certificate (not secure)
  name: insecure
  type: 8
- defaultvalue: 'https://investigate.api.umbrella.com'
  display: Base URL
  name: baseURL
  required: true
  type: 0
- defaultvalue: '0'
  display: DBot Score Suspicious Threshold (-100 to 100)
  name: suspicious_threshold
  additionalinfo: Make sure the Suspicous threshold is greater than the Malicious threshold.
  type: 0
- additionalinfo: Make sure the Malicious threshold is less than the Suspicous threshold.
  defaultvalue: '-100'
  display: DBot Score Malicious Threshold (-100 to 100)
  name: dboscore_threshold
<<<<<<< HEAD
  additionalinfo: Make sure the Malicious threshold is less than the Suspicous threshold.
=======
  required: false
>>>>>>> d7aea52b
  type: 0

description: Cisco Umbrella Investigate
display: Cisco Umbrella Investigate
name: Cisco Umbrella Investigate
script:
  commands:
  - arguments:
    - default: true
      description: Enter the domain you would like to categorize (e.g. amazon.com)
      name: domain
      required: true
    description: Returns the category of a domain. e.g. domain=amazon.com returns Ecommerce/Shopping
    name: umbrella-domain-categorization
    outputs:
    - contextPath: Domain.Name
      description: Domain name
      type: string
    - contextPath: Domain.SecurityCategories
      description: The Umbrella security category, or categories, that match this domain
      type: string
    - contextPath: Domain.ContentCategories
      description: The Umbrella content category or categories that match this domain
      type: string
    - contextPath: Domain.Malicious.Vendor
      description: For malicious domains, the vendor that made the decision
      type: string
    - contextPath: Domain.Malicious.Description
      description: For malicious domains, the reason for the vendor to make the decision
      type: string
  - arguments:
    - default: true
      description: Enter the domain you would like to categorize (e.g. amazon.com)
      name: domain
      required: true
    deprecated: true
    description: Returns the category of a domain. e.g. domain=amazon.com returns Ecommerce/Shopping
    name: investigate-umbrella-domain-categorization
    outputs:
    - contextPath: Domain.Name
      description: Domain name
      type: Unknown
    - contextPath: Domain.SecurityCategories
      description: The Umbrella security category, or categories, that match this domain
      type: Unknown
    - contextPath: Domain.ContentCategories
      description: The Umbrella content category or categories that match this domain
      type: Unknown
    - contextPath: Domain.Malicious.Vendor
      description: For malicious domains, the vendor that made the decision
      type: Unknown
    - contextPath: Domain.Malicious.Description
      description: For malicious domains, the reason for the vendor to make the decision
      type: Unknown
  - arguments:
    - default: true
      description: Enter a domain (e.g. www.cnn.com)
      name: domain
      required: true
    description: Get a list of related domains back and returns a list of co-occurences for the specified domain. A co-occurrence is when two or more domains are being accessed by the same users within a small window of time. Being a co-occurrence isn't necessarily a bad thing, legitimate sites co-occur with each other as a part of normal web activity. However, unusual or suspicious co-occurence can provide additional information regarding attacks
    name: umbrella-domain-co-occurrences
    outputs:
    - contextPath: Domain.Name
      description: Domain name
      type: string
    - contextPath: Domain.CoOccurrences.Score
      description: Domain score - value range between 0 and 1
      type: number
    - contextPath: Domain.CoOccurrences.Name
      description: Domain name
      type: string
  - arguments:
    - default: true
      description: Enter a domain (e.g. www.cnn.com)
      name: domain
      required: true
    deprecated: true
    description: Get a list of related domains back and returns a list of co-occurences for the specified domain. A co-occurrence is when two or more domains are being accessed by the same users within a small window of time. Being a co-occurrence isn't necessarily a bad thing, legitimate sites co-occur with each other as a part of normal web activity. However, unusual or suspicious co-occurence can provide additional information regarding attacks
    name: investigate-umbrella-domain-co-occurrences
    outputs:
    - contextPath: Domain.Name
      description: Domain name
      type: Unknown
    - contextPath: Domain.Score
      description: Domain score - value range between 0 and 1
      type: Unknown
  - arguments:
    - default: true
      description: Enter a domain (e.g. www.cnn.com)
      name: domain
      required: true
    description: This will return a list of domain names that have been frequently seen requested b around the same time (up to 60 seconds before or after) as the given domain name, but that are not frequently associated with other domain names.
    name: umbrella-domain-related
    outputs:
    - contextPath: Domain.Name
      description: Domain name
      type: string
    - contextPath: Domain.Related.Score
      description: This is a score reflecting the number of client IPs looking up related sites within 60 seconds of the original request
      type: number
    - contextPath: Domain.Related.Name
      description: Related domain name
      type: string
  - arguments:
    - default: true
      description: Enter a domain (e.g. www.cnn.com)
      name: domain
      required: true
    deprecated: true
    description: This will return a list of domain names that have been frequently seen requested b around the same time (up to 60 seconds before or after) as the given domain name, but that are not frequently associated with other domain names.
    name: investigate-umbrella-domain-related
    outputs:
    - contextPath: Domain.Name
      description: Domain name
      type: Unknown
    - contextPath: Domain.Score
      description: This is a score reflecting the number of client IPs looking up related sites within 60 seconds of the original request
      type: Unknown
  - arguments:
    - default: true
      description: Enter a domain like (www.cnn.com)
      name: domain
      required: true
    - defaultValue: '-100'
      description: Manually set a threshold instead of secure rank in order to determine if domain is malicious. from -100(malicious) to 100(good)
      name: threshold
    description: This contains multiple scores or security features, each of which can be used to determine relevant datapoints to build insight on the reputation or security risk posed by the site. See security information about this specific domain at https://investigate-api.readme.io/docs/security-information-for-a-domain-1
    name: umbrella-domain-security
    outputs:
    - contextPath: Domain.Name
      description: Domain name
      type: string
    - contextPath: Domain.Security.DGA
      description: Domain Generation Algorithm. This score is generated based on the likeliness of the domain name being generated by an algorithm rather than a human
      type: number
    - contextPath: Domain.Security.Perplexity
      description: A second score on the likeliness of the name to be algorithmically generated, on a scale from 0 to 1
      type: number
    - contextPath: Domain.Security.Entropy
      description: The number of bits required to encode the domain name, as a score
      type: number
    - contextPath: Domain.Security.SecureRank
      description: Suspicious rank for a domain that reviews based on the lookup behavior of client IP for the domain. Note, this parameter is deprecated by the API, and will be equal to 0.
      type: number
    - contextPath: Domain.Security.PageRank
      description: Popularity according to Google's pagerank algorithm
      type: number
    - contextPath: Domain.Security.ASNScore
      description: ASN reputation score, ranges from -100 to 0 with -100 being very suspicious
      type: Unknown
    - contextPath: Domain.Security.PrefixScore
      description: Prefix ranks domains given their IP prefixes (an IP prefix is the first three octets in an IP address) and the reputation score of these prefixes. Ranges from -100 to 0, -100 being very suspicious
      type: number
    - contextPath: Domain.Security.RipScore
      description: RIP ranks domains given their IP addresses and the reputation score of these IP addresses. Ranges from -100 to 0, -100 being very suspicious
      type: number
    - contextPath: Domain.Security.Popularity
      description: The number of unique client IPs visiting this site, relative to the all requests to all sites
      type: number
    - contextPath: Domain.Security.GeoScore
      description: A score that represents how far the different physical locations serving this name are from each other
      type: number
    - contextPath: Domain.Security.KolmoorovSmirnov
      description: olmogorov–Smirnov test on geodiversity. 0 means that the client traffic matches what is expected for this TLD
      type: number
    - contextPath: Domain.Security.AttackName
      description: The name of any known attacks associated with this domain, or blank if no known threat
      type: string
    - contextPath: Domain.Security.ThreatType
      description: The type of the known attack, such as botnet or APT, or blank if no known threat
      type: string
  - arguments:
    - default: true
      description: Enter a domain like (www.cnn.com)
      name: domain
      required: true
    deprecated: true
    description: This contains multiple scores or security features, each of which can be used to determine relevant datapoints to build insight on the reputation or security risk posed by the site. See security information about this specific domain at https://investigate-api.readme.io/docs/security-information-for-a-domain-1
    name: investigate-umbrella-domain-security
    outputs:
    - contextPath: Domain.Name
      description: Domain name
      type: Unknown
    - contextPath: Domain.Security.DGA
      description: Domain Generation Algorithm. This score is generated based on the likeliness of the domain name being generated by an algorithm rather than a human
      type: Unknown
    - contextPath: Domain.Security.Perplexity
      description: A second score on the likeliness of the name to be algorithmically generated, on a scale from 0 to 1
      type: Unknown
    - contextPath: Domain.Security.Entropy
      description: The number of bits required to encode the domain name, as a score
      type: Unknown
    - contextPath: Domain.Security.SecureRank
      description: Suspicious rank for a domain that reviews based on the lookup behavior of client IP for the domain. Note, this parameter is deprecated by the API, and will be equal to 0.
      type: Unknown
    - contextPath: Domain.Security.PageRank
      description: Popularity according to Google's pagerank algorithm
      type: Unknown
    - contextPath: Domain.Security.ASNScore
      description: ASN reputation score, ranges from -100 to 0 with -100 being very suspicious
      type: Unknown
    - contextPath: Domain.Security.PrefixScore
      description: Prefix ranks domains given their IP prefixes (an IP prefix is the first three octets in an IP address) and the reputation score of these prefixes. Ranges from -100 to 0, -100 being very suspicious
      type: Unknown
    - contextPath: Domain.Security.RipScore
      description: RIP ranks domains given their IP addresses and the reputation score of these IP addresses. Ranges from -100 to 0, -100 being very suspicious
      type: Unknown
    - contextPath: Domain.Security.Popularity
      description: The number of unique client IPs visiting this site, relative to the all requests to all sites
      type: Unknown
    - contextPath: Domain.Security.GeoScore
      description: A score that represents how far the different physical locations serving this name are from each other
      type: Unknown
    - contextPath: Domain.Security.KolmoorovSmirnov
      description: olmogorov–Smirnov test on geodiversity. 0 means that the client traffic matches what is expected for this TLD
      type: Unknown
    - contextPath: Domain.Security.AttackName
      description: The name of any known attacks associated with this domain, or blank if no known threat
      type: Unknown
    - contextPath: Domain.Security.ThreatType
      description: The type of the known attack, such as botnet or APT, or blank if no known threat
      type: Unknown
  - arguments:
    - default: true
      description: Enter a domain like (www.cnn.com)
      name: domain
      required: true
    description: The DNS database can be used to query the history that Umbrella has seen for a given domain. The most common use case is to obtain the RRs (Resource Record) history for a given domain, passing in the record query type as a parameter, to help build intelligence around an domain.
    name: umbrella-domain-dns-history
    outputs:
    - contextPath: Domain.Address
      description: IP address
      type: Unknown
    - contextPath: Domain.DNSHistory.Age
      description: The day in days between now and the last request for this domain. This value is only useful if present
      type: Unknown
    - contextPath: Domain.DNSHistory.TtlsMin
      description: Minimum amount of time set that DNS records should be cached
      type: Unknown
    - contextPath: Domain.DNSHistory.TtlsMax
      description: Maximum amount of time set that DNS records should be cached
      type: Unknown
    - contextPath: Domain.DNSHistory.TtlsMean
      description: Average amount of time set that DNS records should be cached
      type: Unknown
    - contextPath: Domain.DNSHistory.TtlsMedian
      description: Median amount of time set that DNS records should be cached
      type: Unknown
    - contextPath: Domain.DNSHistory.TtlsStddev
      description: Standard deviation of the amount of time set that DNS records should be cached
      type: Unknown
    - contextPath: Domain.DNSHistory.CountryCodes
      description: 'List of country codes (ex: US, FR, TW) for the IPs the name maps to'
      type: Unknown
    - contextPath: Domain.DNSHistory.CountryCount
      description: Number of countries the IPs are hosted in
      type: Unknown
    - contextPath: Domain.DNSHistory.Asns
      description: List of ASN numbers the IPs are in
      type: Unknown
    - contextPath: Domain.DNSHistory.AsnsCount
      description: Number of ASNs the IPs map to
      type: Unknown
    - contextPath: Domain.DNSHistory.Prefixes
      description: List of network prefixes the IPs map to
      type: Unknown
    - contextPath: Domain.DNSHistory.PrefixesCount
      description: Number of network prefixes the IPs map to
      type: Unknown
    - contextPath: Domain.DNSHistory.Rips
      description: Number of IPs seen for the domain name
      type: Unknown
    - contextPath: Domain.DNSHistory.DivRips
      description: The number of prefixes over the number of IPs
      type: Unknown
    - contextPath: Domain.DNSHistory.Locations
      description: List of geo coordinates (WGS84 datum, decimal format) the IPs are mapping to
      type: Unknown
    - contextPath: Domain.DNSHistory.LocationsCount
      description: Number of distinct geo coordinates the IPs are mapping to
      type: Unknown
    - contextPath: Domain.DNSHistory.GeoDistanceSum
      description: Minimum sum of distance between locations, in kilometers
      type: Unknown
    - contextPath: Domain.DNSHistory.GeoDistancMean
      description: Mean distance between the geo median and each location, in kilometers
      type: Unknown
    - contextPath: Domain.DNSHistory.MailExchanger
      description: Boolean, If an MX query for this domain name has been seen
      type: Unknown
    - contextPath: Domain.DNSHistory.NonRoutable
      description: Boolean. If one of the IPs is in a reserved, non-routable IP range
      type: Unknown
    - contextPath: Domain.DNSHistory.FfCandidate
      description: Boolean. If the domain name looks like a candidate for fast flux. This does not necessarily mean the domain is in fast flux, but rather that the IP address the domain resolves to changes rapidly
      type: Unknown
    - contextPath: Domain.DNSHistory.RipsStability
      description: 1.0 divided by the number of times the set of IP addresses changed
      type: Unknown
    - contextPath: Domain.DNSHistory.BaseDomain
      description: The base domain of the requested domain
      type: Unknown
    - contextPath: Domain.DNSHistory.IsSubdomain
      description: Boolean. True if the requested domain is a subdomain of another
      type: Unknown
  - arguments:
    - default: true
      description: Enter a domain like (www.cnn.com)
      name: domain
      required: true
    deprecated: true
    description: The DNS database can be used to query the history that Umbrella has seen for a given domain. The most common use case is to obtain the RRs (Resource Record) history for a given domain, passing in the record query type as a parameter, to help build intelligence around an domain.
    name: investigate-umbrella-domain-dns-history
    outputs:
    - contextPath: IP.Address
      description: IP address
      type: Unknown
    - contextPath: IP.DNSHistory.Age
      description: The day in days between now and the last request for this domain. This value is only useful if present
      type: Unknown
    - contextPath: IP.DNSHistory.TtlsMin
      description: Minimum amount of time set that DNS records should be cached
      type: Unknown
    - contextPath: IP.DNSHistory.TtlsMax
      description: Maximum amount of time set that DNS records should be cached
      type: Unknown
    - contextPath: IP.DNSHistory.TtlsMean
      description: Average amount of time set that DNS records should be cached
      type: Unknown
    - contextPath: IP.DNSHistory.TtlsMedian
      description: Median amount of time set that DNS records should be cached
      type: Unknown
    - contextPath: IP.DNSHistory.TtlsStddev
      description: Standard deviation of the amount of time set that DNS records should be cached
      type: Unknown
    - contextPath: IP.DNSHistory.CountryCodes
      description: 'List of country codes (ex: US, FR, TW) for the IPs the name maps to'
      type: Unknown
    - contextPath: IP.DNSHistory.CountryCount
      description: Number of countries the IPs are hosted in
      type: Unknown
    - contextPath: IP.DNSHistory.Asns
      description: List of ASN numbers the IPs are in
      type: Unknown
    - contextPath: IP.DNSHistory.AsnsCount
      description: Number of ASNs the IPs map to
      type: Unknown
    - contextPath: IP.DNSHistory.Prefixes
      description: List of network prefixes the IPs map to
      type: Unknown
    - contextPath: IP.DNSHistory.PrefixesCount
      description: Number of network prefixes the IPs map to
      type: Unknown
    - contextPath: IP.DNSHistory.Rips
      description: Number of IPs seen for the domain name
      type: Unknown
    - contextPath: IP.DNSHistory.DivRips
      description: The number of prefixes over the number of IPs
      type: Unknown
    - contextPath: IP.DNSHistory.Locations
      description: List of geo coordinates (WGS84 datum, decimal format) the IPs are mapping to
      type: Unknown
    - contextPath: IP.DNSHistory.LocationsCount
      description: Number of distinct geo coordinates the IPs are mapping to
      type: Unknown
    - contextPath: IP.DNSHistory.GeoDistanceSum
      description: Minimum sum of distance between locations, in kilometers
      type: Unknown
    - contextPath: IP.DNSHistory.GeoDistancMean
      description: Mean distance between the geo median and each location, in kilometers
      type: Unknown
    - contextPath: IP.DNSHistory.MailExchanger
      description: Boolean, If an MX query for this domain name has been seen
      type: Unknown
    - contextPath: IP.DNSHistory.NonRoutable
      description: Boolean. If one of the IPs is in a reserved, non-routable IP range
      type: Unknown
    - contextPath: IP.DNSHistory.FfCandidate
      description: Boolean. If the domain name looks like a candidate for fast flux. This does not necessarily mean the domain is in fast flux, but rather that the IP address the domain resolves to changes rapidly
      type: Unknown
    - contextPath: IP.DNSHistory.RipsStability
      description: 1.0 divided by the number of times the set of IP addresses changed
      type: Unknown
    - contextPath: IP.DNSHistory.BaseDomain
      description: The base domain of the requested domain
      type: Unknown
    - contextPath: IP.DNSHistory.IsSubdomain
      description: Boolean. True if the requested domain is a subdomain of another
      type: Unknown
  - arguments:
    - default: true
      description: 'Enter an IP Address:'
      name: ip
      required: true
    - defaultValue: '100'
      description: Limit fetched results, removing limit can fetch big amount of results into context.
      name: limit
    description: The DNS database can be used to query the history that Umbrella has seen for a given IP address. The most common use case is to obtain the DNS Resource Record (RR) history for a given IP, passing in the record query type as a parameter, to help build intelligence around an IP or a range of IPs. The information provided is from within the last 90 days.
    name: umbrella-ip-dns-history
    outputs:
    - contextPath: IP.Address
      description: IP address
      type: Unknown
    - contextPath: IP.DNSHistory.RRS.Name
      description: The looked up IP addres
      type: Unknown
    - contextPath: IP.DNSHistory.RRS.Class
      description: DNS class type
      type: Unknown
    - contextPath: IP.DNSHistory.RRS.Type
      description: Query type
      type: Unknown
    - contextPath: IP.DNSHistory.RRS.RR
      description: Resource record owner
      type: Unknown
    - contextPath: IP.DNSHistory.RRS.TTL
      description: Time to live for this record
      type: Unknown
    - contextPath: IP.DNSHistory.Features.RrCount
      description: Number of records of that type mapping to the given IP
      type: Unknown
    - contextPath: IP.DNSHistory.Features.Ld2Count
      description: Number of 2-level names mapping to the given IP
      type: Unknown
    - contextPath: IP.DNSHistory.Features.Ld3Count
      description: Number of 3-level names mapping to the given IP
      type: Unknown
    - contextPath: IP.DNSHistory.Features.Ld21Count
      description: Number of 2-level names, without the TLD, mapping to the given IP
      type: Unknown
    - contextPath: IP.DNSHistory.Features.Ld22Count
      description: Number of 3-level names, without the TLD, mapping to the given IP
      type: Unknown
    - contextPath: IP.DNSHistory.Features.DivLd2
      description: ld2_count divided by the number of records
      type: Unknown
    - contextPath: IP.DNSHistory.Features.DivLd3
      description: ld3_count divided by the number of records
      type: Unknown
    - contextPath: IP.DNSHistory.Features.DivLd21
      description: ld2_1_count divided by the number of records
      type: Unknown
    - contextPath: IP.DNSHistory.Features.DivLd22
      description: ld2_2_count divided by the number of records
      type: Unknown
  - arguments:
    - default: true
      description: 'Enter an IP Address:'
      name: ip
      required: true
    deprecated: true
    description: The DNS database can be used to query the history that Umbrella has seen for a given IP address. The most common use case is to obtain the DNS Resource Record (RR) history for a given IP, passing in the record query type as a parameter, to help build intelligence around an IP or a range of IPs. The information provided is from within the last 90 days.
    name: investigate-umbrella-ip-dns-history
    outputs:
    - contextPath: IP.Address
      description: IP address
      type: Unknown
    - contextPath: IP.DNSHistory.RRS.Name
      description: The looked up IP addres
      type: Unknown
    - contextPath: IP.DNSHistory.RRS.Class
      description: DNS class type
      type: Unknown
    - contextPath: IP.DNSHistory.RRS.Type
      description: Query type
      type: Unknown
    - contextPath: IP.DNSHistory.RRS.RR
      description: Resource record owner
      type: Unknown
    - contextPath: IP.DNSHistory.RRS.TTL
      description: Time to live for this record
      type: Unknown
    - contextPath: IP.DNSHistory.Feature.RrCount
      description: Number of records of that type mapping to the given IP
      type: Unknown
    - contextPath: IP.DNSHistory.Feature.Ld2Count
      description: Number of 2-level names mapping to the given IP
      type: Unknown
    - contextPath: IP.DNSHistory.Feature.Ld3Count
      description: Number of 3-level names mapping to the given IP
      type: Unknown
    - contextPath: IP.DNSHistory.Feature.Ld21Count
      description: Number of 2-level names, without the TLD, mapping to the given IP
      type: Unknown
    - contextPath: IP.DNSHistory.Feature.Ld22Count
      description: Number of 3-level names, without the TLD, mapping to the given IP
      type: Unknown
    - contextPath: IP.DNSHistory.Feature.DivLd2
      description: ld2_count divided by the number of records
      type: Unknown
    - contextPath: IP.DNSHistory.Feature.DivLd3
      description: ld3_count divided by the number of records
      type: Unknown
    - contextPath: IP.DNSHistory.Feature.DivLd21
      description: ld2_1_count divided by the number of records
      type: Unknown
    - contextPath: IP.DNSHistory.Feature.DivLd22
      description: ld2_2_count divided by the number of records
      type: Unknown
  - arguments:
    - default: true
      description: An IP Address
      name: ip
      required: true
    deprecated: true
    description: This command  shows whether the IP address you’ve entered as input has any known malicious domains associated with it. The domains that appear when using this endpoint are those that currently exist in the Umbrella block list. This endpoint will return an array with a single domain name for each domain associated with the IP, along with an id number that can be ignored.
    name: investigate-umbrella-ip-malicious-domains
    outputs:
    - contextPath: Domain.Name
      description: Domain name
      type: Unknown
    - contextPath: Domain.Malicious.Vendor
      description: For malicious domains, the vendor that made the decision
      type: Unknown
    - contextPath: Domain.Malicious.Description
      description: For malicious domains, the reason for the vendor to make the decision
      type: Unknown
  - arguments:
    - default: true
      description: An IP Address
      name: ip
      required: true
    description: This command  shows whether the IP address you’ve entered as input has any known malicious domains associated with it. The domains that appear when using this endpoint are those that currently exist in the Umbrella block list. This endpoint will return an array with a single domain name for each domain associated with the IP, along with an id number that can be ignored.
    name: umbrella-ip-malicious-domains
    outputs:
    - contextPath: Domain.Name
      description: Domain name
      type: Unknown
    - contextPath: Domain.Malicious.Vendor
      description: For malicious domains, the vendor that made the decision
      type: Unknown
    - contextPath: Domain.Malicious.Description
      description: For malicious domains, the reason for the vendor to make the decision
      type: Unknown
    - contextPath: DBotScore.Indicator
      description: The indicator that was tested.
      type: String
    - contextPath: DBotScore.Type
      description: The indicator type.
      type: String
    - contextPath: DBotScore.Vendor
      description: The vendor used to calculate the score.
      type: String
    - contextPath: DBotScore.Score
      description: The actual score.
      type: Number
  - arguments:
    - default: true
      description: Enter a domain regular expression (e.g. "cn.*\\\\.com"). Note to use double backslash ("\\\\")
      name: regex
      required: true
    - description: 'Example: -2weeks, -1 day, -1000minutes, EPOCH unix time, MAX: -31days'
      name: start
    - defaultValue: '100'
      description: Limit fetched results, removing limit can fetch big amount of results into context.
      name: limit
    description: This produces a list of matching domains based on a regular expression. You could use this for domain squatting. The pattern search functionality in Investigate uses regular expressions (RegEx) to search against the Investigate database. There are several excellent tools online such as http://regexr.com to help if you’re not familiar with building RegEx.
    name: umbrella-domain-search
    outputs:
    - contextPath: Domain.Name
      description: Domain name
      type: string
    - contextPath: Domain.FirstSeen
      description: First seen time in Epoch format
      type: string
    - contextPath: Domain.FirstSeenISO
      description: First seen time in ISO format
      type: Unknown
    - contextPath: Domain. SecurityCategories
      description: Matching Umbrella Security Categories
      type: string
  - arguments:
    - default: true
      description: Enter a domain regular expression (e.g. "cn.*\\\\.com"). Note to use double backslash ("\\\\")
      name: regex
      required: true
    - description: 'Example: -2weeks, -1 day, -1000minutes, EPOCH unix time'
      name: start
    deprecated: true
    description: This produces a list of matching domains based on a regular expression. You could use this for domain squatting. The pattern search functionality in Investigate uses regular expressions (RegEx) to search against the Investigate database. There are several excellent tools online such as http://regexr.com to help if you’re not familiar with building RegEx.
    name: investigate-umbrella-domain-search
    outputs:
    - contextPath: Domain.Name
      description: Domain name
      type: Unknown
    - contextPath: Domain.FirstSeean
      description: First seen time in Epoch format
      type: Unknown
    - contextPath: Domain.FirstSeeanISO
      description: First seen time in ISO format
      type: Unknown
    - contextPath: Domain. SecurityCategories
      description: Matching Umbrella Security Categories
      type: Unknown
  - arguments:
    - default: true
      description: 'The domain name you would like to categorize. (e.g. : www.amazon.com) Comma separated list allowed. (e.g. : www.amazon.com,www.facebook.com,www.yahoo.com)'
      isArray: true
      name: domain
      required: true
    description: Get Domain Reputation info using Cisco Umbrella Investigate. Domain reputation score is either true or false from the service and cannot be modified using a threshold.
    name: domain
    outputs:
    - contextPath: Domain.Name
      description: The domain's name.
      type: string
    - contextPath: Domain.Umbrella.RiskScore
      description: The status will be "-1" if the domain is believed to be malicious, "1" if the domain is believed to be benign, "0" if it hasn't been classified yet.
      type: number
    - contextPath: Domain.Umbrella.SecureRank 
      description: Suspicious rank for a domain that reviews based on the lookup behavior of client IP for the domain. Securerank is designed to identify hostnames requested by known infected clients but never requested by clean clients, assuming these domains are more likely to be bad. Scores returned range from -100 (suspicious) to 100 (benign). Note, this parameter is deprecated by the API, and will be equal to 0.
      type: number
    - contextPath: Domain.Umbrella.FirstQueriedTime
      description: The time when the attribution for this Domain was made.
      type: number
    - contextPath: DBotScore.Indicator
      description: The indicator that was tested.
      type: String
    - contextPath: DBotScore.Type
      description: The indicator type.
      type: String
    - contextPath: DBotScore.Vendor
      description: The vendor used to calculate the score.
      type: String
    - contextPath: DBotScore.Score
      description: The actual score.
      type: Number
    - contextPath: Domain.Umbrella.ContentCategories
      description: The Umbrella content category or categories that match this domain. If none of them match, the return will be blank.
      type: string
    - contextPath: Domain.Umbrella.MalwareCategories
      description: The Umbrella security category, or categories, that match this domain or that this domain is associated with. If none match, the return will be blank.
      type: string
    - contextPath: Domain.Malicious.Vendor
      description: For malicious domains, the vendor that made the decision
      type: string
    - contextPath: Domain.Malicious.Description
      description: For malicious domains, the reason for the vendor to make the decision
      type: string
    - contextPath: Domain.Admin.Country
      description: The country of the domain administrator.
      type: String
    - contextPath: Domain.Admin.Email
      description: The email address of the domain administrator.
      type: String
    - contextPath: Domain.Admin.Name
      description: The name of the domain administrator.
      type: String
    - contextPath: Domain.Admin.Phone
      description: The phone number of the domain administrator.
      type: String
    - contextPath: Domain.Registrant.Country
      description: The country of the registrant.
      type: String
    - contextPath: Domain.Registrant.Email
      description: The email address of the registrant.
      type: String
    - contextPath: Domain.Registrant.Name
      description: The name of the registrant.
      type: String
    - contextPath: Domain.Registrant.Phone
      description: The phone number of the registrant.
      type: String
    - contextPath: Domain.CreationDate
      description: The date on which the domain was created.
      type: Date
    - contextPath: Domain.DomainStatus
      description: The status of the domain.
      type: String
    - contextPath: Domain.UpdatedDate
      description: The date on which the domain was last updated.
      type: Date
    - contextPath: Domain.ExpirationDate
      description: The expiration date of the domain.
      type: Date
    - contextPath: Domain.Registrar.Name
      description: The name of the registrar, such as "GoDaddy".
      type: String
  - arguments:
    - description: 'The domain name you would like see related domains for. (e.g. : www.cnn.com)'
      name: domain
      required: true
    - auto: PREDEFINED
      defaultValue: 'false'
      description: Set to true to get a list of co-occurences. (A co-occurrence is when two or more domains are being accessed by the same users within a small window of time) By default, this value will be false.
      name: coOccurences
      predefined:
      - 'false'
      - 'true'
    description: Get a list of domain names that have been frequently seen requested around the same time (up to 60 seconds before or after) as the given domain name. And also a list of co-occurences.
    name: umbrella-get-related-domains
    outputs:
    - contextPath: Umbrella.RelatedDomains.Domain
      description: The domain's name.
      type: string
    - contextPath: Umbrella.RelatedDomains.Data.Name
      description: Domain names that have been frequently seen requested around the same time (up to 60 seconds before or after) as the given domain name.
      type: string
    - contextPath: Umbrella.CoOccurences.Data.Name
      description: All co-occurences of requests from client IPs are returned for the previous seven days whether the co-occurence is suspicious or not.
      type: string
    - contextPath: Umbrella.CoOccurences.Data.Score
      description: The values range between 0 and 1 and should not exceed 1.
      type: number
    - contextPath: Umbrella.RelatedDomains.Data.Score
      description: The score here is the number of client IP requests to the site around the same time as the site being looked up. This is a score reflecting the number of client IPs looking up related sites within 60 seconds of the original request
      type: number
    - contextPath: Umbrella.CoOccurences.Domain
      description: The domain's name.
      type: string
  - arguments:
    - description: 'The domain name you would like see classifiers for. (e.g. : www.cnn.com)'
      name: domain
      required: true
    description: List all the classifiers used for a particular domain to assign a particular security categorization or threat type (indicators of compromise).
    name: umbrella-get-domain-classifiers
    outputs:
    - contextPath: Umbrella.DomainClassifiers.Domain
      description: The domain's name.
      type: string
    - contextPath: Umbrella.DomainClassifiers.Data.MalwareCategories
      description: Which Umbrella security category, if any, matched the input
      type: string
    - contextPath: Umbrella.DomainClassifiers.Data.AttackNames
      description: Which named attacks, if any, matched the input
      type: string
    - contextPath: Umbrella.DomainClassifiers.Data.ThreatTypes
      description: Which threat type, if any, matched in the input.
      type: string
  - arguments:
    - description: 'The domain name you would like see volume for. (e.g. : www.cnn.com)'
      name: domain
      required: true
    - defaultValue: -7days
      description: 'Point in time in the past, expressed as a timestamp in the following format or relative time. Valid formats: start=-2days start=-2hours start=1997-07-16T19:20:30+01:00 i.e YYYY-MM-DDThh:mm:ssTZD  Note the negative sign. The max is 30 days.'
      name: start
    - defaultValue: now
      description: 'Point in time in the past expressed as a timestamp in milliseconds or relative time. Also valid is ''now''. Valid formats: stop=-1days stop=now start=1997-07-16T19:20:30+01:00 i.e YYYY-MM-DDThh:mm:ssTZD  Note the negative sign. The max is 30 days.'
      name: stop
    - auto: PREDEFINED
      defaultValue: all
      description: 'Valid options are: exact, component, or all (default).     1.Using "cisco.com" as an example, "exact" only gives results for cisco.com.    2. Component gives results for every component of cisco.com, but not cisco.com. Examples are www.cisco.com, mail.cisco.com, wwwin.cisco.com, something.else.cisco.com.     3.All returns the sum of component and exact, this is the default.'
      name: match
      predefined:
      - all
      - exact
      - component
    - defaultValue: '100'
      description: Limit fetched results, removing limit can fetch big amount of results into context.
      name: limit
    description: The domain volume command shows the number of DNS queries made per hour to the specified domain by users of Umbrella's recursive DNS servers.
    name: umbrella-get-domain-queryvolume
    outputs:
    - contextPath: Umbrella.QueryVolume.Domain
      description: The domain's name.
      type: string
    - contextPath: Umbrella.QueryVolume.Data.StartDate
      description: Start date for which the volume data is returned.
      type: string
    - contextPath: Umbrella.QueryVolume.Data.StopDate
      description: Stop date for which the volume data is returned.
      type: string
    - contextPath: Umbrella.QueryVolume.Data.QueriesInfo.QueryHour
      description: Query hour for which the queries data is returned.
      type: string
    - contextPath: Umbrella.QueryVolume.Data.QueriesInfo.Queries
      description: Number of DNS queries per hour, in ascending order, to the specified domain.
      type: string
  - arguments:
    - description: 'The domain name you would like see the security info for. (e.g. : www.cnn.com)'
      name: domain
      required: true
    - defaultValue: '-100'
      description: Manually set a threshold instead of secure rank in order to determine if domain is malicious. from -100(malicious) to 100(good)
      name: threshold
    description: The security information API method contains multiple scores or security features, which can act as relevant datapoints to build insight on the reputation.
    name: umbrella-get-domain-details
    outputs:
    - contextPath: Umbrella.DomainDetails.Domain
      description: The domain's name.
      type: string
    - contextPath: Umbrella.DomainDetails.Data.DGA
      description: Domain Generation Algorithm. This score is generated based on the likeliness of the domain name being generated by an algorithm rather than a human. This score ranges from -100 (suspicious) to 0 (benign).
      type: string
    - contextPath: Umbrella.DomainDetails.Data.Entropy
      description: The number of bits required to encode the domain name, as a score. This score is to be used in conjunction with DGA and Perplexity.
      type: number
    - contextPath: Umbrella.DomainDetails.Data.SecureRank 
      description: Suspicious rank for a domain that reviews based on the lookup behavior of client IP for the domain. Securerank is designed to identify hostnames requested by known infected clients but never requested by clean clients, assuming these domains are more likely to be bad. Scores returned range from -100 (suspicious) to 100 (benign). Note, this parameter is deprecated by the API, and will be equal to 0.
      type: number
    - contextPath: Umbrella.DomainDetails.Data.PrefixScore
      description: Prefix ranks domains given their IP prefixes (an IP prefix is the first three octets in an IP address) and the reputation score of these prefixes. Ranges from -100 to 0, -100 being very suspicious.
      type: number
    - contextPath: Umbrella.DomainDetails.Data.RipScore
      description: RIP ranks domains given their IP addresses and the reputation score of these IP addresses. Ranges from -100 to 0, -100 being very suspicious.
      type: number
    - contextPath: Umbrella.DomainDetails.Data.Popularity
      description: The number of unique client IPs visiting this site, relative to the all requests to all sites. A score of how many different client/unique IPs go to this domain compared to others.
      type: number
    - contextPath: Umbrella.DomainDetails.Data.Geodiversity
      description: A score representing the number of queries from clients visiting the domain, broken down by country. Score is a non-normalized ratio between 0 and 1.
      type: number
    - contextPath: Umbrella.DomainDetails.Data.TldGeodiversity
      description: A score that represents the TLD country code geodiversity as a percentage of clients visiting the domain. Occurs most often with domains that have a ccTLD. Score is normalized ratio between 0 and 1.
      type: number
    - contextPath: Umbrella.DomainDetails.Data.KolmogorovSmirnovTest
      description: Kolmogorov–Smirnov test on geodiversity. 0 means that the client traffic matches what is expected for this TLD.
      type: number
    - contextPath: DBotScore.Indicator
      description: The indicator that was tested.
      type: String
    - contextPath: DBotScore.Type
      description: The indicator type.
      type: String
    - contextPath: DBotScore.Vendor
      description: The vendor used to calculate the score.
      type: String
    - contextPath: DBotScore.Score
      description: The actual score.
      type: Number
    - contextPath: Domain.Malicious.Vendor
      description: For malicious domains, the vendor that made the decision
      type: string
    - contextPath: Domain.Malicious.Description
      description: For malicious domains, the reason for the vendor to make the decision
      type: string
  - arguments:
    - description: 'Email address following rfc5322 conventions. (e.g. : admin@google.com) Comma separated list allowed. (e.g. : admin@google.com, dns-admin@google.com, hostmaster@charter.com)'
      isArray: true
      name: emails
      required: true
    - description: For paging with offset for domains with more than 500 results, set the url-param limit. Default value is 10.
      name: offset
    - auto: PREDEFINED
      description: 'To sort the list of domains based on timestamp. By default, domains are simply sorted by name in alphabetical order.  Possible values are: ""created"", ""updated"", and ""expired"", each of which sorts from the most recent date for the value of the WHOIS entry.'
      name: sort
      predefined:
      - created
      - updated
    - defaultValue: '100'
      description: To limit the total number of results (domains).
      name: limit
    description: The command will return the domains associated with the email address or addresses of the registrar that are looked up.
    name: umbrella-get-domains-for-email-registrar
    outputs:
    - contextPath: Umbrella.AssociatedDomains.Email
      description: Email address.
      type: string
    - contextPath: Umbrella.AssociatedDomains.Data.TotalResults
      description: Total number of results for this email.
      type: number
    - contextPath: Umbrella.AssociatedDomains.Data.MoreDataAvailable
      description: Whether or not there are more than 500 results for this email, either yes or no.
      type: boolean
    - contextPath: Umbrella.AssociatedDomains.Data.ResultLimit
      description: Total number of results for this page of results, default 500.
      type: number
    - contextPath: Umbrella.AssociatedDomains.Data.Domains.Name
      description: Domains registered by this email
      type: string
    - contextPath: Umbrella.AssociatedDomains.Data.Domains.Name.SecurityCategories
      description: Security Categories associated with the domain.
      type: string
    - contextPath: Umbrella.AssociatedDomains.Data.Domains.Name.ContentCategories
      description: Content Categories associated with the domain.
      type: string
    - contextPath: Umbrella.AssociatedDomains.Data.Domains.LastObserved
      description: 'Whether the domain is current, meaning currently registered by this email address. Values : Past or Current'
      type: string
  - arguments:
    - description: 'Enter the Nameserver’s domain name. (e.g. : ns2.google.com) Comma separated list allowed. (e.g. : ns2.google.com, ns1.google.com)'
      isArray: true
      name: nameservers
      required: true
    - description: For paging with offset for domains with more than 500 results, set the url-param limit. Default value is 10.
      name: offset
    - auto: PREDEFINED
      description: '"To sort the list of domains based on timestamp. By default, domains are simply sorted by name in alphabetical order.  Possible values are: ""created"", ""updated"", and ""expired"", each of which sorts from the most recent date for the value of the WHOIS entry."'
      name: sort
      predefined:
      - created
      - updated
    - defaultValue: '100'
      description: To limit the total number of results (domains).
      name: limit
    description: The Nameserver command allows you to search a nameserver to find all domains registered by that nameserver. You can search against a single nameserver or multiple nameservers in a query.
    name: umbrella-get-domains-for-nameserver
    outputs:
    - contextPath: Umbrella.AssociatedDomains.Nameserver
      description: Nameserver's domain name.
      type: string
    - contextPath: Umbrella.AssociatedDomains.Data.TotalResults
      description: Total number of results for this nameserver domain name.
      type: string
    - contextPath: Umbrella.AssociatedDomains.Data.MoreDataAvailable
      description: Whether or not there are more than 500 results for this email, either yes or no.
      type: boolean
    - contextPath: Umbrella.AssociatedDomains.Data.ResultLimit
      description: Total number of results for this page of results, default 500.
      type: number
    - contextPath: Umbrella.AssociatedDomains.Data.Domains.Name
      description: Domains registered by this nameserver.
      type: string
    - contextPath: Umbrella.AssociatedDomains.Data.Domains.Name.SecurityCategories
      description: Security Categories associated with the domain.
      type: string
    - contextPath: Umbrella.AssociatedDomains.Data.Domains.Name.ContentCategories
      description: Content Categories associated with the domain.
      type: string
    - contextPath: Umbrella.AssociatedDomains.Data.Domains.LastObserved
      description: 'Whether the domain is current, meaning currently registered by this email address. Values : Past or Current'
      type: string
  - arguments:
    - description: 'Domain name without wildcards and including TLD. (e.g. : www.cnn.com)'
      name: domain
      required: true
    description: This command will provide a standard WHOIS response record for a single domain with all available WHOIS data returned.
    name: umbrella-get-whois-for-domain
    outputs:
    - contextPath: Domain.Umbrella.Whois.Name
      description: Domain's name.
      type: string
    - contextPath: Domain.Umbrella.Whois.RegistrarName
      description: Domain registrar name
      type: string
    - contextPath: Domain.Umbrella.Whois.LastRetrieved
      description: Domain last retrieved date
      type: string
    - contextPath: Domain.Umbrella.Whois.Created
      description: Domain created date
      type: string
    - contextPath: Domain.Umbrella.Whois.Updated
      description: Domain updated date
      type: string
    - contextPath: Domain.Umbrella.Whois.Expires
      description: Domain expiry date
      type: string
    - contextPath: Domain.Umbrella.Whois.IANAID
      description: IANA ID
      type: string
    - contextPath: Domain.Umbrella.Whois.LastObserved
      description: Domain last observed
      type: string
    - contextPath: Domain.Umbrella.Whois.Nameservers.Name
      description: Domain's name servers
      type: string
    - contextPath: Domain.Umbrella.Whois.Emails.Name
      description: Domain's email
      type: string
    - contextPath: Domain.Name
      description: The domain name e.g. google.com
      type: Unknown
    - contextPath: Domain.Admin.Country
      description: The country of the domain administrator.
      type: String
    - contextPath: Domain.Admin.Email
      description: The email address of the domain administrator.
      type: String
    - contextPath: Domain.Admin.Name
      description: The name of the domain administrator.
      type: String
    - contextPath: Domain.Admin.Phone
      description: The phone number of the domain administrator.
      type: String
    - contextPath: Domain.Registrant.Country
      description: The country of the registrant.
      type: String
    - contextPath: Domain.Registrant.Email
      description: The email address of the registrant.
      type: String
    - contextPath: Domain.Registrant.Name
      description: The name of the registrant.
      type: String
    - contextPath: Domain.Registrant.Phone
      description: The phone number of the registrant.
      type: String
    - contextPath: Domain.CreationDate
      description: The date on which the domain was created.
      type: Date
    - contextPath: Domain.DomainStatus
      description: The status of the domain.
      type: String
    - contextPath: Domain.UpdatedDate
      description: The date on which the domain was last updated.
      type: Date
    - contextPath: Domain.ExpirationDate
      description: The expiration date of the domain.
      type: Date
    - contextPath: Domain.Registrar.Name
      description: The name of the registrar, such as "GoDaddy".
      type: String
  - arguments:
    - description: IP Address to check for malicious domains.
      name: ip
      required: true
    description: Test whether the IP address you’ve entered as input has any known malicious domains associated with it.
    name: umbrella-get-malicious-domains-for-ip
    outputs:
    - contextPath: Umbrella.MaliciousDomains.IP
      description: IP address.
      type: string
    - contextPath: Umbrella.MaliciousDomains.Data.Name
      description: The block list domain associated with the IP
      type: string
    - contextPath: Umbrella.MaliciousDomains.Data.LastObserved
      description: 'Whether the domain is current, meaning currently registered by this email address. Values : Past or Current'
      type: string
    - contextPath: Umbrella.MaliciousDomains.Data.MalwareCategories
      description: Security Categories associated with the domain.
      type: string
    - contextPath: Umbrella.MaliciousDomains.Data.ContentCategories
      description: Content Categories associated with the domain.
      type: string
  - arguments:
    - description: 'A standard RegEx search pattern, must be encoded in a double quoted bracket. e.g. :'
      name: expression
      required: true
    - defaultValue: -7days
      description: 'Can either be specified in relative or absolute time. Point in time in the past, expressed as a timestamp in the following format or relative time. Valid formats: start=-2days start=-2hours start=-1000minutes start=-3weeks start=1997-07-16T19:20:30+01:00 i.e YYYY-MM-DDThh:mm:ssTZD  Note the negative sign for relative time.  Max is -30days.'
      name: start
    - auto: PREDEFINED
      defaultValue: 'true'
      description: Default is false, if set to true this will include security categories in the results and may slow the return times.
      name: includeCategory
      predefined:
      - 'false'
      - 'true'
    - defaultValue: now
      description: 'The exclusive end time in milliseconds absolute or relative time (eg: ''now'', ''-2days'',''1997-07-16T19:20:30+01:00'') for a query.'
      name: stop
    - defaultValue: '100'
      description: The maximum number of items to return - combine with offset for result pagination
      name: limit
    - auto: PREDEFINED
      defaultValue: HOST
      description: Search database node type (URL, IP, HOST).
      name: type
      predefined:
      - URL
      - IP
      - HOST
    description: Get the list of matching domains (Investigate Database) based on a regular expression.
    name: umbrella-get-domains-using-regex
    outputs:
    - contextPath: Umbrella.DomainSearch.TotalResults
      description: Total results from this search string. The default number of results is 100 and can be expanded using the limit parameter.
      type: number
    - contextPath: Umbrella.DomainSearch.Data.Name
      description: Name of the domain found.
      type: string
    - contextPath: Umbrella.DomainSearch.Data.FirstSeen
      description: First Seen of the domain found.
      type: string
    - contextPath: Umbrella.DomainSearch.Data.SecurityCategories
      description: Security Categories associated with the domain.
      type: string
  - arguments:
    - description: 'The domain name you would like see timeline for. (e.g. : www.cnn.com)'
      name: domain
      required: true
    description: The timeline command shows when a domain was given attribution of a particular security categorization or threat type (indicators of compromise).
    name: umbrella-get-domain-timeline
    outputs:
    - contextPath: Umbrella.Timeline.Domain
      description: Domain name
      type: string
    - contextPath: Umbrella.Timeline.Data.MalwareCategories
      description: Which Umbrella security category, if any, matched the input
      type: string
    - contextPath: Umbrella.Timeline.Data.Attacks
      description: Which named attacks, if any, matched the input
      type: string
    - contextPath: Umbrella.Timeline.Data.ThreatTypes
      description: Which threat type, if any, matched in the input.
      type: string
    - contextPath: Umbrella.Timeline.Data.Timestamp
      description: The time when the attribution for this Domain changed.
      type: string
  - arguments:
    - description: 'The IP you would like see timeline for. (e.g. : 8.8.8.8)'
      name: ip
      required: true
    description: The timeline command shows when a IP was given attribution of a particular security categorization or threat type (indicators of compromise).
    name: umbrella-get-ip-timeline
    outputs:
    - contextPath: Umbrella.Timeline.IP
      description: IP address
      type: string
    - contextPath: Umbrella.Timeline.Data.MalwareCategories
      description: Which Umbrella security category, if any, matched the input
      type: string
    - contextPath: Umbrella.Timeline.Data.Attacks
      description: Which named attacks, if any, matched the inputWhich threat type, if any, matched in the input.
      type: string
    - contextPath: Umbrella.Timeline.Data.ThreatTypes
      description: Which threat type, if any, matched in the input.
      type: string
    - contextPath: Umbrella.Timeline.Data.Timestamp
      description: The time when the attribution for this IP changed.
      type: string
  - arguments:
    - description: 'The URL you would like see timeline for. (e.g. : www.aws.amazon.com)'
      name: url
      required: true
    description: The timeline command shows when a URL was given attribution of a particular security categorization or threat type (indicators of compromise).
    name: umbrella-get-url-timeline
    outputs:
    - contextPath: Umbrella.Timeline.URL
      description: URL value
      type: string
    - contextPath: Umbrella.Timeline.Data.MalwareCategories
      description: Which Umbrella security category, if any, matched the input
      type: string
    - contextPath: Umbrella.Timeline.Data.Attacks
      description: Which named attacks, if any, matched the input
      type: string
    - contextPath: Umbrella.Timeline.Data.ThreatTypes
      description: Which threat type, if any, matched in the input.
      type: string
    - contextPath: Umbrella.Timeline.Data.Timestamp
      description: The time when the attribution for this URL changed.
      type: date
  script: '-'
  type: python
  subtype: python3
  dockerimage: demisto/python3:3.10.12.63474
tests:
- Cisco Umbrella Test
fromversion: 5.0.0<|MERGE_RESOLUTION|>--- conflicted
+++ resolved
@@ -45,11 +45,7 @@
   defaultvalue: '-100'
   display: DBot Score Malicious Threshold (-100 to 100)
   name: dboscore_threshold
-<<<<<<< HEAD
-  additionalinfo: Make sure the Malicious threshold is less than the Suspicous threshold.
-=======
   required: false
->>>>>>> d7aea52b
   type: 0
 
 description: Cisco Umbrella Investigate
