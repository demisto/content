--- conflicted
+++ resolved
@@ -118,10 +118,7 @@
       required: true
     description: Retrieves all incident metadata from Threat Response by specifying filter criteria such as the state of the incident or time of closure.
     name: proofpoint-trap-get-events
-<<<<<<< HEAD
-=======
   runonce: false
->>>>>>> 9ddafcfd
   script: '-'
   subtype: python3
   type: python
