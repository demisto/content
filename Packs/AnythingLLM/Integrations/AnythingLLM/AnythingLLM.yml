--- conflicted
+++ resolved
@@ -4,13 +4,8 @@
 name: AnythingLLM
 display: AnythingLLM
 category: Utilities
-<<<<<<< HEAD
-description: "Retrieval Augmented Generation (RAG) with LLM and Vector DB that can be local for full data privacy or cloud-based for greater functionality.\n\nAPIs are documented at:  <Anything LLM URL> /api/docs \n\nProduct documentation:   https://docs.useanything.com/"
+description: "Retrieval Augmented Generation (RAG) with LLM and Vector DB that can be local for full data privacy or cloud-based for greater functionality. Prompts and responses can be scanned for security issues using Prisma Airs.\n\nAPIs are documented at:  <Anything LLM URL> /api/docs \n\nProduct documentation:   https://docs.useanything.com/"
 sectionorder:
-=======
-description: "Retrieval Augmented Generation (RAG) with LLM and Vector DB that can be local for full data privacy or cloud-based for greater functionality. Prompts and responses can be scanned for security issues using Prisma Airs.\n\nAPIs are documented at:  <Anything LLM URL> /api/docs \n\nProduct documentation:   https://docs.useanything.com/"
-sectionOrder:
->>>>>>> 3739c65d
 - Connect
 - Collect
 configuration:
