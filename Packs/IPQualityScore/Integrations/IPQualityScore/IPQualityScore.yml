category: Data Enrichment & Threat Intelligence
commonfields:
  id: IPQualityScore
  version: -1
fromversion: 5.0.0
configuration:
- display: API Key
  name: apikey
  required: true
  type: 4
- display: Trust any certificate (not secure)
  name: insecure
  type: 8
- display: Use system proxy settings
  name: proxy
  type: 8
- additionalinfo: Threshold for fraud score from IP lookup to be marked as suspicious
  defaultvalue: '75'
  display: IP Suspicious Score Threshold
  name: ip_suspicious_score_threshold
  type: 0
- additionalinfo: Threshold for fraud score from IP lookup to be marked as malicious
  defaultvalue: '90'
  display: IP Malicious Score Threshold
  name: ip_malicious_score_threshold
  type: 0
- additionalinfo: Threshold for fraud score from Email lookup to be marked as suspicious
  defaultvalue: '75'
  display: Email Suspicious Score Threshold
  name: email_suspicious_score_threshold
  type: 0
- additionalinfo: Threshold for fraud score from Email lookup to be marked as malicious
  defaultvalue: '90'
  display: Email Malicious Score Threshold
  name: email_malicious_score_threshold
  type: 0
- additionalinfo: Threshold for fraud score from Url lookup to be marked as suspicious
  defaultvalue: '75'
  display: Url Suspicious Score Threshold
  name: url_suspicious_score_threshold
  type: 0
- additionalinfo: Threshold for fraud score from Url lookup to be marked as malicious
  defaultvalue: '90'
  display: Url Malicious Score Threshold
  name: url_malicious_score_threshold
  type: 0
- additionalinfo: Reliability of the source providing the intelligence data
  defaultvalue: F - Reliability cannot be judged
  display: Source Reliability
  name: feedReliability
  options:
  - A - Completely reliable
  - B - Usually reliable
  - C - Fairly reliable
  - D - Not usually reliable
  - E - Unreliable
  - F - Reliability cannot be judged
  required: true
  type: 15
description: Proactively Prevent Fraud
display: IPQualityScore
name: IPQualityScore
script:
  commands:
  - arguments:
    - default: true
      description: IP address to check
      isArray: true
      name: ip
      required: true
    description: Runs reputation on IPs.
    name: ip
    outputs:
    - contextPath: IPQualityScore.IP.success
      type: Boolean
      description: 'Was the request successful?'
    - contextPath: IPQualityScore.IP.message
      type: String
      description: 'A generic status message, either success or some form of an error notice.'
    - contextPath: IPQualityScore.IP.fraud_score
      type: Number
      description: 'The overall fraud score of the user based on the IP, user agent, language, and any other optionally passed variables. Fraud Scores >= 75 are suspicious, but not necessarily fraudulent. We recommend flagging or blocking traffic with Fraud Scores >= 85, but you may find it beneficial to use a higher or lower threshold.'
    - contextPath: IPQualityScore.IP.country_code
      type: String
      description: 'Two character country code of IP address or "N/A" if unknown.'
    - contextPath: IPQualityScore.IP.region
      type: String
      description: 'Region (state) of IP address if available or "N/A" if unknown.'
    - contextPath: IPQualityScore.IP.city
      type: String
      description: 'City of IP address if available or "N/A" if unknown.'
    - contextPath: IPQualityScore.IP.ISP
      type: String
      description: 'ISP if one is known. Otherwise "N/A".'
    - contextPath: IPQualityScore.IP.ASN
      type: Number
      description: 'Autonomous System Number if one is known. Null if nonexistent.'
    - contextPath: IPQualityScore.IP.organization
      type: String
      description: 'Organization if one is known. Can be parent company or sub company of the listed ISP. Otherwise "N/A".'
    - contextPath: IPQualityScore.IP.latitude
      type: Number
      description: 'Latitude of IP address if available or "N/A" if unknown.'
    - contextPath: IPQualityScore.IP.longitude
      type: Number
      description: 'Longitude of IP address if available or "N/A" if unknown.'
    - contextPath: IPQualityScore.IP.is_crawler
      type: Boolean
      description: 'Is this IP associated with being a confirmed crawler from a mainstream search engine such as Googlebot, Bingbot, Yandex, etc. based on hostname or IP address verification.'
    - contextPath: IPQualityScore.IP.timezone
      type: String
      description: 'Timezone of IP address if available or "N/A" if unknown.'
    - contextPath: IPQualityScore.IP.mobile
      type: Boolean
      description: 'Is this user agent a mobile browser? (will always be false if the user agent is not passed in the API request)'
    - contextPath: IPQualityScore.IP.host
      type: String
      description: 'Hostname of the IP address if one is available.'
    - contextPath: IPQualityScore.IP.proxy
      type: Boolean
      description: 'Is this IP address suspected to be a proxy? (SOCKS, Elite, Anonymous, VPN, Tor, etc.)'
    - contextPath: IPQualityScore.IP.vpn
      type: Boolean
      description: 'Is this IP suspected of being a VPN connection? This can include data center ranges which can become active VPNs at any time. The "proxy" status will always be true when this value is true.'
    - contextPath: IPQualityScore.IP.tor
      type: Boolean
      description: 'Is this IP suspected of being a TOR connection? This can include previously active TOR nodes and exits which can become active TOR exits at any time. The "proxy" status will always be true when this value is true.'
    - contextPath: IPQualityScore.IP.active_vpn
      type: Boolean
      description: 'Premium Account Feature - Identifies active VPN connections used by popular VPN services and private VPN servers.'
    - contextPath: IPQualityScore.IP.active_tor
      type: Boolean
      description: 'Premium Account Feature - Identifies active TOR exits on the TOR network.'
    - contextPath: IPQualityScore.IP.recent_abuse
      type: Boolean
      description: 'This value will indicate if there has been any recently verified abuse across our network for this IP address. Abuse could be a confirmed chargeback, compromised device, fake app install, or similar malicious behavior within the past few days.'
    - contextPath: IPQualityScore.IP.bot_status
      type: Boolean
      description: 'Premium Account Feature - Indicates if bots or non-human traffic has recently used this IP address to engage in automated fraudulent behavior. Provides stronger confidence that the IP address is suspicious.'
    - contextPath: IPQualityScore.IP.connection_type
      type: String
      description: 'Classification of the IP address connection type as "Residential", "Corporate", "Education", "Mobile", or "Data Center".'
    - contextPath: IPQualityScore.IP.abuse_velocity
      type: String
      description: 'Premium Account Feature - How frequently the IP address is engaging in abuse across the IPQS threat network. Values can be "high", "medium", "low", or "none". Can be used in combination with the Fraud Score to identify bad behavior.'
    - contextPath: IPQualityScore.IP.request_id
      type: String
      description: 'A unique identifier for this request that can be used to lookup the request details or send a postback conversion notice.'
    - contextPath: IPQualityScore.IP.address
      type: String
      description: 'The IP address that was queried.'
    - contextPath: DBotScore.Indicator
      type: String
      description: 'The indicator that was tested.'
    - contextPath: DBotScore.Score
      type: Number
      description: 'The actual score.'
    - contextPath: DBotScore.Type
      type: String
      description: 'The indicator type.'
    - contextPath: DBotScore.Vendor
      type: String
      description: 'The vendor used to calculate the score.'
    - contextPath: IP.Address
      type: string
      description: 'The IP address.'
    - contextPath: IP.ASN
      type: string
      description: 'The autonomous system name for the IP address, for example: "AS8948".'
    - contextPath: IP.Hostname
      type: string
      description: 'The hostname that is mapped to this IP address.'
    - contextPath: IP.Geo.Country
      type: string
      description: 'The country in which the IP address is located.'
    - contextPath: IP.Geo.Description
      type: string
      description: 'Additional information about the location.'
    - contextPath: IP.Malicious.Vendor
      type: string
      description: 'The vendor reporting the IP address as malicious.'
    - contextPath: IP.Malicious.Description
      type: string
      description: 'A description explaining why the IP address was reported as malicious.'
  - arguments:
    - default: true
      description: Email address to check
      isArray: true
      name: email
      required: true
    description: Runs reputation on email addresses.
    name: email
    outputs:
    - contextPath: IPQualityScore.Email.message
      type: String
      description: 'A generic status message, either success or some form of an error notice.'
    - contextPath: IPQualityScore.Email.success
      type: Boolean
      description: 'Was the request successful?'
    - contextPath: IPQualityScore.Email.valid
      type: Boolean
      description: 'Does this email address appear valid?'
    - contextPath: IPQualityScore.Email.disposable
      type: Boolean
      description: 'Is this email suspected of belonging to a temporary or disposable mail service? Usually associated with fraudsters and scammers.'
    - contextPath: IPQualityScore.Email.smtp_score
      type: Number
      description: 'Validity score of email server''s SMTP setup. Range: "-1" - "3". Scores above "-1" can be associated with a valid email. -1 = invalid email address 0 = mail server exists, but is rejecting all mail 1 = mail server exists, but is showing a temporary error 2 = mail server exists, but accepts all email 3 = mail server exists and has verified the email address'
    - contextPath: IPQualityScore.Email.overall_score
      type: Number
      description: 'Overall email validity score. Range: "0" - "4". Scores above "1" can be associated with a valid email. 0 = invalid email address 1 = dns valid, unreachable mail server 2 = dns valid, temporary mail rejection error 3 = dns valid, accepts all mail 4 = dns valid, verified email exists'
    - contextPath: IPQualityScore.Email.first_name
      type: String
      description: 'Suspected first name based on email. Returns "CORPORATE" if the email is suspected of being a generic company email. Returns "UNKNOWN" if the first name was not determinable.'
    - contextPath: IPQualityScore.Email.generic
      type: Boolean
      description: 'Is this email suspected as being a catch all or shared email for a domain? ("admin@", "webmaster@", "newsletter@", "sales@", "contact@", etc.)'
    - contextPath: IPQualityScore.Email.common
      type: Boolean
      description: 'Is this email from a common email provider? ("gmail.com", "yahoo.com", "hotmail.com", etc.)'
    - contextPath: IPQualityScore.Email.dns_valid
      type: Boolean
      description: 'Does the email''s hostname have valid DNS entries? Partial indication of a valid email.'
    - contextPath: IPQualityScore.Email.honeypot
      type: Boolean
      description: 'Is this email believed to be a "honeypot" or "SPAM trap"? Bulk mail sent to these emails increases your risk of being added to block lists by large ISPs & ending up in the spam folder.'
    - contextPath: IPQualityScore.Email.deliverability
      type: String
      description: "How likely is this email to be delivered to the user and land in their mailbox. Values can be \"high\", \"medium\", or \"low\".\t"
    - contextPath: IPQualityScore.Email.frequent_complainer
      type: Boolean
      description: 'Indicates if this email frequently unsubscribes from marketing lists or reports email as SPAM.'
    - contextPath: IPQualityScore.Email.spam_trap_score
      type: String
      description: 'Confidence level of the email address being an active SPAM trap. Values can be "high", "medium", "low", or "none". We recommend scrubbing emails with "high" or "medium" statuses. Avoid "low" emails whenever possible for any promotional mailings.'
    - contextPath: IPQualityScore.Email.catch_all
      type: Boolean
      description: 'Is this email likely to be a "catch all" where the mail server verifies all emails tested against it as valid? It is difficult to determine if the address is truly valid in these scenarios, since the email''s server will not confirm the account''s status.'
    - contextPath: IPQualityScore.Email.timed_out
      type: Boolean
      description: 'Did the connection to the mail service provider timeout during the verification? If so, we recommend increasing the "timeout" variable above the default 7 second value. Lookups that timeout with a "valid" result as false are most likely false and should be not be trusted.'
    - contextPath: IPQualityScore.Email.suspect
      type: Boolean
      description: 'This value indicates if the mail server is currently replying with a temporary error and unable to verify the email address. This status will also be true for "catch all" email addresses as defined below. If this value is true, then we suspect the "valid" result may be tainted and there is not a guarantee that the email address is truly valid.'
    - contextPath: IPQualityScore.Email.recent_abuse
      type: Boolean
      description: 'This value will indicate if there has been any recently verified abuse across our network for this email address. Abuse could be a confirmed chargeback, fake signup, compromised device, fake app install, or similar malicious behavior within the past few days.'
    - contextPath: IPQualityScore.Email.fraud_score
      type: Number
      description: 'The overall Fraud Score of the user based on the email''s reputation and recent behavior across the IPQS threat network. Fraud Scores >= 75 are suspicious, but not necessarily fraudulent.'
    - contextPath: IPQualityScore.Email.suggested_domain
      type: String
      description: 'Default value is "N/A". Indicates if this email''s domain should in fact be corrected to a popular mail service. This field is useful for catching user typos. For example, an email address with "gmai.com", would display a suggested domain of "gmail.com". This feature supports all major mail service providers.'
    - contextPath: IPQualityScore.Email.leaked
      type: Boolean
      description: "Was this email address associated with a recent database leak from a third party? Leaked accounts pose a risk as they may have become compromised during a database breach.\t"
    - contextPath: IPQualityScore.Email.domain_age.human
      type: Date
      description: 'A human description of when this domain was registered. (Ex: 3 months ago)'
    - contextPath: IPQualityScore.Email.domain_age.timestamp
      type: Number
      description: 'The unix time since epoch when this domain was first registered. (Ex: 1568061634)'
    - contextPath: IPQualityScore.Email.domain_age.iso
      type: Date
      description: 'The time this domain was registered in ISO8601 format (Ex: 2019-09-09T16:40:34-04:00)'
    - contextPath: IPQualityScore.Email.first_seen.human
      type: Date
      description: 'A human description of the email address age, using an estimation of the email creation date when IPQS first discovered this email address. (Ex: 3 months ago)'
    - contextPath: IPQualityScore.Email.first_seen.timestamp
      type: Number
      description: 'The unix time since epoch when this email was first analyzed by IPQS. (Ex: 1568061634)'
    - contextPath: IPQualityScore.Email.first_seen.iso
      type: Date
      description: 'The time this email was first analyzed by IPQS in ISO8601 format (Ex: 2019-09-09T16:40:34-04:00)'
    - contextPath: IPQualityScore.Email.sanitized_email
      type: String
      description: 'Sanitized email address with all aliases and masking removed, such as multiple periods for Gmail.com.'
    - contextPath: IPQualityScore.Email.request_id
      type: String
      description: 'A unique identifier for this request that can be used to lookup the request details or send a postback conversion notice.'
    - contextPath: IPQualityScore.Email.address
      type: String
      description: 'The email address that was queried.'
    - contextPath: DBotScore.Indicator
      type: String
      description: 'The indicator that was tested.'
    - contextPath: DBotScore.Score
      type: Number
      description: 'The actual score.'
    - contextPath: DBotScore.Type
      type: String
      description: 'The indicator type.'
    - contextPath: DBotScore.Vendor
      type: String
      description: 'The vendor used to calculate the score.'
  - arguments:
    - default: true
      description: Url address to check
      isArray: true
      name: url
      required: true
    description: Runs reputation on URLs.
    name: url
    outputs:
    - contextPath: IPQualityScore.Url.message
      type: String
      description: 'A generic status message, either success or some form of an error notice.'
    - contextPath: IPQualityScore.Url.success
      type: Boolean
      description: 'Was the request successful?'
    - contextPath: IPQualityScore.Url.unsafe
      type: Boolean
      description: 'Is this domain suspected of being unsafe due to phishing, malware, spamming, or abusive behavior? View the confidence level by analyzing the "risk_score".'
    - contextPath: IPQualityScore.Url.domain
      type: String
      description: 'Domain name of the final destination URL of the scanned link, after following all redirects.'
    - contextPath: IPQualityScore.Url.ip_address
      type: String
      description: 'The IP address corresponding to the server of the domain name.'
    - contextPath: IPQualityScore.Url.server
      type: String
      description: 'The server banner of the domain''s IP address. For example: "nginx/1.16.0". Value will be "N/A" if unavailable.'
    - contextPath: IPQualityScore.Url.content_type
      type: String
      description: 'MIME type of URL''s content. For example "text/html; charset=UTF-8". Value will be "N/A" if unavailable.'
    - contextPath: IPQualityScore.Url.status_code
      type: Number
      description: 'HTTP Status Code of the URL''s response. This value should be "200" for a valid website. Value is "0" if URL is unreachable.'
    - contextPath: IPQualityScore.Url.page_size
      type: Number
      description: 'Total number of bytes to download the URL''s content. Value is "0" if URL is unreachable.'
    - contextPath: IPQualityScore.Url.domain_rank
      type: Number
      description: 'Estimated popularity rank of website globally. Value is "0" if the domain is unranked or has low traffic.'
    - contextPath: IPQualityScore.Url.dns_valid
      type: Boolean
      description: 'The domain of the URL has valid DNS records.'
    - contextPath: IPQualityScore.Url.parking
      type: Boolean
      description: 'Is the domain of this URL currently parked with a for sale notice?'
    - contextPath: IPQualityScore.Url.spamming
      type: Boolean
      description: 'Is the domain of this URL associated with email SPAM or abusive email addresses?'
    - contextPath: IPQualityScore.Url.malware
      type: Boolean
      description: 'Is this URL associated with malware or viruses?'
    - contextPath: IPQualityScore.Url.phishing
      type: Boolean
      description: 'Is this URL associated with malicious phishing behavior?'
    - contextPath: IPQualityScore.Url.suspicious
      type: Boolean
      description: 'Is this URL suspected of being malicious or used for phishing or abuse? Use in conjunction with the "risk_score" as a confidence level.'
    - contextPath: IPQualityScore.Url.risk_score
      type: Number
      description: 'The IPQS risk score which estimates the confidence level for malicious URL detection. Risk Scores 85+ are high risk, while Risk Scores = 100 are confirmed as accurate.'
    - contextPath: IPQualityScore.Url.request_id
      type: String
      description: 'A unique identifier for this request that can be used to lookup the request details or send a postback conversion notice.'
    - contextPath: IPQualityScore.Url.url
      type: String
      description: 'The URL being queried.'
    - contextPath: IPQualityScore.Url.adult
      type: Boolean
      description: 'Is this URL or domain hosting dating or adult content?'
    - contextPath: IPQualityScore.Url.domain_age.human
      type: Date
      description: 'A human description of when this domain was registered. (Ex: 3 months ago)'
    - contextPath: IPQualityScore.Url.domain_age.timestamp
      type: Number
      description: 'The unix time since epoch when this domain was first registered. (Ex: 1568061634)'
    - contextPath: IPQualityScore.Url.domain_age.iso
      type: Date
      description: 'The time this domain was registered in ISO8601 format (Ex: 2019-09-09T16:40:34-04:00)'
    - contextPath: DBotScore.Indicator
      type: String
      description: 'The indicator that was tested.'
    - contextPath: DBotScore.Score
      type: Number
      description: 'The actual score.'
    - contextPath: DBotScore.Type
      type: String
      description: 'The indicator type.'
    - contextPath: DBotScore.Vendor
      type: String
      description: 'The vendor used to calculate the score.'
    - contextPath: URL.Data
      description: The URL
      type: String
    - contextPath: URL.Malicious.Vendor
      description: The vendor reporting the URL as malicious.
      type: String
<<<<<<< HEAD
  dockerimage: demisto/python3:3.10.10.48392
=======
  dockerimage: demisto/python3:3.10.12.63474
  feed: false
  isfetch: false
  longRunning: false
  longRunningPort: false
>>>>>>> 1df13864
  runonce: false
  script: '-'
  subtype: python3
  type: python<|MERGE_RESOLUTION|>--- conflicted
+++ resolved
@@ -389,15 +389,11 @@
     - contextPath: URL.Malicious.Vendor
       description: The vendor reporting the URL as malicious.
       type: String
-<<<<<<< HEAD
-  dockerimage: demisto/python3:3.10.10.48392
-=======
   dockerimage: demisto/python3:3.10.12.63474
   feed: false
   isfetch: false
   longRunning: false
   longRunningPort: false
->>>>>>> 1df13864
   runonce: false
   script: '-'
   subtype: python3
