commonfields:
  id: Atlassian Confluence Server
  version: -1
name: Atlassian Confluence Server
display: Atlassian Confluence Server
category: Utilities
description: Atlassian Confluence Server API
configuration:
- display: Server URL (e.g. http://1.2.3.4:8090)
  name: url
  defaultvalue: ""
  type: 0
  required: true
- display: Username :Basic Authentication
  name: username
  required: false
  type: 0
- display: Password :Deprecated - Use API token
  name: password
  required: false
  type: 4
- additionalinfo: Check when authenticating using the authentication code flow.
  display: Use Authentication Code Flow
  name: use_code
  required: false
  type: 8
- displaypassword: "Client Secret :Authentication Code flow, API token :Basic Authentication"
  display: Client ID :Auhtentication Code flow
  name: credentials
  required: false
  type: 9
- display: Application redirect URI :Authentication Code flow
  name: redirect_uri
  required: false
  type: 0
- additionalinfo: Get the Authorization code from steps 3-5 in the authentication code authorization process.
  display: Authorization code :Authentication code flow
  name: auth_code
  required: false
  type: 4
- defaultvalue: OauthKey
  additionalinfo: This field is ignored if other required fields are not provided (for example both the access token and the private key).
  display: Consumer key (OAuth 1.0)
  name: consumer_key
  required: false
  type: 0
- display: Access Token
  additionalinfo: This token is used for both OAuth 1.0 and personal access token authentication methods.
  name: access_token
  required: false
  type: 0
- display: Private key (PKCS8 format)
  name: private_key
  required: false
  type: 14
- display: Use system proxy settings
  name: proxy
  defaultvalue: "false"
  type: 8
  required: false
- display: Trust any certificate (not secure)
  name: unsecure
  defaultvalue: "false"
  type: 8
  required: false
script:
  script: ''
  type: python
  subtype: python3
  commands:
  - name: confluence-create-space
    arguments:
    - name: name
      required: true
      description: 'Space name, for example: "Test Space".'
    - name: description
      required: true
      description: A description for the space.
    - name: key
      required: true
      description: Space key, which will be used as input when creating or updating child components from a space.
    outputs:
    - contextPath: Confluence.Space.ID
      description: Space ID.
      type: String
    - contextPath: Confluence.Space.Key
      description: Space key.
      type: String
    - contextPath: Confluence.Space.Name
      description: Space name.
      type: String
    description: Creates a new Confluence space.
  - name: confluence-create-content
    arguments:
    - name: title
      required: true
      description: Confluence page title.
    - name: type
      required: true
      auto: PREDEFINED
      predefined:
      - page
      - blogpost
      description: Confluence content type. Can be "page" or "blogpost".
      defaultValue: page
    - name: space
      required: true
      description: Space key to add content to a specific space.
    - name: body
      description: Confluence page body to add.
    outputs:
    - contextPath: Confluence.Content.ID
      description: Page content ID.
      type: String
    - contextPath: Confluence.Content.Title
      description: Content title.
      type: String
    - contextPath: Confluence.Content.Type
      description: Content type.
      type: String
    - contextPath: Confluence.Content.Body
      description: Content body.
      type: String
    description: Creates Confluence content for a given space.
  - name: confluence-list-spaces
    arguments:
    - name: limit
      defaultValue: 25
      description: Maximum number of spaces to return.
    - name: type
      auto: PREDEFINED
      predefined:
      - global
      - personal
      description: Filter the returned list of spaces by type. Can be "global" or "personal".
    - name: status
      auto: PREDEFINED
      predefined:
      - current
      - archived
      description: Filter the returned list of spaces by status. Can be "current" or "archived".
    outputs:
    - contextPath: Confluence.Space.ID
      description: Space ID.
      type: String
    - contextPath: Confluence.Space.Key
      description: Space key.
      type: String
    - contextPath: Confluence.Space.Name
      description: Space name.
      type: String
    description: Returns a list of all Confluence spaces.
  - name: confluence-get-content
    arguments:
    - name: key
      required: true
      description: Space key.
    - name: title
      required: true
      description: Content title.
    outputs:
    - contextPath: Confluence.Content.ID
      description: Content ID.
      type: String
    - contextPath: Confluence.Content.Title
      description: Content title.
      type: String
    - contextPath: Confluence.Content.Type
      description: Content type.
      type: String
    - contextPath: Confluence.Content.Version
      description: Content version.
      type: String
    - contextPath: Confluence.Content.Body
      description: Content body.
      type: String
    description: Returns Confluence content by space key and title.
  - name: confluence-delete-content
    arguments:
    - name: id
      required: true
      description: Content ID
    outputs:
    - contextPath: Confluence.Content.Result
      description: Content delete result.
      type: String
    - contextPath: Confluence.Content.ID
      description: Content ID deleted.
      type: String
    description: Deletes Confluence content.
    execution: true
  - name: confluence-update-content
    arguments:
    - name: pageid
      required: true
      description: Page ID used to find and update the page.
    - name: currentversion
      required: true
      description: The version number, extracted from a content search. The integration will increment by 1.
    - name: title
      required: true
      description: Title of the page to update.
    - name: type
      required: true
      auto: PREDEFINED
      predefined:
      - page
      - blogpost
      description: Content type. Can be "page" or "blogpost".
      defaultValue: page
    - name: space
      required: true
      description: Space key to update.
    - name: body
      description: Content body to replace (overwrite) existing content of a Confluence page.
    outputs:
    - contextPath: Confluence.Content.ID
      description: Content ID.
      type: String
    - contextPath: Confluence.Content.Title
      description: Content title.
      type: String
    - contextPath: Confluence.Content.Type
      description: Content type.
      type: String
    - contextPath: Confluence.Content.Body
      description: Content body.
      type: String
    description: Update (overwrite) the existing content of a Confluence page with new content.
    execution: true
  - name: confluence-search-content
    arguments:
    - name: cql
      required: true
      description: 'A CQL query string to use to locate content, for example: "space = DEV order by created".'
    - name: cqlcontext
      description: The context in which to execute a CQL search. The context is the JSON serialized form of SearchContext.
    - name: expand
      description: A CSV list of properties to expand on the content.
      defaultValue: version
    - name: start
      description: The start point of the collection to return.
    - name: limit
      description: Maximum number of items to return. This can be restricted by fixed system limits. Default is 25.
      defaultValue: "25"
    outputs:
    - contextPath: Confluence.Content.ID
      description: Content ID.
      type: String
    - contextPath: Confluence.Content.Title
      description: Content title.
      type: String
    - contextPath: Confluence.Content.Type
      description: Content type.
      type: String
    - contextPath: Confluence.Content.Version
      description: Content version.
      type: String
    description: 'Fetches a list of content using the Confluence Query Language (CQL). For more information about CQL syntax, see https://developer.atlassian.com/server/confluence/advanced-searching-using-cql/'
  runonce: false
<<<<<<< HEAD
  dockerimage: demisto/oauthlib:1.0.0.23674
=======
  dockerimage: demisto/python3:3.10.6.33415
>>>>>>> 218b95f4
tests:
- No test - the test requires personal credentials to the confluence account
fromversion: 5.0.0<|MERGE_RESOLUTION|>--- conflicted
+++ resolved
@@ -258,11 +258,8 @@
       type: String
     description: 'Fetches a list of content using the Confluence Query Language (CQL). For more information about CQL syntax, see https://developer.atlassian.com/server/confluence/advanced-searching-using-cql/'
   runonce: false
-<<<<<<< HEAD
+  dockerimage: demisto/python3:3.10.6.33415
   dockerimage: demisto/oauthlib:1.0.0.23674
-=======
-  dockerimage: demisto/python3:3.10.6.33415
->>>>>>> 218b95f4
 tests:
 - No test - the test requires personal credentials to the confluence account
 fromversion: 5.0.0