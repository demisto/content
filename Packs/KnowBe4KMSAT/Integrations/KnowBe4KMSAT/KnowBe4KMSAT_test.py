"""Base Integration for Cortex XSOAR - Unit Tests file

Pytest Unit Tests: all funcion names must start with "test_"

More details: https://xsoar.pan.dev/docs/integrations/unit-testing

MAKE SURE YOU REVIEW/REPLACE ALL THE COMMENTS MARKED AS "TODO"

You must add at least a Unit Test function for every XSOAR command
you are implementing with your integration
"""

import json
import io
from typing import Dict

from KnowBe4KMSAT import Client, UserEventClient

KMSAT_BASE_URL = "https://us.api.knowbe4.com"

USER_EVENT_BASE_URL = "https://api.events.knowbe4.com"
REPORTING_BASE_URL = "https://us.api.knowbe4.com/v1"


def util_load_json(path):
    with io.open(path, mode="r", encoding="utf-8") as f:
        return json.loads(f.read())


<<<<<<< HEAD
def test_groups_risk_score_history(requests_mock):
=======
def test_account_info(requests_mock):
>>>>>>> 7ff07980
    """
    Given
            no params
    When
<<<<<<< HEAD
            Calling https://us.api.knowbe4.com/groups/{group_id}/risk_score_history
    Then
            Make sure the data array contains group history with expected values
    """

    mock_response_data = util_load_json(
        "test_data/groups_risk_score_history_response.json"
    )
    from KnowBe4KMSAT import get_groups_risk_score_history

    requests_mock.get(
        f"{KMSAT_BASE_URL}/groups/123/risk_score_history",
        json=mock_response_data,
        status_code=200,
    )

    client = Client(
        KMSAT_BASE_URL,
=======
            Calling https://us.api.knowbe4.com/v1/account
    Then
            Make sure the data array contains event_types with expected values
    """
    mock_response_data = util_load_json('test_data/account_response.json')
    from KnowBe4KMSAT import kmsat_account_info_list_command
    requests_mock.get(f"{REPORTING_BASE_URL}/account", json=mock_response_data, status_code=200)

    client = Client(
        REPORTING_BASE_URL,
>>>>>>> 7ff07980
        verify=False,
        proxy=False,
        headers={
            "Authorization": "Bearer abc123xyz",
            "Content-Type": "application/json",
<<<<<<< HEAD
        },
    )

    args: Dict = {"group_id": 123}
    result = get_groups_risk_score_history(client, args)
    assert result.outputs_prefix == "GroupsRiskScore.History"
    assert result.outputs_key_field == "id"
    assert result.outputs == mock_response_data["data"]


=======
        }
    )

    result = kmsat_account_info_list_command(client)
    assert result.outputs_prefix == "Account.Info"
    assert result.outputs_key_field == "name"
    assert result.outputs == mock_response_data   


def test_account_risk_score_history(requests_mock):
    """
    Given
            no params
    When
            Calling https://us.api.knowbe4.com/v1/account
    Then
            Make sure the data array contains event_types with expected values
    """
    mock_response_data = util_load_json('test_data/account_risk_score_history_response.json')
    from KnowBe4KMSAT import kmsat_account_risk_score_history_list_command
    requests_mock.get(f"{REPORTING_BASE_URL}/account/risk_score_history", json=mock_response_data, status_code=200)

    client = Client(
        REPORTING_BASE_URL, 
        verify=False, 
        proxy=False,
        headers={
            "Authorization": "Bearer abc123xyz",
            "Content-Type": "application/json",
        }
    )
    args: Dict = {}
    result = kmsat_account_risk_score_history_list_command(client, args)
    assert result.outputs_prefix == "AccountRiskScore.History"
    assert result.outputs_key_field == ""
    assert result.outputs == mock_response_data
    
    
>>>>>>> 7ff07980
def test_get_user_event_types(requests_mock):
    """
    Given
            no params
    When
            Calling https://api.events.knowbe4.com/event_types
    Then
            Make sure the data array contains event_types with expected values
    """
<<<<<<< HEAD

    mock_response_data = util_load_json("test_data/user_event_types_response.json")
    from KnowBe4KMSAT import get_user_event_types

    requests_mock.get(
        f"{USER_EVENT_BASE_URL}/event_types", json=mock_response_data, status_code=200
    )

=======
    
    mock_response_data = util_load_json('test_data/user_event_types_response.json')
    from KnowBe4KMSAT import kmsat_user_event_types_list_command
    requests_mock.get(f"{USER_EVENT_BASE_URL}/event_types", json=mock_response_data, status_code=200)
    
>>>>>>> 7ff07980
    userEventClient = UserEventClient(
        USER_EVENT_BASE_URL,
        verify=False,
        proxy=False,
        headers={
            "Authorization": "Bearer abc123xyz",
            "Content-Type": "application/json",
        },
    )

    args: Dict = {}
    result = kmsat_user_event_types_list_command(userEventClient, args)
    assert result.outputs_prefix == "KMSAT_User_Event_Types_Returned"
    assert result.outputs_key_field == "id"
    assert result.outputs == mock_response_data["data"]


def test_get_user_events(requests_mock):
    """
    Given
            no params
    When
            Calling https://api.events.knowbe4.com/events
    Then
            Make sure the data array contains user events
    """
<<<<<<< HEAD

    mock_response_data = util_load_json("test_data/user_events_response.json")
    from KnowBe4KMSAT import get_user_events

    requests_mock.get(
        f"{USER_EVENT_BASE_URL}/events", json=mock_response_data, status_code=200
    )

=======
    
    mock_response_data = util_load_json('test_data/user_events_response.json')
    from KnowBe4KMSAT import kmsat_user_events_list_command
    requests_mock.get(f"{USER_EVENT_BASE_URL}/events", json=mock_response_data, status_code=200)
    
>>>>>>> 7ff07980
    userEventClient = UserEventClient(
        USER_EVENT_BASE_URL,
        verify=False,
        proxy=False,
        headers={
            "Authorization": "Bearer abc123xyz",
            "Content-Type": "application/json",
        },
    )

    args: Dict = {}
    result = kmsat_user_events_list_command(userEventClient, args)
    assert result.outputs_prefix == "KMSAT_User_Events_Returned"
    assert result.outputs_key_field == "id"
    assert result.outputs == mock_response_data["data"]


def test_delete_user_event(requests_mock):
    """
    Given
            no params
    When
            Calling https://api.events.knowbe4.com/events/{id}
    Then
            Make sure the data array contains user events
    """
    id: str = "123-456-789"
    from KnowBe4KMSAT import kmsat_user_event_delete_command
    requests_mock.delete(f"{USER_EVENT_BASE_URL}/events/{id}", status_code=204)

    userEventClient = UserEventClient(
        USER_EVENT_BASE_URL,
        verify=False, 
        proxy=False,
        headers={
            "Authorization": "Bearer abc123xyz",
            "Content-Type": "application/json",
        }
    )

    args: Dict = {"id": id}
    result = kmsat_user_event_delete_command(userEventClient, args)
    assert result.readable_output == f"Successfully deleted event: {id}"<|MERGE_RESOLUTION|>--- conflicted
+++ resolved
@@ -27,70 +27,36 @@
         return json.loads(f.read())
 
 
-<<<<<<< HEAD
-def test_groups_risk_score_history(requests_mock):
-=======
 def test_account_info(requests_mock):
->>>>>>> 7ff07980
     """
     Given
             no params
     When
-<<<<<<< HEAD
-            Calling https://us.api.knowbe4.com/groups/{group_id}/risk_score_history
-    Then
-            Make sure the data array contains group history with expected values
-    """
-
-    mock_response_data = util_load_json(
-        "test_data/groups_risk_score_history_response.json"
-    )
-    from KnowBe4KMSAT import get_groups_risk_score_history
-
-    requests_mock.get(
-        f"{KMSAT_BASE_URL}/groups/123/risk_score_history",
-        json=mock_response_data,
-        status_code=200,
-    )
-
-    client = Client(
-        KMSAT_BASE_URL,
-=======
             Calling https://us.api.knowbe4.com/v1/account
     Then
             Make sure the data array contains event_types with expected values
     """
-    mock_response_data = util_load_json('test_data/account_response.json')
+    mock_response_data = util_load_json("test_data/account_response.json")
     from KnowBe4KMSAT import kmsat_account_info_list_command
-    requests_mock.get(f"{REPORTING_BASE_URL}/account", json=mock_response_data, status_code=200)
+
+    requests_mock.get(
+        f"{REPORTING_BASE_URL}/account", json=mock_response_data, status_code=200
+    )
 
     client = Client(
         REPORTING_BASE_URL,
->>>>>>> 7ff07980
         verify=False,
         proxy=False,
         headers={
             "Authorization": "Bearer abc123xyz",
             "Content-Type": "application/json",
-<<<<<<< HEAD
         },
-    )
-
-    args: Dict = {"group_id": 123}
-    result = get_groups_risk_score_history(client, args)
-    assert result.outputs_prefix == "GroupsRiskScore.History"
-    assert result.outputs_key_field == "id"
-    assert result.outputs == mock_response_data["data"]
-
-
-=======
-        }
     )
 
     result = kmsat_account_info_list_command(client)
     assert result.outputs_prefix == "Account.Info"
     assert result.outputs_key_field == "name"
-    assert result.outputs == mock_response_data   
+    assert result.outputs == mock_response_data
 
 
 def test_account_risk_score_history(requests_mock):
@@ -102,27 +68,33 @@
     Then
             Make sure the data array contains event_types with expected values
     """
-    mock_response_data = util_load_json('test_data/account_risk_score_history_response.json')
+    mock_response_data = util_load_json(
+        "test_data/account_risk_score_history_response.json"
+    )
     from KnowBe4KMSAT import kmsat_account_risk_score_history_list_command
-    requests_mock.get(f"{REPORTING_BASE_URL}/account/risk_score_history", json=mock_response_data, status_code=200)
+
+    requests_mock.get(
+        f"{REPORTING_BASE_URL}/account/risk_score_history",
+        json=mock_response_data,
+        status_code=200,
+    )
 
     client = Client(
-        REPORTING_BASE_URL, 
-        verify=False, 
+        REPORTING_BASE_URL,
+        verify=False,
         proxy=False,
         headers={
             "Authorization": "Bearer abc123xyz",
             "Content-Type": "application/json",
-        }
+        },
     )
     args: Dict = {}
     result = kmsat_account_risk_score_history_list_command(client, args)
     assert result.outputs_prefix == "AccountRiskScore.History"
     assert result.outputs_key_field == ""
     assert result.outputs == mock_response_data
-    
-    
->>>>>>> 7ff07980
+
+
 def test_get_user_event_types(requests_mock):
     """
     Given
@@ -132,22 +104,14 @@
     Then
             Make sure the data array contains event_types with expected values
     """
-<<<<<<< HEAD
 
     mock_response_data = util_load_json("test_data/user_event_types_response.json")
-    from KnowBe4KMSAT import get_user_event_types
+    from KnowBe4KMSAT import kmsat_user_event_types_list_command
 
     requests_mock.get(
         f"{USER_EVENT_BASE_URL}/event_types", json=mock_response_data, status_code=200
     )
 
-=======
-    
-    mock_response_data = util_load_json('test_data/user_event_types_response.json')
-    from KnowBe4KMSAT import kmsat_user_event_types_list_command
-    requests_mock.get(f"{USER_EVENT_BASE_URL}/event_types", json=mock_response_data, status_code=200)
-    
->>>>>>> 7ff07980
     userEventClient = UserEventClient(
         USER_EVENT_BASE_URL,
         verify=False,
@@ -174,22 +138,14 @@
     Then
             Make sure the data array contains user events
     """
-<<<<<<< HEAD
 
     mock_response_data = util_load_json("test_data/user_events_response.json")
-    from KnowBe4KMSAT import get_user_events
+    from KnowBe4KMSAT import kmsat_user_events_list_command
 
     requests_mock.get(
         f"{USER_EVENT_BASE_URL}/events", json=mock_response_data, status_code=200
     )
 
-=======
-    
-    mock_response_data = util_load_json('test_data/user_events_response.json')
-    from KnowBe4KMSAT import kmsat_user_events_list_command
-    requests_mock.get(f"{USER_EVENT_BASE_URL}/events", json=mock_response_data, status_code=200)
-    
->>>>>>> 7ff07980
     userEventClient = UserEventClient(
         USER_EVENT_BASE_URL,
         verify=False,
@@ -218,16 +174,17 @@
     """
     id: str = "123-456-789"
     from KnowBe4KMSAT import kmsat_user_event_delete_command
+
     requests_mock.delete(f"{USER_EVENT_BASE_URL}/events/{id}", status_code=204)
 
     userEventClient = UserEventClient(
         USER_EVENT_BASE_URL,
-        verify=False, 
+        verify=False,
         proxy=False,
         headers={
             "Authorization": "Bearer abc123xyz",
             "Content-Type": "application/json",
-        }
+        },
     )
 
     args: Dict = {"id": id}
