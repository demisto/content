"""Base Integration for Cortex XSOAR (aka Demisto)

This is an empty Integration with some basic structure according
to the code conventions.

MAKE SURE YOU REVIEW/REPLACE ALL THE COMMENTS MARKED AS "TODO"

Developer Documentation: https://xsoar.pan.dev/docs/welcome
Code Conventions: https://xsoar.pan.dev/docs/integrations/code-conventions
Linting: https://xsoar.pan.dev/docs/integrations/linting

This is an empty structure file. Check an example at;
https://github.com/demisto/content/blob/master/Packs/HelloWorld/Integrations/HelloWorld/HelloWorld.py

"""
from CommonServerPython import *  # noqa # pylint: disable=unused-wildcard-import
from CommonServerUserPython import *  # noqa
import traceback
import urllib3
from typing import Dict

# Disable insecure warnings
urllib3.disable_warnings()


""" CONSTANTS """

DATE_FORMAT = "%Y-%m-%dT%H:%M:%SZ"  # ISO8601 format with UTC, default in XSOAR

""" CLIENT CLASS """


class Client(BaseClient):
    """KMSAT Client class to interact with the service API

    This Client implements API calls, and does not contain any XSOAR logic.
    Should only do requests and return data.
    It inherits from BaseClient defined in CommonServer Python.
    Most calls use _http_request() that handles proxy, SSL verification, etc.
    For this  implementation, no special attributes defined
    """

    def __init__(self, base_url, verify, proxy, headers=None, max_fetch=None):
        self.max_fetch = max_fetch
        headers["X-KB4-Integration"] = "Cortex XSOAR KMSAT"
        super().__init__(base_url=base_url, verify=verify, headers=headers, proxy=proxy)

    def kmsat_account_info(self):
        """_summary_

        Returns:
            _type_: _description_
        """
        return self._http_request(
            method="GET", url_suffix="/account", resp_type="json", ok_codes=(200,)
        )

    def kmsat_account_risk_score_history(self, params):
        """ Returns account risk score history

        Args:
            params (_type_): _description_

        Returns:
            _type_: _description_
        """
        return self._http_request(
            method="GET",
            url_suffix="/account/risk_score_history",
            resp_type="json",
            ok_codes=(200,),
            params=params,
        )

    def kmsat_groups_risk_score_history(self, group_id, params):
        """_summary_

        Args:
            group_id (_type_): _description_
            params (_type_): _description_

        Returns:
            _type_: _description_
        """
        return self._http_request(
            method="GET",
            url_suffix=f"/groups/{group_id}/risk_score_history",
            resp_type="json",
            ok_codes=(200,),
            params=params,
        )

    def kmsat_groups_members(self, group_id, params):
        """_summary_

        Args:
            group_id (_type_): _description_
            params (_type_): _description_

        Returns:
            _type_: _description_
        """
        return self._http_request(
            method="GET",
            url_suffix=f"/groups/{group_id}/members",
            resp_type="json",
            ok_codes=(200,),
            params=params,
        )

    def kmsat_users_risk_score_history(self, user_id, params):
        """_summary_

        Args:
            user_id (_type_): _description_
            params (_type_): _description_

        Returns:
            _type_: _description_
        """
        return self._http_request(
            method="GET",
            url_suffix=f"/users/{user_id}/risk_score_history",
            resp_type="json",
            ok_codes=(200,),
            params=params,
        )

    def kmsat_phishing_security_tests(self, params):
        """_summary_

        Args:
            params (_type_): _description_

        Returns:
            _type_: _description_
        """
        return self._http_request(
            method="GET",
            url_suffix="/phishing/security_tests",
            resp_type="json",
            ok_codes=(200,),
            params=params,
        )

    def kmsat_phishing_security_tests_recipients(self, pst_id, params):
        """_summary_

        Args:
            pst_id (_type_): _description_
            params (_type_): _description_

        Returns:
            _type_: _description_
        """
        return self._http_request(
            method="GET",
            url_suffix=f"/phishing/security_tests/{pst_id}/recipients",
            resp_type="json",
            ok_codes=(200,),
            params=params,
        )

    def kmsat_phishing_campaign_security_tests(self, campaign_id, params):
        """_summary_

        Args:
            campaign_id (_type_): _description_
            params (_type_): _description_

        Returns:
            _type_: _description_
        """
        return self._http_request(
            method="GET",
            url_suffix=f"/phishing/campaigns/{campaign_id}/security_tests",
            resp_type="json",
            ok_codes=(200,),
            params=params,
        )

    def kmsat_training_campaigns(self, params):
        """_summary_

        Args:
            params (_type_): _description_

        Returns:
            _type_: _description_
        """
        return self._http_request(
            method="GET",
            url_suffix="/training/campaigns",
            resp_type="json",
            ok_codes=(200,),
            params=params,
        )

    def kmsat_training_enrollments(self, params):
        """_summary_

        Args:
            params (_type_): _description_

        Returns:
            _type_: _description_
        """
        return self._http_request(
            method="GET",
            url_suffix="/training/enrollments",
            resp_type="json",
            ok_codes=(200,),
            params=params,
        )


class UserEventClient(BaseClient):
    """Client class to interact with the KMSAT User EventAPI"""

    def __init__(self, base_url, verify, proxy, headers=None, max_fetch=None):
        self.max_fetch = max_fetch
        headers["X-KB4-Integration"] = "Cortex XSOAR KMSAT"
        super().__init__(base_url=base_url, verify=verify, headers=headers, proxy=proxy)

    def user_events(self, args: dict):
        """ Returns user events

        Args:
            args (dict): Params for API call

        Returns:
            _type_: HTTP Request
        """
        params = remove_empty_elements(
            {
                "event_type": args.get("event_type"),
                "target_user": args.get("target_user"),
                "external_id": args.get("external_id"),
                "source": args.get("source"),
                "occurred_date": args.get("occurred_date"),
                "risk_level": args.get("risk_level"),
                "risk_decay_mode": args.get("risk_decay_mode"),
                "risk_expire_date": args.get("risk_expire_date"),
                "order_by": args.get("order_by"),
                "order_direction": args.get("order_direction"),
                "page": args.get("page"),
                "per_page": args.get("per_page"),
            }
        )
        return self._http_request(
            method="GET",
            url_suffix="/events",
            resp_type="json",
            ok_codes=(200,),
            params=params,
        )

    def user_event_types(self, args: dict):
        """ Returns user event types

        Args:
            args (dict): Params for API call

        Returns:
            _type_: HTTP Request
        """
        params = remove_empty_elements({"name": args.get("name")})
        return self._http_request(
            method="GET",
            url_suffix="/event_types",
            resp_type="json",
            ok_codes=(200,),
            params=params,
        )

    def create_user_event(self, args: dict):
        """ Creates a user event

        Args:
            args (dict): Params for API call

        Returns:
            _type_: HTTP Request
        """

        params = remove_empty_elements(
            {
                "target_user": args.get("target_user"),
                "event_type": args.get("event_type"),
                "external_id": args.get("external_id"),
                "source": args.get("source"),
                "description": args.get("description"),
                "occurred_date": args.get("occurred_date"),
                "risk_decay_mode": args.get("risk_decay_mode"),
                "risk_expire_date": args.get("risk_expire_date"),
            }
        )

        if not args.get("risk_level"):
            risk_level: int = int(args["risk_level"])
            params["risk_level"] = risk_level

        return self._http_request(
            method="POST",
            url_suffix="/events",
            resp_type="json",
            ok_codes=(201,),
            json_data=params,
        )

    def delete_user_event(self, event_id: str):
        """ Deletes a user event

        Args:
            args (dict): Params for API call

        Returns:
            _type_: HTTP Request
        """

        return self._http_request(
            method="DELETE",
            url_suffix=f"/events/{event_id}",
            resp_type="response",
            raise_on_status=True,
            ok_codes=(204,),
        )


""" HELPER FUNCTIONS """


def get_pagination(args: dict):
    """ Returns pagination params

        Args:
            args (dict): Params for pagination

        Returns:
            _type_: List
        """

    params = remove_empty_elements(
        {"page": args.get("page"), "per_page": args.get("per_page")}
    )
    return params


""" COMMAND FUNCTIONS """


<<<<<<< HEAD
def kmsat_account_info_list_command(client: Client) -> CommandResults:
    """ Returns account information
=======
def kmsat_account_info_list_command(client: Client, args: dict) -> CommandResults:
    """_summary_
>>>>>>> 033385c3

    Args:
        client (Client): Report Client

    Raises:
        DemistoException: _description_

    Returns:
        CommandResults: _description_
    """
    response = client.kmsat_account_info()
    markdown = tableToMarkdown(
        "Account Info",
        response,
        [
            "name",
            "type",
            "domain",
            "admins",
            "subscription_level",
            "number_of_seats",
            "current_risk_score",
        ],
    )
    if response is None:
        raise DemistoException(
            "Translation failed: the response from server did not include `account_info`.",
            res=response,
        )
    return CommandResults(
        outputs_prefix="KMSAT.AccountInfo",
        outputs_key_field="name",
        raw_response=response,
        outputs=response,
        readable_output=markdown,
    )


def kmsat_account_risk_score_history_list_command(
    client: Client, args: dict
) -> CommandResults:
    """ Lists account risk score history

    Args:
        client (Client): Report Client
        args (dict): _description_

    Raises:
        DemistoException: _description_

    Returns:
        CommandResults: _description_
    """
    params = get_pagination(args)
    response = client.kmsat_account_risk_score_history(params)
    if response is None:
        raise DemistoException(
            "Translation failed: the response from server did not include `account_risk_score_history`.",
            res=response,
        )
    markdown = tableToMarkdown(
        "Account Risk Score History", response, ["risk_score", "date"]
    )
    return CommandResults(
        outputs_prefix="KMSAT.AccountRiskScoreHistory",
        outputs_key_field="",
        raw_response=response,
        outputs=response,
        readable_output=markdown,
    )


def kmsat_groups_risk_score_history_list_command(
    client: Client, args: dict
) -> CommandResults:
    """ Lists groups risk score history

    Args:
        client (Client): Report Client
        args (dict): _description_

    Raises:
        DemistoException: _description_

    Returns:
        CommandResults: _description_
    """
    group_id = remove_empty_elements(args.get("group_id"))
    params = get_pagination(args)
    response = client.kmsat_groups_risk_score_history(group_id, params)
    markdown = tableToMarkdown(
        "Groups Risk Score History", response, headers=["risk_score", "date"]
    )
    if response is None:
        raise DemistoException(
            "Translation failed: the response from server did not include `kmsat_groups_risk_score_history_list_command`.",
            res=response,
        )
    return CommandResults(
        outputs_prefix="KMSAT.GroupsRiskScoreHistory",
        outputs_key_field="id",
        raw_response=response,
        outputs=response,
        readable_output=markdown,
    )


def kmsat_groups_members_list_command(
    client: Client, args: dict
) -> CommandResults:
    """ Lists groups members

    Args:
        client (Client): Report Client
        args (dict): _description_

    Raises:
        DemistoException: _description_

    Returns:
        CommandResults: _description_
    """
    group_id = remove_empty_elements(args.get("group_id"))
    params = get_pagination(args)
    response = client.kmsat_groups_members(group_id, params)
    markdown = tableToMarkdown(
        "Groups Members",
        response,
        [
            "id",
            "employee_number",
            "first_name",
            "last_name",
            "job_title",
            "email",
            "phish_prone_percentage",
            "phone_number",
            "extension",
            "mobile_phone_number",
            "location",
            "division",
            "manager_name",
            "manager_email",
            "provisioning_managed",
            "provisioning_guid",
            "groups",
            "current_risk_score",
            "aliases",
            "joined_on",
            "last_sign_in",
            "status",
            "organization",
            "department",
            "language",
            "comment",
            "employee_start_date",
            "archived_at",
            "custom_field_1",
            "custom_field_2",
            "custom_field_3",
            "custom_field_4",
            "custom_date_1",
            "custom_date_2",
        ]
    )
    if response is None:
        raise DemistoException(
            "Translation failed: the response from server did not include `kmsat_groups_members_list_command`.",
            res=response,
        )
    return CommandResults(
        outputs_prefix="KMSAT.GroupsMembers",
        outputs_key_field="id",
        raw_response=response,
        outputs=response,
        readable_output=markdown,
    )


def kmsat_users_risk_score_history_list_command(
    client: Client, args: dict
) -> CommandResults:
    """ Lists user risk score history

    Args:
        client (Client): Report Client
        args (dict): _description_

    Raises:
        DemistoException: _description_

    Returns:
        CommandResults: _description_
    """
    user_id = remove_empty_elements(args.get("user_id"))
    params = get_pagination(args)
    response = client.kmsat_users_risk_score_history(user_id, params)
    markdown = tableToMarkdown(
        "Users Risk Score History", response, headers=["risk_score", "date"]
    )
    if response is None:
        raise DemistoException(
            "Translation failed: the response from server did not include `users_risk_score_history`.",
            res=response,
        )
    return CommandResults(
        outputs_prefix="KMSAT.UsersRiskScoreHistory",
        outputs_key_field="",
        raw_response=response,
        outputs=response,
        readable_output=markdown,
    )


def kmsat_phishing_security_tests_list_command(
    client: Client, args: dict
) -> CommandResults:
    """ Lists phishing security tests

    Args:
        client (Client): Report Client
        args (dict): _description_

    Raises:
        DemistoException: _description_

    Returns:
        CommandResults: _description_
    """
    params = get_pagination(args)
    response = client.kmsat_phishing_security_tests(params)
    markdown = tableToMarkdown(
        "Phishing Security Tests",
        response,
        [
            "campaign_id",
            "pst_id",
            "status",
            "name",
            "groups",
            "phish_prone_percentage",
            "started_at",
            "duration",
            "categories",
            "template",
            "landing-page",
            "scheduled_count",
            "delivered_count",
            "opened_count",
            "clicked_count",
            "replied_count",
            "attachment_open_count",
            "macro_enabled_count",
            "data_entered_count",
            "qr_code_scanned_count",
            "reported_count",
            "bounced_count",
        ],
    )
    if response is None:
        raise DemistoException(
            "Translation failed: the response from server did not include `phishing_security_tests`.",
            res=response,
        )
    return CommandResults(
        outputs_prefix="KMSAT.PhishingSecurity",
        outputs_key_field="campaign_id",
        raw_response=response,
        outputs=response,
        readable_output=markdown,
    )


def kmsat_phishing_security_tests_recipients_list_command(
    client: Client, args: dict
) -> CommandResults:
    """ Lists KMSAT recipients phishing security tests

    Args:
        client (Client): Report Client
        args (_type_): _description_

    Raises:
        DemistoException: _description_

    Returns:
        CommandResults: _description_
    """
    pst_id = remove_empty_elements(args.get("pst_id"))
    params = get_pagination(args)
    response = client.kmsat_phishing_security_tests_recipients(pst_id, params)
    markdown = tableToMarkdown(
        "Phishing Security Tests Recipients",
        response,
        [
            "recipient_id",
            "pst_id",
            "user",
            "template",
            "scheduled_at",
            "delivered_at",
            "opened_at",
            "clicked_at",
            "replied_at",
            "attachment_opened_at",
            "macro_enabled_at",
            "data_entered_at",
            "qr_code_scanned",
            "reported_at",
            "bounced_at",
            "ip",
            "ip_location",
            "browser",
            "browser_version",
            "os",
        ],
    )
    if response is None:
        raise DemistoException(
            "Translation failed: the response from server did not include `phishing_security_tests_recipients`.",
            res=response,
        )
    return CommandResults(
        outputs_prefix="KMSAT.PhishingSecurityPST",
        outputs_key_field="recipient_id",
        raw_response=response,
        outputs=response,
        readable_output=markdown,
    )


def kmsat_phishing_security_tests_failed_recipients_list_command(
    client: Client, args: dict
) -> CommandResults:
    pst_id = remove_empty_elements(args.get("pst_id"))
    response = client.kmsat_phishing_security_tests_recipients(pst_id, None)

    data = []
    for i in range(len(response)):
        clicked_at = response[i]['clicked_at']
        replied_at = response[i]['replied_at']
        attachment_opened_at = response[i]['attachment_opened_at']
        macro_enabled_at = response[i]['macro_enabled_at']
        data_entered_at = response[i]['data_entered_at']
        qr_code_scanned = response[i]['qr_code_scanned']

        if any([clicked_at, replied_at, attachment_opened_at, macro_enabled_at, data_entered_at, qr_code_scanned]):
            data.append(response[i])

    markdown = tableToMarkdown(
        "Phishing Security Tests Recipients",
        data,
        [
            "recipient_id",
            "pst_id",
            "user",
            "template",
            "scheduled_at",
            "delivered_at",
            "opened_at",
            "clicked_at",
            "replied_at",
            "attachment_opened_at",
            "macro_enabled_at",
            "data_entered_at",
            "qr_code_scanned",
            "reported_at",
            "bounced_at",
            "ip",
            "ip_location",
            "browser",
            "browser_version",
            "os",
        ],
    )
    if response is None:
        raise DemistoException(
            "Translation failed: the response from server did not include `phishing_security_tests_failed_recipients_list`.",
            res=response,
        )
    return CommandResults(
        outputs_prefix="KMSAT.PhishingSecurityPST",
        outputs_key_field="recipient_id",
        raw_response=data,
        outputs=data,
        readable_output=markdown,
    )


<<<<<<< HEAD
def kmsat_phishing_campaign_security_tests_list_command(client: Client, args) -> CommandResults:
    """ Lists KMSAT phishing campaign security tests
=======
def kmsat_phishing_campaign_security_tests_list_command(client: Client, args: dict) -> CommandResults:
    """_summary_
>>>>>>> 033385c3

    Args:
        client (Client): Report Client
        args (_type_): _description_

    Raises:
        DemistoException: _description_

    Returns:
        CommandResults: _description_
    """
    campaign_id = remove_empty_elements(args.get("campaign_id"))
    return_results(campaign_id)
    params = get_pagination(args)
    response = client.kmsat_phishing_campaign_security_tests(campaign_id, params)
    markdown = tableToMarkdown(
        "Phishing Campaign Security Tests",
        response,
        [
            "campaign_id",
            "pst_id",
            "status",
            "name",
            "groups",
            "phish_prone_percentage",
            "started_at",
            "duration",
            "categories",
            "template",
            "landing-page",
            "scheduled_count",
            "delivered_count",
            "opened_count",
            "clicked_count",
            "replied_count",
            "attachment_open_count",
            "macro_enabled_count",
            "data_entered_count",
            "qr_code_scanned_count",
            "reported_count",
            "bounced_count",
        ]
    )
    if response is None:
        raise DemistoException(
            "Translation failed: the response from server did not include `kmsat_phishing_campaign_security_tests_list_command`.",
            res=response,
        )
    return CommandResults(
        outputs_prefix="KMSAT.CampaignPST",
        outputs_key_field="",
        raw_response=response,
        outputs=response,
        readable_output=markdown,
    )


def kmsat_training_campaigns_list_command(client: Client, args: dict) -> CommandResults:
    """ Lists KMSAT training campaigns

    Args:
        client (Client): Report Client
        args (dict): _description_

    Raises:
        DemistoException: _description_

    Returns:
        CommandResults: _description_
    """
    params = get_pagination(args)
    response = client.kmsat_training_campaigns(params)
    markdown = tableToMarkdown(
        "Training Campaigns",
        response,
        [
            "campaign_id",
            "name",
            "groups",
            "status",
            "content",
            "duration_type",
            "start_date",
            "end_date",
            "relative_duration",
            "auto_enroll",
            "allow_multiple_enrollments",
            "completion_percentage",
        ],
    )
    if response is None:
        raise DemistoException(
            "Translation failed: the response from server did not include `training_campaigns`.",
            res=response,
        )
    return CommandResults(
        outputs_prefix="KMSAT.TrainingCampaigns",
        outputs_key_field="campaign_id",
        raw_response=response,
        outputs=response,
        readable_output=markdown,
    )


def kmsat_training_enrollments_list_command(
    client: Client, args: dict
) -> CommandResults:
    """ Lists KMSAT training enrollments

    Args:
        client (Client): _description_
        args (dict): _description_

    Raises:
        DemistoException: _description_

    Returns:
        CommandResults: _description_
    """
    status = remove_empty_elements(args.get("status"))

    # Filters by status and does not set paging
    if status is not None:
        args = {}
        data = []
        params = get_pagination(args)
        response = client.kmsat_training_enrollments(params)
        for i in range(len(response)):
            if response[i]['status'] == f"{status}":
                data.append(response[i])
    else:
        params = get_pagination(args)
        data = client.kmsat_training_enrollments(params)

    markdown = tableToMarkdown(
        "Training Enrollments",
        data,
        [
            "enrollment_id",
            "content_type",
            "module_name",
            "user",
            "campaign_name",
            "enrollment_date",
            "start_date",
            "completion_date",
            "status",
            "time_spent",
            "policy_acknowledged",
        ],
    )
    if data is None:
        raise DemistoException(
            "Translation failed: the response from server did not include `training_enrollments`.",
            res=data,
        )
    return CommandResults(
        outputs_prefix="KMSAT.TrainingEnrollments",
        outputs_key_field="enrollment_id",
        raw_response=data,
        outputs=data,
        readable_output=markdown,
    )


def kmsat_user_events_list_command(
    client: UserEventClient, args: dict
) -> CommandResults:
    """ Lists the user events

    Args:
        client (UserEventClient): UserEventClient
        args (dict): _description_

    Raises:
        DemistoException: _description_

    Returns:
        CommandResults: Returns context data for user events
    """
    response = client.user_events(args)
    if response is None:
        raise DemistoException(
            "Translation failed: the response from server did not include user event `data`.",
            res=response,
        )
    data: List[Dict] = response.get("data") or []
    return CommandResults(
        outputs_prefix="KMSAT.UserEvents",
        outputs_key_field="id",
        raw_response=response,
        outputs=data,
        readable_output=tableToMarkdown(name="KMSAT User Events", t=data),
    )


def kmsat_user_event_types_list_command(
    client: UserEventClient, args: dict
) -> CommandResults:
    """ Lists user event types

    Args:
        client (UserEventClient): UserEventClient
        args (dict): _description_

    Raises:
        DemistoException: _description_

    Returns:
        CommandResults: _description_
    """
    response = client.user_event_types(args)
    if response is None:
        raise DemistoException(
            "Translation failed: the response from server did not include user event types`data`.",
            res=response,
        )
    data: List[Dict] = response.get("data") or []
    return CommandResults(
        outputs_prefix="KMSAT.UserEventTypes",
        outputs_key_field="id",
        raw_response=response,
        outputs=data,
        readable_output=tableToMarkdown(name="KMSAT User Event Types", t=data),
    )


def kmsat_user_event_create_command(
    client: UserEventClient, args: dict
) -> CommandResults:
    """ Creates a user event

    Args:
        client (UserEventClient): UserEventClient
        args (dict): _description_

    Raises:
        DemistoException: _description_

    Returns:
        CommandResults: _description_
    """
    response = client.create_user_event(args)
    if response is None:
        raise DemistoException(
            "Translation failed: the response from server did not include user event types`data`.",
            res=response,
        )
    data: List[Dict] = response.get("data") or []
    return CommandResults(
        outputs_prefix="KMSAT.UserEventCreate",
        outputs_key_field="id",
        raw_response=response,
        outputs=response,
        readable_output=tableToMarkdown(name="KMSAT Create User Event", t=data),
    )


def kmsat_user_event_delete_command(
    client: UserEventClient, args: dict
) -> CommandResults:
    """ Deletes a user event

    Args:
        client (UserEventClient): UserEventClient
        args (dict): _description_

    Returns:
        CommandResults: _description_
    """
    event_id: str = str(args.get("id"))
    client.delete_user_event(event_id)
    return CommandResults(
        readable_output=f"Successfully deleted event: {event_id}")


def test_module(client: Client, userEventClient: UserEventClient) -> str:
    """Tests API connectivity and authentication'

    Returning 'ok' indicates that the integration works like it is supposed to.
    Connection to the service is successful.
    Raises exceptions if something goes wrong.

    :type client: ``Client``
    :param Client: client to use
    :type userEventClient: ``UserEventClient``
    :param userEventClient: event client to use
    

    :return: 'ok' if test passed, anything else will fail the test.
    :return type: ``str``
    """

    message: str = ""
    params: Dict = {}
    try:
        client.kmsat_account_info()
        message = "ok"
    except DemistoException as e:
        if "Forbidden" in str(e) or "Authorization" in str(e):
            message = (
                "Authorization Error: make sure Reporting API Key is correctly set"
                + str(client._headers)
            )
        else:
            raise e

    try:
        userEventClient.user_event_types(params)
        message = "ok"
    except DemistoException as e:
        if "Forbidden" in str(e) or "Authorization" in str(e):
            message = (
                "Authorization Error: make sure User Event API Key is correctly set"
                + str(client._headers)
            )
        else:
            raise e
    return message


""" MAIN FUNCTION """


def main() -> None:
    """Main

    Raises:
        DemistoException: Raises Demisto Exception for Reporting API
        DemistoException: Raises Demisto Exception for User Events API
        NotImplementedError: Raises no command implementation
    """

    command = demisto.command()
    params = demisto.params()
    args = demisto.args()
    demisto.debug(f"Command being called is {command}")

    # get the service API url
    base_url = urljoin(demisto.params()["url"], "/v1")
    userEvents_base_url = demisto.params()["userEventsUrl"]

    # verify api key or credentials are specified
    if not params.get("apikey") or not (
        key := params.get("apikey", {}).get("password")
    ):
        raise DemistoException(
            "Missing Reporting API Key. Fill in a valid key in the integration configuration."
        )

    # verify User Events api key or credentials are specified
    if not params.get("userEventsApiKey") or not (
        userEventsApiKey := params.get("userEventsApiKey", {}).get("password")
    ):
        raise DemistoException(
            "Missing User Events API Key. Fill in a valid key in the integration configuration."
        )

    # if your Client class inherits from BaseClient, SSL verification is
    # handled out of the box by it, just pass ``verify_certificate`` to
    # the Client constructor
    verify_certificate = not demisto.params().get("insecure", False)

    # if your Client class inherits from BaseClient, system proxy is handled
    # out of the box by it, just pass ``proxy`` to the Client constructor
    proxy = demisto.params().get("proxy", False)

    try:

        client = Client(
            base_url=base_url,
            verify=verify_certificate,
            headers={
                "Authorization": "Bearer " + key,
                "Content-Type": "application/json",
            },
            proxy=proxy,
        )

        userEventClient = UserEventClient(
            base_url=userEvents_base_url,
            verify=verify_certificate,
            headers={
                "Authorization": "Bearer " + userEventsApiKey,
                "Content-Type": "application/json",
            },
            proxy=proxy,
        )

        reportingCommands = {
            "kmsat-account-info-list": kmsat_account_info_list_command,
            "kmsat-account-risk-score-history-list": kmsat_account_risk_score_history_list_command,
            "kmsat-groups-risk-score-history-list": kmsat_groups_risk_score_history_list_command,
            "kmsat-groups-members-list": kmsat_groups_members_list_command,
            "kmsat-users-risk-score-history-list": kmsat_users_risk_score_history_list_command,
            "kmsat-phishing-security-tests-list": kmsat_phishing_security_tests_list_command,
            "kmsat-phishing-security-tests-recipients-list": kmsat_phishing_security_tests_recipients_list_command,
            "kmsat-phishing-security-tests-failed-recipients-list": kmsat_phishing_security_tests_failed_recipients_list_command,
            "kmsat-phishing-campaigns-security-tests-list": kmsat_phishing_campaign_security_tests_list_command,
            "kmsat-training-campaigns-list": kmsat_training_campaigns_list_command,
            "kmsat-training-enrollments-list": kmsat_training_enrollments_list_command,
        }

        userEventCommands = {
            "kmsat-user-events-list": kmsat_user_events_list_command,
            "kmsat-user-event-types-list": kmsat_user_event_types_list_command,
            "kmsat-user-event-create": kmsat_user_event_create_command,
            "kmsat-user-event-delete": kmsat_user_event_delete_command,
        }

        if command == "test-module":
            # This is the call made when pressing the integration Test button.
            return_results(test_module(client, userEventClient))
        elif command in list(reportingCommands.keys()):
            return_results(reportingCommands[command](client, args))
        elif command in list(userEventCommands.keys()):
            return_results(userEventCommands[command](userEventClient, args))
        else:
            raise NotImplementedError(f"command {command} is not implemented.")

    # Log exceptions and return errors
    except Exception as e:
        demisto.error(traceback.format_exc())  # print the traceback
        return_error(
            f"Failed to execute {demisto.command()} command.\nError:\n{str(e)}"
        )


""" ENTRY POINT """


if __name__ in ("__main__", "__builtin__", "builtins"):
    main()<|MERGE_RESOLUTION|>--- conflicted
+++ resolved
@@ -349,13 +349,8 @@
 """ COMMAND FUNCTIONS """
 
 
-<<<<<<< HEAD
-def kmsat_account_info_list_command(client: Client) -> CommandResults:
+def kmsat_account_info_list_command(client: Client, args: dict) -> CommandResults:
     """ Returns account information
-=======
-def kmsat_account_info_list_command(client: Client, args: dict) -> CommandResults:
-    """_summary_
->>>>>>> 033385c3
 
     Args:
         client (Client): Report Client
@@ -745,13 +740,8 @@
     )
 
 
-<<<<<<< HEAD
 def kmsat_phishing_campaign_security_tests_list_command(client: Client, args) -> CommandResults:
-    """ Lists KMSAT phishing campaign security tests
-=======
-def kmsat_phishing_campaign_security_tests_list_command(client: Client, args: dict) -> CommandResults:
     """_summary_
->>>>>>> 033385c3
 
     Args:
         client (Client): Report Client
@@ -1039,7 +1029,7 @@
     :param Client: client to use
     :type userEventClient: ``UserEventClient``
     :param userEventClient: event client to use
-    
+
 
     :return: 'ok' if test passed, anything else will fail the test.
     :return type: ``str``
