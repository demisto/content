commonfields:
  id: Minerva Labs Anti-Evasion Platform
  version: -1
name: Minerva Labs Anti-Evasion Platform
display: Minerva Labs Anti-Evasion Platform
category: Endpoint
description: Minerva eliminates the endpoint security gap while empowering companies to embrace technology fearlessly.
configuration:
- display: Minerva Management Console URL
  name: url
  defaultvalue: ""
  type: 0
  required: true
- display: Username
  name: credentials
  defaultvalue: ""
  type: 9
  required: true
- display: Trust any certificate (not secure)
  name: insecure
  type: 8
- display: Fetch incidents
  name: isFetch
  type: 8
- display: Incident type
  name: incidentType
  type: 13
- display: Use system proxy settings
  name: proxy
  type: 8
script:
  script: ''
  type: python
  subtype: python3
  commands:
  - name: minerva-add-exclusion
    arguments:
    - name: data
      required: true
      description: data
    - name: type
      required: true
      auto: PREDEFINED
      predefined:
      - hash
      - path
      description: The exclusion type.
    - name: appliedGroupsIds
      description: A list of group IDs to which this exclusion applies.
      isArray: true
      defaultValue: All Groups
    - name: description
      required: true
      description: A description of the exclusion.
    outputs:
    - contextPath: Minerva.Exclusion.Id
      description: Exclusion ID.
      type: string
    - contextPath: Minerva.Exclusion.Type
      description: Exclusion type.
      type: string
    - contextPath: Minerva.Exclusion.Data
      description: Exclusion data.
      type: string
    - contextPath: Minerva.Exclusion.Description
      description: A description of the exclusion.
      type: string
    - contextPath: Minerva.Exclusion.lastModifiedBy
      description: The user that last modified this exclusion.
      type: string
    - contextPath: Minerva.Exclusion.lastModifiedOn
      description: The date this exclusion was last modified.
      type: date
    - contextPath: Minerva.Exclusion.appliedGroupsIds
      description: Group IDs to which this exclusion applies.
      type: string
    description: Add exclusions to Minerva Console.
    execution: true
  - name: minerva-add-vaccine
    arguments:
    - name: name
      required: true
      description: Name of the mutex.
    - name: description
      description: A description of the vaccination.
    - name: isMonitorOnly
      auto: PREDEFINED
      predefined:
      - "True"
      - "False"
      description: isMonitorOnly
      defaultValue: "False"
    outputs:
    - contextPath: Minerva.Vaccine.Name
      description: Name of the mutex vaccination.
      type: string
    - contextPath: Minerva.Vaccine.Description
      description: A description of the mutex vaccination.
      type: string
    - contextPath: Minerva.Vaccine.isMonitorOnly
      description: Whether this mutex vaccination is only monitored.
      type: boolean
    - contextPath: Minerva.Vaccine.lastModifiedBy
      description: The user that last modified this mutex vaccination.
      type: string
    - contextPath: Minerva.Vaccine.lastModifiedOn
      description: The date this mutex vaccination was last modified.
      type: date
    - contextPath: Minerva.Vaccine.Id
      description: Mutex vaccination ID.
      type: string
    - contextPath: Minerva.Vaccine.Type
      description: 'Vaccine type, for example: Mutex.'
      type: string
    description: Vaccinate with Minerva.
    execution: true
  - name: minerva-search-process
    arguments:
    - name: param
      required: true
      auto: PREDEFINED
      predefined:
      - fileHash
      - processCommandLine
      - processName
      - username
      - endpoint
      description: Parameter to search for.
    - name: condition
      required: true
      auto: PREDEFINED
      predefined:
      - equalTo
      - notEqualTo
      - contain
      - notContain
      - startWith
      - endWith
      description: A condition to apply to the search.
    - name: value
      required: true
      description: value
    outputs:
    - contextPath: Minerva.Process.Endpoint
      description: The name of the endpoint on which the process was run.
      type: string
    - contextPath: Minerva.Process.SHA256
      description: The SHA256 hash of the process.
      type: string
    - contextPath: Minerva.Process.CommandLine
      description: The process command line.
      type: string
    - contextPath: Minerva.Process.Username
      description: The user name with which the process was executed.
      type: string
    - contextPath: Minerva.Process.Createtime
      description: The time the process was created.
      type: date
    - contextPath: Minerva.Process.Pid
      description: The process ID.
      type: number
    - contextPath: Minerva.Process.Name
      description: The process name.
      type: string
    description: Search processes with Minerva.
  - name: minerva-search-endpoint
    arguments:
    - name: param
      required: true
      auto: PREDEFINED
      predefined:
      - group
      - endpoint
      - loggedOnUsers
      - armorVersion
      - receivedIpAddress
      - reportedIpAddress
      - operatingSystem
      description: Parameter to search for.
    - name: condition
      required: true
      auto: PREDEFINED
      predefined:
      - equalTo
      - notEqualTo
      - contain
      - notContain
      - startWith
      - endWith
      description: A condition to apply to the search.
    - name: value
      required: true
      description: value
    outputs:
    - contextPath: Minerva.Endpoint.Group
      description: The group to which the endpoint belongs.
      type: string
    - contextPath: Minerva.Endpoint.Name
      description: The endpoint name.
      type: string
    - contextPath: Minerva.Endpoint.Users
      description: The list of logged-on users.
      type: string
    - contextPath: Minerva.Endpoint.IP
      description: The reported IP address.
      type: string
    - contextPath: Minerva.Endpoint.OS
      description: The endpoint operating system.
      type: string
    description: Search Minerva for an endpoint.
  - name: minerva-get-groups
    arguments: []
    outputs:
    - contextPath: Minerva.Group.Id
      description: The ID of the group.
      type: string
    - contextPath: Minerva.Group.Name
      description: The name of the group.
      type: string
    - contextPath: Minerva.Group.Policy
      description: The policy applied to the group.
      type: string
    - contextPath: Minerva.Group.PolicyVersion
      description: The policy version applied to the group.
      type: string
    - contextPath: Minerva.Group.EndpointSettings
      description: The settings applied to the group.
      type: string
    - contextPath: Minerva.Group.Endpoints
      description: The number of endpoints in the group.
      type: number
    - contextPath: Minerva.Group.Comment
      description: The comment the group creator added.
      type: string
    - contextPath: Minerva.Group.CreationTime
      description: The time the group was created.
      type: date
    description: Fetches all the groups defined in Minerva Management Console.
  - name: minerva-get-vaccines
    arguments: []
    outputs:
    - contextPath: Minerva.Vaccine.Name
      description: Mutex vaccination name.
      type: string
    - contextPath: Minerva.Vaccine.Description
      description: Mutex vaccination description.
      type: string
    - contextPath: Minerva.Vaccine.isMonitorOnly
      description: Whether this mutex vaccination is only monitored without simulation.
      type: boolean
    - contextPath: Minerva.Vaccine.lastModifiedBy
      description: The user that last modified this mutex vaccination.
      type: string
    - contextPath: Minerva.Vaccine.lastModifiedOn
      description: The date this mutex vaccination was last modified.
      type: date
    - contextPath: Minerva.Vaccine.Id
      description: Mutex vaccination ID.
      type: string
    description: Retrieves the mutex vaccines.
  - name: minerva-delete-vaccine
    arguments:
    - name: vaccine_id
      required: true
      description: The vaccine the specified vaccines.
    description: Deletes a vaccine by the vaccine ID.
  - name: minerva-get-exclusions
    arguments: []
    outputs:
    - contextPath: Minerva.Exclusion.Id
      description: Exclusion ID.
      type: string
    - contextPath: Minerva.Exclusion.Type
      description: Exclusion type.
      type: string
    - contextPath: Minerva.Exclusion.Data
      description: Exclusion data.
      type: string
    - contextPath: Minerva.Exclusion.Description
      description: 'Exclusion description. '
      type: string
    - contextPath: Minerva.Exclusion.lastModifiedBy
      description: The user that last modified this exclusion.
      type: string
    - contextPath: Minerva.Exclusion.lastModifiedOn
      description: The date this exclusion was last modified.
      type: date
    - contextPath: Minerva.Exclusion.appliedGroupsIds
      description: Group IDs to which this exclusion applies.
      type: string
    description: Retrieves all exclusions.
  - name: minerva-delete-exclusion
    arguments:
    - name: id
      required: true
      description: Exclusion ID.
      isArray: true
    - name: type
      required: true
      auto: PREDEFINED
      predefined:
      - hash
      - path
      - script
      - certificate
      description: Exclusion type.
    description: Deletes an exclusion by the exculsion ID.
  - name: minerva-unarchive-events
    arguments: []
    description: Moves all the events from Archive state to New event state.
  isfetch: true
<<<<<<< HEAD
  dockerimage: demisto/python3:3.10.9.40422
=======
  runonce: false
  dockerimage: demisto/python3:3.10.12.63474
>>>>>>> 087e76c5
tests:
- No tests
fromversion: 5.0.0<|MERGE_RESOLUTION|>--- conflicted
+++ resolved
@@ -309,12 +309,8 @@
     arguments: []
     description: Moves all the events from Archive state to New event state.
   isfetch: true
-<<<<<<< HEAD
-  dockerimage: demisto/python3:3.10.9.40422
-=======
   runonce: false
   dockerimage: demisto/python3:3.10.12.63474
->>>>>>> 087e76c5
 tests:
 - No tests
 fromversion: 5.0.0