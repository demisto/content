--- conflicted
+++ resolved
@@ -519,9 +519,6 @@
   - description: Generate the login url used for Authorization code flow.
     name: azure-nsg-generate-login-url
     arguments: []
-<<<<<<< HEAD
-  dockerimage: demisto/crypto:1.0.0.64970
-=======
   - description: Gets all subscriptions for a tenant.
     name: azure-nsg-subscriptions-list
     outputs:
@@ -616,7 +613,6 @@
       description: 'The type tag associated with the Azure Network Security Groups resource group.'
       type: String
   dockerimage: demisto/crypto:1.0.0.65874
->>>>>>> 6589400f
   runonce: false
   script: '-'
   subtype: python3
