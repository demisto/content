category: Network Security
sectionOrder:
- Connect
- Collect
commonfields:
  id: Azure Network Security Groups
  version: -1
configuration:
- defaultvalue: d4736600-e3d5-4c97-8e65-57abd2b979fe
  display: Application ID
  name: app_id
  type: 0
  section: Connect
- display: Default Subscription ID
  name: subscription_id
  required: true
  type: 0
  section: Connect
  additionalinfo: There are two options to set the specified value, either in the configuration or directly within the commands. However, setting values in both places will cause an override by the command value.
- display: Default Resource Group Name
  name: resource_group_name
  required: true
  type: 0
  section: Connect
  additionalinfo: There are two options to set the specified value, either in the configuration or directly within the commands. However, setting values in both places will cause an override by the command value.
- defaultvalue: https://login.microsoftonline.com
  display: Azure AD endpoint
  name: azure_ad_endpoint
  options:
  - https://login.microsoftonline.com
  - https://login.microsoftonline.us
  - https://login.microsoftonline.de
  - https://login.chinacloudapi.cn
  type: 15
  additionalinfo: Azure AD endpoint associated with a national cloud.
  section: Connect
  advanced: true
  required: false
- display: Trust any certificate (not secure)
  name: insecure
  type: 8
  section: Connect
  advanced: true
  required: false
- display: Use system proxy settings
  name: proxy
  type: 8
  section: Connect
  advanced: true
  required: false
- name: auth_type
  display: Authentication Type
  required: true
  defaultvalue: Device Code
  type: 15
  additionalinfo: Type of authentication - can be Authorization Code Flow (recommended), Device Code Flow or Azure Managed Identities.
  options:
  - Authorization Code
  - Device Code
  - Azure Managed Identities
  section: Connect
- name: tenant_id
  display: Tenant ID (for user-auth mode)
  defaultvalue:
  type: 0
  additionalinfo: ""
  section: Connect
  required: false
- name: credentials
  display: Client Secret (for user-auth mode)
  defaultvalue:
  type: 9
  additionalinfo: ""
  displaypassword: Client Secret (for user-auth mode)
  hiddenusername: true
  section: Connect
  required: false
- name: redirect_uri
  display: Application redirect URI (for user-auth mode)
  defaultvalue:
  type: 0
  additionalinfo: ""
  section: Connect
  advanced: true
  required: false
- name: auth_code
  display: Authorization code
  defaultvalue:
  type: 9
  additionalinfo: For user-auth mode - received from the authorization step. See Detailed Instructions (?) section.
  displaypassword: Authorization code
  hiddenusername: true
  section: Connect
  advanced: true
  required: false
- additionalinfo: The Managed Identities client ID for authentication - relevant only if the integration is running on Azure VM.
  displaypassword: Azure Managed Identities Client ID
  name: managed_identities_client_id
  hiddenusername: true
  type: 9
  section: Connect
  required: false
description: Azure network security groups are used to filter network traffic to and from Azure resources in an Azure virtual network.
display: Azure Network Security Groups
name: Azure Network Security Groups
script:
  commands:
  - description: List all network security groups.
    name: azure-nsg-security-groups-list
    outputs:
    - contextPath: AzureNSG.SecurityGroup.name
      description: The security group's name.
      type: String
    - contextPath: AzureNSG.SecurityGroup.id
      description: The security group's ID.
      type: String
    - contextPath: AzureNSG.SecurityGroup.etag
      description: The security group's ETag.
      type: String
    - contextPath: AzureNSG.SecurityGroup.type
      description: The security group's type.
      type: String
    - contextPath: AzureNSG.SecurityGroup.location
      description: The security group's location.
      type: String
    - contextPath: AzureNSG.SecurityGroup.tags
      description: The security group's tags.
      type: String
    arguments:
    - default: false
      name: subscription_id
      description: "The subscription ID. Note: This argument will override the instance parameter ‘Default Subscription ID'."
      type: String
      isArray: false
      required: false
    - default: false
      name: resource_group_name
      description: "The resource group name. Note: This argument will override the instance parameter ‘Default Resource Group Name'."
      type: String
      isArray: false
      required: false
  - arguments:
    - description: "The subscription ID. Note: This argument will override the instance parameter ‘Default Subscription ID'."
      isArray: false
      name: subscription_id
      required: false
      default: false
      type: String
    - description: "The resource group name. Note: This argument will override the instance parameter ‘Default Resource Group Name'."
      name: resource_group_name
      default: false
      type: String
      isArray: false
      required: false
    - description: A comma-separated list of the names of the security groups.
      name: security_group_name
      default: false
      isArray: true
      required: true
    - defaultValue: '50'
      description: The maximum number of rules to display.
      name: limit
      required: false
      secret: false
    - default: false
      defaultValue: '1'
      description: The index of the first rule to display. Used for pagination.
      name: offset
    description: List all rules of the specified security groups.
    name: azure-nsg-security-rules-list
    outputs:
    - contextPath: AzureNSG.Rule.name
      description: The rule's name.
      type: String
    - contextPath: AzureNSG.Rule.id
      description: The rule's ID.
      type: String
    - contextPath: AzureNSG.Rule.etag
      description: The rule's ETag.
      type: String
    - contextPath: AzureNSG.Rule.type
      description: The rule's type.
      type: String
    - contextPath: AzureNSG.Rule.provisioningState
      description: The rule's provisioning state.
      type: String
    - contextPath: AzureNSG.Rule.protocol
      description: The protocol. Can be "TCP", "UDP", "ICMP", or "*"".
      type: String
    - contextPath: AzureNSG.Rule.sourcePortRange
      description: For a single port, the source port or range of ports. Note that for multiple ports, `sourcePortRanges` will appear instead.
      type: String
    - contextPath: AzureNSG.Rule.sourcePortRanges
      description: For multiple ports, a list of source ports. Note that for single ports, `sourcePortRange` will appear instead.
      type: String
    - contextPath: AzureNSG.Rule.destinationPortRange
      description: For a single port, the destination port or range of ports. Note that for multiple ports, `destinationPortRanges` will appear instead.
      type: String
    - contextPath: AzureNSG.Rule.destinationPortRanges
      description: For multiple ports, a list of destination ports. Note that for single ports, `destinationPortRange` will appear instead.
      type: String
    - contextPath: AzureNSG.Rule.sourceAddressPrefix
      description: The source address.
      type: String
    - contextPath: AzureNSG.Rule.destinationAddressPrefix
      description: The destination address.
      type: String
    - contextPath: AzureNSG.Rule.access
      description: The rule's access. Can be either "Allow" or "Deny".
      type: String
    - contextPath: AzureNSG.Rule.priority
      description: The rule's priority. Can be from 100 to 4096.
      type: Number
    - contextPath: AzureNSG.Rule.direction
      description: The rule's direction. Can be either "Inbound" or "Outbound".
      type: String
  - description: Tests the connectivity to the Azure Network Security Groups.
    name: azure-nsg-auth-test
  - arguments:
    - description: "The subscription ID. Note: This argument will override the instance parameter ‘Default Subscription ID'."
      name: subscription_id
      required: false
      default: false
      type: String
      isArray: false
    - description: "The name of the resource group. Note: This argument will override the instance parameter ‘Default Resource Group Name'."
      name: resource_group_name
      required: false
      default: false
      type: String
      isArray: false
    - default: false
      description: The name of the security group.
      isArray: false
      name: security_group_name
      required: true
    - description: The name of the rule to be deleted.
      name: security_rule_name
      required: true
    description: Delete a security rule.
    name: azure-nsg-security-rule-delete
  - arguments:
    - description: "The subscription ID. Note: This argument will override the instance parameter ‘Default Subscription ID'."
      name: subscription_id
      required: false
      default: false
      type: String
      isArray: false
    - description: "The name of the resource group. Note: This argument will override the instance parameter ‘Default Resource Group Name'."
      name: resource_group_name
      required: false
      default: false
      type: String
      isArray: false
    - description: 'The name of the security group.'
      name: security_group_name
      required: true
      default: false
      isArray: false
    - description: 'The name of the rule to be created.'
      name: security_rule_name
      required: true
    - auto: PREDEFINED
      description: 'The direction of the rule. Possible values are: "Inbound" and "Outbound".'
      name: direction
      predefined:
      - Inbound
      - Outbound
      required: true
    - description: 'Whether to allow the traffic. Possible values are: "Allow" and "Deny".'
      name: action
      auto: PREDEFINED
      predefined:
      - Allow
      - Deny
    - description: 'The protocol on which to apply the rule. Possible values are: "Any", "TCP", "UDP" and "ICMP".'
      name: protocol
      auto: PREDEFINED
      predefined:
      - Any
      - TCP
      - UDP
      - ICMP
    - description: The source IP address range from which incoming traffic will be allowed or denied by this rule. Possible values are "Any", an IP address range, an application security group, or a default tag. Default is "Any".
      name: source
    - description: The priority by which the rules will be processed. The lower the number, the higher the priority. We recommend leaving gaps between rules - 100, 200, 300, etc. - so that it is easier to add new rules without having to edit existing rules. Default is "4096".
      name: priority
    - description: The source ports from which traffic will be allowed or denied by this rule. Provide a single port, such as 80; a port range, such as 1024-65535; or a comma-separated list of single ports and/or port ranges, such as 80,1024-65535. Use an asterisk (*) to allow traffic on any port. Default is "*".
      name: source_ports
    - description: The specific destination IP address range for outgoing traffic that will be allowed or denied by this rule. The destination filter can be "Any", an IP address range, an application security group, or a default tag.
      name: destination
    - description: The destination ports for which traffic will be allowed or denied by this rule. Provide a single port, such as 80; a port range, such as 1024-65535; or a comma-separated list of single ports and/or port ranges, such as 80,1024-65535. Use an asterisk (*) to allow traffic on any port.
      name: destination_ports
    - description: A description to add to the rule.
      name: description
    description: Create a security rule.
    name: azure-nsg-security-rule-create
    outputs:
    - contextPath: AzureNSG.Rule.name
      description: The rule's name.
      type: String
    - contextPath: AzureNSG.Rule.id
      description: The rule's ID.
      type: String
    - contextPath: AzureNSG.Rule.etag
      description: The rule's ETag.
      type: String
    - contextPath: AzureNSG.Rule.type
      description: The rule's type.
      type: String
    - contextPath: AzureNSG.Rule.provisioningState
      description: The rule's provisioning state.
      type: String
    - contextPath: AzureNSG.Rule.protocol
      description: The protocol. Can be "TCP", "UDP", "ICMP", or "*".
      type: String
    - contextPath: AzureNSG.Rule.sourcePortRange
      description: For a single port, the source port or a range of ports. Note that for multiple ports, `sourcePortRanges` will appear instead.
      type: String
    - contextPath: AzureNSG.Rule.sourcePortRanges
      description: For multiple ports, a list of these ports. Note that for single ports, `sourcePortRange` will appear instead.
      type: String
    - contextPath: AzureNSG.Rule.destinationPortRange
      description: For a single port, the destination port or range of ports. Note that for multiple ports, `destinationPortRanges` will appear instead.
      type: String
    - contextPath: AzureNSG.Rule.destinationPortRanges
      description: For multiple ports, a list of destination ports. Note that for single ports, `destinationPortRange` will appear instead.
      type: String
    - contextPath: AzureNSG.Rule.sourceAddressPrefix
      description: The source address.
      type: String
    - contextPath: AzureNSG.Rule.destinationAddressPrefix
      description: The destination address.
      type: String
    - contextPath: AzureNSG.Rule.access
      description: The rule's access. Can be "Allow" or "Deny".
      type: String
    - contextPath: AzureNSG.Rule.priority
      description: The rule's priority. Can be from 100 to 4096.
      type: Number
    - contextPath: AzureNSG.Rule.direction
      description: The rule's direction. Can be "Inbound" or "Outbound".
      type: String
  - arguments:
    - description: "The subscription ID. Note: This argument will override the instance parameter ‘Default Subscription ID'."
      name: subscription_id
      required: false
      default: false
      type: String
      isArray: false
    - description: "The name of the resource group. Note: This argument will override the instance parameter ‘Default Resource Group Name'."
      name: resource_group_name
      required: false
      default: false
      type: String
      isArray: false
    - description: 'The name of the security group.'
      name: security_group_name
      default: false
      isArray: false
      required: true
    - description: The name of the rule to be updated.
      name: security_rule_name
      required: true
    - auto: PREDEFINED
      description: 'The direction of the rule. Possible values are: "Inbound" and "Outbound".'
      name: direction
      predefined:
      - Inbound
      - Outbound
    - description: Whether to allow the traffic. Possible values are "Allow" and "Deny".
      name: action
      auto: PREDEFINED
      predefined:
      - Allow
      - Deny
    - description: 'The protocol on which to apply the rule. Possible values are: "Any", "TCP", "UDP", and "ICMP".'
      name: protocol
      auto: PREDEFINED
      predefined:
      - Any
      - TCP
      - UDP
      - ICMP
    - description: The source IP address range from which incoming traffic will be allowed or denied by this rule. Possible values are "Any", an IP address range, an application security group, or a default tag. Default is "Any".
      name: source
    - description: The priority by which the rules will be processed. The lower the number, the higher the priority. We recommend leaving gaps between rules - 100, 200, 300, etc. - so that it is easier to add new rules without having to edit existing rules. Default is "4096".
      name: priority
    - description: The source ports from which traffic will be allowed or denied by this rule. Provide a single port, such as 80; a port range, such as 1024-65535; or a comma-separated list of single ports and/or port ranges, such as 80,1024-65535. Use an asterisk (*) to allow traffic on any port. Default is "*".
      name: source_ports
    - description: The specific destination IP address range for outgoing traffic that will be allowed or denied by this rule. The destination filter can be "Any", an IP address range, an application security group, or a default tag.
      name: destination
    - description: The destination ports for which traffic will be allowed or denied by this rule. Provide a single port, such as 80; a port range, such as 1024-65535; or a comma-separated list of single ports and/or port ranges, such as 80,1024-65535. Use an asterisk (*) to allow traffic on any port.
      name: destination_ports
    - description: A description to add to the rule.
      name: description
    description: Update a security rule. If one does not exist, it will be created.
    name: azure-nsg-security-rule-update
    outputs:
    - contextPath: AzureNSG.Rule.name
      description: The rule's name.
      type: String
    - contextPath: AzureNSG.Rule.id
      description: The rule's ID.
      type: String
    - contextPath: AzureNSG.Rule.etag
      description: The rule's ETag.
      type: String
    - contextPath: AzureNSG.Rule.type
      description: The rule's type.
      type: String
    - contextPath: AzureNSG.Rule.provisioningState
      description: The rule's provisioning state.
      type: String
    - contextPath: AzureNSG.Rule.protocol
      description: The protocol. Can be "TCP", "UDP", "ICMP", "*".
      type: String
    - contextPath: AzureNSG.Rule.sourcePortRange
      description: For a single port, the source port or a range of ports. Note that for multiple ports, `sourcePortRanges` will appear instead.
      type: String
    - contextPath: AzureNSG.Rule.sourcePortRanges
      description: For multiple ports, a list of these ports. Note that for single ports, `sourcePortRange` will appear instead.
      type: String
    - contextPath: AzureNSG.Rule.destinationPortRange
      description: For a single port, the destination port or range of ports. Note that for multiple ports, `destinationPortRanges` will appear instead.
      type: String
    - contextPath: AzureNSG.Rule.destinationPortRanges
      description: For multiple ports, a list of destination ports. Note that for single ports, `destinationPortRange` will appear instead.
      type: String
    - contextPath: AzureNSG.Rule.sourceAddressPrefix
      description: The source address.
      type: String
    - contextPath: AzureNSG.Rule.destinationAddressPrefix
      description: The destination address.
      type: String
    - contextPath: AzureNSG.Rule.access
      description: The rule's access. Can be "Allow" or "Deny".
      type: String
    - contextPath: AzureNSG.Rule.priority
      description: The rule's priority. Can be from 100 to 4096.
      type: Number
    - contextPath: AzureNSG.Rule.direction
      description: The rule's direction. Can be "Inbound" or "Outbound".
      type: String
  - arguments:
    - description: "The subscription ID. Note: This argument will override the instance parameter ‘Default Subscription ID'."
      name: subscription_id
      default: false
      type: String
      isArray: false
      required: false
    - description: "The name of the resource group. Note: This argument will override the instance parameter ‘Default Resource Group Name'."
      isArray: false
      name: resource_group_name
      default: false
      type: String
      required: false
    - default: false
      description: The name of the security group.
      isArray: false
      name: security_group_name
    - description: A comma-separated list of the names of the rules to get.
      isArray: true
      name: security_rule_name
    description: Get a specific rule.
    name: azure-nsg-security-rule-get
    outputs:
    - contextPath: AzureNSG.Rule.name
      description: The rule's name.
      type: String
    - contextPath: AzureNSG.Rule.id
      description: The rule's ID.
      type: String
    - contextPath: AzureNSG.Rule.etag
      description: The rule's ETag.
      type: String
    - contextPath: AzureNSG.Rule.type
      description: The rule's type.
      type: String
    - contextPath: AzureNSG.Rule.provisioningState
      description: The rule's provisioning state.
      type: String
    - contextPath: AzureNSG.Rule.protocol
      description: The protocol. Can be "TCP", "UDP", "ICMP", "*".
      type: String
    - contextPath: AzureNSG.Rule.sourcePortRange
      description: For a single port, the source port or a range of ports. Note that for multiple ports, `sourcePortRanges` will appear instead.
      type: String
    - contextPath: AzureNSG.Rule.sourcePortRanges
      description: For multiple ports, a list of these ports. Note that for single ports, `sourcePortRange` will appear instead.
      type: String
    - contextPath: AzureNSG.Rule.destinationPortRange
      description: For a single port, the destination port or range of ports. Note that for multiple ports, `destinationPortRanges` will appear instead.
      type: String
    - contextPath: AzureNSG.Rule.destinationPortRanges
      description: For multiple ports, a list of destination ports. Note that for single ports, `destinationPortRange` will appear instead.
      type: String
    - contextPath: AzureNSG.Rule.sourceAddressPrefix
      description: The source address.
      type: String
    - contextPath: AzureNSG.Rule.destinationAddressPrefix
      description: The destination address.
      type: String
    - contextPath: AzureNSG.Rule.access
      description: The rule's access. Can be "Allow" or "Deny".
      type: String
    - contextPath: AzureNSG.Rule.priority
      description: The rule's priority. Can be from 100 to 4096.
      type: Number
    - contextPath: AzureNSG.Rule.direction
      description: The rule's direction. Can be "Inbound" or "Outbound".
      type: String
  - description: Run this command to start the authorization process and follow the instructions in the command results.
    name: azure-nsg-auth-start
  - description: Run this command to complete the authorization process. Should be used after running the azure-nsg-auth-start command.
    name: azure-nsg-auth-complete
  - description: Run this command if for some reason you need to rerun the authentication process.
    name: azure-nsg-auth-reset
  - description: Generate the login url used for Authorization code flow.
    name: azure-nsg-generate-login-url
    arguments: []
  - description: Gets all subscriptions for a tenant.
    name: azure-nsg-subscriptions-list
    outputs:
    - contextPath: AzureNSG.Subscription.id
      description: 'The unique identifier of the Azure Network Security Groups subscription.'
      type: String
    - contextPath: AzureNSG.Subscription.authorizationSource
      description: 'The source of authorization for the Azure Network Security Groups subscription.'
      type: String
    - contextPath: AzureNSG.Subscription.managedByTenants
      description: 'The tenants that have access to manage the Azure Network Security Groups subscription.'
      type: Unknown
    - contextPath: AzureNSG.Subscription.subscriptionId
      description: 'The ID of the Azure Network Security Groups subscription.'
      type: String
    - contextPath: AzureNSG.Subscription.tenantId
      description: 'The ID of the tenant associated with the Azure Network Security Groups subscription.'
      type: String
    - contextPath: AzureNSG.Subscription.displayName
      description: 'The display name of the Azure Network Security Groups subscription.'
      type: String
    - contextPath: AzureNSG.Subscription.state
      description: 'The current state of the Azure Network Security Groups subscription.'
      type: String
    - contextPath: AzureNSG.Subscription.subscriptionPolicies.locationPlacementId
      description: 'The ID of the location placement policy for the Azure Network Security Groups subscription.'
      type: String
    - contextPath: AzureNSG.Subscription.subscriptionPolicies.quotaId
      description: 'The ID of the quota policy for the Azure Network Security Groups subscription.'
      type: String
    - contextPath: AzureNSG.Subscription.subscriptionPolicies.spendingLimit
      description: 'The spending limit policy for the Azure Network Security Groups subscription.'
      type: String
    - contextPath: AzureNSG.Subscription.count.type
      description: 'The type of the Azure Network Security Groups subscription count.'
      type: String
    - contextPath: AzureNSG.Subscription.count.value
      description: 'The value of the Azure Network Security Groups subscription count.'
      type: Number
  - description: Gets all resource groups for a subscription.
    name: azure-nsg-resource-group-list
    arguments:
    - default: false
      description: "The subscription ID. Note: This argument will override the instance parameter ‘Default Subscription ID'."
      isArray: false
      name: subscription_id
      required: false
      secret: false
    - name: limit
      description: Limit on the number of resource groups to return.
      required: false
      defaultValue: 50
    - default: false
      name: tag
      description: A single tag in the form of `{"Tag Name":"Tag Value"}` to filter the list by.
      required: false
    outputs:
    - contextPath: AzureNSG.ResourceGroup.id
      description: 'The unique identifier of the Azure Network Security Groups resource group.'
      type: String
    - contextPath: AzureNSG.ResourceGroup.name
      description: 'The name of the Azure Network Security Groups resource group.'
      type: String
    - contextPath: AzureNSG.ResourceGroup.type
      description: 'The type of the Azure Network Security Groups resource group.'
      type: String
    - contextPath: AzureNSG.ResourceGroup.location
      description: 'The location of the Azure Network Security Groups resource group.'
      type: String
    - contextPath: AzureNSG.ResourceGroup.properties.provisioningState
      description: 'The provisioning state of the Azure Network Security Groups resource group.'
      type: String
    - contextPath: AzureNSG.ResourceGroup.tags.Owner
      description: 'The owner tag of the Azure Network Security Groups resource group.'
      type: String
    - contextPath: AzureNSG.ResourceGroup.tags
      description: 'The tags associated with the Azure Network Security Groups resource group.'
      type: Unknown
    - contextPath: AzureNSG.ResourceGroup.tags.Name
      description: 'The name tag of the Azure Network Security Groups resource group.'
      type: String
    - contextPath: AzureNSG.ResourceGroup.managedBy
      description: 'The entity that manages the Azure Network Security Groups resource group.'
      type: String
    - contextPath: AzureNSG.ResourceGroup.tags.aNSG-managed-cluster-name
      description: 'The ANSG managed cluster name tag associated with the Azure Network Security Groups resource group.'
      type: String
    - contextPath: AzureNSG.ResourceGroup.tags.aNSG-managed-cluster-rg
      description: 'The ANSG managed cluster resource group tag associated with the Azure Network Security Groups resource group.'
      type: String
    - contextPath: AzureNSG.ResourceGroup.tags.type
      description: 'The type tag associated with the Azure Network Security Groups resource group.'
      type: String
<<<<<<< HEAD
  dockerimage: demisto/crypto:1.0.0.66562
=======
  dockerimage: demisto/crypto:1.0.0.91402
>>>>>>> 90cf3b88
  runonce: false
  script: '-'
  subtype: python3
  type: python
tests:
- Azure NSG - Test
fromversion: 5.0.0<|MERGE_RESOLUTION|>--- conflicted
+++ resolved
@@ -612,11 +612,7 @@
     - contextPath: AzureNSG.ResourceGroup.tags.type
       description: 'The type tag associated with the Azure Network Security Groups resource group.'
       type: String
-<<<<<<< HEAD
-  dockerimage: demisto/crypto:1.0.0.66562
-=======
   dockerimage: demisto/crypto:1.0.0.91402
->>>>>>> 90cf3b88
   runonce: false
   script: '-'
   subtype: python3
