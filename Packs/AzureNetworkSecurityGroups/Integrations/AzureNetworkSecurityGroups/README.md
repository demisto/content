--- conflicted
+++ resolved
@@ -18,10 +18,7 @@
     | Client Secret (for user-auth mode) |  | False |
     | Application redirect URI (for user-auth mode) |  | False |
     | Authorization code | For user-auth mode - received from the authorization step. See Detailed Instructions \(?\) section. | False |
-<<<<<<< HEAD
-=======
-    | Azure Managed Identities Client ID | False |
->>>>>>> 270c8f6c
+    | Azure Managed Identities Client ID | The Managed Identities client ID for authentication - relevant only if the integration is running on Azure VM. |False |
 
 4. Click **Test** to validate the URLs, token, and connection.
 ## Commands
