import demistomock as demisto
from CommonServerPython import *
from CommonServerUserPython import *
from MicrosoftApiModule import *  # noqa: E402

import urllib3
import traceback
# Disable insecure warnings
urllib3.disable_warnings()


''' CONSTANTS '''


DATE_FORMAT = '%Y-%m-%dT%H:%M:%SZ'
API_VERSION = '2022-09-01'
GRANT_BY_CONNECTION = {'Device Code': DEVICE_CODE, 'Authorization Code': AUTHORIZATION_CODE}
SCOPE_BY_CONNECTION = {'Device Code': "https://management.azure.com/user_impersonation offline_access user.read",
                       'Authorization Code': "https://management.azure.com/.default"}
DEFAULT_LIMIT = 50
PREFIX_URL = 'https://management.azure.com/subscriptions/'
''' CLIENT CLASS '''


class AzureNSGClient:
    @logger
    def __init__(self, app_id, subscription_id, resource_group_name, verify, proxy, connection_type: str,
                 azure_ad_endpoint='https://login.microsoftonline.com', tenant_id: str = None, enc_key: str = None,
                 auth_code: str = None, redirect_uri: str = None,
                 managed_identities_client_id=None):
        if '@' in app_id:
            app_id, refresh_token = app_id.split('@')
            integration_context = get_integration_context()
            integration_context.update(current_refresh_token=refresh_token)
            set_integration_context(integration_context)
        base_url = f'{PREFIX_URL}{subscription_id}/' \
            f'resourceGroups/{resource_group_name}/providers/Microsoft.Network/networkSecurityGroups'
        client_args = assign_params(
            self_deployed=True,  # We always set the self_deployed key as True because when not using a self
                                 # deployed machine, the DEVICE_CODE flow should behave somewhat like a self deployed
                                 # flow and most of the same arguments should be set, as we're !not! using OProxy.
            auth_id=app_id,
<<<<<<< HEAD
            token_retrieval_url='https://login.microsoftonline.com/organizations/oauth2/v2.0/token',
=======
            token_retrieval_url='https://login.microsoftonline.com/organizations/oauth2/v2.0/token' if 'Device Code' in
                                                                                                       connection_type else None,
>>>>>>> 90cf3b88
            grant_type=GRANT_BY_CONNECTION.get(connection_type),  # disable-secrets-detection
            base_url=base_url,
            verify=verify,
            proxy=proxy,
            resource='https://management.core.windows.net' if 'Device Code' in connection_type
            else None,   # disable-secrets-detection
            scope=SCOPE_BY_CONNECTION.get(connection_type),
            ok_codes=(200, 201, 202, 204),
            azure_ad_endpoint=azure_ad_endpoint,
            tenant_id=tenant_id,
            enc_key=enc_key,
            auth_code=auth_code,
            redirect_uri=redirect_uri,
            managed_identities_client_id=managed_identities_client_id,
            managed_identities_resource_uri=Resources.management_azure,
            command_prefix="azure-nsg",
        )
        self.ms_client = MicrosoftClient(**client_args)
        self.connection_type = connection_type

    @logger
    def http_request(self, method: str, url_suffix: str = None, full_url: str = None, params: dict = None,
                     data: dict = None, resp_type: str = 'json') -> requests.Response:

        params = params or {}
        if not params.get('api-version'):
            params['api-version'] = API_VERSION
        return self.ms_client.http_request(method=method,
                                           url_suffix=url_suffix,
                                           full_url=full_url,
                                           json_data=data,
                                           params=params,
                                           resp_type=resp_type)

    @logger
    def list_network_security_groups(self, subscription_id: str, resource_group_name: str):
        return self.http_request('GET',
                                 full_url=f'{PREFIX_URL}{subscription_id}/resourceGroups/{resource_group_name}/providers\
/Microsoft.Network/networkSecurityGroups?')

    @logger
    def list_rules(self, subscription_id: str, resource_group_name: str, security_group: str):
        return self.http_request('GET',
                                 full_url=f'{PREFIX_URL}{subscription_id}/\
resourceGroups/{resource_group_name}/providers/Microsoft.Network/networkSecurityGroups/{security_group}/securityRules?'
                                 )

    @logger
    def delete_rule(self, security_group_name: str, security_rule_name: str, subscription_id: str, resource_group_name: str):
        return self.http_request('DELETE',
                                 full_url=f'{PREFIX_URL}{subscription_id}/resourceGroups/{resource_group_name}\
/providers/Microsoft.Network/networkSecurityGroups/{security_group_name}/securityRules/{security_rule_name}?',
                                 resp_type='response')

    @logger
    def create_rule(self, security_group: str, rule_name: str, properties: dict, subscription_id: str, resource_group_name: str):
        return self.http_request('PUT',
                                 full_url=f'{PREFIX_URL}{subscription_id}/resourceGroups/{resource_group_name}\
/providers/Microsoft.Network/networkSecurityGroups/{security_group}/securityRules/{rule_name}?',
                                 data={"properties": properties})

    @logger
    def get_rule(self, security_group: str, rule_name: str, subscription_id: str, resource_group_name: str):
        try:
            return self.http_request('GET',
                                     full_url=f'{PREFIX_URL}{subscription_id}/\
resourceGroups/{resource_group_name}/providers/Microsoft.Network/\
networkSecurityGroups/{security_group}/securityRules/{rule_name}?'
                                     )
        except Exception as e:
            if '404' in str(e):
                raise ValueError(f'Rule {rule_name} under subscription ID "{subscription_id}" \
and resource group "{resource_group_name}" was not found.')
            raise

    @logger
    def list_subscriptions_request(self):
        return self.ms_client.http_request(
            method='GET',
            full_url='https://management.azure.com/subscriptions?api-version=2020-01-01')

    @logger
    def list_resource_groups_request(self, subscription_id: str | None,
                                     filter_by_tag: str | None, limit: int | None) -> Dict:
        full_url = f'{PREFIX_URL}{subscription_id}/resourcegroups?'
        return self.ms_client.http_request('GET', full_url=full_url,
                                           params={'$filter': filter_by_tag, '$top': limit,
                                                   'api-version': '2021-04-01'})


'''HELPER FUNCTIONS'''


def format_rule(rule_json: dict | list, security_rule_name: str):
    """
    format the rule and create the commandResult object with it
    Args:
        rule_json: the json returned from the http_request
        security_rule_name: the name of the rule

    Returns:
        CommandResults for the rule
    """
    # We want to flatten the rules `properties` key as this is the more important key and we'd like
    # to be able to display it nicely
    if isinstance(rule_json, dict):
        rule_json.update(rule_json.pop('properties', {}))
    if isinstance(rule_json, list):
        for rule in rule_json:
            rule.update(rule.pop('properties', {}))

    hr = tableToMarkdown(f"Rules {security_rule_name}", rule_json, removeNull=True)

    return CommandResults(outputs_prefix='AzureNSG.Rule',
                          outputs_key_field='id',
                          outputs=rule_json,
                          readable_output=hr)


''' COMMAND FUNCTIONS '''


@logger
def list_groups_command(client: AzureNSGClient, params: Dict, args: Dict) -> CommandResults:
    """

    Args:
        client: The MSClient
        params: configuration parameters
        args: args dictionary.

    Returns:
        A detailed list of all network security groups
    """
    # subscription_id and resource_group_name can be passed as command argument or as configuration parameter,
    # if both are passed as arguments, the command argument will be used.
    subscription_id = get_from_args_or_params(params=params, args=args, key='subscription_id')
    resource_group_name = get_from_args_or_params(params=params, args=args, key='resource_group_name')
    network_groups = client.list_network_security_groups(subscription_id=subscription_id,
                                                         resource_group_name=resource_group_name)
    network_groups = network_groups.get('value', [])

    # The property value holds all the rules under the security group. This will be returned in a different command.
    for group in network_groups:
        group.pop('properties', '')

    hr = tableToMarkdown('Network Security Groups', network_groups)
    return CommandResults(outputs_prefix='AzureNSG.SecurityGroup',
                          outputs_key_field='id',
                          outputs=network_groups,
                          readable_output=hr)


@logger
def list_rules_command(client: AzureNSGClient, params: Dict, args: Dict) -> CommandResults:
    """

    Args:
        client: The MSclient
        params: configuration parameters
        args: args dictionary.

    Returns:
        a list of  rules for the security group
    """
    # subscription_id and resource_group_name can be passed as command argument or as configuration parameter,
    # if both are passed as arguments, the command argument will be used.
    subscription_id = get_from_args_or_params(params=params, args=args, key='subscription_id')
    resource_group_name = get_from_args_or_params(params=params, args=args, key='resource_group_name')
    security_group_name = args.get('security_group_name')
    security_groups = argToList(security_group_name)
    rules_limit = arg_to_number(args.get('limit')) or DEFAULT_LIMIT
    rules_offset = (arg_to_number(args.get('offset', '1')) or 1) - 1  # As offset will start at 1
    rules: List = []

    for group in security_groups:
        rules_returned = client.list_rules(subscription_id=subscription_id,
                                           resource_group_name=resource_group_name,
                                           security_group=group)
        rules.extend(rules_returned.get('value', []))
    rules = rules[rules_offset:rules_offset + rules_limit]
    return format_rule(rules, f"in {security_group_name}")


@logger
def delete_rule_command(client: AzureNSGClient, params: Dict, args: Dict) -> str:
    """
    Deletes a rule from a security group
    Args:
        client: The MSClient
        params: configuration parameters
        args: args dictionary.
    """
    security_group_name = args.get('security_group_name')
    security_rule_name = args.get('security_rule_name')
    # subscription_id and resource_group_name can be passed as command argument or as configuration parameter,
    # if both are passed as arguments, the command argument will be used.
    subscription_id = get_from_args_or_params(params=params, args=args, key='subscription_id')
    resource_group_name = get_from_args_or_params(params=params, args=args, key='resource_group_name')
    message = ''
    rule_deleted = client.delete_rule(security_group_name=security_group_name,
                                      security_rule_name=security_rule_name,
                                      subscription_id=subscription_id,
                                      resource_group_name=resource_group_name)
    if rule_deleted.status_code == 204:
        message = (f"Rule '{security_rule_name}' with resource_group_name \
'{resource_group_name} and subscription id '{subscription_id}' was not found.\n\n")
    elif rule_deleted.status_code == 202:
        message = (f"Rule '{security_rule_name}' with resource_group_name \
'{resource_group_name}' and subscription id '{subscription_id}' was successfully deleted.\n\n")

    return message


@logger
def create_rule_command(client: AzureNSGClient, params: Dict, args: Dict) -> CommandResults:
    """
    Creates a rule in a security group
    Args:
        client: The MSClient
        params: configuration parameters
        args: args dictionary.
    """
    security_group_name = args.get('security_group_name', '')
    security_rule_name = args.get('security_rule_name', '')
    direction = args.get('direction', '')
    action = args.get('action', 'Allow')
    protocol = args.get('protocol', 'Any')
    source = args.get('source', 'Any')
    source_ports = args.get('source_ports', '*')
    destination = args.get('destination', 'Any')
    destination_ports = args.get('destination_ports', '*')
    priority = args.get('priority', '4096')
    description = args.get('description', '')
    # subscription_id and resource_group_name can be passed as command argument or as configuration parameter,
    # if both are passed as arguments, the command argument will be used.
    subscription_id = get_from_args_or_params(params=params, args=args, key='subscription_id')
    resource_group_name = get_from_args_or_params(params=params, args=args, key='resource_group_name')

    # The reason for using 'Any' as default instead of '*' is to adhere to the standards in the UI.
    properties = {
        "protocol": '*' if protocol == 'Any' else protocol,
        "access": action,
        "priority": priority,
        "direction": direction,
    }
    source_ports_list = argToList(source_ports)
    if len(source_ports_list) > 1:
        properties["sourcePortRanges"] = source_ports_list
    else:
        properties["sourcePortRange"] = source_ports

    dest_ports_list = argToList(destination_ports)
    if len(dest_ports_list) > 1:
        properties['destinationPortRanges'] = dest_ports_list
    else:
        properties['destinationPortRange'] = destination_ports

    source_list = argToList(source)
    if len(source_list) > 1:
        properties["sourceAddressPrefixes"] = source_list
    else:
        properties["sourceAddressPrefix"] = '*' if source == 'Any' else source

    dest_list = argToList(destination)
    if len(dest_list) > 1:
        properties["destinationAddressPrefixes"] = dest_list
    else:
        properties["destinationAddressPrefix"] = '*' if destination == 'Any' else destination

    if description:
        properties['description'] = description

    rule = client.create_rule(security_group=security_group_name, rule_name=security_rule_name,
                              properties=properties, subscription_id=subscription_id,
                              resource_group_name=resource_group_name)

    return format_rule(rule, security_rule_name)


@logger
def update_rule_command(client: AzureNSGClient, params: Dict, args: Dict) -> CommandResults:
    """
    Update an existing rule.

    As I couldn't find a way to just update specific fields, the command gets the existing rule, then updates
    the wanted fields and sends that as a "new" rule. This will update the rule and not create a new rule.

    Args:
        client: The MS Client
        params: configuration parameters
        args: args dictionary.

    Returns:
    an updated rule
    """
    security_group_name = args.get('security_group_name', '')
    security_rule_name = args.get('security_rule_name', '')
    direction = args.get('direction', '')
    action = args.get('action', '')
    protocol = args.get('protocol', '')
    source = args.get('source', '')
    source_ports = args.get('source_ports', '')
    destination = args.get('destination', '')
    destination_ports = args.get('destination_ports', '')
    priority = args.get('priority', '')
    description = args.get('description', '')
    # subscription_id and resource_group_name can be passed as command argument or as configuration parameter,
    # if both are passed as arguments, the command argument will be used.
    subscription_id = get_from_args_or_params(params=params, args=args, key='subscription_id')
    resource_group_name = get_from_args_or_params(params=params, args=args, key='resource_group_name')

    rule = client.get_rule(security_group=security_group_name, rule_name=security_rule_name,
                           subscription_id=subscription_id, resource_group_name=resource_group_name)
    properties = rule.get('properties')

    updated_properties = assign_params(protocol='*' if protocol == 'Any' else protocol,
                                       access=action, priority=priority,
                                       direction=direction, description=description)
    if source_ports:
        source_ports_list = argToList(source_ports)
        if len(source_ports_list) > 1:
            properties.pop("sourcePortRange", None)  # Can't supply both sourcePortRange and sourcePortRanges
            updated_properties["sourcePortRanges"] = source_ports_list
        else:
            properties.pop("sourcePortRanges", None)  # Can't supply both sourcePortRange and sourcePortRanges
            updated_properties["sourcePortRange"] = source_ports

    if destination_ports:
        dest_ports_list = argToList(destination_ports)
        if len(dest_ports_list) > 1:
            properties.pop("destinationPortRange", None)  # Can't supply both destinationPortRange,destinationPortRanges
            updated_properties['destinationPortRanges'] = dest_ports_list
        else:
            properties.pop("destinationPortRanges", None)  # Can't supply destinationPortRange and destinationPortRanges
            updated_properties['destinationPortRange'] = destination_ports

    if destination:
        dest_list = argToList(destination)
        if len(dest_list) > 1:
            properties.pop("destinationAddressPrefix", None)  # Can't supply both destinationAddressPrefix and
            # destinationAddressPrefix
            updated_properties['destinationAddressPrefixes'] = dest_list
        else:
            properties.pop("destinationAddressPrefixes", None)  # Can't supply both
            # destinationAddressPrefixes, destinationAddressPrefixes
            updated_properties['destinationAddressPrefix'] = '*' if destination == 'Any' else destination

    if source:
        source_list = argToList(source)
        if len(source_list) > 1:
            properties.pop("sourceAddressPrefix", None)  # Can't supply both sourceAddressPrefixes, sourceAddressPrefix
            updated_properties['sourceAddressPrefixes'] = source_list
        else:
            properties.pop("sourceAddressPrefixes", None)  # Can't supply both sourceAddressPrefixes,sourceAddressPrefix
            updated_properties['sourceAddressPrefix'] = '*' if source == 'Any' else source

    properties.update(updated_properties)

    rule = client.create_rule(security_group=security_group_name, rule_name=security_rule_name,
                              properties=properties, subscription_id=subscription_id,
                              resource_group_name=resource_group_name)

    return format_rule(rule, security_rule_name)


@logger
def get_rule_command(client: AzureNSGClient, params: Dict, args: Dict) -> CommandResults:
    """
    This command will get a rule from a security group.
    Args:
        client: The MS Client
        params: configuration parameters
        args: args dictionary.
    Returns:
        CommandResults: The rule that was requested
    """
    security_group_name = args.get('security_group_name', '')
    security_rule_name = args.get('security_rule_name', '')
    # subscription_id and resource_group_name can be passed as command argument or as configuration parameter,
    # if both are passed as arguments, the command argument will be used.
    subscription_id = get_from_args_or_params(params=params, args=args, key='subscription_id')
    resource_group_name = get_from_args_or_params(params=params, args=args, key='resource_group_name')
    rule_list = argToList(security_rule_name)

    rules = [client.get_rule(security_group=security_group_name, rule_name=rule,
                             subscription_id=subscription_id, resource_group_name=resource_group_name) for rule in rule_list]
    return format_rule(rules, security_rule_name)


@logger
def nsg_subscriptions_list_command(client: AzureNSGClient) -> CommandResults:
    """
        Gets a list of subscriptions.
    Args:
        client: The microsoft client.
    Returns:
        CommandResults: The command results in MD table and context data.
    """
    res = client.list_subscriptions_request()
    subscriptions = res.get('value', [])

    return CommandResults(
        outputs_prefix='AzureNSG.Subscription',
        outputs_key_field='id',
        outputs=subscriptions,
        readable_output=tableToMarkdown(
            'Azure Network Security Groups Subscriptions list',
            subscriptions,
            ['subscriptionId', 'tenantId', 'displayName', 'state'],
        ),
        raw_response=res
    )


@logger
def nsg_resource_group_list_command(client: AzureNSGClient, params: Dict, args: Dict) -> CommandResults:
    """
    List all resource groups in the subscription.
    Args:
        client (AzureNSGClient): AzureNSG client.
        args (Dict[str, Any]): command arguments.
        params (Dict[str, Any]): configuration parameters.
    Returns:
        Command results with raw response, outputs and readable outputs.
    """
    tag = args.get('tag')
    limit = arg_to_number(args.get('limit', DEFAULT_LIMIT))
    # subscription_id can be passed as command argument or as configuration parameter,
    # if both are passed as arguments, the command argument will be used.
    subscription_id = get_from_args_or_params(params=params, args=args, key='subscription_id')
    filter_by_tag = azure_tag_formatter(tag) if tag else ''

    response = client.list_resource_groups_request(subscription_id=subscription_id,
                                                   filter_by_tag=filter_by_tag, limit=limit)
    data_from_response = response.get('value', [])

    readable_output = tableToMarkdown('Resource Groups List',
                                      data_from_response,
                                      ['name', 'location', 'tags',
                                       'properties.provisioningState'
                                       ],
                                      removeNull=True, headerTransform=string_to_table_header)
    return CommandResults(
        outputs_prefix='AzureNSG.ResourceGroup',
        outputs_key_field='id',
        outputs=data_from_response,
        raw_response=response,
        readable_output=readable_output,
    )


@logger
def test_connection(client: AzureNSGClient, params: dict) -> str:
    client.ms_client.get_access_token()  # If fails, MicrosoftApiModule returns an error
    return '✅ Success!'


@logger
def start_auth(client: AzureNSGClient) -> CommandResults:
    result = client.ms_client.start_auth('!azure-nsg-auth-complete')
    return CommandResults(readable_output=result)


@logger
def complete_auth(client: AzureNSGClient):
    client.ms_client.get_access_token()
    return '✅ Authorization completed successfully.'


def test_module(client: AzureNSGClient) -> str:
    """Tests API connectivity and authentication'
    Returning 'ok' indicates that the integration works like it is supposed to.
    Connection to the service is successful.
    Raises exceptions if something goes wrong.
    :type AzureNSGClient: ``Client``
    :param Client: client to use
    :return: 'ok' if test passed.
    :rtype: ``str``
    """
    # This  should validate all the inputs given in the integration configuration panel,
    # either manually or by using an API that uses them.
    if "Device" in client.connection_type:
        raise DemistoException("Please enable the integration and run `!azure-nsg-auth-start`"
                               "and `!azure-nsg-auth-complete` to log in."
                               "You can validate the connection by running `!azure-nsg-auth-test`\n"
                               "For more details press the (?) button.")
    elif client.connection_type == 'Azure Managed Identities':
        client.ms_client.get_access_token()
        return 'ok'

    else:
        raise Exception("When using user auth flow configuration, "
                        "Please enable the integration and run the !azure-nsg-auth-test command in order to test it")


''' MAIN FUNCTION '''


def main() -> None:     # pragma: no cover
    params = demisto.params()
    command = demisto.command()
    args = demisto.args()

    demisto.debug(f'Command being called is {command}')
    try:
        client = AzureNSGClient(
            app_id=params.get('app_id', ''),
            subscription_id=params.get('subscription_id', ''),
            resource_group_name=params.get('resource_group_name', ''),
            verify=not params.get('insecure', False),
            proxy=params.get('proxy', False),
            connection_type=params.get('auth_type', 'Device Code'),
            azure_ad_endpoint=params.get('azure_ad_endpoint',
                                         'https://login.microsoftonline.com') or 'https://login.microsoftonline.com',
            tenant_id=params.get('tenant_id'),
            enc_key=params.get('credentials', {}).get('password', ''),
            auth_code=(params.get('auth_code', {})).get('password'),
            redirect_uri=params.get('redirect_uri'),
            managed_identities_client_id=get_azure_managed_identities_client_id(params)
        )
        commands_with_params_and_args = {
            'azure-nsg-security-groups-list': list_groups_command,
            'azure-nsg-security-rules-list': list_rules_command,
            'azure-nsg-security-rule-delete': delete_rule_command,
            'azure-nsg-security-rule-create': create_rule_command,
            'azure-nsg-security-rule-update': update_rule_command,
            'azure-nsg-security-rule-get': get_rule_command,
            'azure-nsg-resource-group-list': nsg_resource_group_list_command

        }
        commands_without_args = {
            'azure-nsg-auth-start': start_auth,
            'azure-nsg-auth-complete': complete_auth,
            'azure-nsg-subscriptions-list': nsg_subscriptions_list_command
        }
        if command == 'test-module':
            return_results(test_module(client))

        elif command == 'azure-nsg-auth-test':
            return_results(test_connection(client, params))
        elif command == 'azure-nsg-generate-login-url':
            return_results(generate_login_url(client.ms_client))
        elif command == 'azure-nsg-auth-reset':
            return_results(reset_auth())
        elif command in commands_without_args:
            return_results(commands_without_args[command](client, **args))
        elif command in commands_with_params_and_args:
            return_results(commands_with_params_and_args[command](client=client, params=params, args=args))

    # Log exceptions and return errors
    except Exception as e:
        demisto.error(traceback.format_exc())  # print the traceback
        return_error(f'Failed to execute {demisto.command()} command.\nError:\n{str(e)}')


''' ENTRY POINT '''

if __name__ in ('__main__', '__builtin__', 'builtins'):
    main()<|MERGE_RESOLUTION|>--- conflicted
+++ resolved
@@ -40,12 +40,8 @@
                                  # deployed machine, the DEVICE_CODE flow should behave somewhat like a self deployed
                                  # flow and most of the same arguments should be set, as we're !not! using OProxy.
             auth_id=app_id,
-<<<<<<< HEAD
-            token_retrieval_url='https://login.microsoftonline.com/organizations/oauth2/v2.0/token',
-=======
             token_retrieval_url='https://login.microsoftonline.com/organizations/oauth2/v2.0/token' if 'Device Code' in
                                                                                                        connection_type else None,
->>>>>>> 90cf3b88
             grant_type=GRANT_BY_CONNECTION.get(connection_type),  # disable-secrets-detection
             base_url=base_url,
             verify=verify,
