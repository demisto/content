import demistomock as demisto
from CommonServerPython import *
from CommonServerUserPython import *
from MicrosoftApiModule import *  # noqa: E402

import urllib3
import traceback
# Disable insecure warnings
urllib3.disable_warnings()


''' CONSTANTS '''


DATE_FORMAT = '%Y-%m-%dT%H:%M:%SZ'
API_VERSION = '2022-09-01'
GRANT_BY_CONNECTION = {'Device Code': DEVICE_CODE, 'Authorization Code': AUTHORIZATION_CODE}
SCOPE_BY_CONNECTION = {'Device Code': "https://management.azure.com/user_impersonation offline_access user.read",
                       'Authorization Code': "https://management.azure.com/.default"}
DEFAULT_LIMIT = 50
PREFIX_URL = 'https://management.azure.com/subscriptions/'
''' CLIENT CLASS '''


class AzureNSGClient:
    @logger
    def __init__(self, app_id, subscription_id, resource_group_name, verify, proxy, connection_type: str,
                 azure_ad_endpoint='https://login.microsoftonline.com', tenant_id: str = None, enc_key: str = None,
                 auth_code: str = None, redirect_uri: str = None,
                 managed_identities_client_id=None):
        if '@' in app_id:
            app_id, refresh_token = app_id.split('@')
            integration_context = get_integration_context()
            integration_context.update(current_refresh_token=refresh_token)
            set_integration_context(integration_context)
        base_url = f'{PREFIX_URL}{subscription_id}/' \
            f'resourceGroups/{resource_group_name}/providers/Microsoft.Network/networkSecurityGroups'
        client_args = assign_params(
            self_deployed=True,  # We always set the self_deployed key as True because when not using a self
                                 # deployed machine, the DEVICE_CODE flow should behave somewhat like a self deployed
                                 # flow and most of the same arguments should be set, as we're !not! using OProxy.
            auth_id=app_id,
            token_retrieval_url='https://login.microsoftonline.com/organizations/oauth2/v2.0/token',
            grant_type=GRANT_BY_CONNECTION.get(connection_type),  # disable-secrets-detection
            base_url=base_url,
            verify=verify,
            proxy=proxy,
            resource='https://management.core.windows.net' if 'Device' in connection_type
            else None,   # disable-secrets-detection
            scope=SCOPE_BY_CONNECTION.get(connection_type),
            ok_codes=(200, 201, 202, 204),
            azure_ad_endpoint=azure_ad_endpoint,
            tenant_id=tenant_id,
            enc_key=enc_key,
            auth_code=auth_code,
            redirect_uri=redirect_uri,
            managed_identities_client_id=managed_identities_client_id,
            managed_identities_resource_uri=Resources.management_azure,
            command_prefix="azure-nsg",
        )
        self.ms_client = MicrosoftClient(**client_args)
        self.connection_type = connection_type

    @logger
    def http_request(self, method: str, url_suffix: str = None, full_url: str = None, params: dict = None,
                     data: dict = None, resp_type: str = 'json') -> requests.Response:

        params = params or {}
        if not params.get('api-version'):
            params['api-version'] = API_VERSION
        return self.ms_client.http_request(method=method,
                                           url_suffix=url_suffix,
                                           full_url=full_url,
                                           json_data=data,
                                           params=params,
                                           resp_type=resp_type)

    @logger
    def list_network_security_groups(self, subscription_id: str, resource_group_name: str):
        return self.http_request('GET',
                                 full_url=f'{PREFIX_URL}{subscription_id}/resourceGroups/{resource_group_name}/providers\
/Microsoft.Network/networkSecurityGroups?')

    @logger
    def list_rules(self, subscription_id: str, resource_group_name: str, security_group: str):
        return self.http_request('GET',
                                 full_url=f'{PREFIX_URL}{subscription_id}/\
resourceGroups/{resource_group_name}/providers/Microsoft.Network/networkSecurityGroups/{security_group}/securityRules?'
                                 )

    @logger
    def delete_rule(self, security_group_name: str, security_rule_name: str, subscription_id: str, resource_group_name: str):
        return self.http_request('DELETE',
                                 full_url=f'{PREFIX_URL}{subscription_id}/resourceGroups/{resource_group_name}\
/providers/Microsoft.Network/networkSecurityGroups/{security_group_name}/securityRules/{security_rule_name}?',
                                 resp_type='response')

    @logger
    def create_rule(self, security_group: str, rule_name: str, properties: dict, subscription_id: str, resource_group_name: str):
        return self.http_request('PUT',
                                 full_url=f'{PREFIX_URL}{subscription_id}/resourceGroups/{resource_group_name}\
/providers/Microsoft.Network/networkSecurityGroups/{security_group}/securityRules/{rule_name}?',
                                 data={"properties": properties})

    @logger
    def get_rule(self, security_group: str, rule_name: str, subscription_id: str, resource_group_name: str):
        try:
            return self.http_request('GET',
                                     full_url=f'{PREFIX_URL}{subscription_id}/\
resourceGroups/{resource_group_name}/providers/Microsoft.Network/\
networkSecurityGroups/{security_group}/securityRules/{rule_name}?'
                                     )
        except Exception as e:
            if '404' in str(e):
                raise ValueError(f'Rule {rule_name} under subscription ID "{subscription_id}" \
and resource group "{resource_group_name}" was not found.')
            raise

    @logger
    def list_subscriptions_request(self):
        return self.ms_client.http_request(
            method='GET',
            full_url='https://management.azure.com/subscriptions?api-version=2020-01-01')

    @logger
    def list_resource_groups_request(self, subscription_id: str | None,
                                     filter_by_tag: str | None, limit: int | None) -> Dict:
        full_url = f'{PREFIX_URL}{subscription_id}/resourcegroups?'
        return self.ms_client.http_request('GET', full_url=full_url,
                                           params={'$filter': filter_by_tag, '$top': limit,
                                                   'api-version': '2021-04-01'})


'''HELPER FUNCTIONS'''


def format_rule(rule_json: dict | list, security_rule_name: str):
    """
    format the rule and create the commandResult object with it
    Args:
        rule_json: the json returned from the http_request
        security_rule_name: the name of the rule

    Returns:
        CommandResults for the rule
    """
    # We want to flatten the rules `properties` key as this is the more important key and we'd like
    # to be able to display it nicely
    if isinstance(rule_json, dict):
        rule_json.update(rule_json.pop('properties', {}))
    if isinstance(rule_json, list):
        for rule in rule_json:
            rule.update(rule.pop('properties', {}))

    hr = tableToMarkdown(f"Rules {security_rule_name}", rule_json, removeNull=True)

    return CommandResults(outputs_prefix='AzureNSG.Rule',
                          outputs_key_field='id',
                          outputs=rule_json,
                          readable_output=hr)


''' COMMAND FUNCTIONS '''


@logger
def list_groups_command(client: AzureNSGClient, params: Dict, args: Dict) -> CommandResults:
    """

    Args:
        client: The MSClient
        params: configuration parameters
        args: args dictionary.

    Returns:
        A detailed list of all network security groups
    """
    # subscription_id and resource_group_name can be passed as command argument or as configuration parameter,
    # if both are passed as arguments, the command argument will be used.
    subscription_id = get_from_args_or_params(params=params, args=args, key='subscription_id')
    resource_group_name = get_from_args_or_params(params=params, args=args, key='resource_group_name')
    network_groups = client.list_network_security_groups(subscription_id=subscription_id,
                                                         resource_group_name=resource_group_name)
    network_groups = network_groups.get('value', [])

    # The property value holds all the rules under the security group. This will be returned in a different command.
    for group in network_groups:
        group.pop('properties', '')

    hr = tableToMarkdown('Network Security Groups', network_groups)
    return CommandResults(outputs_prefix='AzureNSG.SecurityGroup',
                          outputs_key_field='id',
                          outputs=network_groups,
                          readable_output=hr)


@logger
def list_rules_command(client: AzureNSGClient, params: Dict, args: Dict) -> CommandResults:
    """

    Args:
        client: The MSclient
        params: configuration parameters
        args: args dictionary.

    Returns:
        a list of  rules for the security group
    """
    # subscription_id and resource_group_name can be passed as command argument or as configuration parameter,
    # if both are passed as arguments, the command argument will be used.
    subscription_id = get_from_args_or_params(params=params, args=args, key='subscription_id')
    resource_group_name = get_from_args_or_params(params=params, args=args, key='resource_group_name')
    security_group_name = args.get('security_group_name')
    security_groups = argToList(security_group_name)
<<<<<<< HEAD
    rules_limit = int(limit)
    rules_offset = int(offset) - 1  # As offset will start at 1
    rules: list = []
=======
    rules_limit = arg_to_number(args.get('limit')) or DEFAULT_LIMIT
    rules_offset = (arg_to_number(args.get('offset', '1')) or 1) - 1  # As offset will start at 1
    rules: List = []

>>>>>>> 6589400f
    for group in security_groups:
        rules_returned = client.list_rules(subscription_id=subscription_id,
                                           resource_group_name=resource_group_name,
                                           security_group=group)
        rules.extend(rules_returned.get('value', []))
    rules = rules[rules_offset:rules_offset + rules_limit]
    return format_rule(rules, f"in {security_group_name}")


@logger
def delete_rule_command(client: AzureNSGClient, params: Dict, args: Dict) -> str:
    """
    Deletes a rule from a security group
    Args:
        client: The MSClient
        params: configuration parameters
        args: args dictionary.
    """
    security_group_name = args.get('security_group_name')
    security_rule_name = args.get('security_rule_name')
    # subscription_id and resource_group_name can be passed as command argument or as configuration parameter,
    # if both are passed as arguments, the command argument will be used.
    subscription_id = get_from_args_or_params(params=params, args=args, key='subscription_id')
    resource_group_name = get_from_args_or_params(params=params, args=args, key='resource_group_name')
    message = ''
    rule_deleted = client.delete_rule(security_group_name=security_group_name,
                                      security_rule_name=security_rule_name,
                                      subscription_id=subscription_id,
                                      resource_group_name=resource_group_name)
    if rule_deleted.status_code == 204:
        message = (f"Rule '{security_rule_name}' with resource_group_name \
'{resource_group_name} and subscription id '{subscription_id}' was not found.\n\n")
    elif rule_deleted.status_code == 202:
        message = (f"Rule '{security_rule_name}' with resource_group_name \
'{resource_group_name}' and subscription id '{subscription_id}' was successfully deleted.\n\n")

    return message


@logger
def create_rule_command(client: AzureNSGClient, params: Dict, args: Dict) -> CommandResults:
    """
    Creates a rule in a security group
    Args:
        client: The MSClient
        params: configuration parameters
        args: args dictionary.
    """
    security_group_name = args.get('security_group_name', '')
    security_rule_name = args.get('security_rule_name', '')
    direction = args.get('direction', '')
    action = args.get('action', 'Allow')
    protocol = args.get('protocol', 'Any')
    source = args.get('source', 'Any')
    source_ports = args.get('source_ports', '*')
    destination = args.get('destination', 'Any')
    destination_ports = args.get('destination_ports', '*')
    priority = args.get('priority', '4096')
    description = args.get('description', '')
    # subscription_id and resource_group_name can be passed as command argument or as configuration parameter,
    # if both are passed as arguments, the command argument will be used.
    subscription_id = get_from_args_or_params(params=params, args=args, key='subscription_id')
    resource_group_name = get_from_args_or_params(params=params, args=args, key='resource_group_name')

    # The reason for using 'Any' as default instead of '*' is to adhere to the standards in the UI.
    properties = {
        "protocol": '*' if protocol == 'Any' else protocol,
        "access": action,
        "priority": priority,
        "direction": direction,
    }
    source_ports_list = argToList(source_ports)
    if len(source_ports_list) > 1:
        properties["sourcePortRanges"] = source_ports_list
    else:
        properties["sourcePortRange"] = source_ports

    dest_ports_list = argToList(destination_ports)
    if len(dest_ports_list) > 1:
        properties['destinationPortRanges'] = dest_ports_list
    else:
        properties['destinationPortRange'] = destination_ports

    source_list = argToList(source)
    if len(source_list) > 1:
        properties["sourceAddressPrefixes"] = source_list
    else:
        properties["sourceAddressPrefix"] = '*' if source == 'Any' else source

    dest_list = argToList(destination)
    if len(dest_list) > 1:
        properties["destinationAddressPrefixes"] = dest_list
    else:
        properties["destinationAddressPrefix"] = '*' if destination == 'Any' else destination

    if description:
        properties['description'] = description

    rule = client.create_rule(security_group=security_group_name, rule_name=security_rule_name,
                              properties=properties, subscription_id=subscription_id,
                              resource_group_name=resource_group_name)

    return format_rule(rule, security_rule_name)


@logger
def update_rule_command(client: AzureNSGClient, params: Dict, args: Dict) -> CommandResults:
    """
    Update an existing rule.

    As I couldn't find a way to just update specific fields, the command gets the existing rule, then updates
    the wanted fields and sends that as a "new" rule. This will update the rule and not create a new rule.

    Args:
        client: The MS Client
        params: configuration parameters
        args: args dictionary.

    Returns:
    an updated rule
    """
    security_group_name = args.get('security_group_name', '')
    security_rule_name = args.get('security_rule_name', '')
    direction = args.get('direction', '')
    action = args.get('action', '')
    protocol = args.get('protocol', '')
    source = args.get('source', '')
    source_ports = args.get('source_ports', '')
    destination = args.get('destination', '')
    destination_ports = args.get('destination_ports', '')
    priority = args.get('priority', '')
    description = args.get('description', '')
    # subscription_id and resource_group_name can be passed as command argument or as configuration parameter,
    # if both are passed as arguments, the command argument will be used.
    subscription_id = get_from_args_or_params(params=params, args=args, key='subscription_id')
    resource_group_name = get_from_args_or_params(params=params, args=args, key='resource_group_name')

    rule = client.get_rule(security_group=security_group_name, rule_name=security_rule_name,
                           subscription_id=subscription_id, resource_group_name=resource_group_name)
    properties = rule.get('properties')

    updated_properties = assign_params(protocol='*' if protocol == 'Any' else protocol,
                                       access=action, priority=priority,
                                       direction=direction, description=description)
    if source_ports:
        source_ports_list = argToList(source_ports)
        if len(source_ports_list) > 1:
            properties.pop("sourcePortRange", None)  # Can't supply both sourcePortRange and sourcePortRanges
            updated_properties["sourcePortRanges"] = source_ports_list
        else:
            properties.pop("sourcePortRanges", None)  # Can't supply both sourcePortRange and sourcePortRanges
            updated_properties["sourcePortRange"] = source_ports

    if destination_ports:
        dest_ports_list = argToList(destination_ports)
        if len(dest_ports_list) > 1:
            properties.pop("destinationPortRange", None)  # Can't supply both destinationPortRange,destinationPortRanges
            updated_properties['destinationPortRanges'] = dest_ports_list
        else:
            properties.pop("destinationPortRanges", None)  # Can't supply destinationPortRange and destinationPortRanges
            updated_properties['destinationPortRange'] = destination_ports

    if destination:
        dest_list = argToList(destination)
        if len(dest_list) > 1:
            properties.pop("destinationAddressPrefix", None)  # Can't supply both destinationAddressPrefix and
            # destinationAddressPrefix
            updated_properties['destinationAddressPrefixes'] = dest_list
        else:
            properties.pop("destinationAddressPrefixes", None)  # Can't supply both
            # destinationAddressPrefixes, destinationAddressPrefixes
            updated_properties['destinationAddressPrefix'] = '*' if destination == 'Any' else destination

    if source:
        source_list = argToList(source)
        if len(source_list) > 1:
            properties.pop("sourceAddressPrefix", None)  # Can't supply both sourceAddressPrefixes, sourceAddressPrefix
            updated_properties['sourceAddressPrefixes'] = source_list
        else:
            properties.pop("sourceAddressPrefixes", None)  # Can't supply both sourceAddressPrefixes,sourceAddressPrefix
            updated_properties['sourceAddressPrefix'] = '*' if source == 'Any' else source

    properties.update(updated_properties)

    rule = client.create_rule(security_group=security_group_name, rule_name=security_rule_name,
                              properties=properties, subscription_id=subscription_id,
                              resource_group_name=resource_group_name)

    return format_rule(rule, security_rule_name)


@logger
def get_rule_command(client: AzureNSGClient, params: Dict, args: Dict) -> CommandResults:
    """
    This command will get a rule from a security group.
    Args:
        client: The MS Client
        params: configuration parameters
        args: args dictionary.
    Returns:
        CommandResults: The rule that was requested
    """
    security_group_name = args.get('security_group_name', '')
    security_rule_name = args.get('security_rule_name', '')
    # subscription_id and resource_group_name can be passed as command argument or as configuration parameter,
    # if both are passed as arguments, the command argument will be used.
    subscription_id = get_from_args_or_params(params=params, args=args, key='subscription_id')
    resource_group_name = get_from_args_or_params(params=params, args=args, key='resource_group_name')
    rule_list = argToList(security_rule_name)

    rules = [client.get_rule(security_group=security_group_name, rule_name=rule,
                             subscription_id=subscription_id, resource_group_name=resource_group_name) for rule in rule_list]
    return format_rule(rules, security_rule_name)


@logger
def nsg_subscriptions_list_command(client: AzureNSGClient) -> CommandResults:
    """
        Gets a list of subscriptions.
    Args:
        client: The microsoft client.
    Returns:
        CommandResults: The command results in MD table and context data.
    """
    res = client.list_subscriptions_request()
    subscriptions = res.get('value', [])

    return CommandResults(
        outputs_prefix='AzureNSG.Subscription',
        outputs_key_field='id',
        outputs=subscriptions,
        readable_output=tableToMarkdown(
            'Azure Network Security Groups Subscriptions list',
            subscriptions,
            ['subscriptionId', 'tenantId', 'displayName', 'state'],
        ),
        raw_response=res
    )


@logger
def nsg_resource_group_list_command(client: AzureNSGClient, params: Dict, args: Dict) -> CommandResults:
    """
    List all resource groups in the subscription.
    Args:
        client (AzureNSGClient): AzureNSG client.
        args (Dict[str, Any]): command arguments.
        params (Dict[str, Any]): configuration parameters.
    Returns:
        Command results with raw response, outputs and readable outputs.
    """
    tag = args.get('tag')
    limit = arg_to_number(args.get('limit', DEFAULT_LIMIT))
    # subscription_id can be passed as command argument or as configuration parameter,
    # if both are passed as arguments, the command argument will be used.
    subscription_id = get_from_args_or_params(params=params, args=args, key='subscription_id')
    filter_by_tag = azure_tag_formatter(tag) if tag else ''

    response = client.list_resource_groups_request(subscription_id=subscription_id,
                                                   filter_by_tag=filter_by_tag, limit=limit)
    data_from_response = response.get('value', [])

    readable_output = tableToMarkdown('Resource Groups List',
                                      data_from_response,
                                      ['name', 'location', 'tags',
                                       'properties.provisioningState'
                                       ],
                                      removeNull=True, headerTransform=string_to_table_header)
    return CommandResults(
        outputs_prefix='AzureNSG.ResourceGroup',
        outputs_key_field='id',
        outputs=data_from_response,
        raw_response=response,
        readable_output=readable_output,
    )


@logger
def test_connection(client: AzureNSGClient, params: dict) -> str:
    client.ms_client.get_access_token()  # If fails, MicrosoftApiModule returns an error
    return '✅ Success!'


@logger
def start_auth(client: AzureNSGClient) -> CommandResults:
    result = client.ms_client.start_auth('!azure-nsg-auth-complete')
    return CommandResults(readable_output=result)


@logger
def complete_auth(client: AzureNSGClient):
    client.ms_client.get_access_token()
    return '✅ Authorization completed successfully.'


def test_module(client: AzureNSGClient) -> str:
    """Tests API connectivity and authentication'
    Returning 'ok' indicates that the integration works like it is supposed to.
    Connection to the service is successful.
    Raises exceptions if something goes wrong.
    :type AzureNSGClient: ``Client``
    :param Client: client to use
    :return: 'ok' if test passed.
    :rtype: ``str``
    """
    # This  should validate all the inputs given in the integration configuration panel,
    # either manually or by using an API that uses them.
    if "Device" in client.connection_type:
        raise DemistoException("Please enable the integration and run `!azure-nsg-auth-start`"
                               "and `!azure-nsg-auth-complete` to log in.\n "
                               "You can validate the connection by running `!azure-nsg-auth-test`.\n"
                               "For more details press the (?) button.")
    elif client.connection_type == 'Azure Managed Identities':
        client.ms_client.get_access_token()
        return 'ok'

    else:
        raise Exception("When using user auth flow configuration, "
                        "Please enable the integration and run the !azure-nsg-auth-test command in order to test it")


''' MAIN FUNCTION '''


def main() -> None:     # pragma: no cover
    params = demisto.params()
    command = demisto.command()
    args = demisto.args()

    demisto.debug(f'Command being called is {command}')
    try:
        client = AzureNSGClient(
            app_id=params.get('app_id', ''),
            subscription_id=params.get('subscription_id', ''),
            resource_group_name=params.get('resource_group_name', ''),
            verify=not params.get('insecure', False),
            proxy=params.get('proxy', False),
            connection_type=params.get('auth_type', 'Device Code'),
            azure_ad_endpoint=params.get('azure_ad_endpoint',
                                         'https://login.microsoftonline.com') or 'https://login.microsoftonline.com',
            tenant_id=params.get('tenant_id'),
            enc_key=params.get('credentials', {}).get('password', ''),
            auth_code=(params.get('auth_code', {})).get('password'),
            redirect_uri=params.get('redirect_uri'),
            managed_identities_client_id=get_azure_managed_identities_client_id(params)
        )
        commands_with_params_and_args = {
            'azure-nsg-security-groups-list': list_groups_command,
            'azure-nsg-security-rules-list': list_rules_command,
            'azure-nsg-security-rule-delete': delete_rule_command,
            'azure-nsg-security-rule-create': create_rule_command,
            'azure-nsg-security-rule-update': update_rule_command,
            'azure-nsg-security-rule-get': get_rule_command,
            'azure-nsg-resource-group-list': nsg_resource_group_list_command

        }
        commands_without_args = {
            'azure-nsg-auth-start': start_auth,
            'azure-nsg-auth-complete': complete_auth,
<<<<<<< HEAD
=======
            'azure-nsg-auth-reset': reset_auth,
            'azure-nsg-subscriptions-list': nsg_subscriptions_list_command
>>>>>>> 6589400f
        }
        if command == 'test-module':
            return_results(test_module(client))

        elif command == 'azure-nsg-auth-test':
            return_results(test_connection(client, params))
        elif command == 'azure-nsg-generate-login-url':
            return_results(generate_login_url(client.ms_client))
<<<<<<< HEAD
        elif command == 'azure-nsg-auth-reset':
            return_results(reset_auth())
        else:
            return_results(commands[command](client, **args))
=======
        elif command in commands_without_args:
            return_results(commands_without_args[command](client, **args))
        elif command in commands_with_params_and_args:
            return_results(commands_with_params_and_args[command](client=client, params=params, args=args))
>>>>>>> 6589400f

    # Log exceptions and return errors
    except Exception as e:
        demisto.error(traceback.format_exc())  # print the traceback
        return_error(f'Failed to execute {demisto.command()} command.\nError:\n{str(e)}')


''' ENTRY POINT '''

if __name__ in ('__main__', '__builtin__', 'builtins'):
    main()<|MERGE_RESOLUTION|>--- conflicted
+++ resolved
@@ -212,16 +212,10 @@
     resource_group_name = get_from_args_or_params(params=params, args=args, key='resource_group_name')
     security_group_name = args.get('security_group_name')
     security_groups = argToList(security_group_name)
-<<<<<<< HEAD
-    rules_limit = int(limit)
-    rules_offset = int(offset) - 1  # As offset will start at 1
-    rules: list = []
-=======
     rules_limit = arg_to_number(args.get('limit')) or DEFAULT_LIMIT
     rules_offset = (arg_to_number(args.get('offset', '1')) or 1) - 1  # As offset will start at 1
     rules: List = []
 
->>>>>>> 6589400f
     for group in security_groups:
         rules_returned = client.list_rules(subscription_id=subscription_id,
                                            resource_group_name=resource_group_name,
@@ -517,6 +511,13 @@
     return '✅ Authorization completed successfully.'
 
 
+@logger
+def reset_auth(client: AzureNSGClient):
+    set_integration_context({})
+    return CommandResults(readable_output='Authorization was reset successfully. You can now run '
+                                          '**!azure-nsg-auth-start** and **!azure-nsg-auth-complete**.')
+
+
 def test_module(client: AzureNSGClient) -> str:
     """Tests API connectivity and authentication'
     Returning 'ok' indicates that the integration works like it is supposed to.
@@ -531,8 +532,8 @@
     # either manually or by using an API that uses them.
     if "Device" in client.connection_type:
         raise DemistoException("Please enable the integration and run `!azure-nsg-auth-start`"
-                               "and `!azure-nsg-auth-complete` to log in.\n "
-                               "You can validate the connection by running `!azure-nsg-auth-test`.\n"
+                               "and `!azure-nsg-auth-complete` to log in."
+                               "You can validate the connection by running `!azure-nsg-auth-test`\n"
                                "For more details press the (?) button.")
     elif client.connection_type == 'Azure Managed Identities':
         client.ms_client.get_access_token()
@@ -581,11 +582,8 @@
         commands_without_args = {
             'azure-nsg-auth-start': start_auth,
             'azure-nsg-auth-complete': complete_auth,
-<<<<<<< HEAD
-=======
             'azure-nsg-auth-reset': reset_auth,
             'azure-nsg-subscriptions-list': nsg_subscriptions_list_command
->>>>>>> 6589400f
         }
         if command == 'test-module':
             return_results(test_module(client))
@@ -594,17 +592,14 @@
             return_results(test_connection(client, params))
         elif command == 'azure-nsg-generate-login-url':
             return_results(generate_login_url(client.ms_client))
-<<<<<<< HEAD
         elif command == 'azure-nsg-auth-reset':
             return_results(reset_auth())
-        else:
-            return_results(commands[command](client, **args))
-=======
         elif command in commands_without_args:
             return_results(commands_without_args[command](client, **args))
         elif command in commands_with_params_and_args:
             return_results(commands_with_params_and_args[command](client=client, params=params, args=args))
->>>>>>> 6589400f
+        else:
+            return_results(commands[command](client, **args))
 
     # Log exceptions and return errors
     except Exception as e:
