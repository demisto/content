--- conflicted
+++ resolved
@@ -1,8 +1,4 @@
 import json
-<<<<<<< HEAD
-import io
-=======
->>>>>>> 90cf3b88
 
 import pytest
 
@@ -197,11 +193,6 @@
     # assert
     expected_url = f'[login URL](https://login.microsoftonline.com/{tenant_id}/oauth2/v2.0/authorize?' \
                    'response_type=code&scope=offline_access%20https://management.azure.com/.default' \
-<<<<<<< HEAD
-                   f'&client_id={client_id}&redirect_uri={redirect_uri})'
-    res = AzureNetworkSecurityGroups.return_results.call_args[0][0].readable_output
-    assert expected_url in res
-=======
                    f'&client_id={client_id}&redirect_uri={redirect_uri}&prompt=consent)'
     res = AzureNetworkSecurityGroups.return_results.call_args[0][0].readable_output
     assert expected_url in res
@@ -251,5 +242,4 @@
 
     main()
 
-    mocked_request.assert_called_with(**expected_args)
->>>>>>> 90cf3b88
+    mocked_request.assert_called_with(**expected_args)