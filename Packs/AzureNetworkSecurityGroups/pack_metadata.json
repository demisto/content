{
    "name": "Azure Network Security Groups",
    "description": "Azure Network Security Groups are used to filter network traffic to and from Azure resources in an Azure virtual network",
    "support": "xsoar",
<<<<<<< HEAD
    "currentVersion": "1.2.22",
=======
    "currentVersion": "1.2.26",
>>>>>>> 90cf3b88
    "author": "Cortex XSOAR",
    "url": "https://www.paloaltonetworks.com/cortex",
    "email": "",
    "created": "2020-11-16T14:56:54Z",
    "categories": [
        "Network Security"
    ],
    "tags": [],
    "useCases": [],
    "keywords": [],
    "marketplaces": [
        "xsoar",
        "marketplacev2",
        "xpanse"
    ]
}<|MERGE_RESOLUTION|>--- conflicted
+++ resolved
@@ -2,11 +2,7 @@
     "name": "Azure Network Security Groups",
     "description": "Azure Network Security Groups are used to filter network traffic to and from Azure resources in an Azure virtual network",
     "support": "xsoar",
-<<<<<<< HEAD
-    "currentVersion": "1.2.22",
-=======
     "currentVersion": "1.2.26",
->>>>>>> 90cf3b88
     "author": "Cortex XSOAR",
     "url": "https://www.paloaltonetworks.com/cortex",
     "email": "",
