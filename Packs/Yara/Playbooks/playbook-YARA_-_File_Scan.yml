--- conflicted
+++ resolved
@@ -423,12 +423,8 @@
   description: The YARA rule content
   playbookInputQuery:
 - key: Query
-<<<<<<< HEAD
-  value: {}
-=======
   value:
     simple: 
->>>>>>> 2bd36704
   required: false
   description: |-
     A query to match the relevant YARA rule indicators from TIM.
