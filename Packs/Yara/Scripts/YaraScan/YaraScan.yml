commonfields:
  id: YaraScan
  version: -1
name: YaraScan
script: ''
type: python
tags: []
comment: Performs a Yara scan on the specified files.
enabled: true
args:
- name: yaraRule
  required: true
  description: The Yara rule to use for the file scan.
- name: entryIDs
  required: true
  description: A comma-separated list of file entry IDs to scan.
  isArray: true
outputs:
- contextPath: Yara.Filename
  description: The filename of the file that was scanned.
  type: string
- contextPath: Yara.HasError
  description: Whether there was an error when performing the scan.
  type: boolean
- contextPath: Yara.HasMatch
  description: Whether the file matched any of the rules.
  type: boolean
- contextPath: Yara.entryID
  description: The entry ID of the scanned file.
  type: string
- contextPath: Yara.fileID
  description: The file ID of the scanned file.
  type: string
- contextPath: Yara.MatchCount
  description: The number of rules that matched the file.
  type: number
- contextPath: Errors
  description: A list of errors that occurred during the scan.
- contextPath: Matches.Meta
  description: Metadata about the rule (as defined in the rule itself).
- contextPath: Matches.Namespace
  description: The namespace defined in the rule.
  type: string
- contextPath: Matches.RuleName
  description: The rule name that matched.
  type: string
- contextPath: Matches.Strings
  description: A list of strings that the rule matched.
  type: string
- contextPath: Matches.Tags
  description: A list of tags that are defined in the rule.
scripttarget: 0
subtype: python3
<<<<<<< HEAD
dockerimage: demisto/yarapy:1.0.0.10928
=======
dockerimage: demisto/yarapy:1.0.0.85051
>>>>>>> 90cf3b88
runas: DBotWeakRole
fromversion: 5.0.0<|MERGE_RESOLUTION|>--- conflicted
+++ resolved
@@ -51,10 +51,6 @@
   description: A list of tags that are defined in the rule.
 scripttarget: 0
 subtype: python3
-<<<<<<< HEAD
-dockerimage: demisto/yarapy:1.0.0.10928
-=======
 dockerimage: demisto/yarapy:1.0.0.85051
->>>>>>> 90cf3b88
 runas: DBotWeakRole
 fromversion: 5.0.0