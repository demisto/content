<<<<<<< HEAD
=======
import ast
>>>>>>> 6f77591c
import demistomock as demisto  # noqa: F401
from CommonServerPython import *  # noqa: F401
import json
from CommonServerUserPython import *  # noqa

import urllib3
import httplib2
import urllib.parse
from googleapiclient.discovery import build, Resource
from oauth2client import service_account
from typing import Optional

SERVICE_ACCOUNT_FILE = 'token.json'
SCOPES = ['https://www.googleapis.com/auth/spreadsheets']

# Disable insecure warnings
urllib3.disable_warnings()  # pylint: disable=no-member

''' CONSTANTS '''

DATE_FORMAT = '%Y-%m-%dT%H:%M:%SZ'  # ISO8601 format with UTC, default in XSOAR


# HELPER FUNCTIONS

def prepare_result(response: dict, args: dict, readable_comment: str) -> CommandResults:
    """
        This function is for the UPDATE command result formatting
        echo_spreadsheet is false then the HR will be only success or failed.
        If echo_spreadsheet is true then we prepare the HR.
        In any case substitute the response to the output.

        Args:
            response: the response from the google API
            args: demisto.args
            readable_comment: (str) a comment for the UI
        Returns:
            The command result ready for the server
    """
    markdown = f'### Successfully {readable_comment}\n'

    if argToBoolean(args.get('echo_spreadsheet')):
        human_readable = {
            'spreadsheet Id': response.get('spreadsheetId'),
            'spreadsheet url': response.get('updatedSpreadsheet', {}).get('spreadsheetUrl'),
        }

        table_title = response.get('updatedSpreadsheet', {}).get('properties', {}).get('title', '')
        markdown += tableToMarkdown(table_title, human_readable,
                                    headers=['spreadsheet Id', 'spreadsheet url'])
        markdown += '\n'
        sheets = response.get('updatedSpreadsheet', {}).get('sheets')  # this is an array of sheet dicts

        markdown += tableToMarkdown('Content', create_list_id_title(sheets), headers=['SheetId', 'Sheet title'])

    outputs = response

    results = CommandResults(
        readable_output=markdown,
        outputs_prefix='GoogleSheets.Spreadsheet',
        outputs_key_field='spreadsheetId',
        outputs=outputs
    )

    return results


def create_list_id_title(sheets: list) -> list:
    """
        Args:
             this function gets a list of all the sheets of a spreadsheet
                a sheet is represented as a dict format with the following fields
                 "sheets" : [
                  {
                    "properties": {
                      "sheetId": 0,
                      "title": "Sheet1",
                      "index": 0,
                      "sheetType": "GRID",
                      "gridProperties": {
                        "rowCount": 1000,
                        "columnCount": 26
                      }
                    }
                  },
                  ...
                  ]

        Returns :
            the output of the function will be a list of dict in the format
            [{'sheetId' : 123 , 'sheet title': 'title'},...]
    """
    result = []
    for sheet in sheets:
        sheetId = sheet.get('properties').get('sheetId')
        sheet_title = sheet.get('properties').get('title')
        result.append({'SheetId': sheetId, 'Sheet title': sheet_title})
    return result


def handle_values_input(values: str) -> list:
    """
    Args:
        values (str): A string representation of values in the form of "[1,2,3],[4,5,6]..."
    Returns:
         (list) A list of lists of the values for this example [[1,2,3],[4,5,6]...]
    """

    # Validate that the user has entered valid values
    if not values or not re.findall("\[(.*?)\]", values):
        raise ValueError(
            "Wrong format of values entered, please check the documentation"
        )

    # Converting the values the user entered into an array of arrays
    values_as_array = ast.literal_eval(values)

    # Checks whether the given values are a singular empty list, such as "[]".
    # if that's the case, it will convert it to [[]] (a list of lists).
    if isinstance(values_as_array, list) and len(values_as_array) == 0:
        values_as_array = [values_as_array]

    # Checks whether the given values are a single non-empty list, e.g., "[1,2,3]".
    # in such a case, it will convert it to [[1,2,3]] (a list of lists).
    elif not all(isinstance(item, list) for item in values_as_array):
        values_as_array = [values_as_array]

    # Handling all values including the `None` value to be string
    res_for_values_req = []
    for element in values_as_array:
        if not element:
            res_for_values_req.append([""])
            continue
        res_for_values_req.append([str(value) for value in element])

    return res_for_values_req


def markdown_single_get(response: dict) -> str:
    """
        Args:
            response (dict): The response from the api call
        Returns:
            (str): a mark down representation string
        Action:
        creates for a single spreadsheet a mark down with 2 tables
        table 1: spreadsheet id and title
        table 2: all the sheets under this spreadsheet id and title
        this function will be executed only for include_grid_data = False
    """
    human_readable = {
        'spreadsheet Id': response.get('spreadsheetId', {}),
        'spreadsheet url': response.get('spreadsheetUrl', {}),
    }

    markdown = tableToMarkdown(response.get('properties', {}).get('title', {}), human_readable,
                               headers=['spreadsheet Id', 'spreadsheet url'])

    markdown += '\n'
    sheets = response.get('sheets', [])
    sheets_titles = create_list_id_title(list(sheets))
    markdown += tableToMarkdown('Content', sheets_titles, headers=['SheetId', 'Sheet title'])
    return markdown


def markdown_single_get_include_grid_data(response: dict) -> str:
    """
    Args:
        response (dict): The response from the API call, after it was processed by context_single_get_output
    Returns:
        markdown to present the data of the spreadsheet including its sheets and their data.

    When:
        this function will be executed when the get_spreadsheet will be called
        with the argument include_grid_data as True
    """
    human_readable = {
        'spreadsheet Id': response.get('spreadsheetId', {}),
        'spreadsheet url': response.get('spreadsheetUrl', {}),
    }

    markdown = tableToMarkdown(response.get('properties', {}).get('spreadsheetTitle', {}), human_readable,
                               headers=['spreadsheet Id', 'spreadsheet url'])
    markdown += '\n'
    markdown += make_markdown_matrix(response.get('sheets', []))
    return markdown


def make_markdown_matrix(sheets: list) -> str:
    """
    Args:
        sheets (list) : a list of the spreadsheets sheets after process of context_single_get_parse

    Returns (str):
        This function returns a table representation of the sheet.
                if the sheet is empty the function will return EmptySheet.

    Action:
        The functions defines the table number of cols by finding the longest row.
    """
    markdown = ""
    for sheet in sheets:
        markdown += f'### ***Name: {sheet.get("title", {})}     Sheet Id: {sheet.get("sheetId", {})}***'

        # find the max number of columns in the table
        max_row_len = max(list(map(lambda elem: len(elem.get('values')), sheet.get('rowData'))))
        if max_row_len == 0:
            markdown += "\n**Empty Sheet**\n"
        else:
            markdown += "\n|"
            # this will form a header with no content
            for i in range(max_row_len):
                markdown += f"col {i} |"
            markdown += "\n"

            markdown += '|'
            for _ in range(max_row_len):
                markdown += "-------------- | "
            markdown += "\n"

            row_data = sheet.get('rowData')
            for row in row_data:
                markdown += '|'
                values = row.get('values')
                for value in values:
                    markdown += (value or "") + ' |'
                markdown += '\n'
    return markdown


def context_single_get_parse(response: dict, include_grid_data: bool) -> dict:
    """
    Args:
        response (dict): The response from the Google API call.
        include_grid_data (bool): will determine in what manner to parse the response
    Returns:
        a filtered response with the desired data.
        will parse differently for include_grid_data bool
    """
    output_dict = {
        "spreadsheetId": response.get('spreadsheetId'),
        "spreadsheetUrl": response.get('spreadsheetUrl'),
        "spreadsheetTitle": response.get('properties', {}).get('title'),
        "sheets": parse_sheets_for_get_response(response.get('sheets', []), include_grid_data),
    }
    return output_dict


def parse_sheets_for_get_response(sheets: list, include_grid_data: bool) -> list:
    """
        Args:
            sheets (list): this is the sheets list from the Google API response
            include_grid_data (bool): will determine in what manner to parse the response
        Returns:
            list : The sheets after the relevant data was extracted.

        This function will be called only upon include_grid_data = true
    """
    sheet_lst = []
    for sheet in sheets:
        output_sheet = {}
        properties = sheet.get('properties', {})
        output_sheet['title'] = properties.get('title')
        output_sheet['sheetId'] = properties.get('sheetId')
        output_sheet['index'] = properties.get('index')
        output_sheet['gridProperties'] = properties.get('gridProperties')
        row_data: list = []
        if not include_grid_data:
            output_sheet['rowData'] = []
            sheet_lst.append(output_sheet)
            continue
        response_rows_data = sheet.get('data', {})[0].get('rowData', None)
        if not response_rows_data:
            row_data.append({'values': []})
        else:
            for response_values in response_rows_data:
                values = []
                if not response_values:
                    row_data.append({'values': []})
                else:
                    for response_cell_data in response_values.get('values'):
                        if not response_cell_data:
                            values.append('')
                        else:
                            values.append(response_cell_data.get('formattedValue'))
                    row_data.append({'values': values})
        output_sheet['rowData'] = row_data
        sheet_lst.append(output_sheet)
    return sheet_lst


def default_ranges_if_not_specified(spreadsheet: str, ranges: str, include_grid_data: bool, service: Resource) -> \
        Optional[str]:
    """
        Args:
            ranges: (str) A Google A1 notation ranges
            include_grid_data: (bool) argument specified by the user
            spreadsheet (str): The spreadsheet ID
            service (Google Resource): google-api discovery resource (google api client)
        Returns:
            (str) - A1 notation: The original ranges if specified or a default range if not

        Action:
            if include_grid_data is specified without a range, instead of overflowing the server with
            all the spreadsheet data we will take only a default range 500 rows 120 columns
    """
    if not ranges and include_grid_data:
        response = service.spreadsheets().get(spreadsheetId=spreadsheet).execute()
        first_sheet_title = response.get("sheets", [])[0].get("properties", {}).get("title")
        default_range = first_sheet_title + "!A1:T500"
        return default_range
    elif ranges == 'None':
        return None
    else:
        return ranges


# COMMANDS


def create_spreadsheet(service: Resource, args: dict) -> CommandResults:
    '''
        Args:
            service (Google Resource): google-api discovery resource (google api client)
            args (dict): demisto.args() for the api call
        Returns:
            (CommandResults) command result ready for the server
        Action : creates a new spreadsheet
    '''
    rgb_format = argToList(args.get('cell_format_backgroundColor'))
    rgb_format = [1, 1, 1, 1] if not rgb_format else rgb_format
    spreadsheet = {
        "properties": {
            "title": args.get('title'),
            "locale": args.get('locale', "en"),
            "defaultFormat": {
                "numberFormat": {
                    "type": args.get('cell_form_at_type', 'TEXT'),
                },
                "backgroundColor": {
                    "red": rgb_format[0],
                    "green": rgb_format[1],
                    "blue": rgb_format[2],
                    "alpha": rgb_format[3]
                },
                "textFormat": {
                    "fontFamily": args.get('cell_format_textformat_family', 'ariel'),
                    "fontSize": args.get('cell_format_textformat_font_size', 11),
                },
                "textDirection": args.get('cell_format_text_direction', 'LEFT_TO_RIGHT'),
            }
        },
        "sheets": [
            {
                "properties": {
                    "title": args.get('sheet_title'),
                    "sheetType": args.get('sheet_type', "GRID"),
                }
            }
        ]
    }
    spreadsheet = remove_empty_elements(spreadsheet)
    response = service.spreadsheets().create(body=spreadsheet).execute()

    human_readable = {
        'spreadsheet Id': response.get('spreadsheetId'),
        'spreadsheet title': response.get('properties').get('title'),
    }
    markdown = tableToMarkdown('Successfully created a spreadsheet', human_readable,
                               headers=['spreadsheet Id', 'spreadsheet title'])
    results = CommandResults(
        readable_output=markdown,
        outputs_prefix='GoogleSheets.Spreadsheet',
        outputs_key_field='spreadsheetId',
        outputs=response
    )
    return results


def update_spreadsheet(service: Resource, args: dict) -> CommandResults:
    '''
       Args:
            service (discovery Resource):  google-api discovery resource (google api client)
            args (dict): demisto.args() for the api call
       Returns:
            CommandResults
       Action:
            updates a spreadsheet by a user costume update request
    '''
    spreadsheet_id = args.get('spreadsheet_id')
    request_to_update = safe_load_json(args.get('requests'))
    response = service.spreadsheets().batchUpdate(spreadsheetId=spreadsheet_id, body=request_to_update).execute()
    readable_comment = 'updated the spreadsheet'
    return prepare_result(response, args, readable_comment)


def get_spreadsheet(service: Resource, args: dict) -> CommandResults:
    '''
        Args:
            service - google-api discovery resource (google api client)
                args - demisto.args() for the api call
        output : command result
        action : gets a single or multiple spreadsheets
    '''
    spread_sheets_ids = argToList(args.get('spreadsheet_id'))
    include_grid_data = argToBoolean(args.get('include_grid_data', False))
    ranges = args.get('ranges')
    markdown = ""
    if not spread_sheets_ids:
        raise DemistoException('No spreadsheet ID given')
    if len(spread_sheets_ids) > 1:
        for spreadsheet in spread_sheets_ids:
            response = service.spreadsheets().get(spreadsheetId=spreadsheet).execute()
            markdown += markdown_single_get(response)
            markdown += '---\n'

        markdown = '### Success\n\n' + markdown
        return CommandResults(readable_output=markdown)
    else:
        ranges = default_ranges_if_not_specified(spread_sheets_ids[0], str(ranges), include_grid_data, service)
        request = service.spreadsheets().get(spreadsheetId=spread_sheets_ids[0], ranges=ranges,
                                             includeGridData=include_grid_data)
        response = request.execute()
        output_response = context_single_get_parse(response, include_grid_data)
        if include_grid_data:
            markdown = markdown_single_get_include_grid_data(output_response)
        else:
            markdown = markdown_single_get(response)

        markdown = '### Success\n' + markdown

        results = CommandResults(
            readable_output=markdown,
            outputs_prefix='GoogleSheets.Spreadsheet',
            outputs_key_field='spreadsheetId',
            outputs=output_response
        )
        return results


def create_sheet(service: Resource, args: dict) -> CommandResults:
    '''
       Args:
            service (discovery Resource):  google-api discovery resource (google api client)
            args (dict): demisto.args() for the api call
       Returns:
            CommandResults
       Action:
            creates a new sheet in a spreadsheet
    '''
    spreadsheet_id = args.get('spreadsheet_id')
    rgb_format = argToList(args.get('tab_color'))
    rgb_format = [1, 1, 1, 1] if not rgb_format else rgb_format
    request_to_update = {
        "requests": [
            {
                "addSheet": {
                    "properties": {
                        "sheetId": args.get('sheet_id', None),
                        "title": args.get('sheet_title', None),
                        "index": args.get('sheet_index', None),
                        "sheetType": args.get('sheet_type', "GRID"),
                        "rightToLeft": argToBoolean(args.get('right_to_left', False)),
                        "tabColor": {
                            "red": rgb_format[0],
                            "green": rgb_format[1],
                            "blue": rgb_format[2],
                            "alpha": rgb_format[3]
                        },
                        "hidden": args.get('hidden', False),
                    }
                }
            }
        ],
        "includeSpreadsheetInResponse": args.get('echo_spreadsheet'),
    }
    request_to_update = remove_empty_elements(request_to_update)
    response = service.spreadsheets().batchUpdate(spreadsheetId=spreadsheet_id, body=request_to_update).execute()
    readable_comment = 'created a new sheet'
    results = prepare_result(response, args, readable_comment)
    return results


def duplicate_sheet(service: Resource, args: dict) -> CommandResults:
    '''
        Args:
            service (discovery Resource):  google-api discovery resource (google api client)
            args (dict): demisto.args() for the api call
       Returns:
            (CommandResults) : the command result containing the duplicate spreadsheet sheet update api call
        Action : duplicates a sheet within a spreadsheet
    '''
    spreadsheet_id = args.get('spreadsheet_id')
    request_to_update = {
        "requests": [
            {
                "duplicateSheet": {
                    "sourceSheetId": args.get('source_sheet_id'),
                    "insertSheetIndex": args.get('new_sheet_index'),
                    "newSheetName": args.get('new_sheet_name'),
                }
            }
        ],
        "includeSpreadsheetInResponse": args.get('echo_spreadsheet'),
    }
    request_to_update = remove_empty_elements(request_to_update)
    response = service.spreadsheets().batchUpdate(spreadsheetId=spreadsheet_id, body=request_to_update).execute()
    readable_comment = 'duplicated the sheet'
    results = prepare_result(response, args, readable_comment)
    return results


def copy_to_sheet(service: Resource, args: dict) -> CommandResults:
    '''
        Args:
            service (discovery Resource):  google-api discovery resource (google api client)
            args (dict): demisto.args() for the api call
       Returns:
            (CommandResults): Command result with only readable output
       Action:
            Copies a spreadsheet sheet from one spreadsheet to another
    '''
    spreadsheet_id_to_copy = args.get('source_spreadsheet_id')

    sheet_id_to_copy = args.get('source_sheet_id')

    copy_sheet_to_another_spreadsheet_request_body = {
        'destination_spreadsheet_id': args.get('destination_spreadsheet_id'),
    }

    request = service.spreadsheets().sheets().copyTo(spreadsheetId=spreadsheet_id_to_copy, sheetId=sheet_id_to_copy,
                                                     body=copy_sheet_to_another_spreadsheet_request_body)
    request.execute()  # we don't save the response because there is no need for output or HR
    results = CommandResults(
        readable_output="### Successfully copied the sheet"
    )

    return results


def delete_sheet(service: Resource, args: dict) -> CommandResults:      # pragma: no cover
    '''
       Args:
            service (discovery Resource):  google-api discovery resource (google api client)
            args (dict): demisto.args() for the api call
       Returns:
            (CommandResults): Command result with only readable output
       Action:
            deletes a sheet from a spreadsheet
    '''
    spreadsheet_id = args.get('spreadsheet_id')
    request_to_update = {
        "requests": [
            {
                "deleteSheet": {
                    "sheetId": args.get('sheet_id'),
                }
            }
        ],
        "includeSpreadsheetInResponse": args.get('echo_spreadsheet'),
    }
    request_to_update = remove_empty_elements(request_to_update)
    response = service.spreadsheets().batchUpdate(spreadsheetId=spreadsheet_id, body=request_to_update).execute()
    readable_comment = 'deleted the sheet'
    results = prepare_result(response, args, readable_comment)
    return results


def clear_sheet(service: Resource, args: dict) -> CommandResults:       # pragma: no cover
    '''
       Args:
            service (discovery Resource):  google-api discovery resource (google api client)
            args (dict): demisto.args() for the api call
       Returns:
            (CommandResults): Command result with only readable output
       Action:
            Clears a sheet from a spreadsheet
     '''
    spreadsheet_id = args.get('spreadsheet_id')
    ranges = args.get('range')

    request = service.spreadsheets().values().clear(spreadsheetId=spreadsheet_id, range=ranges,
                                                    body={})
    request.execute()  # we don't save the response because there is no need for output or HR
    results = CommandResults(
        readable_output='### Successfully cleared the sheet'
    )
    return results


def dimension_delete_sheet(service: Resource, args: dict) -> CommandResults:    # pragma: no cover
    '''
        Args:
            service (discovery Resource):  google-api discovery resource (google api client)
            args (dict): demisto.args() for the api call
       Returns:
            (CommandResults): Command result with only readable output
       Action:
            deletes a specified dimension from a sheet in a specified spreadsheet
     '''
    spreadsheet_id = args.get('spreadsheet_id')

    request_to_update = {
        "requests": [
            {
                "deleteDimension": {
                    "range": {
                        "dimension": args.get('dimension_type'),
                        "sheetId": args.get('sheet_id'),
                        "startIndex": args.get('start_index'),
                        "endIndex": args.get('end_index'),
                    }
                }
            }
        ],
        "includeSpreadsheetInResponse": args.get('echo_spreadsheet'),
    }
    request_to_update = remove_empty_elements(request_to_update)
    response = service.spreadsheets().batchUpdate(spreadsheetId=spreadsheet_id, body=request_to_update).execute()
    readable_comment = 'deleted dimensions'
    results = prepare_result(response, args, readable_comment)
    return results


def range_delete_sheet(service: Resource, args: dict) -> CommandResults:    # pragma: no cover
    '''
       Args:
            service (discovery Resource):  google-api discovery resource (google api client)
            args (dict): demisto.args() for the api call
       Returns:
            (CommandResults): Command result with only readable output
       Action:
            Deletes a specified range from a sheet in a specified spreadsheet
    '''
    spreadsheet_id = args.get('spreadsheet_id')

    request_to_update = {
        "requests": [
            {
                "deleteRange": {
                    "range": {
                        "sheetId": args.get('sheet_id'),
                        "startRowIndex": args.get('start_row_index'),
                        "endRowIndex": args.get('end_row_index'),
                        "startColumnIndex": args.get('start_column_index'),
                        "endColumnIndex": args.get('end_column_index'),
                    },
                    "shiftDimension": args.get('shift_dimension'),
                }
            }
        ],
        "includeSpreadsheetInResponse": args.get('echo_spreadsheet'),
    }
    request_to_update = remove_empty_elements(request_to_update)
    response = service.spreadsheets().batchUpdate(spreadsheetId=spreadsheet_id, body=request_to_update).execute()
    readable_comment = 'deleted range'
    results = prepare_result(response, args, readable_comment)
    return results


def data_paste_sheets(service: Resource, args: dict) -> CommandResults:     # pragma: no cover
    '''
       Args:
            service (discovery Resource):  google-api discovery resource (google api client)
            args (dict): demisto.args() for the api call
       Returns:
            (CommandResults): Command result with only readable output
       Action:
            Inserts data into a spreadsheet sheet
    '''
    spreadsheet_id = args.get('spreadsheet_id')
    request_to_update = {
        "requests": [
            {
                "pasteData": {
                    "coordinate": {
                        "sheetId": args.get('sheet_id'),
                        "rowIndex": args.get('row_index'),
                        "columnIndex": args.get('column_index'),
                    },
                    "data": args.get('data'),
                    "type": f"PASTE_{args.get('paste_type')}",
                }
            }
        ],
        "includeSpreadsheetInResponse": args.get('echo_spreadsheet', None),
    }
    request_to_update = remove_empty_elements(request_to_update)
    kind = args.get('data_kind')
    paste_data = request_to_update.get('requests')[0].get('pasteData')
    # adding a field to the paste data sub dict so that it will fit the api call needed
    if kind == 'delimiter':
        paste_data[kind] = ','
    else:
        paste_data[kind] = "true"
    request_to_update = remove_empty_elements(request_to_update)
    response = service.spreadsheets().batchUpdate(spreadsheetId=spreadsheet_id, body=request_to_update).execute()
    readable_comment = 'pasted the data'
    results = prepare_result(response, args, readable_comment)
    return results


def find_replace_sheets(service: Resource, args: dict) -> CommandResults:   # pragma: no cover
    '''
       Args:
            service (discovery Resource):  google-api discovery resource (google api client)
            args (dict): demisto.args() for the api call
       Returns:
            (CommandResults): Command result with only readable output
       Action:
            Finds a vaule in the spreadsheets sheet and replaces it.
    '''
    spreadsheet_id = args.get('spreadsheet_id')
    request_to_update = {
        "requests": [
            {
                "findReplace": {
                    "find": args.get('find'),
                    "replacement": args.get('replacement'),
                    "sheetId": args.get('sheet_id'),
                    "allSheets": args.get('all_sheets'),
                    "matchCase": args.get('match_case'),
                    "matchEntireCell": args.get('match_entire_cell'),
                    "range": {
                        "sheetId": args.get('range_sheet_id'),
                        "startRowIndex": args.get('range_start_row_Index'),
                        "endRowIndex": args.get('range_end_row_Index'),
                        "startColumnIndex": args.get('range_start_column_Index'),
                        "endColumnIndex": args.get('range_end_column_Index'),
                    }
                }
            }
        ],
        "includeSpreadsheetInResponse": args.get('echo_spreadsheet'),
    }

    request_to_update = remove_empty_elements(request_to_update)
    response = service.spreadsheets().batchUpdate(spreadsheetId=spreadsheet_id, body=request_to_update).execute()
    readable_comment = 'found and replaced'
    results = prepare_result(response, args, readable_comment)
    return results


def value_update_sheets(service: Resource, args: dict) -> CommandResults:
    '''
       Args:
            service (discovery Resource):  google-api discovery resource (google api client)
            args (dict): demisto.args() for the api call
       Returns:
            (CommandResults): Command result with only readable output
       Action:
            Updates values in the spreadsheets sheet
    '''
    spreadsheet_id = args.get('spreadsheet_id')
    input_option = args.get('input_option')
    ranges = args.get('range')
    value_range_body = {
        "majorDimension": args.get('major_dimension'),
        "values": handle_values_input(str(args.get('values'))),
    }
    request = service.spreadsheets().values().update(spreadsheetId=spreadsheet_id, range=ranges,
                                                     valueInputOption=input_option, body=value_range_body)
    request.execute()
    markdown = '### Successfully updated sheet values'
    return CommandResults(readable_output=markdown)


def value_append_sheets(service: Resource, args: dict) -> CommandResults:   # pragma: no cover
    '''
         Args:
            service (discovery Resource):  google-api discovery resource (google api client)
            args (dict): demisto.args() for the api call
         Returns:
            (CommandResults): Command result with only readable output
         Action:
            Appends values to a spreadsheets sheet
    '''
    spreadsheet_id = args.get('spreadsheet_id')
    range_ = args.get('range')
    input_option = args.get('input_option')
    insert_option = args.get('insert_option')

    value_range_body = {
        "majorDimension": args.get('major_dimension'),
        "values": handle_values_input(str(args.get("values"))),
    }
    request = service.spreadsheets().values().append(spreadsheetId=spreadsheet_id, range=range_,
                                                     valueInputOption=input_option,
                                                     insertDataOption=insert_option, body=value_range_body)
    request.execute()
    markdown = '### Successfully appended values to the sheet'
    return CommandResults(readable_output=markdown)


def get_http_client_with_proxy(proxy: bool, insecure: bool):  # pragma: no cover
    """
        Args:
            proxy (bool): Whether to use a proxy.
            insecure (bool): Whether to disable ssl and use an insecure connection.
        Returns:
            httplib2 object with the proper settings for google api client
        Action:
            Create a http client with proxy with whom to use when using a proxy.
    """
    if proxy:
        proxies = handle_proxy()
        https_proxy = proxies.get('https')
        http_proxy = proxies.get('http')
        proxy_conf = https_proxy if https_proxy else http_proxy
        # if no proxy_conf - ignore proxy
        if proxy_conf:
            if not proxy_conf.startswith('https') and not proxy_conf.startswith('http'):
                proxy_conf = 'https://' + proxy_conf
            parsed_proxy = urllib.parse.urlparse(proxy_conf)
            proxy_info = httplib2.ProxyInfo(
                proxy_type=httplib2.socks.PROXY_TYPE_HTTP,
                proxy_host=parsed_proxy.hostname,
                proxy_port=parsed_proxy.port,
                proxy_user=parsed_proxy.username,
                proxy_pass=parsed_proxy.password)
            return httplib2.Http(proxy_info=proxy_info, disable_ssl_certificate_validation=insecure)
    return httplib2.Http(disable_ssl_certificate_validation=insecure)


def build_and_authenticate(params: dict):  # pragma: no cover
    """
        Args:
            params (dict):
                demisto.params() - we use the service account key and proxy and insecure parameters in order to
                build the Google API resource.
        Returns:
            Google Resource Manager API Service object via which commands in the
            integration will make API calls
    """
    service_account_credentials = params.get('service_account_credentials', {})
    try:
        service_account_credentials = service_account_credentials.get('password')
        service_account_credentials = json.loads(service_account_credentials)
    except Exception as e:
        raise DemistoException(f'\nProblem with json format please validate the correctness\
                               of your service account json. Json parser error {e}')

    try:
        credentials = service_account.ServiceAccountCredentials.from_json_keyfile_dict(service_account_credentials,
                                                                                       scopes=SCOPES)
    except KeyError as e:
        raise DemistoException(f'There is a problem with the authentication of the Service account credentials.\
                                Please check the correctness of your credentials. You are missing the following key\
                                 in the service account {e}')
    except ValueError as e:
        raise DemistoException(f'(There is a problem with the authentication of the Service account credentials\
                                The cred are of the wrong type. Google error is : {e})')

    # add delegation to help manage the UI - link to a google-account
    if params.get('user_id'):
        credentials = credentials.create_delegated(params.get('user_id'))

    proxy = params.get('proxy', False)
    disable_ssl = params.get('insecure', False)

    if proxy or disable_ssl:
        http_client = credentials.authorize(get_http_client_with_proxy(proxy, disable_ssl))
        return build('sheets', 'v4', http=http_client)
    else:
        return build('sheets', 'v4', credentials=credentials)


def test_module() -> str:  # pragma: no cover
    return "ok"


''' MAIN FUNCTION '''


def main() -> None:  # pragma: no cover
    """
    main function, parses params and runs command functions
    """

    command = demisto.command()
    demisto.debug(f'Command being called is {command}')

    try:
        service = build_and_authenticate(demisto.params())
        if command == 'test-module':
            return_results(test_module())
        elif command == 'google-sheets-spreadsheet-create':
            return_results(create_spreadsheet(service, demisto.args()))
        elif command == 'google-sheets-spreadsheet-get':
            return_results(get_spreadsheet(service, demisto.args()))
        elif command == 'google-sheets-spreadsheet-update':
            return_results(update_spreadsheet(service, demisto.args()))
        elif command == 'google-sheets-sheet-create':
            return_results(create_sheet(service, demisto.args()))
        elif command == 'google-sheets-sheet-duplicate':
            return_results(duplicate_sheet(service, demisto.args()))
        elif command == 'google-sheets-sheet-copy-to':
            return_results(copy_to_sheet(service, demisto.args()))
        elif command == 'google-sheets-sheet-delete':
            return_results(delete_sheet(service, demisto.args()))
        elif command == 'google-sheets-sheet-clear':
            return_results(clear_sheet(service, demisto.args()))
        elif command == 'google-sheets-dimension-delete':
            return_results(dimension_delete_sheet(service, demisto.args()))
        elif command == 'google-sheets-range-delete':
            return_results(range_delete_sheet(service, demisto.args()))
        elif command == 'google-sheets-data-paste':
            return_results(data_paste_sheets(service, demisto.args()))
        elif command == 'google-sheets-find-replace':
            return_results(find_replace_sheets(service, demisto.args()))
        elif command == 'google-sheets-value-update':
            return_results(value_update_sheets(service, demisto.args()))
        elif command == 'google-sheets-value-append':
            return_results(value_append_sheets(service, demisto.args()))
        else:
            raise NotImplementedError('Command "{}" is not implemented.'.format(demisto.command()))

    # Log exceptions and return errors
    except Exception as e:
        return_error(f'Failed to execute {demisto.command()} command.\nError:\n{str(e)}')


''' ENTRY POINT '''

if __name__ in ('__main__', '__builtin__', 'builtins'):
    main()<|MERGE_RESOLUTION|>--- conflicted
+++ resolved
@@ -1,7 +1,4 @@
-<<<<<<< HEAD
-=======
 import ast
->>>>>>> 6f77591c
 import demistomock as demisto  # noqa: F401
 from CommonServerPython import *  # noqa: F401
 import json
