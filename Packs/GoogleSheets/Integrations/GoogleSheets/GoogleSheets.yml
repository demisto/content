--- conflicted
+++ resolved
@@ -662,16 +662,12 @@
     - contextPath: GoogleSheets.Spreadsheet.updatedSpreadsheet.sheets.title
       description: Sheet title.
       type: String
-<<<<<<< HEAD
-  dockerimage: demisto/googleapi-python3:1.0.0.63217
-=======
   dockerimage: demisto/googleapi-python3:1.0.0.64222
   feed: false
   isfetch: false
   longRunning: false
   longRunningPort: false
   runonce: false
->>>>>>> 5c0e0868
   script: "-"
   subtype: python3
   type: python
