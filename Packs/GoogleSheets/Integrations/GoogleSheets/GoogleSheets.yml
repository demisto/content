category: Utilities
commonfields:
  id: GoogleSheets
  version: -1
configuration:
- name: service_account_credentials
  display:
  required: true
  defaultvalue:
  type: 9
  additionalinfo: A service account key from Google.
  displaypassword: Service Account Key
  hiddenusername: true
- name: insecure
  display: Trust any certificate (not secure)
  type: 8
  additionalinfo:
  required: false
- name: proxy
  display: Use system proxy settings
  type: 8
  additionalinfo:
  required: false
- name: user_id
  display: Email - Associate to Google Drive
  defaultvalue:
  type: 0
  additionalinfo: >
    Used to impersonate a Google workspace user, so the
    spreadsheets is created in the associated Google Drive and is
    easily accessible from a UI. This parameter is used during the
    authentication process.
  required: false
description: Google Sheets is a spreadsheet program that is part of the free web-based Google applications to create and format spreadsheets. Use this integration to create and modify spreadsheets.
display: Google Sheets
name: GoogleSheets
script:
  commands:
  - arguments:
    - description: The title of the spreadsheet to create.
      name: title
      required: true
    - default: true
      defaultValue: en
      description: The locale of the spreadsheet to create.
      name: locale
    - auto: PREDEFINED
      defaultValue: TEXT
      description: The type of the cell format of the spreadsheet to create.
      name: cell_format_type
      predefined:
      - NUMBER
      - TEXT
      - PERCENT
      - CURRENCY
      - DATE
      - TIME
      - DATE_TIME
      - SCIENTIFIC
    - name: cell_format_backgroundColor
      description: "A comma-separated list of background colors in the following order - red,green,blue,alpha. All values must be between 0-1. If chosen, you must specify all fields."
      isArray: true
      defaultValue: ""
    - defaultValue: "11"
      description: Cell font size in the spreadsheet to create.
      name: cell_format_textformat_font_size
    - auto: PREDEFINED
      defaultValue: LEFT_TO_RIGHT
      description: Cell text direction in the spreadsheet to create.
      name: cell_format_textformat_text_direction
      predefined:
      - LEFT_TO_RIGHT
      - RIGHT_TO_LEFT
    - description: Sets the title of the first sheet in the spreadsheet to create.
      name: sheet_title
      required: true
    - auto: PREDEFINED
      defaultValue: GRID
      description: Sets the type of the first sheet in the spreadsheet to create.
      name: sheet_type
      predefined:
      - GRID
      - OBJECT
      - DATASOURCE
    description: Create a new spreadsheet.
    name: google-sheets-spreadsheet-create
    outputs:
    - contextPath: GoogleSheets.Spreadsheet.properties.title
      description: Spreadsheet title.
      type: Unknown
    - contextPath: GoogleSheets.Spreadsheet.spreadsheetId
      description: Spreadsheet ID.
      type: Unknown
  - arguments:
    - name: spreadsheet_id
      description: ID of the spreadsheet to get.
      required: true
      isArray: true
      defaultValue: ""
    - default: true
      defaultValue: "false"
      auto: PREDEFINED
      predefined:
      - "true"
      - "false"
      description: True if grid data should be returned. This parameter is ignored if a field mask was set in the request.
      name: include_grid_data
    - description: Works only with include_grid_data = True. The ranges to retrieve from the spreadsheet. Ranges are specified using A1 notation. For example, Sheet1!A1:D5. For further explanation and examples, see https://developers.google.com/sheets/api/guides/concepts#expandable-1.
      isArray: true
      name: ranges
    description: Returns the spreadsheet of the given ID. If include_grid_data is set to true and no ranges given, will defaultly return the first 500 rows and 20 columns of the first sheet.
    name: google-sheets-spreadsheet-get
    outputs:
    - contextPath: GoogleSheets.Spreadsheet.spreadsheetTitle
      description: Spreadsheet title.
      type: Unknown
    - contextPath: GoogleSheets.Spreadsheet.spreadsheetId
      description: SpreadSheet ID.
      type: Unknown
    - contextPath: GoogleSheets.Spreadsheet.spreadsheetUrl
      description: Spreadsheet URL.
      type: Unknown
    - contextPath: GoogleSheets.Spreadsheet.sheets.title
      description: Sheet title.
      type: Unknown
    - contextPath: GoogleSheets.Spreadsheet.sheets.index
      description: Sheet index.
      type: Unknown
    - contextPath: GoogleSheets.Spreadsheet.sheets.sheetId
      description: Sheet ID.
      type: Unknown
    - contextPath: GoogleSheets.Spreadsheet.sheets.gridProperties
      description: Sheet grid properties.
      type: Unknown
    - contextPath: GoogleSheets.Spreadsheet.sheets.rowData
      description: Sheet row data.
      type: Unknown
  - arguments:
    - description: Spreadsheet ID in which to create a new sheet.
      name: spreadsheet_id
      required: true
    - name: echo_spreadsheet
      description: Include the spreadsheet in the response.
      defaultValue: "false"
      auto: PREDEFINED
      predefined:
      - "true"
      - "false"
    - description: Sheet title to create.
      name: sheet_title
      required: true
    - description: The index of the sheet within the spreadsheet.
      name: sheet_index
    - auto: PREDEFINED
      default: true
      defaultValue: GRID
      description: Sheet type to create.
      name: sheet_type
      predefined:
      - GRID
      - OBJECT
      - DATA_SOURCE
    - description: True if the sheet is a right_to_left sheet instead of a left_to_right sheet.
      name: right_to_left
      auto: PREDEFINED
      predefined:
      - "false"
      - "true"
    - name: tab_color
      description: A comma-separated list of the color of the tab in the UI in the following order - red,green,blue,alpha. All values must be between 0-1. If chosen, you must specify all fields.
      isArray: true
      defaultValue: ""
    - description: True if the sheet is hidden in the UI. False if it is visible.
      name: hidden
    - name: sheet_id
      description: The ID of the sheet to create. (Needs to be unique. If not specified, the sheet ID will be generated by Google Sheets.
    description: Adds a new sheet. When a sheet is added at a given index, all subsequent sheet indexes are incremented.
    name: google-sheets-sheet-create
    outputs:
    - contextPath: GoogleSheets.Spreadsheet.updatedSpreadsheet.properties.title
      description: Spreadsheet title.
      type: Unknown
    - contextPath: GoogleSheets.Spreadsheet.spreadsheetId
      description: Spreadsheet ID.
      type: Unknown
    - contextPath: GoogleSheets.Spreadsheet.updatedSpreadsheet.spreadsheetUrl
      description: Spreadsheet URL.
      type: Unknown
    - contextPath: GoogleSheets.Spreadsheet.updatedSpreadsheet.sheets.sheetId
      description: Sheet ID.
      type: String
    - contextPath: GoogleSheets.Spreadsheet.updatedSpreadsheet.sheets.title
      description: Sheet title.
      type: String
  - name: google-sheets-sheet-duplicate
    description: Duplicates the contents of a sheet.
    arguments:
    - name: spreadsheet_id
      description: Spreadsheet ID from which to copy a sheet.
      required: true
      defaultValue: ""
    - name: echo_spreadsheet
      description: True to add the spreadsheet to the output.
      defaultValue: "false"
      auto: PREDEFINED
      predefined:
      - "true"
      - "false"
    - name: source_sheet_id
      description: The ID of the sheet to copy.
      required: true
      defaultValue: ""
    - name: new_sheet_index
      description: If set, the ID of the new sheet. If not set, an ID is chosen. If set, the ID must not conflict with any existing sheet ID and it must be non-negative number.
      defaultValue: ""
    - name: new_sheet_name
      description: The name of the new sheet.
      required: true
      defaultValue: ""
    outputs:
    - contextPath: GoogleSheets.Spreadsheet.updatedSpreadsheet.properties.title
      description: Spreadsheet title.
      type: String
    - contextPath: GoogleSheets.Spreadsheet.spreadsheetId
      description: Spreadsheet ID.
      type: String
    - contextPath: GoogleSheets.Spreadsheet.updatedSpreadsheet.spreadsheetUrl
      description: Spreadsheet URL.
      type: Unknown
    - contextPath: GoogleSheets.Spreadsheet.updatedSpreadsheet.sheets.sheetId
      description: Sheet ID.
      type: String
    - contextPath: GoogleSheets.Spreadsheet.updatedSpreadsheet.sheets.title
      description: Sheet title.
      type: String
  - name: google-sheets-sheet-copy-to
    description: Copies a single sheet from a spreadsheet to another spreadsheet.
    arguments:
    - name: source_spreadsheet_id
      description: Spreadsheet ID to copy from.
      required: true
      defaultValue: ""
    - name: source_sheet_id
      description: The ID of the sheet to copy.
      required: true
      defaultValue: ""
    - name: destination_spreadsheet_id
      description: The ID of the spreadsheet to copy the sheet to.
      required: true
      defaultValue: ""
    outputs: []
  - name: google-sheets-sheet-delete
    description: Delete a sheet from a spreadsheet by ID.
    arguments:
    - name: spreadsheet_id
      description: Spreadsheet from which to delete sheet.
      required: true
      defaultValue: ""
    - name: echo_spreadsheet
      description: True to add the spreadsheet to the output.
      defaultValue: "false"
      auto: PREDEFINED
      predefined:
      - "true"
      - "false"
    - name: sheet_id
      description: ID of sheet to delete.
      required: true
      defaultValue: ""
    outputs:
    - contextPath: GoogleSheets.Spreadsheet.updatedSpreadsheet.properties.title
      description: Spreadsheet title.
      type: String
    - contextPath: GoogleSheets.Spreadsheet.spreadsheetId
      description: Spreadsheet ID.
      type: String
    - contextPath: GoogleSheets.Spreadsheet.updatedSpreadsheet.spreadsheetUrl
      description: Spreadsheet URL.
      type: Unknown
    - contextPath: GoogleSheets.Spreadsheet.updatedSpreadsheet.sheets.sheetId
      description: Sheet ID.
      type: String
    - contextPath: GoogleSheets.Spreadsheet.updatedSpreadsheet.sheets.title
      description: Sheet title.
      type: String
  - name: google-sheets-sheet-clear
    description: Clears values from a spreadsheet. The caller must specify the spreadsheet ID and range. Only values are cleared. All other properties of the cell (such as formatting, data validation, etc..) are kept.
    arguments:
    - name: spreadsheet_id
      description: Spreadsheet ID to update.
      required: true
      defaultValue: ""
    - name: range
      description: A1 notation or R1C1 notation of the values to clear. A1 notation example, Sheet1!A1:D5. For further explanation and examples, see https://developers.google.com/sheets/api/guides/concepts#expandable-1.
      required: true
      defaultValue: ""
    outputs:
    - contextPath: GoogleSheets.Spreadsheet.updatedSpreadsheet.properties.title
      description: Spreadsheet title.
      type: String
    - contextPath: GoogleSheets.Spreadsheet.spreadsheetId
      description: Spreadsheet ID.
      type: String
    - contextPath: GoogleSheets.Spreadsheet.updatedSpreadsheet.spreadsheetUrl
      description: Spreadsheet URL.
      type: Unknown
    - contextPath: GoogleSheets.Spreadsheet.updatedSpreadsheet.sheets.sheetId
      description: Sheet ID.
      type: String
    - contextPath: GoogleSheets.Spreadsheet.updatedSpreadsheet.sheets.title
      description: Sheet title.
      type: String
  - name: google-sheets-range-delete
    description: Deletes a range of cells, shifting other cells into the deleted area.
    arguments:
    - name: spreadsheet_id
      description: Spreadsheet ID.
      required: true
      defaultValue: ""
    - name: echo_spreadsheet
      description: True to add the spreadsheet to the output.
      defaultValue: "false"
      auto: PREDEFINED
      predefined:
      - "true"
      - "false"
    - name: sheet_id
      description: The sheet this range is in.
      required: true
      defaultValue: ""
    - name: start_row_index
      description: The start row (inclusive) of the range, or not set if unbounded.
      required: true
      defaultValue: ""
    - name: end_row_index
      description: The end row (exclusive) of the range, or not set if unbounded.
      required: true
      defaultValue: ""
    - name: start_column_index
      description: The start column (inclusive) of the range, or not set if unbounded.
      required: true
      defaultValue: ""
    - name: end_column_index
      description: The end column (exclusive) of the range, or not set if unbounded.
      required: true
      defaultValue: ""
    - name: shift_dimension
      description: The dimension from which deleted cells will be replaced with. If ROWS, existing cells will be shifted upward to replace the deleted cells. If COLUMNS, existing cells will be shifted left to replace the deleted cells.
      required: true
      defaultValue: ""
      auto: PREDEFINED
      predefined:
      - ROWS
      - COLUMNS
    outputs:
    - contextPath: GoogleSheets.Spreadsheet.updatedSpreadsheet.properties.title
      description: Spreadsheet title.
      type: String
    - contextPath: GoogleSheets.Spreadsheet.spreadsheetId
      description: Spreadsheet ID.
      type: String
    - contextPath: GoogleSheets.Spreadsheet.updatedSpreadsheet.spreadsheetUrl
      description: Spreadsheet URL.
      type: Unknown
    - contextPath: GoogleSheets.Spreadsheet.updatedSpreadsheet.sheets.sheetId
      description: Sheet ID.
      type: String
    - contextPath: GoogleSheets.Spreadsheet.updatedSpreadsheet.sheets.title
      description: Sheet title.
      type: String
  - name: google-sheets-dimension-delete
    description: Deletes the dimensions from the sheet. Note that the indexing starts from 0.
    arguments:
    - name: spreadsheet_id
      description: Spreadsheet ID.
      required: true
      defaultValue: ""
    - name: echo_spreadsheet
      description: True to add the spreadsheet to the output.
      defaultValue: "false"
      auto: PREDEFINED
      predefined:
      - "true"
      - "false"
    - name: dimension_type
      description: The dimension of the span.
      required: true
      defaultValue: ""
      auto: PREDEFINED
      predefined:
      - ROWS
      - COLUMNS
    - name: sheet_id
      description: The sheet this span is in.
      required: true
      defaultValue: ""
    - name: start_index
      description: The start (inclusive) of the span, or not set if unbounded.
      required: true
      defaultValue: ""
    - name: end_index
      description: The end (exclusive) of the span, or not set if unbounded.
      required: true
      defaultValue: ""
    outputs:
    - contextPath: GoogleSheets.Spreadsheet.updatedSpreadsheet.properties.title
      description: Spreadsheet title.
      type: String
    - contextPath: GoogleSheets.Spreadsheet.spreadsheetId
      description: Spreadsheet ID.
      type: String
    - contextPath: GoogleSheets.Spreadsheet.updatedSpreadsheet.spreadsheetUrl
      description: Spreadsheet URL.
      type: Unknown
    - contextPath: GoogleSheets.Spreadsheet.updatedSpreadsheet.sheets.sheetId
      description: Sheet ID.
      type: String
    - contextPath: GoogleSheets.Spreadsheet.updatedSpreadsheet.sheets.title
      description: Sheet title.
      type: String
  - name: google-sheets-data-paste
    description: Inserts data into the spreadsheet starting at the specified coordinate.
    arguments:
    - name: spreadsheet_id
      description: Spreadsheet ID.
      required: true
      defaultValue: ""
    - name: echo_spreadsheet
      description: True to add the spreadsheet to the output.
      defaultValue: "false"
      auto: PREDEFINED
      predefined:
      - "true"
      - "false"
    - name: sheet_id
      description: The sheet this coordinate is in.
      required: true
      defaultValue: ""
    - name: row_index
      description: The row index of the coordinate.
      required: true
      defaultValue: ""
    - name: column_index
      description: The column index of the coordinate.
      required: true
      defaultValue: ""
    - name: data
      description: The data to insert. If data_kind is delimiter, the delimiter will be ',' and the data should be in the following format cell1, cell2, cell3... If data_kind is html, enter a single value.
      required: true
      defaultValue: ""
    - name: data_kind
      description: How to interpret the data inserted in data argument.
      required: true
      defaultValue: ""
      auto: PREDEFINED
      predefined:
      - delimiter
      - html
    - name: paste_type
      description: The way the data should be pasted.
      defaultValue: NORMAL
      auto: PREDEFINED
      predefined:
      - NORMAL
      - VALUES
      - FORMAT
      - NO_BORDERS
      - FORMULA
      - DATA_VALIDATION
      - CONDITIONAL_FORMATTING
    outputs:
    - contextPath: GoogleSheets.Spreadsheet.updatedSpreadsheet.properties.title
      description: Spreadsheet title.
      type: String
    - contextPath: GoogleSheets.Spreadsheet.spreadsheetId
      description: Spreadsheet ID.
      type: String
    - contextPath: GoogleSheets.Spreadsheet.updatedSpreadsheet.spreadsheetUrl
      description: Spreadsheet URL.
      type: Unknown
    - contextPath: GoogleSheets.Spreadsheet.updatedSpreadsheet.sheets.sheetId
      description: Sheet ID.
      type: String
    - contextPath: GoogleSheets.Spreadsheet.updatedSpreadsheet.sheets.title
      description: Sheet title.
      type: String
  - name: google-sheets-find-replace
    description: Finds and replaces data in cells over a range, sheet, or all sheets.
    arguments:
    - name: spreadsheet_id
      description: Spreadsheet ID.
      required: true
      defaultValue: ""
    - name: echo_spreadsheet
      description: True to add the spreadsheet to the output.
      defaultValue: "false"
      auto: PREDEFINED
      predefined:
      - "true"
      - "false"
    - name: find
      description: The value to find.
      required: true
      defaultValue: ""
    - name: replacement
      description: The value to use as the replacement.
      required: true
      defaultValue: ""
    - name: sheet_id
      description: The sheet to find/replace.
      defaultValue: ""
    - name: all_sheets
      description: True to find/replace over all sheets.
      defaultValue: ""
      auto: PREDEFINED
      predefined:
      - "True"
      - "False"
    - name: match_case
      description: True if the search is case sensitive.
      defaultValue: ""
      auto: PREDEFINED
      predefined:
      - "True"
      - "False"
    - name: match_entire_cell
      description: True if the find value should match the entire cell.
      defaultValue: ""
      auto: PREDEFINED
      predefined:
      - "True"
      - "False"
    - name: range_sheet_id
      description: The sheet this range is on.
      defaultValue: ""
    - name: range_start_row_Index
      description: The start row (inclusive) of the range, or not set if unbounded.
      defaultValue: ""
    - name: range_end_row_Index
      description: The end row (exclusive) of the range, or not set if unbounded.
      defaultValue: ""
    - name: range_start_column_Index
      description: The start column (inclusive) of the range, or not set if unbounded.
      defaultValue: ""
    - name: range_end_column_Index
      description: The end column (exclusive) of the range, or not set if unbounded.
      defaultValue: ""
    outputs:
    - contextPath: GoogleSheets.Spreadsheet.updatedSpreadsheet.properties.title
      description: Spreadsheet title.
      type: String
    - contextPath: GoogleSheets.Spreadsheet.spreadsheetId
      description: Spreadsheet ID.
      type: String
    - contextPath: GoogleSheets.Spreadsheet.updatedSpreadsheet.spreadsheetUrl
      description: Spreadsheet URL.
      type: Unknown
    - contextPath: GoogleSheets.Spreadsheet.updatedSpreadsheet.sheets.sheetId
      description: Sheet ID.
      type: String
    - contextPath: GoogleSheets.Spreadsheet.updatedSpreadsheet.sheets.title
      description: Sheet title.
      type: String
  - name: google-sheets-value-update
    description: Sets values in a range of a spreadsheet. The caller must specify the spreadsheet ID, range, and a valueInputOption.
    arguments:
    - name: spreadsheet_id
      description: Spreadsheet ID.
      required: true
      defaultValue: ""
    - name: range
      description: The A1 notation of the values to update. For example, Sheet1!A1:D5. For further explanation and examples, see https://developers.google.com/sheets/api/guides/concepts#expandable-1.
      required: true
      defaultValue: ""
    - name: input_option
      description: Determines how input data should be interpreted.
      required: true
      defaultValue: ""
      auto: PREDEFINED
      predefined:
      - RAW
      - USER_ENTERED
    - name: major_dimension
      description: The major dimension of the values.
      required: true
      auto: PREDEFINED
      predefined:
      - ROWS
      - COLUMNS
    - name: values
      description: The data that was read or to be written. This is an array of arrays. The outer array representing all the data and each inner array representing a major dimension. Each item in the inner array corresponds to one cell. To be entered in the following format - [1,2,3],[4,5,6] where each bracket will be the row or column, and each value inside will correspond to a cell.
      required: true
      defaultValue: ""
    outputs: []
  - name: google-sheets-value-append
    description: Appends values to a spreadsheet. The input range is used to search for existing data and find a "table" within that range. Values will be appended to the next row of the table, starting with the first column of the table. See the guide (https://developers.google.com/sheets/api/guides/values#appending_values) and sample code (https://developers.google.com/sheets/api/samples/writing#append_values) for specific details of how tables are detected and data is appended. The caller must specify the spreadsheet ID, range, and a valueInputOption. The valueInputOption only controls how the input data will be added to the sheet (column-wise or row-wise), it does not influence what cell the data starts being written to.
    arguments:
    - name: spreadsheet_id
      description: Spreadsheet ID.
      required: true
      defaultValue: ""
    - name: range
      description: The A1 notation of a range to search for a logical table of data. Values are appended after the last row of the table. A1 notation example, Sheet1!A1:D5 For further explanation and examples, see https://developers.google.com/sheets/api/guides/concepts#expandable-1
      required: true
      defaultValue: ""
    - name: input_option
      description: The way input data should be interpreted.
      defaultValue: ""
      auto: PREDEFINED
      predefined:
      - RAW
      - USER_ENTERED
    - name: insert_option
      description: The way input data should be inserted.
      required: true
      defaultValue: ""
      auto: PREDEFINED
      predefined:
      - OVERWRITE
      - INSERT_ROWS
    - name: major_dimension
      description: The major dimension of the values.
      required: true
      defaultValue: ""
      auto: PREDEFINED
      predefined:
      - ROWS
      - COLUMNS
    - name: values
      description: The data that was read or to be written. This is an array of arrays. The outer array representing all the data and each inner array representing a major dimension. Each item in the inner array corresponds to one cell. To be entered in the following format - [1,2,3],[4,5,6] where each bracket will be the row or column, and each value inside will correspond to a cell.
      required: true
      defaultValue: ""
    outputs: []
  - name: google-sheets-spreadsheet-update
    description: This is a custom update command, used to apply any of the Google Sheets API options. Applies one or more updates to the spreadsheet. Each request is validated before being applied. If any request is not valid, the entire request will fail and nothing will be applied.
    arguments:
    - name: spreadsheet_id
      description: Spreadsheet ID.
      required: true
      defaultValue: ""
    - name: echo_spreadsheet
      description: True to add the spreadsheet to the output.
      defaultValue: "False"
      auto: PREDEFINED
      predefined:
      - "False"
      - "True"
    - name: requests
      description: JSON input according to the method documentation and object documentation - for advanced users' free use (Google Sheets API) https://developers.google.com/sheets/api/reference/rest/v4/spreadsheets/batchUpdate
      required: true
      defaultValue: ""
    outputs:
    - contextPath: GoogleSheets.Spreadsheet.updatedSpreadsheet.properties.title
      description: Spreadsheet title.
      type: String
    - contextPath: GoogleSheets.Spreadsheet.spreadsheetId
      description: Spreadsheet ID.
      type: String
    - contextPath: GoogleSheets.Spreadsheet.updatedSpreadsheet.spreadsheetUrl
      description: Spreadsheet URL.
      type: Unknown
    - contextPath: GoogleSheets.Spreadsheet.updatedSpreadsheet.sheets.sheetId
      description: Sheet ID.
      type: String
    - contextPath: GoogleSheets.Spreadsheet.updatedSpreadsheet.sheets.title
      description: Sheet title.
      type: String
<<<<<<< HEAD
  dockerimage: demisto/googleapi-python3:1.0.0.78508
=======
  dockerimage: demisto/googleapi-python3:1.0.0.83610
>>>>>>> 194a8164
  runonce: false
  script: "-"
  subtype: python3
  type: python
tests:
- GoogleSheets-Test
fromversion: 6.1.0<|MERGE_RESOLUTION|>--- conflicted
+++ resolved
@@ -665,11 +665,7 @@
     - contextPath: GoogleSheets.Spreadsheet.updatedSpreadsheet.sheets.title
       description: Sheet title.
       type: String
-<<<<<<< HEAD
-  dockerimage: demisto/googleapi-python3:1.0.0.78508
-=======
   dockerimage: demisto/googleapi-python3:1.0.0.83610
->>>>>>> 194a8164
   runonce: false
   script: "-"
   subtype: python3
