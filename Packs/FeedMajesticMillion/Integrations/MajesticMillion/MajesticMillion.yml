--- conflicted
+++ resolved
@@ -91,10 +91,7 @@
     name: majesticmillion-get-indicators
   dockerimage: demisto/python3:3.9.8.24399
   feed: true
-<<<<<<< HEAD
-=======
   runonce: false
->>>>>>> 9ddafcfd
   script: '-'
   subtype: python3
   type: python
