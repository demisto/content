--- conflicted
+++ resolved
@@ -176,10 +176,6 @@
         assert result == response1
 
 
-<<<<<<< HEAD
-@mock.patch("FeedCyberint.is_execution_time_exceeded")
-def test_fetch_indicators_command_ok(is_execution_time_exceeded_mock, mock_client: FeedCyberint, requests_mock):
-=======
 @mock.patch('FeedCyberint.is_execution_time_exceeded')
 def test_get_url_command(
     is_execution_time_exceeded_mock,
@@ -419,7 +415,6 @@
     mock_client: FeedCyberint,
     requests_mock
 ):
->>>>>>> cbad3c1f
     """
     Scenario:
     - Test retrieving indicators by filters from feed.
@@ -478,22 +473,6 @@
     Test the indicator_header_transformer function to ensure it correctly transforms headers.
     """
     # Test predefined headers
-<<<<<<< HEAD
-    assert FeedCyberint.header_transformer("detected_activity") == "Detected activity"
-    assert FeedCyberint.header_transformer("ioc_type") == "IoC type"
-    assert FeedCyberint.header_transformer("ioc_value") == "IoC value"
-    assert FeedCyberint.header_transformer("observation_date") == "Observation date"
-    assert FeedCyberint.header_transformer("severity_score") == "Severity score"
-    assert FeedCyberint.header_transformer("confidence") == "Confidence"
-    assert FeedCyberint.header_transformer("description") == "Description"
-
-    # Test fallback case with a mock
-    with patch("FeedCyberint.string_to_table_header") as mock_string_to_table_header:
-        mock_string_to_table_header.return_value = "Fallback Header"
-        result = FeedCyberint.header_transformer("custom_header")
-        mock_string_to_table_header.assert_called_once_with("custom_header")
-        assert result == "Fallback Header"
-=======
     assert FeedCyberint.indicator_header_transformer('type') == 'Type'
     assert FeedCyberint.indicator_header_transformer('value') == 'Value'
     assert FeedCyberint.indicator_header_transformer('malicious_score') == 'Malicious score'
@@ -532,7 +511,6 @@
         result = FeedCyberint.indicator_header_transformer('custom_header')
         mock_string_to_table_header.assert_called_once_with('custom_header')
         assert result == 'Fallback Header'
->>>>>>> cbad3c1f
 
 
 def test_is_execution_time_exceeded_within_limit():
@@ -639,20 +617,11 @@
     mock_response = '{"ioc_value": "example.com"}\n{"ioc_value": "malicious.com"}'
 
     # Mock the HTTP request
-<<<<<<< HEAD
-    url_suffix = f"{date_time}?limit={limit}&offset={offset}"
-    requests_mock.get(
-        f"{BASE_URL}/{url_suffix}",
-        text=mock_response,
-        status_code=200,
-    )
-=======
     url_suffix = f"/ioc/api/v1/feed/daily/{date_time}?limit={limit}&offset={offset}"
     requests_mock.get(f"{BASE_URL}{url_suffix}",
                       text=mock_response,
                       status_code=200,
                       )
->>>>>>> cbad3c1f
 
     response = FeedCyberint.Client.retrieve_indicators_from_api(mock_client, date_time, limit, offset)
 
@@ -667,20 +636,11 @@
     offset = 0
 
     # Mock the HTTP request to return a 500 error
-<<<<<<< HEAD
-    url_suffix = f"{date_time}?limit={limit}&offset={offset}"
-    requests_mock.get(
-        f"{BASE_URL}/{url_suffix}",
-        status_code=500,
-        text="Internal Server Error",
-    )
-=======
     url_suffix = f"/ioc/api/v1/feed/daily/{date_time}?limit={limit}&offset={offset}"
     requests_mock.get(f"{BASE_URL}{url_suffix}",
                       status_code=500,
                       text="Internal Server Error",
                       )
->>>>>>> cbad3c1f
 
     with pytest.raises(DemistoException):
         FeedCyberint.Client.retrieve_indicators_from_api(mock_client, date_time, limit, offset)
@@ -694,18 +654,10 @@
     offset = 0
 
     # Mock the HTTP request to simulate a timeout
-<<<<<<< HEAD
-    url_suffix = f"{date_time}?limit={limit}&offset={offset}"
-    requests_mock.get(
-        f"{BASE_URL}/{url_suffix}",
-        exc=TimeoutError("Request timed out"),
-    )
-=======
     url_suffix = f"/ioc/api/v1/feed/daily/{date_time}?limit={limit}&offset={offset}"
     requests_mock.get(f"{BASE_URL}{url_suffix}",
                       exc=TimeoutError("Request timed out"),
                       )
->>>>>>> cbad3c1f
 
     with pytest.raises(TimeoutError):
         FeedCyberint.Client.retrieve_indicators_from_api(mock_client, date_time, limit, offset)
@@ -720,20 +672,11 @@
     mock_response = "Invalid JSON response"
 
     # Mock the HTTP request
-<<<<<<< HEAD
-    url_suffix = f"{date_time}?limit={limit}&offset={offset}"
-    requests_mock.get(
-        f"{BASE_URL}/{url_suffix}",
-        text=mock_response,
-        status_code=200,
-    )
-=======
     url_suffix = f"/ioc/api/v1/feed/daily/{date_time}?limit={limit}&offset={offset}"
     requests_mock.get(f"{BASE_URL}{url_suffix}",
                       text=mock_response,
                       status_code=200,
                       )
->>>>>>> cbad3c1f
 
     response = FeedCyberint.Client.retrieve_indicators_from_api(mock_client, date_time, limit, offset)
 
@@ -1110,20 +1053,11 @@
         mock_response = "test"
 
         # Mock the HTTP request
-<<<<<<< HEAD
-        url_suffix = f"{date_time}?limit={limit}&offset={offset}"
-        requests_mock.get(
-            f"{BASE_URL}/{url_suffix}",
-            text=mock_response,
-            status_code=200,
-        )
-=======
         url_suffix = f"/ioc/api/v1/feed/daily/{date_time}?limit={limit}&offset={offset}"
         requests_mock.get(f"{BASE_URL}{url_suffix}",
                           text=mock_response,
                           status_code=200,
                           )
->>>>>>> cbad3c1f
 
         # Call the method with test data
         mock_auto_detect = MagicMock(return_value=True)
@@ -1144,23 +1078,11 @@
     mock_response = "[{'detected_activity': 'activity_1}]"
 
     # Mock the HTTP request
-<<<<<<< HEAD
-    url_suffix = f"{date_time}?limit={limit}&offset={offset}"
-    requests_mock.get(
-        f"{BASE_URL}/{url_suffix}",
-        text=mock_response,
-        status_code=200,
-    )
-=======
     url_suffix = f"/ioc/api/v1/feed/daily/{date_time}?limit={limit}&offset={offset}"
     requests_mock.get(f"{BASE_URL}{url_suffix}",
                       text=mock_response,
                       status_code=200,
                       )
-
-    with patch.object(FeedCyberint, 'get_indicators_command', return_value=expected_output), \
-            patch('CommonServerPython.tableToMarkdown'):
->>>>>>> cbad3c1f
 
     with (
         patch.object(FeedCyberint, "get_indicators_command", return_value=expected_output),
@@ -1183,20 +1105,11 @@
     mock_response = ""
 
     # Mock the HTTP request
-<<<<<<< HEAD
-    url_suffix = f"{date_time}?limit={limit}&offset={offset}"
-    requests_mock.get(
-        f"{BASE_URL}/{url_suffix}",
-        text=mock_response,
-        status_code=200,
-    )
-=======
     url_suffix = f"/ioc/api/v1/feed/daily/{date_time}?limit={limit}&offset={offset}"
     requests_mock.get(f"{BASE_URL}{url_suffix}",
                       text=mock_response,
                       status_code=200,
                       )
->>>>>>> cbad3c1f
 
     result = FeedCyberint.test_module(client)  # Call the function
 
