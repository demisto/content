--- conflicted
+++ resolved
@@ -36,11 +36,7 @@
             "X-Integration-Instance-Name": demisto.integrationInstance(),
             "X-Integration-Instance-Id": "",
             "X-Integration-Customer-Name": params.get("client_name", ""),
-<<<<<<< HEAD
-            "X-Integration-Version": "1.1.4",
-=======
             "X-Integration-Version": "1.1.6"
->>>>>>> cbad3c1f
         }
         super().__init__(base_url, verify=verify, proxy=proxy)
 
@@ -144,13 +140,8 @@
 
     @logger
     def retrieve_indicators_from_api(self, date_time, limit, offset):
-<<<<<<< HEAD
-        url_suffix = f"{date_time}?limit={limit}&offset={offset}"
-        demisto.debug(f"URL to fetch indicators: {url_suffix}")
-=======
         url_suffix = f"/ioc/api/v1/feed/daily/{date_time}?limit={limit}&offset={offset}"
         demisto.debug(f'URL to fetch indicators: {url_suffix}')
->>>>>>> cbad3c1f
         response = self._http_request(
             method="GET",
             url_suffix=url_suffix,
