--- conflicted
+++ resolved
@@ -484,12 +484,8 @@
     - contextPath: File.Extension
       description: The file extension.
       type: String
-<<<<<<< HEAD
-  dockerimage: demisto/python3:3.10.11.54132
-=======
   dockerimage: demisto/python3:3.10.12.63474
   feed: false
->>>>>>> ad185257
   isfetch: true
   runonce: false
   script: '-'
