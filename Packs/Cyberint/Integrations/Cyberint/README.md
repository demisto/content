<<<<<<< HEAD
Intelligence-Driven Digital Risk Protection
This integration was integrated and tested with cyberint
## Configure cyberint on Cortex XSOAR

1. Navigate to **Settings** > **Integrations** > **Servers & Services**.
2. Search for cyberint.
3. Click **Add instance** to create and configure a new integration instance.

    | **Parameter** | **Description** | **Required** |
    | --- | --- | --- |
    | access_token | Cyberint Access Token | True |
    | environment | Cyberint API Environment | True |
    | isFetch | Fetch incidents | False |
    | fetch_severity | Fetch Severities | False |
    | fetch_status | Fetch Statuses | False |
    | fetch_environment | Fetch Environments | False |
    | fetch_type | Fetch Types | False |
    | max_fetch | Fetch Limit | False |
    | fetch_time | First Fetch Time | False |
    | insecure | Trust any certificate \(not secure\) | False |
    | proxy | Use system proxy settings | False |

4. Click **Test** to validate the URLs, token, and connection.
## Commands
You can execute these commands from the Cortex XSOAR CLI, as part of an automation, or in a playbook.
After you successfully execute a command, a DBot message appears in the War Room with the command details.
### cyberint-list-alerts
***
List alerts according to parameters


#### Base Command

`cyberint-list-alerts`
#### Input

| **Argument Name** | **Description** | **Required** |
| --- | --- | --- |
| page | Page number to return. Default is 1. | Optional | 
| page_size | Number of results in a page. Must be between 10 and 100. Default is 10. | Optional | 
| created_date_from | ISO-Formatted creation date. Get alerts created since this date (YYYY-MM-DDTHH:MM:SSZ). | Optional | 
| created_date_to | ISO-Formatted creation date. Get alerts created before this date (YYYY-MM-DDTHH:MM:SSZ). | Optional | 
| created_date_range | You can specify a date range to search for from the current time. (&lt;number&gt; &lt;time unit&gt;, e.g., 12 hours, 7 days) instead of a start/end time. created_date_range will overwrite created_date. | Optional | 
| modification_date_from | ISO-Formatted modification date. Get alerts modified since this date (YYYY-MM-DDTHH:MM:SSZ). | Optional | 
| modification_date_to | ISO-Formatted modification date. Get alerts modified before this date (YYYY-MM-DDTHH:MM:SSZ). | Optional | 
| modified_date_range | You can specify a date range to search for from the current time. (&lt;number&gt; &lt;time unit&gt;, e.g., 12 hours, 7 days) instead of a start/end time. modified_date_range will overwrite modified_date. | Optional | 
| environments | Environment in which the alerts were created. Can be more than one. | Optional | 
| statuses | Status of the alert. Can be more than one. Possible values are: open, acknowledged, closed. | Optional | 
| severities | Severity of the alert. Can be more than one. Possible values are: low, medium, high, very_high. | Optional | 
| types | Type of the alert, can be more than one. Possible values are: refund_fraud, carding, coupon_fraud, money_laundering, victim_report, malicious_insider, extortion, phishing_email, phishing_kit, phishing_website, lookalike_domain, phishing_target_list, malicious_file, reconnaissance, automated_attack_tools, business_logic_bypass, target_list, official_social_media_profile, impersonation, intellectual_property_infringement, unauthorized_trading, negative_sentiment, fake_job_posting, defacement, compromised_pii, internal_information_disclosure, compromised_payment_cards, compromised_employee_credentials, compromised_customer_credentials, compromised_access_token, ransomware, exposed_web_interfaces, hijackable_subdomains, website_vulnerabilities, exposed_cloud_storage, exploitable_ports, mail_servers_in_blacklist, server_connected_to_botnet, email_security_issues, certificate_authority_issues, other. | Optional | 


#### Context Output

| **Path** | **Type** | **Description** |
| --- | --- | --- |
| Cyberint.Alert.ref_id | String | Reference ID of the alert. | 
| Cyberint.Alert.confidence | Number | Confidence score of the alert. | 
| Cyberint.Alert.status | String | Status of the alert. | 
| Cyberint.Alert.severity | String | Severity of the alert | 
| Cyberint.Alert.created_by.email | String | User which has created the alert. | 
| Cyberint.Alert.created_date | Date | Date in which the alert was created. | 
| Cyberint.Alert.category | String | Category of the alert. | 
| Cyberint.Alert.type | String | Type of the alert. | 
| Cyberint.Alert.source_category | String | Source category of the alert. | 
| Cyberint.Alert.source | String | Source of the alert. | 
| Cyberint.Alert.targeted_vectors | String | Vectors targeted by the threat. | 
| Cyberint.Alert.targeted_brands | String | Brands targeted by the threat. | 
| Cyberint.Alert.related_entities | String | Entities related to the alert. | 
| Cyberint.Alert.impacts | String | Impacts made by the threat. | 
| Cyberint.Alert.acknowledged_date | String | Date in which the alert was acknowledged. | 
| Cyberint.Alert.acknowledged_by.email | String | User which has acknowledged the alert. | 
| Cyberint.Alert.publish_date | String | Date in which the alert was published. | 
| Cyberint.Alert.title | String | Title of the alert. | 
| Cyberint.Alert.alert_data.url | String | URL impacted by the event. | 
| Cyberint.Alert.alert_data.detection_reasons | String | Reasons why a phishing event has been detected. | 
| Cyberint.Alert.alert_data.tool_name | String | Name of a tool used for an exploit if available. | 
| Cyberint.Alert.alert_data.application | String | Application affected by an event. | 
| Cyberint.Alert.alert_data.source | String | Source of an event if available. | 
| Cyberint.Alert.alert_data.domain | String | Domain related to an event if available. | 
| Cyberint.Alert.alert_data.subdomian | String | Subdomain related to an event if available. | 
| Cyberint.Alert.alert_data.misconfiguration_type | String | Type of misconfiguration for a misconfigured domain. | 
| Cyberint.Alert.alert_data.ip | String | IP related to an event. | 
| Cyberint.Alert.alert_data.port | String | Port related to an event. | 
| Cyberint.Alert.alert_data.service | String | Service related to an event. | 
| Cyberint.Alert.alert_data.access_token | String | Access token exposed in an event. | 
| Cyberint.Alert.alert_data.access_token_type | String | Access token exposed in an event. | 
| Cyberint.Alert.alert_data.username | String | Username of an account related to an event. | 
| Cyberint.Alert.alert_data.email | String | Email of an account related to an event. | 
| Cyberint.Alert.alert_data.author_email_address | String | Email of an author related to an event. | 
| Cyberint.Alert.alert_data.repository_name | String | Repository name related to an event. | 
| Cyberint.Alert.alert_data.mail_server | String | Mail server related to an event. | 
| Cyberint.Alert.alert_data.blacklist_repository | String | Blacklist repository name related to an event. | 
| Cyberint.Alert.ioc.type | String | Type of IOC related to the alert. | 
| Cyberint.Alert.ioc.value | String | Value of the IOC related to the alert. | 
| Cyberint.Alert.ticket_id | String | Ticket ID of the alert. | 
| Cyberint.Alert.threat_actor | String | Actor to the threat related to the alert. | 
| Cyberint.Alert.modification_date | String | Date the alert was last modified. | 
| Cyberint.Alert.closure_date | String | Date the alert was closed. | 
| Cyberint.Alert.closed_by.email | String | User which has closed the alert. | 
| Cyberint.Alert.closure_reason | String | Reason for closing the alert. | 
| Cyberint.Alert.description | String | Description of the alert. | 
| Cyberint.Alert.recommendation | String | Recommendation for the alert | 
| Cyberint.Alert.tags | String | Tags related to the alert | 


#### Command Example
```!cyberint-list-alerts created_date_from="2020-01-07T00:00:00Z" page_size=100```

#### Context Example
```json
{
    "Cyberint": {
        "Alert": [
            {
                "acknowledged_by": null,
                "acknowledged_date": null,
                "alert_data": {
                    "csv": {
                        "id": 155,
                        "mimetype": "text/csv",
                        "name": "Credentials Details CSV.csv"
                    },
                    "domain": "brand.com",
                    "total_credentials": 28,
                    "total_first_seen": 9
                },
                "analysis_report": null,
                "attachments": [],
                "category": "data",
                "closed_by": null,
                "closure_date": null,
                "closure_reason": null,
                "confidence": 100,
                "created_by": {
                    "email": "dorin@cyberint.com"
                },
                "created_date": "2020-11-18T12:19:48",
                "description": "Cyberint detected breached credentials of employees, which were uploaded to a darknet data leak blog. ",
                "environment": "Argos Demo S 10",
                "impacts": [
                    "data_compromise",
                    "unauthorized_access",
                    "account_takeover"
                ],
                "iocs": [],
                "modification_date": "2021-01-05T12:56:46",
                "publish_date": null,
                "recommendation": "Cyberint recommends enforcing password reset on the compromised account and to investigate internally whether the accounts have been involved in suspicious activities.\nIn case the account was involved in any suspicious activities, it is recommended to identify and extract relevant IOC\u2019s where possible and monitor them within systems.",
                "ref_id": "ADS10-3",
                "related_entities": [],
                "severity": "high",
                "source": "dataleakblog.onion",
                "source_category": "darknet",
                "status": "open",
                "tags": [
                    "Admin Credentials",
                    "Internal Systems",
                    "Sensitive Information"
                ],
                "targeted_brands": [],
                "targeted_vectors": [],
                "threat_actor": "TheAxs",
                "ticket_id": null,
                "title": "Company Employee Corporate Credentials Exposed",
                "type": "compromised_employee_credentials"
            },
            {
                "acknowledged_by": null,
                "acknowledged_date": null,
                "alert_data": {
                    "application": null,
                    "csv": {
                        "id": 329,
                        "mimetype": "text/csv",
                        "name": "Company Customer Credentials Exposed.csv"
                    },
                    "designated_url": "https://chaseonline.chase.com/"
                },
                "analysis_report": null,
                "attachments": [
                    {
                        "id": 18,
                        "mimetype": "image/png",
                        "name": "Compromised Account As Appears On Argos.png"
                    }
                ],
                "category": "data",
                "closed_by": null,
                "closure_date": null,
                "closure_reason": null,
                "confidence": 100,
                "created_by": {
                    "email": "avital@cyberint.com"
                },
                "created_date": "2021-01-05T00:00:23",
                "description": "CyberInt detected breached credentials of several Chase customers, which were uploaded to an anti-virus repository. The credentials seem to have been obtained through malware, sending user inputs to the operator, and the various credentials were logged in the uploaded .txt files. As such, the file contains users\u2019 credentials not only for chase.com but for other websites as well. \nBreached customers credentials may be used by Threat Actors to carry out fraudulent transactions on their behalf, exposing Chase to both financial impact and legal claims.\n\n\n\n",
                "environment": "Argos Demo",
                "impacts": [
                    "data_compromise",
                    "unauthorized_access",
                    "account_takeover",
                    "revenue_loss",
                    "brand_degradation",
                    "customer_churn",
                    "financial_penalties"
                ],
                "iocs": [],
                "modification_date": "2021-01-05T12:11:33",
                "publish_date": "2020-11-23T17:44:42",
                "recommendation": "1. CyberInt recommends enforcing password reset on the compromised accounts. \n2. In addition, CyberInt advises Chase to investigate internally whether any of the accounts have been involved in fraudulent transactions, at least up to the time of detection. In case the accounts were involved in any fraudulent activity, it is recommended to identify and extract relevant IOC\u2019s where possible and monitor them within the bank's systems.\n3. To reduce the chance of customer account takeovers by TAs, Cyberint recommends Chase implement MFA and CAPTCHA mechanisms. The former will help set another obstacle for a TA trying to abuse the account, and the latter can help blocking credentials-stuffing tools.",
                "ref_id": "ARG-3",
                "related_entities": [],
                "severity": "high",
                "source": "argos.1",
                "source_category": "antivirus_repository",
                "status": "open",
                "tags": [],
                "targeted_brands": [
                    "Chase"
                ],
                "targeted_vectors": [
                    "customer"
                ],
                "threat_actor": "",
                "ticket_id": null,
                "title": "Company Customer Credentials Exposed",
                "type": "compromised_customer_credentials"
            },
            {
                "acknowledged_by": {
                    "email": "avital@cyberint.com"
                },
                "acknowledged_date": "2021-01-02T05:46:23",
                "alert_data": {
                    "detection_reasons": [
                        "similar_logo_detected",
                        "source_code_mentioned_assets"
                    ],
                    "has_ssl_certificate": null,
                    "ip_reputation": null,
                    "requests_user_details": true,
                    "site_status": null,
                    "url": "http://hacking.enterprises/PayPal/banks/bank.barclays.co.uk/",
                    "url_reputation": "malicious",
                    "whois_created_date": null
                },
                "analysis_report": null,
                "attachments": [],
                "category": "phishing",
                "closed_by": null,
                "closure_date": null,
                "closure_reason": null,
                "confidence": 100,
                "created_by": {
                    "email": "avital@cyberint.com"
                },
                "created_date": "2021-01-01T00:00:23",
                "description": "CyberInt detected an active phishing website impersonating Barclays login page while abusing the brand\u2019s name, logo and photos.\nThe website contains login, registration and checkout forms, where unsuspecting victims could be lured to fill in their PII, credentials and payment details.\nPhishing websites such as the above are often used by attackers to obtain users' credentials and PII. This information can be utilized to take over customers' accounts, causing customer churn and damage to the brand's reputation.",
                "environment": "Argos Demo",
                "impacts": [
                    "brand_degradation",
                    "account_takeover",
                    "user_data_compromise",
                    "data_compromise",
                    "unauthorized_access"
                ],
                "iocs": [],
                "modification_date": "2021-01-05T12:11:19",
                "publish_date": "2020-11-29T05:00:38",
                "recommendation": "CyberInt recommends Barclays take down the site; upon request, CyberInt can submit the take down request on behalf of the bank.",
                "ref_id": "ARG-15",
                "related_entities": [],
                "severity": "very_high",
                "source": "",
                "source_category": "online_protection",
                "status": "acknowledged",
                "tags": [],
                "targeted_brands": [
                    "Barclays"
                ],
                "targeted_vectors": [
                    "customer"
                ],
                "threat_actor": "",
                "ticket_id": null,
                "title": "Active Phishing Website Targeting Company",
                "type": "phishing_website"
            },
            {
                "acknowledged_by": null,
                "acknowledged_date": null,
                "alert_data": {
                    "a_record": "129.146.184.83",
                    "detection_reasons": [
                        "url_mentioned_assets_or_twists",
                        "similar_logo_detected"
                    ],
                    "has_ssl_certificate": false,
                    "ip_reputation": "malicious",
                    "mx_records": null,
                    "nameservers": null,
                    "registrant_email": null,
                    "registrant_name": null,
                    "registrar": "NameSilo, LLC",
                    "requests_user_details": true,
                    "screenshot": {
                        "id": 166,
                        "mimetype": "image/png",
                        "name": "Argos Screenshot of the Phishing Website.png"
                    },
                    "site_status": null,
                    "url": "http://supportcenter-ee.com/banks/bank.barclays.co.uk",
                    "url_reputation": "malicious",
                    "whois_created_date": null,
                    "whois_record": null
                },
                "analysis_report": {
                    "id": 26,
                    "mimetype": "application/pdf",
                    "name": "Expert Analysis - Active Phishing Website Targeting Company.pdf"
                },
                "attachments": [
                    {
                        "id": 21,
                        "mimetype": "image/png",
                        "name": "Forensic Canvas Investigation of supportcenter-ee.com.png"
                    }
                ],
                "category": "phishing",
                "closed_by": null,
                "closure_date": null,
                "closure_reason": null,
                "confidence": 100,
                "created_by": {
                    "email": "avital@cyberint.com"
                },
                "created_date": "2021-01-05T00:00:23",
                "description": "CyberInt detected an active phishing website impersonating Barclays login page while abusing the brand\u2019s name, logo and photos.\nThe website contains login, registration and checkout forms, where unsuspecting victims could be lured to fill in their PII, credentials and payment details.\nPhishing websites such as the above are often used by attackers to obtain users' credentials and PII. This information can be utilized to take over customers' accounts, causing customer churn and damage to the brand's reputation.",
                "environment": "Argos Demo",
                "impacts": [
                    "brand_degradation",
                    "account_takeover",
                    "user_data_compromise",
                    "data_compromise",
                    "unauthorized_access"
                ],
                "iocs": [
                    {
                        "type": "domain",
                        "value": "supportcenter-ee.com"
                    },
                    {
                        "type": "ip",
                        "value": "129.146.184.83"
                    },
                    {
                        "type": "url",
                        "value": "http://supportcenter-ee.com/banks/bank.barclays.co.uk"
                    }
                ],
                "modification_date": "2021-01-05T00:00:23",
                "publish_date": "2020-09-02T00:06:49",
                "recommendation": "CyberInt recommends Barclays take down the site; upon request, CyberInt can submit the take down request on behalf of Barclays. ",
                "ref_id": "ARG-4",
                "related_entities": [],
                "severity": "very_high",
                "source": "",
                "source_category": "online_protection",
                "status": "open",
                "tags": [],
                "targeted_brands": [],
                "targeted_vectors": [
                    "customer"
                ],
                "threat_actor": "",
                "ticket_id": null,
                "title": "Active Phishing Website Targeting Company",
                "type": "phishing_website"
            },
            {
                "acknowledged_by": null,
                "acknowledged_date": null,
                "alert_data": {
                    "service": "Azure",
                    "subdomain": "s7k.paymebiz.hsbc.com.hk",
                    "vulnerable_cname_record": "s7k-paymebiz.trafficmanager.net"
                },
                "analysis_report": null,
                "attachments": [],
                "category": "vulnerabilities",
                "closed_by": null,
                "closure_date": null,
                "closure_reason": null,
                "confidence": 100,
                "created_by": {
                    "email": "avital@cyberint.com"
                },
                "created_date": "2021-01-05T00:00:23",
                "description": "CyberInt discovered a misconfiguration on an HSBC subdomain which exposes it to takeover.\nCurrently, the domain names refer to the CNAME records listed above. However, those CNAME records are no longer owned by Target, and they may have expired. This situation allows others to obtain the record, and practically get access to the HSBC subdomain.\n\nTaking over HSBC subdomains could be used to conduct complex phishing attack on the organization's employees and customers, as well potentially hijack sessions of logged-in users in any service using the vulnerable domains.",
                "environment": "Argos Demo",
                "impacts": [
                    "data_compromise",
                    "unauthorized_access",
                    "account_takeover"
                ],
                "iocs": [],
                "modification_date": "2021-01-05T00:00:23",
                "publish_date": "2020-11-24T20:28:00",
                "recommendation": "CyberInt advises HSBC to choose either of the following courses of action:\n1. Update the CNAME record of the subdomains so that they no longer redirect traffic to the vulnerable subdomains.\n2. Re-purchase the record and thus avoid contradiction between the CNAME record and the Fastly interface.",
                "ref_id": "ARG-8",
                "related_entities": [],
                "severity": "very_high",
                "source": "",
                "source_category": "my_digital_presence",
                "status": "open",
                "tags": [],
                "targeted_brands": [
                    "HSBC"
                ],
                "targeted_vectors": [
                    "business"
                ],
                "threat_actor": "",
                "ticket_id": null,
                "title": "Company Subdomain Vulnerable to Hijacking",
                "type": "hijackable_subdomains"
            },
            {
                "acknowledged_by": {
                    "email": "avital@cyberint.com"
                },
                "acknowledged_date": "2021-01-02T15:46:23",
                "alert_data": {
                    "author_email_address": null,
                    "code_leak_sample": "# Working credentials, no need to replace\nawesome_sauce:\n  login: 'test-api'\n  password: 'c271ee995dd79671dc19f3ba4bb435e26bee68b0e831b7e9e4ae858c1584e0a33bc93b8d9ca3cedc'\n\n# Working credentials, no need to replace\nbalanced:\n  login: 'e1c5ad38d1c711e1b36c026ba7e239a9'",
                    "exposed_code_link": "https://github.com/brpandey/active-merchant-sample-gateway-adapter/blob/b18b7faa10e1b4a6b6347b95933ce92ada600a17/test/fixtures.yml"
                },
                "analysis_report": null,
                "attachments": [
                    {
                        "id": 15,
                        "mimetype": "image/png",
                        "name": "Argos Intel Item Containing Exposed Information.png"
                    }
                ],
                "category": "data",
                "closed_by": null,
                "closure_date": null,
                "closure_reason": null,
                "confidence": 90,
                "created_by": {
                    "email": "avital@cyberint.com"
                },
                "created_date": "2021-01-01T00:00:23",
                "description": "CyberInt detected exposed credentials and RSA private key of a developer working with a Barclays API, which were published on a Github repository.\nThese credentials can allow an attacker to gain access to sensitive internal information of Barclays.\n",
                "environment": "Argos Demo",
                "impacts": [
                    "data_compromise",
                    "competitive_advantage_loss"
                ],
                "iocs": [],
                "modification_date": "2021-01-01T00:00:23",
                "publish_date": "2017-01-08T05:21:51",
                "recommendation": "CyberInt recommends Barclays validate the authenticity of the credentials and key and in case they are relevant, reset them immediately.\nUpon request, CyberInt can take down the code on behalf of Barclays.",
                "ref_id": "ARG-2",
                "related_entities": [],
                "severity": "very_high",
                "source": "github.com",
                "source_category": "code_repository",
                "status": "acknowledged",
                "tags": [],
                "targeted_brands": [
                    "Barclays"
                ],
                "targeted_vectors": [],
                "threat_actor": "Bibek Pandey",
                "ticket_id": null,
                "title": "Company Source Code Exposed",
                "type": "internal_information_disclosure"
            },
            {
                "acknowledged_by": {
                    "email": "avital@cyberint.com"
                },
                "acknowledged_date": "2021-01-02T15:46:23",
                "alert_data": {
                    "tool_name": null
                },
                "analysis_report": null,
                "attachments": [],
                "category": "fraud",
                "closed_by": null,
                "closure_date": null,
                "closure_reason": null,
                "confidence": 100,
                "created_by": {
                    "email": "avital@cyberint.com"
                },
                "created_date": "2021-01-01T00:00:23",
                "description": "Argos detected a thread published in a fraudsters' forum, concerning fraudulent refund services against various US retailers, including Nike and Costco. \nThe thread contains vouches from dozens of satisfied customers, who used the TA's refunding service.\n\nRefund fraud refers to the process of abusing a company\u2019s refund policy using social engineering techniques to receive a partial or complete refund on an order. Threat actors who offer this service are usually paid 7-20% of the order\u2019s value, and usually require a minimum of $15 per order to start the process. Given the commonness of the service, refund fraud may result in significant financial loss to organizations.",
                "environment": "Argos Demo",
                "impacts": [
                    "revenue_loss"
                ],
                "iocs": [],
                "modification_date": "2021-01-01T00:00:23",
                "publish_date": "2020-11-16T09:09:44",
                "recommendation": "CyberInt advises Costco to search their systems for refunds accepted in recent months, and try to cross-reference similarities and IOCs between the transactions. Such investigation can help identify potentially fraudulent patterns.\nAdditionally, as part of a full engagement, CyberInt can further investigate the TA in order to gain more information about their methods.",
                "ref_id": "ARG-6",
                "related_entities": [],
                "severity": "medium",
                "source": "nulled.to",
                "source_category": "forum",
                "status": "acknowledged",
                "tags": [],
                "targeted_brands": [
                    "Target"
                ],
                "targeted_vectors": [
                    "business"
                ],
                "threat_actor": "JonThaDon",
                "ticket_id": null,
                "title": "Fraudulent Refund Services Targeting Company",
                "type": "refund_fraud"
            },
            {
                "acknowledged_by": {
                    "email": "avital@cyberint.com"
                },
                "acknowledged_date": "2021-01-02T05:46:23",
                "alert_data": {
                    "tool_name": null
                },
                "analysis_report": null,
                "attachments": [],
                "category": "fraud",
                "closed_by": {
                    "email": "avital@cyberint.com"
                },
                "closure_date": "2021-01-04T10:18:23",
                "closure_reason": "resolved",
                "confidence": 100,
                "created_by": {
                    "email": "avital@cyberint.com"
                },
                "created_date": "2021-01-01T00:00:23",
                "description": "Argos detected a thread published in a fraudsters' forum, concerning fraudulent refund services against various US retailers, including Apple, Sam's Club and more.\nThe thread contains vouches from dozens of satisfied customers, who used the TA's refunding service.\n\nRefund fraud refers to the process of abusing a company\u2019s refund policy using social engineering techniques to receive a partial or complete refund on an order. Threat actors who offer this service are usually paid 7-20% of the order\u2019s value, and usually require a minimum of $15 per order to start the process. Given the commonness of the service, refund fraud may result in significant financial loss to organizations.",
                "environment": "Argos Demo",
                "impacts": [
                    "revenue_loss"
                ],
                "iocs": [],
                "modification_date": "2021-01-01T00:00:23",
                "publish_date": "2020-11-29T20:42:29",
                "recommendation": "CyberInt advises Apple to search their systems for refunds accepted in recent months, and try to cross-reference similarities and IOCs between the transactions. Such investigation can help identify potentially fraudulent patterns.\nAdditionally, as part of a full engagement, CyberInt can further investigate the TA in order to gain more information about their methods.",
                "ref_id": "ARG-16",
                "related_entities": [],
                "severity": "medium",
                "source": "mpgh.net",
                "source_category": "forum",
                "status": "closed",
                "tags": [],
                "targeted_brands": [
                    "Apple"
                ],
                "targeted_vectors": [
                    "business"
                ],
                "threat_actor": "Felix_dsp",
                "ticket_id": null,
                "title": "Fraudulent Refund Services Targeting Company",
                "type": "refund_fraud"
            },
            {
                "acknowledged_by": {
                    "email": "avital@cyberint.com"
                },
                "acknowledged_date": "2021-01-02T00:00:23",
                "alert_data": {
                    "tool_name": null
                },
                "analysis_report": null,
                "attachments": [
                    {
                        "id": 14,
                        "mimetype": "image/png",
                        "name": "Company Customer Payment Cards Offered for Sale.png"
                    }
                ],
                "category": "data",
                "closed_by": null,
                "closure_date": null,
                "closure_reason": null,
                "confidence": 100,
                "created_by": {
                    "email": "avital@cyberint.com"
                },
                "created_date": "2020-12-30T00:00:23",
                "description": "Cyberint detected payment cards belonging to Joe customers being offered for sale online for 18$. The cards' information, published by a threat actors named Dolly, includes the BIN number of the card, expiration date and CVV digits as well as some PII of the card owner.\nCompromised payment card details, especially when combined with exposed PII, can be purchased and abused by threat actors for illegitimate and fraudulent activities. Those, in turn, will result in chargeback costs for the bank and potential customer churn.",
                "environment": "Argos Demo",
                "impacts": [
                    "revenue_loss",
                    "brand_degradation",
                    "customer_churn",
                    "financial_penalties"
                ],
                "iocs": [],
                "modification_date": "2020-12-30T00:00:23",
                "publish_date": "2020-08-17T00:00:00",
                "recommendation": "Cyberint recommends Joe purchase one of the payment cards in order to then verify validity. Upon confirmation, Cyberint recommends cancelling the payment cards in order to prevent their abuse, and informing the card holders of the cancellation.\nCyberint can make the test purchase on behalf of the bank.",
                "ref_id": "ARG-1",
                "related_entities": [],
                "severity": "medium",
                "source": "bestvalid.onion",
                "source_category": "darknet",
                "status": "acknowledged",
                "tags": [],
                "targeted_brands": [],
                "targeted_vectors": [],
                "threat_actor": "Dolly",
                "ticket_id": null,
                "title": "Company Customer Payment Cards Offered for Sale",
                "type": "compromised_payment_cards"
            },
            {
                "acknowledged_by": {
                    "email": "avital@cyberint.com"
                },
                "acknowledged_date": "2021-01-02T00:00:23",
                "alert_data": {
                    "tool_name": null
                },
                "analysis_report": null,
                "attachments": [
                    {
                        "id": 186,
                        "mimetype": "image/png",
                        "name": "AAX's post with full link.png"
                    }
                ],
                "category": "data",
                "closed_by": null,
                "closure_date": null,
                "closure_reason": null,
                "confidence": 100,
                "created_by": {
                    "email": "avital@cyberint.com"
                },
                "created_date": "2020-12-30T00:00:23",
                "description": "Cyberint identified 40 accounts of Gucci customers being offered for sale in a hacking forum. It is unclear where the threat actors had obtained the accounts, but the thread been commented on by 20 interested buyers.\nThose are later abused by the buyers for account takeovers, to make fraudulent purchases on the victims\u2019 behalf. Account takeovers result in financial loss to the organization and may cause customer churn.",
                "environment": "Argos Demo",
                "impacts": [
                    "data_compromise",
                    "unauthorized_access",
                    "account_takeover",
                    "revenue_loss",
                    "brand_degradation",
                    "customer_churn",
                    "financial_penalties"
                ],
                "iocs": [],
                "modification_date": "2020-12-30T00:00:23",
                "publish_date": "2020-10-15T11:31:43",
                "recommendation": "Cyberint can contact the threat actor on behalf of Gucci, using an Avatar, in order to lure them into sharing how they had obtained the accounts. If relevant, Cyberint recommends Gucci consider purchasing a sample of the compromised accounts, to verify their validity and whether the rest of the batch could be worth purchasing as well.",
                "ref_id": "ARG-5",
                "related_entities": [],
                "severity": "medium",
                "source": "cracked.to",
                "source_category": "forum",
                "status": "acknowledged",
                "tags": [],
                "targeted_brands": [
                    "Gucci"
                ],
                "targeted_vectors": [
                    "customer"
                ],
                "threat_actor": "aax",
                "ticket_id": null,
                "title": "Company Customer Credentials Offered for Sale",
                "type": "compromised_customer_credentials"
            },
            {
                "acknowledged_by": {
                    "email": "avital@cyberint.com"
                },
                "acknowledged_date": "2020-12-28T00:00:23",
                "alert_data": {
                    "tool_name": null
                },
                "analysis_report": null,
                "attachments": [
                    {
                        "id": 249,
                        "mimetype": "image/png",
                        "name": "Argos automatic threat actor enrichment.png"
                    },
                    {
                        "id": 250,
                        "mimetype": "image/png",
                        "name": "The listing as appears on the PII marketplace.png"
                    }
                ],
                "category": "data",
                "closed_by": null,
                "closure_date": null,
                "closure_reason": null,
                "confidence": 100,
                "created_by": {
                    "email": "avital@cyberint.com"
                },
                "created_date": "2020-12-27T00:00:23",
                "description": "CyberInt detected the Social Security Number (SSN) of Google director John A. Smith being offered for sale on an online PII marketplace for $5. The SSN, alongside Someone\u2019s full Date of Birth (DOB), is redacted in the listing and should be unveiled once payment is made.\nAdditional investigation revealed that the associated addresses appeared in other online sources as well, which strengthens the suspicion that the PII indeed belongs to the Google executive (and not another person by the same name).  \nThe threat actor operating the marketplace, dubbed \u201cInfoDigger\u201d, is mainly active in notable Russian forums and the posts \u2013 most of them in Russian \u2013 are usually concerning accounts and PII for sale. The TA uses the Jabber address admin@infodig.is. \nSSN and DOB of American citizens can be abused for identify theft, which could impact one\u2019s credit score and result in fraudulent activities made on one\u2019s behalf.",
                "environment": "Argos Demo",
                "impacts": [
                    "data_compromise",
                    "unauthorized_access",
                    "account_takeover"
                ],
                "iocs": [],
                "modification_date": "2020-12-27T00:00:23",
                "publish_date": "2020-11-26T13:23:53",
                "recommendation": "CyberInt recommends Google purchase the listing in order to validate the authenticity of the information. (notice: once purchased, the item is not delisted from the marketplace and could be bought over and over by multiple customers.)\nShould the SSN turn out to be genuine, the affected employee should take the following measures:  \n1. Freeze their credit score at the main 3 credit bureaus: Equifax, Transunion and Experian.\n2. Monitor all bank, credit card and insurance statements for fraudulent transactions",
                "ref_id": "ARG-11",
                "related_entities": [],
                "severity": "high",
                "source": "",
                "source_category": "marketplace",
                "status": "acknowledged",
                "tags": [],
                "targeted_brands": [],
                "targeted_vectors": [
                    "employee"
                ],
                "threat_actor": "",
                "ticket_id": null,
                "title": "Company Executive PII Offered for Sale",
                "type": "compromised_pii"
            },
            {
                "acknowledged_by": {
                    "email": "avital@cyberint.com"
                },
                "acknowledged_date": "2020-12-28T00:00:23",
                "alert_data": {
                    "tool_name": null
                },
                "analysis_report": null,
                "attachments": [
                    {
                        "id": 254,
                        "mimetype": "image/png",
                        "name": "Argos detection.png"
                    }
                ],
                "category": "attackware",
                "closed_by": null,
                "closure_date": null,
                "closure_reason": null,
                "confidence": 100,
                "created_by": {
                    "email": "avital@cyberint.com"
                },
                "created_date": "2020-12-27T00:00:23",
                "description": "Argos\u2122 detected a configuration file (\u201cconfig\u201d) and method targeting Quidco, offered for sale on a popular fraudsters\u2019 forum.\nThe config offered by the TA is likely intended to be used on any of the popular \"credential stuffing\" attack tools (like SentryMBA or OpenBullet). Such tools tests stolen credentials (\u201ccombos\u201d) against websites' authentication mechanism; the configuration file navigates the unique characteristics of the targeted site so that the attack can continue longer without getting blocked.\nThe threat actor further offers to supply several users' accounts for testing before purchasing the config, and shares a Telegram account for conact: @husslerj\nIn successful credentials\u2019 stuffing attacks, masses of customers\u2019 accounts can be breached, resulting in a surge of fraudulent transactions.",
                "environment": "Argos Demo",
                "impacts": [
                    "account_takeover",
                    "user_data_compromise",
                    "brand_degradation",
                    "financial_penalties"
                ],
                "iocs": [],
                "modification_date": "2020-12-27T00:00:23",
                "publish_date": "2020-09-13T18:50:00",
                "recommendation": "Cyberint can approach the threat actor using an avatar and attempt to gain additional information on how the config file works and what vulnerabilities it may be exploiting on Quidco's website; we could also try to obtain the already compromised accounts the TA possesses. Upon request, Cyberint can purchase the config on behalf of Quidco.\nIn general, CyberInt recommends Quidco implement anti-automation tools on the login and registration pages of its website.\nIn addition, implementing CAPTCHA or multi-factor authentication mechanisms should block the vast majority of automated attack tools.",
                "ref_id": "ARG-12",
                "related_entities": [],
                "severity": "high",
                "source": null,
                "source_category": "forum",
                "status": "acknowledged",
                "tags": [],
                "targeted_brands": [
                    "Quidco"
                ],
                "targeted_vectors": [
                    "customer"
                ],
                "threat_actor": "logicarsenal",
                "ticket_id": null,
                "title": "Credential Stuffing Tool Targeting Company",
                "type": "automated_attack_tools"
            },
            {
                "acknowledged_by": null,
                "acknowledged_date": null,
                "alert_data": {
                    "a_record": "1.2.3.4",
                    "detection_reasons": [
                        "url_mentioned_assets_or_twists",
                        "similar_logo_detected"
                    ],
                    "ip_reputation": "unknown",
                    "mx_records": [
                        "1.2.3.4"
                    ],
                    "registrar": "Namecheap Inc.",
                    "site_status": "active",
                    "url": "http://chipotlevouchers.com/index.html",
                    "url_reputation": "malicious",
                    "whois_created_date": 1587643500
                },
                "analysis_report": {
                    "id": 34,
                    "mimetype": "application/pdf",
                    "name": "Expert Analysis - Brand Abusing Website Impersonating Company.pdf"
                },
                "attachments": [],
                "category": "brand",
                "closed_by": null,
                "closure_date": null,
                "closure_reason": null,
                "confidence": 100,
                "created_by": {
                    "email": "avital@cyberint.com"
                },
                "created_date": "2020-12-24T00:00:23",
                "description": "Cyberint identified a suspicious website abusing Chipotle\u2019s brand name and logo, hosted on the following URL:\nhttp://chipotlevouchers.com/index.html\nWhile the website does not contain any user input form at the moment, within days it may evolve into a fully-realized phishing website, which could target company employees, customers or vendors and steal their PII. Furthermore, the domain is currently available for sale, which could allow anyone to purchase this existing infrastructure.",
                "environment": "Argos Demo",
                "impacts": [
                    "brand_degradation",
                    "customer_churn"
                ],
                "iocs": [],
                "modification_date": "2020-12-24T00:00:23",
                "publish_date": "2020-11-26T13:11:09",
                "recommendation": "Cyberint advises Chipotle to approach the website owner at the address: 1e6cec9b15354d3d95dab5381bc8a364.protect@whoisguard.com and request they remove the brand abusing content from there; should that not yield results, Chipotle may request the website be taken down (DMCA request).\nIt is also recommended to later purchase the domain (UDRP).",
                "ref_id": "ARG-10",
                "related_entities": [],
                "severity": "medium",
                "source": "",
                "source_category": "online_protection",
                "status": "open",
                "tags": [],
                "targeted_brands": [
                    "Chipotle"
                ],
                "targeted_vectors": [
                    "customer"
                ],
                "threat_actor": "",
                "ticket_id": null,
                "title": "Brand Abusing Website Impersonating Company",
                "type": "impersonation"
            },
            {
                "acknowledged_by": {
                    "email": "avital@cyberint.com"
                },
                "acknowledged_date": "2020-12-23T00:00:23",
                "alert_data": {
                    "domain": "mcdonalds.com"
                },
                "analysis_report": null,
                "attachments": [],
                "category": "vulnerabilities",
                "closed_by": {
                    "email": "avital@cyberint.com"
                },
                "closure_date": "2020-12-23T00:00:23",
                "closure_reason": "resolved",
                "confidence": 100,
                "created_by": {
                    "email": "avital@cyberint.com"
                },
                "created_date": "2020-12-22T00:00:23",
                "description": "Cyberint found that McDonald's main domain, mcdonalds.com, lacks DMARC record, which renders them vulnerable to spoofing.\nDMARC is an email authentication, policy, and reporting protocol, which allows administrators to specify which hosts can send emails on behalf of a given domain.\n\"Spoofable\" domains are often used for:\n1. Phishing campaigns targeting customers, which may cause churn and damage the brand reputation.\n2. Phishing campaigns targeting employees, which might spread malware within the organization's network, as well as access internal information.",
                "environment": "Argos Demo",
                "impacts": [
                    "data_compromise",
                    "unauthorized_access",
                    "brand_degradation"
                ],
                "iocs": [],
                "modification_date": "2020-12-22T00:00:23",
                "publish_date": "2020-11-23T12:42:20",
                "recommendation": "Cyberint recommends McDonald's configure a DMARC record on its main domain and apply an email security alignment process.",
                "ref_id": "ARG-18",
                "related_entities": [],
                "severity": "high",
                "source": "",
                "source_category": "my_digital_presence",
                "status": "closed",
                "tags": [],
                "targeted_brands": [
                    "McDonald's"
                ],
                "targeted_vectors": [
                    "business",
                    "customer",
                    "employee"
                ],
                "threat_actor": "",
                "ticket_id": null,
                "title": "Missing Company Domain DMARC Records Detected",
                "type": "email_security_issues"
            },
            {
                "acknowledged_by": {
                    "email": "avital@cyberint.com"
                },
                "acknowledged_date": "2020-12-21T00:00:23",
                "alert_data": {
                    "tool_name": null
                },
                "analysis_report": {
                    "id": 28,
                    "mimetype": "application/pdf",
                    "name": "Expert Analysis - Company Product Unauthorized Resale.pdf"
                },
                "attachments": [
                    {
                        "id": 253,
                        "mimetype": "image/png",
                        "name": "Snippet from Zambrana's Facebook page.png"
                    }
                ],
                "category": "brand",
                "closed_by": null,
                "closure_date": null,
                "closure_reason": null,
                "confidence": 100,
                "created_by": {
                    "email": "avital@cyberint.com"
                },
                "created_date": "2020-12-20T00:00:23",
                "description": "Cyberint detected a potential threat actress offering PayMaya cards for sale on Facebook. The TA, Rosie Zambrana, seems to operate through one main Facebook pages:\nhttps://www.facebook.com/Negosyofree/\n\nUnauthorized resale of PayMaya cards may violate the company\u2019s terms of use, resulting in financial loss to PayMaya and brand abuse which could lead to customer churn.",
                "environment": "Argos Demo",
                "impacts": [
                    "revenue_loss",
                    "brand_degradation",
                    "customer_churn"
                ],
                "iocs": [],
                "modification_date": "2020-12-20T00:00:23",
                "publish_date": "2020-11-25T16:34:00",
                "recommendation": "Cyberint recommends PayMaya validate whether Zambrana is a legitimate reseller of its cards. If not, the company should remove the brand-abusing content from Facebook and consider taking additional legal measures against the abuser. Upon request, Cyberint can perform the takedown on behalf of PayMaya.",
                "ref_id": "ARG-13",
                "related_entities": [],
                "severity": "medium",
                "source": "facebook.com",
                "source_category": "social_network",
                "status": "acknowledged",
                "tags": [],
                "targeted_brands": [
                    "Paymaya"
                ],
                "targeted_vectors": [
                    "business"
                ],
                "threat_actor": "@negosyofree",
                "ticket_id": null,
                "title": "Company Product Unauthorized Resale",
                "type": "unauthorized_trading"
            },
            {
                "acknowledged_by": null,
                "acknowledged_date": null,
                "alert_data": {
                    "additional_technologies_detected": null,
                    "cves": null,
                    "ip": "69.10.19.249",
                    "port": 23,
                    "port_description": "Telnet is a program that enables to remotely access a machine. The communication passing through telnet is in the form of unencrypted clear text, including user name and passwords used for the remote access.",
                    "service": "Telnet",
                    "service_version": null
                },
                "analysis_report": null,
                "attachments": [],
                "category": "vulnerabilities",
                "closed_by": null,
                "closure_date": null,
                "closure_reason": null,
                "confidence": 100,
                "created_by": {
                    "email": "avital@cyberint.com"
                },
                "created_date": "2020-12-17T00:00:23",
                "description": "Argos\u2122 detected a potentially exploitable open port on an IP address belonging to IGN. The IP address 69.10.19.249 was identified as part of a netblock that was registered by a company email address.\n\nIn general, open ports may be used by an attacker to perform an initial reconnaissance and scan the organization externally, in order to figure out which ports are open. Some open ports are vulnerable and can pose a risk to the organization; an attacker can exploit these open ports for malicious purposes in order to gain access to the organization.",
                "environment": "Argos Demo",
                "impacts": [
                    "data_compromise",
                    "unauthorized_access",
                    "financial_penalties"
                ],
                "iocs": [],
                "modification_date": "2020-12-17T00:00:23",
                "publish_date": null,
                "recommendation": "Cyberint advises blocking any use of unnecessary ports. Cyberint recommends IGN the following mitigation steps:\n1. Unnecessary ports should be disabled.\n2. Necessary open ports that do not provide a public service should be enforced for appropriate authentication.",
                "ref_id": "ARG-9",
                "related_entities": [],
                "severity": "medium",
                "source": "",
                "source_category": "my_digital_presence",
                "status": "open",
                "tags": [],
                "targeted_brands": [
                    "IGN"
                ],
                "targeted_vectors": [],
                "threat_actor": "",
                "ticket_id": null,
                "title": "Exploitable Port on Company Server Detected",
                "type": "exploitable_ports"
            },
            {
                "acknowledged_by": {
                    "email": "avital@cyberint.com"
                },
                "acknowledged_date": "2020-12-16T00:00:23",
                "alert_data": {
                    "tool_name": null
                },
                "analysis_report": null,
                "attachments": [],
                "category": "phishing",
                "closed_by": {
                    "email": "avital@cyberint.com"
                },
                "closure_date": "2020-12-16T00:00:23",
                "closure_reason": "resolved",
                "confidence": 100,
                "created_by": {
                    "email": "avital@cyberint.com"
                },
                "created_date": "2020-12-15T00:00:23",
                "description": "Cyberint identified a phishing email targeting HSBC employees. The email impersonates as sent from accounts@hsbc.com, while after an analysis of the email header, the sender appears to be user@email.com. The message encourages the recipients to open an attachment, a malicious .ace file.\nkrasnoyarsk.su seems to be a legitimate domain, therefore it was presumably abused by the threat actor easily due to it's lack of DMARC and SPF records.\nPhishing email campaigns, if successful, can result in data loss and further proliferation of malware within a company's systems. ",
                "environment": "Argos Demo",
                "impacts": [
                    "brand_degradation",
                    "account_takeover",
                    "user_data_compromise",
                    "data_compromise",
                    "unauthorized_access"
                ],
                "iocs": [],
                "modification_date": "2020-12-15T00:00:23",
                "publish_date": "2020-11-20T03:43:27",
                "recommendation": "Cyberint advises HSBC to verify that no internal data has been exposed in response to the email address; a compromise assessment may be needed.\nIn addition, it is highly recommended to educate the organizations employees against the dangers of phishing attacks targeting them.",
                "ref_id": "ARG-17",
                "related_entities": [],
                "severity": "high",
                "source": "argos.1",
                "source_category": "antivirus_repository",
                "status": "closed",
                "tags": [],
                "targeted_brands": [
                    "HSBC"
                ],
                "targeted_vectors": [
                    "employee"
                ],
                "threat_actor": "",
                "ticket_id": null,
                "title": "Email Phishing Campaign Targeting Company",
                "type": "phishing_email"
            },
            {
                "acknowledged_by": {
                    "email": "avital@cyberint.com"
                },
                "acknowledged_date": "2020-12-08T00:00:23",
                "alert_data": {
                    "application": null,
                    "csv": {
                        "id": 294,
                        "mimetype": "text/csv",
                        "name": "Credentials Details Template CSV.csv"
                    },
                    "designated_url": "https://signin.ebay.com/ws/ebayisapi.dll"
                },
                "analysis_report": null,
                "attachments": [],
                "category": "data",
                "closed_by": {
                    "email": "avital@cyberint.com"
                },
                "closure_date": "2020-12-08T00:00:23",
                "closure_reason": "resolved",
                "confidence": 100,
                "created_by": {
                    "email": "avital@cyberint.com"
                },
                "created_date": "2020-12-07T00:00:23",
                "description": "CyberInt detected breached credentials of several eBay customers, which were uploaded to an anti-virus repository. The credentials seem to have been obtained through malware, sending user inputs to the operator, and the various credentials were logged in the uploaded .txt files. As such, the file contains users\u2019 credentials not only for ebay.com but for other websites as well.\nBreached customers credentials may be used by Threat Actors to carry out fraudulent transactions on their behalf, exposing eBay to both financial impact and legal claims.",
                "environment": "Argos Demo",
                "impacts": [
                    "data_compromise",
                    "unauthorized_access",
                    "account_takeover",
                    "revenue_loss",
                    "brand_degradation",
                    "customer_churn",
                    "financial_penalties"
                ],
                "iocs": [],
                "modification_date": "2020-12-07T00:00:23",
                "publish_date": "2020-11-30T01:23:51",
                "recommendation": "1. CyberInt recommends enforcing password reset on the compromised accounts.\n2. In addition, CyberInt advises eBay to investigate internally whether any of the accounts have been involved in fraudulent transactions, at least up to the time of detection. In case the accounts were involved in any fraudulent activity, it is recommended to identify and extract relevant IOC\u2019s where possible and monitor them within the company's systems.\n3. To reduce the chance of customer account takeovers by TAs, Cyberint recommends eBay implement MFA and CAPTCHA mechanisms. The former will help set another obstacle for a TA trying to abuse the account, and the latter can help blocking credentials-stuffing tools.",
                "ref_id": "ARG-14",
                "related_entities": [],
                "severity": "high",
                "source": "argos.1",
                "source_category": "antivirus_repository",
                "status": "closed",
                "tags": [],
                "targeted_brands": [],
                "targeted_vectors": [],
                "threat_actor": "",
                "ticket_id": null,
                "title": "Company Customer Credentials Exposed",
                "type": "compromised_customer_credentials"
            },
            {
                "acknowledged_by": {
                    "email": "avital@cyberint.com"
                },
                "acknowledged_date": "2020-12-04T00:00:23",
                "alert_data": {
                    "tool_name": null
                },
                "analysis_report": null,
                "attachments": [],
                "category": "vulnerabilities",
                "closed_by": null,
                "closure_date": null,
                "closure_reason": null,
                "confidence": 100,
                "created_by": {
                    "email": "avital@cyberint.com"
                },
                "created_date": "2020-12-03T00:00:23",
                "description": "Cyberint identified a report on OpenBugBouny where a security researcher claims to have reported to Barclays on a Cross-Site Scripting (XSS) vulnerability on its website, help.barclaycard.co.uk. The researcher, who goes by the nickname \"Sprachlos\", is well acclaimed on the website and has helped patch over 60 uvlnerabilities.\nThe researcher's profile is https://www.openbugbounty.org/researchers/Sprachlos/ and their email address is goktug__kaya@outlook.com.\n\nAccording to OBB's standards, the researcher may publicly disclose the details of the vulnerability on December 11, 2020.\n\nXSS attacks are a type of injection, in which malicious scripts are injected into otherwise benign and trusted websites. An attacker can use XSS to send a malicious script to an unsuspecting user. The end user\u2019s browser has no way to know that the script should not be trusted, and will execute the script. Because it thinks the script came from a trusted source, the malicious script can access any cookies, session tokens, or other sensitive information retained by the browser and used with that site.",
                "environment": "Argos Demo",
                "impacts": [
                    "data_compromise",
                    "unauthorized_access"
                ],
                "iocs": [],
                "modification_date": "2020-12-03T00:00:23",
                "publish_date": "2020-11-11T19:15:00",
                "recommendation": "Barclays should check internally whether a report on a vulnerability on its website has been made over the past few days. If so, Barclays should operate to patch the vulnerability and mitigate the issue before it is explicitly published.\nIn case no such report is identified, it is recommended to approach the researcher Sprachlos directly through the email address they had supplied of via OpenBugBounty, and collaborate with them for swift and effective remediation of the vulnerability.",
                "ref_id": "ARG-7",
                "related_entities": [],
                "severity": "low",
                "source": "openbugbounty.org",
                "source_category": "deface_site",
                "status": "acknowledged",
                "tags": [],
                "targeted_brands": [],
                "targeted_vectors": [],
                "threat_actor": "Sprachlos",
                "ticket_id": null,
                "title": "Potentially Exploitable Web Application Vulnerability Detected",
                "type": "website_vulnerabilities"
            },
            {
                "acknowledged_by": {
                    "email": "hadas@cyberint.com"
                },
                "acknowledged_date": "2020-11-30T13:20:20",
                "alert_data": {
                    "csv": {
                        "id": 161,
                        "mimetype": "text/csv",
                        "name": "Credentials Details CSV.csv"
                    },
                    "domain": "maindomain.com",
                    "total_credentials": 99,
                    "total_first_seen": 30
                },
                "analysis_report": null,
                "attachments": [],
                "category": "data",
                "closed_by": null,
                "closure_date": null,
                "closure_reason": null,
                "confidence": 100,
                "created_by": {
                    "email": "dorin@cyberint.com"
                },
                "created_date": "2020-11-18T12:46:05",
                "description": "Argos detected compromised credentials of employees which were shared online.\n\nIn May 2020, the online marketplace for independent artists Minted suffered a data breach that exposed 4.4M unique customer records subsequently sold on a dark web marketplace. The exposed data also included names, physical addresses, phone numbers and passwords stored as bcrypt hashes. The data was provided to HIBP by dehashed.com.\n\nCompromised credentials of employees can be utilized by Threat Actors in attempts to access internal systems and information of the company.\n\nIn addition, as users often reuse their passwords among several online platforms, such breaches may cause the disclosure of the employee accounts credentials of the involved employees. Compromised credentials of employees can be utilized by Threat Actors in attempts to access to internal systems and information of the company.",
                "environment": "Argos Demo S 10",
                "impacts": [
                    "data_compromise",
                    "unauthorized_access",
                    "account_takeover"
                ],
                "iocs": [],
                "modification_date": "2020-11-30T13:23:20",
                "publish_date": null,
                "recommendation": "Cyberint recommends to check whether the accounts are valid and belong to current employees. If so, the employees should be informed, and the passwords should be reset immediately.\n\nIn general, employees should be instructed not to use their organizational credentials for personal online activities and platforms.",
                "ref_id": "ADS10-10",
                "related_entities": [],
                "severity": "very_high",
                "source": "blogspot",
                "source_category": "my_digital_presence",
                "status": "acknowledged",
                "tags": [
                    "Finance Team",
                    "Sensitive Information"
                ],
                "targeted_brands": [],
                "targeted_vectors": [],
                "threat_actor": "",
                "ticket_id": null,
                "title": "Company Employee Corporate Credentials Exposed",
                "type": "compromised_employee_credentials"
            },
            {
                "acknowledged_by": null,
                "acknowledged_date": null,
                "alert_data": {
                    "a_record": "129.146.184.83",
                    "detection_reasons": null,
                    "has_ssl_certificate": false,
                    "ip_reputation": "malicious",
                    "mx_records": null,
                    "nameservers": null,
                    "registrant_email": null,
                    "registrant_name": null,
                    "registrar": "NameSilo, LLC",
                    "requests_user_details": true,
                    "screenshot": {
                        "id": 159,
                        "mimetype": "image/png",
                        "name": "Argos Screenshot of the Phishing Website.png"
                    },
                    "site_status": null,
                    "url": "http://supportcenter-ee.com/banks/bank.barclays.co.uk",
                    "url_reputation": null,
                    "whois_created_date": "2020-10-06T11:46:00+00:00",
                    "whois_record": null
                },
                "analysis_report": {
                    "id": 16,
                    "mimetype": "application/pdf",
                    "name": "Expert Analysis - Active Phishing Website Targeting Company.pdf"
                },
                "attachments": [
                    {
                        "id": 158,
                        "mimetype": "image/png",
                        "name": "Forensic Canvas Investigation of the Phishing Website.png"
                    }
                ],
                "category": "phishing",
                "closed_by": null,
                "closure_date": null,
                "closure_reason": null,
                "confidence": 100,
                "created_by": {
                    "email": "dorin@cyberint.com"
                },
                "created_date": "2020-11-18T12:54:07",
                "description": "CyberInt detected an active phishing website impersonating the main login page while abusing the brand\u2019s name, logo and photos.\nThe website contains login, registration and checkout forms, where unsuspecting victims could be lured to fill in their PII, credentials and payment details.\nPhishing websites such as the above are often used by attackers to obtain users' credentials and PII. This information can be utilized to take over customers' accounts, causing customer churn and damage to the brand's reputation.",
                "environment": "Argos Demo S 10",
                "impacts": [
                    "brand_degradation",
                    "account_takeover",
                    "user_data_compromise",
                    "data_compromise",
                    "unauthorized_access"
                ],
                "iocs": [
                    {
                        "type": "domain",
                        "value": "supportcenter-ee.com"
                    },
                    {
                        "type": "ip",
                        "value": "129.146.184.83"
                    },
                    {
                        "type": "url",
                        "value": "http://supportcenter-ee.com/banks/bank.barclays.co.uk"
                    }
                ],
                "modification_date": "2020-11-23T16:00:09",
                "publish_date": null,
                "recommendation": "CyberInt recommends to take down the site; upon request, CyberInt can submit the take down request on behalf of the company.",
                "ref_id": "ADS10-11",
                "related_entities": [],
                "severity": "very_high",
                "source": "",
                "source_category": "online_protection",
                "status": "open",
                "tags": [
                    "Finance Team"
                ],
                "targeted_brands": [],
                "targeted_vectors": [],
                "threat_actor": "",
                "ticket_id": null,
                "title": "Active Phishing Website Targeting Company",
                "type": "phishing_website"
            },
            {
                "acknowledged_by": null,
                "acknowledged_date": null,
                "alert_data": {
                    "a_record": "1.2.3.4",
                    "has_ssl_certificate": false,
                    "ip_reputation": "malicious",
                    "nameservers": [
                        "NS3.DREAMHOST.COM",
                        "NS12.DREAMHOST.COM",
                        "NS1.DREAMHOST.COM"
                    ],
                    "registrar": "DreamHost, LLC",
                    "requests_user_details": true,
                    "site_status": "active",
                    "url": "website.com",
                    "url_reputation": "malicious",
                    "whois_created_date": 1605564000,
                    "whois_record": "   Domain Name: BN-ACCESO-WEB.COM\n   Registry Domain ID: 2561654023_DOMAIN_COM-VRSN\n   Registrar WHOIS Server: whois.dreamhost.com\n   Registrar URL: website.com\n   Updated Date: 2020-09-23T20:08:57Z\n   Creation Date: 2020-09-23T20:08:57Z\n   Registry Expiry Date: 2021-09-23T20:08:57Z\n   Registrar: DreamHost, LLC\n   Registrar IANA ID: 431\n   Registrar Abuse Contact Email:\n   Registrar Abuse Contact Phone:\n   Domain Status: clientTransferProhibited https://icann.org/epp#clientTransferProhibited\n   Name Server: NS1.DREAMHOST.COM\n   Name Server: NS2.DREAMHOST.COM\n   Name Server: NS3.DREAMHOST.COM\n   DNSSEC: unsigned"
                },
                "analysis_report": null,
                "attachments": [],
                "category": "phishing",
                "closed_by": null,
                "closure_date": null,
                "closure_reason": null,
                "confidence": 100,
                "created_by": {
                    "email": "dorin@cyberint.com"
                },
                "created_date": "2020-11-18T12:12:44",
                "description": "CyberInt detected an active phishing website impersonating the login page while abusing the brand\u2019s name, logo and photos.\nThe website contains login, registration and checkout forms, where unsuspecting victims could be lured to fill in their PII, credentials and payment details.\nPhishing websites such as the above are often used by attackers to obtain users' credentials and PII. This information can be utilized to take over customers' accounts, causing customer churn and damage to the brand's reputation.",
                "environment": "Argos Demo S 10",
                "impacts": [
                    "brand_degradation",
                    "account_takeover",
                    "user_data_compromise",
                    "data_compromise",
                    "unauthorized_access"
                ],
                "iocs": [
                    {
                        "type": "domain",
                        "value": "bn-acceso-web.com"
                    },
                    {
                        "type": "ip",
                        "value": "1.2.3.4"
                    }
                ],
                "modification_date": "2020-11-19T12:57:16",
                "publish_date": null,
                "recommendation": "CyberInt recommends to take down the site; upon request, CyberInt can submit the take down request on behalf of the company.",
                "ref_id": "ADS10-1",
                "related_entities": [],
                "severity": "very_high",
                "source": "Phishing Detection",
                "source_category": "online_protection",
                "status": "open",
                "tags": [
                    "Phishing",
                    "Phishing Website"
                ],
                "targeted_brands": [],
                "targeted_vectors": [],
                "threat_actor": "",
                "ticket_id": null,
                "title": "Active Phishing Website Targeting Company",
                "type": "phishing_website"
            },
            {
                "acknowledged_by": {
                    "email": "hadas@cyberint.com"
                },
                "acknowledged_date": "2020-11-19T09:57:51",
                "alert_data": {
                    "author_email_address": "user@email.com",
                    "code_leak_sample": "<Sample code>",
                    "exposed_code_link": "website.com"
                },
                "analysis_report": null,
                "attachments": [],
                "category": "data",
                "closed_by": null,
                "closure_date": null,
                "closure_reason": null,
                "confidence": 100,
                "created_by": {
                    "email": "dorin@cyberint.com"
                },
                "created_date": "2020-11-18T12:27:59",
                "description": "Argos detected configuration code publicly available online. The code was detected as internal according to several indicators. The code was pasted on November 6, 2020 and uploaded by an employee who has access to the information.",
                "environment": "Argos Demo S 10",
                "impacts": [
                    "data_compromise",
                    "competitive_advantage_loss"
                ],
                "iocs": [],
                "modification_date": "2020-11-19T09:57:51",
                "publish_date": null,
                "recommendation": "Cyberint recommends to check whether the code includes sensitive internal information. If so, it is recommended to approach the hosting provider of the repository and request to remove the sensitive content from the website. Upon request, Cyberint can request the takedown of the content.\n\nAdditionally, it is recommended to raise employees' awareness regarding the risks of internal code exposure.",
                "ref_id": "ADS10-6",
                "related_entities": [],
                "severity": "low",
                "source": "",
                "source_category": "code_repository",
                "status": "acknowledged",
                "tags": [],
                "targeted_brands": [],
                "targeted_vectors": [],
                "threat_actor": "",
                "ticket_id": null,
                "title": "Company Source Code Exposed",
                "type": "internal_information_disclosure"
            },
            {
                "acknowledged_by": {
                    "email": "hadas@cyberint.com"
                },
                "acknowledged_date": "2020-11-19T09:57:20",
                "alert_data": {
                    "tool_name": null
                },
                "analysis_report": null,
                "attachments": [],
                "category": "phishing",
                "closed_by": {
                    "email": "hadas@cyberint.com"
                },
                "closure_date": "2020-11-19T09:57:20",
                "closure_reason": "resolved",
                "confidence": 100,
                "created_by": {
                    "email": "dorin@cyberint.com"
                },
                "created_date": "2020-11-18T12:59:59",
                "description": "CyberInt detected an phishing email targeting employees while abusing the brand\u2019s name, logo and photos.",
                "environment": "Argos Demo S 10",
                "impacts": [
                    "brand_degradation",
                    "account_takeover",
                    "user_data_compromise",
                    "data_compromise",
                    "unauthorized_access"
                ],
                "iocs": [],
                "modification_date": "2020-11-19T09:57:20",
                "publish_date": null,
                "recommendation": "CyberInt recommends to track the sender and block any related IOCs.",
                "ref_id": "ADS10-12",
                "related_entities": [],
                "severity": "high",
                "source": "",
                "source_category": "code_repository",
                "status": "closed",
                "tags": [
                    "Credentials",
                    "Data Dump",
                    "Sensitive Information"
                ],
                "targeted_brands": [],
                "targeted_vectors": [],
                "threat_actor": "",
                "ticket_id": null,
                "title": "Email Phishing Campaign Targeting Company",
                "type": "phishing_email"
            },
            {
                "acknowledged_by": {
                    "email": "hadas@cyberint.com"
                },
                "acknowledged_date": "2020-11-18T15:13:14",
                "alert_data": {
                    "tool_name": null
                },
                "analysis_report": null,
                "attachments": [],
                "category": "data",
                "closed_by": {
                    "email": "hadas@cyberint.com"
                },
                "closure_date": "2020-11-18T15:13:14",
                "closure_reason": "resolved",
                "confidence": 100,
                "created_by": {
                    "email": "dorin@cyberint.com"
                },
                "created_date": "2020-11-18T12:24:47",
                "description": "Argos\u2122 detected emails sent from employees\u2019 mailbox to vendor, which were scanned to an anti-virus repository. The mails are labeled as \u201cauto generated\". ",
                "environment": "Argos Demo S 10",
                "impacts": [
                    "data_compromise",
                    "competitive_advantage_loss"
                ],
                "iocs": [],
                "modification_date": "2020-11-18T15:13:14",
                "publish_date": null,
                "recommendation": "Cyberint recommends to inform the affected employees that their files and email communications have been publicly disclosed. Additionally, Cyberint recommends to contact the vendor and verify which side of the correspondence is responsible for the scanning. It is advised raising employees\u2019 awareness regarding sharing of internal files, as it can lead to social engineering and fraud attempts.\nUpon request, Cyberint can have the files removed at their source, in order to prevent malicious usage of the information it contains",
                "ref_id": "ADS10-5",
                "related_entities": [],
                "severity": "medium",
                "source": null,
                "source_category": "antivirus_repository",
                "status": "closed",
                "tags": [
                    "Sensitive Information",
                    "Vendor Risk"
                ],
                "targeted_brands": [],
                "targeted_vectors": [],
                "threat_actor": "",
                "ticket_id": null,
                "title": "Company Internal Email Correspondence Exposed",
                "type": "internal_information_disclosure"
            },
            {
                "acknowledged_by": {
                    "email": "hadas@cyberint.com"
                },
                "acknowledged_date": "2020-11-18T15:12:39",
                "alert_data": {
                    "csv": {
                        "id": 156,
                        "mimetype": "text/csv",
                        "name": "Domains Details CSV.csv"
                    },
                    "number_of_domains": 26
                },
                "analysis_report": {
                    "id": 18,
                    "mimetype": "application/pdf",
                    "name": "Expert Analysis - Active Phishing Website Targeting Company.pdf"
                },
                "attachments": [],
                "category": "phishing",
                "closed_by": null,
                "closure_date": null,
                "closure_reason": null,
                "confidence": 100,
                "created_by": {
                    "email": "dorin@cyberint.com"
                },
                "created_date": "2020-11-18T12:35:57",
                "description": "Argos\u2122 has detected recently registered lookalike domains which highly resembles the main domain name pattern. ",
                "environment": "Argos Demo S 10",
                "impacts": [
                    "brand_degradation",
                    "account_takeover",
                    "user_data_compromise",
                    "data_compromise",
                    "unauthorized_access"
                ],
                "iocs": [],
                "modification_date": "2020-11-18T15:12:39",
                "publish_date": null,
                "recommendation": "Cyberint recommends to take these steps:\n\n1. Take the domains down by filing a UDRP legal complaint due to trademark abuse.\n2. Once suspended, consider purchasing the domains to prevent any future phishing attempts.",
                "ref_id": "ADS10-8",
                "related_entities": [],
                "severity": "medium",
                "source": "",
                "source_category": "online_protection",
                "status": "acknowledged",
                "tags": [
                    "Phishing",
                    "Squatting"
                ],
                "targeted_brands": [],
                "targeted_vectors": [],
                "threat_actor": "",
                "ticket_id": null,
                "title": "Look-Alike Domain Potentially Targeting Company",
                "type": "lookalike_domain"
            },
            {
                "acknowledged_by": {
                    "email": "dorin@cyberint.com"
                },
                "acknowledged_date": "2020-11-18T12:58:37",
                "alert_data": {
                    "tool_name": null
                },
                "analysis_report": null,
                "attachments": [],
                "category": "vulnerabilities",
                "closed_by": null,
                "closure_date": null,
                "closure_reason": null,
                "confidence": 30,
                "created_by": {
                    "email": "dorin@cyberint.com"
                },
                "created_date": "2020-11-18T12:34:15",
                "description": "Argos\u2122 has detected an XSS vulnerability on the domain, which was reported to openbugbounty.org on October 9, 2020 by a security researcher. According to OpenBugBounty, the details were reported on October 9, 2020. It was also mentioned that the public disclosure of the vulnerability\u2019s details is scheduled for January 7, 2021.\n\nXSS refers to client-side code injection attack wherein an attacker can execute malicious scripts into a legitimate website. By leveraging XSS, an attacker would exploit a vulnerability within a website that the victim would visit, essentially using the vulnerable website as a vehicle to deliver a malicious script to the victim\u2019s browser.\n\nFor an XSS attack to take place, the vulnerable website needs to directly include user input in its pages. An attacker can then insert a string that will be used within the web page and treated as code by the victim\u2019s browser.",
                "environment": "Argos Demo S 10",
                "impacts": [
                    "data_compromise",
                    "unauthorized_access"
                ],
                "iocs": [],
                "modification_date": "2020-11-18T12:58:37",
                "publish_date": null,
                "recommendation": "Cyberint recommends to investigate the full vulnerability report sent to it and mitigate the issue within the private disclosure time frame. Upon further agreement, Cyberint\u2019s penetration testing team can operate to examine the website from a technical perspective.\n\nIn order to prevent any future exploitation of XSS vulnerabilities, Cyberint advises to validate all user-controlled data including server-side and client-side, and to assure that all user data be encoded when returned in the HTML page.",
                "ref_id": "ADS10-7",
                "related_entities": [],
                "severity": "very_high",
                "source": "openbugbounty.org",
                "source_category": "code_repository",
                "status": "acknowledged",
                "tags": [
                    "Vulnerabilities",
                    "XSS"
                ],
                "targeted_brands": [],
                "targeted_vectors": [],
                "threat_actor": "ravisdp1004",
                "ticket_id": null,
                "title": "Web Application Vulnerability Exploit Published",
                "type": "website_vulnerabilities"
            },
            {
                "acknowledged_by": {
                    "email": "dorin@cyberint.com"
                },
                "acknowledged_date": "2020-11-18T12:58:33",
                "alert_data": {
                    "tool_name": null
                },
                "analysis_report": {
                    "id": 17,
                    "mimetype": "application/pdf",
                    "name": "Expert Analysis - Active Phishing Website Targeting Company.pdf"
                },
                "attachments": [],
                "category": "phishing",
                "closed_by": null,
                "closure_date": null,
                "closure_reason": null,
                "confidence": 100,
                "created_by": {
                    "email": "dorin@cyberint.com"
                },
                "created_date": "2020-11-18T12:22:06",
                "description": "Argos\u2122 detected a phishing campaign for emails credentials hosted on the following domain:\n- https://at.com.bxr/.../upgrade/index.php?\n\nThe URL hosts an email login interface titled \"Email Security : For\", while the rest of the title is filled with the victim's email address. The page is usually detected when the victim's address is already inserted in the Username field. This happens automatically when the address is added to the URL, as shown in the example below taken from Argos\u2122 original detection.\n\nIt is assumed that the page was generated using a phishing kit and that the campaign\u2019s purpose is obtaining credentials\nof different email accounts. It is believed that the TA behinds it generates the URL, adding a different address each time.\n\nA platform through which the victims are exposed to the campaign\u2019s URL was not detected.",
                "environment": "Argos Demo S 10",
                "impacts": [
                    "brand_degradation",
                    "account_takeover",
                    "user_data_compromise"
                ],
                "iocs": [],
                "modification_date": "2020-11-18T12:58:33",
                "publish_date": null,
                "recommendation": "Cyberint recommends to block employees' access to the reported URL.\nIn case the employee cooperated and shared their password, they should be instructed to reset their\npasswords among all online platforms.\nAdditionally, it is advised to check whether any suspicious activity related to the compromised account can be detected.\nIt may be advisable to raise the employees\u2019 awareness regarding the campaign and instruct them to use their organizational\ncredentials only on official designated platforms.",
                "ref_id": "ADS10-4",
                "related_entities": [],
                "severity": "high",
                "source": "",
                "source_category": "my_digital_presence",
                "status": "acknowledged",
                "tags": [
                    "Phishing",
                    "Phishing Kit"
                ],
                "targeted_brands": [],
                "targeted_vectors": [],
                "threat_actor": "",
                "ticket_id": null,
                "title": "Phishing Kit Targeting Company",
                "type": "phishing_kit"
            },
            {
                "acknowledged_by": null,
                "acknowledged_date": null,
                "alert_data": {
                    "csv": {
                        "id": 153,
                        "mimetype": "text/csv",
                        "name": "Payment Cards Details CSV.csv"
                    },
                    "total_first_seen": 1,
                    "total_payment_cards": 1
                },
                "analysis_report": null,
                "attachments": [],
                "category": "data",
                "closed_by": null,
                "closure_date": null,
                "closure_reason": null,
                "confidence": 100,
                "created_by": {
                    "email": "dorin@cyberint.com"
                },
                "created_date": "2020-11-18T12:15:05",
                "description": "Compromised payment cards of customers have been detected. Compromised payment card details, especially when combined with exposed PII, can be abused by threat actors for illegitimate and fraudulent activities.",
                "environment": "Argos Demo S 10",
                "impacts": [
                    "revenue_loss",
                    "brand_degradation",
                    "customer_churn",
                    "financial_penalties"
                ],
                "iocs": [],
                "modification_date": "2020-11-18T12:57:15",
                "publish_date": null,
                "recommendation": "Best practices include verifying if the payment cards are genuine and active. Upon confirmation, it is recommended to cancel the payment cards to prevent their abuse and informing the card holders of the cancellation.",
                "ref_id": "ADS10-2",
                "related_entities": [],
                "severity": "high",
                "source": "crackingpro.com",
                "source_category": "darknet",
                "status": "open",
                "tags": [
                    "ATM Scam"
                ],
                "targeted_brands": [],
                "targeted_vectors": [],
                "threat_actor": "",
                "ticket_id": null,
                "title": "Company Customer Payment Cards Exposed",
                "type": "compromised_payment_cards"
            },
            {
                "acknowledged_by": null,
                "acknowledged_date": null,
                "alert_data": {
                    "domain": "domaindemo.com"
                },
                "analysis_report": null,
                "attachments": [],
                "category": "vulnerabilities",
                "closed_by": null,
                "closure_date": null,
                "closure_reason": null,
                "confidence": 100,
                "created_by": {
                    "email": "dorin@cyberint.com"
                },
                "created_date": "2020-11-18T12:38:47",
                "description": "Argos\u2122 has detected the following domain which has not had DMARC records published for it.\n\nDMARC (Domain-based Message Authentication, Reporting & Conformance) is an email authentication, policy, and reporting protocol. It allows administrators to specify which hosts can send emails on behalf of a given domain. Domains lacking in valid DMARC records can be used to send out forged email messages to Hellman & Friedman customers and employees. This could lead to the distribution of spam and malware as part of phishing and social engineering campaigns.",
                "environment": "Argos Demo S 10",
                "impacts": [
                    "data_compromise",
                    "unauthorized_access",
                    "brand_degradation"
                ],
                "iocs": [],
                "modification_date": "2020-11-18T12:38:47",
                "publish_date": null,
                "recommendation": "Cyberint recommends to publish valid DMARC records. This practice is recommended even if the domain is not used for sending out emails, due to the possibility of spoofing by threat actors.",
                "ref_id": "ADS10-9",
                "related_entities": [],
                "severity": "medium",
                "source": "",
                "source_category": "search_engine",
                "status": "open",
                "tags": [],
                "targeted_brands": [],
                "targeted_vectors": [],
                "threat_actor": "",
                "ticket_id": null,
                "title": "Missing Company Domain DMARC Records Detected",
                "type": "email_security_issues"
            }
        ]
    }
}
```

#### Human Readable Output

>### Found alerts:
>|ref_id|title|status|severity|created_date|type|environment|
>|---|---|---|---|---|---|---|
>| ADS10-3 | Company Employee Corporate Credentials Exposed | open | high | 2020-11-18T12:19:48 | compromised_employee_credentials | Argos Demo S 10 |
>| ARG-3 | Company Customer Credentials Exposed | open | high | 2021-01-05T00:00:23 | compromised_customer_credentials | Argos Demo |
>| ARG-15 | Active Phishing Website Targeting Company | acknowledged | very_high | 2021-01-01T00:00:23 | phishing_website | Argos Demo |
>| ARG-4 | Active Phishing Website Targeting Company | open | very_high | 2021-01-05T00:00:23 | phishing_website | Argos Demo |
>| ARG-8 | Company Subdomain Vulnerable to Hijacking | open | very_high | 2021-01-05T00:00:23 | hijackable_subdomains | Argos Demo |
>| ARG-2 | Company Source Code Exposed | acknowledged | very_high | 2021-01-01T00:00:23 | internal_information_disclosure | Argos Demo |
>| ARG-6 | Fraudulent Refund Services Targeting Company | acknowledged | medium | 2021-01-01T00:00:23 | refund_fraud | Argos Demo |
>| ARG-16 | Fraudulent Refund Services Targeting Company | closed | medium | 2021-01-01T00:00:23 | refund_fraud | Argos Demo |
>| ARG-1 | Company Customer Payment Cards Offered for Sale | acknowledged | medium | 2020-12-30T00:00:23 | compromised_payment_cards | Argos Demo |
>| ARG-5 | Company Customer Credentials Offered for Sale | acknowledged | medium | 2020-12-30T00:00:23 | compromised_customer_credentials | Argos Demo |
>| ARG-11 | Company Executive PII Offered for Sale | acknowledged | high | 2020-12-27T00:00:23 | compromised_pii | Argos Demo |
>| ARG-12 | Credential Stuffing Tool Targeting Company | acknowledged | high | 2020-12-27T00:00:23 | automated_attack_tools | Argos Demo |
>| ARG-10 | Brand Abusing Website Impersonating Company | open | medium | 2020-12-24T00:00:23 | impersonation | Argos Demo |
>| ARG-18 | Missing Company Domain DMARC Records Detected | closed | high | 2020-12-22T00:00:23 | email_security_issues | Argos Demo |
>| ARG-13 | Company Product Unauthorized Resale | acknowledged | medium | 2020-12-20T00:00:23 | unauthorized_trading | Argos Demo |
>| ARG-9 | Exploitable Port on Company Server Detected | open | medium | 2020-12-17T00:00:23 | exploitable_ports | Argos Demo |
>| ARG-17 | Email Phishing Campaign Targeting Company | closed | high | 2020-12-15T00:00:23 | phishing_email | Argos Demo |
>| ARG-14 | Company Customer Credentials Exposed | closed | high | 2020-12-07T00:00:23 | compromised_customer_credentials | Argos Demo |
>| ARG-7 | Potentially Exploitable Web Application Vulnerability Detected | acknowledged | low | 2020-12-03T00:00:23 | website_vulnerabilities | Argos Demo |
>| ADS10-10 | Company Employee Corporate Credentials Exposed | acknowledged | very_high | 2020-11-18T12:46:05 | compromised_employee_credentials | Argos Demo S 10 |
>| ADS10-11 | Active Phishing Website Targeting Company | open | very_high | 2020-11-18T12:54:07 | phishing_website | Argos Demo S 10 |
>| ADS10-1 | Active Phishing Website Targeting Company | open | very_high | 2020-11-18T12:12:44 | phishing_website | Argos Demo S 10 |
>| ADS10-6 | Company Source Code Exposed | acknowledged | low | 2020-11-18T12:27:59 | internal_information_disclosure | Argos Demo S 10 |
>| ADS10-12 | Email Phishing Campaign Targeting Company | closed | high | 2020-11-18T12:59:59 | phishing_email | Argos Demo S 10 |
>| ADS10-5 | Company Internal Email Correspondence Exposed | closed | medium | 2020-11-18T12:24:47 | internal_information_disclosure | Argos Demo S 10 |
>| ADS10-8 | Look-Alike Domain Potentially Targeting Company | acknowledged | medium | 2020-11-18T12:35:57 | lookalike_domain | Argos Demo S 10 |
>| ADS10-7 | Web Application Vulnerability Exploit Published | acknowledged | very_high | 2020-11-18T12:34:15 | website_vulnerabilities | Argos Demo S 10 |
>| ADS10-4 | Phishing Kit Targeting Company | acknowledged | high | 2020-11-18T12:22:06 | phishing_kit | Argos Demo S 10 |
>| ADS10-2 | Company Customer Payment Cards Exposed | open | high | 2020-11-18T12:15:05 | compromised_payment_cards | Argos Demo S 10 |
>| ADS10-9 | Missing Company Domain DMARC Records Detected | open | medium | 2020-11-18T12:38:47 | email_security_issues | Argos Demo S 10 |
>Total alerts: 30
>Current page: 1

### cyberint-update-alerts
***
Update the status of one or more alerts.


#### Base Command

`cyberint-update-alerts`
#### Input

| **Argument Name** | **Description** | **Required** |
| --- | --- | --- |
| alert_ref_ids | Reference IDs for the alert(s). | Required | 
| status | Desired status to update for the alert(s). Possible values are: open, acknowledged, closed. | Required | 
| closure_reason | Reason for updating the alerts status to closed. Possible values are: resolved, irrelevant, false_positive. | Optional | 


#### Context Output

| **Path** | **Type** | **Description** |
| --- | --- | --- |
| Cyberint.Alert.ref_id | String | Reference ID of the alert. | 
| Cyberint.Alert.status | String | Status of the alert. | 
| Cyberint.Alert.closure_reason | String | Reason for updating the alert to closed. | 


#### Command Example
```!cyberint-update-alerts alert_ref_ids=ADS10-3 status=acknowledged```

#### Context Example
```json
{
    "Cyberint": {
        "Alert": {
            "closure_reason": null,
            "ref_id": "ADS10-3",
            "status": "acknowledged"
        }
    }
}
```

#### Human Readable Output

>### Alerts Updated
>|ref_id|status|
>|---|---|
>| ADS10-3 | acknowledged |
=======
Intelligence-Driven Digital Risk Protection
This integration was integrated and tested with cyberint
## Configure cyberint on Cortex XSOAR

1. Navigate to **Settings** > **Integrations** > **Servers & Services**.
2. Search for cyberint.
3. Click **Add instance** to create and configure a new integration instance.

    | **Parameter** | **Description** | **Required** |
    | --- | --- | --- |
    | access_token | Cyberint Access Token | True |
    | environment | Cyberint API Environment | True |
    | isFetch | Fetch incidents | False |
    | fetch_severity | Fetch Severities | False |
    | fetch_status | Fetch Statuses | False |
    | fetch_environment | Fetch Environments | False |
    | fetch_type | Fetch Types | False |
    | max_fetch | Fetch Limit | False |
    | fetch_time | First Fetch Time | False |
    | insecure | Trust any certificate \(not secure\) | False |
    | proxy | Use system proxy settings | False |

4. Click **Test** to validate the URLs, token, and connection.
## Commands
You can execute these commands from the Cortex XSOAR CLI, as part of an automation, or in a playbook.
After you successfully execute a command, a DBot message appears in the War Room with the command details.
### cyberint-list-alerts
***
List alerts according to parameters


#### Base Command

`cyberint-list-alerts`
#### Input

| **Argument Name** | **Description** | **Required** |
| --- | --- | --- |
| page | Page number to return. Default is 1. | Optional | 
| page_size | Number of results in a page. Default is 10. Must be between 10 and 100. Default is 10. | Optional | 
| created_date_from | ISO-Formatted creation date. Get alerts created since this date (YYYY-MM-DDTHH:MM:SSZ). | Optional | 
| created_date_to | ISO-Formatted creation date. Get alerts created before this date (YYYY-MM-DDTHH:MM:SSZ). | Optional | 
| created_date_range | You can specify a date range to search for from the current time. (&lt;number&gt; &lt;time unit&gt;, e.g., 12 hours, 7 days) instead of a start/end time. created_date_range will overwrite created_date. | Optional | 
| modification_date_from | ISO-Formatted modification date. Get alerts modified since this date (YYYY-MM-DDTHH:MM:SSZ). | Optional | 
| modification_date_to | ISO-Formatted modification date. Get alerts modified before this date (YYYY-MM-DDTHH:MM:SSZ). | Optional | 
| modified_date_range | You can specify a date range to search for from the current time. (&lt;number&gt; &lt;time unit&gt;, e.g., 12 hours, 7 days) instead of a start/end time. modified_date_range will overwrite modified_date. | Optional | 
| environments | Environment in which the alerts were created. Can be more than one. | Optional | 
| statuses | Status of the alert. Can be more than one. Possible values are: open, acknowledged, closed. | Optional | 
| severities | Severity of the alert. Can be more than one. Possible values are: low, medium, high, very_high. | Optional | 
| types | Type of the alert, can be more than one. Possible values are: refund_fraud, carding, coupon_fraud, money_laundering, victim_report, malicious_insider, extortion, phishing_email, phishing_kit, phishing_website, lookalike_domain, phishing_target_list, malicious_file, reconnaissance, automated_attack_tools, business_logic_bypass, target_list, official_social_media_profile, impersonation, intellectual_property_infringement, unauthorized_trading, negative_sentiment, fake_job_posting, defacement, compromised_pii, internal_information_disclosure, compromised_payment_cards, compromised_employee_credentials, compromised_customer_credentials, compromised_access_token, ransomware, exposed_web_interfaces, hijackable_subdomains, website_vulnerabilities, exposed_cloud_storage, exploitable_ports, mail_servers_in_blacklist, server_connected_to_botnet, email_security_issues, certificate_authority_issues, other. | Optional | 


#### Context Output

| **Path** | **Type** | **Description** |
| --- | --- | --- |
| Cyberint.Alert.ref_id | String | Reference ID of the alert. | 
| Cyberint.Alert.confidence | Number | Confidence score of the alert. | 
| Cyberint.Alert.status | String | Status of the alert. | 
| Cyberint.Alert.severity | String | Severity of the alert | 
| Cyberint.Alert.created_by.email | String | User which has created the alert. | 
| Cyberint.Alert.created_date | Date | Date in which the alert was created. | 
| Cyberint.Alert.category | String | Category of the alert. | 
| Cyberint.Alert.type | String | Type of the alert. | 
| Cyberint.Alert.source_category | String | Source category of the alert. | 
| Cyberint.Alert.source | String | Source of the alert. | 
| Cyberint.Alert.targeted_vectors | String | Vectors targeted by the threat. | 
| Cyberint.Alert.targeted_brands | String | Brands targeted by the threat. | 
| Cyberint.Alert.related_entities | String | Entities related to the alert. | 
| Cyberint.Alert.impacts | String | Impacts made by the threat. | 
| Cyberint.Alert.acknowledged_date | String | Date in which the alert was acknowledged. | 
| Cyberint.Alert.acknowledged_by.email | String | User which has acknowledged the alert. | 
| Cyberint.Alert.publish_date | String | Date in which the alert was published. | 
| Cyberint.Alert.title | String | Title of the alert. | 
| Cyberint.Alert.alert_data.url | String | URL impacted by the event. | 
| Cyberint.Alert.alert_data.detection_reasons | String | Reasons why a phishing event has been detected. | 
| Cyberint.Alert.alert_data.tool_name | String | Name of a tool used for an exploit if available. | 
| Cyberint.Alert.alert_data.application | String | Application affected by an event. | 
| Cyberint.Alert.alert_data.source | String | Source of an event if available. | 
| Cyberint.Alert.alert_data.domain | String | Domain related to an event if available. | 
| Cyberint.Alert.alert_data.subdomian | String | Subdomain related to an event if available. | 
| Cyberint.Alert.alert_data.misconfiguration_type | String | Type of misconfiguration for a misconfigured domain. | 
| Cyberint.Alert.alert_data.ip | String | IP related to an event. | 
| Cyberint.Alert.alert_data.port | String | Port related to an event. | 
| Cyberint.Alert.alert_data.service | String | Service related to an event. | 
| Cyberint.Alert.alert_data.access_token | String | Access token exposed in an event. | 
| Cyberint.Alert.alert_data.access_token_type | String | Access token exposed in an event. | 
| Cyberint.Alert.alert_data.username | String | Username of an account related to an event. | 
| Cyberint.Alert.alert_data.email | String | Email of an account related to an event. | 
| Cyberint.Alert.alert_data.author_email_address | String | Email of an author related to an event. | 
| Cyberint.Alert.alert_data.repository_name | String | Repository name related to an event. | 
| Cyberint.Alert.alert_data.mail_server | String | Mail server related to an event. | 
| Cyberint.Alert.alert_data.blacklist_repository | String | Blacklist repository name related to an event. | 
| Cyberint.Alert.ioc.type | String | Type of IOC related to the alert. | 
| Cyberint.Alert.ioc.value | String | Value of the IOC related to the alert. | 
| Cyberint.Alert.ticket_id | String | Ticket ID of the alert. | 
| Cyberint.Alert.threat_actor | String | Actor to the threat related to the alert. | 
| Cyberint.Alert.modification_date | String | Date the alert was last modified. | 
| Cyberint.Alert.closure_date | String | Date the alert was closed. | 
| Cyberint.Alert.closed_by.email | String | User which has closed the alert. | 
| Cyberint.Alert.closure_reason | String | Reason for closing the alert. | 
| Cyberint.Alert.description | String | Description of the alert. | 
| Cyberint.Alert.recommendation | String | Recommendation for the alert | 
| Cyberint.Alert.tags | String | Tags related to the alert | 


#### Command Example
```!cyberint-list-alerts created_date_from="2020-01-07T00:00:00Z" page_size=100```

#### Context Example
```json
{
    "Cyberint": {
        "Alert": [
            {
                "acknowledged_by": null,
                "acknowledged_date": null,
                "alert_data": {
                    "csv": {
                        "id": 155,
                        "mimetype": "text/csv",
                        "name": "Credentials Details CSV.csv"
                    },
                    "domain": "brand.com",
                    "total_credentials": 28,
                    "total_first_seen": 9
                },
                "analysis_report": null,
                "attachments": [],
                "category": "data",
                "closed_by": null,
                "closure_date": null,
                "closure_reason": null,
                "confidence": 100,
                "created_by": {
                    "email": "dorin@cyberint.com"
                },
                "created_date": "2020-11-18T12:19:48",
                "description": "Cyberint detected breached credentials of employees, which were uploaded to a darknet data leak blog. ",
                "environment": "Argos Demo S 10",
                "impacts": [
                    "data_compromise",
                    "unauthorized_access",
                    "account_takeover"
                ],
                "iocs": [],
                "modification_date": "2021-01-05T12:56:46",
                "publish_date": null,
                "recommendation": "Cyberint recommends enforcing password reset on the compromised account and to investigate internally whether the accounts have been involved in suspicious activities.\nIn case the account was involved in any suspicious activities, it is recommended to identify and extract relevant IOC\u2019s where possible and monitor them within systems.",
                "ref_id": "ADS10-3",
                "related_entities": [],
                "severity": "high",
                "source": "dataleakblog.onion",
                "source_category": "darknet",
                "status": "open",
                "tags": [
                    "Admin Credentials",
                    "Internal Systems",
                    "Sensitive Information"
                ],
                "targeted_brands": [],
                "targeted_vectors": [],
                "threat_actor": "TheAxs",
                "ticket_id": null,
                "title": "Company Employee Corporate Credentials Exposed",
                "type": "compromised_employee_credentials"
            },
            {
                "acknowledged_by": null,
                "acknowledged_date": null,
                "alert_data": {
                    "application": null,
                    "csv": {
                        "id": 329,
                        "mimetype": "text/csv",
                        "name": "Company Customer Credentials Exposed.csv"
                    },
                    "designated_url": "https://chaseonline.chase.com/"
                },
                "analysis_report": null,
                "attachments": [
                    {
                        "id": 18,
                        "mimetype": "image/png",
                        "name": "Compromised Account As Appears On Argos.png"
                    }
                ],
                "category": "data",
                "closed_by": null,
                "closure_date": null,
                "closure_reason": null,
                "confidence": 100,
                "created_by": {
                    "email": "avital@cyberint.com"
                },
                "created_date": "2021-01-05T00:00:23",
                "description": "CyberInt detected breached credentials of several Chase customers, which were uploaded to an anti-virus repository. The credentials seem to have been obtained through malware, sending user inputs to the operator, and the various credentials were logged in the uploaded .txt files. As such, the file contains users\u2019 credentials not only for chase.com but for other websites as well. \nBreached customers credentials may be used by Threat Actors to carry out fraudulent transactions on their behalf, exposing Chase to both financial impact and legal claims.\n\n\n\n",
                "environment": "Argos Demo",
                "impacts": [
                    "data_compromise",
                    "unauthorized_access",
                    "account_takeover",
                    "revenue_loss",
                    "brand_degradation",
                    "customer_churn",
                    "financial_penalties"
                ],
                "iocs": [],
                "modification_date": "2021-01-05T12:11:33",
                "publish_date": "2020-11-23T17:44:42",
                "recommendation": "1. CyberInt recommends enforcing password reset on the compromised accounts. \n2. In addition, CyberInt advises Chase to investigate internally whether any of the accounts have been involved in fraudulent transactions, at least up to the time of detection. In case the accounts were involved in any fraudulent activity, it is recommended to identify and extract relevant IOC\u2019s where possible and monitor them within the bank's systems.\n3. To reduce the chance of customer account takeovers by TAs, Cyberint recommends Chase implement MFA and CAPTCHA mechanisms. The former will help set another obstacle for a TA trying to abuse the account, and the latter can help blocking credentials-stuffing tools.",
                "ref_id": "ARG-3",
                "related_entities": [],
                "severity": "high",
                "source": "argos.1",
                "source_category": "antivirus_repository",
                "status": "open",
                "tags": [],
                "targeted_brands": [
                    "Chase"
                ],
                "targeted_vectors": [
                    "customer"
                ],
                "threat_actor": "",
                "ticket_id": null,
                "title": "Company Customer Credentials Exposed",
                "type": "compromised_customer_credentials"
            },
            {
                "acknowledged_by": {
                    "email": "avital@cyberint.com"
                },
                "acknowledged_date": "2021-01-02T05:46:23",
                "alert_data": {
                    "detection_reasons": [
                        "similar_logo_detected",
                        "source_code_mentioned_assets"
                    ],
                    "has_ssl_certificate": null,
                    "ip_reputation": null,
                    "requests_user_details": true,
                    "site_status": null,
                    "url": "http://hacking.enterprises/PayPal/banks/bank.barclays.co.uk/",
                    "url_reputation": "malicious",
                    "whois_created_date": null
                },
                "analysis_report": null,
                "attachments": [],
                "category": "phishing",
                "closed_by": null,
                "closure_date": null,
                "closure_reason": null,
                "confidence": 100,
                "created_by": {
                    "email": "avital@cyberint.com"
                },
                "created_date": "2021-01-01T00:00:23",
                "description": "CyberInt detected an active phishing website impersonating Barclays login page while abusing the brand\u2019s name, logo and photos.\nThe website contains login, registration and checkout forms, where unsuspecting victims could be lured to fill in their PII, credentials and payment details.\nPhishing websites such as the above are often used by attackers to obtain users' credentials and PII. This information can be utilized to take over customers' accounts, causing customer churn and damage to the brand's reputation.",
                "environment": "Argos Demo",
                "impacts": [
                    "brand_degradation",
                    "account_takeover",
                    "user_data_compromise",
                    "data_compromise",
                    "unauthorized_access"
                ],
                "iocs": [],
                "modification_date": "2021-01-05T12:11:19",
                "publish_date": "2020-11-29T05:00:38",
                "recommendation": "CyberInt recommends Barclays take down the site; upon request, CyberInt can submit the take down request on behalf of the bank.",
                "ref_id": "ARG-15",
                "related_entities": [],
                "severity": "very_high",
                "source": "",
                "source_category": "online_protection",
                "status": "acknowledged",
                "tags": [],
                "targeted_brands": [
                    "Barclays"
                ],
                "targeted_vectors": [
                    "customer"
                ],
                "threat_actor": "",
                "ticket_id": null,
                "title": "Active Phishing Website Targeting Company",
                "type": "phishing_website"
            },
            {
                "acknowledged_by": null,
                "acknowledged_date": null,
                "alert_data": {
                    "a_record": "129.146.184.83",
                    "detection_reasons": [
                        "url_mentioned_assets_or_twists",
                        "similar_logo_detected"
                    ],
                    "has_ssl_certificate": false,
                    "ip_reputation": "malicious",
                    "mx_records": null,
                    "nameservers": null,
                    "registrant_email": null,
                    "registrant_name": null,
                    "registrar": "NameSilo, LLC",
                    "requests_user_details": true,
                    "screenshot": {
                        "id": 166,
                        "mimetype": "image/png",
                        "name": "Argos Screenshot of the Phishing Website.png"
                    },
                    "site_status": null,
                    "url": "http://supportcenter-ee.com/banks/bank.barclays.co.uk",
                    "url_reputation": "malicious",
                    "whois_created_date": null,
                    "whois_record": null
                },
                "analysis_report": {
                    "id": 26,
                    "mimetype": "application/pdf",
                    "name": "Expert Analysis - Active Phishing Website Targeting Company.pdf"
                },
                "attachments": [
                    {
                        "id": 21,
                        "mimetype": "image/png",
                        "name": "Forensic Canvas Investigation of supportcenter-ee.com.png"
                    }
                ],
                "category": "phishing",
                "closed_by": null,
                "closure_date": null,
                "closure_reason": null,
                "confidence": 100,
                "created_by": {
                    "email": "avital@cyberint.com"
                },
                "created_date": "2021-01-05T00:00:23",
                "description": "CyberInt detected an active phishing website impersonating Barclays login page while abusing the brand\u2019s name, logo and photos.\nThe website contains login, registration and checkout forms, where unsuspecting victims could be lured to fill in their PII, credentials and payment details.\nPhishing websites such as the above are often used by attackers to obtain users' credentials and PII. This information can be utilized to take over customers' accounts, causing customer churn and damage to the brand's reputation.",
                "environment": "Argos Demo",
                "impacts": [
                    "brand_degradation",
                    "account_takeover",
                    "user_data_compromise",
                    "data_compromise",
                    "unauthorized_access"
                ],
                "iocs": [
                    {
                        "type": "domain",
                        "value": "supportcenter-ee.com"
                    },
                    {
                        "type": "ip",
                        "value": "129.146.184.83"
                    },
                    {
                        "type": "url",
                        "value": "http://supportcenter-ee.com/banks/bank.barclays.co.uk"
                    }
                ],
                "modification_date": "2021-01-05T00:00:23",
                "publish_date": "2020-09-02T00:06:49",
                "recommendation": "CyberInt recommends Barclays take down the site; upon request, CyberInt can submit the take down request on behalf of Barclays. ",
                "ref_id": "ARG-4",
                "related_entities": [],
                "severity": "very_high",
                "source": "",
                "source_category": "online_protection",
                "status": "open",
                "tags": [],
                "targeted_brands": [],
                "targeted_vectors": [
                    "customer"
                ],
                "threat_actor": "",
                "ticket_id": null,
                "title": "Active Phishing Website Targeting Company",
                "type": "phishing_website"
            },
            {
                "acknowledged_by": null,
                "acknowledged_date": null,
                "alert_data": {
                    "service": "Azure",
                    "subdomain": "s7k.paymebiz.hsbc.com.hk",
                    "vulnerable_cname_record": "s7k-paymebiz.trafficmanager.net"
                },
                "analysis_report": null,
                "attachments": [],
                "category": "vulnerabilities",
                "closed_by": null,
                "closure_date": null,
                "closure_reason": null,
                "confidence": 100,
                "created_by": {
                    "email": "avital@cyberint.com"
                },
                "created_date": "2021-01-05T00:00:23",
                "description": "CyberInt discovered a misconfiguration on an HSBC subdomain which exposes it to takeover.\nCurrently, the domain names refer to the CNAME records listed above. However, those CNAME records are no longer owned by Target, and they may have expired. This situation allows others to obtain the record, and practically get access to the HSBC subdomain.\n\nTaking over HSBC subdomains could be used to conduct complex phishing attack on the organization's employees and customers, as well potentially hijack sessions of logged-in users in any service using the vulnerable domains.",
                "environment": "Argos Demo",
                "impacts": [
                    "data_compromise",
                    "unauthorized_access",
                    "account_takeover"
                ],
                "iocs": [],
                "modification_date": "2021-01-05T00:00:23",
                "publish_date": "2020-11-24T20:28:00",
                "recommendation": "CyberInt advises HSBC to choose either of the following courses of action:\n1. Update the CNAME record of the subdomains so that they no longer redirect traffic to the vulnerable subdomains.\n2. Re-purchase the record and thus avoid contradiction between the CNAME record and the Fastly interface.",
                "ref_id": "ARG-8",
                "related_entities": [],
                "severity": "very_high",
                "source": "",
                "source_category": "my_digital_presence",
                "status": "open",
                "tags": [],
                "targeted_brands": [
                    "HSBC"
                ],
                "targeted_vectors": [
                    "business"
                ],
                "threat_actor": "",
                "ticket_id": null,
                "title": "Company Subdomain Vulnerable to Hijacking",
                "type": "hijackable_subdomains"
            },
            {
                "acknowledged_by": {
                    "email": "avital@cyberint.com"
                },
                "acknowledged_date": "2021-01-02T15:46:23",
                "alert_data": {
                    "author_email_address": null,
                    "code_leak_sample": "# Working credentials, no need to replace\nawesome_sauce:\n  login: 'test-api'\n  password: 'c271ee995dd79671dc19f3ba4bb435e26bee68b0e831b7e9e4ae858c1584e0a33bc93b8d9ca3cedc'\n\n# Working credentials, no need to replace\nbalanced:\n  login: 'e1c5ad38d1c711e1b36c026ba7e239a9'",
                    "exposed_code_link": "https://github.com/brpandey/active-merchant-sample-gateway-adapter/blob/b18b7faa10e1b4a6b6347b95933ce92ada600a17/test/fixtures.yml"
                },
                "analysis_report": null,
                "attachments": [
                    {
                        "id": 15,
                        "mimetype": "image/png",
                        "name": "Argos Intel Item Containing Exposed Information.png"
                    }
                ],
                "category": "data",
                "closed_by": null,
                "closure_date": null,
                "closure_reason": null,
                "confidence": 90,
                "created_by": {
                    "email": "avital@cyberint.com"
                },
                "created_date": "2021-01-01T00:00:23",
                "description": "CyberInt detected exposed credentials and RSA private key of a developer working with a Barclays API, which were published on a Github repository.\nThese credentials can allow an attacker to gain access to sensitive internal information of Barclays.\n",
                "environment": "Argos Demo",
                "impacts": [
                    "data_compromise",
                    "competitive_advantage_loss"
                ],
                "iocs": [],
                "modification_date": "2021-01-01T00:00:23",
                "publish_date": "2017-01-08T05:21:51",
                "recommendation": "CyberInt recommends Barclays validate the authenticity of the credentials and key and in case they are relevant, reset them immediately.\nUpon request, CyberInt can take down the code on behalf of Barclays.",
                "ref_id": "ARG-2",
                "related_entities": [],
                "severity": "very_high",
                "source": "github.com",
                "source_category": "code_repository",
                "status": "acknowledged",
                "tags": [],
                "targeted_brands": [
                    "Barclays"
                ],
                "targeted_vectors": [],
                "threat_actor": "Bibek Pandey",
                "ticket_id": null,
                "title": "Company Source Code Exposed",
                "type": "internal_information_disclosure"
            },
            {
                "acknowledged_by": {
                    "email": "avital@cyberint.com"
                },
                "acknowledged_date": "2021-01-02T15:46:23",
                "alert_data": {
                    "tool_name": null
                },
                "analysis_report": null,
                "attachments": [],
                "category": "fraud",
                "closed_by": null,
                "closure_date": null,
                "closure_reason": null,
                "confidence": 100,
                "created_by": {
                    "email": "avital@cyberint.com"
                },
                "created_date": "2021-01-01T00:00:23",
                "description": "Argos detected a thread published in a fraudsters' forum, concerning fraudulent refund services against various US retailers, including Nike and Costco. \nThe thread contains vouches from dozens of satisfied customers, who used the TA's refunding service.\n\nRefund fraud refers to the process of abusing a company\u2019s refund policy using social engineering techniques to receive a partial or complete refund on an order. Threat actors who offer this service are usually paid 7-20% of the order\u2019s value, and usually require a minimum of $15 per order to start the process. Given the commonness of the service, refund fraud may result in significant financial loss to organizations.",
                "environment": "Argos Demo",
                "impacts": [
                    "revenue_loss"
                ],
                "iocs": [],
                "modification_date": "2021-01-01T00:00:23",
                "publish_date": "2020-11-16T09:09:44",
                "recommendation": "CyberInt advises Costco to search their systems for refunds accepted in recent months, and try to cross-reference similarities and IOCs between the transactions. Such investigation can help identify potentially fraudulent patterns.\nAdditionally, as part of a full engagement, CyberInt can further investigate the TA in order to gain more information about their methods.",
                "ref_id": "ARG-6",
                "related_entities": [],
                "severity": "medium",
                "source": "nulled.to",
                "source_category": "forum",
                "status": "acknowledged",
                "tags": [],
                "targeted_brands": [
                    "Target"
                ],
                "targeted_vectors": [
                    "business"
                ],
                "threat_actor": "JonThaDon",
                "ticket_id": null,
                "title": "Fraudulent Refund Services Targeting Company",
                "type": "refund_fraud"
            },
            {
                "acknowledged_by": {
                    "email": "avital@cyberint.com"
                },
                "acknowledged_date": "2021-01-02T05:46:23",
                "alert_data": {
                    "tool_name": null
                },
                "analysis_report": null,
                "attachments": [],
                "category": "fraud",
                "closed_by": {
                    "email": "avital@cyberint.com"
                },
                "closure_date": "2021-01-04T10:18:23",
                "closure_reason": "resolved",
                "confidence": 100,
                "created_by": {
                    "email": "avital@cyberint.com"
                },
                "created_date": "2021-01-01T00:00:23",
                "description": "Argos detected a thread published in a fraudsters' forum, concerning fraudulent refund services against various US retailers, including Apple, Sam's Club and more.\nThe thread contains vouches from dozens of satisfied customers, who used the TA's refunding service.\n\nRefund fraud refers to the process of abusing a company\u2019s refund policy using social engineering techniques to receive a partial or complete refund on an order. Threat actors who offer this service are usually paid 7-20% of the order\u2019s value, and usually require a minimum of $15 per order to start the process. Given the commonness of the service, refund fraud may result in significant financial loss to organizations.",
                "environment": "Argos Demo",
                "impacts": [
                    "revenue_loss"
                ],
                "iocs": [],
                "modification_date": "2021-01-01T00:00:23",
                "publish_date": "2020-11-29T20:42:29",
                "recommendation": "CyberInt advises Apple to search their systems for refunds accepted in recent months, and try to cross-reference similarities and IOCs between the transactions. Such investigation can help identify potentially fraudulent patterns.\nAdditionally, as part of a full engagement, CyberInt can further investigate the TA in order to gain more information about their methods.",
                "ref_id": "ARG-16",
                "related_entities": [],
                "severity": "medium",
                "source": "mpgh.net",
                "source_category": "forum",
                "status": "closed",
                "tags": [],
                "targeted_brands": [
                    "Apple"
                ],
                "targeted_vectors": [
                    "business"
                ],
                "threat_actor": "Felix_dsp",
                "ticket_id": null,
                "title": "Fraudulent Refund Services Targeting Company",
                "type": "refund_fraud"
            },
            {
                "acknowledged_by": {
                    "email": "avital@cyberint.com"
                },
                "acknowledged_date": "2021-01-02T00:00:23",
                "alert_data": {
                    "tool_name": null
                },
                "analysis_report": null,
                "attachments": [
                    {
                        "id": 14,
                        "mimetype": "image/png",
                        "name": "Company Customer Payment Cards Offered for Sale.png"
                    }
                ],
                "category": "data",
                "closed_by": null,
                "closure_date": null,
                "closure_reason": null,
                "confidence": 100,
                "created_by": {
                    "email": "avital@cyberint.com"
                },
                "created_date": "2020-12-30T00:00:23",
                "description": "Cyberint detected payment cards belonging to Joe customers being offered for sale online for 18$. The cards' information, published by a threat actors named Dolly, includes the BIN number of the card, expiration date and CVV digits as well as some PII of the card owner.\nCompromised payment card details, especially when combined with exposed PII, can be purchased and abused by threat actors for illegitimate and fraudulent activities. Those, in turn, will result in chargeback costs for the bank and potential customer churn.",
                "environment": "Argos Demo",
                "impacts": [
                    "revenue_loss",
                    "brand_degradation",
                    "customer_churn",
                    "financial_penalties"
                ],
                "iocs": [],
                "modification_date": "2020-12-30T00:00:23",
                "publish_date": "2020-08-17T00:00:00",
                "recommendation": "Cyberint recommends Joe purchase one of the payment cards in order to then verify validity. Upon confirmation, Cyberint recommends cancelling the payment cards in order to prevent their abuse, and informing the card holders of the cancellation.\nCyberint can make the test purchase on behalf of the bank.",
                "ref_id": "ARG-1",
                "related_entities": [],
                "severity": "medium",
                "source": "bestvalid.onion",
                "source_category": "darknet",
                "status": "acknowledged",
                "tags": [],
                "targeted_brands": [],
                "targeted_vectors": [],
                "threat_actor": "Dolly",
                "ticket_id": null,
                "title": "Company Customer Payment Cards Offered for Sale",
                "type": "compromised_payment_cards"
            },
            {
                "acknowledged_by": {
                    "email": "avital@cyberint.com"
                },
                "acknowledged_date": "2021-01-02T00:00:23",
                "alert_data": {
                    "tool_name": null
                },
                "analysis_report": null,
                "attachments": [
                    {
                        "id": 186,
                        "mimetype": "image/png",
                        "name": "AAX's post with full link.png"
                    }
                ],
                "category": "data",
                "closed_by": null,
                "closure_date": null,
                "closure_reason": null,
                "confidence": 100,
                "created_by": {
                    "email": "avital@cyberint.com"
                },
                "created_date": "2020-12-30T00:00:23",
                "description": "Cyberint identified 40 accounts of Gucci customers being offered for sale in a hacking forum. It is unclear where the threat actors had obtained the accounts, but the thread been commented on by 20 interested buyers.\nThose are later abused by the buyers for account takeovers, to make fraudulent purchases on the victims\u2019 behalf. Account takeovers result in financial loss to the organization and may cause customer churn.",
                "environment": "Argos Demo",
                "impacts": [
                    "data_compromise",
                    "unauthorized_access",
                    "account_takeover",
                    "revenue_loss",
                    "brand_degradation",
                    "customer_churn",
                    "financial_penalties"
                ],
                "iocs": [],
                "modification_date": "2020-12-30T00:00:23",
                "publish_date": "2020-10-15T11:31:43",
                "recommendation": "Cyberint can contact the threat actor on behalf of Gucci, using an Avatar, in order to lure them into sharing how they had obtained the accounts. If relevant, Cyberint recommends Gucci consider purchasing a sample of the compromised accounts, to verify their validity and whether the rest of the batch could be worth purchasing as well.",
                "ref_id": "ARG-5",
                "related_entities": [],
                "severity": "medium",
                "source": "cracked.to",
                "source_category": "forum",
                "status": "acknowledged",
                "tags": [],
                "targeted_brands": [
                    "Gucci"
                ],
                "targeted_vectors": [
                    "customer"
                ],
                "threat_actor": "aax",
                "ticket_id": null,
                "title": "Company Customer Credentials Offered for Sale",
                "type": "compromised_customer_credentials"
            },
            {
                "acknowledged_by": {
                    "email": "avital@cyberint.com"
                },
                "acknowledged_date": "2020-12-28T00:00:23",
                "alert_data": {
                    "tool_name": null
                },
                "analysis_report": null,
                "attachments": [
                    {
                        "id": 249,
                        "mimetype": "image/png",
                        "name": "Argos automatic threat actor enrichment.png"
                    },
                    {
                        "id": 250,
                        "mimetype": "image/png",
                        "name": "The listing as appears on the PII marketplace.png"
                    }
                ],
                "category": "data",
                "closed_by": null,
                "closure_date": null,
                "closure_reason": null,
                "confidence": 100,
                "created_by": {
                    "email": "avital@cyberint.com"
                },
                "created_date": "2020-12-27T00:00:23",
                "description": "CyberInt detected the Social Security Number (SSN) of Google director John A. Smith being offered for sale on an online PII marketplace for $5. The SSN, alongside Someone\u2019s full Date of Birth (DOB), is redacted in the listing and should be unveiled once payment is made.\nAdditional investigation revealed that the associated addresses appeared in other online sources as well, which strengthens the suspicion that the PII indeed belongs to the Google executive (and not another person by the same name).  \nThe threat actor operating the marketplace, dubbed \u201cInfoDigger\u201d, is mainly active in notable Russian forums and the posts \u2013 most of them in Russian \u2013 are usually concerning accounts and PII for sale. The TA uses the Jabber address admin@infodig.is. \nSSN and DOB of American citizens can be abused for identify theft, which could impact one\u2019s credit score and result in fraudulent activities made on one\u2019s behalf.",
                "environment": "Argos Demo",
                "impacts": [
                    "data_compromise",
                    "unauthorized_access",
                    "account_takeover"
                ],
                "iocs": [],
                "modification_date": "2020-12-27T00:00:23",
                "publish_date": "2020-11-26T13:23:53",
                "recommendation": "CyberInt recommends Google purchase the listing in order to validate the authenticity of the information. (notice: once purchased, the item is not delisted from the marketplace and could be bought over and over by multiple customers.)\nShould the SSN turn out to be genuine, the affected employee should take the following measures:  \n1. Freeze their credit score at the main 3 credit bureaus: Equifax, Transunion and Experian.\n2. Monitor all bank, credit card and insurance statements for fraudulent transactions",
                "ref_id": "ARG-11",
                "related_entities": [],
                "severity": "high",
                "source": "",
                "source_category": "marketplace",
                "status": "acknowledged",
                "tags": [],
                "targeted_brands": [],
                "targeted_vectors": [
                    "employee"
                ],
                "threat_actor": "",
                "ticket_id": null,
                "title": "Company Executive PII Offered for Sale",
                "type": "compromised_pii"
            },
            {
                "acknowledged_by": {
                    "email": "avital@cyberint.com"
                },
                "acknowledged_date": "2020-12-28T00:00:23",
                "alert_data": {
                    "tool_name": null
                },
                "analysis_report": null,
                "attachments": [
                    {
                        "id": 254,
                        "mimetype": "image/png",
                        "name": "Argos detection.png"
                    }
                ],
                "category": "attackware",
                "closed_by": null,
                "closure_date": null,
                "closure_reason": null,
                "confidence": 100,
                "created_by": {
                    "email": "avital@cyberint.com"
                },
                "created_date": "2020-12-27T00:00:23",
                "description": "Argos\u2122 detected a configuration file (\u201cconfig\u201d) and method targeting Quidco, offered for sale on a popular fraudsters\u2019 forum.\nThe config offered by the TA is likely intended to be used on any of the popular \"credential stuffing\" attack tools (like SentryMBA or OpenBullet). Such tools tests stolen credentials (\u201ccombos\u201d) against websites' authentication mechanism; the configuration file navigates the unique characteristics of the targeted site so that the attack can continue longer without getting blocked.\nThe threat actor further offers to supply several users' accounts for testing before purchasing the config, and shares a Telegram account for conact: @husslerj\nIn successful credentials\u2019 stuffing attacks, masses of customers\u2019 accounts can be breached, resulting in a surge of fraudulent transactions.",
                "environment": "Argos Demo",
                "impacts": [
                    "account_takeover",
                    "user_data_compromise",
                    "brand_degradation",
                    "financial_penalties"
                ],
                "iocs": [],
                "modification_date": "2020-12-27T00:00:23",
                "publish_date": "2020-09-13T18:50:00",
                "recommendation": "Cyberint can approach the threat actor using an avatar and attempt to gain additional information on how the config file works and what vulnerabilities it may be exploiting on Quidco's website; we could also try to obtain the already compromised accounts the TA possesses. Upon request, Cyberint can purchase the config on behalf of Quidco.\nIn general, CyberInt recommends Quidco implement anti-automation tools on the login and registration pages of its website.\nIn addition, implementing CAPTCHA or multi-factor authentication mechanisms should block the vast majority of automated attack tools.",
                "ref_id": "ARG-12",
                "related_entities": [],
                "severity": "high",
                "source": null,
                "source_category": "forum",
                "status": "acknowledged",
                "tags": [],
                "targeted_brands": [
                    "Quidco"
                ],
                "targeted_vectors": [
                    "customer"
                ],
                "threat_actor": "logicarsenal",
                "ticket_id": null,
                "title": "Credential Stuffing Tool Targeting Company",
                "type": "automated_attack_tools"
            },
            {
                "acknowledged_by": null,
                "acknowledged_date": null,
                "alert_data": {
                    "a_record": "1.2.3.4",
                    "detection_reasons": [
                        "url_mentioned_assets_or_twists",
                        "similar_logo_detected"
                    ],
                    "ip_reputation": "unknown",
                    "mx_records": [
                        "1.2.3.4"
                    ],
                    "registrar": "Namecheap Inc.",
                    "site_status": "active",
                    "url": "http://chipotlevouchers.com/index.html",
                    "url_reputation": "malicious",
                    "whois_created_date": 1587643500
                },
                "analysis_report": {
                    "id": 34,
                    "mimetype": "application/pdf",
                    "name": "Expert Analysis - Brand Abusing Website Impersonating Company.pdf"
                },
                "attachments": [],
                "category": "brand",
                "closed_by": null,
                "closure_date": null,
                "closure_reason": null,
                "confidence": 100,
                "created_by": {
                    "email": "avital@cyberint.com"
                },
                "created_date": "2020-12-24T00:00:23",
                "description": "Cyberint identified a suspicious website abusing Chipotle\u2019s brand name and logo, hosted on the following URL:\nhttp://chipotlevouchers.com/index.html\nWhile the website does not contain any user input form at the moment, within days it may evolve into a fully-realized phishing website, which could target company employees, customers or vendors and steal their PII. Furthermore, the domain is currently available for sale, which could allow anyone to purchase this existing infrastructure.",
                "environment": "Argos Demo",
                "impacts": [
                    "brand_degradation",
                    "customer_churn"
                ],
                "iocs": [],
                "modification_date": "2020-12-24T00:00:23",
                "publish_date": "2020-11-26T13:11:09",
                "recommendation": "Cyberint advises Chipotle to approach the website owner at the address: 1e6cec9b15354d3d95dab5381bc8a364.protect@whoisguard.com and request they remove the brand abusing content from there; should that not yield results, Chipotle may request the website be taken down (DMCA request).\nIt is also recommended to later purchase the domain (UDRP).",
                "ref_id": "ARG-10",
                "related_entities": [],
                "severity": "medium",
                "source": "",
                "source_category": "online_protection",
                "status": "open",
                "tags": [],
                "targeted_brands": [
                    "Chipotle"
                ],
                "targeted_vectors": [
                    "customer"
                ],
                "threat_actor": "",
                "ticket_id": null,
                "title": "Brand Abusing Website Impersonating Company",
                "type": "impersonation"
            },
            {
                "acknowledged_by": {
                    "email": "avital@cyberint.com"
                },
                "acknowledged_date": "2020-12-23T00:00:23",
                "alert_data": {
                    "domain": "mcdonalds.com"
                },
                "analysis_report": null,
                "attachments": [],
                "category": "vulnerabilities",
                "closed_by": {
                    "email": "avital@cyberint.com"
                },
                "closure_date": "2020-12-23T00:00:23",
                "closure_reason": "resolved",
                "confidence": 100,
                "created_by": {
                    "email": "avital@cyberint.com"
                },
                "created_date": "2020-12-22T00:00:23",
                "description": "Cyberint found that McDonald's main domain, mcdonalds.com, lacks DMARC record, which renders them vulnerable to spoofing.\nDMARC is an email authentication, policy, and reporting protocol, which allows administrators to specify which hosts can send emails on behalf of a given domain.\n\"Spoofable\" domains are often used for:\n1. Phishing campaigns targeting customers, which may cause churn and damage the brand reputation.\n2. Phishing campaigns targeting employees, which might spread malware within the organization's network, as well as access internal information.",
                "environment": "Argos Demo",
                "impacts": [
                    "data_compromise",
                    "unauthorized_access",
                    "brand_degradation"
                ],
                "iocs": [],
                "modification_date": "2020-12-22T00:00:23",
                "publish_date": "2020-11-23T12:42:20",
                "recommendation": "Cyberint recommends McDonald's configure a DMARC record on its main domain and apply an email security alignment process.",
                "ref_id": "ARG-18",
                "related_entities": [],
                "severity": "high",
                "source": "",
                "source_category": "my_digital_presence",
                "status": "closed",
                "tags": [],
                "targeted_brands": [
                    "McDonald's"
                ],
                "targeted_vectors": [
                    "business",
                    "customer",
                    "employee"
                ],
                "threat_actor": "",
                "ticket_id": null,
                "title": "Missing Company Domain DMARC Records Detected",
                "type": "email_security_issues"
            },
            {
                "acknowledged_by": {
                    "email": "avital@cyberint.com"
                },
                "acknowledged_date": "2020-12-21T00:00:23",
                "alert_data": {
                    "tool_name": null
                },
                "analysis_report": {
                    "id": 28,
                    "mimetype": "application/pdf",
                    "name": "Expert Analysis - Company Product Unauthorized Resale.pdf"
                },
                "attachments": [
                    {
                        "id": 253,
                        "mimetype": "image/png",
                        "name": "Snippet from Zambrana's Facebook page.png"
                    }
                ],
                "category": "brand",
                "closed_by": null,
                "closure_date": null,
                "closure_reason": null,
                "confidence": 100,
                "created_by": {
                    "email": "avital@cyberint.com"
                },
                "created_date": "2020-12-20T00:00:23",
                "description": "Cyberint detected a potential threat actress offering PayMaya cards for sale on Facebook. The TA, Rosie Zambrana, seems to operate through one main Facebook pages:\nhttps://www.facebook.com/Negosyofree/\n\nUnauthorized resale of PayMaya cards may violate the company\u2019s terms of use, resulting in financial loss to PayMaya and brand abuse which could lead to customer churn.",
                "environment": "Argos Demo",
                "impacts": [
                    "revenue_loss",
                    "brand_degradation",
                    "customer_churn"
                ],
                "iocs": [],
                "modification_date": "2020-12-20T00:00:23",
                "publish_date": "2020-11-25T16:34:00",
                "recommendation": "Cyberint recommends PayMaya validate whether Zambrana is a legitimate reseller of its cards. If not, the company should remove the brand-abusing content from Facebook and consider taking additional legal measures against the abuser. Upon request, Cyberint can perform the takedown on behalf of PayMaya.",
                "ref_id": "ARG-13",
                "related_entities": [],
                "severity": "medium",
                "source": "facebook.com",
                "source_category": "social_network",
                "status": "acknowledged",
                "tags": [],
                "targeted_brands": [
                    "Paymaya"
                ],
                "targeted_vectors": [
                    "business"
                ],
                "threat_actor": "@negosyofree",
                "ticket_id": null,
                "title": "Company Product Unauthorized Resale",
                "type": "unauthorized_trading"
            },
            {
                "acknowledged_by": null,
                "acknowledged_date": null,
                "alert_data": {
                    "additional_technologies_detected": null,
                    "cves": null,
                    "ip": "69.10.19.249",
                    "port": 23,
                    "port_description": "Telnet is a program that enables to remotely access a machine. The communication passing through telnet is in the form of unencrypted clear text, including user name and passwords used for the remote access.",
                    "service": "Telnet",
                    "service_version": null
                },
                "analysis_report": null,
                "attachments": [],
                "category": "vulnerabilities",
                "closed_by": null,
                "closure_date": null,
                "closure_reason": null,
                "confidence": 100,
                "created_by": {
                    "email": "avital@cyberint.com"
                },
                "created_date": "2020-12-17T00:00:23",
                "description": "Argos\u2122 detected a potentially exploitable open port on an IP address belonging to IGN. The IP address 69.10.19.249 was identified as part of a netblock that was registered by a company email address.\n\nIn general, open ports may be used by an attacker to perform an initial reconnaissance and scan the organization externally, in order to figure out which ports are open. Some open ports are vulnerable and can pose a risk to the organization; an attacker can exploit these open ports for malicious purposes in order to gain access to the organization.",
                "environment": "Argos Demo",
                "impacts": [
                    "data_compromise",
                    "unauthorized_access",
                    "financial_penalties"
                ],
                "iocs": [],
                "modification_date": "2020-12-17T00:00:23",
                "publish_date": null,
                "recommendation": "Cyberint advises blocking any use of unnecessary ports. Cyberint recommends IGN the following mitigation steps:\n1. Unnecessary ports should be disabled.\n2. Necessary open ports that do not provide a public service should be enforced for appropriate authentication.",
                "ref_id": "ARG-9",
                "related_entities": [],
                "severity": "medium",
                "source": "",
                "source_category": "my_digital_presence",
                "status": "open",
                "tags": [],
                "targeted_brands": [
                    "IGN"
                ],
                "targeted_vectors": [],
                "threat_actor": "",
                "ticket_id": null,
                "title": "Exploitable Port on Company Server Detected",
                "type": "exploitable_ports"
            },
            {
                "acknowledged_by": {
                    "email": "avital@cyberint.com"
                },
                "acknowledged_date": "2020-12-16T00:00:23",
                "alert_data": {
                    "tool_name": null
                },
                "analysis_report": null,
                "attachments": [],
                "category": "phishing",
                "closed_by": {
                    "email": "avital@cyberint.com"
                },
                "closure_date": "2020-12-16T00:00:23",
                "closure_reason": "resolved",
                "confidence": 100,
                "created_by": {
                    "email": "avital@cyberint.com"
                },
                "created_date": "2020-12-15T00:00:23",
                "description": "Cyberint identified a phishing email targeting HSBC employees. The email impersonates as sent from accounts@hsbc.com, while after an analysis of the email header, the sender appears to be user@email.com. The message encourages the recipients to open an attachment, a malicious .ace file.\nkrasnoyarsk.su seems to be a legitimate domain, therefore it was presumably abused by the threat actor easily due to it's lack of DMARC and SPF records.\nPhishing email campaigns, if successful, can result in data loss and further proliferation of malware within a company's systems. ",
                "environment": "Argos Demo",
                "impacts": [
                    "brand_degradation",
                    "account_takeover",
                    "user_data_compromise",
                    "data_compromise",
                    "unauthorized_access"
                ],
                "iocs": [],
                "modification_date": "2020-12-15T00:00:23",
                "publish_date": "2020-11-20T03:43:27",
                "recommendation": "Cyberint advises HSBC to verify that no internal data has been exposed in response to the email address; a compromise assessment may be needed.\nIn addition, it is highly recommended to educate the organizations employees against the dangers of phishing attacks targeting them.",
                "ref_id": "ARG-17",
                "related_entities": [],
                "severity": "high",
                "source": "argos.1",
                "source_category": "antivirus_repository",
                "status": "closed",
                "tags": [],
                "targeted_brands": [
                    "HSBC"
                ],
                "targeted_vectors": [
                    "employee"
                ],
                "threat_actor": "",
                "ticket_id": null,
                "title": "Email Phishing Campaign Targeting Company",
                "type": "phishing_email"
            },
            {
                "acknowledged_by": {
                    "email": "avital@cyberint.com"
                },
                "acknowledged_date": "2020-12-08T00:00:23",
                "alert_data": {
                    "application": null,
                    "csv": {
                        "id": 294,
                        "mimetype": "text/csv",
                        "name": "Credentials Details Template CSV.csv"
                    },
                    "designated_url": "https://signin.ebay.com/ws/ebayisapi.dll"
                },
                "analysis_report": null,
                "attachments": [],
                "category": "data",
                "closed_by": {
                    "email": "avital@cyberint.com"
                },
                "closure_date": "2020-12-08T00:00:23",
                "closure_reason": "resolved",
                "confidence": 100,
                "created_by": {
                    "email": "avital@cyberint.com"
                },
                "created_date": "2020-12-07T00:00:23",
                "description": "CyberInt detected breached credentials of several eBay customers, which were uploaded to an anti-virus repository. The credentials seem to have been obtained through malware, sending user inputs to the operator, and the various credentials were logged in the uploaded .txt files. As such, the file contains users\u2019 credentials not only for ebay.com but for other websites as well.\nBreached customers credentials may be used by Threat Actors to carry out fraudulent transactions on their behalf, exposing eBay to both financial impact and legal claims.",
                "environment": "Argos Demo",
                "impacts": [
                    "data_compromise",
                    "unauthorized_access",
                    "account_takeover",
                    "revenue_loss",
                    "brand_degradation",
                    "customer_churn",
                    "financial_penalties"
                ],
                "iocs": [],
                "modification_date": "2020-12-07T00:00:23",
                "publish_date": "2020-11-30T01:23:51",
                "recommendation": "1. CyberInt recommends enforcing password reset on the compromised accounts.\n2. In addition, CyberInt advises eBay to investigate internally whether any of the accounts have been involved in fraudulent transactions, at least up to the time of detection. In case the accounts were involved in any fraudulent activity, it is recommended to identify and extract relevant IOC\u2019s where possible and monitor them within the company's systems.\n3. To reduce the chance of customer account takeovers by TAs, Cyberint recommends eBay implement MFA and CAPTCHA mechanisms. The former will help set another obstacle for a TA trying to abuse the account, and the latter can help blocking credentials-stuffing tools.",
                "ref_id": "ARG-14",
                "related_entities": [],
                "severity": "high",
                "source": "argos.1",
                "source_category": "antivirus_repository",
                "status": "closed",
                "tags": [],
                "targeted_brands": [],
                "targeted_vectors": [],
                "threat_actor": "",
                "ticket_id": null,
                "title": "Company Customer Credentials Exposed",
                "type": "compromised_customer_credentials"
            },
            {
                "acknowledged_by": {
                    "email": "avital@cyberint.com"
                },
                "acknowledged_date": "2020-12-04T00:00:23",
                "alert_data": {
                    "tool_name": null
                },
                "analysis_report": null,
                "attachments": [],
                "category": "vulnerabilities",
                "closed_by": null,
                "closure_date": null,
                "closure_reason": null,
                "confidence": 100,
                "created_by": {
                    "email": "avital@cyberint.com"
                },
                "created_date": "2020-12-03T00:00:23",
                "description": "Cyberint identified a report on OpenBugBouny where a security researcher claims to have reported to Barclays on a Cross-Site Scripting (XSS) vulnerability on its website, help.barclaycard.co.uk. The researcher, who goes by the nickname \"Sprachlos\", is well acclaimed on the website and has helped patch over 60 uvlnerabilities.\nThe researcher's profile is https://www.openbugbounty.org/researchers/Sprachlos/ and their email address is goktug__kaya@outlook.com.\n\nAccording to OBB's standards, the researcher may publicly disclose the details of the vulnerability on December 11, 2020.\n\nXSS attacks are a type of injection, in which malicious scripts are injected into otherwise benign and trusted websites. An attacker can use XSS to send a malicious script to an unsuspecting user. The end user\u2019s browser has no way to know that the script should not be trusted, and will execute the script. Because it thinks the script came from a trusted source, the malicious script can access any cookies, session tokens, or other sensitive information retained by the browser and used with that site.",
                "environment": "Argos Demo",
                "impacts": [
                    "data_compromise",
                    "unauthorized_access"
                ],
                "iocs": [],
                "modification_date": "2020-12-03T00:00:23",
                "publish_date": "2020-11-11T19:15:00",
                "recommendation": "Barclays should check internally whether a report on a vulnerability on its website has been made over the past few days. If so, Barclays should operate to patch the vulnerability and mitigate the issue before it is explicitly published.\nIn case no such report is identified, it is recommended to approach the researcher Sprachlos directly through the email address they had supplied of via OpenBugBounty, and collaborate with them for swift and effective remediation of the vulnerability.",
                "ref_id": "ARG-7",
                "related_entities": [],
                "severity": "low",
                "source": "openbugbounty.org",
                "source_category": "deface_site",
                "status": "acknowledged",
                "tags": [],
                "targeted_brands": [],
                "targeted_vectors": [],
                "threat_actor": "Sprachlos",
                "ticket_id": null,
                "title": "Potentially Exploitable Web Application Vulnerability Detected",
                "type": "website_vulnerabilities"
            },
            {
                "acknowledged_by": {
                    "email": "hadas@cyberint.com"
                },
                "acknowledged_date": "2020-11-30T13:20:20",
                "alert_data": {
                    "csv": {
                        "id": 161,
                        "mimetype": "text/csv",
                        "name": "Credentials Details CSV.csv"
                    },
                    "domain": "maindomain.com",
                    "total_credentials": 99,
                    "total_first_seen": 30
                },
                "analysis_report": null,
                "attachments": [],
                "category": "data",
                "closed_by": null,
                "closure_date": null,
                "closure_reason": null,
                "confidence": 100,
                "created_by": {
                    "email": "dorin@cyberint.com"
                },
                "created_date": "2020-11-18T12:46:05",
                "description": "Argos detected compromised credentials of employees which were shared online.\n\nIn May 2020, the online marketplace for independent artists Minted suffered a data breach that exposed 4.4M unique customer records subsequently sold on a dark web marketplace. The exposed data also included names, physical addresses, phone numbers and passwords stored as bcrypt hashes. The data was provided to HIBP by dehashed.com.\n\nCompromised credentials of employees can be utilized by Threat Actors in attempts to access internal systems and information of the company.\n\nIn addition, as users often reuse their passwords among several online platforms, such breaches may cause the disclosure of the employee accounts credentials of the involved employees. Compromised credentials of employees can be utilized by Threat Actors in attempts to access to internal systems and information of the company.",
                "environment": "Argos Demo S 10",
                "impacts": [
                    "data_compromise",
                    "unauthorized_access",
                    "account_takeover"
                ],
                "iocs": [],
                "modification_date": "2020-11-30T13:23:20",
                "publish_date": null,
                "recommendation": "Cyberint recommends to check whether the accounts are valid and belong to current employees. If so, the employees should be informed, and the passwords should be reset immediately.\n\nIn general, employees should be instructed not to use their organizational credentials for personal online activities and platforms.",
                "ref_id": "ADS10-10",
                "related_entities": [],
                "severity": "very_high",
                "source": "blogspot",
                "source_category": "my_digital_presence",
                "status": "acknowledged",
                "tags": [
                    "Finance Team",
                    "Sensitive Information"
                ],
                "targeted_brands": [],
                "targeted_vectors": [],
                "threat_actor": "",
                "ticket_id": null,
                "title": "Company Employee Corporate Credentials Exposed",
                "type": "compromised_employee_credentials"
            },
            {
                "acknowledged_by": null,
                "acknowledged_date": null,
                "alert_data": {
                    "a_record": "129.146.184.83",
                    "detection_reasons": null,
                    "has_ssl_certificate": false,
                    "ip_reputation": "malicious",
                    "mx_records": null,
                    "nameservers": null,
                    "registrant_email": null,
                    "registrant_name": null,
                    "registrar": "NameSilo, LLC",
                    "requests_user_details": true,
                    "screenshot": {
                        "id": 159,
                        "mimetype": "image/png",
                        "name": "Argos Screenshot of the Phishing Website.png"
                    },
                    "site_status": null,
                    "url": "http://supportcenter-ee.com/banks/bank.barclays.co.uk",
                    "url_reputation": null,
                    "whois_created_date": "2020-10-06T11:46:00+00:00",
                    "whois_record": null
                },
                "analysis_report": {
                    "id": 16,
                    "mimetype": "application/pdf",
                    "name": "Expert Analysis - Active Phishing Website Targeting Company.pdf"
                },
                "attachments": [
                    {
                        "id": 158,
                        "mimetype": "image/png",
                        "name": "Forensic Canvas Investigation of the Phishing Website.png"
                    }
                ],
                "category": "phishing",
                "closed_by": null,
                "closure_date": null,
                "closure_reason": null,
                "confidence": 100,
                "created_by": {
                    "email": "dorin@cyberint.com"
                },
                "created_date": "2020-11-18T12:54:07",
                "description": "CyberInt detected an active phishing website impersonating the main login page while abusing the brand\u2019s name, logo and photos.\nThe website contains login, registration and checkout forms, where unsuspecting victims could be lured to fill in their PII, credentials and payment details.\nPhishing websites such as the above are often used by attackers to obtain users' credentials and PII. This information can be utilized to take over customers' accounts, causing customer churn and damage to the brand's reputation.",
                "environment": "Argos Demo S 10",
                "impacts": [
                    "brand_degradation",
                    "account_takeover",
                    "user_data_compromise",
                    "data_compromise",
                    "unauthorized_access"
                ],
                "iocs": [
                    {
                        "type": "domain",
                        "value": "supportcenter-ee.com"
                    },
                    {
                        "type": "ip",
                        "value": "129.146.184.83"
                    },
                    {
                        "type": "url",
                        "value": "http://supportcenter-ee.com/banks/bank.barclays.co.uk"
                    }
                ],
                "modification_date": "2020-11-23T16:00:09",
                "publish_date": null,
                "recommendation": "CyberInt recommends to take down the site; upon request, CyberInt can submit the take down request on behalf of the company.",
                "ref_id": "ADS10-11",
                "related_entities": [],
                "severity": "very_high",
                "source": "",
                "source_category": "online_protection",
                "status": "open",
                "tags": [
                    "Finance Team"
                ],
                "targeted_brands": [],
                "targeted_vectors": [],
                "threat_actor": "",
                "ticket_id": null,
                "title": "Active Phishing Website Targeting Company",
                "type": "phishing_website"
            },
            {
                "acknowledged_by": null,
                "acknowledged_date": null,
                "alert_data": {
                    "a_record": "1.2.3.4",
                    "has_ssl_certificate": false,
                    "ip_reputation": "malicious",
                    "nameservers": [
                        "NS3.DREAMHOST.COM",
                        "NS12.DREAMHOST.COM",
                        "NS1.DREAMHOST.COM"
                    ],
                    "registrar": "DreamHost, LLC",
                    "requests_user_details": true,
                    "site_status": "active",
                    "url": "website.com",
                    "url_reputation": "malicious",
                    "whois_created_date": 1605564000,
                    "whois_record": "   Domain Name: BN-ACCESO-WEB.COM\n   Registry Domain ID: 2561654023_DOMAIN_COM-VRSN\n   Registrar WHOIS Server: whois.dreamhost.com\n   Registrar URL: website.com\n   Updated Date: 2020-09-23T20:08:57Z\n   Creation Date: 2020-09-23T20:08:57Z\n   Registry Expiry Date: 2021-09-23T20:08:57Z\n   Registrar: DreamHost, LLC\n   Registrar IANA ID: 431\n   Registrar Abuse Contact Email:\n   Registrar Abuse Contact Phone:\n   Domain Status: clientTransferProhibited https://icann.org/epp#clientTransferProhibited\n   Name Server: NS1.DREAMHOST.COM\n   Name Server: NS2.DREAMHOST.COM\n   Name Server: NS3.DREAMHOST.COM\n   DNSSEC: unsigned"
                },
                "analysis_report": null,
                "attachments": [],
                "category": "phishing",
                "closed_by": null,
                "closure_date": null,
                "closure_reason": null,
                "confidence": 100,
                "created_by": {
                    "email": "dorin@cyberint.com"
                },
                "created_date": "2020-11-18T12:12:44",
                "description": "CyberInt detected an active phishing website impersonating the login page while abusing the brand\u2019s name, logo and photos.\nThe website contains login, registration and checkout forms, where unsuspecting victims could be lured to fill in their PII, credentials and payment details.\nPhishing websites such as the above are often used by attackers to obtain users' credentials and PII. This information can be utilized to take over customers' accounts, causing customer churn and damage to the brand's reputation.",
                "environment": "Argos Demo S 10",
                "impacts": [
                    "brand_degradation",
                    "account_takeover",
                    "user_data_compromise",
                    "data_compromise",
                    "unauthorized_access"
                ],
                "iocs": [
                    {
                        "type": "domain",
                        "value": "bn-acceso-web.com"
                    },
                    {
                        "type": "ip",
                        "value": "1.2.3.4"
                    }
                ],
                "modification_date": "2020-11-19T12:57:16",
                "publish_date": null,
                "recommendation": "CyberInt recommends to take down the site; upon request, CyberInt can submit the take down request on behalf of the company.",
                "ref_id": "ADS10-1",
                "related_entities": [],
                "severity": "very_high",
                "source": "Phishing Detection",
                "source_category": "online_protection",
                "status": "open",
                "tags": [
                    "Phishing",
                    "Phishing Website"
                ],
                "targeted_brands": [],
                "targeted_vectors": [],
                "threat_actor": "",
                "ticket_id": null,
                "title": "Active Phishing Website Targeting Company",
                "type": "phishing_website"
            },
            {
                "acknowledged_by": {
                    "email": "hadas@cyberint.com"
                },
                "acknowledged_date": "2020-11-19T09:57:51",
                "alert_data": {
                    "author_email_address": "user@email.com",
                    "code_leak_sample": "<Sample code>",
                    "exposed_code_link": "website.com"
                },
                "analysis_report": null,
                "attachments": [],
                "category": "data",
                "closed_by": null,
                "closure_date": null,
                "closure_reason": null,
                "confidence": 100,
                "created_by": {
                    "email": "dorin@cyberint.com"
                },
                "created_date": "2020-11-18T12:27:59",
                "description": "Argos detected configuration code publicly available online. The code was detected as internal according to several indicators. The code was pasted on November 6, 2020 and uploaded by an employee who has access to the information.",
                "environment": "Argos Demo S 10",
                "impacts": [
                    "data_compromise",
                    "competitive_advantage_loss"
                ],
                "iocs": [],
                "modification_date": "2020-11-19T09:57:51",
                "publish_date": null,
                "recommendation": "Cyberint recommends to check whether the code includes sensitive internal information. If so, it is recommended to approach the hosting provider of the repository and request to remove the sensitive content from the website. Upon request, Cyberint can request the takedown of the content.\n\nAdditionally, it is recommended to raise employees' awareness regarding the risks of internal code exposure.",
                "ref_id": "ADS10-6",
                "related_entities": [],
                "severity": "low",
                "source": "",
                "source_category": "code_repository",
                "status": "acknowledged",
                "tags": [],
                "targeted_brands": [],
                "targeted_vectors": [],
                "threat_actor": "",
                "ticket_id": null,
                "title": "Company Source Code Exposed",
                "type": "internal_information_disclosure"
            },
            {
                "acknowledged_by": {
                    "email": "hadas@cyberint.com"
                },
                "acknowledged_date": "2020-11-19T09:57:20",
                "alert_data": {
                    "tool_name": null
                },
                "analysis_report": null,
                "attachments": [],
                "category": "phishing",
                "closed_by": {
                    "email": "hadas@cyberint.com"
                },
                "closure_date": "2020-11-19T09:57:20",
                "closure_reason": "resolved",
                "confidence": 100,
                "created_by": {
                    "email": "dorin@cyberint.com"
                },
                "created_date": "2020-11-18T12:59:59",
                "description": "CyberInt detected an phishing email targeting employees while abusing the brand\u2019s name, logo and photos.",
                "environment": "Argos Demo S 10",
                "impacts": [
                    "brand_degradation",
                    "account_takeover",
                    "user_data_compromise",
                    "data_compromise",
                    "unauthorized_access"
                ],
                "iocs": [],
                "modification_date": "2020-11-19T09:57:20",
                "publish_date": null,
                "recommendation": "CyberInt recommends to track the sender and block any related IOCs.",
                "ref_id": "ADS10-12",
                "related_entities": [],
                "severity": "high",
                "source": "",
                "source_category": "code_repository",
                "status": "closed",
                "tags": [
                    "Credentials",
                    "Data Dump",
                    "Sensitive Information"
                ],
                "targeted_brands": [],
                "targeted_vectors": [],
                "threat_actor": "",
                "ticket_id": null,
                "title": "Email Phishing Campaign Targeting Company",
                "type": "phishing_email"
            },
            {
                "acknowledged_by": {
                    "email": "hadas@cyberint.com"
                },
                "acknowledged_date": "2020-11-18T15:13:14",
                "alert_data": {
                    "tool_name": null
                },
                "analysis_report": null,
                "attachments": [],
                "category": "data",
                "closed_by": {
                    "email": "hadas@cyberint.com"
                },
                "closure_date": "2020-11-18T15:13:14",
                "closure_reason": "resolved",
                "confidence": 100,
                "created_by": {
                    "email": "dorin@cyberint.com"
                },
                "created_date": "2020-11-18T12:24:47",
                "description": "Argos\u2122 detected emails sent from employees\u2019 mailbox to vendor, which were scanned to an anti-virus repository. The mails are labeled as \u201cauto generated\". ",
                "environment": "Argos Demo S 10",
                "impacts": [
                    "data_compromise",
                    "competitive_advantage_loss"
                ],
                "iocs": [],
                "modification_date": "2020-11-18T15:13:14",
                "publish_date": null,
                "recommendation": "Cyberint recommends to inform the affected employees that their files and email communications have been publicly disclosed. Additionally, Cyberint recommends to contact the vendor and verify which side of the correspondence is responsible for the scanning. It is advised raising employees\u2019 awareness regarding sharing of internal files, as it can lead to social engineering and fraud attempts.\nUpon request, Cyberint can have the files removed at their source, in order to prevent malicious usage of the information it contains",
                "ref_id": "ADS10-5",
                "related_entities": [],
                "severity": "medium",
                "source": null,
                "source_category": "antivirus_repository",
                "status": "closed",
                "tags": [
                    "Sensitive Information",
                    "Vendor Risk"
                ],
                "targeted_brands": [],
                "targeted_vectors": [],
                "threat_actor": "",
                "ticket_id": null,
                "title": "Company Internal Email Correspondence Exposed",
                "type": "internal_information_disclosure"
            },
            {
                "acknowledged_by": {
                    "email": "hadas@cyberint.com"
                },
                "acknowledged_date": "2020-11-18T15:12:39",
                "alert_data": {
                    "csv": {
                        "id": 156,
                        "mimetype": "text/csv",
                        "name": "Domains Details CSV.csv"
                    },
                    "number_of_domains": 26
                },
                "analysis_report": {
                    "id": 18,
                    "mimetype": "application/pdf",
                    "name": "Expert Analysis - Active Phishing Website Targeting Company.pdf"
                },
                "attachments": [],
                "category": "phishing",
                "closed_by": null,
                "closure_date": null,
                "closure_reason": null,
                "confidence": 100,
                "created_by": {
                    "email": "dorin@cyberint.com"
                },
                "created_date": "2020-11-18T12:35:57",
                "description": "Argos\u2122 has detected recently registered lookalike domains which highly resembles the main domain name pattern. ",
                "environment": "Argos Demo S 10",
                "impacts": [
                    "brand_degradation",
                    "account_takeover",
                    "user_data_compromise",
                    "data_compromise",
                    "unauthorized_access"
                ],
                "iocs": [],
                "modification_date": "2020-11-18T15:12:39",
                "publish_date": null,
                "recommendation": "Cyberint recommends to take these steps:\n\n1. Take the domains down by filing a UDRP legal complaint due to trademark abuse.\n2. Once suspended, consider purchasing the domains to prevent any future phishing attempts.",
                "ref_id": "ADS10-8",
                "related_entities": [],
                "severity": "medium",
                "source": "",
                "source_category": "online_protection",
                "status": "acknowledged",
                "tags": [
                    "Phishing",
                    "Squatting"
                ],
                "targeted_brands": [],
                "targeted_vectors": [],
                "threat_actor": "",
                "ticket_id": null,
                "title": "Look-Alike Domain Potentially Targeting Company",
                "type": "lookalike_domain"
            },
            {
                "acknowledged_by": {
                    "email": "dorin@cyberint.com"
                },
                "acknowledged_date": "2020-11-18T12:58:37",
                "alert_data": {
                    "tool_name": null
                },
                "analysis_report": null,
                "attachments": [],
                "category": "vulnerabilities",
                "closed_by": null,
                "closure_date": null,
                "closure_reason": null,
                "confidence": 30,
                "created_by": {
                    "email": "dorin@cyberint.com"
                },
                "created_date": "2020-11-18T12:34:15",
                "description": "Argos\u2122 has detected an XSS vulnerability on the domain, which was reported to openbugbounty.org on October 9, 2020 by a security researcher. According to OpenBugBounty, the details were reported on October 9, 2020. It was also mentioned that the public disclosure of the vulnerability\u2019s details is scheduled for January 7, 2021.\n\nXSS refers to client-side code injection attack wherein an attacker can execute malicious scripts into a legitimate website. By leveraging XSS, an attacker would exploit a vulnerability within a website that the victim would visit, essentially using the vulnerable website as a vehicle to deliver a malicious script to the victim\u2019s browser.\n\nFor an XSS attack to take place, the vulnerable website needs to directly include user input in its pages. An attacker can then insert a string that will be used within the web page and treated as code by the victim\u2019s browser.",
                "environment": "Argos Demo S 10",
                "impacts": [
                    "data_compromise",
                    "unauthorized_access"
                ],
                "iocs": [],
                "modification_date": "2020-11-18T12:58:37",
                "publish_date": null,
                "recommendation": "Cyberint recommends to investigate the full vulnerability report sent to it and mitigate the issue within the private disclosure time frame. Upon further agreement, Cyberint\u2019s penetration testing team can operate to examine the website from a technical perspective.\n\nIn order to prevent any future exploitation of XSS vulnerabilities, Cyberint advises to validate all user-controlled data including server-side and client-side, and to assure that all user data be encoded when returned in the HTML page.",
                "ref_id": "ADS10-7",
                "related_entities": [],
                "severity": "very_high",
                "source": "openbugbounty.org",
                "source_category": "code_repository",
                "status": "acknowledged",
                "tags": [
                    "Vulnerabilities",
                    "XSS"
                ],
                "targeted_brands": [],
                "targeted_vectors": [],
                "threat_actor": "ravisdp1004",
                "ticket_id": null,
                "title": "Web Application Vulnerability Exploit Published",
                "type": "website_vulnerabilities"
            },
            {
                "acknowledged_by": {
                    "email": "dorin@cyberint.com"
                },
                "acknowledged_date": "2020-11-18T12:58:33",
                "alert_data": {
                    "tool_name": null
                },
                "analysis_report": {
                    "id": 17,
                    "mimetype": "application/pdf",
                    "name": "Expert Analysis - Active Phishing Website Targeting Company.pdf"
                },
                "attachments": [],
                "category": "phishing",
                "closed_by": null,
                "closure_date": null,
                "closure_reason": null,
                "confidence": 100,
                "created_by": {
                    "email": "dorin@cyberint.com"
                },
                "created_date": "2020-11-18T12:22:06",
                "description": "Argos\u2122 detected a phishing campaign for emails credentials hosted on the following domain:\n- https://at.com.bxr/.../upgrade/index.php?\n\nThe URL hosts an email login interface titled \"Email Security : For\", while the rest of the title is filled with the victim's email address. The page is usually detected when the victim's address is already inserted in the Username field. This happens automatically when the address is added to the URL, as shown in the example below taken from Argos\u2122 original detection.\n\nIt is assumed that the page was generated using a phishing kit and that the campaign\u2019s purpose is obtaining credentials\nof different email accounts. It is believed that the TA behinds it generates the URL, adding a different address each time.\n\nA platform through which the victims are exposed to the campaign\u2019s URL was not detected.",
                "environment": "Argos Demo S 10",
                "impacts": [
                    "brand_degradation",
                    "account_takeover",
                    "user_data_compromise"
                ],
                "iocs": [],
                "modification_date": "2020-11-18T12:58:33",
                "publish_date": null,
                "recommendation": "Cyberint recommends to block employees' access to the reported URL.\nIn case the employee cooperated and shared their password, they should be instructed to reset their\npasswords among all online platforms.\nAdditionally, it is advised to check whether any suspicious activity related to the compromised account can be detected.\nIt may be advisable to raise the employees\u2019 awareness regarding the campaign and instruct them to use their organizational\ncredentials only on official designated platforms.",
                "ref_id": "ADS10-4",
                "related_entities": [],
                "severity": "high",
                "source": "",
                "source_category": "my_digital_presence",
                "status": "acknowledged",
                "tags": [
                    "Phishing",
                    "Phishing Kit"
                ],
                "targeted_brands": [],
                "targeted_vectors": [],
                "threat_actor": "",
                "ticket_id": null,
                "title": "Phishing Kit Targeting Company",
                "type": "phishing_kit"
            },
            {
                "acknowledged_by": null,
                "acknowledged_date": null,
                "alert_data": {
                    "csv": {
                        "id": 153,
                        "mimetype": "text/csv",
                        "name": "Payment Cards Details CSV.csv"
                    },
                    "total_first_seen": 1,
                    "total_payment_cards": 1
                },
                "analysis_report": null,
                "attachments": [],
                "category": "data",
                "closed_by": null,
                "closure_date": null,
                "closure_reason": null,
                "confidence": 100,
                "created_by": {
                    "email": "dorin@cyberint.com"
                },
                "created_date": "2020-11-18T12:15:05",
                "description": "Compromised payment cards of customers have been detected. Compromised payment card details, especially when combined with exposed PII, can be abused by threat actors for illegitimate and fraudulent activities.",
                "environment": "Argos Demo S 10",
                "impacts": [
                    "revenue_loss",
                    "brand_degradation",
                    "customer_churn",
                    "financial_penalties"
                ],
                "iocs": [],
                "modification_date": "2020-11-18T12:57:15",
                "publish_date": null,
                "recommendation": "Best practices include verifying if the payment cards are genuine and active. Upon confirmation, it is recommended to cancel the payment cards to prevent their abuse and informing the card holders of the cancellation.",
                "ref_id": "ADS10-2",
                "related_entities": [],
                "severity": "high",
                "source": "crackingpro.com",
                "source_category": "darknet",
                "status": "open",
                "tags": [
                    "ATM Scam"
                ],
                "targeted_brands": [],
                "targeted_vectors": [],
                "threat_actor": "",
                "ticket_id": null,
                "title": "Company Customer Payment Cards Exposed",
                "type": "compromised_payment_cards"
            },
            {
                "acknowledged_by": null,
                "acknowledged_date": null,
                "alert_data": {
                    "domain": "domaindemo.com"
                },
                "analysis_report": null,
                "attachments": [],
                "category": "vulnerabilities",
                "closed_by": null,
                "closure_date": null,
                "closure_reason": null,
                "confidence": 100,
                "created_by": {
                    "email": "dorin@cyberint.com"
                },
                "created_date": "2020-11-18T12:38:47",
                "description": "Argos\u2122 has detected the following domain which has not had DMARC records published for it.\n\nDMARC (Domain-based Message Authentication, Reporting & Conformance) is an email authentication, policy, and reporting protocol. It allows administrators to specify which hosts can send emails on behalf of a given domain. Domains lacking in valid DMARC records can be used to send out forged email messages to Hellman & Friedman customers and employees. This could lead to the distribution of spam and malware as part of phishing and social engineering campaigns.",
                "environment": "Argos Demo S 10",
                "impacts": [
                    "data_compromise",
                    "unauthorized_access",
                    "brand_degradation"
                ],
                "iocs": [],
                "modification_date": "2020-11-18T12:38:47",
                "publish_date": null,
                "recommendation": "Cyberint recommends to publish valid DMARC records. This practice is recommended even if the domain is not used for sending out emails, due to the possibility of spoofing by threat actors.",
                "ref_id": "ADS10-9",
                "related_entities": [],
                "severity": "medium",
                "source": "",
                "source_category": "search_engine",
                "status": "open",
                "tags": [],
                "targeted_brands": [],
                "targeted_vectors": [],
                "threat_actor": "",
                "ticket_id": null,
                "title": "Missing Company Domain DMARC Records Detected",
                "type": "email_security_issues"
            }
        ]
    }
}
```

#### Human Readable Output

>### Found alerts:
>|ref_id|title|status|severity|created_date|type|environment|
>|---|---|---|---|---|---|---|
>| ADS10-3 | Company Employee Corporate Credentials Exposed | open | high | 2020-11-18T12:19:48 | compromised_employee_credentials | Argos Demo S 10 |
>| ARG-3 | Company Customer Credentials Exposed | open | high | 2021-01-05T00:00:23 | compromised_customer_credentials | Argos Demo |
>| ARG-15 | Active Phishing Website Targeting Company | acknowledged | very_high | 2021-01-01T00:00:23 | phishing_website | Argos Demo |
>| ARG-4 | Active Phishing Website Targeting Company | open | very_high | 2021-01-05T00:00:23 | phishing_website | Argos Demo |
>| ARG-8 | Company Subdomain Vulnerable to Hijacking | open | very_high | 2021-01-05T00:00:23 | hijackable_subdomains | Argos Demo |
>| ARG-2 | Company Source Code Exposed | acknowledged | very_high | 2021-01-01T00:00:23 | internal_information_disclosure | Argos Demo |
>| ARG-6 | Fraudulent Refund Services Targeting Company | acknowledged | medium | 2021-01-01T00:00:23 | refund_fraud | Argos Demo |
>| ARG-16 | Fraudulent Refund Services Targeting Company | closed | medium | 2021-01-01T00:00:23 | refund_fraud | Argos Demo |
>| ARG-1 | Company Customer Payment Cards Offered for Sale | acknowledged | medium | 2020-12-30T00:00:23 | compromised_payment_cards | Argos Demo |
>| ARG-5 | Company Customer Credentials Offered for Sale | acknowledged | medium | 2020-12-30T00:00:23 | compromised_customer_credentials | Argos Demo |
>| ARG-11 | Company Executive PII Offered for Sale | acknowledged | high | 2020-12-27T00:00:23 | compromised_pii | Argos Demo |
>| ARG-12 | Credential Stuffing Tool Targeting Company | acknowledged | high | 2020-12-27T00:00:23 | automated_attack_tools | Argos Demo |
>| ARG-10 | Brand Abusing Website Impersonating Company | open | medium | 2020-12-24T00:00:23 | impersonation | Argos Demo |
>| ARG-18 | Missing Company Domain DMARC Records Detected | closed | high | 2020-12-22T00:00:23 | email_security_issues | Argos Demo |
>| ARG-13 | Company Product Unauthorized Resale | acknowledged | medium | 2020-12-20T00:00:23 | unauthorized_trading | Argos Demo |
>| ARG-9 | Exploitable Port on Company Server Detected | open | medium | 2020-12-17T00:00:23 | exploitable_ports | Argos Demo |
>| ARG-17 | Email Phishing Campaign Targeting Company | closed | high | 2020-12-15T00:00:23 | phishing_email | Argos Demo |
>| ARG-14 | Company Customer Credentials Exposed | closed | high | 2020-12-07T00:00:23 | compromised_customer_credentials | Argos Demo |
>| ARG-7 | Potentially Exploitable Web Application Vulnerability Detected | acknowledged | low | 2020-12-03T00:00:23 | website_vulnerabilities | Argos Demo |
>| ADS10-10 | Company Employee Corporate Credentials Exposed | acknowledged | very_high | 2020-11-18T12:46:05 | compromised_employee_credentials | Argos Demo S 10 |
>| ADS10-11 | Active Phishing Website Targeting Company | open | very_high | 2020-11-18T12:54:07 | phishing_website | Argos Demo S 10 |
>| ADS10-1 | Active Phishing Website Targeting Company | open | very_high | 2020-11-18T12:12:44 | phishing_website | Argos Demo S 10 |
>| ADS10-6 | Company Source Code Exposed | acknowledged | low | 2020-11-18T12:27:59 | internal_information_disclosure | Argos Demo S 10 |
>| ADS10-12 | Email Phishing Campaign Targeting Company | closed | high | 2020-11-18T12:59:59 | phishing_email | Argos Demo S 10 |
>| ADS10-5 | Company Internal Email Correspondence Exposed | closed | medium | 2020-11-18T12:24:47 | internal_information_disclosure | Argos Demo S 10 |
>| ADS10-8 | Look-Alike Domain Potentially Targeting Company | acknowledged | medium | 2020-11-18T12:35:57 | lookalike_domain | Argos Demo S 10 |
>| ADS10-7 | Web Application Vulnerability Exploit Published | acknowledged | very_high | 2020-11-18T12:34:15 | website_vulnerabilities | Argos Demo S 10 |
>| ADS10-4 | Phishing Kit Targeting Company | acknowledged | high | 2020-11-18T12:22:06 | phishing_kit | Argos Demo S 10 |
>| ADS10-2 | Company Customer Payment Cards Exposed | open | high | 2020-11-18T12:15:05 | compromised_payment_cards | Argos Demo S 10 |
>| ADS10-9 | Missing Company Domain DMARC Records Detected | open | medium | 2020-11-18T12:38:47 | email_security_issues | Argos Demo S 10 |
>Total alerts: 30
>Current page: 1

### cyberint-update-alerts
***
Update the status of one or more alerts.


#### Base Command

`cyberint-update-alerts`
#### Input

| **Argument Name** | **Description** | **Required** |
| --- | --- | --- |
| alert_ref_ids | Reference IDs for the alert(s). | Required | 
| status | Desired status to update for the alert(s). Possible values are: open, acknowledged, closed. | Required | 
| closure_reason | Reason for updating the alerts status to closed. Possible values are: resolved, irrelevant, false_positive. | Optional | 


#### Context Output

| **Path** | **Type** | **Description** |
| --- | --- | --- |
| Cyberint.Alert.ref_id | String | Reference ID of the alert. | 
| Cyberint.Alert.status | String | Status of the alert. | 
| Cyberint.Alert.closure_reason | String | Reason for updating the alert to closed. | 


#### Command Example
```!cyberint-update-alerts alert_ref_ids=ADS10-3 status=acknowledged```

#### Context Example
```json
{
    "Cyberint": {
        "Alert": {
            "closure_reason": null,
            "ref_id": "ADS10-3",
            "status": "acknowledged"
        }
    }
}
```

#### Human Readable Output

>### Alerts Updated
>|ref_id|status|
>|---|---|
>| ADS10-3 | acknowledged |

>>>>>>> a0e2fc08
<|MERGE_RESOLUTION|>--- conflicted
+++ resolved
@@ -1,4 +1,3 @@
-<<<<<<< HEAD
 Intelligence-Driven Digital Risk Protection
 This integration was integrated and tested with cyberint
 ## Configure cyberint on Cortex XSOAR
@@ -38,7 +37,7 @@
 | **Argument Name** | **Description** | **Required** |
 | --- | --- | --- |
 | page | Page number to return. Default is 1. | Optional | 
-| page_size | Number of results in a page. Must be between 10 and 100. Default is 10. | Optional | 
+| page_size | Number of results in a page. Default is 10. Must be between 10 and 100. Default is 10. | Optional | 
 | created_date_from | ISO-Formatted creation date. Get alerts created since this date (YYYY-MM-DDTHH:MM:SSZ). | Optional | 
 | created_date_to | ISO-Formatted creation date. Get alerts created before this date (YYYY-MM-DDTHH:MM:SSZ). | Optional | 
 | created_date_range | You can specify a date range to search for from the current time. (&lt;number&gt; &lt;time unit&gt;, e.g., 12 hours, 7 days) instead of a start/end time. created_date_range will overwrite created_date. | Optional | 
@@ -1864,1871 +1863,3 @@
 >|ref_id|status|
 >|---|---|
 >| ADS10-3 | acknowledged |
-=======
-Intelligence-Driven Digital Risk Protection
-This integration was integrated and tested with cyberint
-## Configure cyberint on Cortex XSOAR
-
-1. Navigate to **Settings** > **Integrations** > **Servers & Services**.
-2. Search for cyberint.
-3. Click **Add instance** to create and configure a new integration instance.
-
-    | **Parameter** | **Description** | **Required** |
-    | --- | --- | --- |
-    | access_token | Cyberint Access Token | True |
-    | environment | Cyberint API Environment | True |
-    | isFetch | Fetch incidents | False |
-    | fetch_severity | Fetch Severities | False |
-    | fetch_status | Fetch Statuses | False |
-    | fetch_environment | Fetch Environments | False |
-    | fetch_type | Fetch Types | False |
-    | max_fetch | Fetch Limit | False |
-    | fetch_time | First Fetch Time | False |
-    | insecure | Trust any certificate \(not secure\) | False |
-    | proxy | Use system proxy settings | False |
-
-4. Click **Test** to validate the URLs, token, and connection.
-## Commands
-You can execute these commands from the Cortex XSOAR CLI, as part of an automation, or in a playbook.
-After you successfully execute a command, a DBot message appears in the War Room with the command details.
-### cyberint-list-alerts
-***
-List alerts according to parameters
-
-
-#### Base Command
-
-`cyberint-list-alerts`
-#### Input
-
-| **Argument Name** | **Description** | **Required** |
-| --- | --- | --- |
-| page | Page number to return. Default is 1. | Optional | 
-| page_size | Number of results in a page. Default is 10. Must be between 10 and 100. Default is 10. | Optional | 
-| created_date_from | ISO-Formatted creation date. Get alerts created since this date (YYYY-MM-DDTHH:MM:SSZ). | Optional | 
-| created_date_to | ISO-Formatted creation date. Get alerts created before this date (YYYY-MM-DDTHH:MM:SSZ). | Optional | 
-| created_date_range | You can specify a date range to search for from the current time. (&lt;number&gt; &lt;time unit&gt;, e.g., 12 hours, 7 days) instead of a start/end time. created_date_range will overwrite created_date. | Optional | 
-| modification_date_from | ISO-Formatted modification date. Get alerts modified since this date (YYYY-MM-DDTHH:MM:SSZ). | Optional | 
-| modification_date_to | ISO-Formatted modification date. Get alerts modified before this date (YYYY-MM-DDTHH:MM:SSZ). | Optional | 
-| modified_date_range | You can specify a date range to search for from the current time. (&lt;number&gt; &lt;time unit&gt;, e.g., 12 hours, 7 days) instead of a start/end time. modified_date_range will overwrite modified_date. | Optional | 
-| environments | Environment in which the alerts were created. Can be more than one. | Optional | 
-| statuses | Status of the alert. Can be more than one. Possible values are: open, acknowledged, closed. | Optional | 
-| severities | Severity of the alert. Can be more than one. Possible values are: low, medium, high, very_high. | Optional | 
-| types | Type of the alert, can be more than one. Possible values are: refund_fraud, carding, coupon_fraud, money_laundering, victim_report, malicious_insider, extortion, phishing_email, phishing_kit, phishing_website, lookalike_domain, phishing_target_list, malicious_file, reconnaissance, automated_attack_tools, business_logic_bypass, target_list, official_social_media_profile, impersonation, intellectual_property_infringement, unauthorized_trading, negative_sentiment, fake_job_posting, defacement, compromised_pii, internal_information_disclosure, compromised_payment_cards, compromised_employee_credentials, compromised_customer_credentials, compromised_access_token, ransomware, exposed_web_interfaces, hijackable_subdomains, website_vulnerabilities, exposed_cloud_storage, exploitable_ports, mail_servers_in_blacklist, server_connected_to_botnet, email_security_issues, certificate_authority_issues, other. | Optional | 
-
-
-#### Context Output
-
-| **Path** | **Type** | **Description** |
-| --- | --- | --- |
-| Cyberint.Alert.ref_id | String | Reference ID of the alert. | 
-| Cyberint.Alert.confidence | Number | Confidence score of the alert. | 
-| Cyberint.Alert.status | String | Status of the alert. | 
-| Cyberint.Alert.severity | String | Severity of the alert | 
-| Cyberint.Alert.created_by.email | String | User which has created the alert. | 
-| Cyberint.Alert.created_date | Date | Date in which the alert was created. | 
-| Cyberint.Alert.category | String | Category of the alert. | 
-| Cyberint.Alert.type | String | Type of the alert. | 
-| Cyberint.Alert.source_category | String | Source category of the alert. | 
-| Cyberint.Alert.source | String | Source of the alert. | 
-| Cyberint.Alert.targeted_vectors | String | Vectors targeted by the threat. | 
-| Cyberint.Alert.targeted_brands | String | Brands targeted by the threat. | 
-| Cyberint.Alert.related_entities | String | Entities related to the alert. | 
-| Cyberint.Alert.impacts | String | Impacts made by the threat. | 
-| Cyberint.Alert.acknowledged_date | String | Date in which the alert was acknowledged. | 
-| Cyberint.Alert.acknowledged_by.email | String | User which has acknowledged the alert. | 
-| Cyberint.Alert.publish_date | String | Date in which the alert was published. | 
-| Cyberint.Alert.title | String | Title of the alert. | 
-| Cyberint.Alert.alert_data.url | String | URL impacted by the event. | 
-| Cyberint.Alert.alert_data.detection_reasons | String | Reasons why a phishing event has been detected. | 
-| Cyberint.Alert.alert_data.tool_name | String | Name of a tool used for an exploit if available. | 
-| Cyberint.Alert.alert_data.application | String | Application affected by an event. | 
-| Cyberint.Alert.alert_data.source | String | Source of an event if available. | 
-| Cyberint.Alert.alert_data.domain | String | Domain related to an event if available. | 
-| Cyberint.Alert.alert_data.subdomian | String | Subdomain related to an event if available. | 
-| Cyberint.Alert.alert_data.misconfiguration_type | String | Type of misconfiguration for a misconfigured domain. | 
-| Cyberint.Alert.alert_data.ip | String | IP related to an event. | 
-| Cyberint.Alert.alert_data.port | String | Port related to an event. | 
-| Cyberint.Alert.alert_data.service | String | Service related to an event. | 
-| Cyberint.Alert.alert_data.access_token | String | Access token exposed in an event. | 
-| Cyberint.Alert.alert_data.access_token_type | String | Access token exposed in an event. | 
-| Cyberint.Alert.alert_data.username | String | Username of an account related to an event. | 
-| Cyberint.Alert.alert_data.email | String | Email of an account related to an event. | 
-| Cyberint.Alert.alert_data.author_email_address | String | Email of an author related to an event. | 
-| Cyberint.Alert.alert_data.repository_name | String | Repository name related to an event. | 
-| Cyberint.Alert.alert_data.mail_server | String | Mail server related to an event. | 
-| Cyberint.Alert.alert_data.blacklist_repository | String | Blacklist repository name related to an event. | 
-| Cyberint.Alert.ioc.type | String | Type of IOC related to the alert. | 
-| Cyberint.Alert.ioc.value | String | Value of the IOC related to the alert. | 
-| Cyberint.Alert.ticket_id | String | Ticket ID of the alert. | 
-| Cyberint.Alert.threat_actor | String | Actor to the threat related to the alert. | 
-| Cyberint.Alert.modification_date | String | Date the alert was last modified. | 
-| Cyberint.Alert.closure_date | String | Date the alert was closed. | 
-| Cyberint.Alert.closed_by.email | String | User which has closed the alert. | 
-| Cyberint.Alert.closure_reason | String | Reason for closing the alert. | 
-| Cyberint.Alert.description | String | Description of the alert. | 
-| Cyberint.Alert.recommendation | String | Recommendation for the alert | 
-| Cyberint.Alert.tags | String | Tags related to the alert | 
-
-
-#### Command Example
-```!cyberint-list-alerts created_date_from="2020-01-07T00:00:00Z" page_size=100```
-
-#### Context Example
-```json
-{
-    "Cyberint": {
-        "Alert": [
-            {
-                "acknowledged_by": null,
-                "acknowledged_date": null,
-                "alert_data": {
-                    "csv": {
-                        "id": 155,
-                        "mimetype": "text/csv",
-                        "name": "Credentials Details CSV.csv"
-                    },
-                    "domain": "brand.com",
-                    "total_credentials": 28,
-                    "total_first_seen": 9
-                },
-                "analysis_report": null,
-                "attachments": [],
-                "category": "data",
-                "closed_by": null,
-                "closure_date": null,
-                "closure_reason": null,
-                "confidence": 100,
-                "created_by": {
-                    "email": "dorin@cyberint.com"
-                },
-                "created_date": "2020-11-18T12:19:48",
-                "description": "Cyberint detected breached credentials of employees, which were uploaded to a darknet data leak blog. ",
-                "environment": "Argos Demo S 10",
-                "impacts": [
-                    "data_compromise",
-                    "unauthorized_access",
-                    "account_takeover"
-                ],
-                "iocs": [],
-                "modification_date": "2021-01-05T12:56:46",
-                "publish_date": null,
-                "recommendation": "Cyberint recommends enforcing password reset on the compromised account and to investigate internally whether the accounts have been involved in suspicious activities.\nIn case the account was involved in any suspicious activities, it is recommended to identify and extract relevant IOC\u2019s where possible and monitor them within systems.",
-                "ref_id": "ADS10-3",
-                "related_entities": [],
-                "severity": "high",
-                "source": "dataleakblog.onion",
-                "source_category": "darknet",
-                "status": "open",
-                "tags": [
-                    "Admin Credentials",
-                    "Internal Systems",
-                    "Sensitive Information"
-                ],
-                "targeted_brands": [],
-                "targeted_vectors": [],
-                "threat_actor": "TheAxs",
-                "ticket_id": null,
-                "title": "Company Employee Corporate Credentials Exposed",
-                "type": "compromised_employee_credentials"
-            },
-            {
-                "acknowledged_by": null,
-                "acknowledged_date": null,
-                "alert_data": {
-                    "application": null,
-                    "csv": {
-                        "id": 329,
-                        "mimetype": "text/csv",
-                        "name": "Company Customer Credentials Exposed.csv"
-                    },
-                    "designated_url": "https://chaseonline.chase.com/"
-                },
-                "analysis_report": null,
-                "attachments": [
-                    {
-                        "id": 18,
-                        "mimetype": "image/png",
-                        "name": "Compromised Account As Appears On Argos.png"
-                    }
-                ],
-                "category": "data",
-                "closed_by": null,
-                "closure_date": null,
-                "closure_reason": null,
-                "confidence": 100,
-                "created_by": {
-                    "email": "avital@cyberint.com"
-                },
-                "created_date": "2021-01-05T00:00:23",
-                "description": "CyberInt detected breached credentials of several Chase customers, which were uploaded to an anti-virus repository. The credentials seem to have been obtained through malware, sending user inputs to the operator, and the various credentials were logged in the uploaded .txt files. As such, the file contains users\u2019 credentials not only for chase.com but for other websites as well. \nBreached customers credentials may be used by Threat Actors to carry out fraudulent transactions on their behalf, exposing Chase to both financial impact and legal claims.\n\n\n\n",
-                "environment": "Argos Demo",
-                "impacts": [
-                    "data_compromise",
-                    "unauthorized_access",
-                    "account_takeover",
-                    "revenue_loss",
-                    "brand_degradation",
-                    "customer_churn",
-                    "financial_penalties"
-                ],
-                "iocs": [],
-                "modification_date": "2021-01-05T12:11:33",
-                "publish_date": "2020-11-23T17:44:42",
-                "recommendation": "1. CyberInt recommends enforcing password reset on the compromised accounts. \n2. In addition, CyberInt advises Chase to investigate internally whether any of the accounts have been involved in fraudulent transactions, at least up to the time of detection. In case the accounts were involved in any fraudulent activity, it is recommended to identify and extract relevant IOC\u2019s where possible and monitor them within the bank's systems.\n3. To reduce the chance of customer account takeovers by TAs, Cyberint recommends Chase implement MFA and CAPTCHA mechanisms. The former will help set another obstacle for a TA trying to abuse the account, and the latter can help blocking credentials-stuffing tools.",
-                "ref_id": "ARG-3",
-                "related_entities": [],
-                "severity": "high",
-                "source": "argos.1",
-                "source_category": "antivirus_repository",
-                "status": "open",
-                "tags": [],
-                "targeted_brands": [
-                    "Chase"
-                ],
-                "targeted_vectors": [
-                    "customer"
-                ],
-                "threat_actor": "",
-                "ticket_id": null,
-                "title": "Company Customer Credentials Exposed",
-                "type": "compromised_customer_credentials"
-            },
-            {
-                "acknowledged_by": {
-                    "email": "avital@cyberint.com"
-                },
-                "acknowledged_date": "2021-01-02T05:46:23",
-                "alert_data": {
-                    "detection_reasons": [
-                        "similar_logo_detected",
-                        "source_code_mentioned_assets"
-                    ],
-                    "has_ssl_certificate": null,
-                    "ip_reputation": null,
-                    "requests_user_details": true,
-                    "site_status": null,
-                    "url": "http://hacking.enterprises/PayPal/banks/bank.barclays.co.uk/",
-                    "url_reputation": "malicious",
-                    "whois_created_date": null
-                },
-                "analysis_report": null,
-                "attachments": [],
-                "category": "phishing",
-                "closed_by": null,
-                "closure_date": null,
-                "closure_reason": null,
-                "confidence": 100,
-                "created_by": {
-                    "email": "avital@cyberint.com"
-                },
-                "created_date": "2021-01-01T00:00:23",
-                "description": "CyberInt detected an active phishing website impersonating Barclays login page while abusing the brand\u2019s name, logo and photos.\nThe website contains login, registration and checkout forms, where unsuspecting victims could be lured to fill in their PII, credentials and payment details.\nPhishing websites such as the above are often used by attackers to obtain users' credentials and PII. This information can be utilized to take over customers' accounts, causing customer churn and damage to the brand's reputation.",
-                "environment": "Argos Demo",
-                "impacts": [
-                    "brand_degradation",
-                    "account_takeover",
-                    "user_data_compromise",
-                    "data_compromise",
-                    "unauthorized_access"
-                ],
-                "iocs": [],
-                "modification_date": "2021-01-05T12:11:19",
-                "publish_date": "2020-11-29T05:00:38",
-                "recommendation": "CyberInt recommends Barclays take down the site; upon request, CyberInt can submit the take down request on behalf of the bank.",
-                "ref_id": "ARG-15",
-                "related_entities": [],
-                "severity": "very_high",
-                "source": "",
-                "source_category": "online_protection",
-                "status": "acknowledged",
-                "tags": [],
-                "targeted_brands": [
-                    "Barclays"
-                ],
-                "targeted_vectors": [
-                    "customer"
-                ],
-                "threat_actor": "",
-                "ticket_id": null,
-                "title": "Active Phishing Website Targeting Company",
-                "type": "phishing_website"
-            },
-            {
-                "acknowledged_by": null,
-                "acknowledged_date": null,
-                "alert_data": {
-                    "a_record": "129.146.184.83",
-                    "detection_reasons": [
-                        "url_mentioned_assets_or_twists",
-                        "similar_logo_detected"
-                    ],
-                    "has_ssl_certificate": false,
-                    "ip_reputation": "malicious",
-                    "mx_records": null,
-                    "nameservers": null,
-                    "registrant_email": null,
-                    "registrant_name": null,
-                    "registrar": "NameSilo, LLC",
-                    "requests_user_details": true,
-                    "screenshot": {
-                        "id": 166,
-                        "mimetype": "image/png",
-                        "name": "Argos Screenshot of the Phishing Website.png"
-                    },
-                    "site_status": null,
-                    "url": "http://supportcenter-ee.com/banks/bank.barclays.co.uk",
-                    "url_reputation": "malicious",
-                    "whois_created_date": null,
-                    "whois_record": null
-                },
-                "analysis_report": {
-                    "id": 26,
-                    "mimetype": "application/pdf",
-                    "name": "Expert Analysis - Active Phishing Website Targeting Company.pdf"
-                },
-                "attachments": [
-                    {
-                        "id": 21,
-                        "mimetype": "image/png",
-                        "name": "Forensic Canvas Investigation of supportcenter-ee.com.png"
-                    }
-                ],
-                "category": "phishing",
-                "closed_by": null,
-                "closure_date": null,
-                "closure_reason": null,
-                "confidence": 100,
-                "created_by": {
-                    "email": "avital@cyberint.com"
-                },
-                "created_date": "2021-01-05T00:00:23",
-                "description": "CyberInt detected an active phishing website impersonating Barclays login page while abusing the brand\u2019s name, logo and photos.\nThe website contains login, registration and checkout forms, where unsuspecting victims could be lured to fill in their PII, credentials and payment details.\nPhishing websites such as the above are often used by attackers to obtain users' credentials and PII. This information can be utilized to take over customers' accounts, causing customer churn and damage to the brand's reputation.",
-                "environment": "Argos Demo",
-                "impacts": [
-                    "brand_degradation",
-                    "account_takeover",
-                    "user_data_compromise",
-                    "data_compromise",
-                    "unauthorized_access"
-                ],
-                "iocs": [
-                    {
-                        "type": "domain",
-                        "value": "supportcenter-ee.com"
-                    },
-                    {
-                        "type": "ip",
-                        "value": "129.146.184.83"
-                    },
-                    {
-                        "type": "url",
-                        "value": "http://supportcenter-ee.com/banks/bank.barclays.co.uk"
-                    }
-                ],
-                "modification_date": "2021-01-05T00:00:23",
-                "publish_date": "2020-09-02T00:06:49",
-                "recommendation": "CyberInt recommends Barclays take down the site; upon request, CyberInt can submit the take down request on behalf of Barclays. ",
-                "ref_id": "ARG-4",
-                "related_entities": [],
-                "severity": "very_high",
-                "source": "",
-                "source_category": "online_protection",
-                "status": "open",
-                "tags": [],
-                "targeted_brands": [],
-                "targeted_vectors": [
-                    "customer"
-                ],
-                "threat_actor": "",
-                "ticket_id": null,
-                "title": "Active Phishing Website Targeting Company",
-                "type": "phishing_website"
-            },
-            {
-                "acknowledged_by": null,
-                "acknowledged_date": null,
-                "alert_data": {
-                    "service": "Azure",
-                    "subdomain": "s7k.paymebiz.hsbc.com.hk",
-                    "vulnerable_cname_record": "s7k-paymebiz.trafficmanager.net"
-                },
-                "analysis_report": null,
-                "attachments": [],
-                "category": "vulnerabilities",
-                "closed_by": null,
-                "closure_date": null,
-                "closure_reason": null,
-                "confidence": 100,
-                "created_by": {
-                    "email": "avital@cyberint.com"
-                },
-                "created_date": "2021-01-05T00:00:23",
-                "description": "CyberInt discovered a misconfiguration on an HSBC subdomain which exposes it to takeover.\nCurrently, the domain names refer to the CNAME records listed above. However, those CNAME records are no longer owned by Target, and they may have expired. This situation allows others to obtain the record, and practically get access to the HSBC subdomain.\n\nTaking over HSBC subdomains could be used to conduct complex phishing attack on the organization's employees and customers, as well potentially hijack sessions of logged-in users in any service using the vulnerable domains.",
-                "environment": "Argos Demo",
-                "impacts": [
-                    "data_compromise",
-                    "unauthorized_access",
-                    "account_takeover"
-                ],
-                "iocs": [],
-                "modification_date": "2021-01-05T00:00:23",
-                "publish_date": "2020-11-24T20:28:00",
-                "recommendation": "CyberInt advises HSBC to choose either of the following courses of action:\n1. Update the CNAME record of the subdomains so that they no longer redirect traffic to the vulnerable subdomains.\n2. Re-purchase the record and thus avoid contradiction between the CNAME record and the Fastly interface.",
-                "ref_id": "ARG-8",
-                "related_entities": [],
-                "severity": "very_high",
-                "source": "",
-                "source_category": "my_digital_presence",
-                "status": "open",
-                "tags": [],
-                "targeted_brands": [
-                    "HSBC"
-                ],
-                "targeted_vectors": [
-                    "business"
-                ],
-                "threat_actor": "",
-                "ticket_id": null,
-                "title": "Company Subdomain Vulnerable to Hijacking",
-                "type": "hijackable_subdomains"
-            },
-            {
-                "acknowledged_by": {
-                    "email": "avital@cyberint.com"
-                },
-                "acknowledged_date": "2021-01-02T15:46:23",
-                "alert_data": {
-                    "author_email_address": null,
-                    "code_leak_sample": "# Working credentials, no need to replace\nawesome_sauce:\n  login: 'test-api'\n  password: 'c271ee995dd79671dc19f3ba4bb435e26bee68b0e831b7e9e4ae858c1584e0a33bc93b8d9ca3cedc'\n\n# Working credentials, no need to replace\nbalanced:\n  login: 'e1c5ad38d1c711e1b36c026ba7e239a9'",
-                    "exposed_code_link": "https://github.com/brpandey/active-merchant-sample-gateway-adapter/blob/b18b7faa10e1b4a6b6347b95933ce92ada600a17/test/fixtures.yml"
-                },
-                "analysis_report": null,
-                "attachments": [
-                    {
-                        "id": 15,
-                        "mimetype": "image/png",
-                        "name": "Argos Intel Item Containing Exposed Information.png"
-                    }
-                ],
-                "category": "data",
-                "closed_by": null,
-                "closure_date": null,
-                "closure_reason": null,
-                "confidence": 90,
-                "created_by": {
-                    "email": "avital@cyberint.com"
-                },
-                "created_date": "2021-01-01T00:00:23",
-                "description": "CyberInt detected exposed credentials and RSA private key of a developer working with a Barclays API, which were published on a Github repository.\nThese credentials can allow an attacker to gain access to sensitive internal information of Barclays.\n",
-                "environment": "Argos Demo",
-                "impacts": [
-                    "data_compromise",
-                    "competitive_advantage_loss"
-                ],
-                "iocs": [],
-                "modification_date": "2021-01-01T00:00:23",
-                "publish_date": "2017-01-08T05:21:51",
-                "recommendation": "CyberInt recommends Barclays validate the authenticity of the credentials and key and in case they are relevant, reset them immediately.\nUpon request, CyberInt can take down the code on behalf of Barclays.",
-                "ref_id": "ARG-2",
-                "related_entities": [],
-                "severity": "very_high",
-                "source": "github.com",
-                "source_category": "code_repository",
-                "status": "acknowledged",
-                "tags": [],
-                "targeted_brands": [
-                    "Barclays"
-                ],
-                "targeted_vectors": [],
-                "threat_actor": "Bibek Pandey",
-                "ticket_id": null,
-                "title": "Company Source Code Exposed",
-                "type": "internal_information_disclosure"
-            },
-            {
-                "acknowledged_by": {
-                    "email": "avital@cyberint.com"
-                },
-                "acknowledged_date": "2021-01-02T15:46:23",
-                "alert_data": {
-                    "tool_name": null
-                },
-                "analysis_report": null,
-                "attachments": [],
-                "category": "fraud",
-                "closed_by": null,
-                "closure_date": null,
-                "closure_reason": null,
-                "confidence": 100,
-                "created_by": {
-                    "email": "avital@cyberint.com"
-                },
-                "created_date": "2021-01-01T00:00:23",
-                "description": "Argos detected a thread published in a fraudsters' forum, concerning fraudulent refund services against various US retailers, including Nike and Costco. \nThe thread contains vouches from dozens of satisfied customers, who used the TA's refunding service.\n\nRefund fraud refers to the process of abusing a company\u2019s refund policy using social engineering techniques to receive a partial or complete refund on an order. Threat actors who offer this service are usually paid 7-20% of the order\u2019s value, and usually require a minimum of $15 per order to start the process. Given the commonness of the service, refund fraud may result in significant financial loss to organizations.",
-                "environment": "Argos Demo",
-                "impacts": [
-                    "revenue_loss"
-                ],
-                "iocs": [],
-                "modification_date": "2021-01-01T00:00:23",
-                "publish_date": "2020-11-16T09:09:44",
-                "recommendation": "CyberInt advises Costco to search their systems for refunds accepted in recent months, and try to cross-reference similarities and IOCs between the transactions. Such investigation can help identify potentially fraudulent patterns.\nAdditionally, as part of a full engagement, CyberInt can further investigate the TA in order to gain more information about their methods.",
-                "ref_id": "ARG-6",
-                "related_entities": [],
-                "severity": "medium",
-                "source": "nulled.to",
-                "source_category": "forum",
-                "status": "acknowledged",
-                "tags": [],
-                "targeted_brands": [
-                    "Target"
-                ],
-                "targeted_vectors": [
-                    "business"
-                ],
-                "threat_actor": "JonThaDon",
-                "ticket_id": null,
-                "title": "Fraudulent Refund Services Targeting Company",
-                "type": "refund_fraud"
-            },
-            {
-                "acknowledged_by": {
-                    "email": "avital@cyberint.com"
-                },
-                "acknowledged_date": "2021-01-02T05:46:23",
-                "alert_data": {
-                    "tool_name": null
-                },
-                "analysis_report": null,
-                "attachments": [],
-                "category": "fraud",
-                "closed_by": {
-                    "email": "avital@cyberint.com"
-                },
-                "closure_date": "2021-01-04T10:18:23",
-                "closure_reason": "resolved",
-                "confidence": 100,
-                "created_by": {
-                    "email": "avital@cyberint.com"
-                },
-                "created_date": "2021-01-01T00:00:23",
-                "description": "Argos detected a thread published in a fraudsters' forum, concerning fraudulent refund services against various US retailers, including Apple, Sam's Club and more.\nThe thread contains vouches from dozens of satisfied customers, who used the TA's refunding service.\n\nRefund fraud refers to the process of abusing a company\u2019s refund policy using social engineering techniques to receive a partial or complete refund on an order. Threat actors who offer this service are usually paid 7-20% of the order\u2019s value, and usually require a minimum of $15 per order to start the process. Given the commonness of the service, refund fraud may result in significant financial loss to organizations.",
-                "environment": "Argos Demo",
-                "impacts": [
-                    "revenue_loss"
-                ],
-                "iocs": [],
-                "modification_date": "2021-01-01T00:00:23",
-                "publish_date": "2020-11-29T20:42:29",
-                "recommendation": "CyberInt advises Apple to search their systems for refunds accepted in recent months, and try to cross-reference similarities and IOCs between the transactions. Such investigation can help identify potentially fraudulent patterns.\nAdditionally, as part of a full engagement, CyberInt can further investigate the TA in order to gain more information about their methods.",
-                "ref_id": "ARG-16",
-                "related_entities": [],
-                "severity": "medium",
-                "source": "mpgh.net",
-                "source_category": "forum",
-                "status": "closed",
-                "tags": [],
-                "targeted_brands": [
-                    "Apple"
-                ],
-                "targeted_vectors": [
-                    "business"
-                ],
-                "threat_actor": "Felix_dsp",
-                "ticket_id": null,
-                "title": "Fraudulent Refund Services Targeting Company",
-                "type": "refund_fraud"
-            },
-            {
-                "acknowledged_by": {
-                    "email": "avital@cyberint.com"
-                },
-                "acknowledged_date": "2021-01-02T00:00:23",
-                "alert_data": {
-                    "tool_name": null
-                },
-                "analysis_report": null,
-                "attachments": [
-                    {
-                        "id": 14,
-                        "mimetype": "image/png",
-                        "name": "Company Customer Payment Cards Offered for Sale.png"
-                    }
-                ],
-                "category": "data",
-                "closed_by": null,
-                "closure_date": null,
-                "closure_reason": null,
-                "confidence": 100,
-                "created_by": {
-                    "email": "avital@cyberint.com"
-                },
-                "created_date": "2020-12-30T00:00:23",
-                "description": "Cyberint detected payment cards belonging to Joe customers being offered for sale online for 18$. The cards' information, published by a threat actors named Dolly, includes the BIN number of the card, expiration date and CVV digits as well as some PII of the card owner.\nCompromised payment card details, especially when combined with exposed PII, can be purchased and abused by threat actors for illegitimate and fraudulent activities. Those, in turn, will result in chargeback costs for the bank and potential customer churn.",
-                "environment": "Argos Demo",
-                "impacts": [
-                    "revenue_loss",
-                    "brand_degradation",
-                    "customer_churn",
-                    "financial_penalties"
-                ],
-                "iocs": [],
-                "modification_date": "2020-12-30T00:00:23",
-                "publish_date": "2020-08-17T00:00:00",
-                "recommendation": "Cyberint recommends Joe purchase one of the payment cards in order to then verify validity. Upon confirmation, Cyberint recommends cancelling the payment cards in order to prevent their abuse, and informing the card holders of the cancellation.\nCyberint can make the test purchase on behalf of the bank.",
-                "ref_id": "ARG-1",
-                "related_entities": [],
-                "severity": "medium",
-                "source": "bestvalid.onion",
-                "source_category": "darknet",
-                "status": "acknowledged",
-                "tags": [],
-                "targeted_brands": [],
-                "targeted_vectors": [],
-                "threat_actor": "Dolly",
-                "ticket_id": null,
-                "title": "Company Customer Payment Cards Offered for Sale",
-                "type": "compromised_payment_cards"
-            },
-            {
-                "acknowledged_by": {
-                    "email": "avital@cyberint.com"
-                },
-                "acknowledged_date": "2021-01-02T00:00:23",
-                "alert_data": {
-                    "tool_name": null
-                },
-                "analysis_report": null,
-                "attachments": [
-                    {
-                        "id": 186,
-                        "mimetype": "image/png",
-                        "name": "AAX's post with full link.png"
-                    }
-                ],
-                "category": "data",
-                "closed_by": null,
-                "closure_date": null,
-                "closure_reason": null,
-                "confidence": 100,
-                "created_by": {
-                    "email": "avital@cyberint.com"
-                },
-                "created_date": "2020-12-30T00:00:23",
-                "description": "Cyberint identified 40 accounts of Gucci customers being offered for sale in a hacking forum. It is unclear where the threat actors had obtained the accounts, but the thread been commented on by 20 interested buyers.\nThose are later abused by the buyers for account takeovers, to make fraudulent purchases on the victims\u2019 behalf. Account takeovers result in financial loss to the organization and may cause customer churn.",
-                "environment": "Argos Demo",
-                "impacts": [
-                    "data_compromise",
-                    "unauthorized_access",
-                    "account_takeover",
-                    "revenue_loss",
-                    "brand_degradation",
-                    "customer_churn",
-                    "financial_penalties"
-                ],
-                "iocs": [],
-                "modification_date": "2020-12-30T00:00:23",
-                "publish_date": "2020-10-15T11:31:43",
-                "recommendation": "Cyberint can contact the threat actor on behalf of Gucci, using an Avatar, in order to lure them into sharing how they had obtained the accounts. If relevant, Cyberint recommends Gucci consider purchasing a sample of the compromised accounts, to verify their validity and whether the rest of the batch could be worth purchasing as well.",
-                "ref_id": "ARG-5",
-                "related_entities": [],
-                "severity": "medium",
-                "source": "cracked.to",
-                "source_category": "forum",
-                "status": "acknowledged",
-                "tags": [],
-                "targeted_brands": [
-                    "Gucci"
-                ],
-                "targeted_vectors": [
-                    "customer"
-                ],
-                "threat_actor": "aax",
-                "ticket_id": null,
-                "title": "Company Customer Credentials Offered for Sale",
-                "type": "compromised_customer_credentials"
-            },
-            {
-                "acknowledged_by": {
-                    "email": "avital@cyberint.com"
-                },
-                "acknowledged_date": "2020-12-28T00:00:23",
-                "alert_data": {
-                    "tool_name": null
-                },
-                "analysis_report": null,
-                "attachments": [
-                    {
-                        "id": 249,
-                        "mimetype": "image/png",
-                        "name": "Argos automatic threat actor enrichment.png"
-                    },
-                    {
-                        "id": 250,
-                        "mimetype": "image/png",
-                        "name": "The listing as appears on the PII marketplace.png"
-                    }
-                ],
-                "category": "data",
-                "closed_by": null,
-                "closure_date": null,
-                "closure_reason": null,
-                "confidence": 100,
-                "created_by": {
-                    "email": "avital@cyberint.com"
-                },
-                "created_date": "2020-12-27T00:00:23",
-                "description": "CyberInt detected the Social Security Number (SSN) of Google director John A. Smith being offered for sale on an online PII marketplace for $5. The SSN, alongside Someone\u2019s full Date of Birth (DOB), is redacted in the listing and should be unveiled once payment is made.\nAdditional investigation revealed that the associated addresses appeared in other online sources as well, which strengthens the suspicion that the PII indeed belongs to the Google executive (and not another person by the same name).  \nThe threat actor operating the marketplace, dubbed \u201cInfoDigger\u201d, is mainly active in notable Russian forums and the posts \u2013 most of them in Russian \u2013 are usually concerning accounts and PII for sale. The TA uses the Jabber address admin@infodig.is. \nSSN and DOB of American citizens can be abused for identify theft, which could impact one\u2019s credit score and result in fraudulent activities made on one\u2019s behalf.",
-                "environment": "Argos Demo",
-                "impacts": [
-                    "data_compromise",
-                    "unauthorized_access",
-                    "account_takeover"
-                ],
-                "iocs": [],
-                "modification_date": "2020-12-27T00:00:23",
-                "publish_date": "2020-11-26T13:23:53",
-                "recommendation": "CyberInt recommends Google purchase the listing in order to validate the authenticity of the information. (notice: once purchased, the item is not delisted from the marketplace and could be bought over and over by multiple customers.)\nShould the SSN turn out to be genuine, the affected employee should take the following measures:  \n1. Freeze their credit score at the main 3 credit bureaus: Equifax, Transunion and Experian.\n2. Monitor all bank, credit card and insurance statements for fraudulent transactions",
-                "ref_id": "ARG-11",
-                "related_entities": [],
-                "severity": "high",
-                "source": "",
-                "source_category": "marketplace",
-                "status": "acknowledged",
-                "tags": [],
-                "targeted_brands": [],
-                "targeted_vectors": [
-                    "employee"
-                ],
-                "threat_actor": "",
-                "ticket_id": null,
-                "title": "Company Executive PII Offered for Sale",
-                "type": "compromised_pii"
-            },
-            {
-                "acknowledged_by": {
-                    "email": "avital@cyberint.com"
-                },
-                "acknowledged_date": "2020-12-28T00:00:23",
-                "alert_data": {
-                    "tool_name": null
-                },
-                "analysis_report": null,
-                "attachments": [
-                    {
-                        "id": 254,
-                        "mimetype": "image/png",
-                        "name": "Argos detection.png"
-                    }
-                ],
-                "category": "attackware",
-                "closed_by": null,
-                "closure_date": null,
-                "closure_reason": null,
-                "confidence": 100,
-                "created_by": {
-                    "email": "avital@cyberint.com"
-                },
-                "created_date": "2020-12-27T00:00:23",
-                "description": "Argos\u2122 detected a configuration file (\u201cconfig\u201d) and method targeting Quidco, offered for sale on a popular fraudsters\u2019 forum.\nThe config offered by the TA is likely intended to be used on any of the popular \"credential stuffing\" attack tools (like SentryMBA or OpenBullet). Such tools tests stolen credentials (\u201ccombos\u201d) against websites' authentication mechanism; the configuration file navigates the unique characteristics of the targeted site so that the attack can continue longer without getting blocked.\nThe threat actor further offers to supply several users' accounts for testing before purchasing the config, and shares a Telegram account for conact: @husslerj\nIn successful credentials\u2019 stuffing attacks, masses of customers\u2019 accounts can be breached, resulting in a surge of fraudulent transactions.",
-                "environment": "Argos Demo",
-                "impacts": [
-                    "account_takeover",
-                    "user_data_compromise",
-                    "brand_degradation",
-                    "financial_penalties"
-                ],
-                "iocs": [],
-                "modification_date": "2020-12-27T00:00:23",
-                "publish_date": "2020-09-13T18:50:00",
-                "recommendation": "Cyberint can approach the threat actor using an avatar and attempt to gain additional information on how the config file works and what vulnerabilities it may be exploiting on Quidco's website; we could also try to obtain the already compromised accounts the TA possesses. Upon request, Cyberint can purchase the config on behalf of Quidco.\nIn general, CyberInt recommends Quidco implement anti-automation tools on the login and registration pages of its website.\nIn addition, implementing CAPTCHA or multi-factor authentication mechanisms should block the vast majority of automated attack tools.",
-                "ref_id": "ARG-12",
-                "related_entities": [],
-                "severity": "high",
-                "source": null,
-                "source_category": "forum",
-                "status": "acknowledged",
-                "tags": [],
-                "targeted_brands": [
-                    "Quidco"
-                ],
-                "targeted_vectors": [
-                    "customer"
-                ],
-                "threat_actor": "logicarsenal",
-                "ticket_id": null,
-                "title": "Credential Stuffing Tool Targeting Company",
-                "type": "automated_attack_tools"
-            },
-            {
-                "acknowledged_by": null,
-                "acknowledged_date": null,
-                "alert_data": {
-                    "a_record": "1.2.3.4",
-                    "detection_reasons": [
-                        "url_mentioned_assets_or_twists",
-                        "similar_logo_detected"
-                    ],
-                    "ip_reputation": "unknown",
-                    "mx_records": [
-                        "1.2.3.4"
-                    ],
-                    "registrar": "Namecheap Inc.",
-                    "site_status": "active",
-                    "url": "http://chipotlevouchers.com/index.html",
-                    "url_reputation": "malicious",
-                    "whois_created_date": 1587643500
-                },
-                "analysis_report": {
-                    "id": 34,
-                    "mimetype": "application/pdf",
-                    "name": "Expert Analysis - Brand Abusing Website Impersonating Company.pdf"
-                },
-                "attachments": [],
-                "category": "brand",
-                "closed_by": null,
-                "closure_date": null,
-                "closure_reason": null,
-                "confidence": 100,
-                "created_by": {
-                    "email": "avital@cyberint.com"
-                },
-                "created_date": "2020-12-24T00:00:23",
-                "description": "Cyberint identified a suspicious website abusing Chipotle\u2019s brand name and logo, hosted on the following URL:\nhttp://chipotlevouchers.com/index.html\nWhile the website does not contain any user input form at the moment, within days it may evolve into a fully-realized phishing website, which could target company employees, customers or vendors and steal their PII. Furthermore, the domain is currently available for sale, which could allow anyone to purchase this existing infrastructure.",
-                "environment": "Argos Demo",
-                "impacts": [
-                    "brand_degradation",
-                    "customer_churn"
-                ],
-                "iocs": [],
-                "modification_date": "2020-12-24T00:00:23",
-                "publish_date": "2020-11-26T13:11:09",
-                "recommendation": "Cyberint advises Chipotle to approach the website owner at the address: 1e6cec9b15354d3d95dab5381bc8a364.protect@whoisguard.com and request they remove the brand abusing content from there; should that not yield results, Chipotle may request the website be taken down (DMCA request).\nIt is also recommended to later purchase the domain (UDRP).",
-                "ref_id": "ARG-10",
-                "related_entities": [],
-                "severity": "medium",
-                "source": "",
-                "source_category": "online_protection",
-                "status": "open",
-                "tags": [],
-                "targeted_brands": [
-                    "Chipotle"
-                ],
-                "targeted_vectors": [
-                    "customer"
-                ],
-                "threat_actor": "",
-                "ticket_id": null,
-                "title": "Brand Abusing Website Impersonating Company",
-                "type": "impersonation"
-            },
-            {
-                "acknowledged_by": {
-                    "email": "avital@cyberint.com"
-                },
-                "acknowledged_date": "2020-12-23T00:00:23",
-                "alert_data": {
-                    "domain": "mcdonalds.com"
-                },
-                "analysis_report": null,
-                "attachments": [],
-                "category": "vulnerabilities",
-                "closed_by": {
-                    "email": "avital@cyberint.com"
-                },
-                "closure_date": "2020-12-23T00:00:23",
-                "closure_reason": "resolved",
-                "confidence": 100,
-                "created_by": {
-                    "email": "avital@cyberint.com"
-                },
-                "created_date": "2020-12-22T00:00:23",
-                "description": "Cyberint found that McDonald's main domain, mcdonalds.com, lacks DMARC record, which renders them vulnerable to spoofing.\nDMARC is an email authentication, policy, and reporting protocol, which allows administrators to specify which hosts can send emails on behalf of a given domain.\n\"Spoofable\" domains are often used for:\n1. Phishing campaigns targeting customers, which may cause churn and damage the brand reputation.\n2. Phishing campaigns targeting employees, which might spread malware within the organization's network, as well as access internal information.",
-                "environment": "Argos Demo",
-                "impacts": [
-                    "data_compromise",
-                    "unauthorized_access",
-                    "brand_degradation"
-                ],
-                "iocs": [],
-                "modification_date": "2020-12-22T00:00:23",
-                "publish_date": "2020-11-23T12:42:20",
-                "recommendation": "Cyberint recommends McDonald's configure a DMARC record on its main domain and apply an email security alignment process.",
-                "ref_id": "ARG-18",
-                "related_entities": [],
-                "severity": "high",
-                "source": "",
-                "source_category": "my_digital_presence",
-                "status": "closed",
-                "tags": [],
-                "targeted_brands": [
-                    "McDonald's"
-                ],
-                "targeted_vectors": [
-                    "business",
-                    "customer",
-                    "employee"
-                ],
-                "threat_actor": "",
-                "ticket_id": null,
-                "title": "Missing Company Domain DMARC Records Detected",
-                "type": "email_security_issues"
-            },
-            {
-                "acknowledged_by": {
-                    "email": "avital@cyberint.com"
-                },
-                "acknowledged_date": "2020-12-21T00:00:23",
-                "alert_data": {
-                    "tool_name": null
-                },
-                "analysis_report": {
-                    "id": 28,
-                    "mimetype": "application/pdf",
-                    "name": "Expert Analysis - Company Product Unauthorized Resale.pdf"
-                },
-                "attachments": [
-                    {
-                        "id": 253,
-                        "mimetype": "image/png",
-                        "name": "Snippet from Zambrana's Facebook page.png"
-                    }
-                ],
-                "category": "brand",
-                "closed_by": null,
-                "closure_date": null,
-                "closure_reason": null,
-                "confidence": 100,
-                "created_by": {
-                    "email": "avital@cyberint.com"
-                },
-                "created_date": "2020-12-20T00:00:23",
-                "description": "Cyberint detected a potential threat actress offering PayMaya cards for sale on Facebook. The TA, Rosie Zambrana, seems to operate through one main Facebook pages:\nhttps://www.facebook.com/Negosyofree/\n\nUnauthorized resale of PayMaya cards may violate the company\u2019s terms of use, resulting in financial loss to PayMaya and brand abuse which could lead to customer churn.",
-                "environment": "Argos Demo",
-                "impacts": [
-                    "revenue_loss",
-                    "brand_degradation",
-                    "customer_churn"
-                ],
-                "iocs": [],
-                "modification_date": "2020-12-20T00:00:23",
-                "publish_date": "2020-11-25T16:34:00",
-                "recommendation": "Cyberint recommends PayMaya validate whether Zambrana is a legitimate reseller of its cards. If not, the company should remove the brand-abusing content from Facebook and consider taking additional legal measures against the abuser. Upon request, Cyberint can perform the takedown on behalf of PayMaya.",
-                "ref_id": "ARG-13",
-                "related_entities": [],
-                "severity": "medium",
-                "source": "facebook.com",
-                "source_category": "social_network",
-                "status": "acknowledged",
-                "tags": [],
-                "targeted_brands": [
-                    "Paymaya"
-                ],
-                "targeted_vectors": [
-                    "business"
-                ],
-                "threat_actor": "@negosyofree",
-                "ticket_id": null,
-                "title": "Company Product Unauthorized Resale",
-                "type": "unauthorized_trading"
-            },
-            {
-                "acknowledged_by": null,
-                "acknowledged_date": null,
-                "alert_data": {
-                    "additional_technologies_detected": null,
-                    "cves": null,
-                    "ip": "69.10.19.249",
-                    "port": 23,
-                    "port_description": "Telnet is a program that enables to remotely access a machine. The communication passing through telnet is in the form of unencrypted clear text, including user name and passwords used for the remote access.",
-                    "service": "Telnet",
-                    "service_version": null
-                },
-                "analysis_report": null,
-                "attachments": [],
-                "category": "vulnerabilities",
-                "closed_by": null,
-                "closure_date": null,
-                "closure_reason": null,
-                "confidence": 100,
-                "created_by": {
-                    "email": "avital@cyberint.com"
-                },
-                "created_date": "2020-12-17T00:00:23",
-                "description": "Argos\u2122 detected a potentially exploitable open port on an IP address belonging to IGN. The IP address 69.10.19.249 was identified as part of a netblock that was registered by a company email address.\n\nIn general, open ports may be used by an attacker to perform an initial reconnaissance and scan the organization externally, in order to figure out which ports are open. Some open ports are vulnerable and can pose a risk to the organization; an attacker can exploit these open ports for malicious purposes in order to gain access to the organization.",
-                "environment": "Argos Demo",
-                "impacts": [
-                    "data_compromise",
-                    "unauthorized_access",
-                    "financial_penalties"
-                ],
-                "iocs": [],
-                "modification_date": "2020-12-17T00:00:23",
-                "publish_date": null,
-                "recommendation": "Cyberint advises blocking any use of unnecessary ports. Cyberint recommends IGN the following mitigation steps:\n1. Unnecessary ports should be disabled.\n2. Necessary open ports that do not provide a public service should be enforced for appropriate authentication.",
-                "ref_id": "ARG-9",
-                "related_entities": [],
-                "severity": "medium",
-                "source": "",
-                "source_category": "my_digital_presence",
-                "status": "open",
-                "tags": [],
-                "targeted_brands": [
-                    "IGN"
-                ],
-                "targeted_vectors": [],
-                "threat_actor": "",
-                "ticket_id": null,
-                "title": "Exploitable Port on Company Server Detected",
-                "type": "exploitable_ports"
-            },
-            {
-                "acknowledged_by": {
-                    "email": "avital@cyberint.com"
-                },
-                "acknowledged_date": "2020-12-16T00:00:23",
-                "alert_data": {
-                    "tool_name": null
-                },
-                "analysis_report": null,
-                "attachments": [],
-                "category": "phishing",
-                "closed_by": {
-                    "email": "avital@cyberint.com"
-                },
-                "closure_date": "2020-12-16T00:00:23",
-                "closure_reason": "resolved",
-                "confidence": 100,
-                "created_by": {
-                    "email": "avital@cyberint.com"
-                },
-                "created_date": "2020-12-15T00:00:23",
-                "description": "Cyberint identified a phishing email targeting HSBC employees. The email impersonates as sent from accounts@hsbc.com, while after an analysis of the email header, the sender appears to be user@email.com. The message encourages the recipients to open an attachment, a malicious .ace file.\nkrasnoyarsk.su seems to be a legitimate domain, therefore it was presumably abused by the threat actor easily due to it's lack of DMARC and SPF records.\nPhishing email campaigns, if successful, can result in data loss and further proliferation of malware within a company's systems. ",
-                "environment": "Argos Demo",
-                "impacts": [
-                    "brand_degradation",
-                    "account_takeover",
-                    "user_data_compromise",
-                    "data_compromise",
-                    "unauthorized_access"
-                ],
-                "iocs": [],
-                "modification_date": "2020-12-15T00:00:23",
-                "publish_date": "2020-11-20T03:43:27",
-                "recommendation": "Cyberint advises HSBC to verify that no internal data has been exposed in response to the email address; a compromise assessment may be needed.\nIn addition, it is highly recommended to educate the organizations employees against the dangers of phishing attacks targeting them.",
-                "ref_id": "ARG-17",
-                "related_entities": [],
-                "severity": "high",
-                "source": "argos.1",
-                "source_category": "antivirus_repository",
-                "status": "closed",
-                "tags": [],
-                "targeted_brands": [
-                    "HSBC"
-                ],
-                "targeted_vectors": [
-                    "employee"
-                ],
-                "threat_actor": "",
-                "ticket_id": null,
-                "title": "Email Phishing Campaign Targeting Company",
-                "type": "phishing_email"
-            },
-            {
-                "acknowledged_by": {
-                    "email": "avital@cyberint.com"
-                },
-                "acknowledged_date": "2020-12-08T00:00:23",
-                "alert_data": {
-                    "application": null,
-                    "csv": {
-                        "id": 294,
-                        "mimetype": "text/csv",
-                        "name": "Credentials Details Template CSV.csv"
-                    },
-                    "designated_url": "https://signin.ebay.com/ws/ebayisapi.dll"
-                },
-                "analysis_report": null,
-                "attachments": [],
-                "category": "data",
-                "closed_by": {
-                    "email": "avital@cyberint.com"
-                },
-                "closure_date": "2020-12-08T00:00:23",
-                "closure_reason": "resolved",
-                "confidence": 100,
-                "created_by": {
-                    "email": "avital@cyberint.com"
-                },
-                "created_date": "2020-12-07T00:00:23",
-                "description": "CyberInt detected breached credentials of several eBay customers, which were uploaded to an anti-virus repository. The credentials seem to have been obtained through malware, sending user inputs to the operator, and the various credentials were logged in the uploaded .txt files. As such, the file contains users\u2019 credentials not only for ebay.com but for other websites as well.\nBreached customers credentials may be used by Threat Actors to carry out fraudulent transactions on their behalf, exposing eBay to both financial impact and legal claims.",
-                "environment": "Argos Demo",
-                "impacts": [
-                    "data_compromise",
-                    "unauthorized_access",
-                    "account_takeover",
-                    "revenue_loss",
-                    "brand_degradation",
-                    "customer_churn",
-                    "financial_penalties"
-                ],
-                "iocs": [],
-                "modification_date": "2020-12-07T00:00:23",
-                "publish_date": "2020-11-30T01:23:51",
-                "recommendation": "1. CyberInt recommends enforcing password reset on the compromised accounts.\n2. In addition, CyberInt advises eBay to investigate internally whether any of the accounts have been involved in fraudulent transactions, at least up to the time of detection. In case the accounts were involved in any fraudulent activity, it is recommended to identify and extract relevant IOC\u2019s where possible and monitor them within the company's systems.\n3. To reduce the chance of customer account takeovers by TAs, Cyberint recommends eBay implement MFA and CAPTCHA mechanisms. The former will help set another obstacle for a TA trying to abuse the account, and the latter can help blocking credentials-stuffing tools.",
-                "ref_id": "ARG-14",
-                "related_entities": [],
-                "severity": "high",
-                "source": "argos.1",
-                "source_category": "antivirus_repository",
-                "status": "closed",
-                "tags": [],
-                "targeted_brands": [],
-                "targeted_vectors": [],
-                "threat_actor": "",
-                "ticket_id": null,
-                "title": "Company Customer Credentials Exposed",
-                "type": "compromised_customer_credentials"
-            },
-            {
-                "acknowledged_by": {
-                    "email": "avital@cyberint.com"
-                },
-                "acknowledged_date": "2020-12-04T00:00:23",
-                "alert_data": {
-                    "tool_name": null
-                },
-                "analysis_report": null,
-                "attachments": [],
-                "category": "vulnerabilities",
-                "closed_by": null,
-                "closure_date": null,
-                "closure_reason": null,
-                "confidence": 100,
-                "created_by": {
-                    "email": "avital@cyberint.com"
-                },
-                "created_date": "2020-12-03T00:00:23",
-                "description": "Cyberint identified a report on OpenBugBouny where a security researcher claims to have reported to Barclays on a Cross-Site Scripting (XSS) vulnerability on its website, help.barclaycard.co.uk. The researcher, who goes by the nickname \"Sprachlos\", is well acclaimed on the website and has helped patch over 60 uvlnerabilities.\nThe researcher's profile is https://www.openbugbounty.org/researchers/Sprachlos/ and their email address is goktug__kaya@outlook.com.\n\nAccording to OBB's standards, the researcher may publicly disclose the details of the vulnerability on December 11, 2020.\n\nXSS attacks are a type of injection, in which malicious scripts are injected into otherwise benign and trusted websites. An attacker can use XSS to send a malicious script to an unsuspecting user. The end user\u2019s browser has no way to know that the script should not be trusted, and will execute the script. Because it thinks the script came from a trusted source, the malicious script can access any cookies, session tokens, or other sensitive information retained by the browser and used with that site.",
-                "environment": "Argos Demo",
-                "impacts": [
-                    "data_compromise",
-                    "unauthorized_access"
-                ],
-                "iocs": [],
-                "modification_date": "2020-12-03T00:00:23",
-                "publish_date": "2020-11-11T19:15:00",
-                "recommendation": "Barclays should check internally whether a report on a vulnerability on its website has been made over the past few days. If so, Barclays should operate to patch the vulnerability and mitigate the issue before it is explicitly published.\nIn case no such report is identified, it is recommended to approach the researcher Sprachlos directly through the email address they had supplied of via OpenBugBounty, and collaborate with them for swift and effective remediation of the vulnerability.",
-                "ref_id": "ARG-7",
-                "related_entities": [],
-                "severity": "low",
-                "source": "openbugbounty.org",
-                "source_category": "deface_site",
-                "status": "acknowledged",
-                "tags": [],
-                "targeted_brands": [],
-                "targeted_vectors": [],
-                "threat_actor": "Sprachlos",
-                "ticket_id": null,
-                "title": "Potentially Exploitable Web Application Vulnerability Detected",
-                "type": "website_vulnerabilities"
-            },
-            {
-                "acknowledged_by": {
-                    "email": "hadas@cyberint.com"
-                },
-                "acknowledged_date": "2020-11-30T13:20:20",
-                "alert_data": {
-                    "csv": {
-                        "id": 161,
-                        "mimetype": "text/csv",
-                        "name": "Credentials Details CSV.csv"
-                    },
-                    "domain": "maindomain.com",
-                    "total_credentials": 99,
-                    "total_first_seen": 30
-                },
-                "analysis_report": null,
-                "attachments": [],
-                "category": "data",
-                "closed_by": null,
-                "closure_date": null,
-                "closure_reason": null,
-                "confidence": 100,
-                "created_by": {
-                    "email": "dorin@cyberint.com"
-                },
-                "created_date": "2020-11-18T12:46:05",
-                "description": "Argos detected compromised credentials of employees which were shared online.\n\nIn May 2020, the online marketplace for independent artists Minted suffered a data breach that exposed 4.4M unique customer records subsequently sold on a dark web marketplace. The exposed data also included names, physical addresses, phone numbers and passwords stored as bcrypt hashes. The data was provided to HIBP by dehashed.com.\n\nCompromised credentials of employees can be utilized by Threat Actors in attempts to access internal systems and information of the company.\n\nIn addition, as users often reuse their passwords among several online platforms, such breaches may cause the disclosure of the employee accounts credentials of the involved employees. Compromised credentials of employees can be utilized by Threat Actors in attempts to access to internal systems and information of the company.",
-                "environment": "Argos Demo S 10",
-                "impacts": [
-                    "data_compromise",
-                    "unauthorized_access",
-                    "account_takeover"
-                ],
-                "iocs": [],
-                "modification_date": "2020-11-30T13:23:20",
-                "publish_date": null,
-                "recommendation": "Cyberint recommends to check whether the accounts are valid and belong to current employees. If so, the employees should be informed, and the passwords should be reset immediately.\n\nIn general, employees should be instructed not to use their organizational credentials for personal online activities and platforms.",
-                "ref_id": "ADS10-10",
-                "related_entities": [],
-                "severity": "very_high",
-                "source": "blogspot",
-                "source_category": "my_digital_presence",
-                "status": "acknowledged",
-                "tags": [
-                    "Finance Team",
-                    "Sensitive Information"
-                ],
-                "targeted_brands": [],
-                "targeted_vectors": [],
-                "threat_actor": "",
-                "ticket_id": null,
-                "title": "Company Employee Corporate Credentials Exposed",
-                "type": "compromised_employee_credentials"
-            },
-            {
-                "acknowledged_by": null,
-                "acknowledged_date": null,
-                "alert_data": {
-                    "a_record": "129.146.184.83",
-                    "detection_reasons": null,
-                    "has_ssl_certificate": false,
-                    "ip_reputation": "malicious",
-                    "mx_records": null,
-                    "nameservers": null,
-                    "registrant_email": null,
-                    "registrant_name": null,
-                    "registrar": "NameSilo, LLC",
-                    "requests_user_details": true,
-                    "screenshot": {
-                        "id": 159,
-                        "mimetype": "image/png",
-                        "name": "Argos Screenshot of the Phishing Website.png"
-                    },
-                    "site_status": null,
-                    "url": "http://supportcenter-ee.com/banks/bank.barclays.co.uk",
-                    "url_reputation": null,
-                    "whois_created_date": "2020-10-06T11:46:00+00:00",
-                    "whois_record": null
-                },
-                "analysis_report": {
-                    "id": 16,
-                    "mimetype": "application/pdf",
-                    "name": "Expert Analysis - Active Phishing Website Targeting Company.pdf"
-                },
-                "attachments": [
-                    {
-                        "id": 158,
-                        "mimetype": "image/png",
-                        "name": "Forensic Canvas Investigation of the Phishing Website.png"
-                    }
-                ],
-                "category": "phishing",
-                "closed_by": null,
-                "closure_date": null,
-                "closure_reason": null,
-                "confidence": 100,
-                "created_by": {
-                    "email": "dorin@cyberint.com"
-                },
-                "created_date": "2020-11-18T12:54:07",
-                "description": "CyberInt detected an active phishing website impersonating the main login page while abusing the brand\u2019s name, logo and photos.\nThe website contains login, registration and checkout forms, where unsuspecting victims could be lured to fill in their PII, credentials and payment details.\nPhishing websites such as the above are often used by attackers to obtain users' credentials and PII. This information can be utilized to take over customers' accounts, causing customer churn and damage to the brand's reputation.",
-                "environment": "Argos Demo S 10",
-                "impacts": [
-                    "brand_degradation",
-                    "account_takeover",
-                    "user_data_compromise",
-                    "data_compromise",
-                    "unauthorized_access"
-                ],
-                "iocs": [
-                    {
-                        "type": "domain",
-                        "value": "supportcenter-ee.com"
-                    },
-                    {
-                        "type": "ip",
-                        "value": "129.146.184.83"
-                    },
-                    {
-                        "type": "url",
-                        "value": "http://supportcenter-ee.com/banks/bank.barclays.co.uk"
-                    }
-                ],
-                "modification_date": "2020-11-23T16:00:09",
-                "publish_date": null,
-                "recommendation": "CyberInt recommends to take down the site; upon request, CyberInt can submit the take down request on behalf of the company.",
-                "ref_id": "ADS10-11",
-                "related_entities": [],
-                "severity": "very_high",
-                "source": "",
-                "source_category": "online_protection",
-                "status": "open",
-                "tags": [
-                    "Finance Team"
-                ],
-                "targeted_brands": [],
-                "targeted_vectors": [],
-                "threat_actor": "",
-                "ticket_id": null,
-                "title": "Active Phishing Website Targeting Company",
-                "type": "phishing_website"
-            },
-            {
-                "acknowledged_by": null,
-                "acknowledged_date": null,
-                "alert_data": {
-                    "a_record": "1.2.3.4",
-                    "has_ssl_certificate": false,
-                    "ip_reputation": "malicious",
-                    "nameservers": [
-                        "NS3.DREAMHOST.COM",
-                        "NS12.DREAMHOST.COM",
-                        "NS1.DREAMHOST.COM"
-                    ],
-                    "registrar": "DreamHost, LLC",
-                    "requests_user_details": true,
-                    "site_status": "active",
-                    "url": "website.com",
-                    "url_reputation": "malicious",
-                    "whois_created_date": 1605564000,
-                    "whois_record": "   Domain Name: BN-ACCESO-WEB.COM\n   Registry Domain ID: 2561654023_DOMAIN_COM-VRSN\n   Registrar WHOIS Server: whois.dreamhost.com\n   Registrar URL: website.com\n   Updated Date: 2020-09-23T20:08:57Z\n   Creation Date: 2020-09-23T20:08:57Z\n   Registry Expiry Date: 2021-09-23T20:08:57Z\n   Registrar: DreamHost, LLC\n   Registrar IANA ID: 431\n   Registrar Abuse Contact Email:\n   Registrar Abuse Contact Phone:\n   Domain Status: clientTransferProhibited https://icann.org/epp#clientTransferProhibited\n   Name Server: NS1.DREAMHOST.COM\n   Name Server: NS2.DREAMHOST.COM\n   Name Server: NS3.DREAMHOST.COM\n   DNSSEC: unsigned"
-                },
-                "analysis_report": null,
-                "attachments": [],
-                "category": "phishing",
-                "closed_by": null,
-                "closure_date": null,
-                "closure_reason": null,
-                "confidence": 100,
-                "created_by": {
-                    "email": "dorin@cyberint.com"
-                },
-                "created_date": "2020-11-18T12:12:44",
-                "description": "CyberInt detected an active phishing website impersonating the login page while abusing the brand\u2019s name, logo and photos.\nThe website contains login, registration and checkout forms, where unsuspecting victims could be lured to fill in their PII, credentials and payment details.\nPhishing websites such as the above are often used by attackers to obtain users' credentials and PII. This information can be utilized to take over customers' accounts, causing customer churn and damage to the brand's reputation.",
-                "environment": "Argos Demo S 10",
-                "impacts": [
-                    "brand_degradation",
-                    "account_takeover",
-                    "user_data_compromise",
-                    "data_compromise",
-                    "unauthorized_access"
-                ],
-                "iocs": [
-                    {
-                        "type": "domain",
-                        "value": "bn-acceso-web.com"
-                    },
-                    {
-                        "type": "ip",
-                        "value": "1.2.3.4"
-                    }
-                ],
-                "modification_date": "2020-11-19T12:57:16",
-                "publish_date": null,
-                "recommendation": "CyberInt recommends to take down the site; upon request, CyberInt can submit the take down request on behalf of the company.",
-                "ref_id": "ADS10-1",
-                "related_entities": [],
-                "severity": "very_high",
-                "source": "Phishing Detection",
-                "source_category": "online_protection",
-                "status": "open",
-                "tags": [
-                    "Phishing",
-                    "Phishing Website"
-                ],
-                "targeted_brands": [],
-                "targeted_vectors": [],
-                "threat_actor": "",
-                "ticket_id": null,
-                "title": "Active Phishing Website Targeting Company",
-                "type": "phishing_website"
-            },
-            {
-                "acknowledged_by": {
-                    "email": "hadas@cyberint.com"
-                },
-                "acknowledged_date": "2020-11-19T09:57:51",
-                "alert_data": {
-                    "author_email_address": "user@email.com",
-                    "code_leak_sample": "<Sample code>",
-                    "exposed_code_link": "website.com"
-                },
-                "analysis_report": null,
-                "attachments": [],
-                "category": "data",
-                "closed_by": null,
-                "closure_date": null,
-                "closure_reason": null,
-                "confidence": 100,
-                "created_by": {
-                    "email": "dorin@cyberint.com"
-                },
-                "created_date": "2020-11-18T12:27:59",
-                "description": "Argos detected configuration code publicly available online. The code was detected as internal according to several indicators. The code was pasted on November 6, 2020 and uploaded by an employee who has access to the information.",
-                "environment": "Argos Demo S 10",
-                "impacts": [
-                    "data_compromise",
-                    "competitive_advantage_loss"
-                ],
-                "iocs": [],
-                "modification_date": "2020-11-19T09:57:51",
-                "publish_date": null,
-                "recommendation": "Cyberint recommends to check whether the code includes sensitive internal information. If so, it is recommended to approach the hosting provider of the repository and request to remove the sensitive content from the website. Upon request, Cyberint can request the takedown of the content.\n\nAdditionally, it is recommended to raise employees' awareness regarding the risks of internal code exposure.",
-                "ref_id": "ADS10-6",
-                "related_entities": [],
-                "severity": "low",
-                "source": "",
-                "source_category": "code_repository",
-                "status": "acknowledged",
-                "tags": [],
-                "targeted_brands": [],
-                "targeted_vectors": [],
-                "threat_actor": "",
-                "ticket_id": null,
-                "title": "Company Source Code Exposed",
-                "type": "internal_information_disclosure"
-            },
-            {
-                "acknowledged_by": {
-                    "email": "hadas@cyberint.com"
-                },
-                "acknowledged_date": "2020-11-19T09:57:20",
-                "alert_data": {
-                    "tool_name": null
-                },
-                "analysis_report": null,
-                "attachments": [],
-                "category": "phishing",
-                "closed_by": {
-                    "email": "hadas@cyberint.com"
-                },
-                "closure_date": "2020-11-19T09:57:20",
-                "closure_reason": "resolved",
-                "confidence": 100,
-                "created_by": {
-                    "email": "dorin@cyberint.com"
-                },
-                "created_date": "2020-11-18T12:59:59",
-                "description": "CyberInt detected an phishing email targeting employees while abusing the brand\u2019s name, logo and photos.",
-                "environment": "Argos Demo S 10",
-                "impacts": [
-                    "brand_degradation",
-                    "account_takeover",
-                    "user_data_compromise",
-                    "data_compromise",
-                    "unauthorized_access"
-                ],
-                "iocs": [],
-                "modification_date": "2020-11-19T09:57:20",
-                "publish_date": null,
-                "recommendation": "CyberInt recommends to track the sender and block any related IOCs.",
-                "ref_id": "ADS10-12",
-                "related_entities": [],
-                "severity": "high",
-                "source": "",
-                "source_category": "code_repository",
-                "status": "closed",
-                "tags": [
-                    "Credentials",
-                    "Data Dump",
-                    "Sensitive Information"
-                ],
-                "targeted_brands": [],
-                "targeted_vectors": [],
-                "threat_actor": "",
-                "ticket_id": null,
-                "title": "Email Phishing Campaign Targeting Company",
-                "type": "phishing_email"
-            },
-            {
-                "acknowledged_by": {
-                    "email": "hadas@cyberint.com"
-                },
-                "acknowledged_date": "2020-11-18T15:13:14",
-                "alert_data": {
-                    "tool_name": null
-                },
-                "analysis_report": null,
-                "attachments": [],
-                "category": "data",
-                "closed_by": {
-                    "email": "hadas@cyberint.com"
-                },
-                "closure_date": "2020-11-18T15:13:14",
-                "closure_reason": "resolved",
-                "confidence": 100,
-                "created_by": {
-                    "email": "dorin@cyberint.com"
-                },
-                "created_date": "2020-11-18T12:24:47",
-                "description": "Argos\u2122 detected emails sent from employees\u2019 mailbox to vendor, which were scanned to an anti-virus repository. The mails are labeled as \u201cauto generated\". ",
-                "environment": "Argos Demo S 10",
-                "impacts": [
-                    "data_compromise",
-                    "competitive_advantage_loss"
-                ],
-                "iocs": [],
-                "modification_date": "2020-11-18T15:13:14",
-                "publish_date": null,
-                "recommendation": "Cyberint recommends to inform the affected employees that their files and email communications have been publicly disclosed. Additionally, Cyberint recommends to contact the vendor and verify which side of the correspondence is responsible for the scanning. It is advised raising employees\u2019 awareness regarding sharing of internal files, as it can lead to social engineering and fraud attempts.\nUpon request, Cyberint can have the files removed at their source, in order to prevent malicious usage of the information it contains",
-                "ref_id": "ADS10-5",
-                "related_entities": [],
-                "severity": "medium",
-                "source": null,
-                "source_category": "antivirus_repository",
-                "status": "closed",
-                "tags": [
-                    "Sensitive Information",
-                    "Vendor Risk"
-                ],
-                "targeted_brands": [],
-                "targeted_vectors": [],
-                "threat_actor": "",
-                "ticket_id": null,
-                "title": "Company Internal Email Correspondence Exposed",
-                "type": "internal_information_disclosure"
-            },
-            {
-                "acknowledged_by": {
-                    "email": "hadas@cyberint.com"
-                },
-                "acknowledged_date": "2020-11-18T15:12:39",
-                "alert_data": {
-                    "csv": {
-                        "id": 156,
-                        "mimetype": "text/csv",
-                        "name": "Domains Details CSV.csv"
-                    },
-                    "number_of_domains": 26
-                },
-                "analysis_report": {
-                    "id": 18,
-                    "mimetype": "application/pdf",
-                    "name": "Expert Analysis - Active Phishing Website Targeting Company.pdf"
-                },
-                "attachments": [],
-                "category": "phishing",
-                "closed_by": null,
-                "closure_date": null,
-                "closure_reason": null,
-                "confidence": 100,
-                "created_by": {
-                    "email": "dorin@cyberint.com"
-                },
-                "created_date": "2020-11-18T12:35:57",
-                "description": "Argos\u2122 has detected recently registered lookalike domains which highly resembles the main domain name pattern. ",
-                "environment": "Argos Demo S 10",
-                "impacts": [
-                    "brand_degradation",
-                    "account_takeover",
-                    "user_data_compromise",
-                    "data_compromise",
-                    "unauthorized_access"
-                ],
-                "iocs": [],
-                "modification_date": "2020-11-18T15:12:39",
-                "publish_date": null,
-                "recommendation": "Cyberint recommends to take these steps:\n\n1. Take the domains down by filing a UDRP legal complaint due to trademark abuse.\n2. Once suspended, consider purchasing the domains to prevent any future phishing attempts.",
-                "ref_id": "ADS10-8",
-                "related_entities": [],
-                "severity": "medium",
-                "source": "",
-                "source_category": "online_protection",
-                "status": "acknowledged",
-                "tags": [
-                    "Phishing",
-                    "Squatting"
-                ],
-                "targeted_brands": [],
-                "targeted_vectors": [],
-                "threat_actor": "",
-                "ticket_id": null,
-                "title": "Look-Alike Domain Potentially Targeting Company",
-                "type": "lookalike_domain"
-            },
-            {
-                "acknowledged_by": {
-                    "email": "dorin@cyberint.com"
-                },
-                "acknowledged_date": "2020-11-18T12:58:37",
-                "alert_data": {
-                    "tool_name": null
-                },
-                "analysis_report": null,
-                "attachments": [],
-                "category": "vulnerabilities",
-                "closed_by": null,
-                "closure_date": null,
-                "closure_reason": null,
-                "confidence": 30,
-                "created_by": {
-                    "email": "dorin@cyberint.com"
-                },
-                "created_date": "2020-11-18T12:34:15",
-                "description": "Argos\u2122 has detected an XSS vulnerability on the domain, which was reported to openbugbounty.org on October 9, 2020 by a security researcher. According to OpenBugBounty, the details were reported on October 9, 2020. It was also mentioned that the public disclosure of the vulnerability\u2019s details is scheduled for January 7, 2021.\n\nXSS refers to client-side code injection attack wherein an attacker can execute malicious scripts into a legitimate website. By leveraging XSS, an attacker would exploit a vulnerability within a website that the victim would visit, essentially using the vulnerable website as a vehicle to deliver a malicious script to the victim\u2019s browser.\n\nFor an XSS attack to take place, the vulnerable website needs to directly include user input in its pages. An attacker can then insert a string that will be used within the web page and treated as code by the victim\u2019s browser.",
-                "environment": "Argos Demo S 10",
-                "impacts": [
-                    "data_compromise",
-                    "unauthorized_access"
-                ],
-                "iocs": [],
-                "modification_date": "2020-11-18T12:58:37",
-                "publish_date": null,
-                "recommendation": "Cyberint recommends to investigate the full vulnerability report sent to it and mitigate the issue within the private disclosure time frame. Upon further agreement, Cyberint\u2019s penetration testing team can operate to examine the website from a technical perspective.\n\nIn order to prevent any future exploitation of XSS vulnerabilities, Cyberint advises to validate all user-controlled data including server-side and client-side, and to assure that all user data be encoded when returned in the HTML page.",
-                "ref_id": "ADS10-7",
-                "related_entities": [],
-                "severity": "very_high",
-                "source": "openbugbounty.org",
-                "source_category": "code_repository",
-                "status": "acknowledged",
-                "tags": [
-                    "Vulnerabilities",
-                    "XSS"
-                ],
-                "targeted_brands": [],
-                "targeted_vectors": [],
-                "threat_actor": "ravisdp1004",
-                "ticket_id": null,
-                "title": "Web Application Vulnerability Exploit Published",
-                "type": "website_vulnerabilities"
-            },
-            {
-                "acknowledged_by": {
-                    "email": "dorin@cyberint.com"
-                },
-                "acknowledged_date": "2020-11-18T12:58:33",
-                "alert_data": {
-                    "tool_name": null
-                },
-                "analysis_report": {
-                    "id": 17,
-                    "mimetype": "application/pdf",
-                    "name": "Expert Analysis - Active Phishing Website Targeting Company.pdf"
-                },
-                "attachments": [],
-                "category": "phishing",
-                "closed_by": null,
-                "closure_date": null,
-                "closure_reason": null,
-                "confidence": 100,
-                "created_by": {
-                    "email": "dorin@cyberint.com"
-                },
-                "created_date": "2020-11-18T12:22:06",
-                "description": "Argos\u2122 detected a phishing campaign for emails credentials hosted on the following domain:\n- https://at.com.bxr/.../upgrade/index.php?\n\nThe URL hosts an email login interface titled \"Email Security : For\", while the rest of the title is filled with the victim's email address. The page is usually detected when the victim's address is already inserted in the Username field. This happens automatically when the address is added to the URL, as shown in the example below taken from Argos\u2122 original detection.\n\nIt is assumed that the page was generated using a phishing kit and that the campaign\u2019s purpose is obtaining credentials\nof different email accounts. It is believed that the TA behinds it generates the URL, adding a different address each time.\n\nA platform through which the victims are exposed to the campaign\u2019s URL was not detected.",
-                "environment": "Argos Demo S 10",
-                "impacts": [
-                    "brand_degradation",
-                    "account_takeover",
-                    "user_data_compromise"
-                ],
-                "iocs": [],
-                "modification_date": "2020-11-18T12:58:33",
-                "publish_date": null,
-                "recommendation": "Cyberint recommends to block employees' access to the reported URL.\nIn case the employee cooperated and shared their password, they should be instructed to reset their\npasswords among all online platforms.\nAdditionally, it is advised to check whether any suspicious activity related to the compromised account can be detected.\nIt may be advisable to raise the employees\u2019 awareness regarding the campaign and instruct them to use their organizational\ncredentials only on official designated platforms.",
-                "ref_id": "ADS10-4",
-                "related_entities": [],
-                "severity": "high",
-                "source": "",
-                "source_category": "my_digital_presence",
-                "status": "acknowledged",
-                "tags": [
-                    "Phishing",
-                    "Phishing Kit"
-                ],
-                "targeted_brands": [],
-                "targeted_vectors": [],
-                "threat_actor": "",
-                "ticket_id": null,
-                "title": "Phishing Kit Targeting Company",
-                "type": "phishing_kit"
-            },
-            {
-                "acknowledged_by": null,
-                "acknowledged_date": null,
-                "alert_data": {
-                    "csv": {
-                        "id": 153,
-                        "mimetype": "text/csv",
-                        "name": "Payment Cards Details CSV.csv"
-                    },
-                    "total_first_seen": 1,
-                    "total_payment_cards": 1
-                },
-                "analysis_report": null,
-                "attachments": [],
-                "category": "data",
-                "closed_by": null,
-                "closure_date": null,
-                "closure_reason": null,
-                "confidence": 100,
-                "created_by": {
-                    "email": "dorin@cyberint.com"
-                },
-                "created_date": "2020-11-18T12:15:05",
-                "description": "Compromised payment cards of customers have been detected. Compromised payment card details, especially when combined with exposed PII, can be abused by threat actors for illegitimate and fraudulent activities.",
-                "environment": "Argos Demo S 10",
-                "impacts": [
-                    "revenue_loss",
-                    "brand_degradation",
-                    "customer_churn",
-                    "financial_penalties"
-                ],
-                "iocs": [],
-                "modification_date": "2020-11-18T12:57:15",
-                "publish_date": null,
-                "recommendation": "Best practices include verifying if the payment cards are genuine and active. Upon confirmation, it is recommended to cancel the payment cards to prevent their abuse and informing the card holders of the cancellation.",
-                "ref_id": "ADS10-2",
-                "related_entities": [],
-                "severity": "high",
-                "source": "crackingpro.com",
-                "source_category": "darknet",
-                "status": "open",
-                "tags": [
-                    "ATM Scam"
-                ],
-                "targeted_brands": [],
-                "targeted_vectors": [],
-                "threat_actor": "",
-                "ticket_id": null,
-                "title": "Company Customer Payment Cards Exposed",
-                "type": "compromised_payment_cards"
-            },
-            {
-                "acknowledged_by": null,
-                "acknowledged_date": null,
-                "alert_data": {
-                    "domain": "domaindemo.com"
-                },
-                "analysis_report": null,
-                "attachments": [],
-                "category": "vulnerabilities",
-                "closed_by": null,
-                "closure_date": null,
-                "closure_reason": null,
-                "confidence": 100,
-                "created_by": {
-                    "email": "dorin@cyberint.com"
-                },
-                "created_date": "2020-11-18T12:38:47",
-                "description": "Argos\u2122 has detected the following domain which has not had DMARC records published for it.\n\nDMARC (Domain-based Message Authentication, Reporting & Conformance) is an email authentication, policy, and reporting protocol. It allows administrators to specify which hosts can send emails on behalf of a given domain. Domains lacking in valid DMARC records can be used to send out forged email messages to Hellman & Friedman customers and employees. This could lead to the distribution of spam and malware as part of phishing and social engineering campaigns.",
-                "environment": "Argos Demo S 10",
-                "impacts": [
-                    "data_compromise",
-                    "unauthorized_access",
-                    "brand_degradation"
-                ],
-                "iocs": [],
-                "modification_date": "2020-11-18T12:38:47",
-                "publish_date": null,
-                "recommendation": "Cyberint recommends to publish valid DMARC records. This practice is recommended even if the domain is not used for sending out emails, due to the possibility of spoofing by threat actors.",
-                "ref_id": "ADS10-9",
-                "related_entities": [],
-                "severity": "medium",
-                "source": "",
-                "source_category": "search_engine",
-                "status": "open",
-                "tags": [],
-                "targeted_brands": [],
-                "targeted_vectors": [],
-                "threat_actor": "",
-                "ticket_id": null,
-                "title": "Missing Company Domain DMARC Records Detected",
-                "type": "email_security_issues"
-            }
-        ]
-    }
-}
-```
-
-#### Human Readable Output
-
->### Found alerts:
->|ref_id|title|status|severity|created_date|type|environment|
->|---|---|---|---|---|---|---|
->| ADS10-3 | Company Employee Corporate Credentials Exposed | open | high | 2020-11-18T12:19:48 | compromised_employee_credentials | Argos Demo S 10 |
->| ARG-3 | Company Customer Credentials Exposed | open | high | 2021-01-05T00:00:23 | compromised_customer_credentials | Argos Demo |
->| ARG-15 | Active Phishing Website Targeting Company | acknowledged | very_high | 2021-01-01T00:00:23 | phishing_website | Argos Demo |
->| ARG-4 | Active Phishing Website Targeting Company | open | very_high | 2021-01-05T00:00:23 | phishing_website | Argos Demo |
->| ARG-8 | Company Subdomain Vulnerable to Hijacking | open | very_high | 2021-01-05T00:00:23 | hijackable_subdomains | Argos Demo |
->| ARG-2 | Company Source Code Exposed | acknowledged | very_high | 2021-01-01T00:00:23 | internal_information_disclosure | Argos Demo |
->| ARG-6 | Fraudulent Refund Services Targeting Company | acknowledged | medium | 2021-01-01T00:00:23 | refund_fraud | Argos Demo |
->| ARG-16 | Fraudulent Refund Services Targeting Company | closed | medium | 2021-01-01T00:00:23 | refund_fraud | Argos Demo |
->| ARG-1 | Company Customer Payment Cards Offered for Sale | acknowledged | medium | 2020-12-30T00:00:23 | compromised_payment_cards | Argos Demo |
->| ARG-5 | Company Customer Credentials Offered for Sale | acknowledged | medium | 2020-12-30T00:00:23 | compromised_customer_credentials | Argos Demo |
->| ARG-11 | Company Executive PII Offered for Sale | acknowledged | high | 2020-12-27T00:00:23 | compromised_pii | Argos Demo |
->| ARG-12 | Credential Stuffing Tool Targeting Company | acknowledged | high | 2020-12-27T00:00:23 | automated_attack_tools | Argos Demo |
->| ARG-10 | Brand Abusing Website Impersonating Company | open | medium | 2020-12-24T00:00:23 | impersonation | Argos Demo |
->| ARG-18 | Missing Company Domain DMARC Records Detected | closed | high | 2020-12-22T00:00:23 | email_security_issues | Argos Demo |
->| ARG-13 | Company Product Unauthorized Resale | acknowledged | medium | 2020-12-20T00:00:23 | unauthorized_trading | Argos Demo |
->| ARG-9 | Exploitable Port on Company Server Detected | open | medium | 2020-12-17T00:00:23 | exploitable_ports | Argos Demo |
->| ARG-17 | Email Phishing Campaign Targeting Company | closed | high | 2020-12-15T00:00:23 | phishing_email | Argos Demo |
->| ARG-14 | Company Customer Credentials Exposed | closed | high | 2020-12-07T00:00:23 | compromised_customer_credentials | Argos Demo |
->| ARG-7 | Potentially Exploitable Web Application Vulnerability Detected | acknowledged | low | 2020-12-03T00:00:23 | website_vulnerabilities | Argos Demo |
->| ADS10-10 | Company Employee Corporate Credentials Exposed | acknowledged | very_high | 2020-11-18T12:46:05 | compromised_employee_credentials | Argos Demo S 10 |
->| ADS10-11 | Active Phishing Website Targeting Company | open | very_high | 2020-11-18T12:54:07 | phishing_website | Argos Demo S 10 |
->| ADS10-1 | Active Phishing Website Targeting Company | open | very_high | 2020-11-18T12:12:44 | phishing_website | Argos Demo S 10 |
->| ADS10-6 | Company Source Code Exposed | acknowledged | low | 2020-11-18T12:27:59 | internal_information_disclosure | Argos Demo S 10 |
->| ADS10-12 | Email Phishing Campaign Targeting Company | closed | high | 2020-11-18T12:59:59 | phishing_email | Argos Demo S 10 |
->| ADS10-5 | Company Internal Email Correspondence Exposed | closed | medium | 2020-11-18T12:24:47 | internal_information_disclosure | Argos Demo S 10 |
->| ADS10-8 | Look-Alike Domain Potentially Targeting Company | acknowledged | medium | 2020-11-18T12:35:57 | lookalike_domain | Argos Demo S 10 |
->| ADS10-7 | Web Application Vulnerability Exploit Published | acknowledged | very_high | 2020-11-18T12:34:15 | website_vulnerabilities | Argos Demo S 10 |
->| ADS10-4 | Phishing Kit Targeting Company | acknowledged | high | 2020-11-18T12:22:06 | phishing_kit | Argos Demo S 10 |
->| ADS10-2 | Company Customer Payment Cards Exposed | open | high | 2020-11-18T12:15:05 | compromised_payment_cards | Argos Demo S 10 |
->| ADS10-9 | Missing Company Domain DMARC Records Detected | open | medium | 2020-11-18T12:38:47 | email_security_issues | Argos Demo S 10 |
->Total alerts: 30
->Current page: 1
-
-### cyberint-update-alerts
-***
-Update the status of one or more alerts.
-
-
-#### Base Command
-
-`cyberint-update-alerts`
-#### Input
-
-| **Argument Name** | **Description** | **Required** |
-| --- | --- | --- |
-| alert_ref_ids | Reference IDs for the alert(s). | Required | 
-| status | Desired status to update for the alert(s). Possible values are: open, acknowledged, closed. | Required | 
-| closure_reason | Reason for updating the alerts status to closed. Possible values are: resolved, irrelevant, false_positive. | Optional | 
-
-
-#### Context Output
-
-| **Path** | **Type** | **Description** |
-| --- | --- | --- |
-| Cyberint.Alert.ref_id | String | Reference ID of the alert. | 
-| Cyberint.Alert.status | String | Status of the alert. | 
-| Cyberint.Alert.closure_reason | String | Reason for updating the alert to closed. | 
-
-
-#### Command Example
-```!cyberint-update-alerts alert_ref_ids=ADS10-3 status=acknowledged```
-
-#### Context Example
-```json
-{
-    "Cyberint": {
-        "Alert": {
-            "closure_reason": null,
-            "ref_id": "ADS10-3",
-            "status": "acknowledged"
-        }
-    }
-}
-```
-
-#### Human Readable Output
-
->### Alerts Updated
->|ref_id|status|
->|---|---|
->| ADS10-3 | acknowledged |
-
->>>>>>> a0e2fc08
