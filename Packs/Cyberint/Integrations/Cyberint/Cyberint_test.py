--- conflicted
+++ resolved
@@ -1,12 +1,12 @@
-<<<<<<< HEAD
-import os
 import json
+from datetime import datetime, timedelta
+from unittest.mock import patch
+from pathlib import Path
 import pytest
-from datetime import datetime, timedelta
-from CommonServerPython import EntryType
-
-BASE_URL = 'https://test.cyberint.io/alert'
-DATE_FORMAT = '%Y-%m-%dT%H:%M:%SZ'
+from CommonServerPython import *
+
+BASE_URL = "https://test.cyberint.io/alert"
+DATE_FORMAT = "%Y-%m-%dT%H:%M:%SZ"
 
 
 def load_mock_response(file_name: str) -> str:
@@ -15,347 +15,7 @@
     Args:
         file_name (str): Name of the mock response JSON file to return.
     """
-    with open(f'test_data/{file_name}',
-              encoding='utf-8') as mock_file:
-        return mock_file.read()
-
-
-@pytest.fixture()
-def client():
-    from Cyberint import Client
-    return Client(
-        base_url=BASE_URL,
-        access_token='xxx',
-        verify_ssl=None,
-        proxy=None,
-    )
-
-
-def test_cyberint_alerts_fetch_command(requests_mock, client):
-    """
-    Scenario: List alerts
-    Given:
-     - User has provided valid credentials.
-    When:
-     - cyberint_alert_list is called.
-    Then:
-     - Ensure number of items is correct.
-     - Ensure outputs prefix is correct.
-     - Ensure a sample value from the API matches what is generated in the context.
-    """
-    from Cyberint import cyberint_alerts_fetch_command
-    mock_response = load_mock_response('csv_example.csv')
-    requests_mock.get(f'{BASE_URL}/api/v1/alerts/ARG-3/attachments/X',
-                      json=mock_response)
-    mock_response = json.loads(load_mock_response('list_alerts.json'))
-    requests_mock.post(f'{BASE_URL}/api/v1/alerts', json=mock_response)
-
-    result = cyberint_alerts_fetch_command(client, {})
-    assert len(result.outputs) == 3
-    assert result.outputs_prefix == 'Cyberint.Alert'
-    assert result.outputs[0].get('ref_id') == 'ARG-3'
-
-
-def test_cyberint_alerts_status_update_command(requests_mock, client):
-    """
-    Scenario: Update alert statuses.
-    Given:
-     - User has provided valid credentials.
-    When:
-     - cyberint_alert_update is called.
-     - Fetch incidents - for each incident
-    Then:
-     - Ensure number of items is correct.
-     - Ensure outputs prefix is correct.
-     - Ensure a sample value from the API matches what is generated in the context.
-    """
-    from Cyberint import cyberint_alerts_status_update
-    mock_response = {}
-    requests_mock.put(f'{BASE_URL}/api/v1/alerts/status', json=mock_response)
-
-    result = cyberint_alerts_status_update(client, {
-        'alert_ref_ids': 'alert1',
-        'status': 'acknowledged'
-    })
-    assert len(result.outputs) == 1
-    assert result.outputs_prefix == 'Cyberint.Alert'
-    assert result.outputs[0].get('ref_id') == 'alert1'
-    result = cyberint_alerts_status_update(client, {
-        'alert_ref_ids': 'alert1,alert2',
-        'status': 'acknowledged'
-    })
-    assert len(result.outputs) == 2
-    assert result.outputs_prefix == 'Cyberint.Alert'
-    assert result.outputs[1].get('ref_id') == 'alert2'
-
-
-@pytest.mark.parametrize('duplicate_alerts', [
-    (True),
-    (False),
-])
-def test_fetch_incidents(requests_mock, duplicate_alerts, client) -> None:
-    """
-    Scenario: Fetch incidents.
-    Given:
-     - User has provided valid credentials.
-     - Headers and JWT token have been set.
-    When:
-     - Every time fetch_incident is called (either timed or by command).
-    Then:
-     - Ensure number of incidents is correct.
-     - Ensure last_fetch is correctly configured according to mock response.
-    """
-    from Cyberint import fetch_incidents
-    mock_response = load_mock_response('csv_example.csv')
-    requests_mock.get(f'{BASE_URL}/api/v1/alerts/ARG-3/attachments/X',
-                      json=mock_response)
-
-    with open(os.path.dirname(__file__) + '/test_data/expert_analysis_mock.pdf', 'rb') as pdf_content_mock:
-        requests_mock.get(f'{BASE_URL}/api/v1/alerts/ARG-4/analysis_report',
-                          content=pdf_content_mock.read())
-    requests_mock.get(f'{BASE_URL}/api/v1/alerts/ARG-4/attachments/X',
-                      json=mock_response)
-
-    mock_response = json.loads(load_mock_response('list_alerts.json'))
-    requests_mock.post(f'{BASE_URL}/api/v1/alerts', json=mock_response)
-
-    last_fetch, incidents = fetch_incidents(client, {'last_fetch': 100000000},
-                                            '3 days', [], [], [], [], 50,
-                                            duplicate_alerts)
-    wanted_time = datetime.timestamp(
-        datetime.strptime('2020-12-30T00:00:57Z', DATE_FORMAT))
-    assert last_fetch.get('last_fetch') == wanted_time * 1000
-    assert len(incidents) == 3
-    assert incidents[0].get(
-        'name') == 'Cyberint alert ARG-3: Company Customer Credentials Exposed'
-
-
-def test_fetch_incidents_no_last_fetch(requests_mock, client):
-    """
-    Scenario: Fetch incidents for the first time, so there is no last_fetch available.
-    Given:
-     - User has provided valid credentials.
-     - Headers and JWT token have been set.
-     - First time running fetch incidents.
-    When:
-     - Every time fetch_incident is called (either timed or by command).
-    Then:
-     - Ensure number of incidents is correct.
-     - Ensure last_fetch is correctly configured according to mock response.
-    """
-    from Cyberint import fetch_incidents
-    mock_response = load_mock_response('csv_example.csv')
-    requests_mock.get(f'{BASE_URL}/api/v1/alerts/ARG-3/attachments/X',
-                      json=mock_response)
-
-    with open(os.path.dirname(__file__) + '/test_data/expert_analysis_mock.pdf', 'rb') as pdf_content_mock:
-        requests_mock.get(f'{BASE_URL}/api/v1/alerts/ARG-4/analysis_report',
-                          content=pdf_content_mock.read())
-    requests_mock.get(f'{BASE_URL}/api/v1/alerts/ARG-4/attachments/X',
-                      json=mock_response)
-
-    mock_response = json.loads(load_mock_response('list_alerts.json'))
-    requests_mock.post(f'{BASE_URL}/api/v1/alerts', json=mock_response)
-
-    last_fetch, incidents = fetch_incidents(client, {'last_fetch': 100000000},
-                                            '3 days', [], [], [], [], 50,
-                                            False)
-    wanted_time = datetime.timestamp(
-        datetime.strptime('2020-12-30T00:00:57Z', DATE_FORMAT))
-    assert last_fetch.get('last_fetch') == wanted_time * 1000
-    assert len(incidents) == 3
-    assert incidents[0].get(
-        'name') == 'Cyberint alert ARG-3: Company Customer Credentials Exposed'
-
-
-def test_fetch_incidents_empty_response(requests_mock, client):
-    """
-        Scenario: Fetch incidents but there are no incidents to return.
-        Given:
-         - User has provided valid credentials.
-         - Headers and JWT token have been set.
-        When:
-         - Every time fetch_incident is called (either timed or by command).
-         - There are no incidents to return.
-        Then:
-         - Ensure number of incidents is correct (None).
-         - Ensure last_fetch is correctly configured according to mock response.
-        """
-    from Cyberint import fetch_incidents
-    mock_response = json.loads(load_mock_response('empty.json'))
-    requests_mock.post(f'{BASE_URL}/api/v1/alerts', json=mock_response)
-
-    last_fetch, incidents = fetch_incidents(client, {'last_fetch': 100000000},
-                                            '3 days', [], [], [], [], 50,
-                                            False)
-    assert last_fetch.get('last_fetch') == 100001000
-    assert len(incidents) == 0
-
-
-def test_set_date_pair():
-    """
-        Scenario: Set date_start and date_end for both creation and modification.
-        Given:
-         - User has provided valid credentials.
-        When:
-         - Every time cyberint_list_alerts is called.
-        Then:
-         - Ensure dates return match what is needed (correct format)
-    """
-    from Cyberint import set_date_pair
-    start_time = '2020-12-01T00:00:00Z'
-    end_time = '2020-12-05T00:00:00Z'
-    assert set_date_pair(start_time, end_time, None) == (start_time, end_time)
-    new_range = '3 Days'
-    three_days_ago = datetime.strftime(datetime.now() - timedelta(days=3),
-                                       DATE_FORMAT)
-    current_time = datetime.strftime(datetime.now(), DATE_FORMAT)
-    assert set_date_pair(start_time, end_time,
-                         new_range) == (three_days_ago, current_time)
-
-    assert set_date_pair(start_time, None,
-                         None) == (start_time,
-                                   datetime.strftime(datetime.now(),
-                                                     DATE_FORMAT))
-    assert set_date_pair(None, end_time, None) == (datetime.strftime(
-        datetime.fromisocalendar(2020, 2, 1), DATE_FORMAT), end_time)
-
-
-def test_extract_data_from_csv_stream(requests_mock, client):
-    """
-        Scenario: Extract data out of a downloaded csv file.
-        Given:
-         - User has provided valid credentials.
-        When:
-         - A fetch command is called and there is a CSV file reference in the response.
-        Then:
-         - Ensure all fields in the CSV are returned.
-         - Ensure the wanted fields are found when downloaded.
-         - Ensure a sample value matches what is in the sample CSV.
-    """
-    from Cyberint import extract_data_from_csv_stream, CSV_FIELDS_TO_EXTRACT
-
-    mock_response = load_mock_response('csv_no_username.csv')
-    requests_mock.get(f'{BASE_URL}/api/v1/alerts/alert_id/attachments/123',
-                      json=mock_response)
-    result = extract_data_from_csv_stream(client, 'alert_id', '123')
-    assert len(result) == 0
-    mock_response = load_mock_response('csv_example.csv')
-    requests_mock.get(f'{BASE_URL}/api/v1/alerts/alert_id/attachments/123',
-                      json=mock_response)
-    result = extract_data_from_csv_stream(client,
-                                          'alert_id',
-                                          '123',
-                                          delimiter=b'\\n')
-    assert len(result) == 6
-    assert list(result[0].keys()) == [
-        value.lower() for value in CSV_FIELDS_TO_EXTRACT
-    ]
-    assert result[0]['username'] == 'l1'
-
-
-def test_cyberint_alerts_analysis_report_command(requests_mock, client):
-    """
-        Scenario: Retrieve expert analysis report.
-        Given:
-         - User has provided valid credentials and arguments.
-        When:
-         - A alerts-analysis-report is called and there analysis report reference in the response.
-        Then:
-         - Ensure that the return ContentsFormat of the file is 'text'.
-         - Ensure that the return Type is file.
-         - Ensure the name of the file.
-    """
-    from Cyberint import cyberint_alerts_get_analysis_report_command
-
-    with open(os.path.dirname(__file__) + '/test_data/expert_analysis_mock.pdf', 'rb') as pdf_content_mock:
-        requests_mock.get(f'{BASE_URL}/api/v1/alerts/ARG-4/analysis_report',
-                          content=pdf_content_mock.read())
-
-    result = cyberint_alerts_get_analysis_report_command(
-        client, "ARG-4", "expert_analysis_mock.pdf")
-    assert result['ContentsFormat'] == 'text'
-    assert result['Type'] == EntryType.FILE
-    assert result['File'] == "expert_analysis_mock.pdf"
-
-
-def test_cyberint_alerts_get_attachment_command(requests_mock, client):
-    """
-         Scenario: Retrieve alert attachment.
-         Given:
-          - User has provided valid credentials and arguments.
-         When:
-          - A alerts-get-attachment called and there attachments reference in the response.
-         Then:
-          - Ensure that the return ContentsFormat of the file is 'text'.
-          - Ensure that the return Type is file.
-          - Ensure the name of the file.
-     """
-    from Cyberint import cyberint_alerts_get_attachment_command
-
-    with open(os.path.dirname(__file__) + '/test_data/attachment_file_mock.png', 'rb') as png_content_mock:
-        requests_mock.get(f'{BASE_URL}/api/v1/alerts/ARG-3/attachments/X',
-                          content=png_content_mock.read())
-
-    result = cyberint_alerts_get_attachment_command(
-        client, "ARG-3", "X", "attachment_file_mock.png")
-    assert result['ContentsFormat'] == 'text'
-    assert result['Type'] == EntryType.FILE
-    assert result['File'] == "attachment_file_mock.png"
-
-
-def test_verify_input_date_format():
-    """
-         Scenario: Verify date format.
-         Given:
-          - User has provided valid credentials and arguments (date).
-         When:
-          - Using date for commands.
-         Then:
-          - Ensure that the return date is according to Cyberint format.
-     """
-    from Cyberint import verify_input_date_format
-    result = verify_input_date_format('2023-02-14 00:00:57')
-
-    assert result == '2023-02-14 00:00:57Z'
-
-
-def test_test_module(requests_mock, client):
-    """
-         Scenario: Verify date format.
-         Given:
-          - User has provided valid credentials and arguments (date).
-         When:
-          - Using date for commands.
-         Then:
-          - Ensure that the return date is according to Cyberint format.
-     """
-    from Cyberint import test_module
-    mock_response = json.loads(load_mock_response('list_alerts.json'))
-    requests_mock.post(f'{BASE_URL}/api/v1/alerts', json=mock_response)
-
-    result = test_module(client)
-
-    assert result == 'ok'
-=======
-import json
-from datetime import datetime, timedelta
-from unittest.mock import patch
-
-import pytest
-from CommonServerPython import *
-
-BASE_URL = "https://test.cyberint.io/alert"
-DATE_FORMAT = "%Y-%m-%dT%H:%M:%SZ"
-
-
-def load_mock_response(file_name: str) -> str:
-    """
-    Load one of the mock responses to be used for assertion.
-    Args:
-        file_name (str): Name of the mock response JSON file to return.
-    """
-    with open(f"test_data/{file_name}", encoding="utf-8") as mock_file:
+    with open(Path(__file__).parent / f"test_data/{file_name}", encoding="utf-8") as mock_file:
         return mock_file.read()
 
 
@@ -448,7 +108,7 @@
     mock_response = load_mock_response("csv_example.csv")
     requests_mock.get(f"{BASE_URL}/api/v1/alerts/ARG-3/attachments/X", json=mock_response)
 
-    with open("test_data/expert_analysis_mock.pdf", "rb") as pdf_content_mock:
+    with open(Path(__file__).parent / "test_data/expert_analysis_mock.pdf", "rb") as pdf_content_mock:
         requests_mock.get(f"{BASE_URL}/api/v1/alerts/ARG-4/analysis_report", content=pdf_content_mock.read())
     requests_mock.get(f"{BASE_URL}/api/v1/alerts/ARG-4/attachments/X", json=mock_response)
 
@@ -482,7 +142,7 @@
     mock_response = load_mock_response("csv_example.csv")
     requests_mock.get(f"{BASE_URL}/api/v1/alerts/ARG-3/attachments/X", json=mock_response)
 
-    with open("test_data/expert_analysis_mock.pdf", "rb") as pdf_content_mock:
+    with open(Path(__file__).parent / "test_data/expert_analysis_mock.pdf", "rb") as pdf_content_mock:
         requests_mock.get(f"{BASE_URL}/api/v1/alerts/ARG-4/analysis_report", content=pdf_content_mock.read())
     requests_mock.get(f"{BASE_URL}/api/v1/alerts/ARG-4/attachments/X", json=mock_response)
 
@@ -590,7 +250,7 @@
     """
     from Cyberint import cyberint_alerts_get_analysis_report_command
 
-    with open("test_data/expert_analysis_mock.pdf", "rb") as pdf_content_mock:
+    with open(Path(__file__).parent / "test_data/expert_analysis_mock.pdf", "rb") as pdf_content_mock:
         requests_mock.get(f"{BASE_URL}/api/v1/alerts/ARG-4/analysis_report", content=pdf_content_mock.read())
 
     result = cyberint_alerts_get_analysis_report_command(client, "ARG-4", "expert_analysis_mock.pdf")
@@ -613,7 +273,7 @@
     """
     from Cyberint import cyberint_alerts_get_attachment_command
 
-    with open("test_data/attachment_file_mock.png", "rb") as png_content_mock:
+    with open(Path(__file__).parent / "test_data/attachment_file_mock.png", "rb") as png_content_mock:
         requests_mock.get(f"{BASE_URL}/api/v1/alerts/ARG-3/attachments/X", content=png_content_mock.read())
 
     result = cyberint_alerts_get_attachment_command(client, "ARG-3", "X", "attachment_file_mock.png")
@@ -855,5 +515,4 @@
 
             result = update_remote_system(client_instance, args)
 
-            assert result == "incident123"
->>>>>>> 195060a6
+            assert result == "incident123"