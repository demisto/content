import json
import pytest
from datetime import datetime, timedelta
<<<<<<< HEAD
from CommonServerPython import EntryType
=======
from unittest.mock import patch

import pytest
from CommonServerPython import *
>>>>>>> 51ee7d33

BASE_URL = "https://test.cyberint.io/alert"
DATE_FORMAT = "%Y-%m-%dT%H:%M:%SZ"


def load_mock_response(file_name: str) -> str:
    """
    Load one of the mock responses to be used for assertion.
    Args:
        file_name (str): Name of the mock response JSON file to return.
    """
<<<<<<< HEAD
    with open(f'test_data/{file_name}', mode='r',
              encoding='utf-8') as mock_file:
=======
    with open(f"test_data/{file_name}", encoding="utf-8") as mock_file:
>>>>>>> 51ee7d33
        return mock_file.read()


@pytest.fixture()
def client():
    from Cyberint import Client
<<<<<<< HEAD
    return Client(
        base_url=BASE_URL,
        access_token='xxx',
=======

    return Client(
        base_url=BASE_URL,
        access_token="xxx",
>>>>>>> 51ee7d33
        verify_ssl=None,
        proxy=None,
    )


def test_cyberint_alerts_fetch_command(requests_mock, client):
    """
    Scenario: List alerts
    Given:
     - User has provided valid credentials.
    When:
     - cyberint_alert_list is called.
    Then:
     - Ensure number of items is correct.
     - Ensure outputs prefix is correct.
     - Ensure a sample value from the API matches what is generated in the context.
    """
    from Cyberint import cyberint_alerts_fetch_command
<<<<<<< HEAD
    mock_response = load_mock_response('csv_example.csv')
    requests_mock.get(f'{BASE_URL}/api/v1/alerts/ARG-3/attachments/X',
                      json=mock_response)
    mock_response = json.loads(load_mock_response('list_alerts.json'))
    requests_mock.post(f'{BASE_URL}/api/v1/alerts', json=mock_response)
=======

    mock_response = load_mock_response("csv_example.csv")
    requests_mock.get(f"{BASE_URL}/api/v1/alerts/ARG-3/attachments/X", json=mock_response)
    mock_response = json.loads(load_mock_response("list_alerts.json"))
    requests_mock.post(f"{BASE_URL}/api/v1/alerts", json=mock_response)
>>>>>>> 51ee7d33

    result = cyberint_alerts_fetch_command(client, {})
    assert len(result.outputs) == 3
    assert result.outputs_prefix == "Cyberint.Alert"
    assert result.outputs[0].get("ref_id") == "ARG-3"


def test_cyberint_alerts_status_update_command(requests_mock, client):
    """
    Scenario: Update alert statuses.
    Given:
     - User has provided valid credentials.
    When:
     - cyberint_alert_update is called.
     - Fetch incidents - for each incident
    Then:
     - Ensure number of items is correct.
     - Ensure outputs prefix is correct.
     - Ensure a sample value from the API matches what is generated in the context.
    """
    from Cyberint import cyberint_alerts_status_update
<<<<<<< HEAD
    mock_response = {}
    requests_mock.put(f'{BASE_URL}/api/v1/alerts/status', json=mock_response)

    result = cyberint_alerts_status_update(client, {
        'alert_ref_ids': 'alert1',
        'status': 'acknowledged'
    })
    assert len(result.outputs) == 1
    assert result.outputs_prefix == 'Cyberint.Alert'
    assert result.outputs[0].get('ref_id') == 'alert1'
    result = cyberint_alerts_status_update(client, {
        'alert_ref_ids': 'alert1,alert2',
        'status': 'acknowledged'
    })
=======

    mock_response = {}
    requests_mock.put(f"{BASE_URL}/api/v1/alerts/status", json=mock_response)

    result = cyberint_alerts_status_update(client, {"alert_ref_ids": "alert1", "status": "acknowledged"})
    assert len(result.outputs) == 1
    assert result.outputs_prefix == "Cyberint.Alert"
    assert result.outputs[0].get("ref_id") == "alert1"
    result = cyberint_alerts_status_update(client, {"alert_ref_ids": "alert1,alert2", "status": "acknowledged"})
>>>>>>> 51ee7d33
    assert len(result.outputs) == 2
    assert result.outputs_prefix == "Cyberint.Alert"
    assert result.outputs[1].get("ref_id") == "alert2"


<<<<<<< HEAD
@pytest.mark.parametrize('duplicate_alerts', [
    (True),
    (False),
])
=======
@pytest.mark.parametrize(
    "duplicate_alerts",
    [
        (True),
        (False),
    ],
)
>>>>>>> 51ee7d33
def test_fetch_incidents(requests_mock, duplicate_alerts, client) -> None:
    """
    Scenario: Fetch incidents.
    Given:
     - User has provided valid credentials.
     - Headers and JWT token have been set.
    When:
     - Every time fetch_incident is called (either timed or by command).
    Then:
     - Ensure number of incidents is correct.
     - Ensure last_fetch is correctly configured according to mock response.
    """
    from Cyberint import fetch_incidents
<<<<<<< HEAD
    mock_response = load_mock_response('csv_example.csv')
    requests_mock.get(f'{BASE_URL}/api/v1/alerts/ARG-3/attachments/X',
                      json=mock_response)

    with open('test_data/expert_analysis_mock.pdf', 'rb') as pdf_content_mock:
        requests_mock.get(f'{BASE_URL}/api/v1/alerts/ARG-4/analysis_report',
                          content=pdf_content_mock.read())
    requests_mock.get(f'{BASE_URL}/api/v1/alerts/ARG-4/attachments/X',
                      json=mock_response)

    mock_response = json.loads(load_mock_response('list_alerts.json'))
    requests_mock.post(f'{BASE_URL}/api/v1/alerts', json=mock_response)

    last_fetch, incidents = fetch_incidents(client, {'last_fetch': 100000000},
                                            '3 days', [], [], [], [], 50,
                                            duplicate_alerts)
    wanted_time = datetime.timestamp(
        datetime.strptime('2020-12-30T00:00:57Z', DATE_FORMAT))
    assert last_fetch.get('last_fetch') == wanted_time * 1000
    assert len(incidents) == 3
    assert incidents[0].get(
        'name') == 'Cyberint alert ARG-3: Company Customer Credentials Exposed'
=======

    mock_response = load_mock_response("csv_example.csv")
    requests_mock.get(f"{BASE_URL}/api/v1/alerts/ARG-3/attachments/X", json=mock_response)

    with open("test_data/expert_analysis_mock.pdf", "rb") as pdf_content_mock:
        requests_mock.get(f"{BASE_URL}/api/v1/alerts/ARG-4/analysis_report", content=pdf_content_mock.read())
    requests_mock.get(f"{BASE_URL}/api/v1/alerts/ARG-4/attachments/X", json=mock_response)

    mock_response = json.loads(load_mock_response("list_alerts.json"))
    requests_mock.post(f"{BASE_URL}/api/v1/alerts", json=mock_response)

    last_fetch, incidents = fetch_incidents(
        client, {"last_fetch": 100000000}, "3 days", [], [], [], [], 50, duplicate_alerts, "Incoming And Outgoing"
    )
    wanted_time = datetime.timestamp(datetime.strptime("2020-12-30T00:00:57Z", DATE_FORMAT))
    assert last_fetch.get("last_fetch") == wanted_time * 1000
    assert len(incidents) == 3
    assert incidents[0].get("name") == "Cyberint alert ARG-3: Company Customer Credentials Exposed"
>>>>>>> 51ee7d33


def test_fetch_incidents_no_last_fetch(requests_mock, client):
    """
    Scenario: Fetch incidents for the first time, so there is no last_fetch available.
    Given:
     - User has provided valid credentials.
     - Headers and JWT token have been set.
     - First time running fetch incidents.
    When:
     - Every time fetch_incident is called (either timed or by command).
    Then:
     - Ensure number of incidents is correct.
     - Ensure last_fetch is correctly configured according to mock response.
    """
    from Cyberint import fetch_incidents
<<<<<<< HEAD
    mock_response = load_mock_response('csv_example.csv')
    requests_mock.get(f'{BASE_URL}/api/v1/alerts/ARG-3/attachments/X',
                      json=mock_response)

    with open('test_data/expert_analysis_mock.pdf', 'rb') as pdf_content_mock:
        requests_mock.get(f'{BASE_URL}/api/v1/alerts/ARG-4/analysis_report',
                          content=pdf_content_mock.read())
    requests_mock.get(f'{BASE_URL}/api/v1/alerts/ARG-4/attachments/X',
                      json=mock_response)

    mock_response = json.loads(load_mock_response('list_alerts.json'))
    requests_mock.post(f'{BASE_URL}/api/v1/alerts', json=mock_response)

    last_fetch, incidents = fetch_incidents(client, {'last_fetch': 100000000},
                                            '3 days', [], [], [], [], 50,
                                            False)
    wanted_time = datetime.timestamp(
        datetime.strptime('2020-12-30T00:00:57Z', DATE_FORMAT))
    assert last_fetch.get('last_fetch') == wanted_time * 1000
    assert len(incidents) == 3
    assert incidents[0].get(
        'name') == 'Cyberint alert ARG-3: Company Customer Credentials Exposed'
=======

    mock_response = load_mock_response("csv_example.csv")
    requests_mock.get(f"{BASE_URL}/api/v1/alerts/ARG-3/attachments/X", json=mock_response)

    with open("test_data/expert_analysis_mock.pdf", "rb") as pdf_content_mock:
        requests_mock.get(f"{BASE_URL}/api/v1/alerts/ARG-4/analysis_report", content=pdf_content_mock.read())
    requests_mock.get(f"{BASE_URL}/api/v1/alerts/ARG-4/attachments/X", json=mock_response)

    mock_response = json.loads(load_mock_response("list_alerts.json"))
    requests_mock.post(f"{BASE_URL}/api/v1/alerts", json=mock_response)

    last_fetch, incidents = fetch_incidents(
        client, {"last_fetch": 100000000}, "3 days", [], [], [], [], 50, False, "Incoming And Outgoing"
    )
    wanted_time = datetime.timestamp(datetime.strptime("2020-12-30T00:00:57Z", DATE_FORMAT))
    assert last_fetch.get("last_fetch") == wanted_time * 1000
    assert len(incidents) == 3
    assert incidents[0].get("name") == "Cyberint alert ARG-3: Company Customer Credentials Exposed"
>>>>>>> 51ee7d33


def test_fetch_incidents_empty_response(requests_mock, client):
    """
<<<<<<< HEAD
        Scenario: Fetch incidents but there are no incidents to return.
        Given:
         - User has provided valid credentials.
         - Headers and JWT token have been set.
        When:
         - Every time fetch_incident is called (either timed or by command).
         - There are no incidents to return.
        Then:
         - Ensure number of incidents is correct (None).
         - Ensure last_fetch is correctly configured according to mock response.
        """
    from Cyberint import fetch_incidents
    mock_response = json.loads(load_mock_response('empty.json'))
    requests_mock.post(f'{BASE_URL}/api/v1/alerts', json=mock_response)

    last_fetch, incidents = fetch_incidents(client, {'last_fetch': 100000000},
                                            '3 days', [], [], [], [], 50,
                                            False)
    assert last_fetch.get('last_fetch') == 100001000
=======
    Scenario: Fetch incidents but there are no incidents to return.
    Given:
     - User has provided valid credentials.
     - Headers and JWT token have been set.
    When:
     - Every time fetch_incident is called (either timed or by command).
     - There are no incidents to return.
    Then:
     - Ensure number of incidents is correct (None).
     - Ensure last_fetch is correctly configured according to mock response.
    """
    from Cyberint import fetch_incidents

    mock_response = json.loads(load_mock_response("empty.json"))
    requests_mock.post(f"{BASE_URL}/api/v1/alerts", json=mock_response)

    last_fetch, incidents = fetch_incidents(
        client, {"last_fetch": 100000000}, "3 days", [], [], [], [], 50, False, "Incoming And Outgoing"
    )
    assert last_fetch.get("last_fetch") == 100001000
>>>>>>> 51ee7d33
    assert len(incidents) == 0


def test_set_date_pair():
    """
    Scenario: Set date_start and date_end for both creation and modification.
    Given:
     - User has provided valid credentials.
    When:
     - Every time cyberint_list_alerts is called.
    Then:
     - Ensure dates return match what is needed (correct format)
    """
    from Cyberint import set_date_pair

    start_time = "2020-12-01T00:00:00Z"
    end_time = "2020-12-05T00:00:00Z"
    assert set_date_pair(start_time, end_time, None) == (start_time, end_time)
<<<<<<< HEAD
    new_range = '3 Days'
    three_days_ago = datetime.strftime(datetime.now() - timedelta(days=3),
                                       DATE_FORMAT)
=======
    new_range = "3 Days"
    three_days_ago = datetime.strftime(datetime.now() - timedelta(days=3), DATE_FORMAT)
>>>>>>> 51ee7d33
    current_time = datetime.strftime(datetime.now(), DATE_FORMAT)
    assert set_date_pair(start_time, end_time,
                         new_range) == (three_days_ago, current_time)

<<<<<<< HEAD
    assert set_date_pair(start_time, None,
                         None) == (start_time,
                                   datetime.strftime(datetime.now(),
                                                     DATE_FORMAT))
    assert set_date_pair(None, end_time, None) == (datetime.strftime(
        datetime.fromisocalendar(2020, 2, 1), DATE_FORMAT), end_time)
=======
    assert set_date_pair(start_time, None, None) == (start_time, datetime.strftime(datetime.now(), DATE_FORMAT))
    assert set_date_pair(None, end_time, None) == (
        datetime.strftime(datetime.fromisocalendar(2020, 2, 1), DATE_FORMAT),
        end_time,
    )
>>>>>>> 51ee7d33


def test_extract_data_from_csv_stream(requests_mock, client):
    """
<<<<<<< HEAD
        Scenario: Extract data out of a downloaded csv file.
        Given:
         - User has provided valid credentials.
        When:
         - A fetch command is called and there is a CSV file reference in the response.
        Then:
         - Ensure all fields in the CSV are returned.
         - Ensure the wanted fields are found when downloaded.
         - Ensure a sample value matches what is in the sample CSV.
    """
    from Cyberint import extract_data_from_csv_stream, CSV_FIELDS_TO_EXTRACT

    mock_response = load_mock_response('csv_no_username.csv')
    requests_mock.get(f'{BASE_URL}/api/v1/alerts/alert_id/attachments/123',
                      json=mock_response)
    result = extract_data_from_csv_stream(client, 'alert_id', '123')
    assert len(result) == 0
    mock_response = load_mock_response('csv_example.csv')
    requests_mock.get(f'{BASE_URL}/api/v1/alerts/alert_id/attachments/123',
                      json=mock_response)
    result = extract_data_from_csv_stream(client,
                                          'alert_id',
                                          '123',
                                          delimiter=b'\\n')
    assert len(result) == 6
    assert list(result[0].keys()) == [
        value.lower() for value in CSV_FIELDS_TO_EXTRACT
    ]
    assert result[0]['username'] == 'l1'
=======
    Scenario: Extract data out of a downloaded csv file.
    Given:
     - User has provided valid credentials.
    When:
     - A fetch command is called and there is a CSV file reference in the response.
    Then:
     - Ensure all fields in the CSV are returned.
     - Ensure the wanted fields are found when downloaded.
     - Ensure a sample value matches what is in the sample CSV.
    """
    from Cyberint import CSV_FIELDS_TO_EXTRACT, extract_data_from_csv_stream

    mock_response = load_mock_response("csv_no_username.csv")
    requests_mock.get(f"{BASE_URL}/api/v1/alerts/alert_id/attachments/123", json=mock_response)
    result = extract_data_from_csv_stream(client, "alert_id", "123")
    assert len(result) == 0
    mock_response = load_mock_response("csv_example.csv")
    requests_mock.get(f"{BASE_URL}/api/v1/alerts/alert_id/attachments/123", json=mock_response)
    result = extract_data_from_csv_stream(client, "alert_id", "123", delimiter=b"\\n")
    assert len(result) == 6
    assert list(result[0].keys()) == [value.lower() for value in CSV_FIELDS_TO_EXTRACT]
    assert result[0]["username"] == "l1"
>>>>>>> 51ee7d33


def test_cyberint_alerts_analysis_report_command(requests_mock, client):
    """
    Scenario: Retrieve expert analysis report.
    Given:
     - User has provided valid credentials and arguments.
    When:
     - A alerts-analysis-report is called and there analysis report reference in the response.
    Then:
     - Ensure that the return ContentsFormat of the file is 'text'.
     - Ensure that the return Type is file.
     - Ensure the name of the file.
    """
    from Cyberint import cyberint_alerts_get_analysis_report_command

<<<<<<< HEAD
    with open('test_data/expert_analysis_mock.pdf', 'rb') as pdf_content_mock:
        requests_mock.get(f'{BASE_URL}/api/v1/alerts/ARG-4/analysis_report',
                          content=pdf_content_mock.read())

    result = cyberint_alerts_get_analysis_report_command(
        client, "ARG-4", "expert_analysis_mock.pdf")
    assert result['ContentsFormat'] == 'text'
    assert result['Type'] == EntryType.FILE
    assert result['File'] == "expert_analysis_mock.pdf"
=======
    with open("test_data/expert_analysis_mock.pdf", "rb") as pdf_content_mock:
        requests_mock.get(f"{BASE_URL}/api/v1/alerts/ARG-4/analysis_report", content=pdf_content_mock.read())

    result = cyberint_alerts_get_analysis_report_command(client, "ARG-4", "expert_analysis_mock.pdf")
    assert result["ContentsFormat"] == "text"
    assert result["Type"] == EntryType.FILE
    assert result["File"] == "expert_analysis_mock.pdf"
>>>>>>> 51ee7d33


def test_cyberint_alerts_get_attachment_command(requests_mock, client):
    """
<<<<<<< HEAD
         Scenario: Retrieve alert attachment.
         Given:
          - User has provided valid credentials and arguments.
         When:
          - A alerts-get-attachment called and there attachments reference in the response.
         Then:
          - Ensure that the return ContentsFormat of the file is 'text'.
          - Ensure that the return Type is file.
          - Ensure the name of the file.
     """
    from Cyberint import cyberint_alerts_get_attachment_command

    with open('test_data/attachment_file_mock.png', 'rb') as png_content_mock:
        requests_mock.get(f'{BASE_URL}/api/v1/alerts/ARG-3/attachments/X',
                          content=png_content_mock.read())

    result = cyberint_alerts_get_attachment_command(
        client, "ARG-3", "X", "attachment_file_mock.png")
    assert result['ContentsFormat'] == 'text'
    assert result['Type'] == EntryType.FILE
    assert result['File'] == "attachment_file_mock.png"
=======
    Scenario: Retrieve alert attachment.
    Given:
     - User has provided valid credentials and arguments.
    When:
     - A alerts-get-attachment called and there attachments reference in the response.
    Then:
     - Ensure that the return ContentsFormat of the file is 'text'.
     - Ensure that the return Type is file.
     - Ensure the name of the file.
    """
    from Cyberint import cyberint_alerts_get_attachment_command

    with open("test_data/attachment_file_mock.png", "rb") as png_content_mock:
        requests_mock.get(f"{BASE_URL}/api/v1/alerts/ARG-3/attachments/X", content=png_content_mock.read())

    result = cyberint_alerts_get_attachment_command(client, "ARG-3", "X", "attachment_file_mock.png")
    assert result["ContentsFormat"] == "text"
    assert result["Type"] == EntryType.FILE
    assert result["File"] == "attachment_file_mock.png"
>>>>>>> 51ee7d33


def test_verify_input_date_format():
    """
<<<<<<< HEAD
         Scenario: Verify date format.
         Given:
          - User has provided valid credentials and arguments (date).
         When:
          - Using date for commands.
         Then:
          - Ensure that the return date is according to Cyberint format.
     """
    from Cyberint import verify_input_date_format
    result = verify_input_date_format('2023-02-14 00:00:57')

    assert result == '2023-02-14 00:00:57Z'
=======
    Scenario: Verify date format.
    Given:
     - User has provided valid credentials and arguments (date).
    When:
     - Using date for commands.
    Then:
     - Ensure that the return date is according to Cyberint format.
    """
    from Cyberint import verify_input_date_format

    result = verify_input_date_format("2023-02-14 00:00:57")

    assert result == "2023-02-14 00:00:57Z"
>>>>>>> 51ee7d33


def test_test_module(requests_mock, client):
    """
<<<<<<< HEAD
         Scenario: Verify date format.
         Given:
          - User has provided valid credentials and arguments (date).
         When:
          - Using date for commands.
         Then:
          - Ensure that the return date is according to Cyberint format.
     """
    from Cyberint import test_module
    mock_response = json.loads(load_mock_response('list_alerts.json'))
    requests_mock.post(f'{BASE_URL}/api/v1/alerts', json=mock_response)

    result = test_module(client)

    assert result == 'ok'

=======
    Scenario: Verify date format.
    Given:
     - User has provided valid credentials and arguments (date).
    When:
     - Using date for commands.
    Then:
     - Ensure that the return date is according to Cyberint format.
    """
    from Cyberint import test_module

    mock_response = json.loads(load_mock_response("list_alerts.json"))
    requests_mock.post(f"{BASE_URL}/api/v1/alerts", json=mock_response)

    result = test_module(client)

    assert result == "ok"


def test_date_to_epoch_for_fetch():
    """
    Scenario: Verify date conversion to epoch timestamp.
    Given:
     - A valid datetime object.
    When:
     - Converting the datetime to an epoch timestamp for fetch command.
    Then:
     - Ensure that the returned timestamp is in the expected format.
    """
    from Cyberint import date_to_epoch_for_fetch

    input_date = datetime(2023, 2, 14, 0, 0, 57)

    expected_timestamp = int(input_date.timestamp())

    result = date_to_epoch_for_fetch(input_date)

    assert result == expected_timestamp


def test_convert_date_time_args():
    """
    Scenario: Verify conversion of date_time string to datetime.
    Given:
     - A valid date_time string.
    When:
     - Converting the date_time string to a datetime and formatting it.
    Then:
     - Ensure that the returned datetime string matches the expected format.
    """
    from Cyberint import convert_date_time_args

    date_time_str = "2023-02-14 12:30:45"

    expected_result = "2023-02-14T12:30:45Z"

    result = convert_date_time_args(date_time_str)

    assert result == expected_result


def test_get_modified_remote_data(client):
    """
    Scenario: Verify getting modified remote data.
    Given:
     - A valid Cyberint API client.
     - Valid command arguments.
     - Mocked response from the client.
    When:
     - Calling the function to get modified remote data.
    Then:
     - Ensure that the returned response matches the expected format.
    """
    from Cyberint import get_modified_remote_data

    mock_response = {"alerts": [{"ref_id": "incident1"}, {"ref_id": "incident2"}]}

    with patch("Cyberint.Client") as MockClient:
        client_instance = MockClient.return_value
        client_instance.list_alerts.return_value = mock_response

        args = {
            "lastUpdate": "2023-02-14 12:30:45",
        }

        with patch("Cyberint.convert_date_time_args") as mock_convert_date_time_args:
            mock_convert_date_time_args.return_value = "2023-02-14 12:30:45"

            result = get_modified_remote_data(client_instance, args)

            expected_response = GetModifiedRemoteDataResponse(["incident1", "incident2"])
            assert result.modified_incident_ids == expected_response.modified_incident_ids


def test_get_mapping_fields_command():
    """
    Scenario: Verify fetching mapping fields.
    Given:
     - No specific input required for this function.
    When:
     - Calling the function to fetch mapping fields.
    Then:
     - Ensure that the returned response matches the expected format.
    """
    from Cyberint import MIRRORING_FIELDS, get_mapping_fields_command

    result = get_mapping_fields_command()

    expected_response = GetMappingFieldsResponse()
    incident_type_scheme = SchemeTypeMapping(type_name="Cyberint Incident")

    for field in MIRRORING_FIELDS:
        incident_type_scheme.add_field(field)

    expected_response.add_scheme_type(incident_type_scheme)

    assert result.scheme_types_mappings[0].type_name == expected_response.scheme_types_mappings[0].type_name
    assert result.scheme_types_mappings[0].fields == expected_response.scheme_types_mappings[0].fields


def test_get_remote_data_command():
    """
    Scenario: Verify fetching remote data.
    Given:
     - A valid Cyberint API client.
     - Valid command arguments.
     - Mocked response from the client.
    When:
     - Calling the function to fetch remote data.
    Then:
     - Ensure that the returned response matches the expected format.
    """
    from Cyberint import get_remote_data_command

    mock_response = {
        "alert": {
            "alert_ref_id": "incident123",
            "status": "closed",
            "update_date": "2023-02-14 12:30:45",
        }
    }

    with patch("Cyberint.Client") as MockClient:
        client_instance = MockClient.return_value
        client_instance.get_alert.return_value = mock_response

        args = {
            "id": "incident123",
            "lastUpdate": "2023-02-14 12:30:45",
        }

        with patch("Cyberint.arg_to_datetime") as mock_arg_to_datetime:  # noqa: SIM117
            with patch("Cyberint.date_to_epoch_for_fetch") as mock_date_to_epoch_for_fetch:
                mock_arg_to_datetime.return_value = datetime(2023, 2, 14, 12, 30, 45)
                mock_date_to_epoch_for_fetch.return_value = 123456789

                result = get_remote_data_command(client_instance, args, {})

                expected_response = GetRemoteDataResponse(
                    {
                        "alert_ref_id": "incident123",
                        "status": "closed",
                        "update_date": "2023-02-14 12:30:45",
                    },
                    [
                        {
                            "Type": "note",
                            "Contents": {"dbotIncidentClose": True, "closeReason": "Closed from Cyberint."},
                            "ContentsFormat": "json",
                        }
                    ],
                )

                assert result.mirrored_object == expected_response.mirrored_object


def test_update_remote_system():
    """
    Scenario: Verify updating the remote system.
    Given:
     - A valid Cyberint API client.
     - Valid command arguments.
     - Mocked response from the client.
    When:
     - Calling the function to update the remote system.
    Then:
     - Ensure that the remote incident ID is returned.
    """
    from Cyberint import update_remote_system

    mock_response = {
        "result": "success",
    }

    with patch("Cyberint.Client") as MockClient:
        client_instance = MockClient.return_value
        client_instance.update_alerts.return_value = mock_response

        args = {
            "data": {
                "incident_key": "incident123",
                "status": "closed",
            },
            "entries": [],
            "incidentChanged": True,
            "remoteId": "incident123",
            "status": "new_status",
            "delta": {},
        }

        with patch("Cyberint.UpdateRemoteSystemArgs") as mock_UpdateRemoteSystemArgs:
            mock_UpdateRemoteSystemArgs.return_value = UpdateRemoteSystemArgs(args)

            result = update_remote_system(client_instance, args)

            assert result == "incident123"

>>>>>>> 51ee7d33
<|MERGE_RESOLUTION|>--- conflicted
+++ resolved
@@ -1,757 +1,518 @@
-import json
-import pytest
-from datetime import datetime, timedelta
-<<<<<<< HEAD
-from CommonServerPython import EntryType
-=======
-from unittest.mock import patch
-
-import pytest
-from CommonServerPython import *
->>>>>>> 51ee7d33
-
-BASE_URL = "https://test.cyberint.io/alert"
-DATE_FORMAT = "%Y-%m-%dT%H:%M:%SZ"
-
-
-def load_mock_response(file_name: str) -> str:
-    """
-    Load one of the mock responses to be used for assertion.
-    Args:
-        file_name (str): Name of the mock response JSON file to return.
-    """
-<<<<<<< HEAD
-    with open(f'test_data/{file_name}', mode='r',
-              encoding='utf-8') as mock_file:
-=======
-    with open(f"test_data/{file_name}", encoding="utf-8") as mock_file:
->>>>>>> 51ee7d33
-        return mock_file.read()
-
-
-@pytest.fixture()
-def client():
-    from Cyberint import Client
-<<<<<<< HEAD
-    return Client(
-        base_url=BASE_URL,
-        access_token='xxx',
-=======
-
-    return Client(
-        base_url=BASE_URL,
-        access_token="xxx",
->>>>>>> 51ee7d33
-        verify_ssl=None,
-        proxy=None,
-    )
-
-
-def test_cyberint_alerts_fetch_command(requests_mock, client):
-    """
-    Scenario: List alerts
-    Given:
-     - User has provided valid credentials.
-    When:
-     - cyberint_alert_list is called.
-    Then:
-     - Ensure number of items is correct.
-     - Ensure outputs prefix is correct.
-     - Ensure a sample value from the API matches what is generated in the context.
-    """
-    from Cyberint import cyberint_alerts_fetch_command
-<<<<<<< HEAD
-    mock_response = load_mock_response('csv_example.csv')
-    requests_mock.get(f'{BASE_URL}/api/v1/alerts/ARG-3/attachments/X',
-                      json=mock_response)
-    mock_response = json.loads(load_mock_response('list_alerts.json'))
-    requests_mock.post(f'{BASE_URL}/api/v1/alerts', json=mock_response)
-=======
-
-    mock_response = load_mock_response("csv_example.csv")
-    requests_mock.get(f"{BASE_URL}/api/v1/alerts/ARG-3/attachments/X", json=mock_response)
-    mock_response = json.loads(load_mock_response("list_alerts.json"))
-    requests_mock.post(f"{BASE_URL}/api/v1/alerts", json=mock_response)
->>>>>>> 51ee7d33
-
-    result = cyberint_alerts_fetch_command(client, {})
-    assert len(result.outputs) == 3
-    assert result.outputs_prefix == "Cyberint.Alert"
-    assert result.outputs[0].get("ref_id") == "ARG-3"
-
-
-def test_cyberint_alerts_status_update_command(requests_mock, client):
-    """
-    Scenario: Update alert statuses.
-    Given:
-     - User has provided valid credentials.
-    When:
-     - cyberint_alert_update is called.
-     - Fetch incidents - for each incident
-    Then:
-     - Ensure number of items is correct.
-     - Ensure outputs prefix is correct.
-     - Ensure a sample value from the API matches what is generated in the context.
-    """
-    from Cyberint import cyberint_alerts_status_update
-<<<<<<< HEAD
-    mock_response = {}
-    requests_mock.put(f'{BASE_URL}/api/v1/alerts/status', json=mock_response)
-
-    result = cyberint_alerts_status_update(client, {
-        'alert_ref_ids': 'alert1',
-        'status': 'acknowledged'
-    })
-    assert len(result.outputs) == 1
-    assert result.outputs_prefix == 'Cyberint.Alert'
-    assert result.outputs[0].get('ref_id') == 'alert1'
-    result = cyberint_alerts_status_update(client, {
-        'alert_ref_ids': 'alert1,alert2',
-        'status': 'acknowledged'
-    })
-=======
-
-    mock_response = {}
-    requests_mock.put(f"{BASE_URL}/api/v1/alerts/status", json=mock_response)
-
-    result = cyberint_alerts_status_update(client, {"alert_ref_ids": "alert1", "status": "acknowledged"})
-    assert len(result.outputs) == 1
-    assert result.outputs_prefix == "Cyberint.Alert"
-    assert result.outputs[0].get("ref_id") == "alert1"
-    result = cyberint_alerts_status_update(client, {"alert_ref_ids": "alert1,alert2", "status": "acknowledged"})
->>>>>>> 51ee7d33
-    assert len(result.outputs) == 2
-    assert result.outputs_prefix == "Cyberint.Alert"
-    assert result.outputs[1].get("ref_id") == "alert2"
-
-
-<<<<<<< HEAD
-@pytest.mark.parametrize('duplicate_alerts', [
-    (True),
-    (False),
-])
-=======
-@pytest.mark.parametrize(
-    "duplicate_alerts",
-    [
-        (True),
-        (False),
-    ],
-)
->>>>>>> 51ee7d33
-def test_fetch_incidents(requests_mock, duplicate_alerts, client) -> None:
-    """
-    Scenario: Fetch incidents.
-    Given:
-     - User has provided valid credentials.
-     - Headers and JWT token have been set.
-    When:
-     - Every time fetch_incident is called (either timed or by command).
-    Then:
-     - Ensure number of incidents is correct.
-     - Ensure last_fetch is correctly configured according to mock response.
-    """
-    from Cyberint import fetch_incidents
-<<<<<<< HEAD
-    mock_response = load_mock_response('csv_example.csv')
-    requests_mock.get(f'{BASE_URL}/api/v1/alerts/ARG-3/attachments/X',
-                      json=mock_response)
-
-    with open('test_data/expert_analysis_mock.pdf', 'rb') as pdf_content_mock:
-        requests_mock.get(f'{BASE_URL}/api/v1/alerts/ARG-4/analysis_report',
-                          content=pdf_content_mock.read())
-    requests_mock.get(f'{BASE_URL}/api/v1/alerts/ARG-4/attachments/X',
-                      json=mock_response)
-
-    mock_response = json.loads(load_mock_response('list_alerts.json'))
-    requests_mock.post(f'{BASE_URL}/api/v1/alerts', json=mock_response)
-
-    last_fetch, incidents = fetch_incidents(client, {'last_fetch': 100000000},
-                                            '3 days', [], [], [], [], 50,
-                                            duplicate_alerts)
-    wanted_time = datetime.timestamp(
-        datetime.strptime('2020-12-30T00:00:57Z', DATE_FORMAT))
-    assert last_fetch.get('last_fetch') == wanted_time * 1000
-    assert len(incidents) == 3
-    assert incidents[0].get(
-        'name') == 'Cyberint alert ARG-3: Company Customer Credentials Exposed'
-=======
-
-    mock_response = load_mock_response("csv_example.csv")
-    requests_mock.get(f"{BASE_URL}/api/v1/alerts/ARG-3/attachments/X", json=mock_response)
-
-    with open("test_data/expert_analysis_mock.pdf", "rb") as pdf_content_mock:
-        requests_mock.get(f"{BASE_URL}/api/v1/alerts/ARG-4/analysis_report", content=pdf_content_mock.read())
-    requests_mock.get(f"{BASE_URL}/api/v1/alerts/ARG-4/attachments/X", json=mock_response)
-
-    mock_response = json.loads(load_mock_response("list_alerts.json"))
-    requests_mock.post(f"{BASE_URL}/api/v1/alerts", json=mock_response)
-
-    last_fetch, incidents = fetch_incidents(
-        client, {"last_fetch": 100000000}, "3 days", [], [], [], [], 50, duplicate_alerts, "Incoming And Outgoing"
-    )
-    wanted_time = datetime.timestamp(datetime.strptime("2020-12-30T00:00:57Z", DATE_FORMAT))
-    assert last_fetch.get("last_fetch") == wanted_time * 1000
-    assert len(incidents) == 3
-    assert incidents[0].get("name") == "Cyberint alert ARG-3: Company Customer Credentials Exposed"
->>>>>>> 51ee7d33
-
-
-def test_fetch_incidents_no_last_fetch(requests_mock, client):
-    """
-    Scenario: Fetch incidents for the first time, so there is no last_fetch available.
-    Given:
-     - User has provided valid credentials.
-     - Headers and JWT token have been set.
-     - First time running fetch incidents.
-    When:
-     - Every time fetch_incident is called (either timed or by command).
-    Then:
-     - Ensure number of incidents is correct.
-     - Ensure last_fetch is correctly configured according to mock response.
-    """
-    from Cyberint import fetch_incidents
-<<<<<<< HEAD
-    mock_response = load_mock_response('csv_example.csv')
-    requests_mock.get(f'{BASE_URL}/api/v1/alerts/ARG-3/attachments/X',
-                      json=mock_response)
-
-    with open('test_data/expert_analysis_mock.pdf', 'rb') as pdf_content_mock:
-        requests_mock.get(f'{BASE_URL}/api/v1/alerts/ARG-4/analysis_report',
-                          content=pdf_content_mock.read())
-    requests_mock.get(f'{BASE_URL}/api/v1/alerts/ARG-4/attachments/X',
-                      json=mock_response)
-
-    mock_response = json.loads(load_mock_response('list_alerts.json'))
-    requests_mock.post(f'{BASE_URL}/api/v1/alerts', json=mock_response)
-
-    last_fetch, incidents = fetch_incidents(client, {'last_fetch': 100000000},
-                                            '3 days', [], [], [], [], 50,
-                                            False)
-    wanted_time = datetime.timestamp(
-        datetime.strptime('2020-12-30T00:00:57Z', DATE_FORMAT))
-    assert last_fetch.get('last_fetch') == wanted_time * 1000
-    assert len(incidents) == 3
-    assert incidents[0].get(
-        'name') == 'Cyberint alert ARG-3: Company Customer Credentials Exposed'
-=======
-
-    mock_response = load_mock_response("csv_example.csv")
-    requests_mock.get(f"{BASE_URL}/api/v1/alerts/ARG-3/attachments/X", json=mock_response)
-
-    with open("test_data/expert_analysis_mock.pdf", "rb") as pdf_content_mock:
-        requests_mock.get(f"{BASE_URL}/api/v1/alerts/ARG-4/analysis_report", content=pdf_content_mock.read())
-    requests_mock.get(f"{BASE_URL}/api/v1/alerts/ARG-4/attachments/X", json=mock_response)
-
-    mock_response = json.loads(load_mock_response("list_alerts.json"))
-    requests_mock.post(f"{BASE_URL}/api/v1/alerts", json=mock_response)
-
-    last_fetch, incidents = fetch_incidents(
-        client, {"last_fetch": 100000000}, "3 days", [], [], [], [], 50, False, "Incoming And Outgoing"
-    )
-    wanted_time = datetime.timestamp(datetime.strptime("2020-12-30T00:00:57Z", DATE_FORMAT))
-    assert last_fetch.get("last_fetch") == wanted_time * 1000
-    assert len(incidents) == 3
-    assert incidents[0].get("name") == "Cyberint alert ARG-3: Company Customer Credentials Exposed"
->>>>>>> 51ee7d33
-
-
-def test_fetch_incidents_empty_response(requests_mock, client):
-    """
-<<<<<<< HEAD
-        Scenario: Fetch incidents but there are no incidents to return.
-        Given:
-         - User has provided valid credentials.
-         - Headers and JWT token have been set.
-        When:
-         - Every time fetch_incident is called (either timed or by command).
-         - There are no incidents to return.
-        Then:
-         - Ensure number of incidents is correct (None).
-         - Ensure last_fetch is correctly configured according to mock response.
-        """
-    from Cyberint import fetch_incidents
-    mock_response = json.loads(load_mock_response('empty.json'))
-    requests_mock.post(f'{BASE_URL}/api/v1/alerts', json=mock_response)
-
-    last_fetch, incidents = fetch_incidents(client, {'last_fetch': 100000000},
-                                            '3 days', [], [], [], [], 50,
-                                            False)
-    assert last_fetch.get('last_fetch') == 100001000
-=======
-    Scenario: Fetch incidents but there are no incidents to return.
-    Given:
-     - User has provided valid credentials.
-     - Headers and JWT token have been set.
-    When:
-     - Every time fetch_incident is called (either timed or by command).
-     - There are no incidents to return.
-    Then:
-     - Ensure number of incidents is correct (None).
-     - Ensure last_fetch is correctly configured according to mock response.
-    """
-    from Cyberint import fetch_incidents
-
-    mock_response = json.loads(load_mock_response("empty.json"))
-    requests_mock.post(f"{BASE_URL}/api/v1/alerts", json=mock_response)
-
-    last_fetch, incidents = fetch_incidents(
-        client, {"last_fetch": 100000000}, "3 days", [], [], [], [], 50, False, "Incoming And Outgoing"
-    )
-    assert last_fetch.get("last_fetch") == 100001000
->>>>>>> 51ee7d33
-    assert len(incidents) == 0
-
-
-def test_set_date_pair():
-    """
-    Scenario: Set date_start and date_end for both creation and modification.
-    Given:
-     - User has provided valid credentials.
-    When:
-     - Every time cyberint_list_alerts is called.
-    Then:
-     - Ensure dates return match what is needed (correct format)
-    """
-    from Cyberint import set_date_pair
-
-    start_time = "2020-12-01T00:00:00Z"
-    end_time = "2020-12-05T00:00:00Z"
-    assert set_date_pair(start_time, end_time, None) == (start_time, end_time)
-<<<<<<< HEAD
-    new_range = '3 Days'
-    three_days_ago = datetime.strftime(datetime.now() - timedelta(days=3),
-                                       DATE_FORMAT)
-=======
-    new_range = "3 Days"
-    three_days_ago = datetime.strftime(datetime.now() - timedelta(days=3), DATE_FORMAT)
->>>>>>> 51ee7d33
-    current_time = datetime.strftime(datetime.now(), DATE_FORMAT)
-    assert set_date_pair(start_time, end_time,
-                         new_range) == (three_days_ago, current_time)
-
-<<<<<<< HEAD
-    assert set_date_pair(start_time, None,
-                         None) == (start_time,
-                                   datetime.strftime(datetime.now(),
-                                                     DATE_FORMAT))
-    assert set_date_pair(None, end_time, None) == (datetime.strftime(
-        datetime.fromisocalendar(2020, 2, 1), DATE_FORMAT), end_time)
-=======
-    assert set_date_pair(start_time, None, None) == (start_time, datetime.strftime(datetime.now(), DATE_FORMAT))
-    assert set_date_pair(None, end_time, None) == (
-        datetime.strftime(datetime.fromisocalendar(2020, 2, 1), DATE_FORMAT),
-        end_time,
-    )
->>>>>>> 51ee7d33
-
-
-def test_extract_data_from_csv_stream(requests_mock, client):
-    """
-<<<<<<< HEAD
-        Scenario: Extract data out of a downloaded csv file.
-        Given:
-         - User has provided valid credentials.
-        When:
-         - A fetch command is called and there is a CSV file reference in the response.
-        Then:
-         - Ensure all fields in the CSV are returned.
-         - Ensure the wanted fields are found when downloaded.
-         - Ensure a sample value matches what is in the sample CSV.
-    """
-    from Cyberint import extract_data_from_csv_stream, CSV_FIELDS_TO_EXTRACT
-
-    mock_response = load_mock_response('csv_no_username.csv')
-    requests_mock.get(f'{BASE_URL}/api/v1/alerts/alert_id/attachments/123',
-                      json=mock_response)
-    result = extract_data_from_csv_stream(client, 'alert_id', '123')
-    assert len(result) == 0
-    mock_response = load_mock_response('csv_example.csv')
-    requests_mock.get(f'{BASE_URL}/api/v1/alerts/alert_id/attachments/123',
-                      json=mock_response)
-    result = extract_data_from_csv_stream(client,
-                                          'alert_id',
-                                          '123',
-                                          delimiter=b'\\n')
-    assert len(result) == 6
-    assert list(result[0].keys()) == [
-        value.lower() for value in CSV_FIELDS_TO_EXTRACT
-    ]
-    assert result[0]['username'] == 'l1'
-=======
-    Scenario: Extract data out of a downloaded csv file.
-    Given:
-     - User has provided valid credentials.
-    When:
-     - A fetch command is called and there is a CSV file reference in the response.
-    Then:
-     - Ensure all fields in the CSV are returned.
-     - Ensure the wanted fields are found when downloaded.
-     - Ensure a sample value matches what is in the sample CSV.
-    """
-    from Cyberint import CSV_FIELDS_TO_EXTRACT, extract_data_from_csv_stream
-
-    mock_response = load_mock_response("csv_no_username.csv")
-    requests_mock.get(f"{BASE_URL}/api/v1/alerts/alert_id/attachments/123", json=mock_response)
-    result = extract_data_from_csv_stream(client, "alert_id", "123")
-    assert len(result) == 0
-    mock_response = load_mock_response("csv_example.csv")
-    requests_mock.get(f"{BASE_URL}/api/v1/alerts/alert_id/attachments/123", json=mock_response)
-    result = extract_data_from_csv_stream(client, "alert_id", "123", delimiter=b"\\n")
-    assert len(result) == 6
-    assert list(result[0].keys()) == [value.lower() for value in CSV_FIELDS_TO_EXTRACT]
-    assert result[0]["username"] == "l1"
->>>>>>> 51ee7d33
-
-
-def test_cyberint_alerts_analysis_report_command(requests_mock, client):
-    """
-    Scenario: Retrieve expert analysis report.
-    Given:
-     - User has provided valid credentials and arguments.
-    When:
-     - A alerts-analysis-report is called and there analysis report reference in the response.
-    Then:
-     - Ensure that the return ContentsFormat of the file is 'text'.
-     - Ensure that the return Type is file.
-     - Ensure the name of the file.
-    """
-    from Cyberint import cyberint_alerts_get_analysis_report_command
-
-<<<<<<< HEAD
-    with open('test_data/expert_analysis_mock.pdf', 'rb') as pdf_content_mock:
-        requests_mock.get(f'{BASE_URL}/api/v1/alerts/ARG-4/analysis_report',
-                          content=pdf_content_mock.read())
-
-    result = cyberint_alerts_get_analysis_report_command(
-        client, "ARG-4", "expert_analysis_mock.pdf")
-    assert result['ContentsFormat'] == 'text'
-    assert result['Type'] == EntryType.FILE
-    assert result['File'] == "expert_analysis_mock.pdf"
-=======
-    with open("test_data/expert_analysis_mock.pdf", "rb") as pdf_content_mock:
-        requests_mock.get(f"{BASE_URL}/api/v1/alerts/ARG-4/analysis_report", content=pdf_content_mock.read())
-
-    result = cyberint_alerts_get_analysis_report_command(client, "ARG-4", "expert_analysis_mock.pdf")
-    assert result["ContentsFormat"] == "text"
-    assert result["Type"] == EntryType.FILE
-    assert result["File"] == "expert_analysis_mock.pdf"
->>>>>>> 51ee7d33
-
-
-def test_cyberint_alerts_get_attachment_command(requests_mock, client):
-    """
-<<<<<<< HEAD
-         Scenario: Retrieve alert attachment.
-         Given:
-          - User has provided valid credentials and arguments.
-         When:
-          - A alerts-get-attachment called and there attachments reference in the response.
-         Then:
-          - Ensure that the return ContentsFormat of the file is 'text'.
-          - Ensure that the return Type is file.
-          - Ensure the name of the file.
-     """
-    from Cyberint import cyberint_alerts_get_attachment_command
-
-    with open('test_data/attachment_file_mock.png', 'rb') as png_content_mock:
-        requests_mock.get(f'{BASE_URL}/api/v1/alerts/ARG-3/attachments/X',
-                          content=png_content_mock.read())
-
-    result = cyberint_alerts_get_attachment_command(
-        client, "ARG-3", "X", "attachment_file_mock.png")
-    assert result['ContentsFormat'] == 'text'
-    assert result['Type'] == EntryType.FILE
-    assert result['File'] == "attachment_file_mock.png"
-=======
-    Scenario: Retrieve alert attachment.
-    Given:
-     - User has provided valid credentials and arguments.
-    When:
-     - A alerts-get-attachment called and there attachments reference in the response.
-    Then:
-     - Ensure that the return ContentsFormat of the file is 'text'.
-     - Ensure that the return Type is file.
-     - Ensure the name of the file.
-    """
-    from Cyberint import cyberint_alerts_get_attachment_command
-
-    with open("test_data/attachment_file_mock.png", "rb") as png_content_mock:
-        requests_mock.get(f"{BASE_URL}/api/v1/alerts/ARG-3/attachments/X", content=png_content_mock.read())
-
-    result = cyberint_alerts_get_attachment_command(client, "ARG-3", "X", "attachment_file_mock.png")
-    assert result["ContentsFormat"] == "text"
-    assert result["Type"] == EntryType.FILE
-    assert result["File"] == "attachment_file_mock.png"
->>>>>>> 51ee7d33
-
-
-def test_verify_input_date_format():
-    """
-<<<<<<< HEAD
-         Scenario: Verify date format.
-         Given:
-          - User has provided valid credentials and arguments (date).
-         When:
-          - Using date for commands.
-         Then:
-          - Ensure that the return date is according to Cyberint format.
-     """
-    from Cyberint import verify_input_date_format
-    result = verify_input_date_format('2023-02-14 00:00:57')
-
-    assert result == '2023-02-14 00:00:57Z'
-=======
-    Scenario: Verify date format.
-    Given:
-     - User has provided valid credentials and arguments (date).
-    When:
-     - Using date for commands.
-    Then:
-     - Ensure that the return date is according to Cyberint format.
-    """
-    from Cyberint import verify_input_date_format
-
-    result = verify_input_date_format("2023-02-14 00:00:57")
-
-    assert result == "2023-02-14 00:00:57Z"
->>>>>>> 51ee7d33
-
-
-def test_test_module(requests_mock, client):
-    """
-<<<<<<< HEAD
-         Scenario: Verify date format.
-         Given:
-          - User has provided valid credentials and arguments (date).
-         When:
-          - Using date for commands.
-         Then:
-          - Ensure that the return date is according to Cyberint format.
-     """
-    from Cyberint import test_module
-    mock_response = json.loads(load_mock_response('list_alerts.json'))
-    requests_mock.post(f'{BASE_URL}/api/v1/alerts', json=mock_response)
-
-    result = test_module(client)
-
-    assert result == 'ok'
-
-=======
-    Scenario: Verify date format.
-    Given:
-     - User has provided valid credentials and arguments (date).
-    When:
-     - Using date for commands.
-    Then:
-     - Ensure that the return date is according to Cyberint format.
-    """
-    from Cyberint import test_module
-
-    mock_response = json.loads(load_mock_response("list_alerts.json"))
-    requests_mock.post(f"{BASE_URL}/api/v1/alerts", json=mock_response)
-
-    result = test_module(client)
-
-    assert result == "ok"
-
-
-def test_date_to_epoch_for_fetch():
-    """
-    Scenario: Verify date conversion to epoch timestamp.
-    Given:
-     - A valid datetime object.
-    When:
-     - Converting the datetime to an epoch timestamp for fetch command.
-    Then:
-     - Ensure that the returned timestamp is in the expected format.
-    """
-    from Cyberint import date_to_epoch_for_fetch
-
-    input_date = datetime(2023, 2, 14, 0, 0, 57)
-
-    expected_timestamp = int(input_date.timestamp())
-
-    result = date_to_epoch_for_fetch(input_date)
-
-    assert result == expected_timestamp
-
-
-def test_convert_date_time_args():
-    """
-    Scenario: Verify conversion of date_time string to datetime.
-    Given:
-     - A valid date_time string.
-    When:
-     - Converting the date_time string to a datetime and formatting it.
-    Then:
-     - Ensure that the returned datetime string matches the expected format.
-    """
-    from Cyberint import convert_date_time_args
-
-    date_time_str = "2023-02-14 12:30:45"
-
-    expected_result = "2023-02-14T12:30:45Z"
-
-    result = convert_date_time_args(date_time_str)
-
-    assert result == expected_result
-
-
-def test_get_modified_remote_data(client):
-    """
-    Scenario: Verify getting modified remote data.
-    Given:
-     - A valid Cyberint API client.
-     - Valid command arguments.
-     - Mocked response from the client.
-    When:
-     - Calling the function to get modified remote data.
-    Then:
-     - Ensure that the returned response matches the expected format.
-    """
-    from Cyberint import get_modified_remote_data
-
-    mock_response = {"alerts": [{"ref_id": "incident1"}, {"ref_id": "incident2"}]}
-
-    with patch("Cyberint.Client") as MockClient:
-        client_instance = MockClient.return_value
-        client_instance.list_alerts.return_value = mock_response
-
-        args = {
-            "lastUpdate": "2023-02-14 12:30:45",
-        }
-
-        with patch("Cyberint.convert_date_time_args") as mock_convert_date_time_args:
-            mock_convert_date_time_args.return_value = "2023-02-14 12:30:45"
-
-            result = get_modified_remote_data(client_instance, args)
-
-            expected_response = GetModifiedRemoteDataResponse(["incident1", "incident2"])
-            assert result.modified_incident_ids == expected_response.modified_incident_ids
-
-
-def test_get_mapping_fields_command():
-    """
-    Scenario: Verify fetching mapping fields.
-    Given:
-     - No specific input required for this function.
-    When:
-     - Calling the function to fetch mapping fields.
-    Then:
-     - Ensure that the returned response matches the expected format.
-    """
-    from Cyberint import MIRRORING_FIELDS, get_mapping_fields_command
-
-    result = get_mapping_fields_command()
-
-    expected_response = GetMappingFieldsResponse()
-    incident_type_scheme = SchemeTypeMapping(type_name="Cyberint Incident")
-
-    for field in MIRRORING_FIELDS:
-        incident_type_scheme.add_field(field)
-
-    expected_response.add_scheme_type(incident_type_scheme)
-
-    assert result.scheme_types_mappings[0].type_name == expected_response.scheme_types_mappings[0].type_name
-    assert result.scheme_types_mappings[0].fields == expected_response.scheme_types_mappings[0].fields
-
-
-def test_get_remote_data_command():
-    """
-    Scenario: Verify fetching remote data.
-    Given:
-     - A valid Cyberint API client.
-     - Valid command arguments.
-     - Mocked response from the client.
-    When:
-     - Calling the function to fetch remote data.
-    Then:
-     - Ensure that the returned response matches the expected format.
-    """
-    from Cyberint import get_remote_data_command
-
-    mock_response = {
-        "alert": {
-            "alert_ref_id": "incident123",
-            "status": "closed",
-            "update_date": "2023-02-14 12:30:45",
-        }
-    }
-
-    with patch("Cyberint.Client") as MockClient:
-        client_instance = MockClient.return_value
-        client_instance.get_alert.return_value = mock_response
-
-        args = {
-            "id": "incident123",
-            "lastUpdate": "2023-02-14 12:30:45",
-        }
-
-        with patch("Cyberint.arg_to_datetime") as mock_arg_to_datetime:  # noqa: SIM117
-            with patch("Cyberint.date_to_epoch_for_fetch") as mock_date_to_epoch_for_fetch:
-                mock_arg_to_datetime.return_value = datetime(2023, 2, 14, 12, 30, 45)
-                mock_date_to_epoch_for_fetch.return_value = 123456789
-
-                result = get_remote_data_command(client_instance, args, {})
-
-                expected_response = GetRemoteDataResponse(
-                    {
-                        "alert_ref_id": "incident123",
-                        "status": "closed",
-                        "update_date": "2023-02-14 12:30:45",
-                    },
-                    [
-                        {
-                            "Type": "note",
-                            "Contents": {"dbotIncidentClose": True, "closeReason": "Closed from Cyberint."},
-                            "ContentsFormat": "json",
-                        }
-                    ],
-                )
-
-                assert result.mirrored_object == expected_response.mirrored_object
-
-
-def test_update_remote_system():
-    """
-    Scenario: Verify updating the remote system.
-    Given:
-     - A valid Cyberint API client.
-     - Valid command arguments.
-     - Mocked response from the client.
-    When:
-     - Calling the function to update the remote system.
-    Then:
-     - Ensure that the remote incident ID is returned.
-    """
-    from Cyberint import update_remote_system
-
-    mock_response = {
-        "result": "success",
-    }
-
-    with patch("Cyberint.Client") as MockClient:
-        client_instance = MockClient.return_value
-        client_instance.update_alerts.return_value = mock_response
-
-        args = {
-            "data": {
-                "incident_key": "incident123",
-                "status": "closed",
-            },
-            "entries": [],
-            "incidentChanged": True,
-            "remoteId": "incident123",
-            "status": "new_status",
-            "delta": {},
-        }
-
-        with patch("Cyberint.UpdateRemoteSystemArgs") as mock_UpdateRemoteSystemArgs:
-            mock_UpdateRemoteSystemArgs.return_value = UpdateRemoteSystemArgs(args)
-
-            result = update_remote_system(client_instance, args)
-
-            assert result == "incident123"
-
->>>>>>> 51ee7d33
+import json
+from datetime import datetime, timedelta
+from unittest.mock import patch
+
+import pytest
+from CommonServerPython import *
+
+BASE_URL = "https://test.cyberint.io/alert"
+DATE_FORMAT = "%Y-%m-%dT%H:%M:%SZ"
+
+
+def load_mock_response(file_name: str) -> str:
+    """
+    Load one of the mock responses to be used for assertion.
+    Args:
+        file_name (str): Name of the mock response JSON file to return.
+    """
+    with open(f"test_data/{file_name}", encoding="utf-8") as mock_file:
+        return mock_file.read()
+
+
+@pytest.fixture()
+def client():
+    from Cyberint import Client
+
+    return Client(
+        base_url=BASE_URL,
+        access_token="xxx",
+        verify_ssl=None,
+        proxy=None,
+    )
+
+
+def test_cyberint_alerts_fetch_command(requests_mock, client):
+    """
+    Scenario: List alerts
+    Given:
+     - User has provided valid credentials.
+    When:
+     - cyberint_alert_list is called.
+    Then:
+     - Ensure number of items is correct.
+     - Ensure outputs prefix is correct.
+     - Ensure a sample value from the API matches what is generated in the context.
+    """
+    from Cyberint import cyberint_alerts_fetch_command
+
+    mock_response = load_mock_response("csv_example.csv")
+    requests_mock.get(f"{BASE_URL}/api/v1/alerts/ARG-3/attachments/X", json=mock_response)
+    mock_response = json.loads(load_mock_response("list_alerts.json"))
+    requests_mock.post(f"{BASE_URL}/api/v1/alerts", json=mock_response)
+
+    result = cyberint_alerts_fetch_command(client, {})
+    assert len(result.outputs) == 3
+    assert result.outputs_prefix == "Cyberint.Alert"
+    assert result.outputs[0].get("ref_id") == "ARG-3"
+
+
+def test_cyberint_alerts_status_update_command(requests_mock, client):
+    """
+    Scenario: Update alert statuses.
+    Given:
+     - User has provided valid credentials.
+    When:
+     - cyberint_alert_update is called.
+     - Fetch incidents - for each incident
+    Then:
+     - Ensure number of items is correct.
+     - Ensure outputs prefix is correct.
+     - Ensure a sample value from the API matches what is generated in the context.
+    """
+    from Cyberint import cyberint_alerts_status_update
+
+    mock_response = {}
+    requests_mock.put(f"{BASE_URL}/api/v1/alerts/status", json=mock_response)
+
+    result = cyberint_alerts_status_update(client, {"alert_ref_ids": "alert1", "status": "acknowledged"})
+    assert len(result.outputs) == 1
+    assert result.outputs_prefix == "Cyberint.Alert"
+    assert result.outputs[0].get("ref_id") == "alert1"
+    result = cyberint_alerts_status_update(client, {"alert_ref_ids": "alert1,alert2", "status": "acknowledged"})
+    assert len(result.outputs) == 2
+    assert result.outputs_prefix == "Cyberint.Alert"
+    assert result.outputs[1].get("ref_id") == "alert2"
+
+
+@pytest.mark.parametrize(
+    "duplicate_alerts",
+    [
+        (True),
+        (False),
+    ],
+)
+def test_fetch_incidents(requests_mock, duplicate_alerts, client) -> None:
+    """
+    Scenario: Fetch incidents.
+    Given:
+     - User has provided valid credentials.
+     - Headers and JWT token have been set.
+    When:
+     - Every time fetch_incident is called (either timed or by command).
+    Then:
+     - Ensure number of incidents is correct.
+     - Ensure last_fetch is correctly configured according to mock response.
+    """
+    from Cyberint import fetch_incidents
+
+    mock_response = load_mock_response("csv_example.csv")
+    requests_mock.get(f"{BASE_URL}/api/v1/alerts/ARG-3/attachments/X", json=mock_response)
+
+    with open("test_data/expert_analysis_mock.pdf", "rb") as pdf_content_mock:
+        requests_mock.get(f"{BASE_URL}/api/v1/alerts/ARG-4/analysis_report", content=pdf_content_mock.read())
+    requests_mock.get(f"{BASE_URL}/api/v1/alerts/ARG-4/attachments/X", json=mock_response)
+
+    mock_response = json.loads(load_mock_response("list_alerts.json"))
+    requests_mock.post(f"{BASE_URL}/api/v1/alerts", json=mock_response)
+
+    last_fetch, incidents = fetch_incidents(
+        client, {"last_fetch": 100000000}, "3 days", [], [], [], [], 50, duplicate_alerts, "Incoming And Outgoing"
+    )
+    wanted_time = datetime.timestamp(datetime.strptime("2020-12-30T00:00:57Z", DATE_FORMAT))
+    assert last_fetch.get("last_fetch") == wanted_time * 1000
+    assert len(incidents) == 3
+    assert incidents[0].get("name") == "Cyberint alert ARG-3: Company Customer Credentials Exposed"
+
+
+def test_fetch_incidents_no_last_fetch(requests_mock, client):
+    """
+    Scenario: Fetch incidents for the first time, so there is no last_fetch available.
+    Given:
+     - User has provided valid credentials.
+     - Headers and JWT token have been set.
+     - First time running fetch incidents.
+    When:
+     - Every time fetch_incident is called (either timed or by command).
+    Then:
+     - Ensure number of incidents is correct.
+     - Ensure last_fetch is correctly configured according to mock response.
+    """
+    from Cyberint import fetch_incidents
+
+    mock_response = load_mock_response("csv_example.csv")
+    requests_mock.get(f"{BASE_URL}/api/v1/alerts/ARG-3/attachments/X", json=mock_response)
+
+    with open("test_data/expert_analysis_mock.pdf", "rb") as pdf_content_mock:
+        requests_mock.get(f"{BASE_URL}/api/v1/alerts/ARG-4/analysis_report", content=pdf_content_mock.read())
+    requests_mock.get(f"{BASE_URL}/api/v1/alerts/ARG-4/attachments/X", json=mock_response)
+
+    mock_response = json.loads(load_mock_response("list_alerts.json"))
+    requests_mock.post(f"{BASE_URL}/api/v1/alerts", json=mock_response)
+
+    last_fetch, incidents = fetch_incidents(
+        client, {"last_fetch": 100000000}, "3 days", [], [], [], [], 50, False, "Incoming And Outgoing"
+    )
+    wanted_time = datetime.timestamp(datetime.strptime("2020-12-30T00:00:57Z", DATE_FORMAT))
+    assert last_fetch.get("last_fetch") == wanted_time * 1000
+    assert len(incidents) == 3
+    assert incidents[0].get("name") == "Cyberint alert ARG-3: Company Customer Credentials Exposed"
+
+
+def test_fetch_incidents_empty_response(requests_mock, client):
+    """
+    Scenario: Fetch incidents but there are no incidents to return.
+    Given:
+     - User has provided valid credentials.
+     - Headers and JWT token have been set.
+    When:
+     - Every time fetch_incident is called (either timed or by command).
+     - There are no incidents to return.
+    Then:
+     - Ensure number of incidents is correct (None).
+     - Ensure last_fetch is correctly configured according to mock response.
+    """
+    from Cyberint import fetch_incidents
+
+    mock_response = json.loads(load_mock_response("empty.json"))
+    requests_mock.post(f"{BASE_URL}/api/v1/alerts", json=mock_response)
+
+    last_fetch, incidents = fetch_incidents(
+        client, {"last_fetch": 100000000}, "3 days", [], [], [], [], 50, False, "Incoming And Outgoing"
+    )
+    assert last_fetch.get("last_fetch") == 100001000
+    assert len(incidents) == 0
+
+
+def test_set_date_pair():
+    """
+    Scenario: Set date_start and date_end for both creation and modification.
+    Given:
+     - User has provided valid credentials.
+    When:
+     - Every time cyberint_list_alerts is called.
+    Then:
+     - Ensure dates return match what is needed (correct format)
+    """
+    from Cyberint import set_date_pair
+
+    start_time = "2020-12-01T00:00:00Z"
+    end_time = "2020-12-05T00:00:00Z"
+    assert set_date_pair(start_time, end_time, None) == (start_time, end_time)
+    new_range = "3 Days"
+    three_days_ago = datetime.strftime(datetime.now() - timedelta(days=3), DATE_FORMAT)
+    current_time = datetime.strftime(datetime.now(), DATE_FORMAT)
+    assert set_date_pair(start_time, end_time, new_range) == (three_days_ago, current_time)
+
+    assert set_date_pair(start_time, None, None) == (start_time, datetime.strftime(datetime.now(), DATE_FORMAT))
+    assert set_date_pair(None, end_time, None) == (
+        datetime.strftime(datetime.fromisocalendar(2020, 2, 1), DATE_FORMAT),
+        end_time,
+    )
+
+
+def test_extract_data_from_csv_stream(requests_mock, client):
+    """
+    Scenario: Extract data out of a downloaded csv file.
+    Given:
+     - User has provided valid credentials.
+    When:
+     - A fetch command is called and there is a CSV file reference in the response.
+    Then:
+     - Ensure all fields in the CSV are returned.
+     - Ensure the wanted fields are found when downloaded.
+     - Ensure a sample value matches what is in the sample CSV.
+    """
+    from Cyberint import CSV_FIELDS_TO_EXTRACT, extract_data_from_csv_stream
+
+    mock_response = load_mock_response("csv_no_username.csv")
+    requests_mock.get(f"{BASE_URL}/api/v1/alerts/alert_id/attachments/123", json=mock_response)
+    result = extract_data_from_csv_stream(client, "alert_id", "123")
+    assert len(result) == 0
+    mock_response = load_mock_response("csv_example.csv")
+    requests_mock.get(f"{BASE_URL}/api/v1/alerts/alert_id/attachments/123", json=mock_response)
+    result = extract_data_from_csv_stream(client, "alert_id", "123", delimiter=b"\\n")
+    assert len(result) == 6
+    assert list(result[0].keys()) == [value.lower() for value in CSV_FIELDS_TO_EXTRACT]
+    assert result[0]["username"] == "l1"
+
+
+def test_cyberint_alerts_analysis_report_command(requests_mock, client):
+    """
+    Scenario: Retrieve expert analysis report.
+    Given:
+     - User has provided valid credentials and arguments.
+    When:
+     - A alerts-analysis-report is called and there analysis report reference in the response.
+    Then:
+     - Ensure that the return ContentsFormat of the file is 'text'.
+     - Ensure that the return Type is file.
+     - Ensure the name of the file.
+    """
+    from Cyberint import cyberint_alerts_get_analysis_report_command
+
+    with open("test_data/expert_analysis_mock.pdf", "rb") as pdf_content_mock:
+        requests_mock.get(f"{BASE_URL}/api/v1/alerts/ARG-4/analysis_report", content=pdf_content_mock.read())
+
+    result = cyberint_alerts_get_analysis_report_command(client, "ARG-4", "expert_analysis_mock.pdf")
+    assert result["ContentsFormat"] == "text"
+    assert result["Type"] == EntryType.FILE
+    assert result["File"] == "expert_analysis_mock.pdf"
+
+
+def test_cyberint_alerts_get_attachment_command(requests_mock, client):
+    """
+    Scenario: Retrieve alert attachment.
+    Given:
+     - User has provided valid credentials and arguments.
+    When:
+     - A alerts-get-attachment called and there attachments reference in the response.
+    Then:
+     - Ensure that the return ContentsFormat of the file is 'text'.
+     - Ensure that the return Type is file.
+     - Ensure the name of the file.
+    """
+    from Cyberint import cyberint_alerts_get_attachment_command
+
+    with open("test_data/attachment_file_mock.png", "rb") as png_content_mock:
+        requests_mock.get(f"{BASE_URL}/api/v1/alerts/ARG-3/attachments/X", content=png_content_mock.read())
+
+    result = cyberint_alerts_get_attachment_command(client, "ARG-3", "X", "attachment_file_mock.png")
+    assert result["ContentsFormat"] == "text"
+    assert result["Type"] == EntryType.FILE
+    assert result["File"] == "attachment_file_mock.png"
+
+
+def test_verify_input_date_format():
+    """
+    Scenario: Verify date format.
+    Given:
+     - User has provided valid credentials and arguments (date).
+    When:
+     - Using date for commands.
+    Then:
+     - Ensure that the return date is according to Cyberint format.
+    """
+    from Cyberint import verify_input_date_format
+
+    result = verify_input_date_format("2023-02-14 00:00:57")
+
+    assert result == "2023-02-14 00:00:57Z"
+
+
+def test_test_module(requests_mock, client):
+    """
+    Scenario: Verify date format.
+    Given:
+     - User has provided valid credentials and arguments (date).
+    When:
+     - Using date for commands.
+    Then:
+     - Ensure that the return date is according to Cyberint format.
+    """
+    from Cyberint import test_module
+
+    mock_response = json.loads(load_mock_response("list_alerts.json"))
+    requests_mock.post(f"{BASE_URL}/api/v1/alerts", json=mock_response)
+
+    result = test_module(client)
+
+    assert result == "ok"
+
+
+def test_date_to_epoch_for_fetch():
+    """
+    Scenario: Verify date conversion to epoch timestamp.
+    Given:
+     - A valid datetime object.
+    When:
+     - Converting the datetime to an epoch timestamp for fetch command.
+    Then:
+     - Ensure that the returned timestamp is in the expected format.
+    """
+    from Cyberint import date_to_epoch_for_fetch
+
+    input_date = datetime(2023, 2, 14, 0, 0, 57)
+
+    expected_timestamp = int(input_date.timestamp())
+
+    result = date_to_epoch_for_fetch(input_date)
+
+    assert result == expected_timestamp
+
+
+def test_convert_date_time_args():
+    """
+    Scenario: Verify conversion of date_time string to datetime.
+    Given:
+     - A valid date_time string.
+    When:
+     - Converting the date_time string to a datetime and formatting it.
+    Then:
+     - Ensure that the returned datetime string matches the expected format.
+    """
+    from Cyberint import convert_date_time_args
+
+    date_time_str = "2023-02-14 12:30:45"
+
+    expected_result = "2023-02-14T12:30:45Z"
+
+    result = convert_date_time_args(date_time_str)
+
+    assert result == expected_result
+
+
+def test_get_modified_remote_data(client):
+    """
+    Scenario: Verify getting modified remote data.
+    Given:
+     - A valid Cyberint API client.
+     - Valid command arguments.
+     - Mocked response from the client.
+    When:
+     - Calling the function to get modified remote data.
+    Then:
+     - Ensure that the returned response matches the expected format.
+    """
+    from Cyberint import get_modified_remote_data
+
+    mock_response = {"alerts": [{"ref_id": "incident1"}, {"ref_id": "incident2"}]}
+
+    with patch("Cyberint.Client") as MockClient:
+        client_instance = MockClient.return_value
+        client_instance.list_alerts.return_value = mock_response
+
+        args = {
+            "lastUpdate": "2023-02-14 12:30:45",
+        }
+
+        with patch("Cyberint.convert_date_time_args") as mock_convert_date_time_args:
+            mock_convert_date_time_args.return_value = "2023-02-14 12:30:45"
+
+            result = get_modified_remote_data(client_instance, args)
+
+            expected_response = GetModifiedRemoteDataResponse(["incident1", "incident2"])
+            assert result.modified_incident_ids == expected_response.modified_incident_ids
+
+
+def test_get_mapping_fields_command():
+    """
+    Scenario: Verify fetching mapping fields.
+    Given:
+     - No specific input required for this function.
+    When:
+     - Calling the function to fetch mapping fields.
+    Then:
+     - Ensure that the returned response matches the expected format.
+    """
+    from Cyberint import MIRRORING_FIELDS, get_mapping_fields_command
+
+    result = get_mapping_fields_command()
+
+    expected_response = GetMappingFieldsResponse()
+    incident_type_scheme = SchemeTypeMapping(type_name="Cyberint Incident")
+
+    for field in MIRRORING_FIELDS:
+        incident_type_scheme.add_field(field)
+
+    expected_response.add_scheme_type(incident_type_scheme)
+
+    assert result.scheme_types_mappings[0].type_name == expected_response.scheme_types_mappings[0].type_name
+    assert result.scheme_types_mappings[0].fields == expected_response.scheme_types_mappings[0].fields
+
+
+def test_get_remote_data_command():
+    """
+    Scenario: Verify fetching remote data.
+    Given:
+     - A valid Cyberint API client.
+     - Valid command arguments.
+     - Mocked response from the client.
+    When:
+     - Calling the function to fetch remote data.
+    Then:
+     - Ensure that the returned response matches the expected format.
+    """
+    from Cyberint import get_remote_data_command
+
+    mock_response = {
+        "alert": {
+            "alert_ref_id": "incident123",
+            "status": "closed",
+            "update_date": "2023-02-14 12:30:45",
+        }
+    }
+
+    with patch("Cyberint.Client") as MockClient:
+        client_instance = MockClient.return_value
+        client_instance.get_alert.return_value = mock_response
+
+        args = {
+            "id": "incident123",
+            "lastUpdate": "2023-02-14 12:30:45",
+        }
+
+        with patch("Cyberint.arg_to_datetime") as mock_arg_to_datetime:  # noqa: SIM117
+            with patch("Cyberint.date_to_epoch_for_fetch") as mock_date_to_epoch_for_fetch:
+                mock_arg_to_datetime.return_value = datetime(2023, 2, 14, 12, 30, 45)
+                mock_date_to_epoch_for_fetch.return_value = 123456789
+
+                result = get_remote_data_command(client_instance, args, {})
+
+                expected_response = GetRemoteDataResponse(
+                    {
+                        "alert_ref_id": "incident123",
+                        "status": "closed",
+                        "update_date": "2023-02-14 12:30:45",
+                    },
+                    [
+                        {
+                            "Type": "note",
+                            "Contents": {"dbotIncidentClose": True, "closeReason": "Closed from Cyberint."},
+                            "ContentsFormat": "json",
+                        }
+                    ],
+                )
+
+                assert result.mirrored_object == expected_response.mirrored_object
+
+
+def test_update_remote_system():
+    """
+    Scenario: Verify updating the remote system.
+    Given:
+     - A valid Cyberint API client.
+     - Valid command arguments.
+     - Mocked response from the client.
+    When:
+     - Calling the function to update the remote system.
+    Then:
+     - Ensure that the remote incident ID is returned.
+    """
+    from Cyberint import update_remote_system
+
+    mock_response = {
+        "result": "success",
+    }
+
+    with patch("Cyberint.Client") as MockClient:
+        client_instance = MockClient.return_value
+        client_instance.update_alerts.return_value = mock_response
+
+        args = {
+            "data": {
+                "incident_key": "incident123",
+                "status": "closed",
+            },
+            "entries": [],
+            "incidentChanged": True,
+            "remoteId": "incident123",
+            "status": "new_status",
+            "delta": {},
+        }
+
+        with patch("Cyberint.UpdateRemoteSystemArgs") as mock_UpdateRemoteSystemArgs:
+            mock_UpdateRemoteSystemArgs.return_value = UpdateRemoteSystemArgs(args)
+
+            result = update_remote_system(client_instance, args)
+
+            assert result == "incident123"