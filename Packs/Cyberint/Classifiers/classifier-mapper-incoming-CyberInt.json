{
    "description": "",
    "feed": false,
    "id": "abcd-5678",
    "mapping": {
        "Cyberint Incident": {
            "dontMapEventToLabels": false,
            "internalMapping": {
<<<<<<< HEAD
                "CyberInt Alert ID": {
                    "complex": null,
=======
                "Alert ID": {
                    "simple": "ref_id"
                },
                "Alert Name": {
                    "simple": "title"
                },
                "CyberInt Alert Data": {
					"complex": {
						"filters": [],
						"root": "alert_data",
						"transformers": [
							{
								"args": {
									"headers": {},
									"is_auto_json_transform": {},
									"json_transform_properties": {},
									"title": {}
								},
								"operator": "JsonToTable"
							}
						]
					}
				},
                "CyberInt Alert ID": {
>>>>>>> 6f77591c
                    "simple": "ref_id"
                },
                "CyberInt Attachments": {
                    "complex": {
<<<<<<< HEAD
                        "accessor": "",
                        "filters": [],
                        "root": "attachments",
                        "transformers": []
                    },
                    "simple": ""
                },
                "CyberInt Closure reason": {
                    "complex": null,
                    "simple": "closure_reason"
                },
                "CyberInt Confidence": {
                    "complex": null,
                    "simple": "confidence"
                },
                "CyberInt Created by": {
                    "complex": null,
                    "simple": "created_by.email"
                },
                "CyberInt Created date": {
                    "complex": null,
                    "simple": "created_date"
                },
                "CyberInt Description": {
                    "complex": {
                        "accessor": "",
=======
                        "filters": [],
                        "root": "attachments",
                        "transformers": []
                    }
                },
                "CyberInt Closure reason": {
                    "simple": "closure_reason"
                },
                "CyberInt Closure reason Description": {
                    "simple": "closure_reason_description"
                },
                "CyberInt Confidence": {
                    "simple": "confidence"
                },
                "CyberInt Created by": {
                    "simple": "created_by.email"
                },
                "CyberInt Created date": {
                    "simple": "created_date"
                },
                "CyberInt Credentials Exposed CSV": {
                    "complex": {
                        "accessor": "content",
                        "filters": [],
                        "root": "attachments",
                        "transformers": []
                    }
                },
                "CyberInt Description": {
                    "complex": {
>>>>>>> 6f77591c
                        "filters": [],
                        "root": "description",
                        "transformers": [
                            {
<<<<<<< HEAD
                                "args": {},
                                "operator": "trim"
                            }
                        ]
                    },
                    "simple": ""
                },
                "CyberInt Expert Analysis": {
                    "complex": null,
                    "simple": "analysis_report.name"
                },
                "CyberInt Impact": {
                    "complex": {
                        "accessor": "",
=======
                                "operator": "trim"
                            }
                        ]
                    }
                },
                "CyberInt Expert Analysis": {
                    "simple": "analysis_report.name"
                },
                "CyberInt File Type": {
                    "simple": "attachments.mimetype"
                },
                "CyberInt Impact": {
                    "complex": {
>>>>>>> 6f77591c
                        "filters": [],
                        "root": "impacts",
                        "transformers": [
                            {
<<<<<<< HEAD
                                "args": {},
                                "operator": "Stringify"
                            },
                            {
                                "args": {
                                    "delimiter": {
                                        "isContext": false,
                                        "value": {
                                            "complex": null,
=======
                                "args": {
                                    "delimiter": {
                                        "value": {
>>>>>>> 6f77591c
                                            "simple": ","
                                        }
                                    }
                                },
                                "operator": "splitAndTrim"
                            }
                        ]
<<<<<<< HEAD
                    },
                    "simple": ""
                },
                "CyberInt Impacts": {
=======
                    }
                },"CyberInt Impacts": {
>>>>>>> 6f77591c
                    "complex": {
                        "filters": [],
                        "root": "impacts",
                        "transformers": [
                            {
                                "args": {
                                    "delimiter": {
                                        "value": {
                                            "simple": ","
                                        }
                                    }
                                },
                                "operator": "splitAndTrim"
                            }
                        ]
                    }
                },
<<<<<<< HEAD
                "CyberInt Recommendation": {
                    "complex": null,
                    "simple": "recommendation"
                },
                "CyberInt Related IOCs": {
                    "complex": null,
                    "simple": "iocs"
                },
                "CyberInt Related entities": {
                    "complex": {
                        "accessor": "",
                        "filters": [],
                        "root": "related_entities",
                        "transformers": []
                    },
                    "simple": ""
                },
                "CyberInt Related entity": {
                    "simple": "related_entities"
                },
                "CyberInt Source": {
                    "complex": null,
                    "simple": "source"
                },
                "CyberInt Source category": {
                    "complex": null,
                    "simple": "source_category"
                },
                "CyberInt Status": {
                    "complex": null,
                    "simple": "status"
                },
                "CyberInt Tags": {
                    "complex": {
                        "accessor": "",
                        "filters": [],
                        "root": "tags",
                        "transformers": []
                    },
                    "simple": ""
=======
                "CyberInt Payment Card Exposed CSV": {
                    "simple": "attachments.content"
                },
                "CyberInt Recommendation": {
                    "complex": {
                        "filters": [],
                        "root": "recommendation",
                        "transformers": []
                    }
                },
                "CyberInt Related IOCs": {
                    "simple": "iocs"
                },
                "CyberInt Related entities": {
                    "simple": "related_entities"
                },
                "CyberInt Related Entity": {
                    "simple": "related_entities"
                },
                "CyberInt Source": {
                    "simple": "source"
                },
                "CyberInt Source category": {
                    "simple": "source_category"
                },
                "CyberInt Status": {
                    "simple": "status"
                },
                "CyberInt Tags": {
                    "simple": "tags"
>>>>>>> 6f77591c
                },
                "CyberInt Descriptors": {
                    "simple": "tags"
                },
                "CyberInt Targeted Brand": {
                    "complex": {
<<<<<<< HEAD
                        "accessor": "",
                        "filters": [],
                        "root": "targeted_brands",
                        "transformers": []
                    },
                    "simple": ""
=======
                        "filters": [],
                        "root": "targeted_brands",
                        "transformers": []
                    }
>>>>>>> 6f77591c
                },
                "CyberInt Targeted Brands": {
                    "complex": {
                        "filters": [],
                        "root": "targeted_brands",
                        "transformers": []
                    }
                },
                "CyberInt Targeted Vector": {
<<<<<<< HEAD
                    "complex": {
                        "accessor": "",
                        "filters": [],
                        "root": "targeted_vectors",
                        "transformers": []
                    },
                    "simple": ""
=======
                    "simple": "targeted_vectors"
>>>>>>> 6f77591c
                },
                "CyberInt Targeted Vectors": {
                    "simple": "targeted_vectors"
                },
                "CyberInt Threat Actor": {
<<<<<<< HEAD
                    "complex": null,
                    "simple": "threat_actor"
                },
                "CyberInt Ticket ID": {
                    "complex": {
                        "accessor": "",
                        "filters": [],
                        "root": "ticket_id",
                        "transformers": []
                    },
                    "simple": ""
                },
                "CyberInt Title": {
                    "complex": null,
                    "simple": "title"
                },
                "CyberInt Type": {
                    "complex": null,
                    "simple": "type"
                },
                "Cyberint Category": {
                    "complex": null,
                    "simple": "category"
                },
                "Source Username": {
                    "complex": null,
                    "simple": "attachments.content.username"
                },
                "Threat Actor": {
                    "complex": null,
                    "simple": "threat_actor"
                },
                "CyberInt Credentials Exposed CSV": {
                    "simple": "attachments.content"
                },
                "CyberInt File Type": {
                    "simple": "attachments.mimetype"
                },
                "CyberInt Payment Card Exposed CSV": {
                    "simple": "attachments.content"
=======
                    "simple": "threat_actor"
                },
                "CyberInt Ticket ID": {
                    "simple": "ticket_id"
                },
                "CyberInt Title": {
                    "simple": "title"
                },
                "CyberInt Type": {
                    "simple": "type"
                },
                "Cyberint Category": {
                    "simple": "category"
                },
                "Description": {
                    "complex": {
                        "filters": [],
                        "root": "description",
                        "transformers": [
                            {
                                "operator": "trim"
                            }
                        ]
                    }
                },
                "Event Type": {
                    "simple": "type"
                },
                "Last Update Time": {
                    "simple": "update_date"
                },
                "Source Username": {
                    "simple": "attachments.content.username"
                },
                "State": {
                    "simple": "status"
                },
                "Sub Category": {
                    "simple": "type"
                },
                "Tags": {
                    "complex": {
                        "filters": [],
                        "root": "tags",
                        "transformers": []
                    }
                },
                "Threat Actor": {
                    "simple": "threat_actor"
>>>>>>> 6f77591c
                },
                "name": {
                    "simple": "alert_name"
                },
                "occurred": {
                    "complex": {
<<<<<<< HEAD
                        "accessor": "",
=======
>>>>>>> 6f77591c
                        "filters": [],
                        "root": "created_date",
                        "transformers": [
                            {
                                "args": {
<<<<<<< HEAD
                                    "prefix": {
                                        "isContext": false,
                                        "value": null
                                    },
                                    "suffix": {
                                        "isContext": false,
                                        "value": {
                                            "complex": null,
=======
                                    "prefix": {},
                                    "suffix": {
                                        "value": {
>>>>>>> 6f77591c
                                            "simple": "Z"
                                        }
                                    }
                                },
                                "operator": "concat"
                            }
                        ]
<<<<<<< HEAD
                    },
                    "simple": ""
                },
                "severity": {
                    "complex": {
                        "accessor": "",
                        "filters": [],
                        "root": "severity",
                        "transformers": []
                    },
                    "simple": ""
                },
                "source": {
                    "complex": null,
=======
                    }
                },
                "severity": {
                    "simple": "severity"
                },
                "source": {
>>>>>>> 6f77591c
                    "simple": "source"
                }
            }
        },
        "dbot_classification_incident_type_all": {
            "dontMapEventToLabels": false,
            "internalMapping": {
                "Alert ID": {
<<<<<<< HEAD
                    "complex": null,
                    "simple": "ref_id"
                },
                "Alert Name": {
                    "complex": null,
                    "simple": "title"
                },
                "CyberInt Alert ID": {
                    "complex": null,
=======
                    "simple": "ref_id"
                },
                "Alert Name": {
                    "simple": "title"
                },
                "CyberInt Alert ID": {
>>>>>>> 6f77591c
                    "simple": "ref_id"
                },
                "CyberInt Attachments": {
                    "complex": {
<<<<<<< HEAD
                        "accessor": "",
                        "filters": [],
                        "root": "attachments",
                        "transformers": []
                    },
                    "simple": ""
                },
                "CyberInt Closure reason": {
                    "complex": null,
                    "simple": "closure_reason"
                },
                "CyberInt Confidence": {
                    "complex": null,
                    "simple": "confidence"
                },
                "CyberInt Created by": {
                    "complex": null,
                    "simple": "created_by.email"
                },
                "CyberInt Created date": {
                    "complex": null,
=======
                        "filters": [],
                        "root": "attachments",
                        "transformers": []
                    }
                },
                "CyberInt Closure reason": {
                    "simple": "closure_reason"
                },
                "CyberInt Confidence": {
                    "simple": "confidence"
                },
                "CyberInt Created by": {
                    "simple": "created_by.email"
                },
                "CyberInt Created date": {
>>>>>>> 6f77591c
                    "simple": "created_date"
                },
                "CyberInt Description": {
                    "complex": {
<<<<<<< HEAD
                        "accessor": "",
=======
>>>>>>> 6f77591c
                        "filters": [],
                        "root": "description",
                        "transformers": [
                            {
<<<<<<< HEAD
                                "args": {},
                                "operator": "trim"
                            }
                        ]
                    },
                    "simple": ""
                },
                "CyberInt Expert Analysis": {
                    "complex": null,
=======
                                "operator": "trim"
                            }
                        ]
                    }
                },
                "CyberInt Expert Analysis": {
>>>>>>> 6f77591c
                    "simple": "analysis_report.name"
                },
                "CyberInt Impact": {
                    "complex": {
<<<<<<< HEAD
                        "accessor": "",
=======
>>>>>>> 6f77591c
                        "filters": [],
                        "root": "impacts",
                        "transformers": [
                            {
<<<<<<< HEAD
                                "args": {},
=======
>>>>>>> 6f77591c
                                "operator": "Stringify"
                            },
                            {
                                "args": {
                                    "delimiter": {
<<<<<<< HEAD
                                        "isContext": false,
                                        "value": {
                                            "complex": null,
=======
                                        "value": {
>>>>>>> 6f77591c
                                            "simple": ","
                                        }
                                    }
                                },
                                "operator": "splitAndTrim"
                            }
                        ]
<<<<<<< HEAD
                    },
                    "simple": ""
=======
                    }
>>>>>>> 6f77591c
                },
                "CyberInt Impacts": {
                    "complex": {
                        "filters": [],
                        "root": "impacts",
                        "transformers": [
                            {
                                "operator": "Stringify"
                            },
                            {
                                "args": {
                                    "delimiter": {
                                        "value": {
                                            "simple": ","
                                        }
                                    }
                                },
                                "operator": "splitAndTrim"
                            }
                        ]
                    }
                },
                "CyberInt Recommendation": {
<<<<<<< HEAD
                    "complex": null,
                    "simple": "recommendation"
                },
                "CyberInt Related IOCs": {
                    "complex": null,
=======
                    "simple": "recommendation"
                },
                "CyberInt Related IOCs": {
>>>>>>> 6f77591c
                    "simple": "iocs"
                },
                "CyberInt Related entities": {
                    "complex": {
<<<<<<< HEAD
                        "accessor": "",
                        "filters": [],
                        "root": "related_entities",
                        "transformers": []
                    },
                    "simple": ""
                },
                "CyberInt Related entity": {
=======
                        "filters": [],
                        "root": "related_entities",
                        "transformers": []
                    }
                },
                "CyberInt Related Entity": {
>>>>>>> 6f77591c
                    "complex": {
                        "filters": [],
                        "root": "related_entities",
                        "transformers": []
                    }
                },
                "CyberInt Source": {
<<<<<<< HEAD
                    "complex": null,
                    "simple": "source"
                },
                "CyberInt Source category": {
                    "complex": null,
                    "simple": "source_category"
                },
                "CyberInt Status": {
                    "complex": null,
=======
                    "simple": "source"
                },
                "CyberInt Source category": {
                    "simple": "source_category"
                },
                "CyberInt Status": {
>>>>>>> 6f77591c
                    "simple": "status"
                },
                "CyberInt Tags": {
                    "complex": {
<<<<<<< HEAD
                        "accessor": "",
                        "filters": [],
                        "root": "tags",
                        "transformers": []
                    },
                    "simple": ""
                },
                "CyberInt Descriptors": {
=======
                        "filters": [],
                        "root": "tags",
                        "transformers": []
                    }
                },"CyberInt Descriptors": {
>>>>>>> 6f77591c
                    "complex": {
                        "filters": [],
                        "root": "tags",
                        "transformers": []
                    }
                },
                "CyberInt Targeted Brand": {
                    "complex": {
<<<<<<< HEAD
                        "accessor": "",
                        "filters": [],
                        "root": "targeted_brands",
                        "transformers": []
                    },
                    "simple": ""
=======
                        "filters": [],
                        "root": "targeted_brands",
                        "transformers": [
                            {
                                "operator": "ConvertToSingleElementArray"
                            }
                        ]
                    }
>>>>>>> 6f77591c
                },
                "CyberInt Targeted Brands": {
                    "complex": {
                        "filters": [],
                        "root": "targeted_brands",
                        "transformers": [
                            {
                                "operator": "ConvertToSingleElementArray"
                            }
                        ]
                    }
                },
                "CyberInt Targeted Vector": {
                    "complex": {
<<<<<<< HEAD
                        "accessor": "",
                        "filters": [],
                        "root": "targeted_vectors",
                        "transformers": []
                    },
                    "simple": ""
=======
                        "filters": [],
                        "root": "targeted_vectors",
                        "transformers": []
                    }
>>>>>>> 6f77591c
                },
                "CyberInt Targeted Vectors": {
                    "complex": {
                        "filters": [],
                        "root": "targeted_vectors",
                        "transformers": []
                    }
                },
                "CyberInt Threat Actor": {
<<<<<<< HEAD
                    "complex": null,
=======
>>>>>>> 6f77591c
                    "simple": "threat_actor"
                },
                "CyberInt Ticket ID": {
                    "complex": {
<<<<<<< HEAD
                        "accessor": "",
                        "filters": [],
                        "root": "ticket_id",
                        "transformers": []
                    },
                    "simple": ""
                },
                "CyberInt Title": {
                    "complex": null,
                    "simple": "title"
                },
                "CyberInt Type": {
                    "complex": null,
                    "simple": "type"
                },
                "Cyberint Category": {
                    "complex": null,
=======
                        "filters": [],
                        "root": "ticket_id",
                        "transformers": []
                    }
                },
                "CyberInt Title": {
                    "simple": "title"
                },
                "CyberInt Type": {
                    "simple": "type"
                },
                "CyberInt Vulnerable CName Record": {
                    "simple": "alert_data.vulnerable_cname_record"
                },
                "Cyberint Category": {
>>>>>>> 6f77591c
                    "simple": "category"
                },
                "Description": {
                    "complex": {
<<<<<<< HEAD
                        "accessor": "",
=======
>>>>>>> 6f77591c
                        "filters": [],
                        "root": "description",
                        "transformers": [
                            {
<<<<<<< HEAD
                                "args": {},
                                "operator": "trim"
                            }
                        ]
                    },
                    "simple": ""
                },
                "Event Type": {
                    "complex": null,
                    "simple": "type"
                },
                "Source Username": {
                    "complex": null,
                    "simple": "attachments.content.username"
                },
                "State": {
                    "complex": null,
                    "simple": "status"
                },
                "Sub Category": {
                    "complex": null,
=======
                                "operator": "trim"
                            }
                        ]
                    }
                },
                "Event Type": {
                    "simple": "type"
                },
                "Source Username": {
                    "simple": "attachments.content.username"
                },
                "State": {
                    "simple": "status"
                },
                "Sub Category": {
>>>>>>> 6f77591c
                    "simple": "type"
                },
                "Tags": {
                    "complex": {
<<<<<<< HEAD
                        "accessor": "",
                        "filters": [],
                        "root": "tags",
                        "transformers": []
                    },
                    "simple": ""
                },
                "Threat Actor": {
                    "complex": null,
                    "simple": "threat_actor"
                },
                "CyberInt Vulnerable CName Record": {
                    "complex": null,
                    "simple": "alert_data.vulnerable_cname_record"
=======
                        "filters": [],
                        "root": "tags",
                        "transformers": []
                    }
                },
                "Threat Actor": {
                    "simple": "threat_actor"
                },
                "dbotMirrorDirection": {
                    "simple": "mirror_direction"
                },
                "dbotMirrorId": {
                    "simple": "ref_id"
                },
                "dbotMirrorInstance": {
                    "simple": "mirror_instance"
>>>>>>> 6f77591c
                },
                "name": {
                    "simple": "alert_name"
                },
                "occurred": {
                    "complex": {
<<<<<<< HEAD
                        "accessor": "",
=======
>>>>>>> 6f77591c
                        "filters": [],
                        "root": "created_date",
                        "transformers": [
                            {
                                "args": {
<<<<<<< HEAD
                                    "prefix": {
                                        "isContext": false,
                                        "value": null
                                    },
                                    "suffix": {
                                        "isContext": false,
                                        "value": {
                                            "complex": null,
=======
                                    "prefix": {},
                                    "suffix": {
                                        "value": {
>>>>>>> 6f77591c
                                            "simple": "Z"
                                        }
                                    }
                                },
                                "operator": "concat"
                            }
                        ]
<<<<<<< HEAD
                    },
                    "simple": ""
                },
                "severity": {
                    "complex": {
                        "accessor": "",
                        "filters": [],
                        "root": "severity",
                        "transformers": []
                    },
                    "simple": ""
                },
                "source": {
                    "complex": null,
=======
                    }
                },
                "severity": {
                    "complex": {
                        "filters": [],
                        "root": "severity",
                        "transformers": []
                    }
                },
                "source": {
>>>>>>> 6f77591c
                    "simple": "source"
                }
            }
        }
    },
    "name": "CyberInt (mapper)",
    "type": "mapping-incoming",
    "version": -1,
    "fromVersion": "6.0.0"
}<|MERGE_RESOLUTION|>--- conflicted
+++ resolved
@@ -6,10 +6,6 @@
         "Cyberint Incident": {
             "dontMapEventToLabels": false,
             "internalMapping": {
-<<<<<<< HEAD
-                "CyberInt Alert ID": {
-                    "complex": null,
-=======
                 "Alert ID": {
                     "simple": "ref_id"
                 },
@@ -34,39 +30,10 @@
 					}
 				},
                 "CyberInt Alert ID": {
->>>>>>> 6f77591c
                     "simple": "ref_id"
                 },
                 "CyberInt Attachments": {
                     "complex": {
-<<<<<<< HEAD
-                        "accessor": "",
-                        "filters": [],
-                        "root": "attachments",
-                        "transformers": []
-                    },
-                    "simple": ""
-                },
-                "CyberInt Closure reason": {
-                    "complex": null,
-                    "simple": "closure_reason"
-                },
-                "CyberInt Confidence": {
-                    "complex": null,
-                    "simple": "confidence"
-                },
-                "CyberInt Created by": {
-                    "complex": null,
-                    "simple": "created_by.email"
-                },
-                "CyberInt Created date": {
-                    "complex": null,
-                    "simple": "created_date"
-                },
-                "CyberInt Description": {
-                    "complex": {
-                        "accessor": "",
-=======
                         "filters": [],
                         "root": "attachments",
                         "transformers": []
@@ -97,27 +64,10 @@
                 },
                 "CyberInt Description": {
                     "complex": {
->>>>>>> 6f77591c
                         "filters": [],
                         "root": "description",
                         "transformers": [
                             {
-<<<<<<< HEAD
-                                "args": {},
-                                "operator": "trim"
-                            }
-                        ]
-                    },
-                    "simple": ""
-                },
-                "CyberInt Expert Analysis": {
-                    "complex": null,
-                    "simple": "analysis_report.name"
-                },
-                "CyberInt Impact": {
-                    "complex": {
-                        "accessor": "",
-=======
                                 "operator": "trim"
                             }
                         ]
@@ -130,43 +80,6 @@
                     "simple": "attachments.mimetype"
                 },
                 "CyberInt Impact": {
-                    "complex": {
->>>>>>> 6f77591c
-                        "filters": [],
-                        "root": "impacts",
-                        "transformers": [
-                            {
-<<<<<<< HEAD
-                                "args": {},
-                                "operator": "Stringify"
-                            },
-                            {
-                                "args": {
-                                    "delimiter": {
-                                        "isContext": false,
-                                        "value": {
-                                            "complex": null,
-=======
-                                "args": {
-                                    "delimiter": {
-                                        "value": {
->>>>>>> 6f77591c
-                                            "simple": ","
-                                        }
-                                    }
-                                },
-                                "operator": "splitAndTrim"
-                            }
-                        ]
-<<<<<<< HEAD
-                    },
-                    "simple": ""
-                },
-                "CyberInt Impacts": {
-=======
-                    }
-                },"CyberInt Impacts": {
->>>>>>> 6f77591c
                     "complex": {
                         "filters": [],
                         "root": "impacts",
@@ -183,49 +96,24 @@
                             }
                         ]
                     }
-                },
-<<<<<<< HEAD
-                "CyberInt Recommendation": {
-                    "complex": null,
-                    "simple": "recommendation"
-                },
-                "CyberInt Related IOCs": {
-                    "complex": null,
-                    "simple": "iocs"
-                },
-                "CyberInt Related entities": {
-                    "complex": {
-                        "accessor": "",
-                        "filters": [],
-                        "root": "related_entities",
-                        "transformers": []
-                    },
-                    "simple": ""
-                },
-                "CyberInt Related entity": {
-                    "simple": "related_entities"
-                },
-                "CyberInt Source": {
-                    "complex": null,
-                    "simple": "source"
-                },
-                "CyberInt Source category": {
-                    "complex": null,
-                    "simple": "source_category"
-                },
-                "CyberInt Status": {
-                    "complex": null,
-                    "simple": "status"
-                },
-                "CyberInt Tags": {
-                    "complex": {
-                        "accessor": "",
-                        "filters": [],
-                        "root": "tags",
-                        "transformers": []
-                    },
-                    "simple": ""
-=======
+                },"CyberInt Impacts": {
+                    "complex": {
+                        "filters": [],
+                        "root": "impacts",
+                        "transformers": [
+                            {
+                                "args": {
+                                    "delimiter": {
+                                        "value": {
+                                            "simple": ","
+                                        }
+                                    }
+                                },
+                                "operator": "splitAndTrim"
+                            }
+                        ]
+                    }
+                },
                 "CyberInt Payment Card Exposed CSV": {
                     "simple": "attachments.content"
                 },
@@ -256,93 +144,31 @@
                 },
                 "CyberInt Tags": {
                     "simple": "tags"
->>>>>>> 6f77591c
                 },
                 "CyberInt Descriptors": {
                     "simple": "tags"
                 },
                 "CyberInt Targeted Brand": {
                     "complex": {
-<<<<<<< HEAD
-                        "accessor": "",
                         "filters": [],
                         "root": "targeted_brands",
                         "transformers": []
-                    },
-                    "simple": ""
-=======
+                    }
+                },
+                "CyberInt Targeted Brands": {
+                    "complex": {
                         "filters": [],
                         "root": "targeted_brands",
                         "transformers": []
                     }
->>>>>>> 6f77591c
-                },
-                "CyberInt Targeted Brands": {
-                    "complex": {
-                        "filters": [],
-                        "root": "targeted_brands",
-                        "transformers": []
-                    }
                 },
                 "CyberInt Targeted Vector": {
-<<<<<<< HEAD
-                    "complex": {
-                        "accessor": "",
-                        "filters": [],
-                        "root": "targeted_vectors",
-                        "transformers": []
-                    },
-                    "simple": ""
-=======
                     "simple": "targeted_vectors"
->>>>>>> 6f77591c
                 },
                 "CyberInt Targeted Vectors": {
                     "simple": "targeted_vectors"
                 },
                 "CyberInt Threat Actor": {
-<<<<<<< HEAD
-                    "complex": null,
-                    "simple": "threat_actor"
-                },
-                "CyberInt Ticket ID": {
-                    "complex": {
-                        "accessor": "",
-                        "filters": [],
-                        "root": "ticket_id",
-                        "transformers": []
-                    },
-                    "simple": ""
-                },
-                "CyberInt Title": {
-                    "complex": null,
-                    "simple": "title"
-                },
-                "CyberInt Type": {
-                    "complex": null,
-                    "simple": "type"
-                },
-                "Cyberint Category": {
-                    "complex": null,
-                    "simple": "category"
-                },
-                "Source Username": {
-                    "complex": null,
-                    "simple": "attachments.content.username"
-                },
-                "Threat Actor": {
-                    "complex": null,
-                    "simple": "threat_actor"
-                },
-                "CyberInt Credentials Exposed CSV": {
-                    "simple": "attachments.content"
-                },
-                "CyberInt File Type": {
-                    "simple": "attachments.mimetype"
-                },
-                "CyberInt Payment Card Exposed CSV": {
-                    "simple": "attachments.content"
-=======
                     "simple": "threat_actor"
                 },
                 "CyberInt Ticket ID": {
@@ -392,36 +218,20 @@
                 },
                 "Threat Actor": {
                     "simple": "threat_actor"
->>>>>>> 6f77591c
                 },
                 "name": {
                     "simple": "alert_name"
                 },
                 "occurred": {
                     "complex": {
-<<<<<<< HEAD
-                        "accessor": "",
-=======
->>>>>>> 6f77591c
                         "filters": [],
                         "root": "created_date",
                         "transformers": [
                             {
                                 "args": {
-<<<<<<< HEAD
-                                    "prefix": {
-                                        "isContext": false,
-                                        "value": null
-                                    },
-                                    "suffix": {
-                                        "isContext": false,
-                                        "value": {
-                                            "complex": null,
-=======
                                     "prefix": {},
                                     "suffix": {
                                         "value": {
->>>>>>> 6f77591c
                                             "simple": "Z"
                                         }
                                     }
@@ -429,29 +239,12 @@
                                 "operator": "concat"
                             }
                         ]
-<<<<<<< HEAD
-                    },
-                    "simple": ""
-                },
-                "severity": {
-                    "complex": {
-                        "accessor": "",
-                        "filters": [],
-                        "root": "severity",
-                        "transformers": []
-                    },
-                    "simple": ""
-                },
-                "source": {
-                    "complex": null,
-=======
                     }
                 },
                 "severity": {
                     "simple": "severity"
                 },
                 "source": {
->>>>>>> 6f77591c
                     "simple": "source"
                 }
             }
@@ -460,51 +253,16 @@
             "dontMapEventToLabels": false,
             "internalMapping": {
                 "Alert ID": {
-<<<<<<< HEAD
-                    "complex": null,
-                    "simple": "ref_id"
-                },
-                "Alert Name": {
-                    "complex": null,
-                    "simple": "title"
-                },
-                "CyberInt Alert ID": {
-                    "complex": null,
-=======
                     "simple": "ref_id"
                 },
                 "Alert Name": {
                     "simple": "title"
                 },
                 "CyberInt Alert ID": {
->>>>>>> 6f77591c
                     "simple": "ref_id"
                 },
                 "CyberInt Attachments": {
                     "complex": {
-<<<<<<< HEAD
-                        "accessor": "",
-                        "filters": [],
-                        "root": "attachments",
-                        "transformers": []
-                    },
-                    "simple": ""
-                },
-                "CyberInt Closure reason": {
-                    "complex": null,
-                    "simple": "closure_reason"
-                },
-                "CyberInt Confidence": {
-                    "complex": null,
-                    "simple": "confidence"
-                },
-                "CyberInt Created by": {
-                    "complex": null,
-                    "simple": "created_by.email"
-                },
-                "CyberInt Created date": {
-                    "complex": null,
-=======
                         "filters": [],
                         "root": "attachments",
                         "transformers": []
@@ -520,80 +278,23 @@
                     "simple": "created_by.email"
                 },
                 "CyberInt Created date": {
->>>>>>> 6f77591c
                     "simple": "created_date"
                 },
                 "CyberInt Description": {
                     "complex": {
-<<<<<<< HEAD
-                        "accessor": "",
-=======
->>>>>>> 6f77591c
                         "filters": [],
                         "root": "description",
                         "transformers": [
                             {
-<<<<<<< HEAD
-                                "args": {},
                                 "operator": "trim"
                             }
                         ]
-                    },
-                    "simple": ""
+                    }
                 },
                 "CyberInt Expert Analysis": {
-                    "complex": null,
-=======
-                                "operator": "trim"
-                            }
-                        ]
-                    }
-                },
-                "CyberInt Expert Analysis": {
->>>>>>> 6f77591c
                     "simple": "analysis_report.name"
                 },
                 "CyberInt Impact": {
-                    "complex": {
-<<<<<<< HEAD
-                        "accessor": "",
-=======
->>>>>>> 6f77591c
-                        "filters": [],
-                        "root": "impacts",
-                        "transformers": [
-                            {
-<<<<<<< HEAD
-                                "args": {},
-=======
->>>>>>> 6f77591c
-                                "operator": "Stringify"
-                            },
-                            {
-                                "args": {
-                                    "delimiter": {
-<<<<<<< HEAD
-                                        "isContext": false,
-                                        "value": {
-                                            "complex": null,
-=======
-                                        "value": {
->>>>>>> 6f77591c
-                                            "simple": ","
-                                        }
-                                    }
-                                },
-                                "operator": "splitAndTrim"
-                            }
-                        ]
-<<<<<<< HEAD
-                    },
-                    "simple": ""
-=======
-                    }
->>>>>>> 6f77591c
-                },
-                "CyberInt Impacts": {
                     "complex": {
                         "filters": [],
                         "root": "impacts",
@@ -614,100 +315,82 @@
                         ]
                     }
                 },
+                "CyberInt Impacts": {
+                    "complex": {
+                        "filters": [],
+                        "root": "impacts",
+                        "transformers": [
+                            {
+                                "operator": "Stringify"
+                            },
+                            {
+                                "args": {
+                                    "delimiter": {
+                                        "value": {
+                                            "simple": ","
+                                        }
+                                    }
+                                },
+                                "operator": "splitAndTrim"
+                            }
+                        ]
+                    }
+                },
                 "CyberInt Recommendation": {
-<<<<<<< HEAD
-                    "complex": null,
                     "simple": "recommendation"
                 },
                 "CyberInt Related IOCs": {
-                    "complex": null,
-=======
-                    "simple": "recommendation"
-                },
-                "CyberInt Related IOCs": {
->>>>>>> 6f77591c
                     "simple": "iocs"
                 },
                 "CyberInt Related entities": {
                     "complex": {
-<<<<<<< HEAD
-                        "accessor": "",
                         "filters": [],
                         "root": "related_entities",
                         "transformers": []
-                    },
-                    "simple": ""
-                },
-                "CyberInt Related entity": {
-=======
+                    }
+                },
+                "CyberInt Related Entity": {
+                    "complex": {
                         "filters": [],
                         "root": "related_entities",
                         "transformers": []
                     }
                 },
-                "CyberInt Related Entity": {
->>>>>>> 6f77591c
-                    "complex": {
-                        "filters": [],
-                        "root": "related_entities",
-                        "transformers": []
-                    }
-                },
                 "CyberInt Source": {
-<<<<<<< HEAD
-                    "complex": null,
-                    "simple": "source"
-                },
-                "CyberInt Source category": {
-                    "complex": null,
-                    "simple": "source_category"
-                },
-                "CyberInt Status": {
-                    "complex": null,
-=======
                     "simple": "source"
                 },
                 "CyberInt Source category": {
                     "simple": "source_category"
                 },
                 "CyberInt Status": {
->>>>>>> 6f77591c
                     "simple": "status"
                 },
                 "CyberInt Tags": {
                     "complex": {
-<<<<<<< HEAD
-                        "accessor": "",
                         "filters": [],
                         "root": "tags",
                         "transformers": []
-                    },
-                    "simple": ""
-                },
-                "CyberInt Descriptors": {
-=======
+                    }
+                },"CyberInt Descriptors": {
+                    "complex": {
                         "filters": [],
                         "root": "tags",
                         "transformers": []
                     }
-                },"CyberInt Descriptors": {
->>>>>>> 6f77591c
-                    "complex": {
-                        "filters": [],
-                        "root": "tags",
-                        "transformers": []
-                    }
                 },
                 "CyberInt Targeted Brand": {
                     "complex": {
-<<<<<<< HEAD
-                        "accessor": "",
                         "filters": [],
                         "root": "targeted_brands",
-                        "transformers": []
-                    },
-                    "simple": ""
-=======
+                        "transformers": [
+                            {
+                                "operator": "ConvertToSingleElementArray"
+                            }
+                        ]
+                    }
+                },
+                "CyberInt Targeted Brands": {
+                    "complex": {
                         "filters": [],
                         "root": "targeted_brands",
                         "transformers": [
@@ -716,70 +399,26 @@
                             }
                         ]
                     }
->>>>>>> 6f77591c
-                },
-                "CyberInt Targeted Brands": {
-                    "complex": {
-                        "filters": [],
-                        "root": "targeted_brands",
-                        "transformers": [
-                            {
-                                "operator": "ConvertToSingleElementArray"
-                            }
-                        ]
-                    }
                 },
                 "CyberInt Targeted Vector": {
                     "complex": {
-<<<<<<< HEAD
-                        "accessor": "",
                         "filters": [],
                         "root": "targeted_vectors",
                         "transformers": []
-                    },
-                    "simple": ""
-=======
+                    }
+                },
+                "CyberInt Targeted Vectors": {
+                    "complex": {
                         "filters": [],
                         "root": "targeted_vectors",
                         "transformers": []
                     }
->>>>>>> 6f77591c
-                },
-                "CyberInt Targeted Vectors": {
-                    "complex": {
-                        "filters": [],
-                        "root": "targeted_vectors",
-                        "transformers": []
-                    }
                 },
                 "CyberInt Threat Actor": {
-<<<<<<< HEAD
-                    "complex": null,
-=======
->>>>>>> 6f77591c
                     "simple": "threat_actor"
                 },
                 "CyberInt Ticket ID": {
                     "complex": {
-<<<<<<< HEAD
-                        "accessor": "",
-                        "filters": [],
-                        "root": "ticket_id",
-                        "transformers": []
-                    },
-                    "simple": ""
-                },
-                "CyberInt Title": {
-                    "complex": null,
-                    "simple": "title"
-                },
-                "CyberInt Type": {
-                    "complex": null,
-                    "simple": "type"
-                },
-                "Cyberint Category": {
-                    "complex": null,
-=======
                         "filters": [],
                         "root": "ticket_id",
                         "transformers": []
@@ -795,42 +434,14 @@
                     "simple": "alert_data.vulnerable_cname_record"
                 },
                 "Cyberint Category": {
->>>>>>> 6f77591c
                     "simple": "category"
                 },
                 "Description": {
                     "complex": {
-<<<<<<< HEAD
-                        "accessor": "",
-=======
->>>>>>> 6f77591c
                         "filters": [],
                         "root": "description",
                         "transformers": [
                             {
-<<<<<<< HEAD
-                                "args": {},
-                                "operator": "trim"
-                            }
-                        ]
-                    },
-                    "simple": ""
-                },
-                "Event Type": {
-                    "complex": null,
-                    "simple": "type"
-                },
-                "Source Username": {
-                    "complex": null,
-                    "simple": "attachments.content.username"
-                },
-                "State": {
-                    "complex": null,
-                    "simple": "status"
-                },
-                "Sub Category": {
-                    "complex": null,
-=======
                                 "operator": "trim"
                             }
                         ]
@@ -846,27 +457,10 @@
                     "simple": "status"
                 },
                 "Sub Category": {
->>>>>>> 6f77591c
                     "simple": "type"
                 },
                 "Tags": {
                     "complex": {
-<<<<<<< HEAD
-                        "accessor": "",
-                        "filters": [],
-                        "root": "tags",
-                        "transformers": []
-                    },
-                    "simple": ""
-                },
-                "Threat Actor": {
-                    "complex": null,
-                    "simple": "threat_actor"
-                },
-                "CyberInt Vulnerable CName Record": {
-                    "complex": null,
-                    "simple": "alert_data.vulnerable_cname_record"
-=======
                         "filters": [],
                         "root": "tags",
                         "transformers": []
@@ -883,36 +477,20 @@
                 },
                 "dbotMirrorInstance": {
                     "simple": "mirror_instance"
->>>>>>> 6f77591c
                 },
                 "name": {
                     "simple": "alert_name"
                 },
                 "occurred": {
                     "complex": {
-<<<<<<< HEAD
-                        "accessor": "",
-=======
->>>>>>> 6f77591c
                         "filters": [],
                         "root": "created_date",
                         "transformers": [
                             {
                                 "args": {
-<<<<<<< HEAD
-                                    "prefix": {
-                                        "isContext": false,
-                                        "value": null
-                                    },
-                                    "suffix": {
-                                        "isContext": false,
-                                        "value": {
-                                            "complex": null,
-=======
                                     "prefix": {},
                                     "suffix": {
                                         "value": {
->>>>>>> 6f77591c
                                             "simple": "Z"
                                         }
                                     }
@@ -920,33 +498,16 @@
                                 "operator": "concat"
                             }
                         ]
-<<<<<<< HEAD
-                    },
-                    "simple": ""
+                    }
                 },
                 "severity": {
                     "complex": {
-                        "accessor": "",
                         "filters": [],
                         "root": "severity",
                         "transformers": []
-                    },
-                    "simple": ""
+                    }
                 },
                 "source": {
-                    "complex": null,
-=======
-                    }
-                },
-                "severity": {
-                    "complex": {
-                        "filters": [],
-                        "root": "severity",
-                        "transformers": []
-                    }
-                },
-                "source": {
->>>>>>> 6f77591c
                     "simple": "source"
                 }
             }
