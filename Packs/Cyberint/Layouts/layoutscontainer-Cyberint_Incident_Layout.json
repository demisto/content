{
	"cacheVersn": 0,
	"close": null,
	"definitionId": "",
	"description": "Cyberint incident layout",
	"detached": false,
	"details": {
		"sections": [
			{
				"description": "More information on the access attempts ",
				"fields": [
					{
						"fieldId": "incident_app",
						"isVisible": true
					},
					{
						"fieldId": "incident_src",
						"isVisible": true
					},
					{
						"fieldId": "incident_srcntdomain",
						"isVisible": true
					},
					{
						"fieldId": "incident_srcuser",
						"isVisible": true
					},
					{
						"fieldId": "incident_dest",
						"isVisible": true
					},
					{
						"fieldId": "incident_destntdomain",
						"isVisible": true
					},
					{
						"fieldId": "incident_duration",
						"isVisible": true
					}
				],
				"isVisible": true,
				"name": "Access Info",
				"query": null,
				"queryType": "",
				"readOnly": false,
				"type": ""
			},
			{
				"description": "",
				"fields": [
					{
						"fieldId": "incident_type",
						"isVisible": true
					},
					{
						"fieldId": "incident_severity",
						"isVisible": true
					},
					{
						"fieldId": "incident_owner",
						"isVisible": true
					},
					{
						"fieldId": "incident_dbotstatus",
						"isVisible": true
					},
					{
						"fieldId": "incident_sourcebrand",
						"isVisible": true
					},
					{
						"fieldId": "incident_sourceinstance",
						"isVisible": true
					},
					{
						"fieldId": "incident_playbookid",
						"isVisible": true
					},
					{
						"fieldId": "incident_phase",
						"isVisible": true
					},
					{
						"fieldId": "incident_roles",
						"isVisible": true
					}
				],
				"isVisible": true,
				"name": "Basic Information",
				"query": null,
				"queryType": "",
				"readOnly": false,
				"type": ""
			},
			{
				"description": "",
				"isVisible": true,
				"name": "Work Plan",
				"query": null,
				"queryType": "",
				"readOnly": true,
				"type": "workplan"
			},
			{
				"description": "",
				"fields": [
					{
						"fieldId": "incident_dbotcreated",
						"isVisible": true
					},
					{
						"fieldId": "incident_occurred",
						"isVisible": true
					},
					{
						"fieldId": "incident_dbotduedate",
						"isVisible": true
					},
					{
						"fieldId": "incident_dbotmodified",
						"isVisible": true
					},
					{
						"fieldId": "incident_dbottotaltime",
						"isVisible": true
					}
				],
				"isVisible": true,
				"name": "Timeline Information",
				"query": null,
				"queryType": "",
				"readOnly": false,
				"type": ""
			},
			{
				"description": "",
				"isVisible": true,
				"name": "Custom Fields",
				"query": null,
				"queryType": "",
				"readOnly": false,
				"type": ""
			},
			{
				"description": "",
				"fields": [
					{
						"fieldId": "incident_details",
						"isVisible": true
					}
				],
				"isVisible": true,
				"name": "Details",
				"query": null,
				"queryType": "",
				"readOnly": true,
				"type": ""
			},
			{
				"description": "",
				"fields": [
					{
						"fieldId": "incident_labels",
						"isVisible": true
					}
				],
				"isVisible": true,
				"name": "Labels",
				"query": null,
				"queryType": "",
				"readOnly": true,
				"type": "labels"
			},
			{
				"description": "",
				"fields": [
					{
						"fieldId": "incident_attachment",
						"isVisible": true
					}
				],
				"isVisible": true,
				"name": "Attachments",
				"query": null,
				"queryType": "",
				"readOnly": true,
				"type": ""
			},
			{
				"description": "",
				"isVisible": true,
				"name": "Bad or Suspicious Indicators",
				"query": "reputation:Bad or reputation:Suspicious",
				"queryType": "input",
				"readOnly": true,
				"type": "indicators"
			},
			{
				"description": "",
				"isVisible": true,
				"name": "Evidence",
				"query": null,
				"queryType": "",
				"readOnly": true,
				"type": "evidence"
			},
			{
				"description": "",
				"isVisible": true,
				"name": "Notes",
				"query": null,
				"queryType": "",
				"readOnly": true,
				"type": "notes"
			},
			{
				"description": "",
				"isVisible": true,
				"name": "Linked Incidents",
				"query": null,
				"queryType": "",
				"readOnly": true,
				"type": "linkedIncidents"
			},
			{
				"description": "",
				"isVisible": true,
				"name": "Incident Timeline",
				"query": {
					"categories": [
						"incidentInfo"
					],
					"lastId": "",
					"pageSize": 100,
					"tags": [],
					"users": []
				},
				"queryType": "warRoomFilter",
				"readOnly": true,
				"type": "invTimeline"
			},
			{
				"description": "",
				"isVisible": true,
				"name": "Incident Files",
				"query": {
					"categories": [
						"attachments"
					],
					"lastId": "",
					"pageSize": 100,
					"tags": [],
					"users": []
				},
				"queryType": "warRoomFilter",
				"readOnly": true,
				"type": "invTimeline"
			},
			{
				"description": "",
				"isVisible": true,
				"name": "Team",
				"query": null,
				"queryType": "",
				"readOnly": true,
				"type": "team"
			},
			{
				"description": "",
				"isVisible": true,
				"name": "Child Incidents",
				"query": null,
				"queryType": "",
				"readOnly": true,
				"type": "childInv"
			},
			{
				"description": "",
				"isVisible": true,
				"name": "Automation Highlights",
				"query": null,
				"queryType": "",
				"readOnly": true,
				"type": "findings"
			}
		]
	},
	"detailsV2": {
		"TypeName": "",
		"tabs": [
			{
				"id": "summary",
				"name": "Legacy Summary",
				"type": "summary"
			},
			{
				"id": "caseinfoid",
				"name": "Incident Info",
				"sections": [
					{
						"displayType": "ROW",
						"h": 2,
						"i": "caseinfoid-fce71720-98b0-11e9-97d7-ed26ef9e46c8",
						"isVisible": true,
						"items": [
							{
								"endCol": 2,
								"fieldId": "type",
								"height": 22,
								"id": "incident-type-field",
								"index": 0,
								"sectionItemType": "field",
								"startCol": 0
							},
							{
								"endCol": 2,
								"fieldId": "severity",
								"height": 22,
								"id": "incident-severity-field",
								"index": 1,
								"sectionItemType": "field",
								"startCol": 0
							},
							{
								"endCol": 2,
								"fieldId": "owner",
								"height": 22,
								"id": "incident-owner-field",
								"index": 2,
								"sectionItemType": "field",
								"startCol": 0
							},
							{
								"endCol": 2,
								"fieldId": "dbotsource",
								"height": 22,
								"id": "incident-source-field",
								"index": 3,
								"sectionItemType": "field",
								"startCol": 0
							},
							{
								"endCol": 2,
								"fieldId": "sourcebrand",
								"height": 22,
								"id": "incident-sourceBrand-field",
								"index": 4,
								"sectionItemType": "field",
								"startCol": 0
							},
							{
								"endCol": 2,
								"fieldId": "sourceinstance",
								"height": 22,
								"id": "incident-sourceInstance-field",
								"index": 5,
								"sectionItemType": "field",
								"startCol": 0
							},
							{
								"endCol": 2,
								"fieldId": "playbookid",
								"height": 22,
								"id": "incident-playbookId-field",
								"index": 6,
								"sectionItemType": "field",
								"startCol": 0
							}
						],
<<<<<<< HEAD
=======
						"maxH": null,
>>>>>>> 557ebbb2
						"maxW": 3,
						"minH": 1,
						"name": "Case Details",
						"w": 1,
						"x": 0,
						"y": 0
					},
					{
						"h": 2,
						"i": "caseinfoid-61263cc0-98b1-11e9-97d7-ed26ef9e46c8",
<<<<<<< HEAD
=======
						"maxH": null,
>>>>>>> 557ebbb2
						"maxW": 3,
						"minH": 1,
						"name": "Notes",
						"type": "notes",
						"w": 1,
						"x": 2,
						"y": 0
					},
					{
						"displayType": "ROW",
						"h": 2,
						"i": "caseinfoid-6aabad20-98b1-11e9-97d7-ed26ef9e46c8",
<<<<<<< HEAD
=======
						"maxH": null,
>>>>>>> 557ebbb2
						"maxW": 3,
						"minH": 1,
						"name": "Work Plan",
						"type": "workplan",
						"w": 1,
						"x": 1,
						"y": 0
					},
					{
						"displayType": "ROW",
						"h": 2,
						"i": "caseinfoid-770ec200-98b1-11e9-97d7-ed26ef9e46c8",
						"isVisible": true,
<<<<<<< HEAD
=======
						"maxH": null,
>>>>>>> 557ebbb2
						"maxW": 3,
						"minH": 1,
						"name": "Linked Incidents",
						"type": "linkedIncidents",
						"w": 1,
						"x": 1,
						"y": 6
					},
					{
						"displayType": "ROW",
						"h": 2,
						"i": "caseinfoid-842632c0-98b1-11e9-97d7-ed26ef9e46c8",
<<<<<<< HEAD
=======
						"maxH": null,
>>>>>>> 557ebbb2
						"maxW": 3,
						"minH": 1,
						"name": "Child Incidents",
						"type": "childInv",
						"w": 1,
						"x": 2,
						"y": 4
					},
					{
						"displayType": "ROW",
						"h": 2,
						"i": "caseinfoid-4a31afa0-98ba-11e9-a519-93a53c759fe0",
<<<<<<< HEAD
=======
						"maxH": null,
>>>>>>> 557ebbb2
						"maxW": 3,
						"minH": 1,
						"name": "Evidence",
						"type": "evidence",
						"w": 1,
						"x": 2,
						"y": 2
					},
					{
						"displayType": "ROW",
						"h": 2,
						"hideName": false,
						"i": "caseinfoid-7717e580-9bed-11e9-9a3f-8b4b2158e260",
<<<<<<< HEAD
=======
						"maxH": null,
>>>>>>> 557ebbb2
						"maxW": 3,
						"minH": 1,
						"name": "Team Members",
						"type": "team",
						"w": 1,
						"x": 2,
						"y": 6
					},
					{
						"displayType": "ROW",
						"h": 2,
						"i": "caseinfoid-7ce69dd0-a07f-11e9-936c-5395a1acf11e",
<<<<<<< HEAD
=======
						"maxH": null,
>>>>>>> 557ebbb2
						"maxW": 3,
						"minH": 1,
						"name": "Indicators",
						"query": "",
						"queryType": "input",
						"type": "indicators",
						"w": 2,
						"x": 0,
						"y": 4
					},
					{
						"displayType": "CARD",
						"h": 2,
						"i": "caseinfoid-ac32f620-a0b0-11e9-b27f-13ae1773d289",
						"items": [
							{
								"endCol": 1,
								"fieldId": "occurred",
								"height": 22,
								"id": "incident-occurred-field",
								"index": 0,
								"sectionItemType": "field",
								"startCol": 0
							},
							{
								"endCol": 1,
								"fieldId": "dbotmodified",
								"height": 22,
								"id": "incident-modified-field",
								"index": 1,
								"sectionItemType": "field",
								"startCol": 0
							},
							{
								"endCol": 2,
								"fieldId": "dbotduedate",
								"height": 22,
								"id": "incident-dueDate-field",
								"index": 2,
								"sectionItemType": "field",
								"startCol": 0
							},
							{
								"endCol": 2,
								"fieldId": "dbotcreated",
								"height": 22,
								"id": "incident-created-field",
								"index": 0,
								"sectionItemType": "field",
								"startCol": 1
							},
							{
								"endCol": 2,
								"fieldId": "dbotclosed",
								"height": 22,
								"id": "incident-closed-field",
								"index": 1,
								"sectionItemType": "field",
								"startCol": 1
							}
						],
<<<<<<< HEAD
=======
						"maxH": null,
>>>>>>> 557ebbb2
						"maxW": 3,
						"minH": 1,
						"name": "Timeline Information",
						"w": 1,
						"x": 0,
						"y": 2
					},
					{
						"displayType": "ROW",
						"h": 2,
						"i": "caseinfoid-88e6bf70-a0b1-11e9-b27f-13ae1773d289",
						"isVisible": true,
						"items": [
							{
								"endCol": 2,
								"fieldId": "dbotclosed",
								"height": 22,
								"id": "incident-dbotClosed-field",
								"index": 0,
								"sectionItemType": "field",
								"startCol": 0
							},
							{
								"endCol": 2,
								"fieldId": "closereason",
								"height": 22,
								"id": "incident-closeReason-field",
								"index": 1,
								"sectionItemType": "field",
								"startCol": 0
							},
							{
								"endCol": 2,
								"fieldId": "closenotes",
								"height": 22,
								"id": "incident-closeNotes-field",
								"index": 2,
								"sectionItemType": "field",
								"startCol": 0
							}
						],
<<<<<<< HEAD
=======
						"maxH": null,
>>>>>>> 557ebbb2
						"maxW": 3,
						"minH": 1,
						"name": "Closing Information",
						"w": 1,
						"x": 0,
						"y": 6
					},
					{
						"displayType": "CARD",
						"h": 2,
						"i": "caseinfoid-e54b1770-a0b1-11e9-b27f-13ae1773d289",
						"isVisible": true,
						"items": [
							{
								"endCol": 2,
								"fieldId": "details",
								"height": 22,
								"id": "incident-details-field",
								"index": 0,
								"sectionItemType": "field",
								"startCol": 0
							}
						],
<<<<<<< HEAD
=======
						"maxH": null,
>>>>>>> 557ebbb2
						"maxW": 3,
						"minH": 1,
						"name": "Investigation Data",
						"w": 1,
						"x": 1,
						"y": 2
					}
				],
				"type": "custom"
			},
			{
				"hidden": false,
				"id": "gyt4oyoflh",
				"name": "CyberInt Incident",
				"sections": [
					{
						"displayType": "CARD",
						"h": 6,
						"hideName": false,
						"i": "caseinfoid-gyt4oyoflh-caseinfoid-gyt4oyoflh-26cdff80-7c04-11eb-be8b-1b6b5950a0fc",
						"items": [
							{
								"endCol": 1,
								"fieldId": "cyberintalertid",
								"height": 53,
								"id": "33547ae0-7c04-11eb-be8b-1b6b5950a0fc",
								"index": 0,
								"sectionItemType": "field",
								"startCol": 0
							},
							{
								"dropEffect": "move",
								"endCol": 1,
								"fieldId": "cyberinttitle",
								"height": 53,
								"id": "7dc5d550-7c05-11eb-be8b-1b6b5950a0fc",
								"index": 1,
								"listId": "gyt4oyoflh-26cdff80-7c04-11eb-be8b-1b6b5950a0fc",
								"sectionItemType": "field",
								"startCol": 0
							},
							{
								"endCol": 1,
								"fieldId": "cyberintsource",
								"height": 53,
								"id": "975a2f10-7c06-11eb-be8b-1b6b5950a0fc",
								"index": 2,
								"sectionItemType": "field",
								"startCol": 0
							},
							{
								"dropEffect": "move",
								"endCol": 2,
								"fieldId": "cyberintconfidence",
								"height": 53,
								"id": "b34730c0-7c05-11eb-be8b-1b6b5950a0fc",
								"index": 3,
								"listId": "gyt4oyoflh-26cdff80-7c04-11eb-be8b-1b6b5950a0fc",
								"sectionItemType": "field",
								"startCol": 0
							},
							{
								"dropEffect": "move",
								"endCol": 1,
								"fieldId": "cyberintcreatedby",
								"height": 53,
								"id": "4dcd84c0-7c04-11eb-be8b-1b6b5950a0fc",
								"index": 4,
								"listId": "gyt4oyoflh-26cdff80-7c04-11eb-be8b-1b6b5950a0fc",
								"sectionItemType": "field",
								"startCol": 0
							},
							{
								"endCol": 2,
								"fieldId": "cyberintdescription",
								"height": 53,
								"id": "cf44c250-7c06-11eb-be8b-1b6b5950a0fc",
								"index": 5,
								"sectionItemType": "field",
								"startCol": 0
							},
							{
								"endCol": 1,
								"fieldId": "cyberintcategory",
								"height": 53,
								"id": "43348180-7c04-11eb-be8b-1b6b5950a0fc",
								"index": 6,
								"sectionItemType": "field",
								"startCol": 0
							},
							{
								"dropEffect": "move",
								"endCol": 2,
								"fieldId": "cyberintticketid",
								"height": 53,
								"id": "deb1bbd0-7c06-11eb-be8b-1b6b5950a0fc",
								"index": 7,
								"listId": "gyt4oyoflh-f50d43a0-7c05-11eb-be8b-1b6b5950a0fc",
								"sectionItemType": "field",
								"startCol": 0
							},
							{
								"dropEffect": "move",
								"endCol": 2,
								"fieldId": "severity",
								"height": 53,
								"id": "91d44360-7c05-11eb-be8b-1b6b5950a0fc",
								"index": 0,
								"listId": "gyt4oyoflh-26cdff80-7c04-11eb-be8b-1b6b5950a0fc",
								"sectionItemType": "field",
								"startCol": 1
							},
							{
								"dropEffect": "move",
								"endCol": 2,
								"fieldId": "cyberintstatus",
								"height": 53,
								"id": "627f85d0-7c04-11eb-be8b-1b6b5950a0fc",
								"index": 1,
								"listId": "gyt4oyoflh-26cdff80-7c04-11eb-be8b-1b6b5950a0fc",
								"sectionItemType": "field",
								"startCol": 1
							},
							{
								"dropEffect": "move",
								"endCol": 2,
								"fieldId": "cyberintsourcecategory",
								"height": 53,
								"id": "9f0ab860-7c06-11eb-be8b-1b6b5950a0fc",
								"index": 2,
								"listId": "gyt4oyoflh-26cdff80-7c04-11eb-be8b-1b6b5950a0fc",
								"sectionItemType": "field",
								"startCol": 1
							},
							{
								"dropEffect": "move",
								"endCol": 2,
								"fieldId": "cyberintcreateddate",
								"height": 53,
								"id": "50183810-7c04-11eb-be8b-1b6b5950a0fc",
								"index": 4,
								"listId": "gyt4oyoflh-26cdff80-7c04-11eb-be8b-1b6b5950a0fc",
								"sectionItemType": "field",
								"startCol": 1
							},
							{
								"dropEffect": "move",
								"endCol": 2,
								"fieldId": "cyberinttype",
								"height": 53,
								"id": "ad063d00-7c05-11eb-be8b-1b6b5950a0fc",
								"index": 6,
								"listId": "gyt4oyoflh-26cdff80-7c04-11eb-be8b-1b6b5950a0fc",
								"sectionItemType": "field",
								"startCol": 1
							}
						],
<<<<<<< HEAD
=======
						"maxH": null,
>>>>>>> 557ebbb2
						"maxW": 3,
						"minH": 1,
						"moved": false,
						"name": "CyberInt Incident Details",
						"static": false,
						"w": 1,
						"x": 0,
						"y": 0
					},
					{
						"displayType": "CARD",
						"h": 4,
						"hideName": false,
						"i": "caseinfoid-gyt4oyoflh-caseinfoid-gyt4oyoflh-f50d43a0-7c05-11eb-be8b-1b6b5950a0fc",
						"items": [
							{
								"endCol": 2,
								"fieldId": "cyberintthreatactor",
								"height": 53,
								"id": "c1f59fc0-7c06-11eb-be8b-1b6b5950a0fc",
								"index": 0,
								"sectionItemType": "field",
								"startCol": 0
							},
							{
								"dropEffect": "move",
								"endCol": 1,
								"fieldId": "cyberinttargetedbrand",
								"height": 53,
								"id": "5cb5be00-9d5c-11ed-8f36-ab5d128aea6b",
								"index": 1,
								"listId": "caseinfoid-gyt4oyoflh-caseinfoid-gyt4oyoflh-f50d43a0-7c05-11eb-be8b-1b6b5950a0fc",
								"sectionItemType": "field",
								"startCol": 0
							},
							{
								"endCol": 2,
								"fieldId": "cyberintimpact",
								"height": 53,
								"id": "6cfacb30-9d60-11ed-b3d3-65a739574b9a",
								"index": 2,
								"sectionItemType": "field",
								"startCol": 0
							},
							{
								"endCol": 2,
								"fieldId": "cyberintrelatedentities",
								"height": 53,
								"id": "7d622a40-9d60-11ed-b3d3-65a739574b9a",
								"index": 3,
								"sectionItemType": "field",
								"startCol": 0
							},
							{
								"endCol": 2,
								"fieldId": "cyberintrecommendation",
								"height": 53,
								"id": "d1a98d50-7c06-11eb-be8b-1b6b5950a0fc",
								"index": 4,
								"sectionItemType": "field",
								"startCol": 0
							},
							{
								"endCol": 2,
								"fieldId": "cyberinttags",
								"height": 53,
								"id": "9d016d70-9d7e-11ed-b015-bb48fb7e22f0",
<<<<<<< HEAD
								"index": 5,
=======
								"index": 6,
>>>>>>> 557ebbb2
								"sectionItemType": "field",
								"startCol": 0
							},
							{
								"dropEffect": "move",
								"endCol": 2,
								"fieldId": "cyberinttargetedvector",
								"height": 53,
								"id": "73950280-9d60-11ed-b3d3-65a739574b9a",
								"index": 1,
								"listId": "caseinfoid-gyt4oyoflh-caseinfoid-gyt4oyoflh-f50d43a0-7c05-11eb-be8b-1b6b5950a0fc",
								"sectionItemType": "field",
								"startCol": 1
							}
						],
<<<<<<< HEAD
=======
						"maxH": null,
>>>>>>> 557ebbb2
						"maxW": 3,
						"minH": 1,
						"moved": false,
						"name": "Additional Details",
						"static": false,
						"w": 1,
						"x": 1,
						"y": 0
					},
					{
						"displayType": "CARD",
						"h": 2,
						"hideItemTitleOnlyOne": true,
						"hideName": false,
						"i": "caseinfoid-gyt4oyoflh-caseinfoid-gyt4oyoflh-f4323070-7c06-11eb-be8b-1b6b5950a0fc",
						"items": [
							{
								"endCol": 2,
								"fieldId": "cyberintclosurereason",
								"height": 22,
								"id": "03646ae0-7c07-11eb-be8b-1b6b5950a0fc",
								"index": 0,
								"sectionItemType": "field",
								"startCol": 0
							}
						],
<<<<<<< HEAD
=======
						"maxH": null,
>>>>>>> 557ebbb2
						"maxW": 3,
						"minH": 1,
						"moved": false,
						"name": "CyberInt Closing Information",
						"static": false,
						"w": 1,
						"x": 2,
						"y": 0
					},
					{
						"displayType": "ROW",
						"h": 2,
						"hideItemTitleOnlyOne": true,
						"hideName": false,
						"i": "caseinfoid-gyt4oyoflh-caseinfoid-gyt4oyoflh-e3bcd230-7c07-11eb-be8b-1b6b5950a0fc",
						"items": [
							{
								"dropEffect": "move",
								"endCol": 2,
								"fieldId": "cyberintattachments",
								"height": 106,
								"id": "ee363f80-7c07-11eb-be8b-1b6b5950a0fc",
								"index": 0,
								"listId": "caseinfoid-gyt4oyoflh-caseinfoid-gyt4oyoflh-e3bcd230-7c07-11eb-be8b-1b6b5950a0fc",
								"sectionItemType": "field",
								"startCol": 0
							}
						],
<<<<<<< HEAD
=======
						"maxH": null,
>>>>>>> 557ebbb2
						"maxW": 3,
						"minH": 1,
						"moved": false,
						"name": "Alert Attachments",
						"static": false,
						"w": 1,
						"x": 2,
						"y": 4
					},
					{
						"columns": [
							{
								"displayed": true,
								"isDefault": true,
								"key": "indicator_type",
								"width": 120
							},
							{
								"displayed": true,
								"isDefault": true,
								"key": "value",
								"width": 300
							},
							{
								"displayed": true,
								"isDefault": true,
								"key": "score",
								"width": 120
							},
							{
								"displayed": true,
								"isDefault": true,
								"key": "firstSeen",
								"width": 275
							},
							{
								"displayed": true,
								"isDefault": true,
								"key": "lastSeen",
								"width": 275
							},
							{
								"displayed": true,
								"isDefault": true,
								"key": "timestamp",
								"width": 190
							},
							{
								"displayed": true,
								"isDefault": true,
								"key": "relatedIncCount",
								"width": 150
							},
							{
								"displayed": true,
								"isDefault": true,
								"key": "expirationStatus",
								"width": 175
							},
							{
								"displayed": true,
								"isDefault": true,
								"key": "expiration",
								"width": 190
							}
						],
						"h": 2,
						"i": "caseinfoid-gyt4oyoflh-caseinfoid-gyt4oyoflh-3f12c770-7c08-11eb-be8b-1b6b5950a0fc",
						"items": [],
<<<<<<< HEAD
=======
						"maxH": null,
>>>>>>> 557ebbb2
						"maxW": 3,
						"minH": 1,
						"moved": false,
						"name": "Extracted Indicators",
						"query": "",
						"queryType": "input",
						"static": false,
						"type": "indicators",
						"w": 3,
						"x": 0,
						"y": 6
					},
					{
						"displayType": "CARD",
						"h": 2,
						"hideItemTitleOnlyOne": true,
						"i": "caseinfoid-gyt4oyoflh-caseinfoid-gyt4oyoflh-bb29b490-97a6-11eb-9b4d-e16289f8ca0b",
						"items": [
							{
								"endCol": 2,
								"fieldId": "incident_attachment",
								"height": 53,
								"id": "bb1f2d41-97a6-11eb-9b4d-e16289f8ca0b",
								"index": 0,
								"isVisible": true,
								"sectionItemType": "field",
								"startCol": 0
							}
						],
<<<<<<< HEAD
=======
						"maxH": null,
>>>>>>> 557ebbb2
						"maxW": 3,
						"minH": 1,
						"moved": false,
						"name": "Attachments",
						"static": false,
						"type": "",
						"w": 1,
						"x": 2,
						"y": 2
					},
					{
						"displayType": "ROW",
						"h": 2,
						"hideItemTitleOnlyOne": true,
						"hideName": false,
						"i": "caseinfoid-gyt4oyoflh-caseinfoid-b5735270-94c7-11ed-9fde-6de9b07fd0d7",
						"items": [
							{
								"endCol": 2,
<<<<<<< HEAD
								"fieldId": "cyberinttitle",
								"filters": [
									[
										{
											"ignoreCase": false,
											"left": {
												"isContext": true,
												"value": {
													"simple": "cyberintfiletype"
												}
											},
											"operator": "containsString",
											"right": {
												"isContext": false,
												"value": {
													"simple": "csv"
												}
											},
											"type": "shortText"
										}
									]
								],
								"height": 22,
								"id": "8b1c5580-a304-11ed-8846-b1735c1ce3cf",
								"index": 0,
								"sectionItemType": "field",
								"startCol": 0
							},
							{
								"endCol": 2,
								"fieldId": "cyberintcsv",
								"height": 106,
								"id": "973f0590-94d8-11ed-a678-c5e41553944a",
								"index": 1,
=======
								"fieldId": "cyberintcsv",
								"height": 22,
								"id": "973f0590-94d8-11ed-a678-c5e41553944a",
								"index": 0,
>>>>>>> 557ebbb2
								"sectionItemType": "field",
								"startCol": 0
							}
						],
<<<<<<< HEAD
=======
						"maxH": null,
>>>>>>> 557ebbb2
						"maxW": 3,
						"minH": 1,
						"moved": false,
						"name": "CSV Details",
						"static": false,
						"w": 1,
						"x": 1,
						"y": 4
					}
				],
				"type": "custom"
			},
			{
				"id": "warRoom",
				"name": "War Room",
				"type": "warRoom"
			},
			{
				"id": "workPlan",
				"name": "Work Plan",
				"type": "workPlan"
			},
			{
				"id": "evidenceBoard",
				"name": "Evidence Board",
				"type": "evidenceBoard"
			},
			{
				"id": "relatedIncidents",
				"name": "Related Incidents",
				"type": "relatedIncidents"
			},
			{
				"id": "canvas",
				"name": "Canvas",
				"type": "canvas"
			}
		]
	},
	"edit": null,
	"fromServerVersion": "0.0.0",
	"group": "incident",
	"id": "b094831f-4dc5-495c-8b9e-9be7b0c2723b",
	"indicatorsDetails": null,
	"indicatorsQuickView": null,
	"itemVersion": "1.0.14",
	"locked": false,
	"mobile": null,
	"name": "Cyberint Incident Layout",
	"packID": "",
	"packName": "Cyberint",
	"quickView": null,
	"quickViewV2": null,
	"system": false,
	"toServerVersion": "99.99.99",
<<<<<<< HEAD
	"version": -1
=======
	"version": -1,
	"fromVersion": "6.0.0"
>>>>>>> 557ebbb2
}<|MERGE_RESOLUTION|>--- conflicted
+++ resolved
@@ -367,10 +367,6 @@
 								"startCol": 0
 							}
 						],
-<<<<<<< HEAD
-=======
-						"maxH": null,
->>>>>>> 557ebbb2
 						"maxW": 3,
 						"minH": 1,
 						"name": "Case Details",
@@ -381,10 +377,6 @@
 					{
 						"h": 2,
 						"i": "caseinfoid-61263cc0-98b1-11e9-97d7-ed26ef9e46c8",
-<<<<<<< HEAD
-=======
-						"maxH": null,
->>>>>>> 557ebbb2
 						"maxW": 3,
 						"minH": 1,
 						"name": "Notes",
@@ -397,10 +389,6 @@
 						"displayType": "ROW",
 						"h": 2,
 						"i": "caseinfoid-6aabad20-98b1-11e9-97d7-ed26ef9e46c8",
-<<<<<<< HEAD
-=======
-						"maxH": null,
->>>>>>> 557ebbb2
 						"maxW": 3,
 						"minH": 1,
 						"name": "Work Plan",
@@ -414,10 +402,6 @@
 						"h": 2,
 						"i": "caseinfoid-770ec200-98b1-11e9-97d7-ed26ef9e46c8",
 						"isVisible": true,
-<<<<<<< HEAD
-=======
-						"maxH": null,
->>>>>>> 557ebbb2
 						"maxW": 3,
 						"minH": 1,
 						"name": "Linked Incidents",
@@ -430,10 +414,6 @@
 						"displayType": "ROW",
 						"h": 2,
 						"i": "caseinfoid-842632c0-98b1-11e9-97d7-ed26ef9e46c8",
-<<<<<<< HEAD
-=======
-						"maxH": null,
->>>>>>> 557ebbb2
 						"maxW": 3,
 						"minH": 1,
 						"name": "Child Incidents",
@@ -446,10 +426,6 @@
 						"displayType": "ROW",
 						"h": 2,
 						"i": "caseinfoid-4a31afa0-98ba-11e9-a519-93a53c759fe0",
-<<<<<<< HEAD
-=======
-						"maxH": null,
->>>>>>> 557ebbb2
 						"maxW": 3,
 						"minH": 1,
 						"name": "Evidence",
@@ -463,10 +439,6 @@
 						"h": 2,
 						"hideName": false,
 						"i": "caseinfoid-7717e580-9bed-11e9-9a3f-8b4b2158e260",
-<<<<<<< HEAD
-=======
-						"maxH": null,
->>>>>>> 557ebbb2
 						"maxW": 3,
 						"minH": 1,
 						"name": "Team Members",
@@ -479,10 +451,6 @@
 						"displayType": "ROW",
 						"h": 2,
 						"i": "caseinfoid-7ce69dd0-a07f-11e9-936c-5395a1acf11e",
-<<<<<<< HEAD
-=======
-						"maxH": null,
->>>>>>> 557ebbb2
 						"maxW": 3,
 						"minH": 1,
 						"name": "Indicators",
@@ -544,10 +512,6 @@
 								"startCol": 1
 							}
 						],
-<<<<<<< HEAD
-=======
-						"maxH": null,
->>>>>>> 557ebbb2
 						"maxW": 3,
 						"minH": 1,
 						"name": "Timeline Information",
@@ -589,10 +553,6 @@
 								"startCol": 0
 							}
 						],
-<<<<<<< HEAD
-=======
-						"maxH": null,
->>>>>>> 557ebbb2
 						"maxW": 3,
 						"minH": 1,
 						"name": "Closing Information",
@@ -616,10 +576,6 @@
 								"startCol": 0
 							}
 						],
-<<<<<<< HEAD
-=======
-						"maxH": null,
->>>>>>> 557ebbb2
 						"maxW": 3,
 						"minH": 1,
 						"name": "Investigation Data",
@@ -777,10 +733,6 @@
 								"startCol": 1
 							}
 						],
-<<<<<<< HEAD
-=======
-						"maxH": null,
->>>>>>> 557ebbb2
 						"maxW": 3,
 						"minH": 1,
 						"moved": false,
@@ -848,11 +800,7 @@
 								"fieldId": "cyberinttags",
 								"height": 53,
 								"id": "9d016d70-9d7e-11ed-b015-bb48fb7e22f0",
-<<<<<<< HEAD
 								"index": 5,
-=======
-								"index": 6,
->>>>>>> 557ebbb2
 								"sectionItemType": "field",
 								"startCol": 0
 							},
@@ -868,10 +816,6 @@
 								"startCol": 1
 							}
 						],
-<<<<<<< HEAD
-=======
-						"maxH": null,
->>>>>>> 557ebbb2
 						"maxW": 3,
 						"minH": 1,
 						"moved": false,
@@ -898,10 +842,6 @@
 								"startCol": 0
 							}
 						],
-<<<<<<< HEAD
-=======
-						"maxH": null,
->>>>>>> 557ebbb2
 						"maxW": 3,
 						"minH": 1,
 						"moved": false,
@@ -930,10 +870,6 @@
 								"startCol": 0
 							}
 						],
-<<<<<<< HEAD
-=======
-						"maxH": null,
->>>>>>> 557ebbb2
 						"maxW": 3,
 						"minH": 1,
 						"moved": false,
@@ -1003,10 +939,6 @@
 						"h": 2,
 						"i": "caseinfoid-gyt4oyoflh-caseinfoid-gyt4oyoflh-3f12c770-7c08-11eb-be8b-1b6b5950a0fc",
 						"items": [],
-<<<<<<< HEAD
-=======
-						"maxH": null,
->>>>>>> 557ebbb2
 						"maxW": 3,
 						"minH": 1,
 						"moved": false,
@@ -1036,10 +968,6 @@
 								"startCol": 0
 							}
 						],
-<<<<<<< HEAD
-=======
-						"maxH": null,
->>>>>>> 557ebbb2
 						"maxW": 3,
 						"minH": 1,
 						"moved": false,
@@ -1059,7 +987,6 @@
 						"items": [
 							{
 								"endCol": 2,
-<<<<<<< HEAD
 								"fieldId": "cyberinttitle",
 								"filters": [
 									[
@@ -1094,20 +1021,10 @@
 								"height": 106,
 								"id": "973f0590-94d8-11ed-a678-c5e41553944a",
 								"index": 1,
-=======
-								"fieldId": "cyberintcsv",
-								"height": 22,
-								"id": "973f0590-94d8-11ed-a678-c5e41553944a",
-								"index": 0,
->>>>>>> 557ebbb2
 								"sectionItemType": "field",
 								"startCol": 0
 							}
 						],
-<<<<<<< HEAD
-=======
-						"maxH": null,
->>>>>>> 557ebbb2
 						"maxW": 3,
 						"minH": 1,
 						"moved": false,
@@ -1163,10 +1080,6 @@
 	"quickViewV2": null,
 	"system": false,
 	"toServerVersion": "99.99.99",
-<<<<<<< HEAD
-	"version": -1
-=======
 	"version": -1,
 	"fromVersion": "6.0.0"
->>>>>>> 557ebbb2
 }