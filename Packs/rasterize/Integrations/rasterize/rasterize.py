--- conflicted
+++ resolved
@@ -506,22 +506,11 @@
         demisto.debug(f"Chrome started on port {chrome_port}, pid: {process.pid},returncode: {process.returncode}")
 
         if process:
-<<<<<<< HEAD
-            demisto.debug(f'New Chrome session active on {chrome_port=}: {chrome_options=} {chrome_options=}')
-            browser = get_headless_chrome(chrome_port)
-            if browser:
-                new_chrome_instance = {
-                    chrome_port: {
-                        CHROME_INSTANCE_OPTIONS: chrome_options,
-                        RASTERIZATION_COUNT: 0
-                    }
-=======
             demisto.debug(f"New Chrome session active on {chrome_port=}: {chrome_options=} {chrome_options=}")
             browser = get_chrome_browser(chrome_port)
             if browser:
                 new_chrome_instance = {
                     chrome_port: {INSTANCE_ID: instance_id, CHROME_INSTANCE_OPTIONS: chrome_options, RASTERIZATION_COUNT: 0}
->>>>>>> 0b452ce2
                 }
                 add_new_chrome_instance(new_chrome_instance_content=new_chrome_instance)
             else:
@@ -609,23 +598,6 @@
             - The Browser or None if an error occurred.
             - The chrome port or None if an error occurred.
     """
-<<<<<<< HEAD
-
-    chrome_options = demisto.params().get('chrome_options', 'None')
-    chrome_instances_contents = read_json_file(CHROME_INSTANCES_FILE_PATH)
-    demisto.debug(f'chrome_manager: {chrome_instances_contents=}')
-    demisto.debug(f'chrome_manager: {chrome_options=}')
-    chrome_options_to_port = {info['chrome_options']: port for port, info in chrome_instances_contents.items()}
-
-    if not chrome_instances_contents:
-        demisto.debug('chrome_manager: condition chrome_instances_contents is empty')
-        return generate_new_chrome_instance(chrome_options)
-    if chrome_options in chrome_options_to_port:
-        demisto.debug('chrome_manager: condition chrome_options in chrome_options_dict is true'
-                      f'{chrome_options in chrome_options_to_port}')
-        chrome_port = chrome_options_to_port.get(chrome_options)
-        browser = get_headless_chrome(chrome_port)
-=======
     # If instance_id or chrome_options are not set, assign 'None' to these variables.
     # This way, when fetching the content from the file, if there was no instance_id or chrome_options before,
     # it can compare between the fetched 'None' string and the 'None' that assigned.
@@ -690,7 +662,6 @@
             "chrome_manager: condition chrome_options in chrome_options_dict is true"
         )
         browser = get_chrome_browser(chrome_port)
->>>>>>> 0b452ce2
         return browser, chrome_port
 
     for chrome_port_ in chrome_instances_contents:
@@ -978,21 +949,6 @@
                 demisto.info(f"failed to kill zombie with pid {proc.pid}")
                 continue
     except Exception as e:
-<<<<<<< HEAD
-        demisto.debug(f'Failed to iterate over processes. Error: {e}')
-
-
-def perform_rasterize(path: list[str],
-                      rasterize_type: RasterizeType = RasterizeType.PNG,
-                      wait_time: int = DEFAULT_WAIT_TIME,
-                      offline_mode: bool = False,
-                      navigation_timeout: int = DEFAULT_PAGE_LOAD_TIME,
-                      include_url: bool = False,
-                      full_screen: bool = False,
-                      width: int = DEFAULT_WIDTH,
-                      height: int = DEFAULT_HEIGHT
-                      ):
-=======
         demisto.debug(f"Failed to iterate over processes. Error: {e}")
 
 
@@ -1035,7 +991,6 @@
     width: int = DEFAULT_WIDTH,
     height: int = DEFAULT_HEIGHT,
 ):
->>>>>>> 0b452ce2
     """
     Capturing a snapshot of a path (url/file), using Chrome Driver
     :param offline_mode: when set to True, will block any outgoing communication
@@ -1339,13 +1294,8 @@
     return ret_value
 
 
-<<<<<<< HEAD
-def rasterize_command():
-    urls = demisto.getArg('url')
-=======
 def rasterize_command():  # pragma: no cover
     urls = demisto.getArg("url")
->>>>>>> 0b452ce2
     # Do not remove this line, as rasterize does not support array in `url`.
     urls = [urls] if isinstance(urls, str) else urls
     width, height = get_width_height(demisto.args())
@@ -1359,12 +1309,7 @@
     file_extension = "pdf" if (
             rasterize_type == RasterizeType.PDF or str(rasterize_type).lower() == RasterizeType.PDF.value) else "png"
 
-<<<<<<< HEAD
-    demisto.debug(
-        f'rasterize_command: file_name type is: {type(file_name)}, {file_name=}, {file_extension=}, {include_url=}, {full_screen=}')
-=======
     demisto.debug(f"file_name type is: {type(file_name)}")
->>>>>>> 0b452ce2
     file_names = argToList(file_name)
     file_names = add_filename_suffix(file_names, file_extension)
 
