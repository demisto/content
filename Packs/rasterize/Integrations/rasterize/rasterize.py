<<<<<<< HEAD
import demistomock as demisto
from CommonServerPython import *
from CommonServerUserPython import *
from selenium import webdriver
from selenium.common.exceptions import NoSuchElementException, InvalidArgumentException, TimeoutException
from PyPDF2 import PdfFileReader
from pdf2image import convert_from_path
import numpy as np
from PIL import Image
import tempfile
from io import BytesIO
=======
>>>>>>> 1c738427
import base64
import os
import re
import subprocess
import tempfile
import time
import traceback
from io import BytesIO
from typing import Tuple

import demistomock as demisto  # noqa: F401
import numpy as np
from CommonServerPython import *  # noqa: F401
from pdf2image import convert_from_path
from PIL import Image
from PyPDF2 import PdfFileReader
from selenium import webdriver
from selenium.common.exceptions import (InvalidArgumentException,
                                        NoSuchElementException,
                                        TimeoutException)


# Chrome respects proxy env params
handle_proxy()
# Make sure our python code doesn't go through a proxy when communicating with chrome webdriver
os.environ['no_proxy'] = 'localhost,127.0.0.1'

WITH_ERRORS = demisto.params().get('with_error', True)
DEFAULT_WAIT_TIME = max(int(demisto.params().get('wait_time', 0)), 0)
DEFAULT_PAGE_LOAD_TIME = int(demisto.params().get('max_page_load_time', 180))

URL_ERROR_MSG = "Can't access the URL. It might be malicious, or unreachable for one of several reasons. " \
                "You can choose to receive this message as error/warning in the instance settings\n"
EMPTY_RESPONSE_ERROR_MSG = "There is nothing to render. This can occur when there is a refused connection." \
                           " Please check your URL."
DEFAULT_W, DEFAULT_H = '600', '800'
DEFAULT_W_WIDE = '1024'
MAX_FULLSCREEN_W = 8000
MAX_FULLSCREEN_H = 8000
CHROME_USER_AGENT = 'Mozilla/5.0 (Macintosh; Intel Mac OS X 10_15_7) AppleWebKit/537.36 (KHTML, like Gecko) Chrome/91.0.4472.164 Safari/537.36'  # noqa
DRIVER_LOG = f'{tempfile.gettempdir()}/chromedriver.log'
DEFAULT_CHROME_OPTIONS = [
    '--no-sandbox',
    '--headless',
    '--disable-gpu',
    '--hide-scrollbars',
    '--disable_infobars',
    '--start-maximized',
    '--start-fullscreen',
    '--ignore-certificate-errors',
    '--disable-dev-shm-usage',
    f'--user-agent={CHROME_USER_AGENT}'
]

USER_CHROME_OPTIONS = demisto.params().get('chrome_options', "")
PAGES_LIMITATION = 20


def check_width_and_height(width: int, height: int) -> Tuple[int, int]:
    """
    Verifies that the width and height are not greater than the safeguard limit.
    Args:
        width: The given width.
        height: The given height.

    Returns: The checked width and height values - [width, height]
    """
    w = min(width, MAX_FULLSCREEN_W)
    h = min(height, MAX_FULLSCREEN_H)

    return w, h


def return_err_or_warn(msg):
    return_error(msg) if WITH_ERRORS else return_warning(msg, exit=True)


def opt_name(opt):
    return opt.split('=', 1)[0]


def merge_options(default_options, user_options):
    """merge the defualt options and user options

    Arguments:
        default_options {list} -- list of options to use
        user_options {string} -- user configured options comma seperated (comma value can be escaped with \\)

    Returns:
        list -- merged options
    """
    user_options = re.split(r'(?<!\\),', user_options) if user_options else list()
    if not user_options:  # nothing to do
        return default_options
    demisto.debug(f'user chrome options: {user_options}')
    options = []
    remove_opts = []
    for opt in user_options:
        opt = opt.strip()
        if opt.startswith('[') and opt.endswith(']'):
            remove_opts.append(opt[1:-1])
        else:
            options.append(opt.replace(r'\,', ','))
    # remove values (such as in user-agent)
    option_names = [opt_name(x) for x in options]
    # add filtered defaults only if not in removed and we don't have it already
    options.extend([x for x in default_options if (opt_name(x) not in remove_opts and opt_name(x) not in option_names)])
    return options


def check_response(driver):
    EMPTY_PAGE = '<html><head></head><body></body></html>'
    if driver.page_source == EMPTY_PAGE:
        return_err_or_warn(EMPTY_RESPONSE_ERROR_MSG)


def init_driver(offline_mode=False):
    """
    Creates headless Google Chrome Web Driver
    """
    demisto.debug(f'Creating chrome driver. Mode: {"OFFLINE" if offline_mode else "ONLINE"}')
    try:
        chrome_options = webdriver.ChromeOptions()
        for opt in merge_options(DEFAULT_CHROME_OPTIONS, USER_CHROME_OPTIONS):
            chrome_options.add_argument(opt)
        driver = webdriver.Chrome(options=chrome_options, service_args=[
            f'--log-path={DRIVER_LOG}',
        ])
        if offline_mode:
            driver.set_network_conditions(offline=True, latency=5, throughput=500 * 1024)
    except Exception as ex:
        return_error(f'Unexpected exception: {ex}\nTrace:{traceback.format_exc()}')

    demisto.debug('Creating chrome driver - COMPLETED')
    return driver


def find_zombie_processes():
    """find zombie proceses
    Returns:
        ([process ids], raw ps output) -- return a tuple of zombie process ids and raw ps output
    """
    ps_out = subprocess.check_output(['ps', '-e', '-o', 'pid,ppid,state,stime,cmd'],
                                     stderr=subprocess.STDOUT, universal_newlines=True)
    lines = ps_out.splitlines()
    pid = str(os.getpid())
    zombies = []
    if len(lines) > 1:
        for line in lines[1:]:
            pinfo = line.split()
            if pinfo[2] == 'Z' and pinfo[1] == pid:  # zombie process
                zombies.append(pinfo[0])
    return zombies, ps_out


def quit_driver_and_reap_children(driver):
    """
    Quits the driver's session and reaps all of zombie child processes
    :param driver: The driver
    :return: None
    """
    demisto.debug(f'Quitting driver session: {driver.session_id}')
    driver.quit()
    try:
        zombies, ps_out = find_zombie_processes()
        if zombies:
            demisto.info(f'Found zombie processes will waitpid: {ps_out}')
            for pid in zombies:
                waitres = os.waitpid(int(pid), os.WNOHANG)[1]
                demisto.info(f'waitpid result: {waitres}')
        else:
            demisto.debug(f'No zombie processes found for ps output: {ps_out}')
    except Exception as e:
        demisto.error(f'Failed checking for zombie processes: {e}. Trace: {traceback.format_exc()}')


def convert_file_to_bytes(file_path: str) -> bytes:
    with open(file_path, 'rb') as f:
        file_content = f.read()
    return file_content


def rasterize(path: str, width: int, height: int, r_type: str = 'png', wait_time: int = 0,
              offline_mode: bool = False, max_page_load_time: int = 180, full_screen: bool = False):
    """
    Capturing a snapshot of a path (url/file), using Chrome Driver
    :param offline_mode: when set to True, will block any outgoing communication
    :param path: file path, or website url
    :param width: desired snapshot width in pixels
    :param height: desired snapshot height in pixels
    :param r_type: result type: .png/.pdf
    :param wait_time: time in seconds to wait before taking a screenshot
    :param max_page_load_time: amount of time to wait for a page load to complete before throwing an error
    :param full_screen: when set to True, the snapshot will take the whole page
    """

    driver = init_driver(offline_mode)
    page_load_time = max_page_load_time if max_page_load_time > 0 else DEFAULT_PAGE_LOAD_TIME
    try:
        demisto.debug(f'Navigating to path: {path}. Mode: {"OFFLINE" if offline_mode else "ONLINE"}. page load: {page_load_time}')
        driver.set_page_load_timeout(page_load_time)
        driver.get(path)
        driver.implicitly_wait(5)
        if wait_time > 0 or DEFAULT_WAIT_TIME > 0:
            time.sleep(wait_time or DEFAULT_WAIT_TIME)
        check_response(driver)
        demisto.debug('Navigating to path - COMPLETED')

        if r_type.lower() == 'pdf':
            output = get_pdf(driver, width, height)
        elif r_type.lower() == 'json':
            html = driver.page_source
            url = driver.current_url
            output = {'image_b64': base64.b64encode(get_image(driver, width, height, full_screen)).decode('utf8'),
                      'html': html, 'current_url': url}
        else:
            output = get_image(driver, width, height, full_screen)

        return output

    except (InvalidArgumentException, NoSuchElementException) as ex:
        if 'invalid argument' in str(ex):
            err_msg = URL_ERROR_MSG + str(ex)
            return_err_or_warn(err_msg)
        else:
            return_err_or_warn(f'Invalid exception: {ex}\nTrace:{traceback.format_exc()}')
    except TimeoutException as ex:
        return_err_or_warn(f'Timeout exception with max load time of: {page_load_time} seconds. {ex}')
    except Exception as ex:
        err_str = f'General error: {ex}\nTrace:{traceback.format_exc()}'
        demisto.error(err_str)
        return_err_or_warn(err_str)
    finally:
        quit_driver_and_reap_children(driver)


def get_image(driver, width: int, height: int, full_screen: bool):
    """
    Uses the Chrome driver to generate an image out of a currently loaded path
    :param width: desired snapshot width in pixels
    :param height: desired snapshot height in pixels
    :param full_screen: when set to True, the snapshot will take the whole page
                        (safeguard limits defined in MAX_FULLSCREEN_W, MAX_FULLSCREEN_H)
    :return: .png file of the loaded path
    """
    demisto.debug('Capturing screenshot')

<<<<<<< HEAD
    driver.set_window_size(width, height)
    image = driver.get_screenshot_as_png()
=======
    # Set windows size to the given width and height:
    driver.set_window_size(width, height)

    if full_screen:
        # Convention: the calculated values are always larger then the given width and height and smaller than the
        # safeguard limits

        # Calculates the width and height using the scrollbar of the window:
        calc_width = driver.execute_script('return document.body.parentNode.scrollWidth')
        calc_height = driver.execute_script('return document.body.parentNode.scrollHeight')

        # Check that the width and height meet the safeguard limit:
        calc_width, calc_height = check_width_and_height(calc_width, calc_height)
        demisto.info(f'Calculated snapshot width is {calc_width}, calculated snapshot height is {calc_height}.')

        # Reset window size
        driver.set_window_size(calc_width, calc_height)

    image = driver.get_screenshot_as_png()

    driver.quit()
>>>>>>> 1c738427

    demisto.debug('Capturing screenshot - COMPLETED')

    return image


def get_pdf(driver, width: int, height: int):
    """
    Uses the Chrome driver to generate an pdf file out of a currently loaded path
    :param width: desired snapshot width in pixels
    :param height: desired snapshot height in pixels
    :return: .pdf file of the loaded path
    """
    demisto.debug('Generating PDF')

    driver.set_window_size(width, height)
    resource = f'{driver.command_executor._url}/session/{driver.session_id}/chromium/send_command_and_get_result'
    body = json.dumps({'cmd': 'Page.printToPDF', 'params': {'landscape': False}})
    response = driver.command_executor._request('POST', resource, body)

    if response.get('status'):
        demisto.results(response.get('status'))
        return_error(response.get('value'))

    data = base64.b64decode(response.get('value').get('data'))
    demisto.debug('Generating PDF - COMPLETED')

    return data


def convert_pdf_to_jpeg(path: str, max_pages: str, password: str, horizontal: bool = False):
    """
    Converts a PDF file into a jpeg image
    :param path: file's path
    :param max_pages: max pages to render,
    :param password: PDF password
    :param horizontal: if True, will combine the pages horizontally
    :return: A list of stream of combined images
    """
    demisto.debug(f'Loading file at Path: {path}')
    input_pdf = PdfFileReader(open(path, "rb"), strict=False)
    pages = len(input_pdf.pages) if max_pages == "*" else min(int(max_pages), len(input_pdf.pages))
    with tempfile.TemporaryDirectory() as output_folder:
        demisto.debug('Converting PDF')
        convert_from_path(
            pdf_path=path,
            fmt='jpeg',
            first_page=1,
            last_page=pages,
            output_folder=output_folder,
            userpw=password,
            output_file='converted_pdf_'
        )
        demisto.debug('Converting PDF - COMPLETED')

        demisto.debug('Combining all pages')
        images = []
        for page in sorted(os.listdir(output_folder)):
            if os.path.isfile(os.path.join(output_folder, page)) and 'converted_pdf_' in page:
                images.append(Image.open(os.path.join(output_folder, page)))
        min_shape = min([(np.sum(page_.size), page_.size) for page_ in images])[1]  # get the minimal width
        # Divide the list of images into separate lists with constant length (20),
        # due to the limitation of images in jpeg format (max size ~65,000 pixels).
        # Create a list of lists (length == 20) of images to combine each list (20 images) to one image
        images_matrix = [images[i:i + PAGES_LIMITATION] for i in range(0, len(images), PAGES_LIMITATION)]

        outputs = []
        for images_list in images_matrix:
            if horizontal:
                imgs_comb = np.hstack([np.asarray(image.resize(min_shape)) for image in images_list])
            else:
                imgs_comb = np.vstack([np.asarray(image.resize(min_shape)) for image in images_list])

            imgs_comb = Image.fromarray(imgs_comb)
            output = BytesIO()
            imgs_comb.save(output, 'JPEG')  # type: ignore
            demisto.debug('Combining all pages - COMPLETED')
            outputs.append(output.getvalue())

        return outputs


def rasterize_command():
    url = demisto.getArg('url')
    w = arg_to_number(demisto.args().get('width', DEFAULT_W_WIDE).rstrip('px')) or int(DEFAULT_W)
    h = arg_to_number(demisto.args().get('height', DEFAULT_H).rstrip('px')) or int(DEFAULT_H)
    r_type = demisto.args().get('type', 'png')
    wait_time = int(demisto.args().get('wait_time', 0))
    page_load = int(demisto.args().get('max_page_load_time', DEFAULT_PAGE_LOAD_TIME))
    file_name = demisto.args().get('file_name', 'url')
    full_screen = argToBoolean(demisto.args().get('full_screen', False))

    w, h = check_width_and_height(w, h)  # Check that the width and height meet the safeguard limit

    if not (url.startswith('http')):
        url = f'http://{url}'
    file_name = f'{file_name}.{"pdf" if r_type == "pdf" else "png"}'  # type: ignore

    output = rasterize(path=url, r_type=r_type, width=w, height=h, wait_time=wait_time,
                       max_page_load_time=page_load, full_screen=full_screen)
    if r_type == 'json':
        return_results(CommandResults(raw_response=output, readable_output="Successfully load image for url: " + url))
        return

    res = fileResult(filename=file_name, data=output)
    if r_type == 'png':
        res['Type'] = entryTypes['image']

    demisto.results(res)


def rasterize_image_command():
    args = demisto.args()
    entry_id = args.get('EntryID')
    w = arg_to_number(args.get('width', DEFAULT_W).rstrip('px')) or int(DEFAULT_W)
    h = arg_to_number(args.get('height', DEFAULT_H).rstrip('px')) or int(DEFAULT_H)
    file_name = args.get('file_name', entry_id)
    full_screen = argToBoolean(demisto.args().get('full_screen', False))

    w, h = check_width_and_height(w, h)  # Check that the width and height meet the safeguard limit

    file_path = demisto.getFilePath(entry_id).get('path')
    file_name = f'{file_name}.pdf'

    with open(file_path, 'rb') as f:
        output = rasterize(path=f'file://{os.path.realpath(f.name)}', width=w, height=h,
                           r_type='pdf', full_screen=full_screen)
        res = fileResult(filename=file_name, data=output, file_type=entryTypes['entryInfoFile'])
        demisto.results(res)


def rasterize_email_command():
    html_body = demisto.args().get('htmlBody')
    w = arg_to_number(demisto.args().get('width', DEFAULT_W).rstrip('px')) or int(DEFAULT_W)
    h = arg_to_number(demisto.args().get('height', DEFAULT_H).rstrip('px')) or int(DEFAULT_H)
    offline = demisto.args().get('offline', 'false') == 'true'
    r_type = demisto.args().get('type', 'png')
    file_name = demisto.args().get('file_name', 'email')
    html_load = int(demisto.args().get('max_page_load_time', DEFAULT_PAGE_LOAD_TIME))
    full_screen = argToBoolean(demisto.args().get('full_screen', False))

    w, h = check_width_and_height(w, h)  # Check that the width and height meet the safeguard limit

    file_name = f'{file_name}.{"pdf" if r_type.lower() == "pdf" else "jpeg"}'  # type: ignore
    with open('htmlBody.html', 'w') as f:
        f.write(f'<html style="background:white";>{html_body}</html>')
    path = f'file://{os.path.realpath(f.name)}'

    output = rasterize(path=path, r_type=r_type, width=w, height=h, offline_mode=offline,
                       max_page_load_time=html_load, full_screen=full_screen)
    res = fileResult(filename=file_name, data=output)
    if r_type == 'png':
        res['Type'] = entryTypes['image']

    demisto.results(res)


def rasterize_pdf_command():
    entry_id = demisto.args().get('EntryID')
    password = demisto.args().get('pdfPassword')
    max_pages = demisto.args().get('maxPages', 30)
    horizontal = demisto.args().get('horizontal', 'false') == 'true'
    file_name = demisto.args().get('file_name', 'image')

    file_path = demisto.getFilePath(entry_id).get('path')

    file_name = f'{file_name}.jpeg'  # type: ignore

    with open(file_path, 'rb') as f:
        images = convert_pdf_to_jpeg(path=os.path.realpath(f.name), max_pages=max_pages, password=password,
                                     horizontal=horizontal)
        results = []
        for image in images:
            res = fileResult(filename=file_name, data=image)
            res['Type'] = entryTypes['image']
            results.append(res)

        demisto.results(results)


def rasterize_html_command():
    args = demisto.args()
    entry_id = args.get('EntryID')
    w = args.get('width', DEFAULT_W).rstrip('px')
    h = args.get('height', DEFAULT_H).rstrip('px')
    r_type = args.get('type', 'png')
    file_name = args.get('file_name', 'email')

    file_name = f'{file_name}.{"pdf" if r_type.lower() == "pdf" else "png"}'  # type: ignore

    file_path = demisto.getFilePath(entry_id).get('path')
    with open(file_path, 'rb') as f:
        output = rasterize(path=f'file://{os.path.realpath(f.name)}', width=w, height=h, r_type=r_type)
        res = fileResult(filename=file_name, data=output)
        if r_type == 'png':
            res['Type'] = entryTypes['image']
        return_results(res)


def module_test():
    # setting up a mock email file
    with tempfile.NamedTemporaryFile('w+') as test_file:
        test_file.write('<html><head><meta http-equiv=\"Content-Type\" content=\"text/html;charset=utf-8\">'
                        '</head><body><br>---------- TEST FILE ----------<br></body></html>')
        test_file.flush()
        file_path = f'file://{os.path.realpath(test_file.name)}'

        # rasterizing the file
        rasterize(path=file_path, width=250, height=250)

    demisto.results('ok')


def main():  # pragma: no cover
    try:
        with open(DRIVER_LOG, 'w'):
            pass  # truncate the log file
        if demisto.command() == 'test-module':
            module_test()

        elif demisto.command() == 'rasterize-image':
            rasterize_image_command()

        elif demisto.command() == 'rasterize-email':
            rasterize_email_command()

        elif demisto.command() == 'rasterize-pdf':
            rasterize_pdf_command()

        elif demisto.command() == 'rasterize-html':
            rasterize_html_command()

        elif demisto.command() == 'rasterize':
            rasterize_command()
        else:
            return_error('Unrecognized command')

    except Exception as ex:
        return_err_or_warn(f'Unexpected exception: {ex}\nTrace:{traceback.format_exc()}')
    finally:
        if is_debug_mode():
            demisto.debug(f'os.environ: {os.environ}')
            with open(DRIVER_LOG, 'r') as log:
                demisto.debug('Driver log:' + log.read())


if __name__ in ["__builtin__", "builtins", '__main__']:
    main()<|MERGE_RESOLUTION|>--- conflicted
+++ resolved
@@ -1,17 +1,3 @@
-<<<<<<< HEAD
-import demistomock as demisto
-from CommonServerPython import *
-from CommonServerUserPython import *
-from selenium import webdriver
-from selenium.common.exceptions import NoSuchElementException, InvalidArgumentException, TimeoutException
-from PyPDF2 import PdfFileReader
-from pdf2image import convert_from_path
-import numpy as np
-from PIL import Image
-import tempfile
-from io import BytesIO
-=======
->>>>>>> 1c738427
 import base64
 import os
 import re
@@ -259,10 +245,6 @@
     """
     demisto.debug('Capturing screenshot')
 
-<<<<<<< HEAD
-    driver.set_window_size(width, height)
-    image = driver.get_screenshot_as_png()
-=======
     # Set windows size to the given width and height:
     driver.set_window_size(width, height)
 
@@ -284,7 +266,6 @@
     image = driver.get_screenshot_as_png()
 
     driver.quit()
->>>>>>> 1c738427
 
     demisto.debug('Capturing screenshot - COMPLETED')
 
@@ -519,6 +500,7 @@
 
         elif demisto.command() == 'rasterize':
             rasterize_command()
+
         else:
             return_error('Unrecognized command')
 
