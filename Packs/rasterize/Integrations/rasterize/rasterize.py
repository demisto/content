--- conflicted
+++ resolved
@@ -887,11 +887,7 @@
 
     rasterize_output = perform_rasterize(path=urls, rasterize_type=rasterize_type, wait_time=wait_time,
                                          navigation_timeout=navigation_timeout, include_url=include_url,
-<<<<<<< HEAD
-                                         full_screen=full_screen, return_errors=True)
-=======
-                                         full_screen=full_screen, width=width, height=height)
->>>>>>> fcbd5022
+                                         full_screen=full_screen, width=width, height=height, return_errors=True)
     demisto.debug(f"rasterize_command response, {rasterize_type=}, {len(rasterize_output)=}")
 
     for index, (current_rasterize_output, current_url) in enumerate(zip(rasterize_output, urls)):
