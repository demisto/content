--- conflicted
+++ resolved
@@ -1,19 +1,6 @@
-<<<<<<< HEAD
-from typing import Callable, Tuple
-import demistomock as demisto
-from CommonServerPython import *
-from CommonServerUserPython import *
-
-from selenium import webdriver
-from selenium.common.exceptions import NoSuchElementException, InvalidArgumentException, TimeoutException
-from PyPDF2 import PdfReader
-from pdf2image import convert_from_path
-import numpy as np
-from PIL import Image
-import tempfile
-from io import BytesIO
-=======
->>>>>>> 5871a1f5
+import demistomock as demisto  # noqa: F401
+from CommonServerPython import *  # noqa: F401
+
 import base64
 import os
 import re
@@ -21,27 +8,19 @@
 import tempfile
 import time
 import traceback
-<<<<<<< HEAD
-import re
-import os
 from enum import Enum
+from io import BytesIO
 from pathlib import Path
-=======
-from io import BytesIO
-from typing import Tuple
-
-import demistomock as demisto  # noqa: F401
+from typing import Callable, Tuple
+
 import numpy as np
-from CommonServerPython import *  # noqa: F401
 from pdf2image import convert_from_path
 from PIL import Image
-from PyPDF2 import PdfFileReader
+from PyPDF2 import PdfReader
 from selenium import webdriver
 from selenium.common.exceptions import (InvalidArgumentException,
                                         NoSuchElementException,
                                         TimeoutException)
->>>>>>> 5871a1f5
-
 
 # Chrome respects proxy env params
 handle_proxy()
@@ -58,13 +37,9 @@
                            " Please check your URL."
 DEFAULT_W, DEFAULT_H = '600', '800'
 DEFAULT_W_WIDE = '1024'
-<<<<<<< HEAD
 CHROME_USER_AGENT = 'Mozilla/5.0 (Macintosh; Intel Mac OS X 10_15_7) AppleWebKit/537.36 (KHTML, like Gecko) Chrome/101.0.4951.64 Safari/537.36'  # noqa
-=======
 MAX_FULLSCREEN_W = 8000
 MAX_FULLSCREEN_H = 8000
-CHROME_USER_AGENT = 'Mozilla/5.0 (Macintosh; Intel Mac OS X 10_15_7) AppleWebKit/537.36 (KHTML, like Gecko) Chrome/91.0.4472.164 Safari/537.36'  # noqa
->>>>>>> 5871a1f5
 DRIVER_LOG = f'{tempfile.gettempdir()}/chromedriver.log'
 DEFAULT_CHROME_OPTIONS = [
     '--no-sandbox',
@@ -218,14 +193,9 @@
         demisto.error(f'Failed checking for zombie processes: {e}. Trace: {traceback.format_exc()}')
 
 
-<<<<<<< HEAD
 def rasterize(path: str, width: int, height: int, r_type: RasterizeType = RasterizeType.PNG, wait_time: int = 0,
-              offline_mode: bool = False, max_page_load_time: int = 180,
+              offline_mode: bool = False, max_page_load_time: int = 180, full_screen: bool = False,
               r_mode: RasterizeMode = RasterizeMode.WEBDRIVER_PREFERED):
-=======
-def rasterize(path: str, width: int, height: int, r_type: str = 'png', wait_time: int = 0,
-              offline_mode: bool = False, max_page_load_time: int = 180, full_screen: bool = False):
->>>>>>> 5871a1f5
     """
     Capturing a snapshot of a path (url/file), using Chrome Driver
     :param offline_mode: when set to True, will block any outgoing communication
@@ -236,6 +206,7 @@
     :param wait_time: time in seconds to wait before taking a screenshot
     :param max_page_load_time: amount of time to wait for a page load to complete before throwing an error
     :param full_screen: when set to True, the snapshot will take the whole page
+    :param r_mode: rasterizing mode see: RasterizeMode enum.
     """
     demisto.debug(f'Rasterizing using mode: {r_mode}')
     page_load_time = max_page_load_time if max_page_load_time > 0 else DEFAULT_PAGE_LOAD_TIME
@@ -255,7 +226,7 @@
         for i, r_func in enumerate(rasterize_funcs):  # type: ignore[var-annotated]
             try:
                 return r_func(path=path, width=width, height=height, r_type=r_type, wait_time=wait_time,  # type: ignore[misc]
-                              offline_mode=offline_mode, max_page_load_time=page_load_time)
+                              offline_mode=offline_mode, max_page_load_time=page_load_time, full_screen=full_screen)
             except Exception as ex:
                 if i < (len(rasterize_funcs) - 1):
                     demisto.info(f'Failed rasterize preferred option trying second option. Exception: {ex}')
@@ -277,7 +248,7 @@
 
 
 def rasterize_webdriver(path: str, width: int, height: int, r_type: RasterizeType = RasterizeType.PNG, wait_time: int = 0,
-                        offline_mode: bool = False, max_page_load_time: int = 180):
+                        offline_mode: bool = False, max_page_load_time: int = 180, full_screen: bool = False):
     """
     Capturing a snapshot of a path (url/file), using Chrome Driver
     :param offline_mode: when set to True, will block any outgoing communication
@@ -307,18 +278,12 @@
             output = {'image_b64': base64.b64encode(get_image(driver, width, height, full_screen)).decode('utf8'),
                       'html': html, 'current_url': url}
         else:
-<<<<<<< HEAD
-            output = get_image(driver, width, height)
-=======
             output = get_image(driver, width, height, full_screen)
-
->>>>>>> 5871a1f5
         return output
     finally:
         quit_driver_and_reap_children(driver)
 
 
-<<<<<<< HEAD
 def rasterize_headless_cmd(path: str, width: int, height: int, r_type: RasterizeType = RasterizeType.PNG, wait_time: int = 0,
                            offline_mode: bool = False, max_page_load_time: int = 180):
     demisto.debug(f'rasterizing headless cmd mode for path: [{path}]')
@@ -365,10 +330,7 @@
         output_file.unlink(missing_ok=True)
 
 
-def get_image(driver, width: int, height: int):
-=======
 def get_image(driver, width: int, height: int, full_screen: bool):
->>>>>>> 5871a1f5
     """
     Uses the Chrome driver to generate an image out of a currently loaded path
     :param width: desired snapshot width in pixels
@@ -486,14 +448,8 @@
 
 def rasterize_command():
     url = demisto.getArg('url')
-<<<<<<< HEAD
     w, h, r_mode = get_common_args(demisto.args())
     r_type = RasterizeType(demisto.args().get('type', 'png').lower())
-=======
-    w = arg_to_number(demisto.args().get('width', DEFAULT_W_WIDE).rstrip('px')) or int(DEFAULT_W)
-    h = arg_to_number(demisto.args().get('height', DEFAULT_H).rstrip('px')) or int(DEFAULT_H)
-    r_type = demisto.args().get('type', 'png')
->>>>>>> 5871a1f5
     wait_time = int(demisto.args().get('wait_time', 0))
     page_load = int(demisto.args().get('max_page_load_time', DEFAULT_PAGE_LOAD_TIME))
     file_name = demisto.args().get('file_name', 'url')
@@ -505,17 +461,10 @@
         url = f'http://{url}'
     file_name = f'{file_name}.{"pdf" if r_type == RasterizeType.PDF else "png"}'  # type: ignore
 
-<<<<<<< HEAD
     output = rasterize(path=url, r_type=r_type, width=w, height=h, wait_time=wait_time, max_page_load_time=page_load,
-                       r_mode=r_mode)
+                       full_screen=full_screen, r_mode=r_mode)
     if r_type == RasterizeType.JSON:
         return_results(CommandResults(raw_response=output, readable_output="Successfully rasterize url: " + url))
-=======
-    output = rasterize(path=url, r_type=r_type, width=w, height=h, wait_time=wait_time,
-                       max_page_load_time=page_load, full_screen=full_screen)
-    if r_type == 'json':
-        return_results(CommandResults(raw_response=output, readable_output="Successfully load image for url: " + url))
->>>>>>> 5871a1f5
         return
 
     res = fileResult(filename=file_name, data=output)
@@ -540,12 +489,7 @@
 def rasterize_image_command():
     args = demisto.args()
     entry_id = args.get('EntryID')
-<<<<<<< HEAD
     w, h, r_mode = get_common_args(args)
-=======
-    w = arg_to_number(args.get('width', DEFAULT_W).rstrip('px')) or int(DEFAULT_W)
-    h = arg_to_number(args.get('height', DEFAULT_H).rstrip('px')) or int(DEFAULT_H)
->>>>>>> 5871a1f5
     file_name = args.get('file_name', entry_id)
     full_screen = argToBoolean(demisto.args().get('full_screen', False))
 
@@ -555,24 +499,15 @@
     file_name = f'{file_name}.pdf'
 
     with open(file_path, 'rb') as f:
-<<<<<<< HEAD
-        output = rasterize(path=f'file://{os.path.realpath(f.name)}', width=w, height=h, r_type=RasterizeType.PDF, r_mode=r_mode)
-=======
-        output = rasterize(path=f'file://{os.path.realpath(f.name)}', width=w, height=h,
-                           r_type='pdf', full_screen=full_screen)
->>>>>>> 5871a1f5
+        output = rasterize(path=f'file://{os.path.realpath(f.name)}', width=w, height=h, r_type=RasterizeType.PDF,
+                           full_screen=full_screen, r_mode=r_mode)
         res = fileResult(filename=file_name, data=output, file_type=entryTypes['entryInfoFile'])
         demisto.results(res)
 
 
 def rasterize_email_command():
     html_body = demisto.args().get('htmlBody')
-<<<<<<< HEAD
     w, h, r_mode = get_common_args(demisto.args())
-=======
-    w = arg_to_number(demisto.args().get('width', DEFAULT_W).rstrip('px')) or int(DEFAULT_W)
-    h = arg_to_number(demisto.args().get('height', DEFAULT_H).rstrip('px')) or int(DEFAULT_H)
->>>>>>> 5871a1f5
     offline = demisto.args().get('offline', 'false') == 'true'
     r_type = RasterizeType(demisto.args().get('type', 'png').lower())
     file_name = demisto.args().get('file_name', 'email')
@@ -587,11 +522,7 @@
     path = f'file://{os.path.realpath(f.name)}'
 
     output = rasterize(path=path, r_type=r_type, width=w, height=h, offline_mode=offline,
-<<<<<<< HEAD
-                       max_page_load_time=html_load, r_mode=r_mode)
-=======
-                       max_page_load_time=html_load, full_screen=full_screen)
->>>>>>> 5871a1f5
+                       max_page_load_time=html_load, full_screen=full_screen, r_mode=r_mode)
     res = fileResult(filename=file_name, data=output)
     if r_type == RasterizeType.PNG:
         res['Type'] = entryTypes['image']
