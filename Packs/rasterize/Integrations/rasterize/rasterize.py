from pathlib import Path
import demistomock as demisto  # noqa: F401
from CommonServerPython import *  # noqa: F401
import logging
import psutil
import base64
import os
import pychrome
import random
import subprocess
import tempfile
import threading
import time
import traceback
import websocket
import uuid
import json
from concurrent.futures import ThreadPoolExecutor
from enum import Enum
from threading import Event
from io import BytesIO
from PIL import Image, ImageDraw
from pdf2image import convert_from_path
from PyPDF2 import PdfReader
from functools import lru_cache
from urllib.parse import urlparse
import ipaddress
# region constants and configurations

pypdf_logger = logging.getLogger("PyPDF2")
pypdf_logger.setLevel(logging.ERROR)  # Supress warnings, which would come out as XSOAR errors while not being errors

# Chrome respects proxy env params
handle_proxy()
# Make sure our python code doesn't go through a proxy when communicating with Chrome webdriver
os.environ["no_proxy"] = "localhost,127.0.0.1"
# Needed for cases that rasterize is running with non-root user (docker hardening)
os.environ["HOME"] = tempfile.gettempdir()

CHROME_ERROR_URL = "chrome-error://chromewebdata"
CHROME_EXE = os.getenv("CHROME_EXE", "/opt/google/chrome/google-chrome")
USER_AGENT = (
    "Mozilla/5.0 (Macintosh; Intel Mac OS X 10_15_7) AppleWebKit/537.36 (KHTML, like Gecko) Chrome/127.0.0.0 Safari/537.36"
)
CHROME_OPTIONS = [
    "--headless",
    "--disable-gpu",
    "--no-sandbox",
    "--hide-scrollbars",
    "--disable-infobars",
    "--start-maximized",
    "--start-fullscreen",
    "--ignore-certificate-errors",
    "--disable-dev-shm-usage",
    f'--user-agent="{USER_AGENT}"',
]

WITH_ERRORS = demisto.params().get("with_error", True)
IS_HTTPS = argToBoolean(demisto.params().get("is_https", False))

# The default wait time before taking a screenshot
DEFAULT_WAIT_TIME = max(int(demisto.params().get("wait_time", 0)), 0)
DEFAULT_PAGE_LOAD_TIME = int(demisto.params().get("max_page_load_time", 180))
TAB_CLOSE_WAIT_TIME = 1

# Used it in several places
DEFAULT_RETRIES_COUNT = 4
DEFAULT_RETRY_WAIT_IN_SECONDS = 3
PAGES_LIMITATION = 20

# chrome instance data keys
INSTANCE_ID = "instance_id"
CHROME_INSTANCE_OPTIONS = "chrome_options"
RASTERIZATION_COUNT = "rasterization_count"

BLOCKED_URLS = argToList(demisto.params().get("blocked_urls", "").lower())

try:
    env_max_rasterizations_count = os.getenv("MAX_RASTERIZATIONS_COUNT", "500")
    MAX_RASTERIZATIONS_COUNT = int(env_max_rasterizations_count)
except Exception as e:
    demisto.info(f"Exception trying to parse MAX_RASTERIZATIONS_COUNT, {e}")
    MAX_RASTERIZATIONS_COUNT = 500

FIRST_CHROME_PORT = 9301

try:
    env_max_chromes_count = os.getenv("MAX_CHROMES_COUNT", "64")
    MAX_CHROMES_COUNT = int(env_max_chromes_count)
except Exception as e:
    demisto.info(f"Exception trying to parse MAX_CHROMES_COUNT, {e}")
    MAX_CHROMES_COUNT = 64

try:
    # Max number of tabs each Chrome will open before not responding for more requests
    env_max_chrome_tabs_count = os.getenv("MAX_CHROME_TABS_COUNT", "10")
    MAX_CHROME_TABS_COUNT = int(env_max_chrome_tabs_count)
except Exception as e:
    demisto.info(f"Exception trying to parse MAX_CHROME_TABS_COUNT, {e}")
    MAX_CHROME_TABS_COUNT = 10

# Polling for rasterization commands to complete
DEFAULT_POLLING_INTERVAL = 0.1

# Consts for custom width and height
MAX_FULLSCREEN_WIDTH = 8000
MAX_FULLSCREEN_HEIGHT = 8000
DEFAULT_WIDTH, DEFAULT_HEIGHT = 600, 800

# Local Chrome
LOCAL_CHROME_HOST = "127.0.0.1"

CHROME_LOG_FILE_PATH = "/var/chrome_headless.log"
CHROME_INSTANCES_FILE_PATH = "/var/chrome_instances.json"

# Define constants
PRIVATE_NETWORKS = {
    ipaddress.ip_network('0.0.0.0/8'),     # "This" Network
    ipaddress.ip_network('127.0.0.0/8'),   # Loopback Network
}
class RasterizeType(Enum):
    PNG = "png"
    PDF = "pdf"
    JSON = "json"


# endregion

# region utility classes


def excepthook_recv_loop(args):
    """
    Suppressing exceptions that might happen after the tab was closed.
    """
    demisto.debug(f"excepthook_recv_loop, {args.exc_type=}")
    exc_value = args.exc_value
    if args.exc_type in [json.decoder.JSONDecodeError, websocket._exceptions.WebSocketConnectionClosedException]:
        # Suppress
        demisto.debug(f"Suppressed Exception in _recv_loop: {args.exc_type=}")
    else:
        demisto.info(f"Unsuppressed Exception in _recv_loop: {args.exc_type=}")
        if exc_value:
            demisto.info(f"Unsuppressed Exception in _recv_loop: {args.exc_type=}, {exc_value=}")
        else:
            demisto.info(f"Unsuppressed Exception in _recv_loop: {args.exc_type=}, empty exc_value")


class TabLifecycleManager:
    def __init__(self, browser, chrome_port, offline_mode):
        self.browser = browser
        self.chrome_port = chrome_port
        self.offline_mode = offline_mode
        self.tab = None

    def __enter__(self):
        try:
            self.tab = self.browser.new_tab()
        except Exception as ex:
            demisto.info(f"TabLifecycleManager, __enter__, {self.chrome_port=}, failed to create a new tab due to {ex}")
            raise ex
        try:
            self.tab.start()
        except Exception as ex:
            demisto.info(f"TabLifecycleManager, __enter__, {self.chrome_port=}, failed to start a new tab due to {ex}")
            raise ex
        try:
            if self.offline_mode:
                self.tab.Network.emulateNetworkConditions(offline=True, latency=-1, downloadThroughput=-1, uploadThroughput=-1)
            else:
                self.tab.Network.emulateNetworkConditions(offline=False, latency=-1, downloadThroughput=-1, uploadThroughput=-1)
        except Exception as ex:
            demisto.info(f"TabLifecycleManager, __enter__, {self.chrome_port=}, failed to set tab NetworkConditions due to {ex}")
            raise ex

        try:
            self.tab.Page.enable()
        except Exception as ex:
            demisto.info(f"TabLifecycleManager, __enter__, {self.chrome_port=}, failed to enable a new tab due to {ex}")
            raise ex
        return self.tab

    def __exit__(self, exc_type, exc_val, exc_tb):  # noqa: F841
        if self.tab:
            tab_id = self.tab.id
            # Suppressing exceptions that might happen after the tab was closed.
            threading.excepthook = excepthook_recv_loop

            try:
                time.sleep(TAB_CLOSE_WAIT_TIME)  # pylint: disable=E9003
                self.tab.Page.disable()
            except Exception as ex:
                demisto.info(f"TabLifecycleManager, __exit__, {self.chrome_port=}, failed to disable page due to {ex}")

            try:
                self.tab.stop()
            except Exception as ex:
                demisto.info(f"TabLifecycleManager, __exit__, {self.chrome_port=}, failed to stop tab {tab_id} due to {ex}")

            try:
                self.browser.close_tab(tab_id)
            except Exception as ex:
                demisto.info(f"TabLifecycleManager, __exit__, {self.chrome_port=}, failed to close tab {tab_id} due to {ex}")

            time.sleep(TAB_CLOSE_WAIT_TIME)  # pylint: disable=E9003


class PychromeEventHandler:
    request_id = None
    screen_lock = threading.Lock()

    def __init__(self, browser, tab, tab_ready_event, path: str, navigation_timeout: int):
        self.browser = browser
        self.tab = tab
        self.tab_ready_event = tab_ready_event
        self.start_frame = None
        self.is_mailto = False
<<<<<<< HEAD
        self.path = path
        self.navigation_timeout = navigation_timeout
=======
        self.is_private_network_url = False
>>>>>>> fa3f3885

    def page_frame_started_loading(self, frameId):
        demisto.debug(f"PychromeEventHandler.page_frame_started_loading, {frameId=}")
        self.start_frame = frameId
        if self.request_id:
            # We're in redirect
            demisto.debug(f"Frame (reload) started loading: {frameId}, clearing {self.request_id=}")
            self.request_id = None
            self.response_received = False
            # self.start_frame = None
        else:
            demisto.debug(f"Frame started loading: {frameId}, no request_id")

    def network_data_received(self, requestId, timestamp, dataLength, encodedDataLength):  # noqa: F841
        demisto.debug(f"PychromeEventHandler.network_data_received, {requestId=}")
        if requestId and not self.request_id:
            demisto.debug(f"PychromeEventHandler.network_data_received, Using {requestId=}")
            self.request_id = requestId
        else:
            demisto.debug(f"PychromeEventHandler.network_data_received, Not using {requestId=}")

    def page_frame_stopped_loading(self, frameId):
        demisto.debug(f"PychromeEventHandler.page_frame_stopped_loading, {self.start_frame=}, {frameId=}")
        # Check if this is the main frame that finished loading
        if self.start_frame == frameId:
            frame_url: str = self.tab.Page.getFrameTree().get("frameTree", {}).get("frame", {}).get("url", "")
            demisto.debug(f"PychromeEventHandler.page_frame_stopped_loading, checking URL {frame_url}")

            # Check if the loaded page is a Chrome error page, which indicates a failed load
            if frame_url.lower().startswith(CHROME_ERROR_URL):
                demisto.debug(f"Encountered chrome-error {frame_url=}, retrying...")
                self.retry_loading()
            else:
                demisto.debug("PychromeEventHandler.page_frame_stopped_loading, setting tab_ready_event")
                self.tab_ready_event.set()

    def retry_loading(self):
        """
        Attempts to reload the page multiple times.
        """
        for retry_count in range(1, DEFAULT_RETRIES_COUNT + 1):
            demisto.debug(f"Retrying loading URL {self.path}. Attempt {retry_count}/{DEFAULT_RETRIES_COUNT}")
            try:
                if self.navigation_timeout > 0:
                    self.tab.Page.navigate(url=self.path, _timeout=self.navigation_timeout)
                else:
                    self.tab.Page.navigate(url=self.path)
            except Exception as e:
                demisto.debug(f"Error during navigation attempt {retry_count}/{DEFAULT_RETRIES_COUNT}: {e}")

            safe_sleep(DEFAULT_PAGE_LOAD_TIME / DEFAULT_RETRIES_COUNT + 1)

            frame_url: str = self.tab.Page.getFrameTree().get("frameTree", {}).get("frame", {}).get("url", "")

            if not frame_url.lower().startswith(CHROME_ERROR_URL):
                demisto.debug(f"Retry {retry_count}/{DEFAULT_RETRIES_COUNT} successful.")
                self.tab_ready_event.set()
                break
        else:
            demisto.debug(f"Max retries {DEFAULT_RETRIES_COUNT} reached, could not load the page.")

    def network_request_will_be_sent(self, documentURL: str, **kwargs):
        """Triggered when a request is sent by the browser, catches mailto URLs."""
        demisto.debug(f"PychromeEventHandler.network_request_will_be_sent, {documentURL=}")

        self.is_mailto = documentURL.lower().startswith("mailto:")
        self.is_private_network_url = is_private_network(documentURL)

        request_url = kwargs.get("request", {}).get("url", "")

        if any(value in request_url for value in BLOCKED_URLS):
            self.tab.Fetch.enable()
            demisto.debug("Fetch events enabled.")

    def handle_request_paused(self, **kwargs):
        request_id = kwargs.get("requestId")
        request_url = kwargs.get("request", {}).get("url")

        # abort the request if the url inside blocked_urls param and its redirect request
        if any(value in request_url for value in BLOCKED_URLS) and not self.request_id:
            self.tab.Fetch.failRequest(requestId=request_id, errorReason="Aborted")
            demisto.debug(f"Request paused: {request_url=} , {request_id=}")
            self.tab.Fetch.disable()
            demisto.debug("Fetch events disabled.")


# endregion


def count_running_chromes(port):
    try:
        processes = subprocess.check_output(["ps", "auxww"], stderr=subprocess.STDOUT, text=True).splitlines()

        chrome_identifiers = ["chrom", "headless", f"--remote-debugging-port={port}"]
        chrome_renderer_identifiers = ["--type=renderer"]
        chrome_processes = [
            process
            for process in processes
            if all(identifier in process for identifier in chrome_identifiers)
            and not any(identifier in process for identifier in chrome_renderer_identifiers)
        ]

        demisto.debug(f"Detected {len(chrome_processes)} Chrome processes running on port {port}")
        return len(chrome_processes)

    except subprocess.CalledProcessError as e:
        demisto.info(f"Error fetching process list: {e.output}")
        return 0
    except Exception as e:
        demisto.info(f"Unexpected exception when fetching process list, error: {e}")
        return 0


def get_chrome_browser(port: str) -> pychrome.Browser | None:
    # Verify that the process has started
    for attempt in range(DEFAULT_RETRIES_COUNT):
        running_chromes_count = count_running_chromes(port)
        if running_chromes_count < 1:
            demisto.debug(f"Attempt {attempt + 1}/{DEFAULT_RETRIES_COUNT}: Process not started yet, sleeping...")
            time.sleep(DEFAULT_RETRY_WAIT_IN_SECONDS + attempt * 2)
        else:
            break
    else:
        # Even if the process hasn't started, attempt connection in case it starts meanwhile.
        demisto.debug(f"Process did not start after {DEFAULT_RETRIES_COUNT} attempts. Moving on to try to connect.")

    # connect to the Chrome browser instance
    browser_url = f"http://{LOCAL_CHROME_HOST}:{port}"
    for i in range(DEFAULT_RETRIES_COUNT):
        try:
            demisto.debug(f"Trying to connect to {browser_url=}, iteration {i + 1}/{DEFAULT_RETRIES_COUNT}")
            browser = pychrome.Browser(url=browser_url)

            # Use list_tab to ping the browser and make sure it's available
            tabs_count = len(browser.list_tab())
            demisto.debug(f"get_chrome_browser, {port=}, {tabs_count=}, {MAX_CHROME_TABS_COUNT=}")
            # if tabs_count < MAX_CHROME_TABS_COUNT:
            demisto.debug(f"Connected to Chrome on port {port} with {tabs_count} tabs")
            return browser
        except requests.exceptions.ConnectionError as exp:
            exp_str = str(exp)
            connection_refused = "connection refused"
            if connection_refused in exp_str:
                demisto.debug(f"Failed to connect to Chrome on port {port} on iteration {i + 1}. {connection_refused}")
            else:
                demisto.debug(
                    f"Failed to connect to Chrome on port {port} on iteration {i + 1}. ConnectionError, {exp_str=}, {exp=}"
                )

        # Mild backoff
        time.sleep(DEFAULT_RETRY_WAIT_IN_SECONDS + i * 2)  # pylint: disable=E9003

    return None


def read_json_file(json_file_path: str = CHROME_INSTANCES_FILE_PATH) -> dict[str, Any]:
    """
    Read the content from a JSON file and return it as a Python dictionary or list.
    :param file_path: Path to the JSON file.
    :return: The JSON content as a Python dictionary or list, or None if the file does not exist or is empty.
    """
    if not os.path.exists(json_file_path):
        demisto.info(f"File '{json_file_path}' does not exist.")
        return {}
    try:
        with open(json_file_path) as file:
            # Read and parse the JSON data
            data = json.load(file)
            return data
    except json.JSONDecodeError:
        demisto.debug(f"Error decoding JSON from the file '{json_file_path}'.")
        return {}


def increase_counter_chrome_instances_file(chrome_port: str = ""):
    """
    The function will increase the counter of the port "chrome_port"
    If the file "CHROME_INSTANCES_FILE_PATH" exists the function will increase the counter of the port "chrome_port."

    :param chrome_port: Port for Chrome instance.
    """
    existing_data = read_json_file()

    if chrome_port in existing_data:
        existing_data[chrome_port][RASTERIZATION_COUNT] = existing_data[chrome_port].get(RASTERIZATION_COUNT, 0) + 1
        write_chrome_instances_file(existing_data)
    else:
        demisto.info(f"Chrome port '{chrome_port}' not found.")


def terminate_port_chrome_instances_file(chrome_port: str = ""):
    """
    The function will increase the counter of the port "chrome_port"
    If the file "CHROME_INSTANCES_FILE_PATH" exists the function will increase the counter of the port "chrome_port."

    :param chrome_port: Port for Chrome instance.
    """
    existing_data = read_json_file()

    if chrome_port in existing_data:
        del existing_data[chrome_port]
        write_chrome_instances_file(existing_data)
    else:
        demisto.info(f"Chrome port '{chrome_port}' not found.")


def add_new_chrome_instance(new_chrome_instance_content: Optional[Dict] = None) -> None:
    """Add new Chrome instance content to the JSON file.

    :param new_chrome_instance_content: Data to write to the file. If None, an empty file is created.

    """
    existing_data = read_json_file()

    if new_chrome_instance_content:
        existing_data.update(new_chrome_instance_content)

    write_chrome_instances_file(existing_data)


def write_chrome_instances_file(new_chrome_content: Optional[Dict] = {}):
    """
    Add new Chrome instance content to the JSON file.

    :param new_chrome_content: Data to write to the file. If None, an empty file is created.

    """
    try:
        with open(CHROME_INSTANCES_FILE_PATH, "w") as file:
            json.dump(new_chrome_content, file, indent=4)
    except Exception as e:
        demisto.debug(f"An error occurred while writing to the file: {e}")


def opt_name(opt):
    return opt.split("=", 1)[0]


def get_chrome_options(default_options, user_options):
    """Return the command line options for Chrome

    Returns:
        list -- merged options
    """
    demisto.debug(f"get_chrome_options, {default_options=}, {user_options=}")
    if not user_options:
        # Nothing to do
        return default_options.copy()

    user_options = re.split(r"(?<!\\),", user_options)
    demisto.debug(f"user Chrome options: {user_options}")

    options = []
    remove_opts = []
    for opt in user_options:
        opt = opt.strip()
        if opt.startswith("[") and opt.endswith("]"):
            remove_opts.append(opt[1:-1])
        else:
            options.append(opt.replace(r"\,", ","))
    # Remove values (such as in user-agent)
    option_names = [opt_name(x) for x in options]
    # Add filtered defaults only if not in removed and we don't have it already
    options.extend([x for x in default_options if (opt_name(x) not in remove_opts and opt_name(x) not in option_names)])
    return options


def start_chrome_headless(chrome_port, instance_id, chrome_options, chrome_binary=CHROME_EXE):
    try:
        logfile = open(CHROME_LOG_FILE_PATH, "ab")

        default_chrome_options = CHROME_OPTIONS
        default_chrome_options.append(f"--remote-debugging-port={chrome_port}")
        subprocess_options = [chrome_binary]
        user_chrome_options = demisto.params().get(CHROME_INSTANCE_OPTIONS, "")
        subprocess_options.extend(get_chrome_options(default_chrome_options, user_chrome_options))
        demisto.debug(f"Starting Chrome with {subprocess_options=}")

        process = subprocess.Popen(subprocess_options, stdout=logfile, stderr=subprocess.STDOUT)
        demisto.debug(f"Chrome started on port {chrome_port}, pid: {process.pid},returncode: {process.returncode}")

        if process:
            demisto.debug(f"New Chrome session active on {chrome_port=}: {chrome_options=} {chrome_options=}")
            browser = get_chrome_browser(chrome_port)
            if browser:
                new_chrome_instance = {
                    chrome_port: {INSTANCE_ID: instance_id, CHROME_INSTANCE_OPTIONS: chrome_options, RASTERIZATION_COUNT: 0}
                }
                add_new_chrome_instance(new_chrome_instance_content=new_chrome_instance)
            else:
                process.kill()
                return None, None
            return browser, chrome_port
        else:
            demisto.debug(f"Chrome did not start successfully on port {chrome_port}. Return code: {process.returncode}")
    except subprocess.SubprocessError as ex:
        demisto.info(f"Error starting Chrome on port {chrome_port}. Error: {ex}")
    demisto.info("Could not connect to Chrome.")

    return None, None


def terminate_chrome(chrome_port: str = "", killall: bool = False) -> None:  # pragma: no cover
    """
    Terminates Chrome processes based on the specified criteria.

    This function provides two modes of operation:
    1. If `chrome_port` is specified, it will terminate the Chrome process
       associated with the given port, and `killall` is automatically set to False.
    2. If `chrome_port` is not specified and `killall` is set to True, it will
       terminate all running Chrome processes to ensure efficiency by clearing the cache.

    Args:
        chrome_port (str, optional): The port number of the Chrome process to terminate.
                                     Default is an empty string.
        killall (bool, optional): Flag to terminate all running Chrome processes.
                                  Default is False.

    Returns:
        None
    """
    # get all the processes running on the machine
    processes = subprocess.check_output(["ps", "auxww"], stderr=subprocess.STDOUT, text=True).splitlines()
    # identifiers the relevant chrome processes
    chrome_renderer_identifiers = ["--type=renderer"]
    chrome_identifiers = ["chrome", "headless", f"--remote-debugging-port={chrome_port}"]
    # filter by the identifiers the relevant processes and get it as list
    process_in_list = [
        process
        for process in processes
        if all(identifier in process for identifier in chrome_identifiers)
        and not any(identifier in process for identifier in chrome_renderer_identifiers)
    ]

    if killall:
        # fetch the pids of the processes
        pids = [int(process.split()[1]) for process in process_in_list]
    else:
        # fetch the pid of the process. the list contain just one process with the given chrome_port
        process_string_representation = process_in_list[0]
        pids = [int(process_string_representation.split()[1])]

    for pid in pids:
        # for each pid, get the process by it PID and terminate it
        process = psutil.Process(pid)
        if process:
            try:
                demisto.debug(f"terminate_chrome, {process=}")
                process.kill()
            except Exception as e:
                demisto.info(f"Exception when trying to kill chrome with {pid=}, {e}")
    terminate_port_chrome_instances_file(chrome_port=chrome_port)
    demisto.debug("terminate_chrome, Finish")


def chrome_manager() -> tuple[Any | None, str | None]:
    """
    Manages Chrome instances based on user-specified chrome options and integration instance ID.

    This function performs the following steps:
    1. Retrieves the instance ID of the integration and the Chrome options set by the user.
    2. Checks if the instance ID has been used previously.
        - If the instance ID is new, generates a new Chrome instance with the specified Chrome options.
        - If the instance ID has been used:
            - If the current Chrome options differ from the saved options for this instance ID,
              it terminates the existing Chrome instance and generates a new one with the new options.
            - If the current Chrome options match the saved options for this instance ID,
              it reuses the existing Chrome instance.

    Returns:
        tuple[Any | None, int | None]: A tuple containing:
            - The Browser or None if an error occurred.
            - The chrome port or None if an error occurred.
    """
    # If instance_id or chrome_options are not set, assign 'None' to these variables.
    # This way, when fetching the content from the file, if there was no instance_id or chrome_options before,
    # it can compare between the fetched 'None' string and the 'None' that assigned.
    instance_id = demisto.callingContext.get("context", {}).get("IntegrationInstanceID", "None") or "None"
    chrome_options = demisto.params().get("chrome_options", "None")
    chrome_instances_contents = read_json_file(CHROME_INSTANCES_FILE_PATH)
    instance_id_dict = {
        value[INSTANCE_ID]: {"chrome_port": key, CHROME_INSTANCE_OPTIONS: value[CHROME_INSTANCE_OPTIONS]}
        for key, value in chrome_instances_contents.items()
    }
    if not chrome_instances_contents or instance_id not in instance_id_dict:
        return generate_new_chrome_instance(instance_id, chrome_options)

    elif chrome_options != instance_id_dict.get(instance_id, {}).get(CHROME_INSTANCE_OPTIONS, ""):
        # If the current Chrome options differ from the saved options for this instance ID,
        # it terminates the existing Chrome instance and generates a new one with the new options.
        chrome_port = instance_id_dict.get(instance_id, {}).get("chrome_port", "")
        terminate_chrome(chrome_port=chrome_port)
        return generate_new_chrome_instance(instance_id, chrome_options)

    chrome_port = instance_id_dict.get(instance_id, {}).get("chrome_port", "")
    browser = get_chrome_browser(chrome_port)
    return browser, chrome_port


def chrome_manager_one_port() -> tuple[Any | None, str | None]:
    """
    Manages Chrome instances based on user-specified chrome options and integration instance ID.
    ONLY uses one chrome instance per chrome option, until https://issues.chromium.org/issues/379034728 is fixed.


    This function performs the following steps:
    1. Retrieves the Chrome options set by the user.
    2. Checks if the  Chrome options has been used previously.
        - If the Chrome options wasn't used and the file is empty, generates a new Chrome instance with
        the specified Chrome options.
        - If the  Chrome options exists in the dictionary- it reuses the existing Chrome instance.
        -  If the Chrome options wasn't used and the file isn't empty- it terminates all the use port and
        generates a new one with the new options.

    Returns:
        tuple[Any | None, int | None]: A tuple containing:
            - The Browser or None if an error occurred.
            - The chrome port or None if an error occurred.
    """
    # If instance_id or chrome_options are not set, assign 'None' to these variables.
    # This way, when fetching the content from the file, if there was no instance_id or chrome_options before,
    # it can compare between the fetched 'None' string and the 'None' that assigned.
    instance_id = demisto.callingContext.get("context", {}).get("IntegrationInstanceID", "None") or "None"
    chrome_options = demisto.params().get("chrome_options", "None")
    chrome_instances_contents = read_json_file(CHROME_INSTANCES_FILE_PATH)
    demisto.debug(f" chrome_manager {chrome_instances_contents=} {chrome_options=} {instance_id=}")
    chrome_options_dict = {
        options[CHROME_INSTANCE_OPTIONS]: {"chrome_port": port} for port, options in chrome_instances_contents.items()
    }
    chrome_port = chrome_options_dict.get(chrome_options, {}).get("chrome_port", "")
    if not chrome_instances_contents:  # or instance_id not in chrome_options_dict.keys():
        demisto.debug("chrome_manager: condition chrome_instances_contents is empty")
        return generate_new_chrome_instance(instance_id, chrome_options)
    if chrome_options in chrome_options_dict:
        demisto.debug(
            "chrome_manager: condition chrome_options in chrome_options_dict is true"
        )
        browser = get_chrome_browser(chrome_port)
        return browser, chrome_port
    for chrome_port_ in chrome_instances_contents:
        if chrome_port_ == "None":
            terminate_port_chrome_instances_file(chrome_port_)
            demisto.debug(f"chrome_manager {chrome_port_=}, removing the port from chrome_instances file")
            continue
        demisto.debug(f"chrome_manager {chrome_port_=}, terminating the port")
        terminate_chrome(chrome_port=chrome_port_)
    return generate_new_chrome_instance(instance_id, chrome_options)


def generate_new_chrome_instance(instance_id: str, chrome_options: str) -> tuple[Any | None, str | None]:
    chrome_port = generate_chrome_port()
    return start_chrome_headless(chrome_port, instance_id, chrome_options)


def generate_chrome_port() -> str | None:
    first_chrome_port = FIRST_CHROME_PORT
    ports_list = list(range(first_chrome_port, first_chrome_port + MAX_CHROMES_COUNT))
    random.shuffle(ports_list)
    demisto.debug(f"Searching for Chrome on these ports: {ports_list}")
    for chrome_port in ports_list:
        len_running_chromes = count_running_chromes(chrome_port)
        demisto.debug(f"Found {len_running_chromes=} on port {chrome_port}")

        if len_running_chromes == 0:
            # There's no Chrome listening on that port, Start a new Chrome there
            demisto.debug(f"No Chrome found on port {chrome_port}, using the port.")
            return str(chrome_port)

        # There's already a Chrome listening on that port, Don't use it

    demisto.error(f"Max retries ({MAX_CHROMES_COUNT}) reached, could not connect to Chrome")
    return None


def setup_tab_event(
    browser: pychrome.Browser, tab: pychrome.Tab, path: str, navigation_timeout: int
) -> tuple[PychromeEventHandler, Event]:  # pragma: no cover
    tab_ready_event = Event()
    tab_event_handler = PychromeEventHandler(browser, tab, tab_ready_event, path, navigation_timeout)

    tab.Network.enable()
    tab.Network.dataReceived = tab_event_handler.network_data_received
    # tab.Network.responseReceived = tab_event_handler.network_response_received
    tab.Network.requestWillBeSent = tab_event_handler.network_request_will_be_sent

    tab.Page.frameStartedLoading = tab_event_handler.page_frame_started_loading
    tab.Page.frameStoppedLoading = tab_event_handler.page_frame_stopped_loading

    tab.Fetch.requestPaused = tab_event_handler.handle_request_paused

    return tab_event_handler, tab_ready_event


def navigate_to_path(browser, tab, path, wait_time, navigation_timeout) -> PychromeEventHandler:  # pragma: no cover
    tab_event_handler, tab_ready_event = setup_tab_event(browser, tab, path, navigation_timeout)

    try:
        demisto.info(f"Starting tab navigation to given path: {path} on {tab.id=}")

        allTimeSamplingProfile = tab.Memory.getAllTimeSamplingProfile()
        demisto.debug(f"allTimeSamplingProfile before navigation {allTimeSamplingProfile=} on {tab.id=}")
        heapUsage = tab.Runtime.getHeapUsage()
        demisto.debug(f"heapUsage before navigation {heapUsage=} on {tab.id=}")

        if navigation_timeout > 0:
            tab.Page.navigate(url=path, _timeout=navigation_timeout)
        else:
            tab.Page.navigate(url=path)

        demisto.debug(f"Waiting for tab_ready_event on {tab.id=}")
        tab_ready_event.wait(navigation_timeout)
        demisto.debug(f"After waiting for tab_ready_event on {tab.id=}")

        if wait_time > 0:
            demisto.info(f"Sleeping before capturing screenshot, {wait_time=}")
        else:
            demisto.debug(f"Not sleeping before capturing screenshot, {wait_time=}")
        time.sleep(wait_time)  # pylint: disable=E9003
        demisto.debug(f"Navigated to {path=} on {tab.id=}")

        allTimeSamplingProfile = tab.Memory.getAllTimeSamplingProfile()
        demisto.debug(f"allTimeSamplingProfile after navigation {allTimeSamplingProfile=} on {tab.id=}")
        heapUsage = tab.Runtime.getHeapUsage()
        demisto.debug(f"heapUsage after navigation {heapUsage=} on {tab.id=}")

    except pychrome.exceptions.TimeoutException as ex:
        return_error(f"Navigation timeout: {ex} thrown while trying to navigate to {path}")
    except pychrome.exceptions.PyChromeException as ex:
        return_error(f"Exception: {ex} thrown while trying to navigate to {path}")

    return tab_event_handler


def backoff(polled_item, wait_time=DEFAULT_WAIT_TIME, polling_interval=DEFAULT_POLLING_INTERVAL):
    operation_time = 0
    while polled_item is None and operation_time < wait_time:
        time.sleep(polling_interval)  # pylint: disable=E9003
        operation_time += polling_interval
    return polled_item, operation_time


def screenshot_image(
    browser, tab, path, wait_time, navigation_timeout, full_screen=False, include_url=False, include_source=False
):  # pragma: no cover
    """
    :param include_source: Whether to include the page source in the response
    """
    tab_event_handler = navigate_to_path(browser, tab, path, wait_time, navigation_timeout)

    if tab_event_handler.is_mailto:
        return None, f'URLs that start with "mailto:" cannot be rasterized.\nURL: {path}'
    if tab_event_handler.is_private_network_url:
        return None, (
            'URLs that belong to the "This" Network (0.0.0.0/8), or'
            f' the Loopback Network (127.0.0.0/8) cannot be rasterized.\nURL: {path}'
        )

    try:
        page_layout_metrics = tab.Page.getLayoutMetrics()
    except Exception as ex:
        demisto.info(f"Failed to get tab LayoutMetrics due to {ex}")
        raise ex

    demisto.debug(f"{page_layout_metrics=}")
    css_content_size = page_layout_metrics["cssContentSize"]
    try:
        if full_screen:
            viewport = css_content_size
            viewport["scale"] = 1
            screenshot_data = tab.Page.captureScreenshot(clip=viewport, captureBeyondViewport=True)["data"]
        else:
            screenshot_data = tab.Page.captureScreenshot()["data"]
    except Exception as ex:
        demisto.info(f"Failed to capture screenshot due to {ex}")
        raise ex
    # Make sure that the (asynchronous) screenshot data is available before continuing with execution
    screenshot_data, operation_time = backoff(screenshot_data)
    if screenshot_data:
        demisto.debug(f"Screenshot image of {path=} on {tab.id=}, available after {operation_time} seconds.")
    else:
        demisto.info(f"Screenshot image of {path=} on {tab.id=}, not available after {operation_time} seconds.")

    allTimeSamplingProfile = tab.Memory.getAllTimeSamplingProfile()
    demisto.debug(f"allTimeSamplingProfile after screenshot {allTimeSamplingProfile=} on {tab.id=}")
    heapUsage = tab.Runtime.getHeapUsage()
    demisto.debug(f"heapUsage after screenshot {heapUsage=} on {tab.id=}")

    captured_image = base64.b64decode(screenshot_data)
    if not captured_image:
        demisto.info(f"Empty snapshot, {screenshot_data=}")
    else:
        demisto.info(f"Captured snapshot, {len(captured_image)=}")

    # Page URL, if needed
    if include_url:
        captured_image_object = Image.open(BytesIO(captured_image))
        image_with_url = Image.new(captured_image_object.mode, (css_content_size["width"], css_content_size["height"] + 20))
        image_with_url.paste(captured_image_object, (0, 20))
        ImageDraw.Draw(image_with_url).text((0, 0), path, fill=(255, 255, 255))
        img_byte_arr = BytesIO()
        image_with_url.save(img_byte_arr, format="PNG")
        img_byte_arr = img_byte_arr.getvalue()
        ret_value = img_byte_arr
    else:
        ret_value = captured_image

    # Page source, if needed
    response_body = ""
    if include_source:
        demisto.debug("screenshot_image, include_source, waiting for request_id")
        request_id, request_id_operation_time = backoff(tab_event_handler.request_id)
        if request_id:
            demisto.debug(f"request_id available after {request_id_operation_time} seconds.")
        else:
            demisto.info(f"request_id not available after {request_id_operation_time} seconds.")
        demisto.debug(f"Got {request_id=} after {request_id_operation_time} seconds.")

        try:
            response_body = tab.Network.getResponseBody(requestId=request_id, _timeout=navigation_timeout)["body"]
            demisto.debug(f"screenshot_image, {include_source=}, {response_body=}")

            response_body, operation_time = backoff(response_body)
            if response_body:
                demisto.debug(f"Response Body available after {operation_time} seconds, {len(response_body)=}")
            else:
                demisto.info(f"Response Body not available after {operation_time} seconds.")

        except Exception as ex:  # This exception is raised when a non-existent URL is provided.
            demisto.info(f"Exception when calling Network.getResponseBody with {request_id=}, {ex=}")
            demisto.info(f"Failed to get URL body due to {ex}")
            response_body = "Failed to get URL body"

    return ret_value, response_body


def screenshot_pdf(browser, tab, path, wait_time, navigation_timeout, include_url):  # pragma: no cover
    navigate_to_path(browser, tab, path, wait_time, navigation_timeout)
    header_template = ""
    if include_url:
        header_template = "<span class=url></span>"

    try:
        pdf_data = tab.Page.printToPDF(headerTemplate=header_template)["data"]
    except Exception as ex:
        demisto.info(f"Failed to get PDF due to {ex}")
        raise ex
    # Make sure that the (asynchronous) PDF data is available before continuing with execution
    pdf_data, operation_time = backoff(pdf_data)
    if pdf_data:
        demisto.debug(f"PDF Data available after {operation_time} seconds.")
    else:
        demisto.info(f"PDF Data not available after {operation_time} seconds.")

    ret_value = base64.b64decode(pdf_data)
    return ret_value, None


def rasterize_thread(
    browser,
    chrome_port,
    path: str,
    rasterize_type: RasterizeType = RasterizeType.PNG,
    wait_time: int = DEFAULT_WAIT_TIME,
    offline_mode: bool = False,
    navigation_timeout: int = DEFAULT_PAGE_LOAD_TIME,
    include_url: bool = False,
    full_screen: bool = False,
    width: int = DEFAULT_WIDTH,
    height: int = DEFAULT_HEIGHT,
):
    demisto.debug(f"rasterize_thread, starting TabLifecycleManager, {path=}, {rasterize_type=}")
    with TabLifecycleManager(browser, chrome_port, offline_mode) as tab:
        try:
            tab.call_method("Emulation.setVisibleSize", width=width, height=height)
        except Exception as ex:
            demisto.info(f"Failed to set the chrome tab size due to {ex}")
            raise ex

        if rasterize_type == RasterizeType.PNG or str(rasterize_type).lower() == RasterizeType.PNG.value:
            return screenshot_image(
                browser,
                tab,
                path,
                wait_time=wait_time,
                navigation_timeout=navigation_timeout,
                full_screen=full_screen,
                include_url=include_url,
            )

        elif rasterize_type == RasterizeType.PDF or str(rasterize_type).lower() == RasterizeType.PDF.value:
            return screenshot_pdf(
                browser, tab, path, wait_time=wait_time, navigation_timeout=navigation_timeout, include_url=include_url
            )

        elif rasterize_type == RasterizeType.JSON or str(rasterize_type).lower() == RasterizeType.JSON.value:
            return screenshot_image(
                browser,
                tab,
                path,
                wait_time=wait_time,
                navigation_timeout=navigation_timeout,
                full_screen=full_screen,
                include_url=include_url,
                include_source=True,
            )
        else:
            raise DemistoException(f"Unsupported rasterization type: {rasterize_type}.")


def kill_zombie_processes():
    # Iterate over all running processes
    try:
        for proc in psutil.process_iter(["pid", "name", "status"]):
            try:
                # Check if the process is a zombie
                if proc.info["status"] == psutil.STATUS_ZOMBIE:
                    demisto.info(f"found zombie process with pid {proc.pid}")
                    waitres = os.waitpid(int(proc.pid), os.WNOHANG)
                    demisto.info(f"waitpid result: {waitres}")
            except (psutil.NoSuchProcess, psutil.AccessDenied):
                # Handle cases where process may have already terminated or access is denied
                demisto.info(f"failed to kill zombie with pid {proc.pid}")
                continue
    except Exception as e:
        demisto.debug(f"Failed to iterate over processes. Error: {e}")


@lru_cache(maxsize=1024)
def is_private_network(url: str) -> bool:
    """
    Check if a URL's hostname belongs to a private network.
    
    Args:
        url (str): The URL to check
        
    Returns:
        bool: True if the hostname is in a private network, False otherwise
    """
    try:
        if not url.startswith(('http://', 'https://')):
            url = 'http://' + url
        parsed = urlparse(url)
        hostname = parsed.netloc.split(':')[0]  # Remove port if exists
        
        if not hostname:  # Handle cases where netloc is empty
            return False
            
        ip = ipaddress.ip_address(hostname)
        return any(ip in network for network in PRIVATE_NETWORKS)
            
    except (ValueError, AttributeError):
        # ValueError: Invalid IP address
        # AttributeError: Invalid URL format
        return False

def perform_rasterize(
    path: str | list[str],
    rasterize_type: RasterizeType = RasterizeType.PNG,
    wait_time: int = DEFAULT_WAIT_TIME,
    offline_mode: bool = False,
    navigation_timeout: int = DEFAULT_PAGE_LOAD_TIME,
    include_url: bool = False,
    full_screen: bool = False,
    width: int = DEFAULT_WIDTH,
    height: int = DEFAULT_HEIGHT,
):
    """
    Capturing a snapshot of a path (url/file), using Chrome Driver
    :param offline_mode: when set to True, will block any outgoing communication
    :param path: file path, or website url
    :param rasterize_type: result type: .png/.pdf
    :param wait_time: time in seconds to wait before taking a screenshot
    :param navigation_timeout: amount of time to wait for a page load to complete before throwing an error
    :param include_url: should the URL be included in the output image/PDF
    :param full_screen: when set to True, the snapshot will take the whole page
    :param width: window width
    :param height: window height
    """

    # convert the path param to list in case we have only one string
    paths: list[str] = argToList(path)

    # create a list with all the paths that start with "mailto:"
    mailto_paths = [path_value for path_value in paths if path_value.startswith("mailto:")]
    private_network_paths = [path_value for path_value in paths if is_private_network(path_value)]

    if private_network_paths or mailto_paths:
        paths = list(set(paths) - set(mailto_paths))
        paths = list(set(paths) - set(private_network_paths))
        demisto.error(f"Not rasterizing the following invalid paths: {private_network_paths + mailto_paths}")
        return_results(
            CommandResults(
                readable_output=(
                    "The following paths were skipped as they are not valid for rasterization:"
                    f" {private_network_paths + mailto_paths}"
                )
            )
        )
    if not paths:
        message = "There are no valid paths to rasterize"
        demisto.error(message)
        return_error(message)
        return None

    demisto.debug(f"perform_rasterize, {paths=}, {rasterize_type=}")

    # until https://issues.chromium.org/issues/379034728 is fixed, we can only use one chrome port
    browser, chrome_port = chrome_manager_one_port()

    if browser:
        support_multithreading()
        with ThreadPoolExecutor(max_workers=MAX_CHROME_TABS_COUNT) as executor:
            demisto.debug(f"perform_rasterize, {paths=}, {rasterize_type=}")
            rasterization_threads = []
            rasterization_results = []
            for current_path in paths:
                if not current_path.startswith("http") and not current_path.startswith("file:///"):
                    protocol = "http" + "s" * IS_HTTPS
                    current_path = f"{protocol}://{current_path}"

                # Start a new thread in group of max_tabs
                rasterization_threads.append(
                    executor.submit(
                        rasterize_thread,
                        browser=browser,
                        chrome_port=chrome_port,
                        path=current_path,
                        rasterize_type=rasterize_type,
                        wait_time=wait_time,
                        offline_mode=offline_mode,
                        navigation_timeout=navigation_timeout,
                        include_url=include_url,
                        full_screen=full_screen,
                        width=width,
                        height=height,
                    )
                )
            # Wait for all tasks to complete
            executor.shutdown(wait=True)
            demisto.info(
                f"perform_rasterize Finished {len(rasterization_threads)} rasterize operations,"
                f"active tabs len: {len(browser.list_tab())}"
            )

            chrome_instances_file_content: dict = read_json_file()  # CR fix name

            rasterization_count = chrome_instances_file_content.get(chrome_port, {}).get(RASTERIZATION_COUNT, 0) + len(
                rasterization_threads
            )

            demisto.debug(
                f"perform_rasterize checking if the chrome in port:{chrome_port} should be deleted:"
                f"{rasterization_count=}, {MAX_RASTERIZATIONS_COUNT=}, {len(browser.list_tab())=}"
            )
            if not chrome_port:
                demisto.debug("perform_rasterize: the chrome port was not found")
            elif rasterization_count >= MAX_RASTERIZATIONS_COUNT:
                demisto.info(f"perform_rasterize: terminating Chrome after {rasterization_count=} rasterization")
                terminate_chrome(chrome_port=chrome_port)
            else:
                increase_counter_chrome_instances_file(chrome_port=chrome_port)

            # Get the results
            for current_thread in rasterization_threads:
                ret_value, response_body = current_thread.result()
                if ret_value:
                    rasterization_results.append((ret_value, response_body))
                else:
                    return_results(
                        CommandResults(
                            readable_output=str(response_body), entry_type=(EntryType.ERROR if WITH_ERRORS else EntryType.WARNING)
                        )
                    )
            return rasterization_results

    else:
        message = "Could not use local Chrome for rasterize command"
        demisto.error(message)
        return_error(message)
        return None


def return_err_or_warn(msg):  # pragma: no cover
    return_error(msg) if WITH_ERRORS else return_warning(msg, exit=True)


# region CommandHandlers
def rasterize_image_command():
    args = demisto.args()
    entry_id = args.get("EntryID")
    width, height = get_width_height(demisto.args())
    full_screen = argToBoolean(demisto.args().get("full_screen", False))

    file_name = args.get("file_name", entry_id)

    file_path = demisto.getFilePath(entry_id).get("path")
    file_name = f"{file_name}.pdf"

    with open(file_path, "rb") as f:
        output = perform_rasterize(
            path=f"file://{os.path.realpath(f.name)}",
            width=width,
            height=height,
            rasterize_type=RasterizeType.PDF,
            full_screen=full_screen,
        )
        res = []
        for current_output in output:
            res.append(fileResult(filename=file_name, data=current_output[0], file_type=entryTypes["entryInfoFile"]))
        demisto.results(res)


def rasterize_email_command():  # pragma: no cover
    html_body = demisto.args().get("htmlBody")
    width, height = get_width_height(demisto.args())
    full_screen = argToBoolean(demisto.args().get("full_screen", False))

    offline = demisto.args().get("offline", "false") == "true"

    rasterize_type_arg = demisto.args().get("type", "png").lower()
    file_name = demisto.args().get("file_name", uuid.uuid4())
    file_name = f"{file_name}.{rasterize_type_arg}"
    rasterize_type = RasterizeType(rasterize_type_arg)

    navigation_timeout = int(demisto.args().get("max_page_load_time", DEFAULT_PAGE_LOAD_TIME))

    try:
        with tempfile.NamedTemporaryFile(mode="w", suffix=".html", encoding="utf-8-sig") as tf:
            demisto.debug(f"rasterize-email, {html_body=}")
            tf.write(f'<html style="background:white";>{html_body}</html>')
            tf.flush()
            real_path = os.path.realpath(tf.name)
            path = f"file://{real_path}"
            file_stat = Path.stat(Path(real_path))
            demisto.debug(f"rasterize-email, rasterizing {path=}, {file_stat=}")
            rasterize_output = perform_rasterize(
                path=path,
                rasterize_type=rasterize_type,
                width=width,
                height=height,
                offline_mode=offline,
                navigation_timeout=navigation_timeout,
                full_screen=full_screen,
            )

            res = fileResult(filename=file_name, data=rasterize_output[0][0])
    except Exception as err:
        demisto.error(str(err))
        return_error(f"Failed to rasterize email: {err}")

    if rasterize_type == RasterizeType.PNG or str(rasterize_type).lower() == RasterizeType.PNG.value:
        res["Type"] = entryTypes["image"]

    demisto.results(res)


def convert_pdf_to_jpeg(path: str, max_pages: str, password: str):
    """
    Converts a PDF file into a jpeg image
    :param path: file's path
    :param max_pages: max pages to render,
    :param password: PDF password
    :return: A list of stream of combined images
    """
    demisto.debug(f"Loading file at Path: {path}")
    input_pdf = PdfReader(open(path, "rb"), strict=False, password=password)
    pages = len(input_pdf.pages) if max_pages == "*" else min(int(max_pages), len(input_pdf.pages))

    with tempfile.TemporaryDirectory() as output_folder:
        convert_from_path(
            pdf_path=path,
            fmt="jpeg",
            first_page=1,
            last_page=pages,
            output_folder=output_folder,
            userpw=password,
            output_file="converted_pdf_",
        )

        images = []
        for page in sorted(os.listdir(output_folder)):
            if os.path.isfile(os.path.join(output_folder, page)) and "converted_pdf_" in page:
                image = Image.open(os.path.join(output_folder, page))
                output = BytesIO()
                image.save(output, "JPEG")  # type: ignore
                images.append(output.getvalue())

        return images


def rasterize_pdf_command():  # pragma: no cover
    entry_id = demisto.args().get("EntryID")
    password = demisto.args().get("pdfPassword")
    max_pages = demisto.args().get("maxPages", PAGES_LIMITATION)
    file_name = demisto.args().get("file_name", "image")

    file_path = demisto.getFilePath(entry_id).get("path")

    file_name = f"{file_name}.jpeg"

    with open(file_path, "rb") as f:
        images = convert_pdf_to_jpeg(path=os.path.realpath(f.name), max_pages=max_pages, password=password)
        results = []

        for image in images:
            res = fileResult(filename=file_name, data=image)
            res["Type"] = entryTypes["image"]
            results.append(res)

        demisto.results(results)


def rasterize_html_command():
    args = demisto.args()
    entry_id = args.get("EntryID")
    width, height = get_width_height(demisto.args())
    full_screen = argToBoolean(demisto.args().get("full_screen", False))

    rasterize_type = args.get("type", "png").lower()
    file_name = args.get("file_name", "email")
    wait_time = int(args.get("wait_time", 0))

    file_name = f"{file_name}.{rasterize_type}"
    file_path = demisto.getFilePath(entry_id).get("path")
    os.rename(f"./{file_path}", "file.html")

    output = perform_rasterize(
        path=f"file://{os.path.realpath('file.html')}",
        width=width,
        height=height,
        rasterize_type=rasterize_type,
        wait_time=wait_time,
        full_screen=full_screen,
    )

    res = fileResult(filename=file_name, data=output[0][0])
    if rasterize_type == "png":
        res["Type"] = entryTypes["image"]
    return_results(res)


def module_test():  # pragma: no cover
    # Setting up a mock email file
    with tempfile.NamedTemporaryFile("w+") as test_file:
        test_file.write(
            '<html><head><meta http-equiv="Content-Type" content="text/html;charset=utf-8">'
            "</head><body><br>---------- TEST FILE ----------<br></body></html>"
        )
        test_file.flush()
        file_path = f"file://{os.path.realpath(test_file.name)}"

        # Rasterize the file
        perform_rasterize(path=file_path, wait_time=0)

    demisto.results("ok")


def get_list_item(list_of_items: list, index: int, default_value: str):
    if index >= len(list_of_items):
        return default_value

    return list_of_items[index]


def add_filename_suffix(file_names: list, file_extension: str):
    ret_value = []
    for current_filename in file_names:
        ret_value.append(f"{current_filename}.{file_extension}")
    return ret_value


def rasterize_command():  # pragma: no cover
    urls = demisto.getArg("url")
    # Do not remove this line, as rasterize does not support array in `url`.
    urls = [urls] if isinstance(urls, str) else urls
    width, height = get_width_height(demisto.args())
    full_screen = argToBoolean(demisto.args().get("full_screen", False))
    rasterize_type = RasterizeType(demisto.args().get("type", "png").lower())
    wait_time = int(demisto.args().get("wait_time", 0))
    navigation_timeout = int(demisto.args().get("max_page_load_time", DEFAULT_PAGE_LOAD_TIME))
    file_name = demisto.args().get("file_name", "url")
    include_url = argToBoolean(demisto.args().get("include_url", False))

    file_extension = "png"
    if rasterize_type == RasterizeType.PDF or str(rasterize_type).lower() == RasterizeType.PDF.value:
        file_extension = "pdf"

    demisto.debug(f"file_name type is: {type(file_name)}")
    file_names = argToList(file_name)
    file_names = add_filename_suffix(file_names, file_extension)

    rasterize_output = perform_rasterize(
        path=urls,
        rasterize_type=rasterize_type,
        wait_time=wait_time,
        navigation_timeout=navigation_timeout,
        include_url=include_url,
        full_screen=full_screen,
        width=width,
        height=height,
    )
    demisto.debug(f"rasterize_command response, {rasterize_type=}, {len(rasterize_output)=}")

    for index, (current_rasterize_output, current_url) in enumerate(zip(rasterize_output, urls)):
        if isinstance(current_rasterize_output, str):
            return_results(
                CommandResults(
                    readable_output=f"Error for URL {current_url!r}:\n{current_rasterize_output}",
                    raw_response=current_rasterize_output,
                    entry_type=EntryType.ERROR,
                )
            )
        elif rasterize_type == RasterizeType.JSON or str(rasterize_type).lower() == RasterizeType.JSON.value:
            output = {
                "image_b64": base64.b64encode(current_rasterize_output[0]).decode("utf8"),
                "html": current_rasterize_output[1],
                "current_url": current_url,
            }
            return_results(CommandResults(raw_response=output, readable_output=f"Successfully rasterize url: {current_url}"))
        else:
            res = []
            current_res = fileResult(
                filename=get_list_item(file_names, index, f"url.{file_extension}"),
                data=current_rasterize_output[0],
                file_type=entryTypes["entryInfoFile"],
            )

            if rasterize_type == RasterizeType.PNG or str(rasterize_type).lower() == RasterizeType.PNG.value:
                current_res["Type"] = entryTypes["image"]

            res.append(current_res)

            demisto.results(res)


# endregion


def get_width_height(args: dict):
    """
    Get commomn args.
    :param args: dict to get args from
    :return: width, height, rasterize mode
    """
    width = int(args.get("width", f"{DEFAULT_WIDTH} px").rstrip("px"))
    height = int(args.get("height", f"{DEFAULT_HEIGHT} px").rstrip("px"))

    # Check that the width and height meet the safeguard limit
    width = min(width, MAX_FULLSCREEN_WIDTH)
    height = min(height, MAX_FULLSCREEN_HEIGHT)

    return width, height


def main():  # pragma: no cover
    demisto.debug(f"main, {demisto.command()=}")
    demisto.debug(f"Using performance params: {MAX_CHROMES_COUNT=}, {MAX_CHROME_TABS_COUNT=}, {MAX_RASTERIZATIONS_COUNT=}")
    threading.excepthook = excepthook_recv_loop

    try:
        if demisto.command() == "test-module":
            module_test()

        elif demisto.command() == "rasterize-image":
            rasterize_image_command()

        elif demisto.command() == "rasterize-email":
            rasterize_email_command()

        elif demisto.command() == "rasterize-pdf":
            rasterize_pdf_command()

        elif demisto.command() == "rasterize-html":
            rasterize_html_command()

        elif demisto.command() == "rasterize":
            rasterize_command()

        else:
            return_error("Unrecognized command")

    except Exception as ex:
        return_err_or_warn(f"Unexpected exception: {ex}\nTrace:{traceback.format_exc()}")
    finally:
        kill_zombie_processes()


if __name__ in ["__builtin__", "builtins", "__main__"]:
    main()<|MERGE_RESOLUTION|>--- conflicted
+++ resolved
@@ -215,12 +215,9 @@
         self.tab_ready_event = tab_ready_event
         self.start_frame = None
         self.is_mailto = False
-<<<<<<< HEAD
         self.path = path
         self.navigation_timeout = navigation_timeout
-=======
         self.is_private_network_url = False
->>>>>>> fa3f3885
 
     def page_frame_started_loading(self, frameId):
         demisto.debug(f"PychromeEventHandler.page_frame_started_loading, {frameId=}")
