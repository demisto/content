import demistomock as demisto  # noqa: F401
from CommonServerPython import *  # noqa: F401
import logging
import base64
import os
import pychrome
import random
import requests
import subprocess
import tempfile
import threading
import time
import traceback
import websocket
from concurrent.futures import ThreadPoolExecutor
from enum import Enum
from threading import Event

from io import BytesIO
from PIL import Image, ImageDraw
from pdf2image import convert_from_path
from PyPDF2 import PdfReader

pypdf_logger = logging.getLogger("PyPDF2")
pypdf_logger.setLevel(logging.ERROR)  # Supress warnings, which would come out as XSOAR errors while not being errors

# region constants and configurations

pypdf_logger = logging.getLogger("PyPDF2")
pypdf_logger.setLevel(logging.ERROR)  # Supress warnings, which would come out as XSOAR errors while not being errors

# Chrome respects proxy env params
handle_proxy()
# Make sure our python code doesn't go through a proxy when communicating with Chrome webdriver
os.environ['no_proxy'] = 'localhost,127.0.0.1'
# Needed for cases that rasterize is running with non-root user (docker hardening)
os.environ['HOME'] = tempfile.gettempdir()

CHROME_EXE = os.getenv('CHROME_EXE', '/opt/google/chrome/google-chrome')
USER_AGENT = "Mozilla/5.0 (Macintosh; Intel Mac OS X 10_15_7) AppleWebKit/537.36 (KHTML, like Gecko) Chrome/101.0.4951.64" \
             " Safari/537.36"
CHROME_OPTIONS = ["--headless",
                  "--disable-gpu",
                  "--no-sandbox",
                  "--hide-scrollbars",
                  "--disable-infobars",
                  "--start-maximized",
                  "--start-fullscreen",
                  "--ignore-certificate-errors",
                  "--disable-dev-shm-usage",
                  f'--user-agent="{USER_AGENT}"',
                  ]

CHROME_PROCESS = None

WITH_ERRORS = demisto.params().get('with_error', True)

# The default wait time before taking a screenshot
DEFAULT_WAIT_TIME = max(int(demisto.params().get('wait_time', 0)), 0)
DEFAULT_PAGE_LOAD_TIME = int(demisto.params().get('max_page_load_time', 180))
TAB_CLOSE_WAIT_TIME = 1

# Used it in several places
DEFAULT_RETRIES_COUNT = 3
DEFAULT_RETRY_WAIT_IN_SECONDS = 2
PAGES_LIMITATION = 20

try:
    env_max_rasterizations_count = os.getenv('MAX_RASTERIZATIONS_COUNT', '500')
    MAX_RASTERIZATIONS_COUNT = int(env_max_rasterizations_count)
except Exception as e:
    demisto.info(f'Exception trying to parse MAX_RASTERIZATIONS_COUNT, {e}')
    MAX_RASTERIZATIONS_COUNT = 500

FIRST_CHROME_PORT = 9301

try:
    env_max_chromes_count = os.getenv('MAX_CHROMES_COUNT', '64')
    MAX_CHROMES_COUNT = int(env_max_chromes_count)
except Exception as e:
    demisto.info(f'Exception trying to parse MAX_CHROMES_COUNT, {e}')
    MAX_CHROMES_COUNT = 64

try:
    # Max number of tabs each Chrome will open before not responding for more requests
    env_max_chrome_tabs_count = os.getenv('MAX_CHROME_TABS_COUNT', '10')
    MAX_CHROME_TABS_COUNT = int(env_max_chrome_tabs_count)
except Exception as e:
    demisto.info(f'Exception trying to parse MAX_CHROME_TABS_COUNT, {e}')
    MAX_CHROME_TABS_COUNT = 10

# Polling for rasterization commands to complete
DEFAULT_POLLING_INTERVAL = 0.1

# Consts for custom width and height
MAX_FULLSCREEN_WIDTH = 8000
MAX_FULLSCREEN_HEIGHT = 8000
DEFAULT_WIDTH, DEFAULT_HEIGHT = 600, 800

# Local Chrome
LOCAL_CHROME_HOST = "127.0.0.1"

CHROME_LOG_FILE_PATH = "/var/chrome_headless.log"
PORT_FILE_PATH = '/var/port.txt'
RASTERIZATIONS_COUNTER_FILE_PATH = '/var/rasterizations_counter.txt'


class RasterizeType(Enum):
    PNG = 'png'
    PDF = 'pdf'
    JSON = 'json'


# endregion

# region utility classes

def excepthook_recv_loop(args):
    """
    Suppressing exceptions that might happen after the tab was closed.
    """
    demisto.debug(f"excepthook_recv_loop, {args.exc_type=}")
    exc_value = args.exc_value
    if args.exc_type in [json.decoder.JSONDecodeError, websocket._exceptions.WebSocketConnectionClosedException]:
        # Suppress
        demisto.debug(f"Suppressed Exception in _recv_loop: {args.exc_type=}")
        pass
    else:
        demisto.info(f"Unsuppressed Exception in _recv_loop: {args.exc_type=}")
        if exc_value:
            demisto.info(f"Unsuppressed Exception in _recv_loop: {args.exc_type=}, {exc_value=}")
        else:
            demisto.info(f"Unsuppressed Exception in _recv_loop: {args.exc_type=}, empty exc_value")


class TabLifecycleManager:
    def __init__(self, browser, chrome_port, offline_mode):
        self.browser = browser
        self.chrome_port = chrome_port
        self.offline_mode = offline_mode
        self.tab = None

    def __enter__(self):
        try:
            self.tab = self.browser.new_tab()
        except Exception as ex:
            demisto.info(f'TabLifecycleManager, __enter__, {self.chrome_port=}, failed to create a new tab due to {ex}')
            raise ex
        try:
            self.tab.start()
        except Exception as ex:
            demisto.info(f'TabLifecycleManager, __enter__, {self.chrome_port=}, failed to start a new tab due to {ex}')
            raise ex
        try:
            if self.offline_mode:
                self.tab.Network.emulateNetworkConditions(offline=True, latency=-1, downloadThroughput=-1, uploadThroughput=-1)
            else:
                self.tab.Network.emulateNetworkConditions(offline=False, latency=-1, downloadThroughput=-1, uploadThroughput=-1)
        except Exception as ex:
            demisto.info(f'TabLifecycleManager, __enter__, {self.chrome_port=}, failed to set tab NetworkConditions due to {ex}')
            raise ex

        try:
            self.tab.Page.enable()
        except Exception as ex:
            demisto.info(f'TabLifecycleManager, __enter__, {self.chrome_port=}, failed to enable a new tab due to {ex}')
            raise ex
        return self.tab

    def __exit__(self, exc_type, exc_val, exc_tb):  # noqa: F841
        if self.tab:
            tab_id = self.tab.id
            # Suppressing exceptions that might happen after the tab was closed.
            threading.excepthook = excepthook_recv_loop

            try:
                time.sleep(TAB_CLOSE_WAIT_TIME)  # pylint: disable=E9003
                self.tab.Page.disable()
            except Exception as ex:
                demisto.info(f'TabLifecycleManager, __exit__, {self.chrome_port=}, failed to disable page due to {ex}')

            try:
                self.tab.stop()
            except Exception as ex:
                demisto.info(f'TabLifecycleManager, __exit__, {self.chrome_port=}, failed to stop tab {tab_id} due to {ex}')

            try:
                self.browser.close_tab(tab_id)
            except Exception as ex:
                demisto.info(f'TabLifecycleManager, __exit__, {self.chrome_port=}, failed to close tab {tab_id} due to {ex}')

            time.sleep(TAB_CLOSE_WAIT_TIME)  # pylint: disable=E9003


class PychromeEventHandler:
    request_id = None
    screen_lock = threading.Lock()

    def __init__(self, browser, tab, tab_ready_event):
        self.browser = browser
        self.tab = tab
        self.tab_ready_event = tab_ready_event
        self.start_frame = None

    def page_frame_started_loading(self, frameId):
        demisto.debug(f'PychromeEventHandler.page_frame_started_loading, {frameId=}')
        if not self.start_frame:
            self.start_frame = frameId
            demisto.debug(f'Frame started loading: {frameId}')

    def page_frame_stopped_loading(self, frameId):
        demisto.debug(f'PychromeEventHandler.page_frame_stopped_loading, {frameId=}')
        if self.start_frame == frameId:
            try:
                with self.screen_lock:
                    try:
                        self.tab.Page.stopLoading()
                    except Exception as ex:
                        demisto.info(f'Failed to stop tab loading due to {ex}')
                        raise ex
                    # Activate current tab
                    activation_result = self.browser.activate_tab(self.tab.id)
                    activation_result, operation_time = backoff(activation_result)
                    self.tab_ready_event.set()
            except pychrome.exceptions.PyChromeException as pce:
                demisto.info(f'Exception when Frame stopped loading: {frameId}, {pce}')

    def network_data_received(self, requestId, timestamp, dataLength, encodedDataLength):  # noqa: F841
        demisto.debug(f'PychromeEventHandler.network_data_received, {requestId=}')
        if requestId and not self.request_id:
            demisto.debug(f'PychromeEventHandler.network_data_received, Using {requestId=}')
            self.request_id = requestId
        else:
            demisto.debug(f'PychromeEventHandler.network_data_received, Not using {requestId=}')

# endregion


def count_running_chromes(port):
    try:
        processes = subprocess.check_output(['ps', 'auxww'],
                                            stderr=subprocess.STDOUT,
                                            text=True).splitlines()

        chrome_identifiers = ["chrom", "headless", f"--remote-debugging-port={port}"]
        chrome_renderer_identifiers = ["--type=renderer"]
        chrome_processes = [process for process in processes
                            if all(identifier in process for identifier in chrome_identifiers)
                            and not any(identifier in process for identifier in chrome_renderer_identifiers)]

        demisto.debug(f'Detected {len(chrome_processes)} Chrome processes running on port {port}')
        return len(chrome_processes)

    except subprocess.CalledProcessError as e:
        demisto.info(f'Error fetching process list: {e.output}')
        return 0
    except Exception as e:
        demisto.info(f'Unexpected exception when fetching process list, error: {e}')
        return 0


def is_chrome_running_locally(port):

    browser_url = f"http://{LOCAL_CHROME_HOST}:{port}"
    for i in range(DEFAULT_RETRIES_COUNT):
        try:
            demisto.debug(f"Trying to connect to {browser_url=}, iteration {i+1}/{DEFAULT_RETRIES_COUNT}")
            browser = pychrome.Browser(url=browser_url)

            # Use list_tab to ping the browser and make sure it's available
            tabs_count = len(browser.list_tab())
            demisto.debug(f"is_chrome_running_locally, {port=}, {tabs_count=}, {MAX_CHROME_TABS_COUNT=}")
            # if tabs_count < MAX_CHROME_TABS_COUNT:
            demisto.debug(f"Connected to Chrome on port {port} with {tabs_count} tabs")
            return browser
        except requests.exceptions.ConnectionError as exp:
            exp_str = str(exp)
            connection_refused = 'connection refused'
            if connection_refused in exp_str:
                demisto.debug(f"Failed to connect to Chrome on prot {port} on iteration {i+1}. {connection_refused}")
            else:
                demisto.debug(
                    f"Failed to connect to Chrome on port {port} on iteration {i+1}. ConnectionError, {exp_str=}, {exp=}")

        # Mild backoff
        time.sleep(DEFAULT_RETRY_WAIT_IN_SECONDS + i * 2)  # pylint: disable=E9003

    return None


def read_info_file(filename):
    try:
        with open(filename) as file:
            ret_value = file.read()
            demisto.info(f"File '{filename}' contents: {ret_value}.")
            return ret_value
    except FileNotFoundError:
        return None


def write_info_file(filename, contents):
    demisto.info(f"Saving File '{filename}' with {contents}.")
    with open(filename, 'w') as file:
        file.write(f"{contents}")
        demisto.info(f"File '{filename}' saved successfully with {contents}.")


def opt_name(opt):
    return opt.split('=', 1)[0]


def get_chrome_options(default_options, user_options):
    """Return the command line options for Chrome

    Returns:
        list -- merged options
    """
    demisto.debug(f"get_chrome_options, {default_options=}, {user_options=}")
    if not user_options:
        # Nothing to do
        return default_options.copy()

    user_options = re.split(r'(?<!\\),', user_options)
    demisto.debug(f'user Chrome options: {user_options}')

    options = []
    remove_opts = []
    for opt in user_options:
        opt = opt.strip()
        if opt.startswith('[') and opt.endswith(']'):
            remove_opts.append(opt[1:-1])
        else:
            options.append(opt.replace(r'\,', ','))
    # Remove values (such as in user-agent)
    option_names = [opt_name(x) for x in options]
    # Add filtered defaults only if not in removed and we don't have it already
    options.extend([x for x in default_options if (opt_name(x) not in remove_opts and opt_name(x) not in option_names)])
    return options


def start_chrome_headless(chrome_port, chrome_binary=CHROME_EXE, user_options=""):
    global CHROME_PROCESS
    try:
        logfile = open(CHROME_LOG_FILE_PATH, 'ab')

        default_chrome_options = CHROME_OPTIONS
        default_chrome_options.append(f"--remote-debugging-port={chrome_port}")
        subprocess_options = [chrome_binary]
        user_chrome_options = demisto.params().get('chrome_options', "")
        subprocess_options.extend(get_chrome_options(default_chrome_options, user_chrome_options))
        demisto.debug(f"Starting Chrome with {subprocess_options=}")

        process = subprocess.Popen(subprocess_options, stdout=logfile, stderr=subprocess.STDOUT)
        demisto.debug(f'Chrome started on port {chrome_port}, pid: {process.pid},returncode: {process.returncode}')

        if process:
            CHROME_PROCESS = process
            demisto.debug(f'New Chrome session active on Port {chrome_port}')
            # Allow Chrome to initialize
            time.sleep(DEFAULT_RETRY_WAIT_IN_SECONDS)  # pylint: disable=E9003
            browser = is_chrome_running_locally(chrome_port)
            if browser:
                write_info_file(PORT_FILE_PATH, chrome_port)
            else:
                process.kill()
                write_info_file(PORT_FILE_PATH, '')
                CHROME_PROCESS = None
                return None, None
            return browser, chrome_port
        else:
            demisto.debug(f'Chrome did not start successfully on port {chrome_port}. Return code: {process.returncode}')
    except subprocess.SubprocessError as ex:
        demisto.info(f'Error starting Chrome on port {chrome_port}. Error: {ex}')
    demisto.info('Could not connect to Chrome.')

    return None, None


def terminate_chrome(browser):
    global CHROME_PROCESS
    demisto.debug(f'terminate_chrome, {CHROME_PROCESS=}')

    threading.excepthook = excepthook_recv_loop

    if CHROME_PROCESS:
        demisto.debug(f'terminate_chrome, {CHROME_PROCESS=}')
        CHROME_PROCESS.kill()
        CHROME_PROCESS = None

    demisto.debug('terminate_chrome, Finish')


def ensure_chrome_running():  # pragma: no cover

    # Check if we have a file with the port.
    # If we have a file - Try to use it.
    # If there's no file, or we cannot use it - Find a free port
    browser = None
    chrome_port = read_info_file(PORT_FILE_PATH)
    if chrome_port:
        browser = is_chrome_running_locally(chrome_port)
        if browser:
            return browser, chrome_port
        else:
            write_info_file(PORT_FILE_PATH, '')

    first_chrome_port = FIRST_CHROME_PORT
    ports_list = list(range(first_chrome_port, first_chrome_port + MAX_CHROMES_COUNT))
    random.shuffle(ports_list)
    demisto.debug(f"Searching for Chrome on these ports: {ports_list}")

    for chrome_port in ports_list:
        len_running_chromes = count_running_chromes(chrome_port)
        demisto.debug(f"Found {len_running_chromes=} on port {chrome_port} has ")

        if len_running_chromes == 0:
            # There's no Chrome listening on that port, Start a new Chrome there
            demisto.debug(f"No Chrome found on port {chrome_port}")
            demisto.debug(f'Initializing a new Chrome session on port {chrome_port}')
            browser, chrome_port = start_chrome_headless(str(chrome_port))
            if browser:
                return browser, chrome_port

        # There's already a Chrome listening on that port, Don't use it

    demisto.error(f'Max retries ({MAX_CHROMES_COUNT}) reached, could not connect to Chrome')
    return None, None


def setup_tab_event(browser, tab):
    tab_ready_event = Event()
    tab_event_handler = PychromeEventHandler(browser, tab, tab_ready_event)

    tab.Network.enable()
    tab.Network.dataReceived = tab_event_handler.network_data_received

    tab.Page.frameStartedLoading = tab_event_handler.page_frame_started_loading
    tab.Page.frameStoppedLoading = tab_event_handler.page_frame_stopped_loading

    return tab_event_handler, tab_ready_event


def navigate_to_path(browser, tab, path, wait_time, navigation_timeout):  # pragma: no cover
    tab_event_handler, tab_ready_event = setup_tab_event(browser, tab)

    try:
        demisto.debug(f'Starting tab navigation to given path: {path} on {tab.id=}')

        allTimeSamplingProfile = tab.Memory.getAllTimeSamplingProfile()
        demisto.debug(f'allTimeSamplingProfile before navigation {allTimeSamplingProfile=} on {tab.id=}')
        heapUsage = tab.Runtime.getHeapUsage()
        demisto.debug(f'heapUsage before navigation {heapUsage=} on {tab.id=}')

        if navigation_timeout > 0:
            tab.Page.navigate(url=path, _timeout=navigation_timeout)
        else:
            tab.Page.navigate(url=path)

        success_flag = tab_ready_event.wait(navigation_timeout)

        if not success_flag:
            message = f'Timeout of {navigation_timeout} seconds reached while waiting for {path}'
            demisto.error(message)
            return_error(message)

        time.sleep(wait_time)  # pylint: disable=E9003
        demisto.debug(f"Navigated to {path=} on {tab.id=}")

        allTimeSamplingProfile = tab.Memory.getAllTimeSamplingProfile()
        demisto.debug(f'allTimeSamplingProfile after navigation {allTimeSamplingProfile=} on {tab.id=}')
        heapUsage = tab.Runtime.getHeapUsage()
        demisto.debug(f'heapUsage after navigation {heapUsage=} on {tab.id=}')

        return tab_event_handler

    except pychrome.exceptions.TimeoutException as ex:
        return_error(f'Navigation timeout: {ex} thrown while trying to navigate to {path}')
    except pychrome.exceptions.PyChromeException as ex:
        return_error(f'Exception: {ex} thrown while trying to navigate to {path}')


def backoff(polled_item, wait_time=DEFAULT_WAIT_TIME, polling_interval=DEFAULT_POLLING_INTERVAL):
    operation_time = 0
    while polled_item is None and operation_time < wait_time:
        time.sleep(polling_interval)  # pylint: disable=E9003
        operation_time += polling_interval
    return polled_item, operation_time


def screenshot_image(browser, tab, path, wait_time, navigation_timeout, full_screen=False,
                     include_url=False, include_source=False, return_errors=True):  # pragma: no cover
    """
    :param include_source: Whether to include the page source in the response
    """
    tab_event_handler = navigate_to_path(browser, tab, path, wait_time, navigation_timeout)

    try:
        page_layout_metrics = tab.Page.getLayoutMetrics()
    except Exception as ex:
        demisto.info(f'Failed to get tab LayoutMetrics due to {ex}')
        raise ex

    demisto.debug(f"{page_layout_metrics=}")
    css_content_size = page_layout_metrics['cssContentSize']
    try:
        if full_screen:
            viewport = css_content_size
            viewport['scale'] = 1
            screenshot_data = tab.Page.captureScreenshot(clip=viewport, captureBeyondViewport=True)['data']
        else:
            screenshot_data = tab.Page.captureScreenshot()['data']
    except Exception as ex:
        demisto.info(f'Failed to capture screenshot due to {ex}')
        raise ex
    # Make sure that the (asynchronous) screenshot data is available before continuing with execution
    screenshot_data, operation_time = backoff(screenshot_data)
    if screenshot_data:
        demisto.debug(f"Screenshot image of {path=} on {tab.id=}, available after {operation_time} seconds.")
    else:
        demisto.info(f"Screenshot image of {path=} on {tab.id=}, not available available after {operation_time} seconds.")

    allTimeSamplingProfile = tab.Memory.getAllTimeSamplingProfile()
    demisto.debug(f'allTimeSamplingProfile after screenshot {allTimeSamplingProfile=} on {tab.id=}')
    heapUsage = tab.Runtime.getHeapUsage()
    demisto.debug(f'heapUsage after screenshot {heapUsage=} on {tab.id=}')

    captured_image = base64.b64decode(screenshot_data)
    if not captured_image:
        demisto.info(f"Empty snapshot, {screenshot_data=}")
    else:
        demisto.info(f"Captured snapshot, {len(captured_image)=}")

    # Page URL, if needed
    if include_url:
        captured_image_object = Image.open(BytesIO(captured_image))
        image_with_url = Image.new(captured_image_object.mode, (css_content_size['width'], css_content_size['height'] + 20))
        image_with_url.paste(captured_image_object, (0, 20))
        ImageDraw.Draw(image_with_url).text((0, 0), path, fill=(255, 255, 255))
        img_byte_arr = BytesIO()
        image_with_url.save(img_byte_arr, format='PNG')
        img_byte_arr = img_byte_arr.getvalue()
        ret_value = img_byte_arr
    else:
        ret_value = captured_image

    # Page source, if needed
    response_body = None
    if include_source:
        request_id, operation_time = backoff(tab_event_handler.request_id)
        demisto.debug(f'screenshot_image, {include_source=}, {request_id=}, {operation_time=}')
        if request_id:
            demisto.debug(f"request_id available after {operation_time} seconds.")
        else:
            demisto.info(f"request_id not available available after {operation_time} seconds.")
        demisto.debug(f"Got {request_id=} after {operation_time} seconds.")

        try:
            response_body = tab.Network.getResponseBody(requestId=request_id, _timeout=navigation_timeout)['body']
            demisto.debug(f'screenshot_image, {include_source=}, {response_body=}')
        except Exception as ex:  # This exception is raised when a non-existent URL is provided.
            if return_errors:
                return str(ex)
            demisto.info(f'Failed to get page body due to {ex}')
            raise ex
        response_body, operation_time = backoff(response_body)
        if response_body:
            demisto.debug(f"Response Body available after {operation_time} seconds, {len(response_body)=}")
        else:
            demisto.info(f"Response Body not available available after {operation_time} seconds.")

    return ret_value, response_body


def screenshot_pdf(browser, tab, path, wait_time, navigation_timeout, include_url):  # pragma: no cover
    navigate_to_path(browser, tab, path, wait_time, navigation_timeout)
    header_template = ''
    if include_url:
        header_template = "<span class=url></span>"

    try:
        pdf_data = tab.Page.printToPDF(headerTemplate=header_template)['data']
    except Exception as ex:
        demisto.info(f'Failed to get PDF due to {ex}')
        raise ex
    # Make sure that the (asynchronous) PDF data is available before continuing with execution
    pdf_data, operation_time = backoff(pdf_data)
    if pdf_data:
        demisto.debug(f"PDF Data available after {operation_time} seconds.")
    else:
        demisto.info(f"PDF Data not available available after {operation_time} seconds.")

    ret_value = base64.b64decode(pdf_data)
    return ret_value, None


def rasterize_thread(browser, chrome_port, path: str,
                     rasterize_type: RasterizeType = RasterizeType.PNG,
                     wait_time: int = DEFAULT_WAIT_TIME,
                     offline_mode: bool = False,
                     navigation_timeout: int = DEFAULT_PAGE_LOAD_TIME,
                     include_url: bool = False,
                     full_screen: bool = False,
                     width: int = DEFAULT_WIDTH,
                     height: int = DEFAULT_HEIGHT,
                     return_errors: bool = False
                     ):
    demisto.debug(f'rasterize_thread, starting TabLifecycleManager, {path=}, {rasterize_type=}')
    with TabLifecycleManager(browser, chrome_port, offline_mode) as tab:
        try:
            tab.call_method("Emulation.setVisibleSize", width=width, height=height)
        except Exception as ex:
            demisto.info(f'Failed to set the chrome tab size due to {ex}')
            raise ex

        if rasterize_type == RasterizeType.PNG or str(rasterize_type).lower() == RasterizeType.PNG.value:
            return screenshot_image(browser, tab, path, wait_time=wait_time, navigation_timeout=navigation_timeout,
                                    full_screen=full_screen, include_url=include_url)

        elif rasterize_type == RasterizeType.PDF or str(rasterize_type).lower() == RasterizeType.PDF.value:
            return screenshot_pdf(browser, tab, path, wait_time=wait_time, navigation_timeout=navigation_timeout,
                                  include_url=include_url)

        elif rasterize_type == RasterizeType.JSON or str(rasterize_type).lower() == RasterizeType.JSON.value:
            return screenshot_image(browser, tab, path, wait_time=wait_time, navigation_timeout=navigation_timeout,
                                    full_screen=full_screen, include_url=include_url, include_source=True,
                                    return_errors=return_errors)
        else:
            raise DemistoException(f'Unsupported rasterization type: {rasterize_type}.')


def perform_rasterize(path: str | list[str],
                      rasterize_type: RasterizeType = RasterizeType.PNG,
                      wait_time: int = DEFAULT_WAIT_TIME,
                      offline_mode: bool = False,
                      navigation_timeout: int = DEFAULT_PAGE_LOAD_TIME,
                      include_url: bool = False,
                      full_screen: bool = False,
                      width: int = DEFAULT_WIDTH,
                      height: int = DEFAULT_HEIGHT,
                      return_errors: bool = False
                      ):
    """
    Capturing a snapshot of a path (url/file), using Chrome Driver
    :param offline_mode: when set to True, will block any outgoing communication
    :param path: file path, or website url
    :param rasterize_type: result type: .png/.pdf
    :param wait_time: time in seconds to wait before taking a screenshot
    :param navigation_timeout: amount of time to wait for a page load to complete before throwing an error
    :param include_url: should the URL be included in the output image/PDF
    :param full_screen: when set to True, the snapshot will take the whole page
    :param width: window width
    :param height: window height
    """
    demisto.debug(f"rasterize, {path=}, {rasterize_type=}")
    browser, chrome_port = ensure_chrome_running()
    if browser:
        support_multithreading()
        with ThreadPoolExecutor(max_workers=MAX_CHROME_TABS_COUNT) as executor:
            demisto.debug(f'path type is: {type(path)}')
            if type(path) == list:
                demisto.debug('path type is list')
                paths = argToList(path)
            else:
                demisto.debug('path type is str')
                paths = [path]
            demisto.debug(f"rasterize, {paths=}, {rasterize_type=}")
            rasterization_threads = []
            rasterization_results = []
            for current_path in paths:
                if not current_path.startswith('http') and not current_path.startswith('file:///'):
                    current_path = f'http://{current_path}'

                # Start a new thread in group of max_tabs
                rasterization_threads.append(
                    executor.submit(
                        rasterize_thread, browser=browser, chrome_port=chrome_port, path=current_path,
                        rasterize_type=rasterize_type, wait_time=wait_time, offline_mode=offline_mode,
                        navigation_timeout=navigation_timeout, include_url=include_url, full_screen=full_screen,
                        width=width, height=height, return_errors=return_errors
                    )
                )
            # Wait for all tasks to complete
            executor.shutdown(wait=True)
            demisto.info(
                f"Finished {len(rasterization_threads)} rasterize operations, active tabs len: {len(browser.list_tab())}")

            previous_rasterizations_counter_from_file = read_info_file(RASTERIZATIONS_COUNTER_FILE_PATH)
            if previous_rasterizations_counter_from_file:
                total_rasterizations_count = int(previous_rasterizations_counter_from_file) + len(rasterization_threads)
            else:
                total_rasterizations_count = len(rasterization_threads)
            demisto.debug(f"Should Chrome be terminated?, {total_rasterizations_count=},"
                          f" {MAX_RASTERIZATIONS_COUNT=}, {len(browser.list_tab())=}")
            if total_rasterizations_count > MAX_RASTERIZATIONS_COUNT:
                demisto.info(f"Terminating Chrome after {total_rasterizations_count} rasterizations")
                terminate_chrome(browser)
                demisto.info(f"Terminated Chrome after {total_rasterizations_count} rasterizations")
                write_info_file(RASTERIZATIONS_COUNTER_FILE_PATH, "0")
            else:
                write_info_file(RASTERIZATIONS_COUNTER_FILE_PATH, total_rasterizations_count)

            # Get the results
            for current_thread in rasterization_threads:
                rasterization_results.append(current_thread.result())

            return rasterization_results

    else:
        message = 'Could not use local Chrome for rasterize command'
        demisto.error(message)
        return_error(message)
        return None


def return_err_or_warn(msg):  # pragma: no cover
    return_error(msg) if WITH_ERRORS else return_warning(msg, exit=True)


# region CommandHandlers
def rasterize_image_command():
    args = demisto.args()
    entry_id = args.get('EntryID')
    width, height = get_width_height(demisto.args())
    full_screen = argToBoolean(demisto.args().get('full_screen', False))

    file_name = args.get('file_name', entry_id)

    file_path = demisto.getFilePath(entry_id).get('path')
    file_name = f'{file_name}.pdf'

    with open(file_path, 'rb') as f:
        output = perform_rasterize(path=f'file://{os.path.realpath(f.name)}', width=width, height=height,
                                   rasterize_type=RasterizeType.PDF, full_screen=full_screen)
        res = []
        for current_output in output:
            res.append(fileResult(filename=file_name, data=current_output[0], file_type=entryTypes['entryInfoFile']))
        demisto.results(res)


def rasterize_email_command():  # pragma: no cover
    html_body = demisto.args().get('htmlBody')
    width, height = get_width_height(demisto.args())
    full_screen = argToBoolean(demisto.args().get('full_screen', False))

    offline = demisto.args().get('offline', 'false') == 'true'
    rasterize_type = RasterizeType(demisto.args().get('type', 'png').lower())
    file_name = demisto.args().get('file_name', 'email')
    navigation_timeout = int(demisto.args().get('max_page_load_time', DEFAULT_PAGE_LOAD_TIME))
    file_name = f'{file_name}.{rasterize_type}'

    with open('htmlBody.html', 'w', encoding='utf-8-sig') as f:
        f.write(f'<html style="background:white";>{html_body}</html>')

    path = f'file://{os.path.realpath(f.name)}'

    rasterize_output = perform_rasterize(path=path, rasterize_type=rasterize_type, width=width, height=height,
                                         offline_mode=offline, navigation_timeout=navigation_timeout, full_screen=full_screen)

    res = fileResult(filename=file_name, data=rasterize_output[0][0])

    if rasterize_type == RasterizeType.PNG or str(rasterize_type).lower() == RasterizeType.PNG.value:
        res['Type'] = entryTypes['image']

    demisto.results(res)


def convert_pdf_to_jpeg(path: str, max_pages: str, password: str):
    """
    Converts a PDF file into a jpeg image
    :param path: file's path
    :param max_pages: max pages to render,
    :param password: PDF password
    :return: A list of stream of combined images
    """
    demisto.debug(f'Loading file at Path: {path}')
    input_pdf = PdfReader(open(path, "rb"), strict=False, password=password)
    pages = len(input_pdf.pages) if max_pages == "*" else min(int(max_pages), len(input_pdf.pages))

    with tempfile.TemporaryDirectory() as output_folder:
        convert_from_path(
            pdf_path=path,
            fmt='jpeg',
            first_page=1,
            last_page=pages,
            output_folder=output_folder,
            userpw=password,
            output_file='converted_pdf_'
        )

        images = []
        for page in sorted(os.listdir(output_folder)):
            if os.path.isfile(os.path.join(output_folder, page)) and 'converted_pdf_' in page:
                image = Image.open(os.path.join(output_folder, page))
                output = BytesIO()
                image.save(output, 'JPEG')  # type: ignore
                images.append(output.getvalue())

        return images


def rasterize_pdf_command():  # pragma: no cover
    entry_id = demisto.args().get('EntryID')
    password = demisto.args().get('pdfPassword')
    max_pages = demisto.args().get('maxPages', PAGES_LIMITATION)
    file_name = demisto.args().get('file_name', 'image')

    file_path = demisto.getFilePath(entry_id).get('path')

    file_name = f'{file_name}.jpeg'

    with open(file_path, 'rb') as f:
        images = convert_pdf_to_jpeg(path=os.path.realpath(f.name), max_pages=max_pages, password=password)
        results = []

        for image in images:
            res = fileResult(filename=file_name, data=image)
            res['Type'] = entryTypes['image']
            results.append(res)

        demisto.results(results)


def rasterize_html_command():
    args = demisto.args()
    entry_id = args.get('EntryID')
    width, height = get_width_height(demisto.args())
    full_screen = argToBoolean(demisto.args().get('full_screen', False))

    rasterize_type = args.get('type', 'png').lower()
    file_name = args.get('file_name', 'email')
    wait_time = int(args.get('wait_time', 0))

    file_name = f'{file_name}.{rasterize_type}'
    file_path = demisto.getFilePath(entry_id).get('path')
    os.rename(f'./{file_path}', 'file.html')

    output = perform_rasterize(path=f"file://{os.path.realpath('file.html')}", width=width, height=height,
                               rasterize_type=rasterize_type, wait_time=wait_time, full_screen=full_screen)

    res = fileResult(filename=file_name, data=output[0][0])
    if rasterize_type == 'png':
        res['Type'] = entryTypes['image']
    return_results(res)


def module_test():  # pragma: no cover
    # Setting up a mock email file
    with tempfile.NamedTemporaryFile('w+') as test_file:
        test_file.write('<html><head><meta http-equiv=\"Content-Type\" content=\"text/html;charset=utf-8\">'
                        '</head><body><br>---------- TEST FILE ----------<br></body></html>')
        test_file.flush()
        file_path = f'file://{os.path.realpath(test_file.name)}'

        # Rasterize the file
        perform_rasterize(path=file_path)

    demisto.results('ok')


def get_list_item(list_of_items: list, index: int, default_value: str):
    if index >= len(list_of_items):
        return default_value

    return list_of_items[index]


def add_filename_suffix(file_names: list, file_extension: str):
    ret_value = []
    for current_filename in file_names:
        ret_value.append(f'{current_filename}.{file_extension}')
    return ret_value


def rasterize_command():  # pragma: no cover
    urls = argToList(demisto.getArg('url'))
    width, height = get_width_height(demisto.args())
    full_screen = argToBoolean(demisto.args().get('full_screen', False))
    rasterize_type = RasterizeType(demisto.args().get('type', 'png').lower())
    wait_time = int(demisto.args().get('wait_time', 0))
    navigation_timeout = int(demisto.args().get('max_page_load_time', DEFAULT_PAGE_LOAD_TIME))
    file_name = demisto.args().get('file_name', 'url')
    include_url = argToBoolean(demisto.args().get('include_url', False))

    file_extension = "png"
    if rasterize_type == RasterizeType.PDF or str(rasterize_type).lower() == RasterizeType.PDF.value:
        file_extension = "pdf"

    demisto.debug(f'file_name type is: {type(file_name)}')
    file_names = argToList(file_name)
    file_names = add_filename_suffix(file_names, file_extension)

    rasterize_output = perform_rasterize(path=urls, rasterize_type=rasterize_type, wait_time=wait_time,
                                         navigation_timeout=navigation_timeout, include_url=include_url,
                                         full_screen=full_screen, return_errors=True)
    demisto.debug(f"rasterize_command response, {rasterize_type=}, {len(rasterize_output)=}")
<<<<<<< HEAD
=======
    for index, current_rasterize_output in enumerate(rasterize_output):
>>>>>>> 7deb32c3

    for current_rasterize_output, current_url in zip(rasterize_output, urls):
        if isinstance(current_rasterize_output, str):
            return_results(CommandResults(
                readable_output=f'Error for URL {current_url!r}:\n{current_rasterize_output}',
                raw_response=current_rasterize_output,
                entry_type=EntryType.ERROR,
            ))
        elif rasterize_type == RasterizeType.JSON or str(rasterize_type).lower() == RasterizeType.JSON.value:
            output = {'image_b64': base64.b64encode(current_rasterize_output[0]).decode('utf8'),
                      'html': current_rasterize_output[1], 'current_url': current_url}
            return_results(CommandResults(raw_response=output, readable_output=f"Successfully rasterize url: {current_url}"))
        else:
            res = []
            current_res = fileResult(filename=get_list_item(file_names, index, f'url.{file_extension}'),
                                     data=current_rasterize_output[0], file_type=entryTypes['entryInfoFile'])

            if rasterize_type == RasterizeType.PNG or str(rasterize_type).lower() == RasterizeType.PNG.value:
                current_res['Type'] = entryTypes['image']

            res.append(current_res)

            demisto.results(res)

# endregion


def get_width_height(args: dict):
    """
    Get commomn args.
    :param args: dict to get args from
    :return: width, height, rasterize mode
    """
    width = int(args.get('width', f"{DEFAULT_WIDTH} px").rstrip('px'))
    height = int(args.get('height', f"{DEFAULT_HEIGHT} px").rstrip('px'))

    # Check that the width and height meet the safeguard limit
    width = min(width, MAX_FULLSCREEN_WIDTH)
    height = min(height, MAX_FULLSCREEN_HEIGHT)

    return width, height


def main():  # pragma: no cover
    demisto.debug(f"main, {demisto.command()=}")
    demisto.debug(f'Using performance params: {MAX_CHROMES_COUNT=}, {MAX_CHROME_TABS_COUNT=}, {MAX_RASTERIZATIONS_COUNT=}')

    threading.excepthook = excepthook_recv_loop
    try:
        if demisto.command() == 'test-module':
            module_test()

        elif demisto.command() == 'rasterize-image':
            rasterize_image_command()

        elif demisto.command() == 'rasterize-email':
            rasterize_email_command()

        elif demisto.command() == 'rasterize-pdf':
            rasterize_pdf_command()

        elif demisto.command() == 'rasterize-html':
            rasterize_html_command()

        elif demisto.command() == 'rasterize':
            rasterize_command()

        else:
            return_error('Unrecognized command')

    except Exception as ex:
        return_err_or_warn(f'Unexpected exception: {ex}\nTrace:{traceback.format_exc()}')


if __name__ in ["__builtin__", "builtins", '__main__']:
    main()<|MERGE_RESOLUTION|>--- conflicted
+++ resolved
@@ -893,12 +893,8 @@
                                          navigation_timeout=navigation_timeout, include_url=include_url,
                                          full_screen=full_screen, return_errors=True)
     demisto.debug(f"rasterize_command response, {rasterize_type=}, {len(rasterize_output)=}")
-<<<<<<< HEAD
-=======
-    for index, current_rasterize_output in enumerate(rasterize_output):
->>>>>>> 7deb32c3
-
-    for current_rasterize_output, current_url in zip(rasterize_output, urls):
+
+    for index, (current_rasterize_output, current_url) in enumerate(zip(rasterize_output, urls)):
         if isinstance(current_rasterize_output, str):
             return_results(CommandResults(
                 readable_output=f'Error for URL {current_url!r}:\n{current_rasterize_output}',
