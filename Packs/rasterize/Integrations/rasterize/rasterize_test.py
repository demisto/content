--- conflicted
+++ resolved
@@ -157,13 +157,8 @@
                                     RasterizeMode.WEBDRIVER_PREFERED, RasterizeMode.HEADLESS_CLI_PREFERED])
 def test_rasterize_url_long_load(r_mode, mocker, http_wait_server):
     return_error_mock = mocker.patch(RETURN_ERROR_TARGET)
-<<<<<<< HEAD
     time.sleep(1)  # give time to the servrer to start
     rasterize('http://localhost:10888', width=250, height=250, r_type=RasterizeType.PNG, max_page_load_time=5, r_mode=r_mode)
-=======
-    time.sleep(1)  # give time to the server to start
-    rasterize('http://localhost:10888', width=250, height=250, r_type='png', max_page_load_time=5)
->>>>>>> 5871a1f5
     assert return_error_mock.call_count == 1
     # call_args last call with a tuple of args list and kwargs
     err_msg = return_error_mock.call_args[0][0]
