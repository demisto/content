--- conflicted
+++ resolved
@@ -816,11 +816,7 @@
         perform_rasterize(path="0.0.0.8/test", width=250, height=250, rasterize_type=RasterizeType.PNG)
 
     assert mocker_output.call_args.args[0].readable_output == (
-<<<<<<< HEAD
         "The following paths were skipped as they are not valid for rasterization: ['0.0.0.8/test']"
-=======
-        "The following paths were skipped as they are not" " valid for rasterization: ['0.0.0.8/test']"
->>>>>>> e22ab50d
     )
     assert excinfo.type is SystemExit
     assert excinfo.value.code == 0
@@ -829,22 +825,13 @@
 @pytest.mark.parametrize(
     "url, expected",
     [
-<<<<<<< HEAD
-        pytest.param("http://192.168.1.1", False, id="private IPv4"),
-        pytest.param("https://10.0.0.1", False, id="private IPv4 with HTTPS"),
-=======
         pytest.param("http://192.168.1.1", True, id="private IPv4"),
         pytest.param("https://10.0.0.1", True, id="private IPv4 with HTTPS"),
->>>>>>> e22ab50d
         pytest.param("localhost", False, id="localhost"),
         pytest.param("http://8.8.8.8", False, id="public IPv4"),
         pytest.param("invalid_url", False, id="invalid URL"),
         pytest.param("http://", False, id="empty URL"),
-<<<<<<< HEAD
-        pytest.param("192.168.1.1", False, id="private IPv4 without scheme"),
-=======
         pytest.param("192.168.1.1", True, id="private IPv4"),
->>>>>>> e22ab50d
         pytest.param("2001:db8::1", False, id="IPv6 address"),
         pytest.param("https://www.example.com", False, id="public domain"),
         pytest.param("http://127.0.0.1", True, id="loopback IPv4"),
