import rasterize
from rasterize import *
import demistomock as demisto
from CommonServerPython import entryTypes
from tempfile import NamedTemporaryFile
import subprocess
import os
import logging
import http.server
import time
import threading
import pytest

# disable warning from urllib3. these are emitted when python driver can't connect to chrome yet
logging.getLogger("urllib3").setLevel(logging.ERROR)

RETURN_ERROR_TARGET = 'rasterize.return_error'


def test_rasterize_email_image(caplog, capfd, mocker):
    with capfd.disabled() and NamedTemporaryFile('w+') as f:
        f.write('<html><head><meta http-equiv=\"Content-Type\" content=\"text/html;charset=utf-8\">'
                '</head><body><br>---------- TEST FILE ----------<br></body></html>')
        path = os.path.realpath(f.name)
        f.flush()
        mocker.patch.object(rasterize, 'support_multithreading')
        perform_rasterize(path=f'file://{path}', width=250, height=250, rasterize_type=RasterizeType.PNG)
        caplog.clear()


def test_rasterize_email_pdf(caplog, capfd, mocker):
    with capfd.disabled() and NamedTemporaryFile('w+') as f:
        f.write('<html><head><meta http-equiv=\"Content-Type\" content=\"text/html;charset=utf-8\">'
                '</head><body><br>---------- TEST FILE ----------<br></body></html>')
        path = os.path.realpath(f.name)
        f.flush()
        mocker.patch.object(rasterize, 'support_multithreading')
        perform_rasterize(path=f'file://{path}', width=250, height=250, rasterize_type=RasterizeType.PDF)
        caplog.clear()


def test_rasterize_email_pdf_offline(caplog, capfd, mocker):
    with capfd.disabled() and NamedTemporaryFile('w+') as f:
        f.write('<html><head><meta http-equiv=\"Content-Type\" content=\"text/html;charset=utf-8\">'
                '</head><body><br>---------- TEST FILE ----------<br></body></html>')
        path = os.path.realpath(f.name)
        f.flush()
        mocker.patch.object(rasterize, 'support_multithreading')
        perform_rasterize(path=f'file://{path}', width=250, height=250, rasterize_type=RasterizeType.PDF)
        caplog.clear()


def test_rasterize_no_defunct_processes(caplog, capfd, mocker):
    with capfd.disabled() and NamedTemporaryFile('w+') as f:
        f.write('<html><head><meta http-equiv=\"Content-Type\" content=\"text/html;charset=utf-8\">'
                '</head><body><br>---------- TEST FILE ----------<br></body></html>')
        path = os.path.realpath(f.name)
        f.flush()
        mocker.patch.object(rasterize, 'support_multithreading')
        perform_rasterize(path=f'file://{path}', width=250, height=250, rasterize_type=RasterizeType.PDF)
        process = subprocess.Popen(['ps', '-aux'], stdout=subprocess.PIPE, stderr=subprocess.PIPE,
                                   universal_newlines=True)
        processes_str, _ = process.communicate()
        processes = processes_str.split('\n')
        defunct_process_list = [process for process in processes if 'defunct' in process]
        assert not defunct_process_list

        # zombies, output = find_zombie_processes()
        # assert not zombies
        # assert 'defunct' not in output
        caplog.clear()


def test_get_chrome_options():
    res = get_chrome_options(CHROME_OPTIONS, '')
    assert res == CHROME_OPTIONS

    res = get_chrome_options(CHROME_OPTIONS, '[--disable-dev-shm-usage],--disable-auto-reload, --headless')
    assert '--disable-dev-shm-usage' not in res
    assert '--no-sandbox' in res  # part of default options
    assert '--disable-auto-reload' in res
    assert len([x for x in res if x == '--headless']) == 1  # should have only one headless option

    res = get_chrome_options(CHROME_OPTIONS, r'--user-agent=test\,comma')
    assert len([x for x in res if x.startswith('--user-agent')]) == 1
    assert '--user-agent=test,comma' in res

    res = get_chrome_options(CHROME_OPTIONS, r'[--user-agent]')  # remove user agent
    assert len([x for x in res if x.startswith('--user-agent')]) == 0


def test_rasterize_large_html(capfd, mocker):
    with capfd.disabled():
        path = os.path.realpath('test_data/large.html')
        mocker.patch.object(rasterize, 'support_multithreading')
        res = perform_rasterize(path=f'file://{path}', width=250, height=250, rasterize_type=RasterizeType.PNG)
        assert res


def test_rasterize_html(mocker, capfd):
    with capfd.disabled():
        path = os.path.realpath('test_data/file.html')
        mocker.patch.object(demisto, 'args', return_value={'EntryID': 'test'})
        mocker.patch.object(demisto, 'getFilePath', return_value={"path": path})
        mocker.patch.object(os, 'rename')
        mocker.patch.object(os.path, 'realpath', return_value=f'{os.getcwd()}/test_data/file.html')
        mocker_output = mocker.patch('rasterize.return_results')
        mocker.patch.object(rasterize, 'support_multithreading')
        rasterize_html_command()
        assert mocker_output.call_args.args[0]['File'] == 'email.png'


@pytest.fixture
def http_wait_server():
    # Simple http handler which waits 10 seconds before responding
    class WaitHanlder(http.server.BaseHTTPRequestHandler):

        def do_HEAD(self):
            self.send_response(200)
            self.send_header("Content-type", "text/html")
            self.end_headers()

        def do_GET(self):
            time.sleep(10)
            try:
                self.send_response(200)
                self.send_header("Content-type", "text/html")
                self.end_headers()
                self.wfile.write(bytes("<html><head><title>Test wait handler</title></head>"
                                       "<body><p>Test Wait</p></body></html>", 'utf-8'))
                self.flush_headers()
            except BrokenPipeError:  # ignore broken pipe as socket might have been closed
                pass

        # disable logging

        def log_message(self, format, *args):
            pass

    with http.server.ThreadingHTTPServer(('', 10888), WaitHanlder) as server:
        server_thread = threading.Thread(target=server.serve_forever)
        server_thread.start()
        yield
        server.shutdown()
        server_thread.join()


# Some web servers can block the connection after the http is sent
# In this case chromium will hang. An example for this is:
# curl -v -H 'user-agent: HeadlessChrome' --max-time 10  "http://www.grainger.com/"  # disable-secrets-detection
# This tests access a server which waits for 10 seconds and makes sure we timeout
@pytest.mark.filterwarnings('ignore::ResourceWarning')
def test_rasterize_url_long_load(mocker, http_wait_server, capfd):
    return_error_mock = mocker.patch(RETURN_ERROR_TARGET)
    time.sleep(1)  # give time to the servrer to start
    with capfd.disabled():
        mocker.patch.object(rasterize, 'support_multithreading')
        perform_rasterize('http://localhost:10888', width=250, height=250,
                          rasterize_type=RasterizeType.PNG, navigation_timeout=5)
        assert return_error_mock.call_count == 1
        # call_args last call with a tuple of args list and kwargs
        # err_msg = return_error_mock.call_args[0][0]
        # assert 'Timeout exception' in err_msg
        return_error_mock.reset_mock()
        # test that with a higher value we get a response
        assert perform_rasterize('http://localhost:10888', width=250, height=250, rasterize_type=RasterizeType.PNG)
        assert not return_error_mock.called


@pytest.mark.filterwarnings('ignore::ResourceWarning')
def test_rasterize_image_to_pdf(mocker):
    path = os.path.realpath('test_data/image.png')
    mocker.patch.object(demisto, 'args', return_value={'EntryID': 'test'})
    mocker.patch.object(demisto, 'getFilePath', return_value={"path": path})
    mocker.patch.object(demisto, 'results')
    mocker.patch.object(rasterize, 'support_multithreading')
    rasterize_image_command()
    assert demisto.results.call_count == 1
    # call_args is tuple (args list, kwargs). we only need the first one
    results = demisto.results.call_args[0]
    assert len(results) == 1
    assert results[0][0]['Type'] == entryTypes['entryInfoFile']


TEST_DATA = [
    (
        'test_data/many_pages.pdf',
        21,
        21,
        None
    ),
    (
        'test_data/many_pages.pdf',
        20,
        20,
        None
    ),
    (
        'test_data/many_pages.pdf',
        '*',
        51,
        None
    ),
    (
        'test_data/test_pw_mathias.pdf',
        '*',
        1,
        'mathias',
    )
]


@pytest.mark.parametrize('file_path, max_pages, expected_length, pw', TEST_DATA)
def test_convert_pdf_to_jpeg(file_path, max_pages, expected_length, pw):
    res = convert_pdf_to_jpeg(file_path, max_pages, pw)

    assert type(res) == list
    assert len(res) == expected_length


@pytest.mark.parametrize('width, height, expected_width, expected_height', [
    (8001, 700, 8000, 700),
    (700, 80001, 700, 8000),
    (700, 600, 700, 600)
])
def test_get_width_height(width, height, expected_width, expected_height):
    """
        Given:
            1. A width that is larger than the safeguard limit, and a valid height
            2. A height that is larger than the safeguard limit, and a valid width
            3. Valid width and height
        When:
            - Running the 'heck_width_and_height' function.
        Then:
            Verify that:
            1. The resulted width is the safeguard limit (8000px) and the height remains as it was.
            2. The resulted height is the safeguard limit (8000px) and the width remains as it was.
            3. Both width and height remain as they were.
    """
    args = {
        'width': str(width),
        'height': str(height)
    }
    w, h = get_width_height(args)
    assert w == expected_width
    assert h == expected_height


class TestRasterizeIncludeUrl:
    class MockChromeOptions:

        def __init__(self) -> None:
            self.options = []

        def add_argument(self, arg):
            self.options.append(arg)

    class MockChrome:

        def __init__(self, options, service) -> None:
            self.options = options.options
            self.page_source = ''
            self.session_id = 'session_id'

        def set_page_load_timeout(self, max_page_load_time):
            pass

        def get(self, path):
            pass

        def maximize_window(self):
            pass

        def implicitly_wait(self, arg):
            pass

        def set_window_size(self, width, height):
            pass

        def get_screenshot_as_png(self):
            return 'image'

        def quit(self):
            pass

    @pytest.mark.parametrize('include_url', [False, True])
    def test_sanity_rasterize_with_include_url(self, mocker, include_url, capfd):
        """
            Given:
                - A parameter that mention whether to include the URL bar in the screenshot.
            When:
                - Running the 'rasterize' function.
            Then:
                - Verify that it runs as expected.
        """
        mocker.patch('os.remove')

        with capfd.disabled(), NamedTemporaryFile('w+') as f:
            f.write('<html><head><meta http-equiv=\"Content-Type\" content=\"text/html;charset=utf-8\">'
                    '</head><body><br>---------- TEST FILE ----------<br></body></html>')
            path = os.path.realpath(f.name)
            f.flush()

            mocker.patch.object(rasterize, 'support_multithreading')
            image = perform_rasterize(path=f'file://{path}', width=250, height=250, rasterize_type=RasterizeType.PNG,
                                      include_url=include_url)
            assert image


def test_log_warning():
    """
    Given   pypdf's logger instance
    When    checking the logger's level.
    Then    make sure the level is ERROR
    """
    import logging
    from rasterize import pypdf_logger
    assert pypdf_logger.level == logging.ERROR
    assert pypdf_logger.level == logging.ERROR


<<<<<<< HEAD
def test_excepthook_recv_loop(mocker):
    """
    Given   Exceptions that might happen after the tab was closed.
    When    A chromium tab is closed.
    Then    make sure the right info is logged.
    """
    mock_args = type('mock_args', (), dict.fromkeys(('exc_type', 'exc_value')))
    demisto_info = mocker.patch.object(demisto, 'info')

    excepthook_recv_loop(mock_args)

    demisto_info.assert_any_call('Unsuppressed Exception in _recv_loop: args.exc_type=None')
    demisto_info.assert_any_call('Unsuppressed Exception in _recv_loop: args.exc_type=None, empty exc_value')
=======
def test_poppler_version():
    import pdf2image
    poppler_version = pdf2image.pdf2image._get_poppler_version("pdftoppm")
    assert poppler_version[0] > 20
>>>>>>> 1774e27e
<|MERGE_RESOLUTION|>--- conflicted
+++ resolved
@@ -319,7 +319,6 @@
     assert pypdf_logger.level == logging.ERROR
 
 
-<<<<<<< HEAD
 def test_excepthook_recv_loop(mocker):
     """
     Given   Exceptions that might happen after the tab was closed.
@@ -333,9 +332,7 @@
 
     demisto_info.assert_any_call('Unsuppressed Exception in _recv_loop: args.exc_type=None')
     demisto_info.assert_any_call('Unsuppressed Exception in _recv_loop: args.exc_type=None, empty exc_value')
-=======
 def test_poppler_version():
     import pdf2image
     poppler_version = pdf2image.pdf2image._get_poppler_version("pdftoppm")
-    assert poppler_version[0] > 20
->>>>>>> 1774e27e
+    assert poppler_version[0] > 20