<<<<<<< HEAD
from rasterize import (rasterize, find_zombie_processes, merge_options, DEFAULT_CHROME_OPTIONS, rasterize_image_command,
                       RasterizeMode, RasterizeType, init_driver, rasterize_html_command)
=======
import rasterize
from rasterize import *
>>>>>>> 90cf3b88
import demistomock as demisto
from CommonServerPython import entryTypes
from tempfile import NamedTemporaryFile
import os
import logging
import http.server
import time
import threading
import pytest
<<<<<<< HEAD
from selenium import webdriver
from pyvirtualdisplay import Display
from unittest.mock import mock_open, Mock
=======
>>>>>>> 90cf3b88

# disable warning from urllib3. these are emitted when python driver can't connect to chrome yet
logging.getLogger("urllib3").setLevel(logging.ERROR)

RETURN_ERROR_TARGET = 'rasterize.return_error'


def test_rasterize_email_image(caplog, capfd, mocker):
    with capfd.disabled() and NamedTemporaryFile('w+') as f:
        f.write('<html><head><meta http-equiv=\"Content-Type\" content=\"text/html;charset=utf-8\">'
                '</head><body><br>---------- TEST FILE ----------<br></body></html>')
        path = os.path.realpath(f.name)
        f.flush()
        mocker.patch.object(rasterize, 'support_multithreading')
        perform_rasterize(path=f'file://{path}', width=250, height=250, rasterize_type=RasterizeType.PNG)
        caplog.clear()


def test_rasterize_email_image_array(caplog, capfd, mocker):
    with capfd.disabled() and NamedTemporaryFile('w+') as f:
        f.write('<html><head><meta http-equiv=\"Content-Type\" content=\"text/html;charset=utf-8\">'
                '</head><body><br>---------- TEST FILE ----------<br></body></html>')
        path = os.path.realpath(f.name)
        f.flush()
<<<<<<< HEAD
        rasterize(path=f'file://{path}', width=250, height=250, r_type=RasterizeType.PDF, offline_mode=False,
                  r_mode=r_mode)
=======
        mocker.patch.object(rasterize, 'support_multithreading')
        perform_rasterize(path=[f'file://{path}'], width=250, height=250, rasterize_type=RasterizeType.PNG)
>>>>>>> 90cf3b88
        caplog.clear()


def test_rasterize_email_pdf(caplog, capfd, mocker):
    with capfd.disabled() and NamedTemporaryFile('w+') as f:
        f.write('<html><head><meta http-equiv=\"Content-Type\" content=\"text/html;charset=utf-8\">'
                '</head><body><br>---------- TEST FILE ----------<br></body></html>')
        path = os.path.realpath(f.name)
        f.flush()
        mocker.patch.object(rasterize, 'support_multithreading')
        perform_rasterize(path=f'file://{path}', width=250, height=250, rasterize_type=RasterizeType.PDF)
        caplog.clear()


def test_rasterize_email_pdf_offline(caplog, capfd, mocker):
    with capfd.disabled() and NamedTemporaryFile('w+') as f:
        f.write('<html><head><meta http-equiv=\"Content-Type\" content=\"text/html;charset=utf-8\">'
                '</head><body><br>---------- TEST FILE ----------<br></body></html>')
        path = os.path.realpath(f.name)
        f.flush()
        mocker.patch.object(rasterize, 'support_multithreading')
        perform_rasterize(path=f'file://{path}', width=250, height=250, rasterize_type=RasterizeType.PDF)
        caplog.clear()


def test_get_chrome_options():
    res = get_chrome_options(CHROME_OPTIONS, '')
    assert res == CHROME_OPTIONS

    res = get_chrome_options(CHROME_OPTIONS, '[--disable-dev-shm-usage],--disable-auto-reload, --headless')
    assert '--disable-dev-shm-usage' not in res
    assert '--no-sandbox' in res  # part of default options
    assert '--disable-auto-reload' in res
    assert len([x for x in res if x == '--headless']) == 1  # should have only one headless option

    res = get_chrome_options(CHROME_OPTIONS, r'--user-agent=test\,comma')
    assert len([x for x in res if x.startswith('--user-agent')]) == 1
    assert '--user-agent=test,comma' in res

    res = get_chrome_options(CHROME_OPTIONS, r'[--user-agent]')  # remove user agent
    assert len([x for x in res if x.startswith('--user-agent')]) == 0


def test_rasterize_large_html(capfd, mocker):
    with capfd.disabled():
        path = os.path.realpath('test_data/large.html')
        mocker.patch.object(rasterize, 'support_multithreading')
        res = perform_rasterize(path=f'file://{path}', width=250, height=250, rasterize_type=RasterizeType.PNG)
        assert res


def test_rasterize_html(mocker, capfd):
    with capfd.disabled():
        path = os.path.realpath('test_data/file.html')
        mocker.patch.object(demisto, 'args', return_value={'EntryID': 'test'})
        mocker.patch.object(demisto, 'getFilePath', return_value={"path": path})
        mocker.patch.object(os, 'rename')
        mocker.patch.object(os.path, 'realpath', return_value=f'{os.getcwd()}/test_data/file.html')
        mocker_output = mocker.patch('rasterize.return_results')
        mocker.patch.object(rasterize, 'support_multithreading')
        rasterize_html_command()
        assert mocker_output.call_args.args[0]['File'] == 'email.png'


def test_rasterize_html(mocker):
    path = os.path.realpath('test_data/file.html')
    mocker.patch.object(demisto, 'args', return_value={'EntryID': 'test'})
    mocker.patch.object(demisto, 'getFilePath', return_value={"path": path})
    mocker.patch.object(os, 'rename')
    mocker.patch.object(os.path, 'realpath', return_value=f'{os.getcwd()}/test_data/file.html')
    mocker_output = mocker.patch('rasterize.return_results')
    rasterize_html_command()
    assert mocker_output.call_args.args[0]['File'] == 'email.png'


@pytest.fixture
def http_wait_server():
    # Simple http handler which waits 10 seconds before responding
    class WaitHanlder(http.server.BaseHTTPRequestHandler):

        def do_HEAD(self):
            self.send_response(200)
            self.send_header("Content-type", "text/html")
            self.end_headers()

        def do_GET(self):
            time.sleep(10)
            try:
                self.send_response(200)
                self.send_header("Content-type", "text/html")
                self.end_headers()
                self.wfile.write(bytes("<html><head><title>Test wait handler</title></head>"
                                       "<body><p>Test Wait</p></body></html>", 'utf-8'))
                self.flush_headers()
            except BrokenPipeError:  # ignore broken pipe as socket might have been closed
                pass

        # disable logging

        def log_message(self, format, *args):
            pass

    with http.server.ThreadingHTTPServer(('', 10888), WaitHanlder) as server:
        server_thread = threading.Thread(target=server.serve_forever)
        server_thread.start()
        yield
        server.shutdown()
        server_thread.join()


# Some web servers can block the connection after the http is sent
# In this case chromium will hang. An example for this is:
# curl -v -H 'user-agent: HeadlessChrome' --max-time 10  "http://www.grainger.com/"  # disable-secrets-detection
# This tests access a server which waits for 10 seconds and makes sure we timeout
@pytest.mark.filterwarnings('ignore::ResourceWarning')
def test_rasterize_url_long_load(mocker, http_wait_server, capfd):
    return_error_mock = mocker.patch(RETURN_ERROR_TARGET)
    time.sleep(1)  # give time to the servrer to start
<<<<<<< HEAD
    rasterize('http://localhost:10888', width=250, height=250, r_type=RasterizeType.PNG, max_page_load_time=5,
              r_mode=r_mode)
    assert return_error_mock.call_count == 1
    # call_args last call with a tuple of args list and kwargs
    err_msg = return_error_mock.call_args[0][0]
    assert 'Timeout exception' in err_msg
    return_error_mock.reset_mock()
    # test that with a higher value we get a response
    assert rasterize('http://localhost:10888', width=250, height=250, r_type=RasterizeType.PNG,
                     max_page_load_time=0, r_mode=r_mode)
    assert not return_error_mock.called
=======
    with capfd.disabled():
        mocker.patch.object(rasterize, 'support_multithreading')
        perform_rasterize('http://localhost:10888', width=250, height=250,
                          rasterize_type=RasterizeType.PNG, navigation_timeout=5)
        assert return_error_mock.call_count == 1
        # call_args last call with a tuple of args list and kwargs
        # err_msg = return_error_mock.call_args[0][0]
        # assert 'Timeout exception' in err_msg
        return_error_mock.reset_mock()
        # test that with a higher value we get a response
        assert perform_rasterize('http://localhost:10888', width=250, height=250, rasterize_type=RasterizeType.PNG)
        assert not return_error_mock.called
>>>>>>> 90cf3b88


@pytest.mark.filterwarnings('ignore::ResourceWarning')
def test_rasterize_image_to_pdf(mocker):
    path = os.path.realpath('test_data/image.png')
    mocker.patch.object(demisto, 'args', return_value={'EntryID': 'test'})
    mocker.patch.object(demisto, 'getFilePath', return_value={"path": path})
    mocker.patch.object(demisto, 'results')
    mocker.patch.object(rasterize, 'support_multithreading')
    rasterize_image_command()
    assert demisto.results.call_count == 1
    # call_args is tuple (args list, kwargs). we only need the first one
    results = demisto.results.call_args[0]
    assert len(results) == 1
    assert results[0][0]['Type'] == entryTypes['entryInfoFile']


TEST_DATA = [
    (
        'test_data/many_pages.pdf',
        21,
<<<<<<< HEAD
        2,
=======
        21,
>>>>>>> 90cf3b88
        None
    ),
    (
        'test_data/many_pages.pdf',
        20,
<<<<<<< HEAD
        1,
=======
        20,
>>>>>>> 90cf3b88
        None
    ),
    (
        'test_data/many_pages.pdf',
        '*',
<<<<<<< HEAD
        3,
=======
        51,
>>>>>>> 90cf3b88
        None
    ),
    (
        'test_data/test_pw_mathias.pdf',
        '*',
        1,
        'mathias',
    )
]


@pytest.mark.parametrize('file_path, max_pages, expected_length, pw', TEST_DATA)
def test_convert_pdf_to_jpeg(file_path, max_pages, expected_length, pw):
<<<<<<< HEAD
    from rasterize import convert_pdf_to_jpeg
=======
>>>>>>> 90cf3b88
    res = convert_pdf_to_jpeg(file_path, max_pages, pw)

    assert type(res) == list
    assert len(res) == expected_length


@pytest.mark.parametrize('width, height, expected_width, expected_height', [
    (8001, 700, 8000, 700),
    (700, 80001, 700, 8000),
    (700, 600, 700, 600)
])
def test_get_width_height(width, height, expected_width, expected_height):
    """
        Given:
            1. A width that is larger than the safeguard limit, and a valid height
            2. A height that is larger than the safeguard limit, and a valid width
            3. Valid width and height
        When:
            - Running the 'heck_width_and_height' function.
        Then:
            Verify that:
            1. The resulted width is the safeguard limit (8000px) and the height remains as it was.
            2. The resulted height is the safeguard limit (8000px) and the width remains as it was.
            3. Both width and height remain as they were.
    """
    args = {
        'width': str(width),
        'height': str(height)
    }
    w, h = get_width_height(args)
    assert w == expected_width
    assert h == expected_height


class TestRasterizeIncludeUrl:
    class MockChromeOptions:

        def __init__(self) -> None:
            self.options = []

        def add_argument(self, arg):
            self.options.append(arg)

    class MockChrome:

        def __init__(self, options, service) -> None:
            self.options = options.options
            self.page_source = ''
            self.session_id = 'session_id'

        def set_page_load_timeout(self, max_page_load_time):
            pass

        def get(self, path):
            pass

        def maximize_window(self):
            pass

        def implicitly_wait(self, arg):
            pass

        def set_window_size(self, width, height):
            pass

        def get_screenshot_as_png(self):
            return 'image'

        def quit(self):
            pass

    @pytest.mark.parametrize('include_url', [False, True])
    def test_sanity_rasterize_with_include_url(self, mocker, include_url, capfd):
        """
            Given:
                - A parameter that mention whether to include the URL bar in the screenshot.
            When:
                - Running the 'rasterize' function.
            Then:
                - Verify that it runs as expected.
        """
        mocker.patch('os.remove')

        with capfd.disabled(), NamedTemporaryFile('w+') as f:
            f.write('<html><head><meta http-equiv=\"Content-Type\" content=\"text/html;charset=utf-8\">'
                    '</head><body><br>---------- TEST FILE ----------<br></body></html>')
            path = os.path.realpath(f.name)
            f.flush()

<<<<<<< HEAD
        assert ("--headless" in driver.options) != include_url
=======
            mocker.patch.object(rasterize, 'support_multithreading')
            image = perform_rasterize(path=f'file://{path}', width=250, height=250, rasterize_type=RasterizeType.PNG,
                                      include_url=include_url)
            assert image
>>>>>>> 90cf3b88


def test_log_warning():
    """
    Given   pypdf's logger instance
    When    checking the logger's level.
    Then    make sure the level is ERROR
    """
    import logging
    from rasterize import pypdf_logger
    assert pypdf_logger.level == logging.ERROR
    assert pypdf_logger.level == logging.ERROR


def test_excepthook_recv_loop(mocker):
    """
    Given   Exceptions that might happen after the tab was closed.
    When    A chromium tab is closed.
    Then    make sure the right info is logged.
    """
    mock_args = type('mock_args', (), dict.fromkeys(('exc_type', 'exc_value')))
    demisto_info = mocker.patch.object(demisto, 'info')

    excepthook_recv_loop(mock_args)

    demisto_info.assert_any_call('Unsuppressed Exception in _recv_loop: args.exc_type=None')
    demisto_info.assert_any_call('Unsuppressed Exception in _recv_loop: args.exc_type=None, empty exc_value')


def test_poppler_version():
    import pdf2image
    poppler_version = pdf2image.pdf2image._get_poppler_version("pdftoppm")
    assert poppler_version[0] > 20


def test_get_list_item():
    from rasterize import get_list_item

    my_list = ['a', 'b', 'c']

    assert get_list_item(my_list, 0, "FOO") == 'a'
    assert get_list_item(my_list, 1, "FOO") == 'b'
    assert get_list_item(my_list, 2, "FOO") == 'c'
    assert get_list_item(my_list, 3, "FOO") == 'FOO'
    assert get_list_item(my_list, 4, "FOO") == 'FOO'


def test_add_filename_suffix():
    from rasterize import add_filename_suffix

    my_list = ['a', 'b', 'c']
    my_list_with_suffix = add_filename_suffix(my_list, 'sfx')

    assert len(my_list) == len(my_list_with_suffix)
    for current_element_index, _ in enumerate(my_list):
        assert f'{my_list[current_element_index]}.sfx' == my_list_with_suffix[current_element_index]


def test_get_output_filenames():
    from rasterize import get_list_item, add_filename_suffix

    file_name = ['foo_01', 'foo_02', 'foo_03']
    file_names = argToList(file_name)
    file_names = add_filename_suffix(file_names, 'png')

<<<<<<< HEAD
        image = rasterize(path='path', width=250, height=250, r_type=RasterizeType.PNG,
                          r_mode=RasterizeMode.WEBDRIVER_ONLY,
                          include_url=include_url)
        assert image


def test_rasterize_html_no_internet_access(mocker):
    """
    Validates that when calling the command rasterize_html_command
    No http requests are executed. - CIAC-8142
    """
    import requests
    mock = Mock()
    requests.get = mock
    path = os.path.realpath('test_data/file.html')
    mocker.patch.object(demisto, 'args', return_value={'EntryID': 'test'})
    mocker.patch.object(demisto, 'getFilePath', return_value={"path": path})
    mocker.patch.object(os, 'rename')
    mocker.patch.object(os.path, 'realpath', return_value=f'{os.getcwd()}/test_data/file.html')
    mocker_output = mocker.patch('rasterize.return_results')
    rasterize_html_command()
    assert mocker_output.call_args.args[0]['File'] == 'email.png'
    assert not mock.called
=======
    assert get_list_item(file_names, 0, "FOO.png") == 'foo_01.png'
    assert get_list_item(file_names, 1, "FOO.png") == 'foo_02.png'
    assert get_list_item(file_names, 2, "FOO.png") == 'foo_03.png'
    assert get_list_item(file_names, 3, "FOO.png") == 'FOO.png'
    assert get_list_item(file_names, 4, "FOO.png") == 'FOO.png'
>>>>>>> 90cf3b88
<|MERGE_RESOLUTION|>--- conflicted
+++ resolved
@@ -1,10 +1,5 @@
-<<<<<<< HEAD
-from rasterize import (rasterize, find_zombie_processes, merge_options, DEFAULT_CHROME_OPTIONS, rasterize_image_command,
-                       RasterizeMode, RasterizeType, init_driver, rasterize_html_command)
-=======
 import rasterize
 from rasterize import *
->>>>>>> 90cf3b88
 import demistomock as demisto
 from CommonServerPython import entryTypes
 from tempfile import NamedTemporaryFile
@@ -14,12 +9,6 @@
 import time
 import threading
 import pytest
-<<<<<<< HEAD
-from selenium import webdriver
-from pyvirtualdisplay import Display
-from unittest.mock import mock_open, Mock
-=======
->>>>>>> 90cf3b88
 
 # disable warning from urllib3. these are emitted when python driver can't connect to chrome yet
 logging.getLogger("urllib3").setLevel(logging.ERROR)
@@ -44,13 +33,8 @@
                 '</head><body><br>---------- TEST FILE ----------<br></body></html>')
         path = os.path.realpath(f.name)
         f.flush()
-<<<<<<< HEAD
-        rasterize(path=f'file://{path}', width=250, height=250, r_type=RasterizeType.PDF, offline_mode=False,
-                  r_mode=r_mode)
-=======
         mocker.patch.object(rasterize, 'support_multithreading')
         perform_rasterize(path=[f'file://{path}'], width=250, height=250, rasterize_type=RasterizeType.PNG)
->>>>>>> 90cf3b88
         caplog.clear()
 
 
@@ -169,19 +153,6 @@
 def test_rasterize_url_long_load(mocker, http_wait_server, capfd):
     return_error_mock = mocker.patch(RETURN_ERROR_TARGET)
     time.sleep(1)  # give time to the servrer to start
-<<<<<<< HEAD
-    rasterize('http://localhost:10888', width=250, height=250, r_type=RasterizeType.PNG, max_page_load_time=5,
-              r_mode=r_mode)
-    assert return_error_mock.call_count == 1
-    # call_args last call with a tuple of args list and kwargs
-    err_msg = return_error_mock.call_args[0][0]
-    assert 'Timeout exception' in err_msg
-    return_error_mock.reset_mock()
-    # test that with a higher value we get a response
-    assert rasterize('http://localhost:10888', width=250, height=250, r_type=RasterizeType.PNG,
-                     max_page_load_time=0, r_mode=r_mode)
-    assert not return_error_mock.called
-=======
     with capfd.disabled():
         mocker.patch.object(rasterize, 'support_multithreading')
         perform_rasterize('http://localhost:10888', width=250, height=250,
@@ -194,7 +165,6 @@
         # test that with a higher value we get a response
         assert perform_rasterize('http://localhost:10888', width=250, height=250, rasterize_type=RasterizeType.PNG)
         assert not return_error_mock.called
->>>>>>> 90cf3b88
 
 
 @pytest.mark.filterwarnings('ignore::ResourceWarning')
@@ -216,31 +186,19 @@
     (
         'test_data/many_pages.pdf',
         21,
-<<<<<<< HEAD
-        2,
-=======
         21,
->>>>>>> 90cf3b88
         None
     ),
     (
         'test_data/many_pages.pdf',
         20,
-<<<<<<< HEAD
-        1,
-=======
         20,
->>>>>>> 90cf3b88
         None
     ),
     (
         'test_data/many_pages.pdf',
         '*',
-<<<<<<< HEAD
-        3,
-=======
         51,
->>>>>>> 90cf3b88
         None
     ),
     (
@@ -254,10 +212,6 @@
 
 @pytest.mark.parametrize('file_path, max_pages, expected_length, pw', TEST_DATA)
 def test_convert_pdf_to_jpeg(file_path, max_pages, expected_length, pw):
-<<<<<<< HEAD
-    from rasterize import convert_pdf_to_jpeg
-=======
->>>>>>> 90cf3b88
     res = convert_pdf_to_jpeg(file_path, max_pages, pw)
 
     assert type(res) == list
@@ -347,14 +301,10 @@
             path = os.path.realpath(f.name)
             f.flush()
 
-<<<<<<< HEAD
-        assert ("--headless" in driver.options) != include_url
-=======
             mocker.patch.object(rasterize, 'support_multithreading')
             image = perform_rasterize(path=f'file://{path}', width=250, height=250, rasterize_type=RasterizeType.PNG,
                                       include_url=include_url)
             assert image
->>>>>>> 90cf3b88
 
 
 def test_log_warning():
@@ -420,34 +370,8 @@
     file_names = argToList(file_name)
     file_names = add_filename_suffix(file_names, 'png')
 
-<<<<<<< HEAD
-        image = rasterize(path='path', width=250, height=250, r_type=RasterizeType.PNG,
-                          r_mode=RasterizeMode.WEBDRIVER_ONLY,
-                          include_url=include_url)
-        assert image
-
-
-def test_rasterize_html_no_internet_access(mocker):
-    """
-    Validates that when calling the command rasterize_html_command
-    No http requests are executed. - CIAC-8142
-    """
-    import requests
-    mock = Mock()
-    requests.get = mock
-    path = os.path.realpath('test_data/file.html')
-    mocker.patch.object(demisto, 'args', return_value={'EntryID': 'test'})
-    mocker.patch.object(demisto, 'getFilePath', return_value={"path": path})
-    mocker.patch.object(os, 'rename')
-    mocker.patch.object(os.path, 'realpath', return_value=f'{os.getcwd()}/test_data/file.html')
-    mocker_output = mocker.patch('rasterize.return_results')
-    rasterize_html_command()
-    assert mocker_output.call_args.args[0]['File'] == 'email.png'
-    assert not mock.called
-=======
     assert get_list_item(file_names, 0, "FOO.png") == 'foo_01.png'
     assert get_list_item(file_names, 1, "FOO.png") == 'foo_02.png'
     assert get_list_item(file_names, 2, "FOO.png") == 'foo_03.png'
     assert get_list_item(file_names, 3, "FOO.png") == 'FOO.png'
-    assert get_list_item(file_names, 4, "FOO.png") == 'FOO.png'
->>>>>>> 90cf3b88
+    assert get_list_item(file_names, 4, "FOO.png") == 'FOO.png'