--- conflicted
+++ resolved
@@ -88,15 +88,6 @@
 }
 ```
 
-<<<<<<< HEAD
-#### Passing Multiple URLs
-
-If you want to pass several URLs as an argument when one or more of them contains comma, provide them as a JSON list. Make sure the list is formatted as a string, like this:
- ```"[\"https://www.a.com\", \"https://www.b.com\"]"```
- This allows the integration to parse and handle multiple URLs correctly. Be sure to wrap the list in quotes (") so it is interpreted as a single argument.
-
-=======
->>>>>>> 8e8d65a7
 #### Human Readable Output
 
 [!image](https://raw.githubusercontent.com/demisto/content/6bdd1b0ca11b977db6d1c652063b71b8697794c2/Packs/rasterize/Integrations/rasterize/doc_files/rasterize_url_command_output.png)
