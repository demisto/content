--- conflicted
+++ resolved
@@ -306,10 +306,7 @@
       description: The type of the image/pdf file
       type: string
   dockerimage: demisto/chromium:1.0.0.56296
-<<<<<<< HEAD
-=======
   runonce: false
->>>>>>> 9ddafcfd
   script: '-'
   subtype: python3
   type: python
