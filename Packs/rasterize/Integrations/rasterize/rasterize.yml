--- conflicted
+++ resolved
@@ -5,41 +5,6 @@
 configuration:
 - name: with_error
   display: Return Errors
-<<<<<<< HEAD
-  name: with_error
-  type: 8
-  required: false
-- defaultvalue: '0'
-  display: Time to wait before taking a screen shot (in seconds)
-  name: wait_time
-  type: 0
-  required: false
-- defaultvalue: '180'
-  display: Maximum time to wait for a page to load (in seconds)
-  name: max_page_load_time
-  type: 0
-  required: false
-- display: Chrome options (Advanced. See [?])
-  name: chrome_options
-  type: 0
-  additionalinfo: Add or remove Chrome options used to rasterize. Use for advanced troubleshooting. See Help.
-  required: false
-- display: Rasterize Mode
-  name: rasterize_mode
-  type: 15
-  defaultvalue: WebDriver - Preferred
-  options:
-  - WebDriver - Preferred
-  - WebDriver - Only
-  - Headless CLI - Preferred
-  - Headless CLI - Only
-  additionalinfo: It is possible to rasterize either via Chrome WebDriver or Chrome Headless CLI. A "Preferred" rasterizing mode will fall back to the other rasterizing mode if it fails.
-  required: false
-- display: Use system proxy settings
-  name: proxy
-  type: 8
-  required: false
-=======
   required: false
   defaultvalue: "false"
   type: 8
@@ -85,283 +50,11 @@
   required: false
   type: 8
   additionalinfo:
->>>>>>> 90cf3b88
 description: Converts URLs, PDF files, and emails to an image file or PDF file.
 display: Rasterize
 name: Rasterize
 script:
   commands:
-<<<<<<< HEAD
-  - arguments:
-    - description: Time in seconds to wait before taking a screenshot.
-      name: wait_time
-    - description: Maximum time to wait for a page to load (in seconds).
-      name: max_page_load_time
-    - default: true
-      description: The URL to rasterize. Must be the full URL, including the http prefix.
-      name: url
-      required: true
-    - defaultValue: 1024px
-      description: The page width, for example, 1024px. Specify with or without the px suffix.
-      name: width
-    - defaultValue: 800px
-      description: The page height, for example, 800px. Specify with or without the px suffix.
-      name: height
-    - description: The file type to which to convert the contents of the URL. Can be "pdf","png" or "json" (for use with raw-response). Default is "png".
-      name: type
-      predefined:
-      - pdf
-      - png
-      - json
-      auto: PREDEFINED
-    - description: Rasterize mode to use (WebDriver or Headless CLI). Optional. If not specified, will use according to the integration instance settings.
-      name: mode
-      auto: PREDEFINED
-      predefined:
-      - WebDriver - Preferred
-      - WebDriver - Only
-      - Headless CLI - Preferred
-      - Headless CLI - Only
-    - defaultValue: url
-      description: The name the file will be saved as.
-      name: file_name
-    - auto: PREDEFINED
-      defaultValue: 'False'
-      description: Get the full page. The actual page width and height will be auto calculated up to a max value of 8000px. (Marking full_screen as true means that the values for width and height arguments might not be respected).
-      name: full_screen
-      predefined:
-      - 'True'
-      - 'False'
-    - auto: PREDEFINED
-      defaultValue: 'False'
-      description: Whether to include the URL bar in the returned screenshot. (Only for WebDriver mode. Ignored in Headless CLI mode).
-      name: include_url
-      predefined:
-      - 'True'
-      - 'False'
-    description: Converts the contents of a URL to an image file or a PDF file.
-    name: rasterize
-    outputs:
-    - contextPath: InfoFile.EntryID
-      description: The EntryID of the image/pdf file.
-      type: string
-    - contextPath: InfoFile.Extension
-      description: The extension of the image/pdf file.
-      type: string
-    - contextPath: InfoFile.Name
-      description: The name of the image/pdf file.
-      type: string
-    - contextPath: InfoFile.Info
-      description: The info of the image/pdf file.
-      type: string
-    - contextPath: InfoFile.Size
-      description: The size of the image/pdf file.
-      type: number
-    - contextPath: InfoFile.Type
-      description: The type of the image/pdf file.
-      type: string
-  - arguments:
-    - default: true
-      description: The HTML body of the email.
-      name: htmlBody
-      required: true
-    - description: Maximum time to wait for a page to load (in seconds).
-      name: max_page_load_time
-    - defaultValue: 1000px
-      description: The html page width, for example, 1000px. Specify with or without the px suffix.
-      name: width
-    - defaultValue: 1500px
-      description: The html page height, for example, 1500px. Specify with or without the px suffix.
-      name: height
-    - description: The file type to which to convert the email body. Can be "pdf" or "png". Default is "png".
-      name: type
-      auto: PREDEFINED
-      predefined:
-      - pdf
-      - png
-    - auto: PREDEFINED
-      description: If "true", will block all outgoing communication.
-      name: offline
-      predefined:
-      - 'true'
-      - 'false'
-    - description: Rasterize mode to use (WebDriver or Headless CLI). Optional. If not specified, will use according to the integration instance settings.
-      name: mode
-      auto: PREDEFINED
-      predefined:
-      - WebDriver - Preferred
-      - WebDriver - Only
-      - Headless CLI - Preferred
-      - Headless CLI - Only
-    - defaultValue: email
-      description: The name the file will be saved as.
-      name: file_name
-    - auto: PREDEFINED
-      defaultValue: 'False'
-      description: Get the full page. The actual page width and height will be auto calculated up to a max value of 8000px. (Marking full_screen as true means that the values for width and height arguments might not be respected).
-      name: full_screen
-      predefined:
-      - 'True'
-      - 'False'
-    description: Converts the body of an email to an image file or a PDF file.
-    name: rasterize-email
-    outputs:
-    - contextPath: InfoFile.EntryID
-      description: The EntryID of the image/pdf file.
-      type: string
-    - contextPath: InfoFile.Extension
-      description: The extension of the image/pdf file.
-      type: string
-    - contextPath: InfoFile.Name
-      description: The name of the image/pdf file.
-      type: string
-    - contextPath: InfoFile.Info
-      description: The info of the image/pdf file.
-      type: string
-    - contextPath: InfoFile.Size
-      description: The size of the image/pdf file.
-      type: number
-    - contextPath: InfoFile.Type
-      description: The type of the image/pdf file.
-      type: string
-  - arguments:
-    - default: true
-      description: The entry ID of the image file.
-      name: EntryID
-      required: true
-    - defaultValue: 600px
-      description: The image width, for example, 600px. Specify with or without the px suffix.
-      name: width
-    - defaultValue: 800px
-      description: The image height, for example, 800px. If empty, the height is the entire image.
-      name: height
-    - description: The name the file will be saved as.
-      name: file_name
-    - description: Rasterize mode to use (WebDriver or Headless CLI). Optional. If not specified, will use according to the integration instance settings.
-      name: mode
-      auto: PREDEFINED
-      predefined:
-      - WebDriver - Preferred
-      - WebDriver - Only
-      - Headless CLI - Preferred
-      - Headless CLI - Only
-    - auto: PREDEFINED
-      defaultValue: 'False'
-      description: Get the full page. The actual page width and height will be auto calculated up to a max value of 8000px. (Marking full_screen as true means that the values for width and height arguments might not be respected).
-      name: full_screen
-      predefined:
-      - 'True'
-      - 'False'
-    description: Converts an image file to a PDF file.
-    name: rasterize-image
-    outputs:
-    - contextPath: InfoFile.EntryID
-      description: The EntryID of the pdf file.
-      type: string
-    - contextPath: InfoFile.Extension
-      description: The extension of the pdf file.
-      type: string
-    - contextPath: InfoFile.Name
-      description: The name of the pdf file.
-      type: string
-    - contextPath: InfoFile.Info
-      description: The info of the pdf file.
-      type: string
-    - contextPath: InfoFile.Size
-      description: The size of the pdf file.
-      type: number
-    - contextPath: InfoFile.Type
-      description: The type of the pdf file.
-      type: string
-  - arguments:
-    - default: true
-      description: The entry ID of PDF file.
-      name: EntryID
-      required: true
-    - defaultValue: '3'
-      description: The maximum number of pages to render. Default is "3". Use "*" to render all pages.
-      name: maxPages
-    - description: The password to access the PDF.
-      name: pdfPassword
-    - auto: PREDEFINED
-      defaultValue: 'false'
-      description: Whether to stack the pages horizontally. If "true", will stack the pages horizontally. If "false", will stack the pages vertically. Default is "false".
-      name: horizontal
-      predefined:
-      - 'true'
-      - 'false'
-    - defaultValue: image
-      description: The name the file will be saved as.
-      name: file_name
-    description: Converts a PDF file to an image file.
-    name: rasterize-pdf
-    outputs:
-    - contextPath: InfoFile.EntryID
-      description: The EntryID of the image file.
-      type: string
-    - contextPath: InfoFile.Extension
-      description: The extension of the image file.
-      type: string
-    - contextPath: InfoFile.Name
-      description: The name of the image file.
-      type: string
-    - contextPath: InfoFile.Info
-      description: The info of the image file.
-      type: string
-    - contextPath: InfoFile.Size
-      description: The size of the image file.
-      type: number
-    - contextPath: InfoFile.Type
-      description: The type of the image file.
-      type: string
-  - arguments:
-    - default: true
-      description: The entry ID of the html file.
-      name: EntryID
-      required: true
-    - defaultValue: 600px
-      description: The html page width, for example, 600px. Specify with or without the px suffix.
-      name: width
-    - defaultValue: 800px
-      description: The html page height, for example, 800px. Specify with or without the px suffix.
-      name: height
-    - description: The file type to which to convert the email body. Can be "pdf" or "png". Default is "png".
-      name: type
-    - defaultValue: html
-      description: The name the file will be saved as.
-      name: file_name
-    - auto: PREDEFINED
-      defaultValue: 'False'
-      description: Get the full page. The actual page width and height will be auto calculated up to a max value of 8000px. (Marking full_screen as true means that the values for width and height arguments might not be respected).
-      name: full_screen
-      predefined:
-      - 'True'
-      - 'False'
-    - description: Time in seconds to wait before taking a screenshot.
-      name: wait_time
-    description: Converts an html file to an image file or a PDF file.
-    name: rasterize-html
-    outputs:
-    - contextPath: InfoFile.EntryID
-      description: The EntryID of the image/pdf file.
-      type: string
-    - contextPath: InfoFile.Extension
-      description: The extension of the image/pdf file.
-      type: string
-    - contextPath: InfoFile.Name
-      description: The name of the image/pdf file.
-      type: string
-    - contextPath: InfoFile.Info
-      description: The info of the image/pdf file.
-      type: string
-    - contextPath: InfoFile.Size
-      description: The size of the image/pdf file.
-      type: number
-    - contextPath: InfoFile.Type
-      description: The type of the image/pdf file.
-      type: string
-  dockerimage: demisto/chromium:118.0.5993.78770
-=======
     - arguments:
         - description: Time in seconds to wait before taking a screenshot.
           name: wait_time
@@ -663,7 +356,6 @@
           description: The type of the image/pdf file.
           type: string
   dockerimage: demisto/chromium:122.0.6261.89236
->>>>>>> 90cf3b88
   runonce: false
   script: "-"
   subtype: python3
