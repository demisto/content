--- conflicted
+++ resolved
@@ -217,11 +217,7 @@
     description: Converts a PDF file to an image file.
     execution: false
     name: rasterize-pdf
-<<<<<<< HEAD
-  dockerimage: demisto/chromium:1.0.0.27341
-=======
   dockerimage: demisto/chromium:1.0.0.27948
->>>>>>> d8c4f709
   feed: false
   isfetch: false
   longRunning: false
