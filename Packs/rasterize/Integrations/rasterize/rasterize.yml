beta: false
category: Utilities
commonfields:
  id: Rasterize
  version: -1
configuration:
- defaultvalue: 'false'
  display: Return Errors
  name: with_error
  required: false
  type: 8
- defaultvalue: '0'
  display: Time to wait before taking a screen shot (in seconds)
  name: wait_time
  required: false
  type: 0
- defaultvalue: '180'
  display: Maximum time to wait for a page to load (in seconds)
  name: max_page_load_time
  required: false
  type: 0
- display: Chrome options (Advanced. See [?])
  name: chrome_options
  required: false
  type: 0
  additionalinfo: Add or remove Chrome options used to rasterize. Use for advanced troubleshooting. See Help.
- display: Rasterize Mode
  name: rasterize_mode
  required: false
  type: 15
  defaultvalue: WebDriver - Preferred
  options:
  - WebDriver - Preferred
  - WebDriver - Only
  - Headless CLI - Preferred
  - Headless CLI - Only
  additionalinfo: It is possible to rasterize either via Chrome WebDriver or Chrome Headless CLI. A "Preferred" rasterizing mode will fall back to the other rasterizing mode if it fails.
- display: Use system proxy settings
  name: proxy
  required: false
  type: 8
description: Converts URLs, PDF files, and emails to an image file or PDF file.
display: Rasterize
name: Rasterize
script:
  commands:
  - arguments:
    - default: false
      description: Time in seconds to wait before taking a screenshot
      isArray: false
      name: wait_time
      required: false
      secret: false
    - default: false
      description: Maximum time to wait for a page to load (in seconds)
      isArray: false
      name: max_page_load_time
      required: false
      secret: false
    - default: true
      description: The URL to rasterize. Must be the full URL, including the http prefix.
      isArray: false
      name: url
      required: true
      secret: false
    - default: false
      defaultValue: 1024px
      description: The page width, for example, 1024px. Specify with or without the px suffix.
      isArray: false
      name: width
      required: false
      secret: false
    - default: false
      defaultValue: 800px
      description: The page height, for example, 800px. Specify with or without the px suffix.
      isArray: false
      name: height
      required: false
      secret: false
    - default: false
      description: The file type to which to convert the contents of the URL. Can be "pdf","png" or "json" (for use with raw-response). Default is "png".
      isArray: false
      name: type
      predefined:
      - pdf
      - png
      - json
      required: false
      secret: false
      auto: PREDEFINED
    - default: false
      description: Rasterize mode to use (WebDriver or Headless CLI). Optional. If not specified, will use according to the integration instance settings.
      isArray: false
      name: mode
      required: false
      secret: false
      auto: PREDEFINED
      predefined:
      - WebDriver - Preferred
      - WebDriver - Only
      - Headless CLI - Preferred
      - Headless CLI - Only
    - defaultValue: url
      description: The name the file will be saved as.
      isArray: false
      name: file_name
      required: false
      secret: false
      default: false
    - auto: PREDEFINED
      defaultValue: 'False'
      description: Get the full page. The actual page width and height will be auto calculated up to a max value of 8000px. (Marking full_screen as true means that the values for width and height arguments might not be respected).
      isArray: false
      name: full_screen
      predefined:
      - 'True'
      - 'False'
      required: false
      secret: false
    - auto: PREDEFINED
      defaultValue: 'False'
      description: Whether to include the URL bar in the returned screenshot.
      isArray: false
      name: include_url
      predefined:
      - 'True'
      - 'False'
      required: false
      secret: false
    deprecated: false
    description: Converts the contents of a URL to an image file or a PDF file.
    execution: false
    name: rasterize
    outputs:
      - contextPath: InfoFile.EntryID
        description: The EntryID of the image/pdf file
        type: string
      - contextPath: InfoFile.Extension
        description: The extension of the image/pdf file
        type: string
      - contextPath: InfoFile.Name
        description: The name of the image/pdf file
        type: string
      - contextPath: InfoFile.Info
        description: The info of the image/pdf file
        type: string
      - contextPath: InfoFile.Size
        description: The size of the image/pdf file
        type: number
      - contextPath: InfoFile.Type
        description: The type of the image/pdf file
        type: string
  - arguments:
    - default: true
      description: The HTML body of the email.
      isArray: false
      name: htmlBody
      required: true
      secret: false
    - default: false
      description: Maximum time to wait for a page to load (in seconds).
      isArray: false
      name: max_page_load_time
      required: false
      secret: false
    - default: false
      defaultValue: 1000px
      description: The html page width, for example, 1000px. Specify with or without
        the px suffix.
      isArray: false
      name: width
      required: false
      secret: false
    - default: false
      defaultValue: 1500px
      description: The html page height, for example, 1500px. Specify with or without
        the px suffix.
      isArray: false
      name: height
      required: false
      secret: false
    - default: false
      description: The file type to which to convert the email body. Can be "pdf" or "png". Default is "png".
      isArray: false
      name: type
      required: false
      secret: false
      auto: PREDEFINED
      predefined:
      - pdf
      - png
    - auto: PREDEFINED
      default: false
      description: If "true", will block all outgoing communication.
      isArray: false
      name: offline
      predefined:
      - 'true'
      - 'false'
      required: false
      secret: false
    - default: false
      description: Rasterize mode to use (WebDriver or Headless CLI). Optional. If not specified, will use according to the integration instance settings.
      isArray: false
      name: mode
      required: false
      secret: false
      auto: PREDEFINED
      predefined:
      - WebDriver - Preferred
      - WebDriver - Only
      - Headless CLI - Preferred
      - Headless CLI - Only
    - defaultValue: email
      description: The name the file will be saved as.
      isArray: false
      name: file_name
      required: false
      secret: false
      default: false
    - auto: PREDEFINED
      defaultValue: 'False'
      description: Get the full page. The actual page width and height will be auto calculated up to a max value of 8000px. (Marking full_screen as true means that the values for width and height arguments might not be respected).
      isArray: false
      name: full_screen
      predefined:
      - 'True'
      - 'False'
      required: false
      secret: false
    deprecated: false
    description: Converts the body of an email to an image file or a PDF file.
    execution: false
    name: rasterize-email
    outputs:
      - contextPath: InfoFile.EntryID
        description: The EntryID of the image/pdf file
        type: string
      - contextPath: InfoFile.Extension
        description: The extension of the image/pdf file
        type: string
      - contextPath: InfoFile.Name
        description: The name of the image/pdf file
        type: string
      - contextPath: InfoFile.Info
        description: The info of the image/pdf file
        type: string
      - contextPath: InfoFile.Size
        description: The size of the image/pdf file
        type: number
      - contextPath: InfoFile.Type
        description: The type of the image/pdf file
        type: string
  - arguments:
    - default: true
      description: The entry ID of the image file.
      isArray: false
      name: EntryID
      required: true
      secret: false
    - default: false
      defaultValue: 600px
      description: The image width, for example, 600px. Specify with or without the px suffix.
      isArray: false
      name: width
      required: false
      secret: false
    - default: false
      defaultValue: 800px
      description: The image height, for example, 800px. If empty, the height is the entire image.
      isArray: false
      name: height
      required: false
      secret: false
    - default: false
      description: The name the file will be saved as.
      isArray: false
      name: file_name
      required: false
      secret: false
    - default: false
      description: Rasterize mode to use (WebDriver or Headless CLI). Optional. If not specified, will use according to the integration instance settings.
      isArray: false
      name: mode
      required: false
      secret: false
      auto: PREDEFINED
      predefined:
      - WebDriver - Preferred
      - WebDriver - Only
      - Headless CLI - Preferred
      - Headless CLI - Only
    - auto: PREDEFINED
      defaultValue: 'False'
      description: Get the full page. The actual page width and height will be auto calculated up to a max value of 8000px. (Marking full_screen as true means that the values for width and height arguments might not be respected).
      isArray: false
      name: full_screen
      predefined:
      - 'True'
      - 'False'
      required: false
      secret: false
    deprecated: false
    description: Converts an image file to a PDF file.
    execution: false
    name: rasterize-image
    outputs:
      - contextPath: InfoFile.EntryID
        description: The EntryID of the pdf file
        type: string
      - contextPath: InfoFile.Extension
        description: The extension of the pdf file
        type: string
      - contextPath: InfoFile.Name
        description: The name of the pdf file
        type: string
      - contextPath: InfoFile.Info
        description: The info of the pdf file
        type: string
      - contextPath: InfoFile.Size
        description: The size of the pdf file
        type: number
      - contextPath: InfoFile.Type
        description: The type of the pdf file
        type: string
  - arguments:
    - default: true
      description: The entry ID of PDF file.
      isArray: false
      name: EntryID
      required: true
      secret: false
    - default: false
      defaultValue: '3'
      description: The maximum number of pages to render. Default is "3". Use "*" to render all pages.
      isArray: false
      name: maxPages
      required: false
      secret: false
    - default: false
      description: The password to access the PDF.
      isArray: false
      name: pdfPassword
      required: false
      secret: false
    - auto: PREDEFINED
      default: false
      defaultValue: 'false'
      description: Whether to stack the pages horizontally. If "true", will stack the pages horizontally. If "false", will stack the pages vertically. Default is "false".
      isArray: false
      name: horizontal
      predefined:
      - 'true'
      - 'false'
      required: false
      secret: false
    - default: false
      defaultValue: image
      description: The name the file will be saved as.
      isArray: false
      name: file_name
      required: false
      secret: false
    deprecated: false
    description: Converts a PDF file to an image file.
    execution: false
    name: rasterize-pdf
    outputs:
      - contextPath: InfoFile.EntryID
        description: The EntryID of the image file
        type: string
      - contextPath: InfoFile.Extension
        description: The extension of the image file
        type: string
      - contextPath: InfoFile.Name
        description: The name of the image file
        type: string
      - contextPath: InfoFile.Info
        description: The info of the image file
        type: string
      - contextPath: InfoFile.Size
        description: The size of the image file
        type: number
      - contextPath: InfoFile.Type
        description: The type of the image file
        type: string
  - arguments:
    - default: true
      description: The entry ID of the html file.
      isArray: false
      name: EntryID
      required: true
      secret: false
    - default: false
      defaultValue: 600px
      description: The html page width, for example, 600px. Specify with or without
        the px suffix.
      isArray: false
      name: width
      required: false
      secret: false
    - default: false
      defaultValue: 800px
      description: The html page height, for example, 800px. Specify with or without
        the px suffix.
      isArray: false
      name: height
      required: false
      secret: false
    - default: false
      description: The file type to which to convert the email body. Can be "pdf"
        or "png". Default is "png".
      isArray: false
      name: type
      required: false
      secret: false
    - default: false
      defaultValue: html
      description: The name the file will be saved as.
      isArray: false
      name: file_name
      required: false
      secret: false
    deprecated: false
    description: Converts an html file to an image file or a PDF file.
    execution: false
    name: rasterize-html
    outputs:
      - contextPath: InfoFile.EntryID
        description: The EntryID of the image/pdf file
        type: string
      - contextPath: InfoFile.Extension
        description: The extension of the image/pdf file
        type: string
      - contextPath: InfoFile.Name
        description: The name of the image/pdf file
        type: string
      - contextPath: InfoFile.Info
        description: The info of the image/pdf file
        type: string
      - contextPath: InfoFile.Size
        description: The size of the image/pdf file
        type: number
      - contextPath: InfoFile.Type
        description: The type of the image/pdf file
        type: string
<<<<<<< HEAD
  dockerimage: devdemisto/chromium:1.0.0.32875
=======
  dockerimage: demisto/chromium:1.0.0.33049
>>>>>>> 4b4c15d7
  feed: false
  isfetch: false
  longRunning: false
  longRunningPort: false
  runonce: false
  script: '-'
  subtype: python3
  type: python
defaultEnabled: true
tests:
- Rasterize Test
fromversion: 5.0.0<|MERGE_RESOLUTION|>--- conflicted
+++ resolved
@@ -444,11 +444,7 @@
       - contextPath: InfoFile.Type
         description: The type of the image/pdf file
         type: string
-<<<<<<< HEAD
-  dockerimage: devdemisto/chromium:1.0.0.32875
-=======
   dockerimage: demisto/chromium:1.0.0.33049
->>>>>>> 4b4c15d7
   feed: false
   isfetch: false
   longRunning: false
