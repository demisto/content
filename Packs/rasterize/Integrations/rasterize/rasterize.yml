--- conflicted
+++ resolved
@@ -154,27 +154,17 @@
       required: false
       secret: false
     - default: false
-<<<<<<< HEAD
       defaultValue: 1000px
       description: The html page width, for example, 1000px. Specify with or without
         the px suffix.
-=======
-      defaultValue: 600px
-      description: The html page width, for example, 600px. Specify with or without the px suffix.
->>>>>>> a6bf3883
       isArray: false
       name: width
       required: false
       secret: false
     - default: false
-<<<<<<< HEAD
       defaultValue: 1500px
       description: The html page height, for example, 1500px. Specify with or without
         the px suffix.
-=======
-      defaultValue: 800px
-      description: The html page height, for example, 800px. Specify with or without the px suffix.
->>>>>>> a6bf3883
       isArray: false
       name: height
       required: false
@@ -365,7 +355,6 @@
     description: Converts a PDF file to an image file.
     execution: false
     name: rasterize-pdf
-<<<<<<< HEAD
     outputs:
       - contextPath: InfoFile.EntryID
         description: The EntryID of the image file
@@ -445,8 +434,6 @@
       - contextPath: InfoFile.Type
         description: The type of the image/pdf file
         type: string
-=======
->>>>>>> a6bf3883
   dockerimage: demisto/chromium:1.0.0.30878
   feed: false
   isfetch: false
