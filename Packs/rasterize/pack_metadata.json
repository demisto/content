--- conflicted
+++ resolved
@@ -2,11 +2,7 @@
     "name": "Rasterize",
     "description": "Converts URLs, PDF files, and emails to an image file or PDF file.",
     "support": "xsoar",
-<<<<<<< HEAD
-    "currentVersion": "1.2.28",
-=======
     "currentVersion": "1.2.29",
->>>>>>> 9d6c5180
     "author": "Cortex XSOAR",
     "url": "https://www.paloaltonetworks.com/cortex",
     "email": "",
