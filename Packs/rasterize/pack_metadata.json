--- conflicted
+++ resolved
@@ -2,11 +2,7 @@
     "name": "Rasterize",
     "description": "Converts URLs, PDF files, and emails to an image file or PDF file.",
     "support": "xsoar",
-<<<<<<< HEAD
-    "currentVersion": "1.2.14",
-=======
-    "currentVersion": "1.2.15",
->>>>>>> 08a226cc
+    "currentVersion": "1.2.16",
     "author": "Cortex XSOAR",
     "url": "https://www.paloaltonetworks.com/cortex",
     "email": "",
