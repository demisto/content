--- conflicted
+++ resolved
@@ -130,10 +130,7 @@
     description: Delete an existing particular threatening IP address object by its object ID or by its IP address. If both id and ip are given, delete operation will be done by the given object_id.
     name: f5-silverline-ip-object-delete
   dockerimage: demisto/python3:3.10.11.54132
-<<<<<<< HEAD
-=======
   runonce: false
->>>>>>> 9ddafcfd
   script: '-'
   subtype: python3
   type: python
