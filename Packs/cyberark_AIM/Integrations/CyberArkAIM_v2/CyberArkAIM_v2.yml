category: Authentication & Identity Management
commonfields:
  id: CyberArkAIM v2
  version: -1
configuration:
- defaultvalue: https://example.net:1234
  display: Server URL and Port (e.g., https://example.net:1234)
  name: url
  required: true
  type: 0
- display: AppID as configured in AIM
  name: app_id
  type: 0
  required: false
- display: Folder to search in safe
  name: folder
  required: true
  type: 0
- display: Safe to search in
  name: safe
  required: true
  type: 0
- display: A comma-separated list of credential names in the safe.
  additionalinfo: Partial names are not supported. If left empty, no credentials will be fetched.
  name: credential_names
  type: 12
  required: false
- display: Username
  name: credentials
  type: 9
  required: false
- additionalinfo: Add a certificate file in text format to use to connect to the CyberArk AIM server.
  display: Certificate File as Text
  name: cert_text
  type: 12
  required: false
- additionalinfo: Add a key file in text format to use to connect to the CyberArk AIM server.
  display: Key File as Text
  name: key_text
  type: 4
  hidden: true
  required: false
- name: key_text_creds
  type: 9
  displaypassword: Key File as Text
  hiddenusername: true
  required: false
- display: Fetch credentials
  name: isFetchCredentials
  type: 8
  defaultvalue: 'true'
  required: false
- display: Trust any certificate (not secure)
  name: insecure
  type: 8
  required: false
- display: Use system proxy settings
  name: proxy
  type: 8
  required: false
description: The CyberArk Application Identity Manager (AIM) provides a secure safe in which to store your account credentials. Use this integration to retrieve the account credentials in CyberArk AIM.
display: CyberArk AIM v2
name: CyberArkAIM v2
script:
  commands:
  - description: Lists all available credentials according to the list of credential names configured.
    name: cyberark-aim-list-credentials
    outputs:
    - contextPath: CyberArkAIM.AccountType
      description: The type of the account.
      type: String
    - contextPath: CyberArkAIM.Address
      description: The address of the account.
      type: String
    - contextPath: CyberArkAIM.CPMStatus
      description: The CPM status of the account.
      type: String
    - contextPath: CyberArkAIM.Domain
      description: The domain of the account.
      type: String
    - contextPath: CyberArkAIM.Name
      description: The credential name of the account.
      type: String
<<<<<<< HEAD
  dockerimage: demisto/ntlm:1.0.0.48903
=======
  dockerimage: demisto/ntlm:1.0.0.91283
>>>>>>> 90cf3b88
  runonce: false
  script: '-'
  subtype: python3
  type: python
tests:
- No tests
fromversion: 5.0.0<|MERGE_RESOLUTION|>--- conflicted
+++ resolved
@@ -81,11 +81,7 @@
     - contextPath: CyberArkAIM.Name
       description: The credential name of the account.
       type: String
-<<<<<<< HEAD
-  dockerimage: demisto/ntlm:1.0.0.48903
-=======
   dockerimage: demisto/ntlm:1.0.0.91283
->>>>>>> 90cf3b88
   runonce: false
   script: '-'
   subtype: python3
