category: Authentication & Identity Management
commonfields:
  id: CyberArkAIM v2
  version: -1
configuration:
- defaultvalue: https://example.net:1234
  display: Server URL and Port (e.g., https://example.net:1234)
  name: url
  required: true
  type: 0
- display: AppID as configured in AIM
  name: app_id
  type: 0
- display: Folder to search in safe
  name: folder
  required: true
  type: 0
- display: Safe to search in
  name: safe
  required: true
  type: 0
- display: A comma-separated list of credential names in the safe.
  additionalinfo: Partial names are not supported. If left empty, no credentials will be fetched.
  name: credential_names
  type: 12
- display: Username
  name: credentials
  type: 9
- additionalinfo: Add a certificate file in text format to use to connect to the CyberArk AIM server.
  display: Certificate File as Text
  name: cert_text
  type: 12
- additionalinfo: Add a key file in text format to use to connect to the CyberArk AIM server.
  display: Key File as Text
  name: key_text
  type: 4
- defaultvalue: 'true'
  display: Fetch credentials
  name: isFetchCredentials
  type: 8
- display: Trust any certificate (not secure)
  name: insecure
  type: 8
- display: Use system proxy settings
  name: proxy
  type: 8
description: The CyberArk Application Identity Manager (AIM) provides a secure safe in which to store your account credentials. Use this integration to retrieve the account credentials in CyberArk AIM.
display: CyberArk AIM v2
name: CyberArkAIM v2
script:
  commands:
  - description: Lists all available credentials according to the list of credential names configured.
    name: cyberark-aim-list-credentials
    outputs:
    - contextPath: CyberArkAIM.AccountType
      description: The type of the account.
      type: String
    - contextPath: CyberArkAIM.Address
      description: The address of the account.
      type: String
    - contextPath: CyberArkAIM.CPMStatus
      description: The CPM status of the account.
      type: String
    - contextPath: CyberArkAIM.Domain
      description: The domain of the account.
      type: String
    - contextPath: CyberArkAIM.Name
      description: The credential name of the account.
      type: String
  dockerimage: demisto/ntlm:1.0.0.48903
<<<<<<< HEAD
=======
  runonce: false
>>>>>>> 9ddafcfd
  script: '-'
  subtype: python3
  type: python
tests:
- No tests
fromversion: 5.0.0<|MERGE_RESOLUTION|>--- conflicted
+++ resolved
@@ -68,10 +68,7 @@
       description: The credential name of the account.
       type: String
   dockerimage: demisto/ntlm:1.0.0.48903
-<<<<<<< HEAD
-=======
   runonce: false
->>>>>>> 9ddafcfd
   script: '-'
   subtype: python3
   type: python
