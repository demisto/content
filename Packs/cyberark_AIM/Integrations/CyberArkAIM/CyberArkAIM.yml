--- conflicted
+++ resolved
@@ -135,10 +135,7 @@
     - name: safe
       description: Specify a safe rather then using instance specific.
     description: This method returns information about an account. If more than one account meets the search criteria, only the first account will be returned.
-<<<<<<< HEAD
-=======
   runonce: false
->>>>>>> 9ddafcfd
 tests:
 - No test
 deprecated: true
