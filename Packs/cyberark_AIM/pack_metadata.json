--- conflicted
+++ resolved
@@ -1,12 +1,8 @@
 {
-    "name": "CyberArk AIM",
+    "name": "CyberArk Central Credential Provider (CCP)",
     "description": "Securely pull hard-coded and embedded privileged credentials from the CyberArk Vault using CyberArk Secrets Manager.",
     "support": "partner",
-<<<<<<< HEAD
-    "currentVersion": "1.0.19",
-=======
     "currentVersion": "1.0.21",
->>>>>>> 0e39451d
     "author": "CyberArk",
     "url": "https://www.cyberark.com/products/secrets-management/",
     "email": "https://www.cyberark.com/services-support/technical-support-contact/",
