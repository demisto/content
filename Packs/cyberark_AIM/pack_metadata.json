--- conflicted
+++ resolved
@@ -2,11 +2,7 @@
     "name": "CyberArk AIM",
     "description": "Securely pull hard-coded and embedded privileged credentials from the CyberArk Vault using CyberArk Secrets Manager.",
     "support": "partner",
-<<<<<<< HEAD
-    "currentVersion": "1.0.15",
-=======
     "currentVersion": "1.0.16",
->>>>>>> 90cf3b88
     "author": "CyberArk",
     "url": "https://www.cyberark.com/products/secrets-management/",
     "email": "https://www.cyberark.com/services-support/technical-support-contact/",
