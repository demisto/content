commonfields:
  id: FireEye iSIGHT
  version: -1
name: FireEye iSIGHT
display: FireEye iSIGHT
category: Data Enrichment & Threat Intelligence
description: FireEye cyber threat intelligence.
configuration:
- display: Public Key
  name: publicKey
  defaultvalue: ""
  type: 0
  required: true
- display: Private Key
  name: privateKey
  defaultvalue: ""
  type: 4
  hidden: true
  required: false
- displaypassword: Private Key
  name: credentials_private_key
  hiddenusername: true
  type: 9
  required: false
- display: Version
  name: version
  defaultvalue: "2.5"
  type: 0
  required: true
- display: Trust any certificate (not secure)
  name: insecure
  type: 8
  required: false
- display: Use system proxy settings
  name: proxy
  type: 8
  required: false
- additionalinfo: Reliability of the source providing the intelligence data.
  defaultvalue: B - Usually reliable
  display: Source Reliability
  name: integrationReliability
  options:
  - A+ - 3rd party enrichment
  - A - Completely reliable
  - B - Usually reliable
  - C - Fairly reliable
  - D - Not usually reliable
  - E - Unreliable
  - F - Reliability cannot be judged
  type: 15
  required: false
- defaultvalue: indicatorType
  name: feedExpirationPolicy
  display: ''
  options:
  - never
  - interval
  - indicatorType
  - suddenDeath
  type: 17
  required: false
- defaultvalue: '20160'
  name: feedExpirationInterval
  display: ''
  type: 1
  required: false
script:
  script: ''
  type: javascript
  commands:
  - name: ip
    arguments:
    - name: ip
      required: true
      default: true
      isArray: true
      description: A comma separated list of IPs to search by.
    outputs:
    - contextPath: DBotScore.Indicator
      description: The indicator we tested.
    - contextPath: DBotScore.Type
      description: The type of the indicator.
    - contextPath: DBotScore.Vendor
      description: Vendor used to calculate the score.
    - contextPath: DBotScore.Score
      description: The actual score.
    - contextPath: IP.Address
      description: The IP address.
    - contextPath: Report.ID
      description: Report ID.
    - contextPath: Report.title
      description: Report title.
    - contextPath: Report.publishDate
      description: Report publish date.
    - contextPath: Report.intelligenceType
      description: Report intelligence type (overview, vulnerability, malware, threat).
    description: basic search reports by ip.
  - name: domain
    arguments:
    - name: domain
      required: true
      default: true
      isArray: true
      description: A comma separated list of domains to search by.
    outputs:
    - contextPath: DBotScore.Indicator
      description: The indicator we tested.
    - contextPath: DBotScore.Type
      description: The type of the indicator.
    - contextPath: DBotScore.Vendor
      description: Vendor used to calculate the score.
    - contextPath: DBotScore.Score
      description: The actual score.
    - contextPath: Domain.Name
      description: The domain name.
    - contextPath: Report.ID
      description: Report ID.
    - contextPath: Report.title
      description: Report title.
    - contextPath: Report.publishDate
      description: Report publish date.
    - contextPath: Report.intelligenceType
      description: Report intelligence type (overview, vulnerability, malware, threat).
    description: basic search reports by domain.
  - name: file
    arguments:
    - name: file
      isArray: true
      description: A comma separated list of md5 or sha1 to search by.
    outputs:
    - contextPath: DBotScore.Indicator
      description: The indicator we tested.
    - contextPath: DBotScore.Type
      description: The type of the indicator.
    - contextPath: DBotScore.Vendor
      description: Vendor used to calculate the score.
    - contextPath: DBotScore.Score
      description: The actual score.
    - contextPath: Report.ID
      description: Report ID.
    - contextPath: Report.title
      description: Report title.
    - contextPath: Report.publishDate
      description: Report publish date.
    - contextPath: Report.intelligenceType
<<<<<<< HEAD
      description: Report intelligence type (overview, vulnerability, malware, threat)
    description: basic search file report by md5/sha1. NOTE - specify only one of md5/sha1 arguments
=======
      description: Report intelligence type (overview, vulnerability, malware, threat).
    description: basic search file report by md5/sha1. NOTE - specify only one of md5/sha1 arguments.
>>>>>>> 51ee7d33
  - name: isight-get-report
    arguments:
    - name: reportID
      required: true
      default: true
      description: Report ID to search by.
    outputs:
    - contextPath: Report.ID
      description: Report ID.
    - contextPath: Report.title
      description: Report title.
    - contextPath: Report.publishDate
      description: Report publish date.
    - contextPath: Report.intelligenceType
      description: Report intelligence type (overview, vulnerability, malware, threat).
    - contextPath: Report.audience
      description: Report audience.
    - contextPath: Report.ThreatScape
      description: Report threat scape.
    - contextPath: Report.operatingSystems
      description: Report operating systems.
    - contextPath: Report.riskRating
      description: Report risk rating.
    - contextPath: Report.version
      description: Report version.
    - contextPath: Report.tagSection
      description: Report tag section.
    description: Get specific report.
  - name: isight-submit-file
    arguments:
    - name: entryID
      required: true
      default: true
      description: entry-id of the file to submit (e.g. 41@18).
    - name: description
      required: true
      description: file description.
    - name: type
      description: "Type of the given file."
      required: true
      auto: PREDEFINED
      predefined:
      - malware
      - other
    description: Submission of malware and other files for community sharing.
tests:
- No test
fromversion: 5.0.0<|MERGE_RESOLUTION|>--- conflicted
+++ resolved
@@ -143,13 +143,8 @@
     - contextPath: Report.publishDate
       description: Report publish date.
     - contextPath: Report.intelligenceType
-<<<<<<< HEAD
-      description: Report intelligence type (overview, vulnerability, malware, threat)
-    description: basic search file report by md5/sha1. NOTE - specify only one of md5/sha1 arguments
-=======
       description: Report intelligence type (overview, vulnerability, malware, threat).
     description: basic search file report by md5/sha1. NOTE - specify only one of md5/sha1 arguments.
->>>>>>> 51ee7d33
   - name: isight-get-report
     arguments:
     - name: reportID
