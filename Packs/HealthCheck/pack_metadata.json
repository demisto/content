--- conflicted
+++ resolved
@@ -2,13 +2,8 @@
     "name": "System Diagnostics and Health Check",
     "description": "CS Health Check",
     "support": "community",
-<<<<<<< HEAD
     "currentVersion": "3.0.0",
-    "author": "Cortex XSOAR Customer Success - Tsach Zimmer",
-=======
-    "currentVersion": "2.1.3",
     "author": "Cortex XSOAR Customer Success",
->>>>>>> 247f0d5d
     "url": "https://live.paloaltonetworks.com/t5/cortex-xsoar-discussions/bd-p/Cortex_XSOAR_Discussions",
     "email": "",
     "itemPrefix": [
