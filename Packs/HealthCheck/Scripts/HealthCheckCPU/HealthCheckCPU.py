import demistomock as demisto  # noqa: F401
from CommonServerPython import *  # noqa: F401


RESOLUTION = [
    "Performance Tuning of Cortex XSOAR Server: https://docs.paloaltonetworks.com/cortex/cortex-xsoar/6-0/"
    "cortex-xsoar-admin/cortex-xsoar-overview/performance-tuning-of-cortex-xsoar-server"
]


def analyze_data(res):
    lowFound = 0
    medFound = 0
    highFound = 0
    lowRes = False
    medRes = False
    highRes = False

    for item in res:
        if not lowRes:
            if item['data'][0] >= 70:
                lowFound += 1
                if lowFound >= 60:
                    lowRes = True
            else:
                lowFound = 0

        if not medRes:
            if item['data'][0] >= 30:
                medFound += 1
                if medFound >= 5:
                    medRes = True
            else:
                medFound = 0

        if not highRes:
            if item['data'][0] >= 90:
                highFound += 1
                if highFound >= 1:
                    highRes = True
            else:
                highFound = 0

    if lowRes or medRes or highRes:
        addActions = []

        if highRes:
            addActions.append({'category': 'CPU analysis', 'severity': 'High',
                               'description': "CPU has reached 90%", "resolution": f"{RESOLUTION[0]}"})

        if medRes:
            addActions.append({'category': 'CPU analysis', 'severity': 'Medium',
                               'description': "CPU has reached 80% for 10 minutes", "resolution": f"{RESOLUTION[0]}"})

        if lowRes:
            addActions.append({'category': 'CPU analysis', 'severity': 'Low',
                               'description': "CPU has reached 70% for 30 minutes", "resolution": f"{RESOLUTION[0]}"})
        return addActions
    else:
        return None


<<<<<<< HEAD
def main(args):
    is_widget = argToBoolean(args.get('isWidget', True))
    res = demisto.executeCommand(
        "demisto-api-post",
        {
            "uri": "/statistics/widgets/query",
            "body": {
                "size": 1440,
                "dataType": "system",
=======
# Main
incident = demisto.incidents()[0]
accountName = incident.get('account')
accountName = f"acc_{accountName}" if accountName != "" else ""

args = demisto.args()
isWidget = argToBoolean(args.get('isWidget', True))
stats = demisto.executeCommand(
    "demisto-api-post",
    {
        "uri": f"{accountName}/statistics/widgets/query",
        "body": {
            "size": 1440,
            "dataType": "system",
            "params": {
                "timeFrame": "minutes",
                "format": "HH:mm",
            },
            "query": "cpu.usedPercent",
            "dateRange": {
                "period": {
                    "byFrom": "hours",
                    "fromValue": 24
                }
            },
            "widgetType": "line"
        }
    })

res = stats[0]["Contents"]["response"]
output = []
counter = 0
higher = 0
if isWidget is True:
    buildNumber = demisto.executeCommand("DemistoVersion", {})[0]['Contents']['DemistoVersion']['buildNumber']
    if int(buildNumber) >= 618657:
        # Line graph:
        for entry in res:
            higher = max(entry["data"][0], higher)
            if counter % 2 == 0:
                output.append({"name": counter, "data": [higher]})
                higher = 0
            counter += 1

        data = {
            "Type": 17,
            "ContentsFormat": "line",
            "Contents": {
                "stats": output,
>>>>>>> 2d877492
                "params": {
                    "timeFrame": "minutes",
                    "format": "HH:mm",
                },
                "query": "cpu.usedPercent",
                "dateRange": {
                    "period": {
                        "byFrom": "hours",
                        "fromValue": 24
                    }
                },
                "widgetType": "line"
            }
        })
    if is_error(res):
        return_results(res)
        return_error('Failed to execute demisto-api-post. See additional error details in the above entries.')

    stats = res[0]["Contents"]["response"]
    output = []
    counter = 0
    higher = 0
    if is_widget is True:
        build_number = get_demisto_version()['buildNumber']
        if int(build_number) >= 618657:
            # Line graph:
            for entry in stats:
                higher = max(entry["data"][0], higher)
                if counter % 2 == 0:
                    output.append({"name": counter, "data": [higher]})
                    higher = 0
                counter += 1

            data = {
                "Type": 17,
                "ContentsFormat": "line",
                "Contents": {
                    "stats": output,
                    "params": {
                        "timeFrame": "minutes",
                        "format": "HH:mm",
                        "layout": "vertical"
                    }
                }
            }

        else:
            # Bar graph:
            now = datetime.utcnow()
            then = now - timedelta(days=1)
            for entry in stats:
                higher = max(entry["data"][0], higher)
                if counter % 60 == 0:
                    then += timedelta(hours=1)
                    name = then.strftime("%H:%M")
                    output.append({"name": name, "data": [higher]})
                    higher = 0
                counter += 1

            data = {
                "Type": 17,
                "ContentsFormat": "bar",
                "Contents": {
                    "stats": output,
                    "params": {
                        "layout": "horizontal"
                    }
                }
            }

        return data
    else:
        add_actions = analyze_data(res)
        results = CommandResults(
            readable_output="analyzeCPUUsage Done",
            outputs_prefix="actionableitems",
            outputs=add_actions)

        return results


if __name__ in ('__main__', '__builtin__', 'builtins'):  # pragma: no cover
    return_results(main(demisto.args()))<|MERGE_RESOLUTION|>--- conflicted
+++ resolved
@@ -2,10 +2,8 @@
 from CommonServerPython import *  # noqa: F401
 
 
-RESOLUTION = [
-    "Performance Tuning of Cortex XSOAR Server: https://docs.paloaltonetworks.com/cortex/cortex-xsoar/6-0/"
-    "cortex-xsoar-admin/cortex-xsoar-overview/performance-tuning-of-cortex-xsoar-server"
-]
+RESOLUTION = 'Performance Tuning of Cortex XSOAR Server: https://docs.paloaltonetworks.com/cortex/cortex-xsoar/6-0/' \
+             'cortex-xsoar-admin/cortex-xsoar-overview/performance-tuning-of-cortex-xsoar-server'
 
 
 def analyze_data(res):
@@ -46,100 +44,52 @@
 
         if highRes:
             addActions.append({'category': 'CPU analysis', 'severity': 'High',
-                               'description': "CPU has reached 90%", "resolution": f"{RESOLUTION[0]}"})
+                               'description': 'CPU has reached 90%', 'resolution': RESOLUTION})
 
         if medRes:
             addActions.append({'category': 'CPU analysis', 'severity': 'Medium',
-                               'description': "CPU has reached 80% for 10 minutes", "resolution": f"{RESOLUTION[0]}"})
+                               'description': 'CPU has reached 80% for 10 minutes', 'resolution': RESOLUTION})
 
         if lowRes:
             addActions.append({'category': 'CPU analysis', 'severity': 'Low',
-                               'description': "CPU has reached 70% for 30 minutes", "resolution": f"{RESOLUTION[0]}"})
+                               'description': 'CPU has reached 70% for 30 minutes', 'resolution': RESOLUTION})
         return addActions
     else:
         return None
 
 
-<<<<<<< HEAD
 def main(args):
+    incident = demisto.incidents()[0]
+    account_name = incident.get('account')
+    account_name = f'acc_{account_name}/' if account_name != "" else ""
+
     is_widget = argToBoolean(args.get('isWidget', True))
     res = demisto.executeCommand(
-        "demisto-api-post",
+        'demisto-api-post',
         {
-            "uri": "/statistics/widgets/query",
-            "body": {
-                "size": 1440,
-                "dataType": "system",
-=======
-# Main
-incident = demisto.incidents()[0]
-accountName = incident.get('account')
-accountName = f"acc_{accountName}" if accountName != "" else ""
-
-args = demisto.args()
-isWidget = argToBoolean(args.get('isWidget', True))
-stats = demisto.executeCommand(
-    "demisto-api-post",
-    {
-        "uri": f"{accountName}/statistics/widgets/query",
-        "body": {
-            "size": 1440,
-            "dataType": "system",
-            "params": {
-                "timeFrame": "minutes",
-                "format": "HH:mm",
-            },
-            "query": "cpu.usedPercent",
-            "dateRange": {
-                "period": {
-                    "byFrom": "hours",
-                    "fromValue": 24
-                }
-            },
-            "widgetType": "line"
-        }
-    })
-
-res = stats[0]["Contents"]["response"]
-output = []
-counter = 0
-higher = 0
-if isWidget is True:
-    buildNumber = demisto.executeCommand("DemistoVersion", {})[0]['Contents']['DemistoVersion']['buildNumber']
-    if int(buildNumber) >= 618657:
-        # Line graph:
-        for entry in res:
-            higher = max(entry["data"][0], higher)
-            if counter % 2 == 0:
-                output.append({"name": counter, "data": [higher]})
-                higher = 0
-            counter += 1
-
-        data = {
-            "Type": 17,
-            "ContentsFormat": "line",
-            "Contents": {
-                "stats": output,
->>>>>>> 2d877492
-                "params": {
-                    "timeFrame": "minutes",
-                    "format": "HH:mm",
+            'uri': f'{account_name}/statistics/widgets/query',
+            'body': {
+                'size': 1440,
+                'dataType': 'system',
+                'params': {
+                    'timeFrame': 'minutes',
+                    'format': 'HH:mm',
                 },
-                "query": "cpu.usedPercent",
-                "dateRange": {
-                    "period": {
-                        "byFrom": "hours",
-                        "fromValue": 24
+                'query': 'cpu.usedPercent',
+                'dateRange': {
+                    'period': {
+                        'byFrom': 'hours',
+                        'fromValue': 24,
                     }
                 },
-                "widgetType": "line"
+                'widgetType': 'line',
             }
         })
     if is_error(res):
         return_results(res)
         return_error('Failed to execute demisto-api-post. See additional error details in the above entries.')
 
-    stats = res[0]["Contents"]["response"]
+    stats = res[0]['Contents']['response']
     output = []
     counter = 0
     higher = 0
@@ -148,21 +98,21 @@
         if int(build_number) >= 618657:
             # Line graph:
             for entry in stats:
-                higher = max(entry["data"][0], higher)
+                higher = max(entry['data'][0], higher)
                 if counter % 2 == 0:
-                    output.append({"name": counter, "data": [higher]})
+                    output.append({'name': counter, 'data': [higher]})
                     higher = 0
                 counter += 1
 
             data = {
-                "Type": 17,
-                "ContentsFormat": "line",
-                "Contents": {
-                    "stats": output,
-                    "params": {
-                        "timeFrame": "minutes",
-                        "format": "HH:mm",
-                        "layout": "vertical"
+                'Type': 17,
+                'ContentsFormat': 'line',
+                'Contents': {
+                    'stats': output,
+                    'params': {
+                        'timeFrame': 'minutes',
+                        'format': 'HH:mm',
+                        'layout': 'vertical'
                     }
                 }
             }
@@ -172,21 +122,21 @@
             now = datetime.utcnow()
             then = now - timedelta(days=1)
             for entry in stats:
-                higher = max(entry["data"][0], higher)
+                higher = max(entry['data'][0], higher)
                 if counter % 60 == 0:
                     then += timedelta(hours=1)
-                    name = then.strftime("%H:%M")
-                    output.append({"name": name, "data": [higher]})
+                    name = then.strftime('%H:%M')
+                    output.append({'name': name, 'data': [higher]})
                     higher = 0
                 counter += 1
 
             data = {
-                "Type": 17,
-                "ContentsFormat": "bar",
-                "Contents": {
-                    "stats": output,
-                    "params": {
-                        "layout": "horizontal"
+                'Type': 17,
+                'ContentsFormat': 'bar',
+                'Contents': {
+                    'stats': output,
+                    'params': {
+                        'layout': 'horizontal'
                     }
                 }
             }
@@ -195,8 +145,8 @@
     else:
         add_actions = analyze_data(res)
         results = CommandResults(
-            readable_output="analyzeCPUUsage Done",
-            outputs_prefix="actionableitems",
+            readable_output='analyzeCPUUsage Done',
+            outputs_prefix='actionableitems',
             outputs=add_actions)
 
         return results
