
import demistomock as demisto  # noqa: F401
from CommonServerPython import *  # noqa: F401


def isDemistoAPIIntegrationAvailable():

    brandNames = ["Demisto REST API", "Core REST API"]
    allInstances = demisto.getModules()
    brandInstances = [
<<<<<<< HEAD
        instanceName for instanceName in allInstances 
=======
        instanceName for instanceName in allInstances
>>>>>>> c66c1974
        if allInstances[instanceName]['brand'].lower() in [brandName.lower() for brandName in brandNames]
        and demisto.get(allInstances[instanceName], 'state') and allInstances[instanceName]['state'] == 'active'
    ]

    if len(brandInstances) == 1:
        return 1
    elif len(brandInstances) > 1:
        return 2
    else:
        return 0


def isAdminAPIInstance():
    isDefaultAdminExist = False
    incident = demisto.incidents()[0]
    accountName = incident.get('account')
    accountName = f"acc_{accountName}" if accountName != "" else ""

    res = demisto.executeCommand(
        "demisto-api-post",
        {
            "uri": f"{accountName}/user/preferences",
            "body": {
                "size": 500
            },
        })

    for module in res:
        if module['Type'] == 4:
            continue
        if isinstance(module['Contents'], str):
            return_error(module['Contents'])
        elif module.get('Contents', {}).get('response', {}).get('defaultAdmin', {}):
            isDefaultAdminExist = True
        else:
            continue

    return isDefaultAdminExist


errors = [""]
# Check if Demisto REST API integration was defined and number of instances
ApiIntegrations = isDemistoAPIIntegrationAvailable()
if ApiIntegrations == 0:
    errors.append('No API integration defined')

if ApiIntegrations == 2:
    errors.append("Too many API integrations were defined")

# Check if Demisto REST API integration defined with DefaultAdmin API key
if not isAdminAPIInstance():
    errors.append('API instance is not using Admin')

if len(errors) > 1:
    strerror = "\n".join(errors)
    return_error(f"Demisto REST API Validation failed due to: {strerror}")
else:
    return_results("Done")<|MERGE_RESOLUTION|>--- conflicted
+++ resolved
@@ -8,11 +8,7 @@
     brandNames = ["Demisto REST API", "Core REST API"]
     allInstances = demisto.getModules()
     brandInstances = [
-<<<<<<< HEAD
-        instanceName for instanceName in allInstances 
-=======
         instanceName for instanceName in allInstances
->>>>>>> c66c1974
         if allInstances[instanceName]['brand'].lower() in [brandName.lower() for brandName in brandNames]
         and demisto.get(allInstances[instanceName], 'state') and allInstances[instanceName]['state'] == 'active'
     ]
