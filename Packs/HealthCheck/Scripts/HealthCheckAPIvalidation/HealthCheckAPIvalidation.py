
import demistomock as demisto  # noqa: F401
from CommonServerPython import *  # noqa: F401


def isDemistoAPIIntegrationAvailable():

    brandName = "Demisto REST API"
    allInstances = demisto.getModules()
    brandInstances = [
<<<<<<< HEAD
        instanceName for instanceName in allInstances if allInstances[instanceName]['brand'].lower() == brandName.lower()
=======
        instanceName for instanceName in allInstances
        if allInstances[instanceName]['brand'].lower() in [brandName.lower() for brandName in brandNames]
>>>>>>> a01b0e4b
        and demisto.get(allInstances[instanceName], 'state') and allInstances[instanceName]['state'] == 'active'
    ]

    if len(brandInstances) == 1:
        return 1
    elif len(brandInstances) > 1:
        return 2
    else:
        return 0


def isAdminAPIInstance():
    isDefaultAdminExist = False
    incident = demisto.incidents()[0]
    accountName = incident.get('account')
    accountName = f"acc_{accountName}" if accountName != "" else ""

    res = demisto.executeCommand(
        "demisto-api-post",
        {
            "uri": f"{accountName}/user/preferences",
            "body": {
                "size": 500
            },
        })

    for module in res:
        if module['Type'] == 4:
            continue
        if isinstance(module['Contents'], str):
            return_error(module['Contents'])
        elif module.get('Contents', {}).get('response', {}).get('defaultAdmin', {}):
            isDefaultAdminExist = True
        else:
            continue

    return isDefaultAdminExist


errors = [""]
# Check if Demisto REST API integration was defined and number of instances
ApiIntegrations = isDemistoAPIIntegrationAvailable()
if ApiIntegrations == 0:
    errors.append('No API integration defined')

if ApiIntegrations == 2:
    errors.append("Too many API integrations were defined")

# Check if Demisto REST API integration defined with DefaultAdmin API key
if not isAdminAPIInstance():
    errors.append('API instance is not using Admin')

if len(errors) > 1:
    strerror = "\n".join(errors)
    return_error(f"Demisto REST API Validation failed due to: {strerror}")
else:
    return_results("Done")<|MERGE_RESOLUTION|>--- conflicted
+++ resolved
@@ -5,15 +5,11 @@
 
 def isDemistoAPIIntegrationAvailable():
 
-    brandName = "Demisto REST API"
+    brandNames = ["Demisto REST API", "Core REST API"]
     allInstances = demisto.getModules()
     brandInstances = [
-<<<<<<< HEAD
-        instanceName for instanceName in allInstances if allInstances[instanceName]['brand'].lower() == brandName.lower()
-=======
         instanceName for instanceName in allInstances
         if allInstances[instanceName]['brand'].lower() in [brandName.lower() for brandName in brandNames]
->>>>>>> a01b0e4b
         and demisto.get(allInstances[instanceName], 'state') and allInstances[instanceName]['state'] == 'active'
     ]
 
