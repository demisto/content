import demistomock as demisto  # noqa: F401
from CommonServerPython import *  # noqa: F401

incident = demisto.incidents()[0]
accountName = incident.get('account')
accountName = f"acc_{accountName}/" if accountName != "" else ""

THRESHOLDS = {
    'relatedIndicatorCount': 100,
}

BODY = {
    'page': 0,
    'size': 10,
    'query': '',
    'sort': [{
        'field': 'relatedIncCount',
        'asc': False,
    }],
    'period': {
        'by': 'day',
        'fromValue': 90,
    },
}

<<<<<<< HEAD

def main(args):
    thresholds = args.get('Thresholds', THRESHOLDS)
    indicator_res = demisto.executeCommand('demisto-api-post', {
        'uri': 'indicators/search',
        'body': BODY,
    })
    if is_error(indicator_res):
        return_results(indicator_res)
        return_error('Failed to execute demisto-api-post. See additional error details in the above entries.')

    indicators = indicator_res[0]['Contents']['response']['iocObjects']

    res = []
    for indicator in indicators:
        if indicator['relatedIncCount'] > thresholds['relatedIndicatorCount']:
            res.append({
                'category': 'Indicators',
                'severity': 'Low',
                'description': f'The indicator: "{indicator["value"]}" was found {indicator["relatedIncCount"]} times',
                'resolution': 'You may consider adding it to the exclusion list',
            })

    results = CommandResults(
        readable_output='HealthCheckCommonIndicators Done',
        outputs_prefix='actionableitems',
        outputs=res)

    return results


if __name__ in ('__main__', '__builtin__', 'builtins'):  # pragma: no cover
    return_results(main(demisto.args()))
=======
indicators = demisto.executeCommand(
    "demisto-api-post", {"uri": f"{accountName}indicators/search", "body": body})[0]["Contents"]["response"]["iocObjects"]
res = []
DESCRIPTION = [
    "The indicator: \"{}\" was found {} times, you may consider adding it to the exclusion list"
]

RESOLUTION = [
    "You may consider adding it to the exclusion list"
]

for indicator in indicators:
    if indicator["relatedIncCount"] > thresholds["relatedIndicatorCount"]:
        res.append({"category": "Indicators",
                    "severity": "Low",
                    "description": f"{DESCRIPTION[0]}".format(indicator["value"], indicator["relatedIncCount"]),
                    "resolution": f"{RESOLUTION[0]}"
                    })

results = CommandResults(
    readable_output="HealthCheckCommonIndicators Done",
    outputs_prefix="actionableitems",
    outputs=res)

return_results(results)
>>>>>>> 2d877492
<|MERGE_RESOLUTION|>--- conflicted
+++ resolved
@@ -1,9 +1,5 @@
 import demistomock as demisto  # noqa: F401
 from CommonServerPython import *  # noqa: F401
-
-incident = demisto.incidents()[0]
-accountName = incident.get('account')
-accountName = f"acc_{accountName}/" if accountName != "" else ""
 
 THRESHOLDS = {
     'relatedIndicatorCount': 100,
@@ -23,12 +19,15 @@
     },
 }
 
-<<<<<<< HEAD
 
 def main(args):
+    incident = demisto.incidents()[0]
+    account_name = incident.get('account')
+    account_name = f"acc_{account_name}/" if account_name != "" else ""
+
     thresholds = args.get('Thresholds', THRESHOLDS)
     indicator_res = demisto.executeCommand('demisto-api-post', {
-        'uri': 'indicators/search',
+        'uri': f'{account_name}/indicators/search',
         'body': BODY,
     })
     if is_error(indicator_res):
@@ -56,31 +55,4 @@
 
 
 if __name__ in ('__main__', '__builtin__', 'builtins'):  # pragma: no cover
-    return_results(main(demisto.args()))
-=======
-indicators = demisto.executeCommand(
-    "demisto-api-post", {"uri": f"{accountName}indicators/search", "body": body})[0]["Contents"]["response"]["iocObjects"]
-res = []
-DESCRIPTION = [
-    "The indicator: \"{}\" was found {} times, you may consider adding it to the exclusion list"
-]
-
-RESOLUTION = [
-    "You may consider adding it to the exclusion list"
-]
-
-for indicator in indicators:
-    if indicator["relatedIncCount"] > thresholds["relatedIndicatorCount"]:
-        res.append({"category": "Indicators",
-                    "severity": "Low",
-                    "description": f"{DESCRIPTION[0]}".format(indicator["value"], indicator["relatedIncCount"]),
-                    "resolution": f"{RESOLUTION[0]}"
-                    })
-
-results = CommandResults(
-    readable_output="HealthCheckCommonIndicators Done",
-    outputs_prefix="actionableitems",
-    outputs=res)
-
-return_results(results)
->>>>>>> 2d877492
+    return_results(main(demisto.args()))