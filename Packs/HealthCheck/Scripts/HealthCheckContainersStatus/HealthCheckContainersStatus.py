import demistomock as demisto  # noqa: F401
from CommonServerPython import *  # noqa: F401

incident = demisto.incidents()[0]
accountName = incident.get('account')
accountName = f"acc_{accountName}/" if accountName != "" else ""

<<<<<<< HEAD
def main():
    res = demisto.executeCommand('demisto-api-get', {'uri': '/health/containers'})
    if is_error(res):
        return_results(res)
        return_error('Failed to execute demisto-api-get. See additional error details in the above entries.')
=======
containers = demisto.executeCommand("demisto-api-get", {"uri": f"{accountName}health/containers"})[0]['Contents']
table = []
>>>>>>> 2d877492

    containers = res[0]['Contents']['response']

    return CommandResults(
        readable_output=tableToMarkdown('Containers Status', [containers], headers=['all', 'inactive', 'running']),
        outputs_prefix='containers',
        outputs=[containers],
        raw_response=containers,
    )


if __name__ in ('__main__', '__builtin__', 'builtins'):  # pragma: no cover
    return_results(main())<|MERGE_RESOLUTION|>--- conflicted
+++ resolved
@@ -1,20 +1,16 @@
 import demistomock as demisto  # noqa: F401
 from CommonServerPython import *  # noqa: F401
 
-incident = demisto.incidents()[0]
-accountName = incident.get('account')
-accountName = f"acc_{accountName}/" if accountName != "" else ""
 
-<<<<<<< HEAD
 def main():
-    res = demisto.executeCommand('demisto-api-get', {'uri': '/health/containers'})
+    incident = demisto.incidents()[0]
+    account_name = incident.get('account')
+    account_name = f'acc_{account_name}/' if account_name != "" else ""
+
+    res = demisto.executeCommand('demisto-api-get', {'uri': f'{account_name}health/containers'})
     if is_error(res):
         return_results(res)
         return_error('Failed to execute demisto-api-get. See additional error details in the above entries.')
-=======
-containers = demisto.executeCommand("demisto-api-get", {"uri": f"{accountName}health/containers"})[0]['Contents']
-table = []
->>>>>>> 2d877492
 
     containers = res[0]['Contents']['response']
 
