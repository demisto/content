import demistomock as demisto  # noqa: F401
from CommonServerPython import *  # noqa: F401


RESOLUTION = 'Free up Disk Space with Data Archiving: https://docs.paloaltonetworks.com/cortex/cortex-xsoar/6-0/' \
             'cortex-xsoar-admin/manage-data/free-up-disc-space-with-data-archiving'


def analyze_data(res):
    add_actions = []
    disk_usage = res[-1]['data'][0]
    thresholds = {
        90: 'High',
        80: 'Medium',
        70: 'Low',
    }

    for threshold, severity in thresholds.items():
        if disk_usage > threshold:
            add_actions.append({
                'category': 'Disk usage analysis',
                'severity': severity,
                'description': f'Disk usage has reached {threshold}%',
                'resolution': RESOLUTION,
            })
            break

    if (disk_usage - res[0]['data'][0]) > 1:
        add_actions.append({
            'category': 'Disk usage analysis',
            'severity': 'High',
            'description': "Disk usage was increased significantly in the last 24 hours",
            'resolution': RESOLUTION,
        })

<<<<<<< HEAD
    return add_actions

=======
incident = demisto.incidents()[0]
accountName = incident.get('account')
accountName = f"acc_{accountName}" if accountName != "" else ""

args = demisto.args()
isWidget = argToBoolean(args.get('isWidget', True))
widgetType = "number" if isWidget is True else "line"
>>>>>>> 2d877492

def main(args):
    incident = demisto.incident()
    is_widget = argToBoolean(args.get('isWidget', True))
    widget_type = "number" if is_widget else "line"

    partition = "/"
    if incident['CustomFields']["serverconfiguration"]:
        for entry in incident['CustomFields']["serverconfiguration"]:
            if entry.get('key', "") == 'disk.partitions.to.monitor':
                partition = entry['value']

    res = demisto.executeCommand(
        "demisto-api-post",
        {
            "uri": "/statistics/widgets/query",
            "body": {
                "size": 1440,
                "dataType": "system",
                "params": {
                    "timeFrame": "minutes"
                },
                "query": f"disk.usedPercent.{partition}",
                "dateRange": {
                    "period": {
                        "byFrom": "hours",
                        "fromValue": 24,
                    }
                },
                "widgetType": widget_type,
            }
        })
    if is_error(res):
        return_results(res)
        return_error('Failed to execute demisto-api-post. See additional error details in the above entries.')

<<<<<<< HEAD
    stats = res[0]["Contents"]["response"]
    data = {
        "Type": 17,
        "ContentsFormat": widget_type,
        "Contents": {
            "stats": stats,
=======
stats = demisto.executeCommand(
    "demisto-api-post",
    {
        "uri": f"{accountName}/statistics/widgets/query",
        "body": {
            "size": 1440,
            "dataType": "system",
>>>>>>> 2d877492
            "params": {
                "currencySign": "%",
                "signAlignment": "right",
                "colors": {
                    "isEnabled": True,
                    "items": {
                        "#00CD33": {"value": -1},
                        "#FAC100": {"value": 60},
                        "#FF1B15": {"value": 80},
                    },
                    "type": "above",
                }
            }
        }
    }

    if is_widget:
        return data
    else:
        add_actions = analyze_data(res)
        return CommandResults(
            readable_output="analyzeCPUUsage Done",
            outputs_prefix="actionableitems",
            outputs=add_actions)


if __name__ in ('__main__', '__builtin__', 'builtins'):  # pragma: no cover
    return_results(main(demisto.args()))<|MERGE_RESOLUTION|>--- conflicted
+++ resolved
@@ -33,21 +33,14 @@
             'resolution': RESOLUTION,
         })
 
-<<<<<<< HEAD
     return add_actions
 
-=======
-incident = demisto.incidents()[0]
-accountName = incident.get('account')
-accountName = f"acc_{accountName}" if accountName != "" else ""
-
-args = demisto.args()
-isWidget = argToBoolean(args.get('isWidget', True))
-widgetType = "number" if isWidget is True else "line"
->>>>>>> 2d877492
 
 def main(args):
     incident = demisto.incident()
+    account_name = incident.get('account')
+    account_name = f"acc_{account_name}" if account_name != "" else ""
+
     is_widget = argToBoolean(args.get('isWidget', True))
     widget_type = "number" if is_widget else "line"
 
@@ -60,7 +53,7 @@
     res = demisto.executeCommand(
         "demisto-api-post",
         {
-            "uri": "/statistics/widgets/query",
+            "uri": f"{account_name}/statistics/widgets/query",
             "body": {
                 "size": 1440,
                 "dataType": "system",
@@ -81,22 +74,12 @@
         return_results(res)
         return_error('Failed to execute demisto-api-post. See additional error details in the above entries.')
 
-<<<<<<< HEAD
     stats = res[0]["Contents"]["response"]
     data = {
         "Type": 17,
         "ContentsFormat": widget_type,
         "Contents": {
             "stats": stats,
-=======
-stats = demisto.executeCommand(
-    "demisto-api-post",
-    {
-        "uri": f"{accountName}/statistics/widgets/query",
-        "body": {
-            "size": 1440,
-            "dataType": "system",
->>>>>>> 2d877492
             "params": {
                 "currencySign": "%",
                 "signAlignment": "right",
