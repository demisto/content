Enrich indicators using the Spur Context API.
This integration was integrated and tested with version 2 of SpurContextAPI.

## Configure SpurContextAPI in Cortex


<<<<<<< HEAD
| **Parameter** | **Required** |
| --- | --- |
| API Token | True |
=======
    | **Parameter** | **Description** | **Required** |
    | --- | --- | --- |
    | Server URL (e.g. https://api.spur.us/) |  | False |
    | API Token |  | True |
    | Source Reliability | Reliability of the source providing the intelligence data. | False |
    | Use system proxy settings |  | False |
>>>>>>> e3e2c192



## Commands

You can execute these commands from the CLI, as part of an automation, or in a playbook.
After you successfully execute a command, a DBot message appears in the War Room with the command details.

### spur-context-api-enrich

***
Enrich indicators using the Spur Context API.

#### Base Command

`spur-context-api-enrich`

#### Input

| **Argument Name** | **Description** | **Required** |
| --- | --- | --- |
| ip | IP address to enrich. | Required | 

#### Context Output

| **Path** | **Type** | **Description** |
| --- | --- | --- |
| SpurContextAPI.Context.ip | string | IP that was enriched | 
| SpurContextAPI.Context.as | object | Autonomous System details for an IP Address. | 
| SpurContextAPI.Context.organization | string | The organization using this IP address. | 
| SpurContextAPI.Context.infrastructure | string | The primary infrastructure type that this IP address supports. Common tags are MOBILE and DATACENTER. | 
| SpurContextAPI.Context.location | object | Data-center or IP Hosting location based on MaxMind GeoLite. | 
| SpurContextAPI.Context.services | array | The different types of proxy or VPN services that are running on this IP address | 
| SpurContextAPI.Context.tunnels | array | Different VPN or proxy tunnels that are currently in-use on this IP address | 
| SpurContextAPI.Context.risks | array | Risks that we have determined based on our collection of data. | 
| SpurContextAPI.Context.client_concentration | object | The strongest location concentration for clients using this IP address. | 
| SpurContextAPI.Context.client_countries | number | The number of countries that we have observed clients located in for this IP address | 
| SpurContextAPI.Context.client_spread | number | The total geographic area in kilometers where we have observed users | 
| SpurContextAPI.Context.client_proxies | array | The different types of callback proxies we have observed on clients using this IP address. | 
| SpurContextAPI.Context.client_count | number | The average number of clients we observe on this IP address. | 
| SpurContextAPI.Context.client_behaviors | array | An array of behavior tags for an IP Address. | 
| SpurContextAPI.Context.client_types | array | The different type of client devices that we have observed on this IP address. | 
### ip

***
IP reputation command using the Spur Context API.

#### Base Command

`ip`

#### Input

| **Argument Name** | **Description** | **Required** |
| --- | --- | --- |
| ip | IP address to enrich. | Required | 

#### Context Output

| **Path** | **Type** | **Description** |
| --- | --- | --- |
| DBotScore.Score | string | The actual score. | 
| DBotScore.Indicator | string | The indicator that was tested. | 
| DBotScore.Type | string | The indicator type. | 
| DBotScore.Vendor | string | The vendor used to calculate the score. | 
| DBotScore.Reliability | String | Reliability of the source providing the intelligence data. | 
| IP.Address | string | IP address. | 
| IP.ASN | string | The autonomous system name for the IP address, for example: "AS8948". | 
| IP.ASOwner | String | The autonomous system owner of the IP. | 
| IP.ClientTypes | array | The organization name. | 
| IP.Geo.Country | string | The country in which the IP address is located. | 
| IP.Organization.Name | string | The organization name. | 
| IP.Risks | array | Risks that we have determined based on our collection of data. | 
| IP.Tunnels | array | The different types of proxy or VPN services that are running on this IP address. | 
| SpurContextAPI.Context.ip | string | IP that was enriched. | 
| SpurContextAPI.Context.as | object | Autonomous System details for an IP Address. | 
| SpurContextAPI.Context.organization | string | The organization using this IP address. | 
| SpurContextAPI.Context.infrastructure | string | The primary infracstructure type that this IP address supports. Common tags are MOBILE and DATACENTER. | 
| SpurContextAPI.Context.location | object | Data-center or IP Hosting location based on MaxMind GeoLite. | 
| SpurContextAPI.Context.services | array | The different types of proxy or VPN services that are running on this IP address. | 
| SpurContextAPI.Context.tunnels | array | Different VPN or proxy tunnels that are currently in-use on this IP address. | 
| SpurContextAPI.Context.risks | array | Risks that we have determined based on our collection of data. | 
| SpurContextAPI.Context.client_concentration | object | The strongest location concentration for clients using this IP address. | 
| SpurContextAPI.Context.client_countries | number | The number of countries that we have observed clients located in for this IP address. | 
| SpurContextAPI.Context.client_spread | number | The total geographic area in kilometers where we have observed users. | 
| SpurContextAPI.Context.client_proxies | array | The different types of callback proxies we have observed on clients using this IP address. | 
| SpurContextAPI.Context.client_count | number | The average number of clients we observe on this IP address. | 
| SpurContextAPI.Context.client_behaviors | array | An array of behavior tags for an IP Address. | 
| SpurContextAPI.Context.client_types | array | The different type of client devices that we have observed on this IP address. | 
<|MERGE_RESOLUTION|>--- conflicted
+++ resolved
@@ -4,19 +4,12 @@
 ## Configure SpurContextAPI in Cortex
 
 
-<<<<<<< HEAD
-| **Parameter** | **Required** |
-| --- | --- |
-| API Token | True |
-=======
-    | **Parameter** | **Description** | **Required** |
-    | --- | --- | --- |
-    | Server URL (e.g. https://api.spur.us/) |  | False |
-    | API Token |  | True |
-    | Source Reliability | Reliability of the source providing the intelligence data. | False |
-    | Use system proxy settings |  | False |
->>>>>>> e3e2c192
-
+| **Parameter** | **Description** | **Required** |
+| --- | --- | --- |
+| Server URL (e.g. https://api.spur.us/) |  | False |
+| API Token |  | True |
+| Source Reliability | Reliability of the source providing the intelligence data. | False |
+| Use system proxy settings |  | False |
 
 
 ## Commands
