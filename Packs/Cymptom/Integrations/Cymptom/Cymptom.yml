--- conflicted
+++ resolved
@@ -89,11 +89,7 @@
     - contextPath: Cymptom.CrackedUsers.Username
       description: Username of users with cracked passwords
       type: String
-<<<<<<< HEAD
-  dockerimage: demisto/python3:3.10.12.63474
-=======
   dockerimage: demisto/python3:3.10.14.90585
->>>>>>> 90cf3b88
   runonce: false
   script: ''
   subtype: python3
