category: Vulnerability Management
commonfields:
  id: Cymptom
  version: -1
configuration:
- additionalinfo: URL to connect to the Cymptom service.
  defaultvalue: ""
  display: Management URL. for example https://customerName.cymptom.com/api/)
  name: url
  required: true
  type: 0
- additionalinfo: API key token to connect to the Cymptom API.
  defaultvalue: ""
  display: API key
  name: api_key
  required: true
  type: 4
- display: Fetch incidents
  name: is_fetch
  type: 8
- additionalinfo: Whether to use the system proxy.
  display: Use system proxy settings
  name: proxy
  type: 8
- additionalinfo: Whether to accept insecure certificates.
  display: Trust any certificate (not secure)
  name: insecure
  type: 8
- additionalinfo: Initial time to start fetching mitigations.
  defaultvalue: 3 days
  display: First fetch time range (<number> <time unit>, e.g., 1 hour, 30 minutes). Default is "3 days"
  name: first_fetch
  type: 0
description: Cymptom is a Breach and Attack Simulation solution that revolutionizes the existing approach by transforming attack simulation into a data analysis question. Cymptom agentless scanning brings real-time always-on visibility into the entire security posture.
display: Cymptom
name: Cymptom
script:
  commands:
  - arguments:
    - default: true
      defaultValue: "60"
      description: Timeout for operation.
      name: timeout
    description: This command returns mitigations recommended by Cymptom
    name: cymptom-get-mitigations
    outputs:
    - contextPath: Cymptom.Mitigations.SeverityType
      description: The severity of the mitigation
      type: String
    - contextPath: Cymptom.Mitigations.Name
      description: The name of the mitigation
      type: String
    - contextPath: Cymptom.Mitigations.AttackVectorsUsedPercentage
      description: The percentege of attack vectors used that can be mitigated
      type: String
    - contextPath: Cymptom.Mitigations.ID
      description: The mitigation's ID
      type: String
    - contextPath: Cymptom.Mitigations.AttackVectorsCount
      description: The attack vectors counts that can be mitigated
      type: number
    - contextPath: Cymptom.Mitigations.Procedures
      description: Procedures relevant for this mitigation
      type: unknown
    - contextPath: Cymptom.Mitigations.Techniques
      description: Techniques relevant for this mitigation
      type: unknown
    - contextPath: Cymptom.Mitigations.SubTechniques
      description: Sub Techniques relevant for this mitigation
      type: String
    - contextPath: Cymptom.Mitigations.References
      description: References relevant for this mitigation
      type: String
  - arguments:
    - defaultValue: "60"
      description: Timeout for operation.
      name: timeout
    - default: true
      defaultValue: "True"
      description: Return only privileged (Domaind Admin or Local Admin) or unprivileged users.
      name: privileged
    description: This command returns users with cracked password
    name: cymptom-get-users-with-cracked-passwords
    outputs:
    - contextPath: Cymptom.CrackedUsers.Username
      description: Username of users with cracked passwords
      type: String
<<<<<<< HEAD
  dockerimage: demisto/python3:3.10.11.54132
=======
  dockerimage: demisto/python3:3.10.12.63474
  runonce: false
>>>>>>> 1df13864
  script: ''
  subtype: python3
  type: python
fromversion: 5.0.0
tests:
- No tests<|MERGE_RESOLUTION|>--- conflicted
+++ resolved
@@ -85,12 +85,8 @@
     - contextPath: Cymptom.CrackedUsers.Username
       description: Username of users with cracked passwords
       type: String
-<<<<<<< HEAD
-  dockerimage: demisto/python3:3.10.11.54132
-=======
   dockerimage: demisto/python3:3.10.12.63474
   runonce: false
->>>>>>> 1df13864
   script: ''
   subtype: python3
   type: python
