--- conflicted
+++ resolved
@@ -1768,9 +1768,6 @@
     client = PrismaCloudComputeClient(base_url=BASE_URL, verify='False', project='', auth=('test', 'test'))
     args = {}
 
-<<<<<<< HEAD
-    assert get_runtime_container_audit_events(client, args).raw_response == response
-=======
     assert get_runtime_container_audit_events(client, args).raw_response == response
 
 
@@ -1856,5 +1853,4 @@
     client = PrismaCloudComputeClient(base_url=BASE_URL, verify='False', project='', auth=('test', 'test'))
     args = {}
 
-    assert get_host_audit_list_command(client, args).raw_response == response
->>>>>>> 90cf3b88
+    assert get_host_audit_list_command(client, args).raw_response == response