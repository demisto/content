--- conflicted
+++ resolved
@@ -1559,7 +1559,6 @@
     assert r["File"] == f"{args.get('hostname')}-logs.tar.gz"
 
 
-<<<<<<< HEAD
 def test_get_file_integrity_events_command(requests_mock):
     """
     Given:
@@ -1584,8 +1583,6 @@
     assert get_file_integrity_events_command(client, args).raw_response == d
 
 
-=======
->>>>>>> 6862cc31
 EXAMPLE_CVES = [
     {
         "cve": "cve1",
@@ -1630,7 +1627,6 @@
 
     response = get_cves(client=client, args=args, reliability=reliability)[0]
 
-<<<<<<< HEAD
     assert response.indicator.dbot_score.reliability == reliability
 
 
@@ -1656,6 +1652,3 @@
     }
 
     assert get_file_integrity_events_command(client, args).raw_response == d
-=======
-    assert response.indicator.dbot_score.reliability == reliability
->>>>>>> 6862cc31
