--- conflicted
+++ resolved
@@ -4115,25 +4115,6 @@
 #### Input
 
 | **Argument Name** | **Description** | **Required** |
-<<<<<<< HEAD
-| --- | --- | --- |
-| collections | A comma-separated list of collection names that you have defined in Prisma Cloud Compute. | Optional | 
-| account_ids | A comma-separated list of cloud account IDs. | Optional | 
-| clusters | A comma-separated list of clusters to filter by. | Optional | 
-| namespaces | A comma-separated list of namespaces to filter by. | Optional | 
-| resource_ids | A comma-separated list of resource IDs to scope the query by. | Optional | 
-| region | A comma-separated list of regions to scope the query by. | Optional | 
-| container_ids | A comma-separated list of container IDs to retrieve details for. | Optional | 
-| profile_id | A comma-separated list of runtime profile IDs to filter by. | Optional | 
-| image_name | A comma-separated list of image names to filter by. | Optional | 
-| image_id | A comma-separated list of image IDs to filter by. | Optional | 
-| hostname | A comma-separated list of hostnames to filter by. | Optional | 
-| compliance_ids | A comma-separated list of compliance IDs to filter by. | Optional | 
-| agentless | Whether to filter by agentless scans. Possible values are: true, false. | Optional | 
-| search | Term to search for. | Optional | 
-| limit | The maximum number of container scan reports to return. Must be between 1-50. Default is 50. | Optional | 
-| offset | The offset by which to begin listing container scan reports. Default is 0. | Optional | 
-=======
 |-------------------| --- | --- |
 | collections       | A comma-separated list of collection names that you have defined in Prisma Cloud Compute. | Optional | 
 | account_ids       | A comma-separated list of cloud account IDs. | Optional | 
@@ -4152,7 +4133,6 @@
 | limit             | The maximum number of container scan reports to return. Must be between 1-50. Default is 50. | Optional | 
 | offset            | The offset by which to begin listing container scan reports. Default is 0. | Optional | 
 | all_results       | Whether to retrieve all results. The "limit" argument will be ignored. Using this argument may return a lot of results and might slow down the command run time. Therefore, it is not recommended to be used often. Possible values are: true, false. Default is false. | Optional | 
->>>>>>> 90cf3b88
 
 #### Context Output
 
@@ -4761,8 +4741,6 @@
 >| b5 | n7 | na6 | img6 | block | filesystem | malwareFileFeed | high |
 
 
-<<<<<<< HEAD
-=======
 ### prisma-cloud-compute-archive-audit-incident
 
 ***
@@ -5060,7 +5038,6 @@
 >| rke-monitor-rule | avega@paloaltonetworks.com | 2024-01-12T16:52:25.358Z |
 
 
->>>>>>> 90cf3b88
 ## General Note:
 - Do not use the reset last run button as it will cause incidents duplications to the instance. 
 - In case you pressed reset last run button and you get duplicated incidents, run **prisma-cloud-compute-unstuck-fetch-stream** command.