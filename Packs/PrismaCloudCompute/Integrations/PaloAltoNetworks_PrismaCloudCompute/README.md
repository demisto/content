Prisma™ Cloud Compute Edition delivers cloud workload protection (CWPP) for modern
enterprises, providing holistic protection across hosts, containers, and serverless deployments in any cloud, 
throughout the application lifecycle. Prisma Cloud Compute Edition is cloud native and API-enabled, 
protecting all your workloads regardless of their underlying compute technology or the cloud in which they run.

This integration lets you import *Palo Alto Networks - Prisma Cloud Compute* alerts into Cortex XSOAR.

## Configure Prisma Cloud Compute to Send Alerts to Cortex XSOAR

To send alerts from Prisma Cloud Compute to Cortex XSOAR, you need to create an alert profile.

1. Log in to your Prisma Cloud Compute console.
2. Navigate to **Manage > Alerts**.
3. Click **Add Profile** to create a new alert profile.
4. On the left, select **Demisto** from the provider list.
5. On the right, select the alert triggers. Alert triggers specify which alerts are sent to Cortex XSOAR.
6. Click **Save** to save the alert profile.
7. Make sure you configure the user role to be at least `auditor`, otherwise you will not be able to fetch the alerts.

## Configure Prisma Cloud Compute on Cortex XSOAR

1. Navigate to **Settings > Integrations > Servers & Services**.
2. Search for **Prisma Cloud Compute**.
3. Click **Add instance** to create and configure a new integration.
   
   | Parameter                                             | Description | Example |
-------------------------------------------------------| -------------- | ----------- | ------- |
   | **Name**                                              | A meaningful name for the integration instance. | Prisma Cloud Compute_&lt;alertProfileName&gt; |
   | **Fetches incidents**                                 | Configures this integration instance to fetch alerts from Prisma Cloud Compute. | N/A |
   | **Prisma Cloud Compute Console URL**                  | URL address and port of your Prisma Cloud Compute console. Copy the address from the alert profile created in Prisma Cloud Compute. | https:/<span></span>/proxyserver.com |
   | **Prisma Cloud Compute Project Name (if applicable)** | Copy the project name from the alert profile created in Prisma Cloud Compute and paste in this field. | N/A |
   | **Trust any certificate (not secure)**                | Skips verification of the CA certificate (not recommended). | N/A |
   | **Use system proxy settings**                         | Runs the integration instance using the proxy server (HTTP or HTTPS) that you defined in the server configuration. | <span></span>https://proxyserver.com |
   | **Username**                                          | Prisma Cloud Compute login credentials. | N/A |
   | **Prisma Cloud Compute CA Certificate**               | CA Certificate used by Prisma Cloud Compute. Copy the certificate from the alert profile created in Prisma Cloud Compute. | N/A |
   | **Source Reliability**                                   | Reliability of the source providing the intelligence data. | False |
4. Click **Test** to validate the integration.
5. Click **Done** to save the integration.

## Configure Prisma Cloud Compute User Roles 

* In order to access Prisma Cloud Compute resources, a user must be assigned with a role.
* Without sufficient user roles, commands/fetching incidents might not work.
* See below the user roles and their descriptions.
* See 'Requires Role' section (each command requires a different type of role).

1) Go to `Manage` -> `Authentication`.

2) Choose the user that you want to edit roles -> `Actions` -> Press `...`.

3) Press on `Edit` -> Choose a Role in the `Role` section.

![User Roles Configuration](doc_images/user-roles-configuration.png)

## Required User Roles
In order to use the entire integration commands a user must have the permissions of the following user roles:

* devSecOps
* ci
* auditor
* operator
* devOps
* vulnerabilityManager

The administrator user role can use the entire integration commands.

See user roles descriptions in Prisma Cloud Compute:
![Available User Roles](doc_images/available-user-roles.png)

Commands
--------

You can execute these commands from the Cortex XSOAR CLI, as part of an automation, or in a playbook. After you successfully execute a command, a DBot message appears in the War Room with the command details.

### prisma-cloud-compute-profile-host-list
***
Get information about the hosts and their profile events. This command supports asterisks which allows you to get host profiles by filtering its fields according to a specific substring.


#### Base Command

`prisma-cloud-compute-profile-host-list`

#### Requires Role
devSecOps

#### Input

| **Argument Name** | **Description** | **Required** |
| --- | --- | --- |
| hostname | A comma-separated list of profile (hostname) IDs. For example, !prisma-cloud-compute-profile-host-list hostname="*149*,*257*". | Optional | 
| limit | The maximum number of hosts and their profile events to return. Must be between 1-50. Default is 15. | Optional | 
| offset | The offset by which to begin listing hosts and their profile events. Default is 0. | Optional | 


#### Context Output

| **Path** | **Type** | **Description** |
| --- | --- | --- |
| PrismaCloudCompute.ProfileHost._id | String | The profile ID \(hostname\). | 
| PrismaCloudCompute.ProfileHost.accountID | String | The cloud account ID associated with the profile. | 
| PrismaCloudCompute.ProfileHost.apps.listeningPorts.command | String | The command that triggered the connection. | 
| PrismaCloudCompute.ProfileHost.apps.listeningPorts.modified | Date | The timestamp of when the event occurred. | 
| PrismaCloudCompute.ProfileHost.apps.listeningPorts.port | Number | The listening port number. | 
| PrismaCloudCompute.ProfileHost.apps.listeningPorts.processPath | String | The path to the process that uses the port. | 
| PrismaCloudCompute.ProfileHost.apps.name | String | The app name. | 
| PrismaCloudCompute.ProfileHost.apps.outgoingPorts.command | String | The command that triggered the connection. | 
| PrismaCloudCompute.ProfileHost.apps.outgoingPorts.country | String | The country ISO code for the given IP address. | 
| PrismaCloudCompute.ProfileHost.apps.outgoingPorts.ip | String | The IP address captured over this port. | 
| PrismaCloudCompute.ProfileHost.apps.outgoingPorts.modified | Date | The timestamp of when the event occurred. | 
| PrismaCloudCompute.ProfileHost.apps.outgoingPorts.port | Number | The outgoing port number. | 
| PrismaCloudCompute.ProfileHost.apps.outgoingPorts.processPath | String | The path to the process that uses the port. | 
| PrismaCloudCompute.ProfileHost.apps.processes.command | String | The executed command. | 
| PrismaCloudCompute.ProfileHost.apps.processes.md5 | String | The process binary MD5 sum. | 
| PrismaCloudCompute.ProfileHost.apps.processes.modified | Boolean | Whether the process binary was modified after the container started. | 
| PrismaCloudCompute.ProfileHost.apps.processes.path | String | The process binary path. | 
| PrismaCloudCompute.ProfileHost.apps.processes.ppath | String | The parent process path. | 
| PrismaCloudCompute.ProfileHost.apps.processes.time | Date | The time in which the process was added. If the process was modified, time is the modification time. | 
| PrismaCloudCompute.ProfileHost.apps.processes.user | String | The username of the user who started the process. | 
| PrismaCloudCompute.ProfileHost.apps.startupProcess.command | String | The executed command. | 
| PrismaCloudCompute.ProfileHost.apps.startupProcess.md5 | String | The process binary MD5 sum. | 
| PrismaCloudCompute.ProfileHost.apps.startupProcess.modified | Boolean | Whether the process binary was modified after the container started. | 
| PrismaCloudCompute.ProfileHost.apps.startupProcess.path | String | The process binary path. | 
| PrismaCloudCompute.ProfileHost.apps.startupProcess.ppath | String | The parent process path. | 
| PrismaCloudCompute.ProfileHost.apps.startupProcess.time | Date | The time in which the process was added. If the process was modified, time is the modification time. | 
| PrismaCloudCompute.ProfileHost.apps.startupProcess.user | String | The username of the user who started the process. | 
| PrismaCloudCompute.ProfileHost.collections | String | A list of collections to which this profile applies. | 
| PrismaCloudCompute.ProfileHost.created | Date | The profile creation time. | 
| PrismaCloudCompute.ProfileHost.hash | Number | The uint32 hash associated with the profile. | 
| PrismaCloudCompute.ProfileHost.labels | String | The labels associated with the profile. | 
| PrismaCloudCompute.ProfileHost.sshEvents.command | String | The executed command. | 
| PrismaCloudCompute.ProfileHost.sshEvents.country | String | The SSH client's country of origin. | 
| PrismaCloudCompute.ProfileHost.sshEvents.ip | String | The connection client IP address. | 
| PrismaCloudCompute.ProfileHost.sshEvents.loginTime | Date | The SSH login time. | 
| PrismaCloudCompute.ProfileHost.sshEvents.md5 | String | The process binary MD5 sum. | 
| PrismaCloudCompute.ProfileHost.sshEvents.modified | Boolean | Whether the process binary was modified after the container started. | 
| PrismaCloudCompute.ProfileHost.sshEvents.path | String | The process binary path. | 
| PrismaCloudCompute.ProfileHost.sshEvents.ppath | String | The parent process path. | 
| PrismaCloudCompute.ProfileHost.sshEvents.time | Date | The time in which the process was added. If the process was modified, time is the modification time. | 
| PrismaCloudCompute.ProfileHost.sshEvents.user | String | The username of the user who started the process. | 
| PrismaCloudCompute.ProfileHost.time | Date | The last time this profile was modified. | 
| PrismaCloudCompute.ProfileHost.geoip.countries.code | String | The country code of the computer that accessed the host. | 
| PrismaCloudCompute.ProfileHost.geoip.countries.ip | String | The IP address of the computer that accessed the host. | 
| PrismaCloudCompute.ProfileHost.geoip.countries.modified | Date | The last time the IP address associated with this country accessed the host console. | 
| PrismaCloudCompute.ProfileHost.geoip.modified | Date | The last time any of the country IP addresses accessed the host console. | 


#### Command Example
```!prisma-cloud-compute-profile-host-list hostname=*163*```

#### Context Example
```json
{
    "PrismaCloudCompute": {
        "ProfileHost": {
            "hash": 1, 
            "created": "2020-11-10T09:37:30.314Z", 
            "geoip": {
                "modified": "2021-12-10T11:06:03.206Z", 
                "countries": [
                    {
                        "ip": "1.1.1.1", 
                        "code": "US", 
                        "modified": "2021-12-10T11:06:03.206Z"
                    }, 
                    {
                        "ip": "2.2.2.2", 
                        "code": "IE", 
                        "modified": "2021-12-10T05:22:01.858Z"
                    }
                ]
            }, 
            "labels": [
                "osDistro:amzn", 
                "osVersion:2"
            ], 
            "apps": [
                {
                    "processes": [
                        {
                            "ppath": "/usr/lib/systemd/systemd", 
                            "command": "/usr/sbin/auditd", 
                            "user": "root", 
                            "time": "2020-11-10T09:37:30.415Z", 
                            "path": "/usr/sbin/auditd", 
                            "md5": ""
                        }
                    ], 
                    "startupProcess": {
                        "ppath": "/usr/lib/systemd/systemd", 
                        "command": "/usr/sbin/auditd", 
                        "user": "root", 
                        "time": "2020-11-10T09:37:30.415Z", 
                        "path": "/usr/sbin/auditd", 
                        "md5": ""
                    }, 
                    "name": "auditd"
                }, 
                {
                    "processes": [
                        {
                            "ppath": "/usr/lib/systemd/systemd", 
                            "command": "/usr/sbin/atd -f", 
                            "user": "root", 
                            "time": "2020-11-10T09:37:30.415Z", 
                            "path": "/usr/sbin/atd", 
                            "md5": ""
                        }
                    ], 
                    "startupProcess": {
                        "ppath": "/usr/lib/systemd/systemd", 
                        "command": "/usr/sbin/atd -f", 
                        "user": "root", 
                        "time": "2020-11-10T09:37:30.415Z", 
                        "path": "/usr/sbin/atd", 
                        "md5": ""
                    }, 
                    "name": "atd"
                }
            ], 
            "collections": [
                "All", 
                "123"
            ], 
            "time": "2021-12-10T11:06:03.206Z", 
            "sshEvents": [
                {
                    "ppath": "/usr/bin/bash", 
                    "country": "IL", 
                    "time": "December 10, 2021 11:06:03 AM", 
                    "command": "grep twistlock_data - High rate of events, throttling started", 
                    "user": "user123", 
                    "ip": "1.2.3.4", 
                    "path": "/usr/bin/grep", 
                    "loginTime": "September 02, 2021 09:27:41 AM", 
                    "md5": ""
                },
               {
                  "ppath": "/usr/bin/bash",
                  "country": "IL",
                  "time": "December 10, 2021 11:06:03 AM",
                  "command": "docker -H unix:///var/run/docker.sock ps -a --format {{ .Names }}",
                  "user": "user123",
                  "ip": "1.1.1.1",
                  "path": "/usr/bin/docker",
                  "loginTime": "September 02, 2021 09:27:41 AM",
                  "md5": ""
               }
            ], 
            "_id": "host163", 
            "accountID": "1234"
        }
    }
}
```

#### Human Readable Output - One Host
>### Host Description
>|Hostname|Distribution|Collections|
>|---|---|---|
>| host163 | amzn 2 | All,<br>123 |
>### Apps
>|AppName|StartupProcess|User|LaunchTime|
>|---|---|---|---|
>| auditd | /usr/sbin/auditd | root | November 10, 2020 09:37:30 AM |
>| atd | /usr/sbin/atd | root | November 10, 2020 09:37:30 AM |
>### SSH Events
>|User|Ip|ProcessPath|Command|Time|
>|---|---|---|---|---|
>| user123 | 1.2.3.4 | /usr/bin/grep | grep twistlock_data - High rate of events, throttling started | December 10, 2021 11:06:03 AM |
>| user123 | 1.1.1.1 | /usr/bin/docker | docker -H unix:///var/run/docker.sock ps -a --format {{ .Names }} | December 10, 2021 11:06:03 AM |

#### Human Readable Output - Multiple Hosts
>### Host Description
>|Hostname|Distribution|Collections|
>|---|---|---|
>| host163 | amzn 2 | All,<br>123 |
>| host249 | Ubuntu 16.04 | All,<br>123 |



### prisma-cloud-compute-profile-container-list
***
Get information about the containers and their profile events. This command supports asterisks which allows you to get container profiles by filtering its fields according to a specific substring.

#### Base Command
`prisma-cloud-compute-profile-container-list`

#### Requires Role
devSecOps

#### Input

| **Argument Name** | **Description** | **Required** |
| --- | --- | --- |
| cluster | A comma-separated list of runtime profile Kubernetes clusters. | Optional | 
| id | A comma-separated list of runtime profile (hostname) IDs. For example, !prisma-cloud-compute-profile-container-list id="*256*,*148*". | Optional | 
| image | A comma-separated list of runtime profile images. For example, !prisma-cloud-compute-profile-container-list image="*console*,*defender*". | Optional | 
| image_id | A comma-separated list of runtime profile image IDs. For example, !prisma-cloud-compute-profile-container-list image_id="*123*,*456*". | Optional | 
| namespace | A comma-separated list of runtime profile Kubernetes namespaces. For example, !prisma-cloud-compute-profile-container-list namespace="*namespace1*,*namespace2*". | Optional | 
| os | A comma-separated list of service runtime profile operating systems. For example, !prisma-cloud-compute-profile-container-list os="*Red Hat*,*Windows*". | Optional | 
| state | A comma-separated list of runtime profile states. For example, !prisma-cloud-compute-profile-container-list state=*active*. | Optional | 
| limit | The maximum number of containers and their profile events. Must be between 1-50. Default is 15. | Optional | 
| offset | The offset by which to begin listing containers and their profile events. Default is 0. | Optional | 


#### Context Output

| **Path** | **Type** | **Description** |
| --- | --- | --- |
| PrismaCloudCompute.ProfileContainer._id | String | The profile ID. | 
| PrismaCloudCompute.ProfileContainer.accountsIDs | String | The cloud account IDs associated with the container runtime profile. | 
| PrismaCloudCompute.ProfileContainer.archived | Boolean | Whether this profile is archived. | 
| PrismaCloudCompute.ProfileContainer.capabilities.ci | Boolean | Whether the container is allowed to write binaries to disk and run them based on static analysis. | 
| PrismaCloudCompute.ProfileContainer.capabilities.cloudMetadata | Boolean | Whether the given container can query cloud metadata API based on static analysis. | 
| PrismaCloudCompute.ProfileContainer.capabilities.dnsCache | Boolean | Whether the DNS services used by all the pods in the cluster were added to the profile based on static analysis. | 
| PrismaCloudCompute.ProfileContainer.capabilities.dynamicDNSQuery | Boolean | Whether capped behavioral DNS queries were added to the profile based on static analysis. | 
| PrismaCloudCompute.ProfileContainer.capabilities.dynamicFileCreation | Boolean | Whether capped behavioral file system paths were added to the profile based on static analysis. | 
| PrismaCloudCompute.ProfileContainer.capabilities.dynamicProcessCreation | Boolean | Whether capped behavioral processes were added to the profile based on static analysis. | 
| PrismaCloudCompute.ProfileContainer.capabilities.k8s | Boolean | Whether the given container can perform Kubernetes networking tasks (e.g., contact to API server). | 
| PrismaCloudCompute.ProfileContainer.capabilities.proxy | Boolean | Whether the container can listen on any port and perform multiple outbound connections. | 
| PrismaCloudCompute.ProfileContainer.capabilities.sshd | Boolean | Whether the container can run sshd processes. | 
| PrismaCloudCompute.ProfileContainer.capabilities.unpacker | Boolean | Whether the container is allowed to write shared libraries to disk. | 
| PrismaCloudCompute.ProfileContainer.cluster | String | The provided cluster name. | 
| PrismaCloudCompute.ProfileContainer.collections | String | Collections to which this profile applies. | 
| PrismaCloudCompute.ProfileContainer.created | Date | The profile creation time. | 
| PrismaCloudCompute.ProfileContainer.entrypoint | String | The image entrypoint. | 
| PrismaCloudCompute.ProfileContainer.events._id | String | The history event entity. | 
| PrismaCloudCompute.ProfileContainer.events.command | String | The process that was executed. | 
| PrismaCloudCompute.ProfileContainer.events.hostname | String | The hostname on which the command was invoked. | 
| PrismaCloudCompute.ProfileContainer.events.time | Date | The time of the event. | 
| PrismaCloudCompute.ProfileContainer.filesystem.behavioral.mount | Boolean | Whether the given folder is mounted. | 
| PrismaCloudCompute.ProfileContainer.filesystem.behavioral.path | String | The file path. | 
| PrismaCloudCompute.ProfileContainer.filesystem.behavioral.process | String | The process that accessed the file. | 
| PrismaCloudCompute.ProfileContainer.filesystem.behavioral.time | Date | The time in which the file was added. | 
| PrismaCloudCompute.ProfileContainer.filesystem.static.mount | Boolean | Whether the given folder is a mounted. | 
| PrismaCloudCompute.ProfileContainer.filesystem.static.path | String | The file path. | 
| PrismaCloudCompute.ProfileContainer.filesystem.static.process | String | The process that accessed the file. | 
| PrismaCloudCompute.ProfileContainer.filesystem.static.time | Date | The time in which the file was added. | 
| PrismaCloudCompute.ProfileContainer.hash | Number | The uint32 hash associated with the profile. | 
| PrismaCloudCompute.ProfileContainer.hostNetwork | Boolean | Whether the instance shares the network namespace with the host. | 
| PrismaCloudCompute.ProfileContainer.hostPid | Boolean | Whether the instance shares the PID namespace with the host. | 
| PrismaCloudCompute.ProfileContainer.image | String | The image the container runs with. | 
| PrismaCloudCompute.ProfileContainer.imageID | String | The profile's image ID. | 
| PrismaCloudCompute.ProfileContainer.infra | Boolean | Whether this is an infrastructure container. | 
| PrismaCloudCompute.ProfileContainer.istio | Boolean | Whether it is an Istio-monitored profile. | 
| PrismaCloudCompute.ProfileContainer.k8s.clusterRoles.labels.key | String | The key of the label. | 
| PrismaCloudCompute.ProfileContainer.k8s.clusterRoles.labels.value | String | The value of the label. | 
| PrismaCloudCompute.ProfileContainer.k8s.clusterRoles.name | String | The role name. | 
| PrismaCloudCompute.ProfileContainer.k8s.clusterRoles.roleBinding | String | The name of the role binding used for display. | 
| PrismaCloudCompute.ProfileContainer.k8s.clusterRoles.rules | String | The list of rules associated with the cluster role. | 
| PrismaCloudCompute.ProfileContainer.k8s.roles.labels.key | String | The key of the label. | 
| PrismaCloudCompute.ProfileContainer.k8s.roles.labels.value | String | The value of the label. | 
| PrismaCloudCompute.ProfileContainer.k8s.roles.name | String | The Kubernetes role name. | 
| PrismaCloudCompute.ProfileContainer.k8s.roles.namespace | String | The namespace associated with the role. | 
| PrismaCloudCompute.ProfileContainer.k8s.roles.roleBinding | String | The name of the role binding used for display. | 
| PrismaCloudCompute.ProfileContainer.k8s.roles.rules | String | The policy rules associated with the role. | 
| PrismaCloudCompute.ProfileContainer.k8s.serviceAccount | String | The service account used to access the Kubernetes API server. This field will be empty if the container is not running inside of a pod. | 
| PrismaCloudCompute.ProfileContainer.label | String | The profile's label. | 
| PrismaCloudCompute.ProfileContainer.lastUpdate | Date | The last time this profile was modified. | 
| PrismaCloudCompute.ProfileContainer.learnedStartup | Boolean | Whether the startup events were learned. | 
| PrismaCloudCompute.ProfileContainer.namespace | String | The Kubernetes deployment namespace. | 
| PrismaCloudCompute.ProfileContainer.network.behavioral.dnsQueries.domainName | String | The queried domain name. | 
| PrismaCloudCompute.ProfileContainer.network.behavioral.dnsQueries.domainType | String | The queried domain type. | 
| PrismaCloudCompute.ProfileContainer.network.listeningPorts.app | String | The name of the app. | 
| PrismaCloudCompute.ProfileContainer.network.listeningPorts.portsData.all | Boolean | Whether this port data represents any arbitrary ports. | 
| PrismaCloudCompute.ProfileContainer.network.listeningPorts.portsData.ports.port | Number | The port number. | 
| PrismaCloudCompute.ProfileContainer.network.listeningPorts.portsData.ports.time | Date | The learning timestamp of this port. | 
| PrismaCloudCompute.ProfileContainer.network.outboundPorts.portsData.all | Boolean | Whether this port data represents any arbitrary ports. | 
| PrismaCloudCompute.ProfileContainer.network.outboundPorts.portsData.ports.port | Number | The port number. | 
| PrismaCloudCompute.ProfileContainer.network.static.listeningPorts.ports.time | Date | The learning timestamp of this port. | 
| PrismaCloudCompute.ProfileContainer.network.static.listeningPorts.app | String | The name of the app. | 
| PrismaCloudCompute.ProfileContainer.network.static.listeningPorts.portsData.all | Boolean | Whether this port data represents any arbitrary ports. | 
| PrismaCloudCompute.ProfileContainer.network.static.listeningPorts.portsData.ports.port | Number | The port number. | 
| PrismaCloudCompute.ProfileContainer.network.static.listeningPorts.portsData.ports.time | Date | The learning timestamp of this port. | 
| PrismaCloudCompute.ProfileContainer.os | String | The profile image operating system. | 
| PrismaCloudCompute.ProfileContainer.processes.behavioral.command | String | The executed command. | 
| PrismaCloudCompute.ProfileContainer.processes.behavioral.md5 | String | The process binary MD5 sum. | 
| PrismaCloudCompute.ProfileContainer.processes.behavioral.modified | Boolean | Whether the process binary was modified after the container started. | 
| PrismaCloudCompute.ProfileContainer.processes.behavioral.path | String | The process binary path. | 
| PrismaCloudCompute.ProfileContainer.processes.behavioral.ppath | String | The parent process path. | 
| PrismaCloudCompute.ProfileContainer.processes.behavioral.time | Date | The time in which the process was added. If the process was modified, time is the modification time. | 
| PrismaCloudCompute.ProfileContainer.processes.behavioral.user | String | The username of the user who started the process. | 
| PrismaCloudCompute.ProfileContainer.processes.static.command | String | The executed command. | 
| PrismaCloudCompute.ProfileContainer.processes.static.md5 | String | The process binary MD5 sum. | 
| PrismaCloudCompute.ProfileContainer.processes.static.modified | Boolean | Whether the process binary was modified after the container started. | 
| PrismaCloudCompute.ProfileContainer.processes.static.path | String | The process binary path. | 
| PrismaCloudCompute.ProfileContainer.processes.static.ppath | String | The parent process path. | 
| PrismaCloudCompute.ProfileContainer.processes.static.time | Date | The time in which the process was added. If the process was modified, time is the modification time. | 
| PrismaCloudCompute.ProfileContainer.processes.static.user | String | The username of the user who started the process. | 
| PrismaCloudCompute.ProfileContainer.relearningCause | String | The reason a profile entered the learning mode after being activated. | 
| PrismaCloudCompute.ProfileContainer.remainingLearningDurationSec | Number | The total time left that the system needs to finish learning this image. | 
| PrismaCloudCompute.ProfileContainer.state | String | The current state of the profile. | 


#### Command Example
```!prisma-cloud-compute-profile-container-list image=*defender* limit=1```

#### Context Example
```json
{
    "PrismaCloudCompute": {
        "ProfileContainer": {
            "image": "twistlock/private:defender_21_04_439", 
            "hostNetwork": true, 
            "learnedStartup": true, 
            "k8s": {}, 
            "archived": false, 
            "network": {
                "geoip": {
                    "modified": "2021-12-10T13:31:42.924Z", 
                    "countries": [
                        {
                            "ip": "1.1.1.1", 
                            "code": "IE", 
                            "modified": "2021-12-10T13:31:42.922Z"
                        },
                        {
                            "ip": "2.2.2.2", 
                            "code": "US", 
                            "modified": "2021-12-09T13:30:42.148Z"
                        }
                    ]
                }, 
                "static": {
                    "listeningPorts": []
                }, 
                "behavioral": {
                    "outboundPorts": {
                        "ports": [
                            {
                                "port": 80, 
                                "time": "2021-09-02T11:05:16.836Z"
                            }
                        ]
                    }
                }
            }, 
            "capabilities": {
                "ci": true
            }, 
            "label": "twistlock", 
            "state": "active", 
            "collections": [
                "All", 
                "123", 
                "Prisma Cloud resources"
            ], 
            "entrypoint": "/usr/local/bin/defender", 
            "events": null, 
            "lastUpdate": "2021-09-02T11:05:10.935Z", 
            "hash": 3, 
            "infra": false, 
            "accountIDs": [
                "123"
            ], 
            "processes": {
                "static": [
                    {
                        "ppath": "", 
                        "path": "/usr/bin/mongodump", 
                        "time": "0001-01-01T00:00:00Z", 
                        "md5": ""
                    }, 
                    {
                        "ppath": "", 
                        "path": "/usr/bin/mongorestore", 
                        "time": "0001-01-01T00:00:00Z", 
                        "md5": ""
                    }
                ], 
                "behavioral": [
                    {
                        "ppath": "/usr/local/bin/defender", 
                        "path": "/usr/local/bin/fsmon", 
                        "time": "2021-09-02T11:05:08.931Z", 
                        "md5": ""
                    }, 
                    {
                        "ppath": "/usr/bin/apt-get", 
                        "path": "/usr/lib/apt/methods/gpgv", 
                        "time": "2021-11-24T15:12:28.502Z", 
                        "command": "gpgv", 
                        "md5": ""
                    }
                ]
            }, 
            "created": "2020-09-02T11:05:08.931Z", 
            "imageID": "sha256:8d82e2c21c33e1ffb37ea901d18df15c08123258609e6d7c4aecc7fb4a5a8738", 
            "filesystem": {
                "static": [
                    {
                        "process": "*", 
                        "path": "/var/log/audit", 
                        "mount": true, 
                        "time": "2021-09-02T11:05:08.931Z"
                    }, 
                    {
                        "process": "*", 
                        "path": "/var/lib/twistlock", 
                        "mount": true, 
                        "time": "2021-09-02T11:05:08.931Z"
                    }
                ], 
                "behavioral": [
                    {
                        "process": "/usr/local/bin/defender", 
                        "path": "/prisma-static-data", 
                        "mount": true, 
                        "time": "2021-09-02T11:05:10.935Z"
                    }, 
                    {
                        "process": "/usr/local/bin/defender", 
                        "path": "/tmp", 
                        "mount": false, 
                        "time": "2021-09-02T11:05:16.784Z"
                    }
                ]
            }, 
            "_id": "container123", 
            "os": "Red Hat Enterprise Linux 8.4 (Ootpa)", 
            "remainingLearningDurationSec": -1, 
            "hostPid": true
        }
    }
}
```

#### Human Readable Output - One Container
>### Container Description
>|ContainerID|Image|Os|State|Created|EntryPoint|
>|---|---|---|---|---|---|
>| container123 | twistlock/private:defender_21_04_439 | Red Hat Enterprise Linux 8.4 (Ootpa) | active | September 02, 2020 11:05:08 AM | /usr/local/bin/defender |
>### Processes
>|Type|Path|DetectionTime|
>|---|---|---|
>| static | /usr/bin/mongodump | January 01, 2021 00:00:00 AM |
>| static | /usr/bin/mongorestore | January 01, 2021 00:00:00 AM |
>| behavioral | /usr/local/bin/fsmon | September 02, 2021 11:05:08 AM |
>| behavioral | /usr/lib/apt/methods/gpgv | November 24, 2021 15:12:28 PM |

#### Human Readable Output - Multiple Containers
>### Container Description
>|ContainerID|Image|Os|State|Created|EntryPoint|
>|---|---|---|---|---|---|
>| container123 | twistlock/private:defender_21_04_439 | Red Hat Enterprise Linux 8.4 (Ootpa) | active | September 02, 2021 11:05:08 AM | /usr/local/bin/defender |
>| container1234 | twistlock/private:console_21_04_439 | Red Hat Enterprise Linux 8.4 (Ootpa) | active | September 02, 2021 11:05:08 AM | /app/server |

### prisma-cloud-compute-profile-container-hosts-list
***
Get the hosts where a specific container is running.


#### Base Command

`prisma-cloud-compute-profile-container-hosts-list`

#### Requires Role
devSecOps

#### Input

| **Argument Name** | **Description** | **Required** |
| --- | --- | --- |
| id | Container profile ID. Can be retrieved from the prisma-cloud-compute-profile-container-list command. | Required | 
| limit | The maximum number of hosts to return. Must be between 1-50. Default is 50. | Optional | 
| offset | The offset by which to begin listing hosts of the container. Default is 0. | Optional | 


#### Context Output

| **Path** | **Type** | **Description** |
| --- | --- | --- |
| PrismaCloudCompute.ProfileContainerHost.containerID | String | The container ID. | 
| PrismaCloudCompute.ProfileContainerHost.hostsIDs | String | The list of hosts where this container is running. | 


#### Command Example
```!prisma-cloud-compute-profile-container-hosts-list id=container123```

#### Context Example
```json
{
    "PrismaCloudCompute": {
        "ProfileContainerHost": {
            "containerID": "container123", 
            "hostsIDs": [
                "host1", 
                "host2"
            ]
        }
    }
}
```

#### Human Readable Output
>### Hosts
>|HostsIDs|
>|---|
>| host1,<br>host2 |

### prisma-cloud-compute-profile-container-forensic-list
***
Get runtime forensics data for a specific container on a specific host.


#### Base Command

`prisma-cloud-compute-profile-container-forensic-list`
#### Input

| **Argument Name** | **Description** | **Required** |
| --- | --- | --- |
| id | The container ID. Can be retrieved from the prisma-cloud-compute-profile-container-list command. | Required | 
| collections | The collections scoping the query. | Optional | 
| hostname | The hostname for which data should be fetched. | Required | 
| incident_id | The incident ID in case the request type is an incident. | Optional | 
| limit | The maximum number of forensics data records to return. Must be between 1-50. Default is 20. | Optional | 
| offset | The offset by which to begin listing records from. Default is 0. | Optional | 


#### Context Output

| **Path** | **Type** | **Description** |
| --- | --- | --- |
| PrismaCloudCompute.ContainerForensic.containerID | String | The container ID. | 
| PrismaCloudCompute.ContainerForensic.hostname | String | The hostname. | 
| PrismaCloudCompute.ContainerForensic.Forensics.allPorts | Boolean | Whether all listening ports are allowed. | 
| PrismaCloudCompute.ContainerForensic.Forensics.attack | String | The event attack type. | 
| PrismaCloudCompute.ContainerForensic.Forensics.category | String | The incident category. | 
| PrismaCloudCompute.ContainerForensic.Forensics.command | String | The event command. | 
| PrismaCloudCompute.ContainerForensic.Forensics.containerId | String | The event container ID. | 
| PrismaCloudCompute.ContainerForensic.Forensics.dstIP | String | The destination IP address of the connection. | 
| PrismaCloudCompute.ContainerForensic.Forensics.dstPort | String | The destination port. | 
| PrismaCloudCompute.ContainerForensic.Forensics.dstProfileID | String | The profile ID of the connection destination. | 
| PrismaCloudCompute.ContainerForensic.Forensics.effect | String | The runtime audit effect. | 
| PrismaCloudCompute.ContainerForensic.Forensics.listeningStartTime | Date | The port listening start time. | 
| PrismaCloudCompute.ContainerForensic.Forensics.message | String | The runtime audit message. | 
| PrismaCloudCompute.ContainerForensic.Forensics.networkCollectionType | String | The type of the network collection method. | 
| PrismaCloudCompute.ContainerForensic.Forensics.outbound | Boolean | Whether the port is outbound. | 
| PrismaCloudCompute.ContainerForensic.Forensics.path | String | The event path. | 
| PrismaCloudCompute.ContainerForensic.Forensics.pid | Number | The event process ID. | 
| PrismaCloudCompute.ContainerForensic.Forensics.port | Number | The listening port. | 
| PrismaCloudCompute.ContainerForensic.Forensics.ppid | Number | The event parent process ID. | 
| PrismaCloudCompute.ContainerForensic.Forensics.process | String | The event process description. | 
| PrismaCloudCompute.ContainerForensic.Forensics.srcIP | String | The source IP of the connection | 
| PrismaCloudCompute.ContainerForensic.Forensics.srcProfileID | String | The profile ID of the connection source. | 
| PrismaCloudCompute.ContainerForensic.Forensics.static | Boolean | Whether the event was added to the profile without behavioral indications. | 
| PrismaCloudCompute.ContainerForensic.Forensics.type | String | The event type. | 
| PrismaCloudCompute.ContainerForensic.Forensics.timestamp | Date | The event timestamp. | 
| PrismaCloudCompute.ContainerForensic.Forensics.user | String | The event user. | 


#### Command Example
```!prisma-cloud-compute-profile-container-forensic-list id=container123 hostname=host123 limit=2```

#### Context Example
```json
{
    "PrismaCloudCompute": {
        "ContainerForensic": {
            "Forensics": [
                {
                    "containerId": "a6f769dd", 
                    "timestamp": "December 10, 2021 11:49:50 AM", 
                    "pid": 1341, 
                    "listeningStartTime": "January 01, 0001 00:00:00 AM", 
                    "command": "mongodump --out=/var/lib/twistlock-backup/dump", 
                    "user": "twistlock", 
                    "path": "/usr/bin/mongodump", 
                    "ppid": 15816, 
                    "type": "Process spawned"
                }, 
                {
                    "containerId": "a6f769dd", 
                    "timestamp": "December 09, 2021 11:49:22 AM", 
                    "pid": 20891, 
                    "listeningStartTime": "January 01, 0001 00:00:00 AM", 
                    "command": "mongodump --out=/var/lib/twistlock-backup/dump", 
                    "user": "twistlock", 
                    "path": "/usr/bin/mongodump", 
                    "ppid": 15816, 
                    "type": "Process spawned"
                }
            ], 
            "containerID": "container123", 
            "hostname": "host123"
        }
    }
}
```

#### Human Readable Output
>### Containers forensic report
>|Type|Path|User|Pid|ContainerId|Timestamp|Command|
>|---|---|---|---|---|---|---|
>| Process spawned | /usr/bin/mongodump | twistlock | 1341 | a6f769dd | December 10, 2021 11:49:50 AM | mongodump --out=/var/lib/twistlock-backup/dump |
>| Process spawned | /usr/bin/mongodump | twistlock | 20891 | a6f769dd | December 09, 2021 11:49:22 AM | mongodump --out=/var/lib/twistlock-backup/dump |


### prisma-cloud-compute-host-forensic-list
***
Get forensics on a specific host.


#### Base Command
`prisma-cloud-compute-host-forensic-list`

#### Requires Role
devSecOps

#### Input

| **Argument Name** | **Description** | **Required** |
| --- | --- | --- |
| id | The host ID. Can be retrieved from the prisma-cloud-compute-profile-host-list command. | Required | 
| collections | The collections scoping the query. | Optional | 
| incident_id | The incident ID in case the request type is an incident. | Optional | 
| limit | The maximum number of forensics data records to return. Must be between 1-50. Default is 20. | Optional | 
| offset | The offset by which to begin listing host forensics from. Default is 0. | Optional | 


#### Context Output

| **Path** | **Type** | **Description** |
| --- | --- | --- |
| PrismaCloudCompute.HostForensic.Forensics.app | String | The application associated with the event. | 
| PrismaCloudCompute.HostForensic.Forensics.attack | String | The event attack type. | 
| PrismaCloudCompute.HostForensic.Forensics.category | String | The incident category. | 
| PrismaCloudCompute.HostForensic.Forensics.command | String | The event command. | 
| PrismaCloudCompute.HostForensic.Forensics.country | String | The country associated with the event. | 
| PrismaCloudCompute.HostForensic.Forensics.effect | String | The runtime audit effect. | 
| PrismaCloudCompute.HostForensic.Forensics.interactive | Boolean | Whether the event is interactive. | 
| PrismaCloudCompute.HostForensic.Forensics.ip | String | The IP address associated with the event. | 
| PrismaCloudCompute.HostForensic.Forensics.listeningStartTime | Date | The listening port start time. | 
| PrismaCloudCompute.HostForensic.Forensics.message | String | The runtime audit message. | 
| PrismaCloudCompute.HostForensic.Forensics.path | String | The event path. | 
| PrismaCloudCompute.HostForensic.Forensics.pid | Number | The event process ID. | 
| PrismaCloudCompute.HostForensic.Forensics.port | Number | The listening port. | 
| PrismaCloudCompute.HostForensic.Forensics.ppath | String | The event parent path. | 
| PrismaCloudCompute.HostForensic.Forensics.ppid | Number | The event parent process ID. | 
| PrismaCloudCompute.HostForensic.Forensics.process | String | The event process. | 
| PrismaCloudCompute.HostForensic.Forensics.timestamp | Date | The event timestamp. | 
| PrismaCloudCompute.HostForensic.Forensics.type | String | The event type. | 
| PrismaCloudCompute.HostForensic.Forensics.user | String | The event user. | 
| PrismaCloudCompute.HostForensic.hostID | String | The host ID that was analyzed. | 


#### Command Example
```!prisma-cloud-compute-host-forensic-list id=hostname123 limit=3 offset=5```

#### Context Example
```json
{
    "PrismaCloudCompute": {
        "HostForensic": {
            "Forensics": [
                {
                    "ppath": "/bin/bash", 
                    "timestamp": "December 10, 2021 21:36:03 PM", 
                    "app": "cron", 
                    "pid": 17478, 
                    "listeningStartTime": "January 01, 0001 00:00:00 AM", 
                    "command": "awk { printf  $3 \"|\" $2 \"|\" $1 \":\"}", 
                    "user": "cakeagent", 
                    "path": "/usr/bin/gawk", 
                    "ppid": 17475, 
                    "type": "Process spawned", 
                    "interactive": true
                }, 
                {
                    "ppath": "/bin/bash", 
                    "timestamp": "December 10, 2021 21:36:03 PM", 
                    "app": "cron", 
                    "pid": 17477, 
                    "listeningStartTime": "January 01, 0001 00:00:00 AM", 
                    "command": "grep -vE ^Filesystem|tmpfs|cdrom", 
                    "user": "cakeagent", 
                    "path": "/bin/grep", 
                    "ppid": 17475, 
                    "type": "Process spawned", 
                    "interactive": true
                }, 
                {
                    "ppath": "/bin/bash", 
                    "timestamp": "December 10, 2021 21:36:03 PM", 
                    "app": "cron", 
                    "pid": 17476, 
                    "listeningStartTime": "January 01, 0001 00:00:00 AM", 
                    "command": "df -H -P -B G", 
                    "user": "cakeagent", 
                    "path": "/bin/df", 
                    "ppid": 17475, 
                    "type": "Process spawned", 
                    "interactive": true
                }
            ], 
            "hostID": "hostname123"
        }
    }
}
```

#### Human Readable Output
>### Host forensics report
>|Type|Path|User|Pid|Timestamp|Command|App|
>|---|---|---|---|---|---|---|
>| Process spawned | /usr/bin/gawk | cakeagent | 17411 | December 10, 2021 21:34:03 PM | awk {gsub("%", "%%", $0);printf  $1 "\|" $2 "\|" $3 "\|" $4 "\|" $5 "\|" $6 "\|" $11 ":::"} | cron |
>| Process spawned | /bin/ps | cakeagent | 17410 | December 10, 2021 21:34:03 PM | ps aux | cron |
>| Process spawned | /bin/grep | cakeagent | 17407 | December 10, 2021 21:34:03 PM | grep -vE ^Filesystem\|tmpfs\|cdrom | cron |


### prisma-cloud-compute-console-version-info
***
Get the console version.


#### Base Command
`prisma-cloud-compute-console-version-info`

#### Requires Role
ci

#### Input

| **Argument Name** | **Description** | **Required** |
| --- | --- | --- |


#### Context Output

| **Path** | **Type** | **Description** |
| --- | --- | --- |
| PrismaCloudCompute.Console.Version | String | The console version. | 


#### Command Example
```!prisma-cloud-compute-console-version-info```

#### Context Example
```json
{
    "PrismaCloudCompute": {
        "Console": {
            "Version": "21.04.439"
        }
    }
}
```

#### Human Readable Output
>### Console version
>|Version|
>|---|
>| 21.04.439 |


### prisma-cloud-compute-custom-feeds-ip-list
***
Get all the blacklisted IP addresses in the system.


#### Base Command
`prisma-cloud-compute-custom-feeds-ip-list`

#### Requires Role
auditor

#### Input

| **Argument Name** | **Description** | **Required** |
| --- | --- | --- |


#### Context Output

| **Path** | **Type** | **Description** |
| --- | --- | --- |
| PrismaCloudCompute.CustomFeedIP.digest | String | An internal digest of the custom IP feed. | 
| PrismaCloudCompute.CustomFeedIP.feed | String | The list of blacklisted custom IP addresses. | 
| PrismaCloudCompute.CustomFeedIP.modified | Date | The last time the custom feed was modified. | 


#### Command Example
```!prisma-cloud-compute-custom-feeds-ip-list```

#### Context Example
```json
{
    "PrismaCloudCompute": {
        "CustomFeedIP": {
            "feed": [
                "2.2.2.2", 
                "1.1.1.1"
            ], 
            "modified": "December 10, 2021 21:12:32 PM", 
            "digest": "12345"
        }
    }
}
```

#### Human Readable Output
>### IP Feeds
>|Modified|Feed|
>|---|---|
>| December 10, 2021 21:12:32 PM | 2.2.2.2,<br>1.1.1.1 |


### prisma-cloud-compute-custom-feeds-ip-add
***
Add a list of banned IP addresses to be blocked by the system.

#### Base Command
`prisma-cloud-compute-custom-feeds-ip-add`

#### Requires Role
operator

#### Input

| **Argument Name** | **Description** | **Required** |
| --- | --- | --- |
| ip | List of custom IP addresses to add to the banned IPs list that will be blocked. For example ip=1.1.1.1,2.2.2.2. | Required | 


#### Context Output

There is no context output for this command.

#### Command Example
```!prisma-cloud-compute-custom-feeds-ip-add IP=1.1.1.1,2.2.2.2```

#### Human Readable Output
>Successfully updated the custom IP feeds

### prisma-cloud-compute-custom-feeds-malware-list
***
List all custom uploaded md5 malwares.


#### Base Command
`prisma-cloud-compute-custom-feeds-malware-list`

#### Requires Role
auditor

#### Input

| **Argument Name** | **Description** | **Required** |
| --- | --- | --- |
| limit | The maximum number of records of custom md5 malwares to return. Default is 50. | Optional | 


#### Context Output

| **Path** | **Type** | **Description** |
| --- | --- | --- |
| PrismaCloudCompute.CustomFeedMalware.digest | String | An internal digest of the feed. | 
| PrismaCloudCompute.CustomFeedMalware.feed.md5 | String | The md5 sum of the feed. | 
| PrismaCloudCompute.CustomFeedMalware.feed.modified | Date | The time the malware was added to the database. | 
| PrismaCloudCompute.CustomFeedMalware.feed.name | String | The name of the malware feed. | 
| PrismaCloudCompute.CustomFeedMalware.modified | Date | The last time the custom feed was modified. | 


#### Command Example
```prisma-cloud-compute-custom-feeds-malware-list limit=2```

#### Context Example
```json
{
    "PrismaCloudCompute": {
        "CustomFeedMalware": {
            "feed": [
                {
                    "md5": "md5_hash1", 
                    "name": "first_md5_hash", 
                    "allowed": false
                }, 
                {
                    "md5": "md5_hash2", 
                    "name": "second_md5_hash", 
                    "allowed": false
                }
            ], 
            "modified": "December 09, 2021 13:31:38 PM", 
            "digest": "1234"
        }
    }
}
```

#### Human Readable Output
>### Malware Feeds
>|Name|Md5|Allowed|
>|---|---|---|
>| first_md5_hash | md5_hash1 | false |
>| second_md5_hash | md5_hash2 | false |


### prisma-cloud-compute-custom-feeds-malware-add
***
Add custom md5 malware hashes.

#### Base Command
`prisma-cloud-compute-custom-feeds-malware-add`

#### Requires Role
operator

#### Input

| **Argument Name** | **Description** | **Required** |
| --- | --- | --- |
| name | The name that will be attached to the md5 records. | Required | 
| md5 | Comma-separated list of md5 hashes to be added. | Required | 


#### Context Output

There is no context output for this command.

#### Command Example
```!prisma-cloud-compute-custom-feeds-malware-add name=test md5=md5_hash1,md5_hash2,md5_hash3```

#### Human Readable Output
>Successfully updated the custom md5 malware feeds


### cve
***
Get information about the CVEs in the system. Will return a maximum of 50 records. It is possible to query for a partial CVE description such as cve-2020 or cve-2014 or by severity/distro/package.


#### Base Command
`cve`

#### Requires Role
devOps

#### Input

| **Argument Name** | **Description** | **Required** |
| --- | --- | --- |
| cve | Comma-separated list of CVEs, for example, cve=cve-2016-223,cve-2020-3546. | Required | 


#### Context Output

| **Path** | **Type** | **Description** |
| --- | --- | --- |
| CVE.ID | String | The ID of the CVE, for example: CVE-2015-1653 | 
| CVE.CVSS | String | The CVSS of the CVE, for example: 10.0 | 
| CVE.Modified | Date | The timestamp of when the CVE was last modified. | 
| CVE.Description | String | A description of the CVE. | 
| DBotScore.Indicator | String | The indicator value. | 
| DBotScore.Score | Number | The indicator score. | 
| DBotScore.Type | String | The indicator type. | 
| DBotScore.Vendor | String | The vendor reporting the score of the indicator. | 
| DBotScore.Reliability | String | Reliability of the source providing the intelligence data. | 


#### Command Example
```!cve cve=CVE-2021-4333```

#### Context Example
```json
{
    "DBotScore": [
        {
            "Vendor": "PaloAltoNetworks_PrismaCloudCompute", 
            "Indicator": "CVE-2021-43332", 
            "Score": 0, 
            "Type": "cve"
        },
        {
            "Vendor": "PaloAltoNetworks_PrismaCloudCompute", 
            "Indicator": "CVE-2021-43337", 
            "Score": 0, 
            "Type": "cve"
        }
    ], 
    "CVE": [
        {
            "ID": "CVE-2021-43331", 
            "CVSS": 6.1, 
            "Modified": "November 17, 2021 16:40:14 PM", 
            "Description": "In GNU Mailman before 2.1.36, a crafted URL to the Cgi/options.py user options page can execute arbitrary JavaScript for XSS."
        }, 
        {
            "ID": "CVE-2021-43337", 
            "CVSS": 6.5, 
            "Modified": "November 18, 2021 08:40:01 AM", 
            "Description": "SchedMD Slurm 21.08.* before 21.08.4 has Incorrect Access Control. On sites using the new AccountingStoreFlags=job_script and/or job_env options, the access control rules in SlurmDBD may permit users to request job scripts and environment files to which they should not have access."
        }
    ]
}
```

#### Human Readable Output
>### CVE-2021-43332
>|CVSS|Description|ID|Modified|
>|---|---|---|---|
>| 6.1 | In GNU Mailman before 2.1.36, the CSRF token for the Cgi/admindb.py admindb page contains an encrypted version of the list admin password. This could potentially be cracked by a moderator via an offline brute-force attack. | CVE-2021-43332 | November 19, 2021 08:40:01 AM |
>### CVE-2021-43337
>|CVSS|Description|ID|Modified|
>|---|---|---|---|
>| 6.5 | SchedMD Slurm 21.08.* before 21.08.4 has Incorrect Access Control. On sites using the new AccountingStoreFlags=job_script and/or job_env options, the access control rules in SlurmDBD may permit users to request job scripts and environment files to which they should not have access. | CVE-2021-43337 | November 18, 2021 08:40:01 AM |


### prisma-cloud-compute-defenders-list
***
Retrieve a list of defenders and their information.

#### Base Command
`prisma-cloud-compute-defenders-list`

#### Requires Role
vulnerabilityManager

#### Input

| **Argument Name** | **Description** | **Required** |
| --- | --- | --- |
| cluster | The cluster name by which to scope the query. | Optional | 
| hostname | Name of a specific defender to retrieve. Can be retrieved from !prisma-cloud-compute-profile-host-list. | Optional | 
| type | Indicates the defender types to return (e.g., docker, dockerWindows, cri, etc). | Optional | 
| connected | Indicates whether to return only connected defenders (true) or disconnected defenders (false). Possible values are: true, false. | Optional | 
| limit | The maximum number of defender records to return. Default is 20. | Optional | 
| offset | The offset number by which to begin listing defenders and their information. Default is 0. | Optional | 


#### Context Output

| **Path** | **Type** | **Description** |
| --- | --- | --- |
| PrismaCloudCompute.DefenderDetails.category | String | The category of the defender type \(host/container/serverless\). Range of acceptable values: container, host, serverless, appEmbedded | 
| PrismaCloudCompute.DefenderDetails.certificateExpiration | Date | The client's certificate expiry time. | 
| PrismaCloudCompute.DefenderDetails.cloudMetadata | Unknown | The cloud provider metadata of the host. | 
| PrismaCloudCompute.DefenderDetails.cluster | String | CThe provided cluster name. \(Fallback is internal IP address.\) | 
| PrismaCloudCompute.DefenderDetails.clusterID | String | The unique ID generated for each daemon set and used to group defenders by clusters. Note - Kubernetes does not provide a cluster name as part of its API. | 
| PrismaCloudCompute.DefenderDetails.compatibleVersion | Boolean | Whether the defender has a compatible version for communication \(e.g. request logs\). | 
| PrismaCloudCompute.DefenderDetails.connected | Boolean | Whether the defender is connected. | 
| PrismaCloudCompute.DefenderDetails.features | Unknown | The features that are enabled in the defender, such as listener type. | 
| PrismaCloudCompute.DefenderDetails.firewallProtection | Unknown | The firewall protection status of app embedded defenders. | 
| PrismaCloudCompute.DefenderDetails.fqdn | String | The fully qualified domain name used in audit alerts to identify specific hosts. | 
| PrismaCloudCompute.DefenderDetails.hostname | String | The defender hostname. | 
| PrismaCloudCompute.DefenderDetails.lastModified | Date | The last time the defender connectivity was modified. | 
| PrismaCloudCompute.DefenderDetails.port | Number | The communication port between the defender and the console. | 
| PrismaCloudCompute.DefenderDetails.proxy | Unknown | The proxy options of the defender. | 
| PrismaCloudCompute.DefenderDetails.remoteLoggingSupported | Boolean | Whether the defender logs can be retrieved remotely. | 
| PrismaCloudCompute.DefenderDetails.remoteMgmtSupported | Boolean | Whether the defender can be remotely managed \(upgrade, restart\). | 
| PrismaCloudCompute.DefenderDetails.status | Unknown | The feature status of the defender. | 
| PrismaCloudCompute.DefenderDetails.systemInfo | Unknown | The system information of the defender host. | 
| PrismaCloudCompute.DefenderDetails.tasClusterID | String | The ID used to identify the TAS cluster of the defender. Typically will be the cloud controller API address | 
| PrismaCloudCompute.DefenderDetails.type | String | The type of the defender \(registry scanner/kubernetes node/etc...\). | 
| PrismaCloudCompute.DefenderDetails.version | String | The agent version. | 


#### Command Example
```!prisma-cloud-compute-defenders-list connected=true limit=1```

#### Context Example
```json
{
    "PrismaCloudCompute": {
        "DefenderDetails": {
            "category": "container", 
            "cloudMetadata": {
                "resourceID": "123", 
                "image": "image name", 
                "provider": "aws", 
                "type": "c5.xlarge", 
                "region": "aws region", 
                "accountID": "1234"
            }, 
            "hostname": "host1", 
            "features": {
                "proxyListenerType": "none"
            }, 
            "compatibleVersion": true, 
            "lastModified": "September 02, 2021 11:05:08 AM", 
            "firewallProtection": {
                "supported": false, 
                "enabled": false
            }, 
            "fqdn": "host1.lab.com", 
            "remoteMgmtSupported": true, 
            "status": {
                "container": {
                    "scanTime": "2021-12-13T11:05:14.178Z", 
                    "completed": true
                }, 
                "features": {
                    "err": ""
                }, 
                "process": {
                    "enabled": true, 
                    "err": ""
                }, 
                "lastModified": "0001-01-01T00:00:00Z", 
                "appFirewall": {
                    "enabled": true, 
                    "err": ""
                }, 
                "hostNetworkFirewall": {
                    "enabled": true, 
                    "err": ""
                }, 
                "hostCustomCompliance": {
                    "err": ""
                }, 
                "filesystem": {
                    "enabled": true, 
                    "err": ""
                }, 
                "runtime": {
                    "enabled": true, 
                    "err": ""
                }, 
                "image": {
                    "scanTime": "2021-12-13T14:19:36.09Z", 
                    "completed": true
                }, 
                "containerNetworkFirewall": {
                    "enabled": true, 
                    "err": ""
                }, 
                "network": {
                    "enabled": true, 
                    "err": ""
                }
            }, 
            "version": "21.04.439", 
            "collections": [
                "All", 
                "123"
            ], 
            "proxy": {
                "httpProxy": "", 
                "ca": "", 
                "password": {
                    "encrypted": ""
                }, 
                "noProxy": "", 
                "user": ""
            }, 
            "systemInfo": {
                "kernelVersion": "4.14.123-111.109.amzn2.x86_64", 
                "totalDiskSpaceGB": 199, 
                "cpuCount": 4, 
                "freeDiskSpaceGB": 180, 
                "memoryGB": 7.446006774902344
            }, 
            "connected": true, 
            "remoteLoggingSupported": true, 
            "type": "docker", 
            "port": 8084, 
            "certificateExpiration": "2024-09-01T11:00:00Z"
        }
    }
}
```

#### Human Readable Output
>### Defenders Information
>|Hostname|Version|Status|Listener|
>|---|---|---|---|
>| host1 | 21.04.439 | Connected since September 02, 2021 11:05:08 AM | none


### prisma-cloud-compute-collections-list
***
Retrieves a list of all collections.


#### Base Command
`prisma-cloud-compute-collections-list`

#### Requires Role
auditor

#### Input

| **Argument Name** | **Description** | **Required** |
| --- | --- | --- |
| limit | The maximum number of records of collections to return. Default is 50. | Optional | 


#### Context Output

| **Path** | **Type** | **Description** |
| --- | --- | --- |
| PrismaCloudCompute.Collection.accountIDs | String | A list of the cloud account IDs | 
| PrismaCloudCompute.Collection.appIDs | String | A list of application IDs. | 
| PrismaCloudCompute.Collection.clusters | String | A list of Kubernetes cluster names. | 
| PrismaCloudCompute.Collection.codeRepos | String | A list of remote code repositories. | 
| PrismaCloudCompute.Collection.color | String | A color code associated with the collection. | 
| PrismaCloudCompute.Collection.containers | String | A list of containers that are associated with this collection. | 
| PrismaCloudCompute.Collection.description | String | A free-text description of the collection. | 
| PrismaCloudCompute.Collection.functions | String | A list of functions that are associated with this collection | 
| PrismaCloudCompute.Collection.hosts | String | A list of hosts that are associated with this collection | 
| PrismaCloudCompute.Collection.images | String | A list of images that are associated with this collection | 
| PrismaCloudCompute.Collection.labels | String | A list of labels that are associated with this collection. | 
| PrismaCloudCompute.Collection.modified | Date | The timestamp if when the collection was last modified. | 
| PrismaCloudCompute.Collection.name | String | A unique name associated with the collection. | 
| PrismaCloudCompute.Collection.namespaces | String | The Kubernetes namespaces. | 
| PrismaCloudCompute.Collection.owner | String | The collection owner \(the last user who modified the collection\). | 
| PrismaCloudCompute.Collection.system | Boolean | Whether this collection was created by the system or by the user. | 


#### Command Example
```!prisma-cloud-compute-collections-list limit=1```


#### Context Example
```json
{
    "PrismaCloudCompute": {
        "Collection": {
            "functions": [
                "*"
            ], 
            "appIDs": [
                "*"
            ], 
            "description": "System - all resources collection", 
            "color": "#602DFB", 
            "prisma": false, 
            "labels": [
                "*"
            ], 
            "modified": "September 02, 2021 11:05:06 AM", 
            "system": true, 
            "owner": "system", 
            "hosts": [
                "*"
            ], 
            "namespaces": [
                "*"
            ], 
            "codeRepos": [
                "*"
            ], 
            "images": [
                "*"
            ], 
            "clusters": [
                "*"
            ], 
            "accountIDs": [
                "*"
            ], 
            "containers": [
                "*"
            ], 
            "name": "All"
        }
    }
}
```

#### Human Readable Output
>### Collections Information
>|Name|Description|Owner|Modified|
>|---|---|---|---|
>| All | System - all resources collection | system | September 02, 2021 11:05:06 AM |



### prisma-cloud-compute-container-namespace-list
***
Get the containers namespaces names.


#### Base Command

`prisma-cloud-compute-container-namespace-list`

#### Requires Role
devSecOps

#### Input

| **Argument Name** | **Description** | **Required** |
| --- | --- | --- |
| cluster | Comma-separated list of cluster names to filter the results by. | Optional | 
| collections | Comma-separated list of collections to filter the results by. Can be retrieved from !prisma-cloud-compute-collections-list. | Optional | 
| limit | The maximum number of namespace name records to return. Default is 50. | Optional | 


#### Context Output

| **Path** | **Type** | **Description** |
| --- | --- | --- |
| PrismaCloudCompute.RadarContainerNamespace | String | The names of the container namespaces. | 


#### Command Example
```!prisma-cloud-compute-container-namespace-list limit=3```

#### Context Example
```json
{
    "PrismaCloudCompute": {
        "RadarContainerNamespace": [
            "namespace1", 
            "namespace2", 
            "namespace3"
        ]
    }
}
```

#### Human Readable Output
>### Collections Information
>|Name|
>|---|
>| namespace1 |
>| namespace2 |
>| namespace3 |


### prisma-cloud-compute-images-scan-list
***
Get images scan report. The report includes vulnerabilities, compliance issues, binaries, etc.


#### Base Command
`prisma-cloud-compute-images-scan-list`

#### Requires Role
vulnerabilityManager

#### Input

| **Argument Name** | **Description** | **Required** |
| --- | --- | --- |
| clusters | Comma-separated list of cluster names to filter the results by. | Optional | 
| compact | Whether only minimal image data is to be returned (i.e., skip vulnerabilities, compliance, and extended image metadata). Possible values are: true, false. Default is true. | Optional | 
| fields | Comma-separated list of fields to retrieve. Possible values are labels, repo, registry, clusters, hosts, tag. | Optional | 
| hostname | Comma-separated list of hostnames to filter the results by. Can be retrieved from !prisma-cloud-compute-profile-host-list. | Optional | 
| id | Comma-separated list of image IDs to filter the results by. Run !prisma-cloud-compute-images-scan-list without any arguments to get image IDs. | Optional | 
| name | Comma-separated list of image names to filter the results by. | Optional | 
| registry | Comma-separated list of image registries to filter the results by. | Optional | 
| repository | Comma-separated list of image repositories to filter the results by. | Optional | 
| limit_record | The maximum number of scan image records to return. Default is 10. | Optional | 
| limit_stats | The maximum number of compliance/vulnerability records to return. Default is 10. | Optional | 
| offset | The offset by which to begin listing images scan results. Default is 0. | Optional | 


#### Context Output

| **Path** | **Type** | **Description** |
| --- | --- | --- |
| PrismaCloudCompute.ReportsImagesScan._id | String | Image identifier \(image ID or repo:tag\). | 
| PrismaCloudCompute.ReportsImagesScan.allCompliance | Unknown | Data regarding passed compliance checks. | 
| PrismaCloudCompute.ReportsImagesScan.appEmbedded | Boolean | Whether this image was scanned by an app-embedded defender. | 
| PrismaCloudCompute.ReportsImagesScan.applications | Unknown | Products in the image. | 
| PrismaCloudCompute.ReportsImagesScan.baseImage | String | Image’s base image name. Used when filtering the vulnerabilities by base images. | 
| PrismaCloudCompute.ReportsImagesScan.binaries | Unknown | Binaries in the image. | 
| PrismaCloudCompute.ReportsImagesScan.cloudMetadata | Unknown | The metadata for an instance running in a cloud provider \(AWS/GCP/Azure\). | 
| PrismaCloudCompute.ReportsImagesScan.clusters | String | Cluster names. | 
| PrismaCloudCompute.ReportsImagesScan.collections | String | Collections to which this result applies. | 
| PrismaCloudCompute.ReportsImagesScan.complianceDistribution | Unknown | The number of vulnerabilities per type. | 
| PrismaCloudCompute.ReportsImagesScan.complianceIssues | Unknown | Number of compliance issues. | 
| PrismaCloudCompute.ReportsImagesScan.complianceRiskScore | Number | Compliance risk score for the image. | 
| PrismaCloudCompute.ReportsImagesScan.creationTime | Date | Date/time when the image was created. | 
| PrismaCloudCompute.ReportsImagesScan.distro | String | Full name of the distribution. | 
| PrismaCloudCompute.ReportsImagesScan.ecsClusterName | String | Elastic Container Service (ECS) cluster name. | 
| PrismaCloudCompute.ReportsImagesScan.err | String | Description of an error that occurred during image health scan. | 
| PrismaCloudCompute.ReportsImagesScan.externalLabels | Unknown | Kubernetes external labels of all containers running this image. | 
| PrismaCloudCompute.ReportsImagesScan.files | Unknown | Files in the container. | 
| PrismaCloudCompute.ReportsImagesScan.firewallProtection | Unknown | The status of the Web-Application and API Security (WAAS) protection | 
| PrismaCloudCompute.ReportsImagesScan.firstScanTime | Date | Date/time when this image was first scanned \(preserved during version updates\). | 
| PrismaCloudCompute.ReportsImagesScan.history | Unknown | Docker image history. | 
| PrismaCloudCompute.ReportsImagesScan.hostDevices | String | Map from host network device name to IP address. | 
| PrismaCloudCompute.ReportsImagesScan.hostname | String | Name of the host that was scanned. | 
| PrismaCloudCompute.ReportsImagesScan.hosts | Unknown | A fast index for image scan results metadata per host. | 
| PrismaCloudCompute.ReportsImagesScan.id | String | Image ID. | 
| PrismaCloudCompute.ReportsImagesScan.image | Unknown | A container image. | 
| PrismaCloudCompute.ReportsImagesScan.installedProducts | Unknown |Data regarding products running in the environment. | 
| PrismaCloudCompute.ReportsImagesScan.instances | Unknown | Details about each occurrence of the image \(tag \+ host\). | 
| PrismaCloudCompute.ReportsImagesScan.k8sClusterAddr | String | Endpoint of the Kubernetes API server. | 
| PrismaCloudCompute.ReportsImagesScan.labels | String | Image labels. | 
| PrismaCloudCompute.ReportsImagesScan.layers | String | Image's filesystem layers. Each layer is a SHA256 digest of the filesystem diff. | 
| PrismaCloudCompute.ReportsImagesScan.missingDistroVulnCoverage | Boolean | Whether the image OS is covered in the IS \(true\) or not \(false\). | 
| PrismaCloudCompute.ReportsImagesScan.namespaces | String | Kubernetes namespaces of all the containers running this image. | 
| PrismaCloudCompute.ReportsImagesScan.osDistro | String | Name of the OS distribution. | 
| PrismaCloudCompute.ReportsImagesScan.osDistroRelease | String | OS distribution release. | 
| PrismaCloudCompute.ReportsImagesScan.osDistroVersion | String | OS distribution version. | 
| PrismaCloudCompute.ReportsImagesScan.packageManager | Boolean | Whether the package manager is installed for the OS. | 
| PrismaCloudCompute.ReportsImagesScan.packages | Unknown | Packages that exist in the image. | 
| PrismaCloudCompute.ReportsImagesScan.registryNamespace | String | IBM cloud namespace to which the image belongs. | 
| PrismaCloudCompute.ReportsImagesScan.repoDigests | String | Digests of the image. Used for content trust \(notary\). Has one digest per tag. | 
| PrismaCloudCompute.ReportsImagesScan.repoTag | Unknown | An image repository and its associated tag or registry digest. | 
| PrismaCloudCompute.ReportsImagesScan.rhelRepos | String | The \(RPM\) repositories IDs from which the packages in this image were installed. Used for matching vulnerabilities by Red Hat CPEs. | 
| PrismaCloudCompute.ReportsImagesScan.riskFactors | Unknown | The mapping of the existence of vulnerability risk factors. | 
| PrismaCloudCompute.ReportsImagesScan.scanID | String | Scan ID. | 
| PrismaCloudCompute.ReportsImagesScan.scanTime | Date | Date/time of the last scan of the image. | 
| PrismaCloudCompute.ReportsImagesScan.scanVersion | String | Defender version that published the image. | 
| PrismaCloudCompute.ReportsImagesScan.startupBinaries | Unknown | Binaries that are expected to run when the container is created from this image. | 
| PrismaCloudCompute.ReportsImagesScan.tags | Unknown | Tags associated with the given image. | 
| PrismaCloudCompute.ReportsImagesScan.topLayer | String | SHA256 of the image's last layer that is the last element of the Layers field. | 
| PrismaCloudCompute.ReportsImagesScan.trustResult | Unknown | An aggregated image trust result. | 
| PrismaCloudCompute.ReportsImagesScan.trustStatus | String | The trust status for an image. | 
| PrismaCloudCompute.ReportsImagesScan.twistlockImage | Boolean | Whether the image is a Twistlock image \(true\) or not \(false\). | 
| PrismaCloudCompute.ReportsImagesScan.type | Unknown | The scanning type performed. | 
| PrismaCloudCompute.ReportsImagesScan.vulnerabilities | Unknown | CVE vulnerabilities of the image. | 
| PrismaCloudCompute.ReportsImagesScan.vulnerabilitiesCount | Number | Total number of vulnerabilities. | 
| PrismaCloudCompute.ReportsImagesScan.vulnerabilityDistribution | Unknown | The number of vulnerabilities per type. | 
| PrismaCloudCompute.ReportsImagesScan.vulnerabilityRiskScore | Number | Image's CVE risk score. | 
| PrismaCloudCompute.ReportsImagesScan.wildFireUsage | Unknown | The Wildfire usage stats. The period for the usage varies with the context. | 
| PrismaCloudCompute.ReportsImagesScan.complianceIssuesCount | Number | Number of compliance issues. | 


#### Command Example
```!prisma-cloud-compute-images-scan-list id=image123 limit_stats=2 compact=false```


#### Context Example
```json
{
    "PrismaCloudCompute": {
        "ReportsImagesScan": {
            "cloudMetadata": {
                "resourceID": "i-123", 
                "image": "ami-123", 
                "provider": "aws", 
                "type": "t2.large", 
                "region": "eu-west-123", 
                "accountID": "123"
            }, 
            "hostname": "", 
            "vulnerabilityDistribution": {
                "high": 28, 
                "total": 60, 
                "medium": 20, 
                "critical": 12, 
                "low": 0
            }, 
            "image": {
                "created": "2018-05-10T10:32:49.309Z"
            }, 
            "instances": [
                {
                    "image": "demisto/python:1.3-alpine", 
                    "modified": "2021-12-14T14:19:36.091Z", 
                    "repo": "demisto/python", 
                    "host": "host123", 
                    "tag": "1.3-alpine", 
                    "registry": ""
                }
            ], 
            "complianceIssues": [
                {
                    "templates": [
                        "PCI", 
                        "DISA STIG"
                    ], 
                    "vecStr": "", 
                    "text": "", 
                    "discovered": "0001-01-01T00:00:00Z", 
                    "exploit": "", 
                    "layerTime": 0, 
                    "id": 41, 
                    "severity": "high", 
                    "title": "(CIS_Docker_v1.2.0 - 4.1) Image should be created with a non-root user", 
                    "packageVersion": "", 
                    "cause": "", 
                    "cvss": 0, 
                    "status": "", 
                    "twistlock": false, 
                    "fixDate": "", 
                    "description": "It is a good practice to run the container as a non-root user, if possible. Though user\nnamespace mapping is now available, if a user is already defined in the container image, the\ncontainer is run as that user by default and specific user namespace remapping is not\nrequired", 
                    "link": "", 
                    "cri": false, 
                    "riskFactors": null, 
                    "type": "image", 
                    "packageName": "", 
                    "functionLayer": "", 
                    "published": 0, 
                    "cve": ""
                }
            ], 
            "repoTag": {
                "repo": "demisto/python", 
                "tag": "1.3-alpine", 
                "registry": ""
            }, 
            "packageManager": true, 
            "repoDigests": [
                "demisto/python@sha256:0bfa24a116efb99c51076ee3801ee8de80e5998a0f85522599c7036dea8a67f1"
            ], 
            "id": "image123", 
            "layers": [
                "sha256:04a094fe844e055828cb2d64ead6bd3eb4257e7c7b5d1e2af0da89fa20472cf4", 
                "sha256:b901e62fe587b147e801712b7833942a540492af8f67cc683ac5a3b7bcbf7eda", 
                "sha256:240070abd5cc482cbe83e70710e9c161105bf1b69fc4551ceedac541aec1e552", 
                "sha256:08ed7077578e63f32e98ec38644705d67aec68661663cfa43e7e771f37ac781b", 
                "sha256:25f89c88aa30915565de42481044fdc3edcde2edcd88c32098b16adbe09c65ec", 
                "sha256:607e311316ef7ea1437fe4b8f7a6f04f9a61b0f21e2d4ee0611c05bd1d245ff7", 
                "sha256:21511d4e2cf5964090236c3db6aa38c23f8937aab18226dd1898ef4346fa9a3c", 
                "sha256:9ec31cab0619e95e88291cd611370e4d0f61d540862496b89eed00845d48a3a8", 
                "sha256:ce388cb57837216290c2ec5c33ee70ff50ee70a479fdc401f9170f278e68c15d", 
                "sha256:887b26e25244256638869a154e4b7427f124a1ef64723ea7082096025e7f1520", 
                "sha256:40c6aaccab9bea3953dfa459e3426d0f8a23fda23ec5495404ae21afa94af475", 
                "sha256:082ca23ed20f62157e6b3958ed4899fccd6de2501468f668874d746f0af1bc69", 
                "sha256:e252153001780e97deed131418ef8ed0ad8176f55e14916a338120cc8a464af8", 
                "sha256:11f9d19047c7dfc84742694c7c7db04ceb346bf60e44a8a28947937aa3408ba2", 
                "sha256:1945710968a74b7692f635829f9dac189df097b8f7d135aa51f6726dccb2a2be", 
                "sha256:9dfc2f79a6a83bd3791f4b6c621850b49db37ff729cdc17fd0a7b0ec373338c6"
            ], 
            "packages": [
                {
                    "pkgsType": "package", 
                    "pkgs": [
                        {
                            "name": "busybox", 
                            "version": "1.27.2-r8", 
                            "cveCount": 450, 
                            "license": "GPL2", 
                            "layerTime": 1525948365
                        }, 
                        {
                            "name": "apk-tools", 
                            "version": "2.9.1-r2", 
                            "cveCount": 25, 
                            "license": "GPL2", 
                            "layerTime": 1512154128
                        }
                    ]
                }, 
                {
                    "pkgsType": "python", 
                    "pkgs": [
                        {
                            "name": "python", 
                            "version": "2.7.14", 
                            "cveCount": 65, 
                            "license": "PSF license", 
                            "layerTime": 1513722622
                        }, 
                        {
                            "name": "certifi", 
                            "version": "2017.11.5", 
                            "cveCount": 0, 
                            "license": "MPL-2.0", 
                            "layerTime": 1515337812
                        }
                    ]
                }
            ], 
            "complianceDistribution": {
                "high": 1, 
                "total": 1, 
                "medium": 0, 
                "critical": 0, 
                "low": 0
            }, 
            "firewallProtection": {
                "supported": false, 
                "enabled": false
            }, 
            "allCompliance": {}, 
            "appEmbedded": false, 
            "installedProducts": {
                "docker": "17.06.0-ce", 
                "osDistro": "Alpine Linux v3.7", 
                "hasPackageManager": true
            }, 
            "collections": [
                "All", 
                "123", 
                "Test Collection"
            ], 
            "startupBinaries": [
                {
                    "path": "/usr/local/bin/python2.7", 
                    "cveCount": 0, 
                    "name": "python", 
                    "md5": "dc8c57a9674d54da18637ffea29eeaba"
                }
            ], 
            "scanVersion": "21.04.439", 
            "type": "image", 
            "distro": "Alpine Linux v3.7", 
            "files": [], 
            "scanID": 0, 
            "osDistro": "alpine", 
            "tags": [
                {
                    "repo": "demisto/python", 
                    "tag": "1.3-alpine", 
                    "registry": ""
                }
            ], 
            "Secrets": [], 
            "applications": [
                {
                    "knownVulnerabilities": 26, 
                    "path": "/bin/busybox", 
                    "version": "1.27.2", 
                    "layerTime": 1525948355, 
                    "name": "busybox"
                }
            ], 
            "osDistroRelease": "3.7.0", 
            "topLayer": "sha256:9dfc2f79a6a83bd3791f4b6c621850b49db37ff729cdc17fd0a7b0ec373338c6", 
            "osDistroVersion": "3.7.0", 
            "trustStatus": "trusted", 
            "firstScanTime": "2021-09-02T11:05:27.439Z", 
            "_id": "image123", 
            "riskFactors": {
                "Remote execution": {}, 
                "High severity": {}, 
                "Has fix": {}, 
                "Attack complexity: low": {}, 
                "Recent vulnerability": {}, 
                "Attack vector: network": {}, 
                "Critical severity": {}, 
                "Medium severity": {}, 
                "DoS": {}
            }, 
            "err": "", 
            "vulnerabilitiesCount": 60, 
            "scanTime": "2021-12-14T14:19:36.091Z", 
            "complianceIssuesCount": 1, 
            "creationTime": "2018-05-10T10:32:49.309Z", 
            "vulnerabilities": [
                {
                    "templates": null, 
                    "vecStr": "CVSS:3.0/AV:N/AC:L/PR:N/UI:N/S:U/C:H/I:N/A:N", 
                    "text": "", 
                    "discovered": "2021-09-02T11:05:27Z", 
                    "exploit": "", 
                    "layerTime": 1525948365, 
                    "id": 46, 
                    "applicableRules": [
                        "<1.30.0"
                    ], 
                    "severity": "high", 
                    "title": "", 
                    "packageVersion": "1.27.2-r8", 
                    "cause": "", 
                    "cvss": 7.5, 
                    "status": "fixed in 1.30.1-r5", 
                    "twistlock": false, 
                    "fixDate": "January 09, 2019 16:29:00 PM", 
                    "description": "An issue was discovered in BusyBox before 1.30.0. An out of bounds read in udhcp components (consumed by the DHCP server, client, and relay) allows a remote attacker to leak sensitive information from the stack by sending a crafted DHCP message. This is related to verification in udhcp_get_option() in networking/udhcp/common.c that 4-byte options are indeed 4 bytes.", 
                    "link": "https://nvd.nist.gov/vuln/detail/CVE-2018-20679", 
                    "cri": false, 
                    "riskFactors": {
                        "Attack complexity: low": {}, 
                        "High severity": {}, 
                        "Attack vector: network": {}, 
                        "Has fix": {}
                    }, 
                    "type": "image", 
                    "packageName": "busybox", 
                    "functionLayer": "", 
                    "published": 1547051340, 
                    "cve": "CVE-2018-20679"
                }, 
                {
                    "templates": null, 
                    "vecStr": "CVSS:3.1/AV:N/AC:L/PR:N/UI:N/S:U/C:H/I:H/A:H", 
                    "text": "", 
                    "discovered": "2021-09-02T11:05:27Z", 
                    "exploit": "", 
                    "layerTime": 1525948365, 
                    "id": 46, 
                    "applicableRules": [
                        "<1.29.0"
                    ], 
                    "severity": "critical", 
                    "title": "", 
                    "packageVersion": "1.27.2-r8", 
                    "cause": "", 
                    "cvss": 9.8, 
                    "status": "fixed in 1.29.3-r10", 
                    "twistlock": false, 
                    "fixDate": "June 26, 2018 16:29:00 PM", 
                    "description": "BusyBox project BusyBox wget version prior to commit 8e2174e9bd836e53c8b9c6e00d1bc6e2a718686e contains a Buffer Overflow vulnerability in Busybox wget that can result in heap buffer overflow. This attack appear to be exploitable via network connectivity. This vulnerability appears to have been fixed in after commit 8e2174e9bd836e53c8b9c6e00d1bc6e2a718686e.", 
                    "link": "https://nvd.nist.gov/vuln/detail/CVE-2018-1000517", 
                    "cri": false, 
                    "riskFactors": {
                        "Attack complexity: low": {}, 
                        "Attack vector: network": {}, 
                        "Has fix": {}, 
                        "Critical severity": {}
                    }, 
                    "type": "image", 
                    "packageName": "busybox", 
                    "functionLayer": "", 
                    "published": 1530030540, 
                    "cve": "CVE-2018-1000517"
                }
            ], 
            "hosts": {
                "host123": {
                    "modified": "2021-12-14T14:19:36.091Z"
                }
            }, 
            "complianceRiskScore": 10000, 
            "wildFireUsage": null, 
            "binaries": [
                {
                    "path": "/bin/busybox", 
                    "version": "1.27.2", 
                    "cveCount": 0, 
                    "name": "busybox", 
                    "md5": "17890907c72a9aa14c5580faf4f6a30a"
                }, 
                {
                    "path": "/sbin/apk", 
                    "cveCount": 0, 
                    "name": "apk", 
                    "md5": "8f77c14fa2ab4f668f6af4bfa3e12587"
                }
            ], 
            "vulnerabilityRiskScore": 12282000, 
            "history": [
                {
                    "sizeBytes": 4143684, 
                    "instruction": "ADD file:2b00f26f6004576e2f8faeb3fb0517a14f79ea89a059fe096b54cbecf5da512e in / ", 
                    "emptyLayer": false, 
                    "id": "<missing>", 
                    "created": 1512154128
                }, 
                {
                    "instruction": "CMD [\"/bin/sh\"]", 
                    "emptyLayer": true, 
                    "id": "<missing>", 
                    "created": 1512154128
                }
            ]
        }
    }
}
```

#### Human Readable Output
>### Image description
>|ID|Image|OS Distribution|Vulnerabilities Count|Compliance Issues Count|
>|---|---|---|---|---|
>| image123 | demisto/python:1.3-alpine | Alpine Linux v3.7 | 60 | 1 |
>### Vulnerabilities
>|Cve|Description|Severity|Package Name|Status|Fix Date|
>|---|---|---|---|---|---|
>| CVE-2018-20679 | An issue was discovered in BusyBox before 1.30.0. An out of bounds read in udhcp components (consumed by the DHCP server, client, and relay) allows a remote attacker to leak sensitive information from the stack by sending a crafted DHCP message. This is related to verification in udhcp_get_option() in networking/udhcp/common.c that 4-byte options are indeed 4 bytes. | high | busybox | fixed in 1.30.1-r5 | January 09, 2019 16:29:00 PM |
>| CVE-2018-1000517 | BusyBox project BusyBox wget version prior to commit 8e2174e9bd836e53c8b9c6e00d1bc6e2a718686e contains a Buffer Overflow vulnerability in Busybox wget that can result in heap buffer overflow. This attack appear to be exploitable via network connectivity. This vulnerability appears to have been fixed in after commit 8e2174e9bd836e53c8b9c6e00d1bc6e2a718686e. | critical | busybox | fixed in 1.29.3-r10 | June 26, 2018 16:29:00 PM |
>### Compliances
>|Id|Severity|Description|
>|---|---|---|
>| 41 | high | It is a good practice to run the container as a non-root user, if possible. Though user<br>namespace mapping is now available, if a user is already defined in the container image, the<br>container is run as that user by default and specific user namespace remapping is not<br>required |



#### Command Example
```!prisma-cloud-compute-images-scan-list id=image123 limit_stats=2 compact=true```


#### Context Example
```json
{
    "PrismaCloudCompute": {
        "ReportsImagesScan": {
            "cloudMetadata": {
                "resourceID": "i-123", 
                "image": "ami-123", 
                "provider": "aws", 
                "type": "t2.large", 
                "region": "eu-west-123", 
                "accountID": "123"
            }, 
            "hostname": "", 
            "vulnerabilityDistribution": {
                "high": 28, 
                "total": 60, 
                "medium": 20, 
                "critical": 12, 
                "low": 0
            }, 
            "image": {
                "created": "2018-05-10T10:32:49.309Z"
            }, 
            "instances": [
                {
                    "image": "demisto/python:1.3-alpine", 
                    "modified": "2021-12-14T14:19:36.091Z", 
                    "repo": "demisto/python", 
                    "host": "host123", 
                    "tag": "1.3-alpine", 
                    "registry": ""
                }
            ], 
            "complianceIssues": null, 
            "repoTag": {
                "repo": "demisto/python", 
                "tag": "1.3-alpine", 
                "registry": ""
            }, 
            "packageManager": false, 
            "repoDigests": [
                "123"
            ], 
            "id": "image123", 
            "packages": null, 
            "complianceDistribution": {
                "high": 1, 
                "total": 1, 
                "medium": 0, 
                "critical": 0, 
                "low": 0
            }, 
            "firewallProtection": {
                "supported": false, 
                "enabled": false
            }, 
            "allCompliance": {}, 
            "appEmbedded": false, 
            "installedProducts": {
                "docker": "17.06.0-ce", 
                "osDistro": "Alpine Linux v3.7", 
                "hasPackageManager": true
            }, 
            "collections": [
                "All", 
                "123", 
                "Test Collection"
            ], 
            "startupBinaries": null, 
            "scanVersion": "21.04.439", 
            "type": "image", 
            "distro": "Alpine Linux v3.7", 
            "files": null, 
            "scanID": 0, 
            "osDistro": "alpine", 
            "tags": [
                {
                    "repo": "demisto/python", 
                    "tag": "1.3-alpine", 
                    "registry": ""
                }
            ], 
            "Secrets": null, 
            "osDistroRelease": "3.7.0", 
            "topLayer": "sha256:9dfc2f79a6a83bd3791f4b6c621850b49db37ff729cdc17fd0a7b0ec373338c6", 
            "osDistroVersion": "", 
            "trustStatus": "trusted", 
            "firstScanTime": "2021-09-02T11:05:27.439Z", 
            "_id": "image123", 
            "riskFactors": {
                "Remote execution": {}, 
                "High severity": {}, 
                "Has fix": {}, 
                "Attack complexity: low": {}, 
                "Recent vulnerability": {}, 
                "Attack vector: network": {}, 
                "Critical severity": {}, 
                "Medium severity": {}, 
                "DoS": {}
            }, 
            "err": "", 
            "vulnerabilitiesCount": 60, 
            "scanTime": "2021-12-14T14:19:36.091Z", 
            "complianceIssuesCount": 1, 
            "creationTime": "2018-05-10T10:32:49.309Z", 
            "vulnerabilities": null, 
            "hosts": {
                "host123": {
                    "modified": "2021-12-14T14:19:36.091Z"
                }
            }, 
            "complianceRiskScore": 10000, 
            "wildFireUsage": null, 
            "binaries": null, 
            "vulnerabilityRiskScore": 12282000, 
            "history": null
        }
    }
}
```

#### Human Readable Output
>### Image description
>|ID|Image|OS Distribution|Vulnerabilities Count|Compliance Issues Count|
>|---|---|---|---|---|
>| image123 | demisto/python:1.3-alpine | Alpine Linux v3.7 | 60 | 1 |
>### Vulnerability Statistics
>|Critical|High|Medium|Low|
>|---|---|---|---|
>| 12 | 28 | 20 | 0 |
>### Compliance Statistics
>|Critical|High|Medium|Low|
>|---|---|---|---|
>| 0 | 1 | 0 | 0 |


### prisma-cloud-compute-hosts-scan-list
***
Get hosts scan report. The report includes vulnerabilities, compliance issues, binaries, etc.


#### Base Command
`prisma-cloud-compute-hosts-scan-list`

#### Requires Role
vulnerabilityManager

#### Input

| **Argument Name** | **Description** | **Required** |
| --- | --- | --- |
| clusters | A comma-separated list of cluster names to filter the results by. | Optional | 
| compact | Whether only minimal image data is to be returned (i.e., skip vulnerabilities, compliance, and extended image metadata). Possible values are: true, false. Default is true. | Optional | 
| distro | Comma-separated list of operating system distros to filter the results by. | Optional | 
| fields | Comma-separated list of fields to return. Possible values are labels, repo, registry, clusters, hosts, tag. | Optional | 
| hostname | Comma-separated list of hostnames to filter the results by. Can be retrieved from !prisma-cloud-compute-profile-host-list. | Optional | 
| provider | Comma-separated list of cloud providers to filter the results by. | Optional | 
| limit_record | The maximum number of scan host records to return. Default is 10. | Optional | 
| limit_stats | The maximum number of compliance/vulnerability records to return. Default is 10. | Optional | 
| offset | The offset by which to begin listing host scan results. Default is 0. | Optional | 


#### Context Output

| **Path** | **Type** | **Description** |
| --- | --- | --- |
| PrismaCloudCompute.ReportHostScan._id | String | The host identifier \(host ID or hostname\). | 
| PrismaCloudCompute.ReportHostScan.allCompliance | Unknown | Data regarding passed compliance checks. | 
| PrismaCloudCompute.ReportHostScan.appEmbedded | Boolean | Whether this image was scanned by an app-embedded defender. | 
| PrismaCloudCompute.ReportHostScan.applications | Unknown | Products in the image. | 
| PrismaCloudCompute.ReportHostScan.binaries | Unknown | Binaries in the image. | 
| PrismaCloudCompute.ReportHostScan.cloudMetadata | Unknown | The metadata for an instance running in a cloud provider \(AWS/GCP/Azure\). | 
| PrismaCloudCompute.ReportHostScan.clusters | String | Cluster names. | 
| PrismaCloudCompute.ReportHostScan.collections | String | Collections to which this result applies. | 
| PrismaCloudCompute.ReportHostScan.complianceDistribution | Unknown | The number of vulnerabilities per type. | 
| PrismaCloudCompute.ReportHostScan.complianceIssues | Unknown | Number of compliance issues. | 
| PrismaCloudCompute.ReportHostScan.complianceRiskScore | Number | Compliance risk score for the image. | 
| PrismaCloudCompute.ReportHostScan.creationTime | Date | Date/time when the image was created. | 
| PrismaCloudCompute.ReportHostScan.distro | String | Full name of the distribution. | 
| PrismaCloudCompute.ReportHostScan.ecsClusterName | String | Elastic Container Service (ECS) cluster name. | 
| PrismaCloudCompute.ReportHostScan.err | String | Description of an error that occurred during image health scan. | 
| PrismaCloudCompute.ReportHostScan.externalLabels | Unknown | Kubernetes external labels of all containers running this image. | 
| PrismaCloudCompute.ReportHostScan.firewallProtection | Unknown | The status of the Web-Application and API Security (WAAS) protection. | 
| PrismaCloudCompute.ReportHostScan.firstScanTime | Date | Date/time when this image was first scanned \(preserved during version updates\). | 
| PrismaCloudCompute.ReportHostScan.history | Unknown | Docker image history. | 
| PrismaCloudCompute.ReportHostScan.hostDevices | String | Map from host network device name to IP address. | 
| PrismaCloudCompute.ReportHostScan.hostname | String | Name of the host that was scanned. | 
| PrismaCloudCompute.ReportHostScan.hosts | Unknown | A fast index for image scan results metadata per host. | 
| PrismaCloudCompute.ReportHostScan.image | Unknown | A container image. | 
| PrismaCloudCompute.ReportHostScan.installedProducts | Unknown | Data regarding products running in the environment. | 
| PrismaCloudCompute.ReportHostScan.instances | Unknown | Details about each occurrence of the image \(tag \+ host\). | 
| PrismaCloudCompute.ReportHostScan.k8sClusterAddr | String | Endpoint of the Kubernetes API server. | 
| PrismaCloudCompute.ReportHostScan.namespaces | String | Kubernetes namespaces of all the containers running this image. | 
| PrismaCloudCompute.ReportHostScan.osDistro | String | Name of the operating system distribution. | 
| PrismaCloudCompute.ReportHostScan.osDistroRelease | String | Operating system distribution release. | 
| PrismaCloudCompute.ReportHostScan.osDistroVersion | String | Operating system distribution version. | 
| PrismaCloudCompute.ReportHostScan.packageManager | Boolean | Whether the package manager is installed for the operating system. | 
| PrismaCloudCompute.ReportHostScan.packages | Unknown | The packages that exist in the image. | 
| PrismaCloudCompute.ReportHostScan.repoDigests | String | Digests of the image. Used for content trust \(notary\). Has one digest per tag. | 
| PrismaCloudCompute.ReportHostScan.repoTag | Unknown | An image repository and its associated tag or registry digest. | 
| PrismaCloudCompute.ReportHostScan.riskFactors | Unknown | Maps the existence of vulnerability risk factors. | 
| PrismaCloudCompute.ReportHostScan.scanID | String | Scan ID. | 
| PrismaCloudCompute.ReportHostScan.scanTime | Date | Date/time of the last scan of the image. | 
| PrismaCloudCompute.ReportHostScan.scanVersion | String | Defender version that published the image. | 
| PrismaCloudCompute.ReportHostScan.startupBinaries | Unknown | Binaries that are expected to run when the container is created from this image. | 
| PrismaCloudCompute.ReportHostScan.tags | Unknown | Tags associated with the given image. | 
| PrismaCloudCompute.ReportHostScan.topLayer | String | SHA256 of the image's last layer that is the last element of the Layers field. | 
| PrismaCloudCompute.ReportHostScan.trustStatus | String | The trust status for an image. | 
| PrismaCloudCompute.ReportHostScan.type | Unknown | The scanning type performed. | 
| PrismaCloudCompute.ReportHostScan.vulnerabilities | Unknown | CVE vulnerabilities of the host. | 
| PrismaCloudCompute.ReportHostScan.vulnerabilitiesCount | Number | Total number of vulnerabilities. | 
| PrismaCloudCompute.ReportHostScan.vulnerabilityDistribution | Unknown | The number of vulnerabilities per type. | 
| PrismaCloudCompute.ReportHostScan.vulnerabilityRiskScore | Number | Image's CVE risk score. | 
| PrismaCloudCompute.ReportHostScan.wildFireUsage | Unknown | The Wildfire usage stats. The period for the usage varies with the context. | 
| PrismaCloudCompute.ReportHostScan.complianceIssuesCount | Unknown | Number of compliance issues. | 


#### Command Example
```!prisma-cloud-compute-hosts-scan-list hostname=host123 compact=false limit_stats=2```

#### Context Example
```json
{
    "PrismaCloudCompute": {
        "ReportHostScan": {
            "cloudMetadata": {
                "resourceID": "i-123", 
                "image": "ami-123", 
                "provider": "aws", 
                "type": "t2.large", 
                "region": "eu-west-123", 
                "accountID": "123"
            }, 
            "hostname": "host123", 
            "vulnerabilityDistribution": {
                "high": 4, 
                "total": 191, 
                "medium": 78, 
                "critical": 0, 
                "low": 109
            }, 
            "creationTime": "0001-01-01T00:00:00Z", 
            "image": {
                "created": "0001-01-01T00:00:00Z"
            }, 
            "labels": [
                "osDistro:ubuntu", 
                "osVersion:16.04"
            ], 
            "instances": [], 
            "complianceIssues": [
                {
                    "templates": [
                        "GDPR"
                    ], 
                    "vecStr": "", 
                    "text": "", 
                    "discovered": "0001-01-01T00:00:00Z", 
                    "exploit": "", 
                    "layerTime": 0, 
                    "id": 16, 
                    "severity": "high", 
                    "title": "(CIS_Docker_CE_v1.1.0 - 1.4) Only allow trusted users to control Docker daemon", 
                    "packageVersion": "", 
                    "cause": "1 users in docker group: demisto", 
                    "cvss": 0, 
                    "status": "", 
                    "twistlock": false, 
                    "fixDate": "", 
                    "description": "Docker allows you to share a directory between the Docker host and a guest container\nwithout limiting the access rights of the container. This means that you can start a\ncontainer and map the / directory on your host to the container. The container will then be\nable to alter your host file system without any restrictions. In simple terms, it means that\nyou can attain elevated privileges with just being a member of the docker group and then\nstarting a container with mapped / directory on the host", 
                    "link": "", 
                    "cri": false, 
                    "riskFactors": null, 
                    "type": "host_config", 
                    "packageName": "", 
                    "functionLayer": "", 
                    "published": 0, 
                    "cve": ""
                }, 
                {
                    "templates": [
                        "PCI", 
                        "HIPAA"
                    ], 
                    "vecStr": "", 
                    "text": "", 
                    "discovered": "0001-01-01T00:00:00Z", 
                    "exploit": "", 
                    "layerTime": 0, 
                    "id": 21, 
                    "severity": "high", 
                    "title": "(CIS_Docker_v1.2.0 - 2.1) Restrict network traffic between containers", 
                    "packageVersion": "", 
                    "cause": "", 
                    "cvss": 0, 
                    "status": "", 
                    "twistlock": false, 
                    "fixDate": "", 
                    "description": "By default, all network traffic is allowed between containers on the same host on the\ndefault network bridge. If not desired, restrict all the inter-container communication. Link\nspecific containers together that require communication. Alternatively, you can create\ncustom network and only join containers that need to communicate to that custom\nnetwork", 
                    "link": "", 
                    "cri": false, 
                    "riskFactors": null, 
                    "type": "daemon_config", 
                    "packageName": "", 
                    "functionLayer": "", 
                    "published": 0, 
                    "cve": ""
                }
            ], 
            "repoTag": null, 
            "packageManager": true, 
            "repoDigests": [], 
            "allCompliance": {}, 
            "packages": [
                {
                    "pkgsType": "package", 
                    "pkgs": [
                        {
                            "name": "kbd", 
                            "version": "1.15.5-1ubuntu5", 
                            "cveCount": 5, 
                            "license": "GPL-2+", 
                            "layerTime": 0
                        }, 
                        {
                            "name": "xdg-utils", 
                            "version": "1.1.1-1ubuntu1.16.04.5", 
                            "cveCount": 50, 
                            "license": "", 
                            "layerTime": 0
                        }
                    ]
                }
            ], 
            "complianceDistribution": {
                "high": 16, 
                "total": 17, 
                "medium": 0, 
                "critical": 1, 
                "low": 0
            }, 
            "firewallProtection": {
                "supported": false, 
                "enabled": false
            }, 
            "appEmbedded": false, 
            "installedProducts": {
                "docker": "17.06.0-ce", 
                "osDistro": "xenial", 
                "hasPackageManager": true
            }, 
            "collections": [
                "All", 
                "123", 
                "Test Collection"
            ], 
            "startupBinaries": [], 
            "type": "host", 
            "distro": "Ubuntu 16.04.2 LTS", 
            "files": [], 
            "scanID": 0, 
            "osDistro": "ubuntu", 
            "tags": [], 
            "Secrets": [], 
            "applications": [
                {
                    "knownVulnerabilities": 20, 
                    "path": "", 
                    "version": "17.06.0-ce", 
                    "layerTime": 0, 
                    "name": "docker"
                }
            ], 
            "osDistroRelease": "xenial", 
            "osDistroVersion": "16.04", 
            "trustStatus": "", 
            "firstScanTime": "0001-01-01T00:00:00Z", 
            "_id": "host123", 
            "riskFactors": {
                "Remote execution": {}, 
                "High severity": {}, 
                "Has fix": {}, 
                "Exploit exists": {}, 
                "Attack complexity: low": {}, 
                "Recent vulnerability": {}, 
                "Attack vector: network": {}, 
                "Medium severity": {}, 
                "DoS": {}, 
                "Package in use": {}
            }, 
            "err": "", 
            "vulnerabilitiesCount": 191, 
            "scanTime": "2021-12-15T14:19:48.792Z", 
            "complianceIssuesCount": 17, 
            "hostDevices": [
                {
                    "ip": "1.1.1.1", 
                    "name": "eth0"
                }
            ], 
            "vulnerabilities": [
                {
                    "templates": null, 
                    "vecStr": "CVSS:3.1/AV:N/AC:L/PR:N/UI:N/S:U/C:N/I:N/A:H", 
                    "text": "", 
                    "discovered": "2020-11-04T18:15:00Z", 
                    "exploit": "", 
                    "layerTime": 0, 
                    "id": 46, 
                    "applicableRules": [
                        "*"
                    ], 
                    "severity": "low", 
                    "title": "", 
                    "packageVersion": "4.9.3-0ubuntu0.16.04.1", 
                    "cause": "", 
                    "cvss": 7.5, 
                    "status": "needed", 
                    "twistlock": false, 
                    "fixDate": "", 
                    "description": "The ppp decapsulator in tcpdump 4.9.3 can be convinced to allocate a large amount of memory.", 
                    "link": "https://people.canonical.com/~ubuntu-security/cve/2020/CVE-2020-8037", 
                    "cri": false, 
                    "riskFactors": {
                        "Attack complexity: low": {}, 
                        "Recent vulnerability": {}, 
                        "Attack vector: network": {}
                    }, 
                    "type": "image", 
                    "packageName": "tcpdump", 
                    "functionLayer": "", 
                    "published": 1604513700, 
                    "cve": "CVE-2020-8037"
                }, 
                {
                    "templates": null, 
                    "vecStr": "CVSS:3.1/AV:N/AC:L/PR:N/UI:R/S:C/C:L/I:L/A:N", 
                    "text": "", 
                    "discovered": "2021-04-29T05:15:00Z", 
                    "exploit": "", 
                    "layerTime": 0, 
                    "id": 46, 
                    "applicableRules": [
                        "*"
                    ], 
                    "severity": "medium", 
                    "title": "", 
                    "packageVersion": "1.17.1-1ubuntu1.5", 
                    "cause": "", 
                    "cvss": 6.1, 
                    "status": "deferred", 
                    "twistlock": false, 
                    "fixDate": "", 
                    "description": "GNU Wget through 1.21.1 does not omit the Authorization header upon a redirect to a different origin, a related issue to CVE-2018-1000007.", 
                    "link": "https://people.canonical.com/~ubuntu-security/cve/2021/CVE-2021-31879", 
                    "cri": false, 
                    "riskFactors": {
                        "Medium severity": {}, 
                        "Attack complexity: low": {}, 
                        "Recent vulnerability": {}, 
                        "Attack vector: network": {}
                    }, 
                    "type": "image", 
                    "packageName": "wget", 
                    "functionLayer": "", 
                    "published": 1619673300, 
                    "cve": "CVE-2021-31879"
                }
            ], 
            "hosts": {}, 
            "complianceRiskScore": 1160000, 
            "wildFireUsage": null, 
            "binaries": [
                {
                    "services": [
                        "lxcfs"
                    ], 
                    "path": "/usr/bin/lxcfs", 
                    "cveCount": 0, 
                    "name": "lxcfs", 
                    "md5": ""
                }, 
                {
                    "services": [
                        "systemd-udevd"
                    ], 
                    "path": "/lib/systemd/systemd-udevd", 
                    "cveCount": 0, 
                    "name": "systemd-udevd", 
                    "md5": ""
                }
            ], 
            "vulnerabilityRiskScore": 47909, 
            "history": []
        }
    }
}
```

#### Human Readable Output
>### Host description
>|Hostname|Docker Version|OS Distribution|Vulnerabilities Count|Compliance Issues Count|
>|---|---|---|---|---|
>| host123 | 17.06.0-ce | Ubuntu 16.04.2 LTS | 191 | 17 |
>### Vulnerabilities
>|Cve|Description|Severity|Package Name|Status|
>|---|---|---|---|---|
>| CVE-2020-8037 | The ppp decapsulator in tcpdump 4.9.3 can be convinced to allocate a large amount of memory. | low | tcpdump | needed |
>| CVE-2021-31879 | GNU Wget through 1.21.1 does not omit the Authorization header upon a redirect to a different origin, a related issue to CVE-2018-1000007. | medium | wget | deferred |
>### Compliances
>|Id|Severity|Description|
>|---|---|---|
>| 16 | high | Docker allows you to share a directory between the Docker host and a guest container<br>without limiting the access rights of the container. This means that you can start a<br>container and map the / directory on your host to the container. The container will then be<br>able to alter your host file system without any restrictions. In simple terms, it means that<br>you can attain elevated privileges with just being a member of the docker group and then<br>starting a container with mapped / directory on the host |
>| 21 | high | By default, all network traffic is allowed between containers on the same host on the<br>default network bridge. If not desired, restrict all the inter-container communication. Link<br>specific containers together that require communication. Alternatively, you can create<br>custom network and only join containers that need to communicate to that custom<br>network |


#### Command Example
```!prisma-cloud-compute-hosts-scan-list hostname=host123 compact=true limit_stats=2```

#### Context Example
```json
{
    "PrismaCloudCompute": {
        "ReportHostScan": {
            "cloudMetadata": {
                "resourceID": "i-123", 
                "image": "ami-123", 
                "provider": "aws", 
                "type": "t2.large", 
                "region": "eu-west-123", 
                "accountID": "123"
            }, 
            "hostname": "host123", 
            "vulnerabilityDistribution": {
                "high": 4, 
                "total": 191, 
                "medium": 78, 
                "critical": 0, 
                "low": 109
            }, 
            "creationTime": "0001-01-01T00:00:00Z", 
            "image": {
                "created": "0001-01-01T00:00:00Z"
            }, 
            "labels": [
                "osDistro:ubuntu", 
                "osVersion:16.04"
            ], 
            "instances": [], 
            "complianceIssues": null, 
            "repoTag": null, 
            "packageManager": false, 
            "repoDigests": [], 
            "allCompliance": {}, 
            "packages": null, 
            "complianceDistribution": {
                "high": 16, 
                "total": 17, 
                "medium": 0, 
                "critical": 1, 
                "low": 0
            }, 
            "firewallProtection": {
                "supported": false, 
                "enabled": false
            }, 
            "appEmbedded": false, 
            "installedProducts": {
                "docker": "17.06.0-ce", 
                "osDistro": "xenial", 
                "hasPackageManager": true
            }, 
            "collections": [
                "All", 
                "123", 
                "Test Collection"
            ], 
            "startupBinaries": null, 
            "type": "host", 
            "distro": "Ubuntu 16.04.2 LTS", 
            "files": null, 
            "scanID": 0, 
            "osDistro": "ubuntu", 
            "tags": [], 
            "Secrets": null, 
            "osDistroRelease": "xenial", 
            "osDistroVersion": "", 
            "trustStatus": "", 
            "firstScanTime": "0001-01-01T00:00:00Z", 
            "_id": "host123", 
            "riskFactors": {
                "Remote execution": {}, 
                "High severity": {}, 
                "Has fix": {}, 
                "Exploit exists": {}, 
                "Attack complexity: low": {}, 
                "Recent vulnerability": {}, 
                "Attack vector: network": {}, 
                "Medium severity": {}, 
                "DoS": {}, 
                "Package in use": {}
            }, 
            "err": "", 
            "vulnerabilitiesCount": 191, 
            "scanTime": "2021-12-15T14:19:48.792Z", 
            "complianceIssuesCount": 17, 
            "hostDevices": [
                {
                    "ip": "1.1.1.1", 
                    "name": "eth0"
                }
            ], 
            "vulnerabilities": null, 
            "hosts": {}, 
            "complianceRiskScore": 1160000, 
            "wildFireUsage": null, 
            "binaries": null, 
            "vulnerabilityRiskScore": 47909, 
            "history": null
        }
    }
}
```

#### Human Readable Output
>### Host description
>|Hostname|OS Distribution|Vulnerabilities Count|Compliance Issues Count|
>|---|---|---|---|
>| host123 | Ubuntu 16.04.2 LTS | 191 | 17 |
>### Vulnerability Statistics
>|Critical|High|Medium|Low|
>|---|---|---|---|
>| 0 | 4 | 78 | 109 |
>### Compliance Statistics
>|Critical|High|Medium|Low|
>|---|---|---|---|
>| 1 | 16 | 0 | 0 |


### prisma-cloud-compute-vulnerabilities-impacted-resources-list
***
Get the list of Prisma Cloud Compute vulnerabilities resources.


#### Base Command
`prisma-cloud-compute-vulnerabilities-impacted-resources-list`

#### Requires Role
vulnerabilityManager

#### Input

| **Argument Name** | **Description** | **Required** |
| --- | --- | --- |
| cve | Comma-separated list of CVEs IDs that can be used as a pivot for the impacted resource search. For example cve=CVE-2018-14600,CVE-2021-31535. | Optional | 
| limit | The maximum records of impacted hosts/images to return. Default is 50. | Optional | 
| offset | The offset by which to begin listing impacted hosts/images records. Default is 0. | Optional | 


#### Context Output

| **Path** | **Type** | **Description** |
| --- | --- | --- |
| PrismaCloudCompute.VulnerabilitiesImpactedResource._id | String | The CVE ID. \(The index for the impacted resources\). | 
| PrismaCloudCompute.VulnerabilitiesImpactedResource.functions | Unknown | The mapping between the function ID and its details. | 
| PrismaCloudCompute.VulnerabilitiesImpactedResource.hosts | String | The list of impacted hosts. | 
| PrismaCloudCompute.VulnerabilitiesImpactedResource.riskTree | Unknown | The risk tree associated with the CVE ID. | 


#### Command Example
```!prisma-cloud-compute-vulnerabilities-impacted-resources-list cve=CVE-2021-31535,CVE-2018-14600```

#### Context Example

```json
{
    "PrismaCloudCompute": {
        "VulnerabilitiesImpactedResource": [
            {
                "_id": "CVE-2021-31535", 
                "hosts": [
                    "host1"
                ], 
                "riskTree": {
                    "sha256:c24dea8ef267038c3c1d64b66c7cd660df85563146af841c1b452b291093abdf": [
                        {
                            "image": "image1", 
                            "factors": {}
                        }
                    ], 
                    "sha256:dccfc7e8628161ff6f859cb74aa9de07f1b2650554532b6103658d8831e6991f": [
                        {
                            "image": "image2", 
                            "factors": {}
                        }
                    ]
                }
            }, 
            {
                "_id": "CVE-2018-14600", 
                "riskTree": {
                    "sha256:c24dea8ef267038c3c1d64b66c7cd660df85563146af841c1b452b291093abdf": [
                        {
                            "image": "image3", 
                            "factors": {}
                        }
                    ], 
                    "sha256:dccfc7e8628161ff6f859cb74aa9de07f1b2650554532b6103658d8831e6991f": [
                        {
                            "image": "image4", 
                            "factors": {}
                        }
                    ]
                }
            }
        ]
    }
}
```

#### Human Readable Output
>### Impacted Images
>|Cve|Image|
>|---|---|
>| CVE-2021-31535 | image1 |
>| CVE-2021-31535 | image2 |
>| CVE-2018-14600 | image3 |
>| CVE-2018-14600 | image4 |
>### Impacted Hosts
>|Cve|Hostname|
>|---|---|
>| CVE-2021-31535 | host1 |


### prisma-cloud-compute-get-waas-policies
***
Get the Waas Container Policies from Defend >> WAAS >> Containers


#### Base Command

`prisma-cloud-compute-get-waas-policies`
#### Input

| **Argument Name** | **Description** | **Required** |
| --- | --- | --- |


#### Context Output
| **Path** | **Type** | **Description** |
| --- | --- | --- |
| PrismaCloudCompute.Policies.Name | String | The WaaS policy Name. | 
| PrismaCloudCompute.Policies.WaasPolicy.ATP | String | The list of Waas Policies and there current setting. | 
| PrismaCloudCompute.Policies.WaasPolicy.CodeInjection | String | The list of Waas Policies and there current setting. | 
| PrismaCloudCompute.Policies.WaasPolicy.SQLInjection | String | The list of Waas Policies and there current setting. | 
| PrismaCloudCompute.Policies.WaasPolicy.DetectInformationLeakage | String | The list of Waas Policies and there current setting. | 
| PrismaCloudCompute.Policies.WaasPolicy.CrossSiteScriptingXSS | String | The list of Waas Policies and there current setting. | 
| PrismaCloudCompute.Policies.WaasPolicy.OSCommandInjetion | String | The list of Waas Policies and there current setting. | 
| PrismaCloudCompute.Policies.WaasPolicy.AttackToolsAndVulnScanners | String | The list of Waas Policies and there current setting. | 
| PrismaCloudCompute.Policies.WaasPolicy.LocalFileInclusion | String | The list of Waas Policies and there current setting. | 
| PrismaCloudCompute.Policies.WaasPolicy.Shellshock | String | The list of Waas Policies and there current setting. | 
| PrismaCloudCompute.Policies.WaasPolicy.MalformedHTTPRequest | String | The list of Waas Policies and there current setting. | 

#### Command example
```!prisma-cloud-compute-get-waas-policies```
#### Context Example
```json
{
    "PrismaCloudCompute": {
        "Policies": {
            "Name": "dvwa",
            "WaasPolicy": [
                {
                    "ATP": "alert",
                    "AttackToolsAndVulnScanners": "alert",
                    "CodeInjection": "alert",
                    "CrossSiteScriptingXSS": "alert",
                    "DetectInformationLeakage": "alert",
                    "LocalFileInclusion": "alert",
                    "MalformedHTTPRequest": "alert",
                    "OSCommandInjetion": "alert",
                    "SQLInjection": "ban",
                    "Shellshock": "alert"
                }
            ]
        }
    }
}
```

#### Human Readable Output

>### dvwa
>|ATP|AttackToolsAndVulnScanners|CodeInjection|CrossSiteScriptingXSS|DetectInformationLeakage|LocalFileInclusion|MalformedHTTPRequest|OSCommandInjetion|SQLInjection|Shellshock|
>|---|---|---|---|---|---|---|---|---|---|
>| alert | alert | alert | alert | alert | alert | alert | alert | ban | alert |


### prisma-cloud-compute-update-waas-policies
***
Update the Waas Policy for containers


#### Base Command

`prisma-cloud-compute-update-waas-policies`
#### Input

| **Argument Name** | **Description** | **Required** |
| --- | --- | --- |
| policy | The complete policy object.  Get it by running prisma-cloud-compute-get-waas-policies raw-response=true extend-context=PCC=. | Required | 
| attack_type | The specific policy to update. Possible values are: sqli, xss, cmdi, codeInjection, lfi, attackTools, shellshock, malformedReq, advancedProtectionEffect, intelGathering. | Required | 
| action | The new policy action for the attack type. Possible values are: ban, prevent, alert, allow, disable, reCAPTCHA. | Required | 
| rule_name | The rule name for the WaaS policy settings. | Required | 


#### Context Output

There is no context output for this command.

### Human Readable Output
> Successfully updated the WaaS policy

### prisma-cloud-compute-get-audit-firewall-container-alerts
***
Get the audits for the firewall container policies


#### Base Command

`prisma-cloud-compute-get-audit-firewall-container-alerts`
#### Input

| **Argument Name** | **Description** | **Required** |
| --- | --- | --- |
| ImageName | The image name to get the alerts for. | Required | 
| FromDays | The Number of days back to look. | Optional | 
| audit_type | The type of audit alert to retrieve. | Required | 


#### Context Output

There is no context output for this command.
#### Command example
```!prisma-cloud-compute-get-audit-firewall-container-alerts audit_type=lfi ImageName=`vulnerables/web-dvwa:latest````
#### Human Readable Output

>### Audits
>**No entries.**


## Known limitations:
When fetching an incident from the Prisma Cloud Compute platform, the platform will delete the fetched incident.
Therefore, it is recommended to configure only one instance per user to fetch incidents.


### prisma-cloud-compute-get-alert-profiles

***
Get the available alert alert profiles from a specific project.

#### Base Command

`prisma-cloud-compute-get-alert-profiles`

#### Input

| **Argument Name** | **Description** | **Required** |
| --- | --- | --- |
| project | The project to get the alert profiles for. | Optional | 

#### Context Output

| **Path** | **Type** | **Description** |
| --- | --- | --- |
| PrismaCloudCompute.AlertProfiles.Cortex.Application | String | The alert profile application. | 
| PrismaCloudCompute.AlertProfiles.Cortex.CredentialId | String | The credential ID. | 
| PrismaCloudCompute.AlertProfiles.Cortex.Enabled | Boolean | Whether the alert profile is enabled. | 
| PrismaCloudCompute.AlertProfiles.Cortex.Url | String | The alert profile URL. | 
| PrismaCloudCompute.AlertProfiles.Email.CredentialId | String | The alert profile credential ID. | 
| PrismaCloudCompute.AlertProfiles.Email.Enabled | Boolean | The email setting for the alert profile. | 
| PrismaCloudCompute.AlertProfiles.Email.From | String | The from setting for the email profile. | 
| PrismaCloudCompute.AlertProfiles.Email.Port | Number | The email alert profile port. | 
| PrismaCloudCompute.AlertProfiles.Email.SmtpAddress | String | The SMTP address. | 
| PrismaCloudCompute.AlertProfiles.Email.Ssl | Boolean | The email alert profile SSL. | 
| PrismaCloudCompute.AlertProfiles.GcpPubsub.CredentialId | String | The credential ID. | 
| PrismaCloudCompute.AlertProfiles.GcpPubsub.Enabled | Boolean | Whether the GCP Pub Sub is enabled. | 
| PrismaCloudCompute.AlertProfiles.GcpPubsub.Topic | String | The GCP Pub Sub topic. | 
| PrismaCloudCompute.AlertProfiles.Jira.BaseUrl | String | The Jira base URL. | 
| PrismaCloudCompute.AlertProfiles.Jira.CaCert | String | The Jira CA Cert. | 
| PrismaCloudCompute.AlertProfiles.Jira.CredentialId | String | The Jira credential ID. | 
| PrismaCloudCompute.AlertProfiles.Jira.Enabled | Boolean | Jira alert profile status. | 
| PrismaCloudCompute.AlertProfiles.Jira.IssueType | String | The Jira issue type. | 
| PrismaCloudCompute.AlertProfiles.Jira.Priority | String | The Jira priority. | 
| PrismaCloudCompute.AlertProfiles.LastError | String | The last error. | 
| PrismaCloudCompute.AlertProfiles.Modified | Date | The modified time. | 
| PrismaCloudCompute.AlertProfiles.Name | String | The alert profile name. | 
| PrismaCloudCompute.AlertProfiles.Owner | String | The alert profile owner. | 
| PrismaCloudCompute.AlertProfiles.Pagerduty.RoutingKey.Encrypted | String | The PagerDuty routing key encryption status. | 
| PrismaCloudCompute.AlertProfiles.Pagerduty.Severity | String | The PagerDuty severity. | 
| PrismaCloudCompute.AlertProfiles.Pagerduty.Summary | String | The PagerDuty summary. | 
| PrismaCloudCompute.AlertProfiles.Policy.Admission.AllRules | Boolean | The policy all rules. | 
| PrismaCloudCompute.AlertProfiles.Policy.Admission.Enabled | Boolean | Whether the admission is enabled. | 
| PrismaCloudCompute.AlertProfiles.Policy.AgentlessAppFirewall.AllRules | Boolean | The agentless app firewall rules. | 
| PrismaCloudCompute.AlertProfiles.Policy.AgentlessAppFirewall.Enabled | Boolean | Whether the agentless app firewall is enabled. | 
| PrismaCloudCompute.AlertProfiles.Policy.AppEmbeddedAppFirewall.AllRules | Boolean | App embedded firewall rules. | 
| PrismaCloudCompute.AlertProfiles.Policy.AppEmbeddedAppFirewall.Enabled | Boolean | Whether the app embedded firewall is enabled. | 
| PrismaCloudCompute.AlertProfiles.Policy.AppEmbeddedRuntime.AllRules | Boolean | App embedded runtime rules. | 
| PrismaCloudCompute.AlertProfiles.Policy.AppEmbeddedRuntime.Enabled | Boolean | Whether the app embedded runtime is enabled. | 
| PrismaCloudCompute.AlertProfiles.Policy.CloudDiscovery.AllRules | Boolean | The cloud discovery rules. | 
| PrismaCloudCompute.AlertProfiles.Policy.CloudDiscovery.Enabled | Boolean | Whether the cloud discovery is enabled. | 
| PrismaCloudCompute.AlertProfiles.Policy.CodeRepoVulnerability.AllRules | Boolean | The code repo vulnerability rules. | 
| PrismaCloudCompute.AlertProfiles.Policy.CodeRepoVulnerability.Enabled | Boolean | Whether the code repo vulnerability is enabled. | 
| PrismaCloudCompute.AlertProfiles.Policy.ContainerAppFirewall.AllRules | Boolean | The container app firewall rules. | 
| PrismaCloudCompute.AlertProfiles.Policy.ContainerAppFirewall.Enabled | Boolean | Whether the container app firewall is enabled. | 
| PrismaCloudCompute.AlertProfiles.Policy.ContainerCompliance.AllRules | Boolean | The container compliance rules. | 
| PrismaCloudCompute.AlertProfiles.Policy.ContainerCompliance.Enabled | Boolean | Whether the container compliance is enabled. | 
| PrismaCloudCompute.AlertProfiles.Policy.ContainerComplianceScan.AllRules | Boolean | The container compliance scan rules. | 
| PrismaCloudCompute.AlertProfiles.Policy.ContainerComplianceScan.Enabled | Boolean | Whether the container compliance scan is enabled. | 
| PrismaCloudCompute.AlertProfiles.Policy.ContainerRuntime.AllRules | Boolean | The container runtime rules. | 
| PrismaCloudCompute.AlertProfiles.Policy.ContainerRuntime.Enabled | Boolean | Whether the container runtime is enabled. | 
| PrismaCloudCompute.AlertProfiles.Policy.ContainerVulnerability.AllRules | Boolean | The container vulnerability rules. | 
| PrismaCloudCompute.AlertProfiles.Policy.ContainerVulnerability.Enabled | Boolean | Whether the container vulnerability is enabled. | 
| PrismaCloudCompute.AlertProfiles.Policy.Defender.AllRules | Boolean | The Defender policy rules. | 
| PrismaCloudCompute.AlertProfiles.Policy.Defender.Enabled | Boolean | Whether the Defender policy is enabled. | 
| PrismaCloudCompute.AlertProfiles.Policy.Docker.AllRules | Boolean | The Docker rules. | 
| PrismaCloudCompute.AlertProfiles.Policy.Docker.Enabled | Boolean | Whether the Docker rules are enabled. | 
| PrismaCloudCompute.AlertProfiles.Policy.HostAppFirewall.AllRules | Boolean | The app host firewall rules. | 
| PrismaCloudCompute.AlertProfiles.Policy.HostAppFirewall.Enabled | Boolean | Whether the host app firewall is enabled. | 
| PrismaCloudCompute.AlertProfiles.Policy.HostCompliance.AllRules | Boolean | The host compliance rules. | 
| PrismaCloudCompute.AlertProfiles.Policy.HostCompliance.Enabled | Boolean | Whether the host compliance is enabled. | 
| PrismaCloudCompute.AlertProfiles.Policy.HostComplianceScan.AllRules | Boolean | The host compliance scan rules. | 
| PrismaCloudCompute.AlertProfiles.Policy.HostComplianceScan.Enabled | Boolean | Whether the host compliance scan is enabled. | 
| PrismaCloudCompute.AlertProfiles.Policy.HostRuntime.AllRules | Boolean | The host runtime rules. | 
| PrismaCloudCompute.AlertProfiles.Policy.HostRuntime.Enabled | Boolean | Whether the host runtime rules are enabled. | 
| PrismaCloudCompute.AlertProfiles.Policy.HostVulnerability.AllRules | Boolean | The host vulnerability rules. | 
| PrismaCloudCompute.AlertProfiles.Policy.HostVulnerability.Enabled | Boolean | Whether the host vulnerability rule is enabled. | 
| PrismaCloudCompute.AlertProfiles.Policy.Incident.AllRules | Boolean | The policy incident rules. | 
| PrismaCloudCompute.AlertProfiles.Policy.Incident.Enabled | Boolean | Whether the policy incident is enabled. | 
| PrismaCloudCompute.AlertProfiles.Policy.KubernetesAudit.AllRules | Boolean | The K8S rules. | 
| PrismaCloudCompute.AlertProfiles.Policy.KubernetesAudit.Enabled | Boolean | Whether K8S is enabled. | 
| PrismaCloudCompute.AlertProfiles.Policy.NetworkFirewall.AllRules | Boolean | The network firewall rules. | 
| PrismaCloudCompute.AlertProfiles.Policy.NetworkFirewall.Enabled | Boolean | Whether the network firewall rule is enabled. | 
| PrismaCloudCompute.AlertProfiles.Policy.RegistryVulnerability.AllRules | Boolean | The registry vulnerability rules. | 
| PrismaCloudCompute.AlertProfiles.Policy.RegistryVulnerability.Enabled | Boolean | Whether the registry vulnerability rule is enabled. | 
| PrismaCloudCompute.AlertProfiles.Policy.ServerlessAppFirewall.AllRules | Boolean | The servervless app firewall rules. | 
| PrismaCloudCompute.AlertProfiles.Policy.ServerlessAppFirewall.Enabled | Boolean | Whether the serverless app firewall rule is enabled. | 
| PrismaCloudCompute.AlertProfiles.Policy.ServerlessRuntime.AllRules | Boolean | The serverless runtime rules. | 
| PrismaCloudCompute.AlertProfiles.Policy.ServerlessRuntime.Enabled | Boolean | Whether the serverless runtime rule is enabled. | 
| PrismaCloudCompute.AlertProfiles.Policy.VmCompliance.AllRules | Boolean | The VM compliance rules. | 
| PrismaCloudCompute.AlertProfiles.Policy.VmCompliance.Enabled | Boolean | Whether the VM compliance rule is enabled. | 
| PrismaCloudCompute.AlertProfiles.Policy.VmVulnerability.AllRules | Boolean | The VM vulnerability rules. | 
| PrismaCloudCompute.AlertProfiles.Policy.VmVulnerability.Enabled | Boolean | Whether the VM vulnerability rules are enabled. | 
| PrismaCloudCompute.AlertProfiles.Policy.WaasHealth.AllRules | Boolean | The WAAS health rules. | 
| PrismaCloudCompute.AlertProfiles.Policy.WaasHealth.Enabled | Boolean | Whether the WAAS health rules are enabled. | 
| PrismaCloudCompute.AlertProfiles.PreviousName | String | The alert profile previous name. | 
| PrismaCloudCompute.AlertProfiles.SecurityAdvisor.CredentialID | String | The security advisor credential ID. | 
| PrismaCloudCompute.AlertProfiles.SecurityAdvisor.Enabled | Boolean | Whether the security advisor is enabled. | 
| PrismaCloudCompute.AlertProfiles.SecurityAdvisor.FindingsURL | String | The security advisor findings URL. | 
| PrismaCloudCompute.AlertProfiles.SecurityAdvisor.ProviderId | String | The security advisor provider ID. | 
| PrismaCloudCompute.AlertProfiles.SecurityAdvisor.TokenURL | String | The security advisor token URL. | 
| PrismaCloudCompute.AlertProfiles.SecurityCenter.CredentialId | String | The security center crendential ID. | 
| PrismaCloudCompute.AlertProfiles.SecurityCenter.Enabled | Boolean | Whether the security center is enabled. | 
| PrismaCloudCompute.AlertProfiles.SecurityCenter.SourceID | String | The security center source ID. | 
| PrismaCloudCompute.AlertProfiles.SecurityHub.AccountID | String | The security hub account ID. | 
| PrismaCloudCompute.AlertProfiles.SecurityHub.CredentialId | String | The security hub credential ID. | 
| PrismaCloudCompute.AlertProfiles.SecurityHub.Enabled | Boolean | Whether the security hub is enabled. | 
| PrismaCloudCompute.AlertProfiles.SecurityHub.Region | String | The security hub region. | 
| PrismaCloudCompute.AlertProfiles.ServiceNow.Application | String | The ServiceNow application. | 
| PrismaCloudCompute.AlertProfiles.ServiceNow.Assignee | String | The ServiceNow assignee. | 
| PrismaCloudCompute.AlertProfiles.ServiceNow.CredentialID | String | The ServiceNow credential ID. | 
| PrismaCloudCompute.AlertProfiles.ServiceNow.Project | String | The ServiceNow project. | 
| PrismaCloudCompute.AlertProfiles.Slack.Enabled | Boolean | Whether the Slack alert profile is enabled. | 
| PrismaCloudCompute.AlertProfiles.Slack.WebhookUrl | String | The Slack URL. | 
| PrismaCloudCompute.AlertProfiles.Splunk.AuthToken.Encrypted | String | The Splunk auth token. | 
| PrismaCloudCompute.AlertProfiles.Splunk.SourceType | String | The Splunk source type. | 
| PrismaCloudCompute.AlertProfiles.Splunk.Url | String | The Splunk URL. | 
| PrismaCloudCompute.AlertProfiles.VulnerabilityImmediateAlertsEnabled | Boolean | Whether the vulnerability alert is enabled. | 
| PrismaCloudCompute.AlertProfiles.Webhook.CredentialId | String | The webhook credential ID. | 
| PrismaCloudCompute.AlertProfiles.Webhook.Url | String | The webhook URL. | 
| PrismaCloudCompute.AlertProfiles._Id | String | The alert profile ID. | 

#### Command example
```!prisma-cloud-compute-get-alert-profiles```
#### Context Example
```json
{
    "PrismaCloudCompute": {
        "AlertProfiles": {
            "Cortex": {
                "Application": "xsoar",
                "CredentialId": "",
                "Enabled": true,
                "Url": ""
            },
            "Email": {
                "CredentialId": "",
                "Enabled": false,
                "From": "",
                "Port": 0,
                "SmtpAddress": "",
                "Ssl": false
            },
            "GcpPubsub": {
                "CredentialId": "",
                "Enabled": false,
                "Topic": ""
            },
            "Jira": {
                "Assignee": {},
                "BaseUrl": "",
                "CaCert": "",
                "CredentialId": "",
                "Enabled": false,
                "IssueType": "",
                "Labels": {},
                "Priority": "",
                "ProjectKey": {}
            },
            "LastError": "",
            "Modified": "2023-04-03T18:43:05.575Z",
            "Name": "XSOAR",
            "Owner": "admin",
            "Pagerduty": {
                "RoutingKey": {
                    "Encrypted": ""
                },
                "Severity": "",
                "Summary": ""
            },
            "Policy": {
                "Admission": {
                    "AllRules": true,
                    "Enabled": false,
                    "Rules": []
                },
                "AgentlessAppFirewall": {
                    "AllRules": true,
                    "Enabled": true,
                    "Rules": []
                },
                "AppEmbeddedAppFirewall": {
                    "AllRules": true,
                    "Enabled": true,
                    "Rules": []
                },
                "AppEmbeddedRuntime": {
                    "AllRules": true,
                    "Enabled": false,
                    "Rules": []
                },
                "CloudDiscovery": {
                    "AllRules": true,
                    "Enabled": false,
                    "Rules": []
                },
                "CodeRepoVulnerability": {
                    "AllRules": true,
                    "Enabled": false,
                    "Rules": []
                },
                "ContainerAppFirewall": {
                    "AllRules": true,
                    "Enabled": true,
                    "Rules": []
                },
                "ContainerCompliance": {
                    "AllRules": true,
                    "Enabled": false,
                    "Rules": []
                },
                "ContainerComplianceScan": {
                    "AllRules": true,
                    "Enabled": false,
                    "Rules": []
                },
                "ContainerRuntime": {
                    "AllRules": true,
                    "Enabled": false,
                    "Rules": []
                },
                "ContainerVulnerability": {
                    "AllRules": true,
                    "Enabled": false,
                    "Rules": []
                },
                "Defender": {
                    "AllRules": true,
                    "Enabled": false,
                    "Rules": []
                },
                "Docker": {
                    "AllRules": true,
                    "Enabled": false,
                    "Rules": []
                },
                "HostAppFirewall": {
                    "AllRules": true,
                    "Enabled": true,
                    "Rules": []
                },
                "HostCompliance": {
                    "AllRules": true,
                    "Enabled": false,
                    "Rules": []
                },
                "HostComplianceScan": {
                    "AllRules": true,
                    "Enabled": false,
                    "Rules": []
                },
                "HostRuntime": {
                    "AllRules": true,
                    "Enabled": false,
                    "Rules": []
                },
                "HostVulnerability": {
                    "AllRules": true,
                    "Enabled": false,
                    "Rules": []
                },
                "Incident": {
                    "AllRules": true,
                    "Enabled": false,
                    "Rules": []
                },
                "KubernetesAudit": {
                    "AllRules": true,
                    "Enabled": false,
                    "Rules": []
                },
                "NetworkFirewall": {
                    "AllRules": true,
                    "Enabled": false,
                    "Rules": []
                },
                "RegistryVulnerability": {
                    "AllRules": true,
                    "Enabled": false,
                    "Rules": []
                },
                "ServerlessAppFirewall": {
                    "AllRules": true,
                    "Enabled": true,
                    "Rules": []
                },
                "ServerlessRuntime": {
                    "AllRules": true,
                    "Enabled": false,
                    "Rules": []
                },
                "VmCompliance": {
                    "AllRules": true,
                    "Enabled": false,
                    "Rules": []
                },
                "VmVulnerability": {
                    "AllRules": true,
                    "Enabled": false,
                    "Rules": []
                },
                "WaasHealth": {
                    "AllRules": true,
                    "Enabled": true,
                    "Rules": []
                }
            },
            "PreviousName": "",
            "SecurityAdvisor": {
                "CredentialID": "",
                "Enabled": false,
                "FindingsURL": "",
                "ProviderId": "",
                "TokenURL": ""
            },
            "SecurityCenter": {
                "CredentialId": "",
                "Enabled": false,
                "SourceID": ""
            },
            "SecurityHub": {
                "AccountID": "",
                "CredentialId": "",
                "Enabled": false,
                "Region": ""
            },
            "ServiceNow": {
                "Application": "",
                "Assignee": "",
                "CredentialID": "",
                "Project": ""
            },
            "Slack": {
                "Enabled": false,
                "WebhookUrl": ""
            },
            "Splunk": {
                "AuthToken": {
                    "Encrypted": ""
                },
                "SourceType": "",
                "Url": ""
            },
            "Sqs": {},
            "VulnerabilityImmediateAlertsEnabled": false,
            "Webhook": {
                "CredentialId": "",
                "Url": ""
            },
            "_Id": "XSOAR"
        }
    }
}
```

#### Human Readable Output

>### Alert Profiles
>|admission|agentlessAppFirewall|appEmbeddedAppFirewall|appEmbeddedRuntime|cloudDiscovery|codeRepoVulnerability|containerAppFirewall|containerCompliance|containerComplianceScan|containerRuntime|containerVulnerability|defender|docker|hostAppFirewall|hostCompliance|hostComplianceScan|hostRuntime|hostVulnerability|incident|kubernetesAudit|networkFirewall|registryVulnerability|serverlessAppFirewall|serverlessRuntime|vmCompliance|vmVulnerability|waasHealth|
>|---|---|---|---|---|---|---|---|---|---|---|---|---|---|---|---|---|---|---|---|---|---|---|---|---|---|---|
>| enabled: false<br/>allRules: true<br/>rules:  | enabled: true<br/>allRules: true<br/>rules:  | enabled: true<br/>allRules: true<br/>rules:  | enabled: false<br/>allRules: true<br/>rules:  | enabled: false<br/>allRules: true<br/>rules:  | enabled: false<br/>allRules: true<br/>rules:  | enabled: true<br/>allRules: true<br/>rules:  | enabled: false<br/>allRules: true<br/>rules:  | enabled: false<br/>allRules: true<br/>rules:  | enabled: false<br/>allRules: true<br/>rules:  | enabled: false<br/>allRules: true<br/>rules:  | enabled: false<br/>allRules: true<br/>rules:  | enabled: false<br/>allRules: true<br/>rules:  | enabled: true<br/>allRules: true<br/>rules:  | enabled: false<br/>allRules: true<br/>rules:  | enabled: false<br/>allRules: true<br/>rules:  | enabled: false<br/>allRules: true<br/>rules:  | enabled: false<br/>allRules: true<br/>rules:  | enabled: false<br/>allRules: true<br/>rules:  | enabled: false<br/>allRules: true<br/>rules:  | enabled: false<br/>allRules: true<br/>rules:  | enabled: false<br/>allRules: true<br/>rules:  | enabled: true<br/>allRules: true<br/>rules:  | enabled: false<br/>allRules: true<br/>rules:  | enabled: false<br/>allRules: true<br/>rules:  | enabled: false<br/>allRules: true<br/>rules:  | enabled: true<br/>allRules: true<br/>rules:  |


### prisma-cloud-compute-get-settings-defender

***
Get the Defender settings.

#### Base Command

`prisma-cloud-compute-get-settings-defender`

#### Input

| **Argument Name** | **Description** | **Required** |
| --- | --- | --- |
| hostname | The Defender hostname. | Optional | 

#### Context Output

| **Path** | **Type** | **Description** |
| --- | --- | --- |
| PrismaCloudCompute.DefenderSettings.AdmissionControlEnabled | Boolean | The admission control setting. | 
| PrismaCloudCompute.DefenderSettings.AdmissionControlWebhookSuffix | String | The webhook suffix. | 
| PrismaCloudCompute.DefenderSettings.AppEmbeddedFileSystemTracingEnabled | Boolean | The file tracing setting. | 
| PrismaCloudCompute.DefenderSettings.AutomaticUpgrade | Boolean | The automatic upgrade setting. | 
| PrismaCloudCompute.DefenderSettings.DisconnectPeriodDays | Number | The disconnect period in days. | 
| PrismaCloudCompute.DefenderSettings.HostCustomComplianceEnabled | Boolean | The custom compliance setting. | 
| PrismaCloudCompute.DefenderSettings.ListeningPort | Number | The defender listening port. | 

#### Command example
```!prisma-cloud-compute-get-settings-defender```
#### Context Example
```json
{
    "PrismaCloudCompute": {
        "DefenderSettings": {
            "AdmissionControlEnabled": false,
            "AdmissionControlWebhookSuffix": "sdgfskdjfbsdkfbsdkjfbsdkfbksdjbf",
            "AppEmbeddedFileSystemTracingEnabled": false,
            "AutomaticUpgrade": false,
            "DisconnectPeriodDays": 1,
            "HostCustomComplianceEnabled": false,
            "ListeningPort": 9998
        }
    }
}
```

#### Human Readable Output

>### Results
>|AdmissionControlEnabled|AdmissionControlWebhookSuffix|AppEmbeddedFileSystemTracingEnabled|AutomaticUpgrade|DisconnectPeriodDays|HostCustomComplianceEnabled|ListeningPort|
>|---|---|---|---|---|---|---|
>| false | sdgfskdjfbsdkfbsdkjfbsdkfbksdjbf | false | false | 1 | false | 9998 |


### prisma-cloud-compute-logs-defender

***
Download the Defender logs.

#### Base Command

`prisma-cloud-compute-logs-defender`

#### Input

| **Argument Name** | **Description** | **Required** |
| --- | --- | --- |
| hostname | The Defender hostname. | Optional | 
| lines | The number of log lines to fetch. Default is 10. | Optional | 

#### Context Output

| **Path** | **Type** | **Description** |
| --- | --- | --- |
| PrismaCloudCompute.Defenders.Hostname | String | The hostname the log was retrieved from. | 
| PrismaCloudCompute.Defenders.Logs.Level | String | The log level. | 
| PrismaCloudCompute.Defenders.Logs.Log | String | The log message. | 
| PrismaCloudCompute.Defenders.Logs.Time | Date | The time of the log. | 

#### Command example
```!prisma-cloud-compute-logs-defender hostname=test-host.internal lines=2```
#### Context Example
```json
{
    "PrismaCloudCompute": {
        "Defenders": {
            "Hostname": "test-host.internal",
            "Logs": [
                {
                    "Level": "DEBUG",
                    "Log": "defender.go:2042 Received upload logs message: &{DestLogs:defender_1681221297.tar.gz Lines:2}",
                    "Time": "2023-04-11T13:54:57.862Z"
                },
                {
                    "Level": "DEBUG",
                    "Log": "ws.go:517 Received message with type uploadLogs",
                    "Time": "2023-04-11T13:54:57.861Z"
                }
            ]
        }
    }
}
```

#### Human Readable Output

>### Logs
>|level|log|time|
>|---|---|---|
>| DEBUG | defender.go:2042 Received upload logs message: &{DestLogs:defender_1681221297.tar.gz Lines:2} | 2023-04-11T13:54:57.862Z |
>| DEBUG | ws.go:517 Received message with type uploadLogs | 2023-04-11T13:54:57.861Z |


### prisma-cloud-compute-logs-defender-download

***
Download a zip of all Defender logs.

#### Base Command

`prisma-cloud-compute-logs-defender-download`

#### Input

| **Argument Name** | **Description** | **Required** |
| --- | --- | --- |
| hostname | The Defender hostname. | Optional | 
| lines | The number of log lines to fetch. Default is 100. | Optional | 

#### Context Output

| **Path** | **Type** | **Description** |
| --- | --- | --- |
| InfoFile.Name | String | The file name. | 
| InfoFile.EntryID | String | The File entry ID. | 
| InfoFile.Size | Number | The file size. | 
| InfoFile.Type | String | The file type. | 
| InfoFile.Info | String | Basic information of the file. | 
| InfoFile.Extension | String | File extension. | 


#### Command example
```!prisma-cloud-compute-logs-defender-download hostname=`test-host.internal` lines=2```
#### Context Example
```json
{
    "InfoFile": {
        "EntryID": "355@d93bd179-ac81-4015-8ddc-c904349d83e0",
        "Extension": "gz",
        "Info": "application/gzip",
        "Name": "test-host.internal",
        "Size": 682469,
        "Type": "gzip compressed data"
    }
}
```

### prisma-cloud-compute-get-backups

***
Returns the available backups.

#### Base Command

`prisma-cloud-compute-get-backups`

#### Input

| **Argument Name** | **Description** | **Required** |
| --- | --- | --- |
| project | The project to retrieve the backups from. | Optional | 

#### Context Output

| **Path** | **Type** | **Description** |
| --- | --- | --- |
| PrismaCloudCompute.Backups.Id | String | The ID of the backup. | 
| PrismaCloudCompute.Backups.Name | String | The name of the backup. | 
| PrismaCloudCompute.Backups.Release | String | The release of the backup. | 
| PrismaCloudCompute.Backups.Time | Date | The time of the backup. | 

#### Command example
```!prisma-cloud-compute-get-backups```
#### Context Example
```json
{
    "PrismaCloudCompute": {
        "Backups": [
            {
                "Id": "daily-22.12.585-1681184909.tar.gz",
                "Name": "daily",
                "Release": "22.12.585",
                "Time": "2023-04-11T03:48:29Z"
            },
            {
                "Id": "monthly-22.12.585-1679972425.tar.gz",
                "Name": "monthly",
                "Release": "22.12.585",
                "Time": "2023-03-28T03:00:25Z"
            },
            {
                "Id": "weekly-22.12.585-1681184909.tar.gz",
                "Name": "weekly",
                "Release": "22.12.585",
                "Time": "2023-04-11T03:48:29Z"
            }
        ]
    }
}
```

#### Human Readable Output

>### Results
>|Id|Name|Release|Time|
>|---|---|---|---|
>| daily-22.12.585-1681184909.tar.gz | daily | 22.12.585 | 2023-04-11T03:48:29Z |
>| monthly-22.12.585-1679972425.tar.gz | monthly | 22.12.585 | 2023-03-28T03:00:25Z |
>| weekly-22.12.585-1681184909.tar.gz | weekly | 22.12.585 | 2023-04-11T03:48:29Z |

<<<<<<< HEAD
### prisma-cloud-compute-get-file-integrity-events

***

#### Base Command

`prisma-cloud-compute-get-file-integrity-events`

#### Input

| **Argument Name** | **Description** | **Required** |
| --- | --- | --- |
| hostname | Hostname for which to get runtime file integrity audit events. Either event_id or hostname is required. | Optional | 
| event_id | Event ID of runtime file integrity audit event for which to get details. Either event_id or hostname is required. | Optional | 
| limit | Limit on number of events to return. Only relevant if filtering by hostname. Default is 10. | Optional | 

#### Context Output

| **Path** | **Type** | **Description** |
| --- | --- | --- |
| PrismaCloudCompute.FileIntegrity.Path | string | The absolute path of the event. | 
| PrismaCloudCompute.FileIntegrity.RuleName | string | The name of the applied rule for auditing file integrity rules. | 
| PrismaCloudCompute.FileIntegrity.AccountID | string | The cloud account ID. | 
| PrismaCloudCompute.FileIntegrity.User | string | The user that initiated the event. | 
| PrismaCloudCompute.FileIntegrity.Time | date | The time of the event. | 
| PrismaCloudCompute.FileIntegrity.Hostname | string | The hostname on which the event was found. | 
| PrismaCloudCompute.FileIntegrity.EventType | string | Represents the type of the file integrity event. Possible values: \[metadata,read,write\]. | 
| PrismaCloudCompute.FileIntegrity.Collections | unknown | Collections to which this event applies. | 
| PrismaCloudCompute.FileIntegrity.Fqdn | string | The current fully qualified domain name used in audit alerts. | 
| PrismaCloudCompute.FileIntegrity.FileType | number | Represents the file type. | 
| PrismaCloudCompute.FileIntegrity.ProcessName | string | The name of the process that initiated the event. | 
| PrismaCloudCompute.FileIntegrity.Cluster | string | The cluster on which the event was found. | 
| PrismaCloudCompute.FileIntegrity._Id | string | The activity's unique identifier. | 
| PrismaCloudCompute.FileIntegrity.Description | unknown | A human readable description of the action performed on the path. | 

#### Command example
```!prisma-cloud-compute-get-file-integrity-events hostname=host123 limit=3```
#### Context Example
```json
{
    "PrismaCloudCompute": {
        "FileIntegrity": [
            {
                "AccountID": "123",
                "Cluster": "",
                "Collections": [
                    "All",
                    "123"
                ],
                "Description": "Process touch wrote to path (user: root)",
                "EventType": "write",
                "FileType": 2,
                "Fqdn": "",
                "Hostname": "host123",
                "Path": "/tmp/alert/test1",
                "ProcessName": "touch",
                "RuleName": "Default - alert on suspicious runtime behavior",
                "Time": "2023-08-30T01:16:01.037Z",
                "User": "root",
                "_Id": "64ee985138b8ac44a6f3d468"
            },
            {
                "AccountID": "123",
                "Cluster": "",
                "Collections": [
                    "All",
                    "123"
                ],
                "Description": "Process touch wrote to path (user: root)",
                "EventType": "write",
                "FileType": 2,
                "Fqdn": "",
                "Hostname": "host123",
                "Path": "/tmp/alert/test1",
                "ProcessName": "touch",
                "RuleName": "Default - alert on suspicious runtime behavior",
                "Time": "2023-08-30T00:16:01.883Z",
                "User": "root",
                "_Id": "64ee8a4138b8ac44a6f3d460"
            },
            {
                "AccountID": "123",
                "Cluster": "",
                "Collections": [
                    "All",
                    "123"
                ],
                "Description": "Process touch wrote to path (user: root)",
                "EventType": "write",
                "FileType": 2,
                "Fqdn": "",
                "Hostname": "host123",
                "Path": "/tmp/alert/test1",
                "ProcessName": "touch",
                "RuleName": "Default - alert on suspicious runtime behavior",
                "Time": "2023-08-29T23:16:01.673Z",
                "User": "root",
                "_Id": "64ee7c3138b8ac44a6f3d458"
            }
        ]
    }
}
```

#### Human Readable Output

>### Results
>|AccountID|Cluster|Collections|Description|EventType|FileType|Fqdn|Hostname|Path|ProcessName|RuleName|Time|User|_Id|
>|---|---|---|---|---|---|---|---|---|---|---|---|---|---|
>| 123 |  | All,<br/>123 | Process touch wrote to path (user: root) | write | 2 |  | host123 | /tmp/alert/test1 | touch | Default - alert on suspicious runtime behavior | 2023-08-30T01:16:01.037Z | root | 64ee985138b8ac44a6f3d468 |
>| 123 |  | All,<br/>123 | Process touch wrote to path (user: root) | write | 2 |  | host123 | /tmp/alert/test1 | touch | Default - alert on suspicious runtime behavior | 2023-08-30T00:16:01.883Z | root | 64ee8a4138b8ac44a6f3d460 |
>| 123 |  | All,<br/>123 | Process touch wrote to path (user: root) | write | 2 |  | host123 | /tmp/alert/test1 | touch | Default - alert on suspicious runtime behavior | 2023-08-29T23:16:01.673Z | root | 64ee7c3138b8ac44a6f3d458 |

=======
>>>>>>> 6862cc31
### prisma-cloud-compute-unstuck-fetch-stream

***
Use this command to unstuck the fetch stream in case it's getting duplicated incidents.

#### Base Command

`prisma-cloud-compute-unstuck-fetch-stream`

#### Input

- No input.

#### Context Output

- No context output for this command.

#### Command example
```!prisma-cloud-compute-unstuck-fetch-stream```


#### Human Readable Output

```The fetch stream was released successfully.```

## General Note:
- Do not use the reset last run button as it will cause incidents duplications to the instance. 
<<<<<<< HEAD
- In case you pressed reset last run button and you get duplicated incidents, run **prisma-cloud-compute-unstuck-fetch-stream** command.
### prisma-cloud-compute-get-file-integrity-events

***

#### Base Command

`prisma-cloud-compute-get-file-integrity-events`

#### Input

| **Argument Name** | **Description** | **Required** |
| --- | --- | --- |
| hostname | Hostname for which to get runtime file integrity audit events. Either event_id or hostname is required. | Optional | 
| event_id | Event ID of runtime file integrity audit event for which to get details. Either event_id or hostname is required. | Optional | 
| limit | Limit on number of events to return. Only relevant if filtering by hostname. Default is 10. | Optional | 

#### Context Output

| **Path** | **Type** | **Description** |
| --- | --- | --- |
| PrismaCloudCompute.FileIntegrity.Path | string | The absolute path of the event. | 
| PrismaCloudCompute.FileIntegrity.RuleName | string | The name of the applied rule for auditing file integrity rules. | 
| PrismaCloudCompute.FileIntegrity.AccountID | string | The cloud account ID. | 
| PrismaCloudCompute.FileIntegrity.User | string | The user that initiated the event. | 
| PrismaCloudCompute.FileIntegrity.Time | date | The time of the event. | 
| PrismaCloudCompute.FileIntegrity.Hostname | string | The hostname on which the event was found. | 
| PrismaCloudCompute.FileIntegrity.EventType | string | Represents the type of the file integrity event. Possible values: \[metadata,read,write\]. | 
| PrismaCloudCompute.FileIntegrity.Collections | unknown | Collections to which this event applies. | 
| PrismaCloudCompute.FileIntegrity.Fqdn | string | The current fully qualified domain name used in audit alerts. | 
| PrismaCloudCompute.FileIntegrity.FileType | number | Represents the file type. | 
| PrismaCloudCompute.FileIntegrity.ProcessName | string | The name of the process that initiated the event. | 
| PrismaCloudCompute.FileIntegrity.Cluster | string | The cluster on which the event was found. | 
| PrismaCloudCompute.FileIntegrity._Id | string | The activity's unique identifier. | 
| PrismaCloudCompute.FileIntegrity.Description | unknown | A human readable description of the action performed on the path. | 

#### Command example
```!prisma-cloud-compute-get-file-integrity-events hostname=host123 limit=3```
#### Context Example
```json
{
    "PrismaCloudCompute": {
        "FileIntegrity": [
            {
                "AccountID": "123",
                "Cluster": "",
                "Collections": [
                    "All",
                    "123"
                ],
                "Description": "Process touch wrote to path (user: root)",
                "EventType": "write",
                "FileType": 2,
                "Fqdn": "",
                "Hostname": "host123",
                "Path": "/tmp/alert/test1",
                "ProcessName": "touch",
                "RuleName": "Default - alert on suspicious runtime behavior",
                "Time": "2023-08-30T01:16:01.037Z",
                "User": "root",
                "_Id": "64ee985138b8ac44a6f3d468"
            },
            {
                "AccountID": "123",
                "Cluster": "",
                "Collections": [
                    "All",
                    "123"
                ],
                "Description": "Process touch wrote to path (user: root)",
                "EventType": "write",
                "FileType": 2,
                "Fqdn": "",
                "Hostname": "host123",
                "Path": "/tmp/alert/test1",
                "ProcessName": "touch",
                "RuleName": "Default - alert on suspicious runtime behavior",
                "Time": "2023-08-30T00:16:01.883Z",
                "User": "root",
                "_Id": "64ee8a4138b8ac44a6f3d460"
            },
            {
                "AccountID": "123",
                "Cluster": "",
                "Collections": [
                    "All",
                    "123"
                ],
                "Description": "Process touch wrote to path (user: root)",
                "EventType": "write",
                "FileType": 2,
                "Fqdn": "",
                "Hostname": "host123",
                "Path": "/tmp/alert/test1",
                "ProcessName": "touch",
                "RuleName": "Default - alert on suspicious runtime behavior",
                "Time": "2023-08-29T23:16:01.673Z",
                "User": "root",
                "_Id": "64ee7c3138b8ac44a6f3d458"
            }
        ]
    }
}
```

#### Human Readable Output

>### Results
>|AccountID|Cluster|Collections|Description|EventType|FileType|Fqdn|Hostname|Path|ProcessName|RuleName|Time|User|_Id|
>|---|---|---|---|---|---|---|---|---|---|---|---|---|---|
>| 123 |  | All,<br/>123 | Process touch wrote to path (user: root) | write | 2 |  | host123 | /tmp/alert/test1 | touch | Default - alert on suspicious runtime behavior | 2023-08-30T01:16:01.037Z | root | 64ee985138b8ac44a6f3d468 |
>| 123 |  | All,<br/>123 | Process touch wrote to path (user: root) | write | 2 |  | host123 | /tmp/alert/test1 | touch | Default - alert on suspicious runtime behavior | 2023-08-30T00:16:01.883Z | root | 64ee8a4138b8ac44a6f3d460 |
>| 123 |  | All,<br/>123 | Process touch wrote to path (user: root) | write | 2 |  | host123 | /tmp/alert/test1 | touch | Default - alert on suspicious runtime behavior | 2023-08-29T23:16:01.673Z | root | 64ee7c3138b8ac44a6f3d458 |
=======
- In case you pressed reset last run button and you get duplicated incidents, run **prisma-cloud-compute-unstuck-fetch-stream** command.
>>>>>>> 6862cc31
<|MERGE_RESOLUTION|>--- conflicted
+++ resolved
@@ -3305,7 +3305,7 @@
 >| monthly-22.12.585-1679972425.tar.gz | monthly | 22.12.585 | 2023-03-28T03:00:25Z |
 >| weekly-22.12.585-1681184909.tar.gz | weekly | 22.12.585 | 2023-04-11T03:48:29Z |
 
-<<<<<<< HEAD
+
 ### prisma-cloud-compute-get-file-integrity-events
 
 ***
@@ -3419,8 +3419,7 @@
 >| 123 |  | All,<br/>123 | Process touch wrote to path (user: root) | write | 2 |  | host123 | /tmp/alert/test1 | touch | Default - alert on suspicious runtime behavior | 2023-08-30T00:16:01.883Z | root | 64ee8a4138b8ac44a6f3d460 |
 >| 123 |  | All,<br/>123 | Process touch wrote to path (user: root) | write | 2 |  | host123 | /tmp/alert/test1 | touch | Default - alert on suspicious runtime behavior | 2023-08-29T23:16:01.673Z | root | 64ee7c3138b8ac44a6f3d458 |
 
-=======
->>>>>>> 6862cc31
+
 ### prisma-cloud-compute-unstuck-fetch-stream
 
 ***
@@ -3448,8 +3447,8 @@
 
 ## General Note:
 - Do not use the reset last run button as it will cause incidents duplications to the instance. 
-<<<<<<< HEAD
 - In case you pressed reset last run button and you get duplicated incidents, run **prisma-cloud-compute-unstuck-fetch-stream** command.
+
 ### prisma-cloud-compute-get-file-integrity-events
 
 ***
@@ -3562,6 +3561,4 @@
 >| 123 |  | All,<br/>123 | Process touch wrote to path (user: root) | write | 2 |  | host123 | /tmp/alert/test1 | touch | Default - alert on suspicious runtime behavior | 2023-08-30T01:16:01.037Z | root | 64ee985138b8ac44a6f3d468 |
 >| 123 |  | All,<br/>123 | Process touch wrote to path (user: root) | write | 2 |  | host123 | /tmp/alert/test1 | touch | Default - alert on suspicious runtime behavior | 2023-08-30T00:16:01.883Z | root | 64ee8a4138b8ac44a6f3d460 |
 >| 123 |  | All,<br/>123 | Process touch wrote to path (user: root) | write | 2 |  | host123 | /tmp/alert/test1 | touch | Default - alert on suspicious runtime behavior | 2023-08-29T23:16:01.673Z | root | 64ee7c3138b8ac44a6f3d458 |
-=======
-- In case you pressed reset last run button and you get duplicated incidents, run **prisma-cloud-compute-unstuck-fetch-stream** command.
->>>>>>> 6862cc31
+
