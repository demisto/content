--- conflicted
+++ resolved
@@ -74,11 +74,7 @@
 display: Palo Alto Networks - Prisma Cloud Compute
 name: PaloAltoNetworks_PrismaCloudCompute
 script:
-<<<<<<< HEAD
-  dockerimage: demisto/python3:3.10.12.68300
-=======
   dockerimage: demisto/python3:3.10.12.68714
->>>>>>> 92980b0b
   isfetch: true
   runonce: false
   script: "-"
