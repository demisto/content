category: Network Security
commonfields:
  id: PaloAltoNetworks_PrismaCloudCompute
  version: -1
configuration:
- name: isFetch
  display: Fetch incidents
  type: 8
  section: Collect
  required: false
- name: address
  display: |-
    Prisma Cloud Compute Console URL and Port
  required: true
  type: 0
  additionalinfo: URL address and port of your Prisma Cloud Compute console. Copy the address from the alert profile created in Prisma Cloud Compute, for example https://example.net:1234
  section: Connect
- name: project
  display: Prisma Cloud Compute Project Name (if applicable)
  defaultvalue:
  type: 0
  additionalinfo: Copy the project name from the alert profile created in Prisma Cloud Compute and paste in this field.
  section: Connect
  required: false
- name: insecure
  display: Trust any certificate (not secure)
  type: 8
  additionalinfo: Skips verification of the CA certificate (not recommended).
  section: Connect
  advanced: true
  required: false
- name: proxy
  display: Use system proxy settings
  type: 8
  additionalinfo: Runs the integration instance using the proxy server (HTTP or HTTPS) that you defined in the server configuration.
  section: Connect
  advanced: true
  required: false
- name: credentials
  display: Username
  required: true
  defaultvalue:
  type: 9
  additionalinfo: Prisma Cloud Compute login credentials.
  displaypassword: ""
  section: Connect
- name: certificate
  display: Prisma Cloud Compute CA Certificate
  defaultvalue:
  type: 12
  additionalinfo: CA Certificate used by Prisma Cloud Compute. Copy the certificate from the alert profile created in Prisma Cloud Compute.
  section: Connect
  required: false
- name: incidentType
  display: Incident type
  type: 13
  section: Connect
  required: false
- additionalinfo: Reliability of the source providing the intelligence data.
  defaultvalue: B - Usually reliable
  display: Source Reliability
  name: integration_reliability
  options:
  - A+ - 3rd party enrichment
  - A - Completely reliable
  - B - Usually reliable
  - C - Fairly reliable
  - D - Not usually reliable
  - E - Unreliable
  - F - Reliability cannot be judged
  type: 15
  required: false
description: Use the Prisma Cloud Compute integration to fetch incidents from your Prisma Cloud Compute environment.
display: Palo Alto Networks - Prisma Cloud Compute
name: PaloAltoNetworks_PrismaCloudCompute
script:
<<<<<<< HEAD
  dockerimage: demisto/python3:3.10.13.78960
=======
  dockerimage: demisto/python3:3.10.13.86272
>>>>>>> 90cf3b88
  isfetch: true
  runonce: false
  script: "-"
  subtype: python3
  type: python
  commands:
  - name: prisma-cloud-compute-profile-host-list
    description: Get information about the hosts and their profile events. This command supports asterisks which allows you to get host profiles by filtering its fields according to a specific substring.
    arguments:
    - name: hostname
      description: A comma-separated list of profile (hostname) IDs. For example, !prisma-cloud-compute-profile-host-list hostname="*149*,*257*".
      isArray: true
      defaultValue: ""
    - name: limit
      description: The maximum number of hosts and their profile events to return. Must be between 1-50.
      defaultValue: "15"
    - name: offset
      description: The offset by which to begin listing hosts and their profile events.
      defaultValue: "0"
    outputs:
    - contextPath: PrismaCloudCompute.ProfileHost._id
      description: The profile ID (hostname).
      type: String
    - contextPath: PrismaCloudCompute.ProfileHost.accountID
      description: The cloud account ID associated with the profile.
      type: String
    - contextPath: PrismaCloudCompute.ProfileHost.apps.listeningPorts.command
      description: The command that triggered the connection.
      type: String
    - contextPath: PrismaCloudCompute.ProfileHost.apps.listeningPorts.modified
      description: The timestamp of when the event occurred.
      type: Date
    - contextPath: PrismaCloudCompute.ProfileHost.apps.listeningPorts.port
      description: The listening port number.
      type: Number
    - contextPath: PrismaCloudCompute.ProfileHost.apps.listeningPorts.processPath
      description: The path to the process that uses the port.
      type: String
    - contextPath: PrismaCloudCompute.ProfileHost.apps.name
      description: The app name.
      type: String
    - contextPath: PrismaCloudCompute.ProfileHost.apps.outgoingPorts.command
      description: The command that triggered the connection.
      type: String
    - contextPath: PrismaCloudCompute.ProfileHost.apps.outgoingPorts.country
      description: The country ISO code for the given IP address.
      type: String
    - contextPath: PrismaCloudCompute.ProfileHost.apps.outgoingPorts.ip
      description: The IP address captured over this port.
      type: String
    - contextPath: PrismaCloudCompute.ProfileHost.apps.outgoingPorts.modified
      description: The timestamp of when the event occurred.
      type: Date
    - contextPath: PrismaCloudCompute.ProfileHost.apps.outgoingPorts.port
      description: The outgoing port number.
      type: Number
    - contextPath: PrismaCloudCompute.ProfileHost.apps.outgoingPorts.processPath
      description: The path to the process that uses the port.
      type: String
    - contextPath: PrismaCloudCompute.ProfileHost.apps.processes.command
      description: The executed command.
      type: String
    - contextPath: PrismaCloudCompute.ProfileHost.apps.processes.md5
      description: The process binary MD5 sum.
      type: String
    - contextPath: PrismaCloudCompute.ProfileHost.apps.processes.modified
      description: Whether the process binary was modified after the container started.
      type: Boolean
    - contextPath: PrismaCloudCompute.ProfileHost.apps.processes.path
      description: The process binary path.
      type: String
    - contextPath: PrismaCloudCompute.ProfileHost.apps.processes.ppath
      description: The parent process path.
      type: String
    - contextPath: PrismaCloudCompute.ProfileHost.apps.processes.time
      description: The time in which the process was added. If the process was modified, time is the modification time.
      type: Date
    - contextPath: PrismaCloudCompute.ProfileHost.apps.processes.user
      description: The username of the user who started the process.
      type: String
    - contextPath: PrismaCloudCompute.ProfileHost.apps.startupProcess.command
      description: The executed command.
      type: String
    - contextPath: PrismaCloudCompute.ProfileHost.apps.startupProcess.md5
      description: The process binary MD5 sum.
      type: String
    - contextPath: PrismaCloudCompute.ProfileHost.apps.startupProcess.modified
      description: Whether the process binary was modified after the container started.
      type: Boolean
    - contextPath: PrismaCloudCompute.ProfileHost.apps.startupProcess.path
      description: The process binary path.
      type: String
    - contextPath: PrismaCloudCompute.ProfileHost.apps.startupProcess.ppath
      description: The parent process path.
      type: String
    - contextPath: PrismaCloudCompute.ProfileHost.apps.startupProcess.time
      description: The time in which the process was added. If the process was modified, time is the modification time.
      type: Date
    - contextPath: PrismaCloudCompute.ProfileHost.apps.startupProcess.user
      description: The username of the user who started the process.
      type: String
    - contextPath: PrismaCloudCompute.ProfileHost.collections
      description: A list of collections to which this profile applies.
      type: String
    - contextPath: PrismaCloudCompute.ProfileHost.created
      description: The profile creation time.
      type: Date
    - contextPath: PrismaCloudCompute.ProfileHost.hash
      description: The uint32 hash associated with the profile.
      type: Number
    - contextPath: PrismaCloudCompute.ProfileHost.labels
      description: The labels associated with the profile.
      type: String
    - contextPath: PrismaCloudCompute.ProfileHost.sshEvents.command
      description: The executed command.
      type: String
    - contextPath: PrismaCloudCompute.ProfileHost.sshEvents.country
      description: The SSH client's country of origin.
      type: String
    - contextPath: PrismaCloudCompute.ProfileHost.sshEvents.ip
      description: The connection client IP address.
      type: String
    - contextPath: PrismaCloudCompute.ProfileHost.sshEvents.loginTime
      description: The SSH login time.
      type: Date
    - contextPath: PrismaCloudCompute.ProfileHost.sshEvents.md5
      description: The process binary MD5 sum.
      type: String
    - contextPath: PrismaCloudCompute.ProfileHost.sshEvents.modified
      description: Whether the process binary was modified after the container started.
      type: Boolean
    - contextPath: PrismaCloudCompute.ProfileHost.sshEvents.path
      description: The process binary path.
      type: String
    - contextPath: PrismaCloudCompute.ProfileHost.sshEvents.ppath
      description: The parent process path.
      type: String
    - contextPath: PrismaCloudCompute.ProfileHost.sshEvents.time
      description: The time in which the process was added. If the process was modified, time is the modification time.
      type: Date
    - contextPath: PrismaCloudCompute.ProfileHost.sshEvents.user
      description: The username of the user who started the process.
      type: String
    - contextPath: PrismaCloudCompute.ProfileHost.time
      description: The last time this profile was modified.
      type: Date
    - contextPath: PrismaCloudCompute.ProfileHost.geoip.countries.code
      description: The country code of the computer that accessed the host.
      type: String
    - contextPath: PrismaCloudCompute.ProfileHost.geoip.countries.ip
      description: The IP address of the computer that accessed the host.
      type: String
    - contextPath: PrismaCloudCompute.ProfileHost.geoip.countries.modified
      description: The last time the IP address associated with this country accessed the host console.
      type: Date
    - contextPath: PrismaCloudCompute.ProfileHost.geoip.modified
      description: The last time any of the country IP addresses accessed the host console.
      type: Date
  - name: prisma-cloud-compute-profile-container-list
    description: Get information about the containers and their profile events. This command supports asterisks which allows you to get container profiles by filtering its fields according to a specific substring.
    arguments:
    - name: cluster
      description: A comma-separated list of runtime profile Kubernetes clusters.
      isArray: true
      defaultValue: ""
    - name: id
      description: A comma-separated list of runtime profile (hostname) IDs. For example, !prisma-cloud-compute-profile-container-list id="*256*,*148*".
      isArray: true
      defaultValue: ""
    - name: image
      description: A comma-separated list of runtime profile images. For example, !prisma-cloud-compute-profile-container-list image="*console*,*defender*".
      isArray: true
      defaultValue: ""
    - name: image_id
      description: A comma-separated list of runtime profile image IDs. For example, !prisma-cloud-compute-profile-container-list image_id="*123*,*456*".
      isArray: true
      defaultValue: ""
    - name: namespace
      description: A comma-separated list of runtime profile Kubernetes namespaces. For example, !prisma-cloud-compute-profile-container-list namespace="*namespace1*,*namespace2*".
      isArray: true
      defaultValue: ""
    - name: os
      description: A comma-separated list of service runtime profile operating systems. For example, !prisma-cloud-compute-profile-container-list os="*Red Hat*,*Windows*".
      isArray: true
      defaultValue: ""
    - name: state
      description: A comma-separated list of runtime profile states. For example, !prisma-cloud-compute-profile-container-list state=*active*.
      isArray: true
      defaultValue: ""
    - name: limit
      description: The maximum number of containers and their profile events. Must be between 1-50.
      defaultValue: "15"
    - name: offset
      description: The offset by which to begin listing containers and their profile events.
      defaultValue: "0"
    outputs:
    - contextPath: PrismaCloudCompute.ProfileContainer._id
      description: The profile ID.
      type: String
    - contextPath: PrismaCloudCompute.ProfileContainer.accountsIDs
      description: The cloud account IDs associated with the container runtime profile.
      type: String
    - contextPath: PrismaCloudCompute.ProfileContainer.archived
      description: Whether this profile is archived.
      type: Boolean
    - contextPath: PrismaCloudCompute.ProfileContainer.capabilities.ci
      description: Whether the container is allowed to write binaries to disk and run them based on static analysis.
      type: Boolean
    - contextPath: PrismaCloudCompute.ProfileContainer.capabilities.cloudMetadata
      description: Whether the given container can query cloud metadata API based on static analysis.
      type: Boolean
    - contextPath: PrismaCloudCompute.ProfileContainer.capabilities.dnsCache
      description: Whether the DNS services used by all the pods in the cluster were added to the profile based on static analysis.
      type: Boolean
    - contextPath: PrismaCloudCompute.ProfileContainer.capabilities.dynamicDNSQuery
      description: Whether capped behavioral DNS queries were added to the profile based on static analysis.
      type: Boolean
    - contextPath: PrismaCloudCompute.ProfileContainer.capabilities.dynamicFileCreation
      description: Whether capped behavioral file system paths were added to the profile based on static analysis.
      type: Boolean
    - contextPath: PrismaCloudCompute.ProfileContainer.capabilities.dynamicProcessCreation
      description: Whether capped behavioral processes were added to the profile based on static analysis.
      type: Boolean
    - contextPath: PrismaCloudCompute.ProfileContainer.capabilities.k8s
      description: Whether the given container can perform Kubernetes networking tasks (e.g., contact to API server).
      type: Boolean
    - contextPath: PrismaCloudCompute.ProfileContainer.capabilities.proxy
      description: Whether the container can listen on any port and perform multiple outbound connections.
      type: Boolean
    - contextPath: PrismaCloudCompute.ProfileContainer.capabilities.sshd
      description: Whether the container can run sshd processes.
      type: Boolean
    - contextPath: PrismaCloudCompute.ProfileContainer.capabilities.unpacker
      description: Whether the container is allowed to write shared libraries to disk.
      type: Boolean
    - contextPath: PrismaCloudCompute.ProfileContainer.cluster
      description: The provided cluster name.
      type: String
    - contextPath: PrismaCloudCompute.ProfileContainer.collections
      description: Collections to which this profile applies.
      type: String
    - contextPath: PrismaCloudCompute.ProfileContainer.created
      description: The profile creation time.
      type: Date
    - contextPath: PrismaCloudCompute.ProfileContainer.entrypoint
      description: The image entrypoint.
      type: String
    - contextPath: PrismaCloudCompute.ProfileContainer.events._id
      description: The history event entity.
      type: String
    - contextPath: PrismaCloudCompute.ProfileContainer.events.command
      description: The process that was executed.
      type: String
    - contextPath: PrismaCloudCompute.ProfileContainer.events.hostname
      description: The hostname on which the command was invoked.
      type: String
    - contextPath: PrismaCloudCompute.ProfileContainer.events.time
      description: The time of the event.
      type: Date
    - contextPath: PrismaCloudCompute.ProfileContainer.filesystem.behavioral.mount
      description: Whether the given folder is mounted.
      type: Boolean
    - contextPath: PrismaCloudCompute.ProfileContainer.filesystem.behavioral.path
      description: The file path.
      type: String
    - contextPath: PrismaCloudCompute.ProfileContainer.filesystem.behavioral.process
      description: The process that accessed the file.
      type: String
    - contextPath: PrismaCloudCompute.ProfileContainer.filesystem.behavioral.time
      description: The time in which the file was added.
      type: Date
    - contextPath: PrismaCloudCompute.ProfileContainer.filesystem.static.mount
      description: Whether the given folder is mounted.
      type: Boolean
    - contextPath: PrismaCloudCompute.ProfileContainer.filesystem.static.path
      description: The file path.
      type: String
    - contextPath: PrismaCloudCompute.ProfileContainer.filesystem.static.process
      description: The process that accessed the file.
      type: String
    - contextPath: PrismaCloudCompute.ProfileContainer.filesystem.static.time
      description: The time in which the file was added.
      type: Date
    - contextPath: PrismaCloudCompute.ProfileContainer.hash
      description: The uint32 hash associated with the profile.
      type: Number
    - contextPath: PrismaCloudCompute.ProfileContainer.hostNetwork
      description: Whether the instance shares the network namespace with the host.
      type: Boolean
    - contextPath: PrismaCloudCompute.ProfileContainer.hostPid
      description: Whether the instance shares the PID namespace with the host.
      type: Boolean
    - contextPath: PrismaCloudCompute.ProfileContainer.image
      description: The image the container runs with.
      type: String
    - contextPath: PrismaCloudCompute.ProfileContainer.imageID
      description: The profile's image ID.
      type: String
    - contextPath: PrismaCloudCompute.ProfileContainer.infra
      description: Whether this is an infrastructure container.
      type: Boolean
    - contextPath: PrismaCloudCompute.ProfileContainer.istio
      description: Whether it is an Istio-monitored profile.
      type: Boolean
    - contextPath: PrismaCloudCompute.ProfileContainer.k8s.clusterRoles.labels.key
      description: The key of the label.
      type: String
    - contextPath: PrismaCloudCompute.ProfileContainer.k8s.clusterRoles.labels.value
      description: The value of the label.
      type: String
    - contextPath: PrismaCloudCompute.ProfileContainer.k8s.clusterRoles.name
      description: The role name.
      type: String
    - contextPath: PrismaCloudCompute.ProfileContainer.k8s.clusterRoles.roleBinding
      description: The name of the role binding used for display.
      type: String
    - contextPath: PrismaCloudCompute.ProfileContainer.k8s.clusterRoles.rules
      description: The list of rules associated with the cluster role.
      type: String
    - contextPath: PrismaCloudCompute.ProfileContainer.k8s.roles.labels.key
      description: The key of the label.
      type: String
    - contextPath: PrismaCloudCompute.ProfileContainer.k8s.roles.labels.value
      description: The value of the label.
      type: String
    - contextPath: PrismaCloudCompute.ProfileContainer.k8s.roles.name
      description: The Kubernetes role name.
      type: String
    - contextPath: PrismaCloudCompute.ProfileContainer.k8s.roles.namespace
      description: The namespace associated with the role.
      type: String
    - contextPath: PrismaCloudCompute.ProfileContainer.k8s.roles.roleBinding
      description: The name of the role binding used for display.
      type: String
    - contextPath: PrismaCloudCompute.ProfileContainer.k8s.roles.rules
      description: The policy rules associated with the role.
      type: String
    - contextPath: PrismaCloudCompute.ProfileContainer.k8s.serviceAccount
      description: The service account used to access the Kubernetes API server. This field will be empty if the container is not running inside of a pod.
      type: String
    - contextPath: PrismaCloudCompute.ProfileContainer.label
      description: The profile's label.
      type: String
    - contextPath: PrismaCloudCompute.ProfileContainer.lastUpdate
      description: The last time this profile was modified.
      type: Date
    - contextPath: PrismaCloudCompute.ProfileContainer.learnedStartup
      description: Whether the startup events were learned.
      type: Boolean
    - contextPath: PrismaCloudCompute.ProfileContainer.namespace
      description: The Kubernetes deployment namespace.
      type: String
    - contextPath: PrismaCloudCompute.ProfileContainer.network.behavioral.dnsQueries.domainName
      description: The queried domain name.
      type: String
    - contextPath: PrismaCloudCompute.ProfileContainer.network.behavioral.dnsQueries.domainType
      description: The queried domain type.
      type: String
    - contextPath: PrismaCloudCompute.ProfileContainer.network.listeningPorts.app
      description: The name of the app.
      type: String
    - contextPath: PrismaCloudCompute.ProfileContainer.network.listeningPorts.portsData.all
      description: Whether this port data represents any arbitrary ports.
      type: Boolean
    - contextPath: PrismaCloudCompute.ProfileContainer.network.listeningPorts.portsData.ports.port
      description: The port number.
      type: Number
    - contextPath: PrismaCloudCompute.ProfileContainer.network.listeningPorts.portsData.ports.time
      description: The learning timestamp of this port.
      type: Date
    - contextPath: PrismaCloudCompute.ProfileContainer.network.outboundPorts.portsData.all
      description: Whether this port data represents any arbitrary ports.
      type: Boolean
    - contextPath: PrismaCloudCompute.ProfileContainer.network.outboundPorts.portsData.ports.port
      description: The port number.
      type: Number
    - contextPath: PrismaCloudCompute.ProfileContainer.network.static.listeningPorts.ports.time
      description: The learning timestamp of this port.
      type: Date
    - contextPath: PrismaCloudCompute.ProfileContainer.network.static.listeningPorts.app
      description: The name of the app.
      type: String
    - contextPath: PrismaCloudCompute.ProfileContainer.network.static.listeningPorts.portsData.all
      description: Whether this port data represents any arbitrary ports.
      type: Boolean
    - contextPath: PrismaCloudCompute.ProfileContainer.network.static.listeningPorts.portsData.ports.port
      description: The port number.
      type: Number
    - contextPath: PrismaCloudCompute.ProfileContainer.network.static.listeningPorts.portsData.ports.time
      description: The learning timestamp of this port.
      type: Date
    - contextPath: PrismaCloudCompute.ProfileContainer.os
      description: The profile image operating system.
      type: String
    - contextPath: PrismaCloudCompute.ProfileContainer.processes.behavioral.command
      description: The executed command.
      type: String
    - contextPath: PrismaCloudCompute.ProfileContainer.processes.behavioral.md5
      description: The process binary MD5 sum.
      type: String
    - contextPath: PrismaCloudCompute.ProfileContainer.processes.behavioral.modified
      description: Whether the process binary was modified after the container started.
      type: Boolean
    - contextPath: PrismaCloudCompute.ProfileContainer.processes.behavioral.path
      description: The process binary path.
      type: String
    - contextPath: PrismaCloudCompute.ProfileContainer.processes.behavioral.ppath
      description: The parent process path.
      type: String
    - contextPath: PrismaCloudCompute.ProfileContainer.processes.behavioral.time
      description: The time in which the process was added. If the process was modified, time is the modification time.
      type: Date
    - contextPath: PrismaCloudCompute.ProfileContainer.processes.behavioral.user
      description: The username of the user who started the process.
      type: String
    - contextPath: PrismaCloudCompute.ProfileContainer.processes.static.command
      description: The executed command.
      type: String
    - contextPath: PrismaCloudCompute.ProfileContainer.processes.static.md5
      description: The process binary MD5 sum.
      type: String
    - contextPath: PrismaCloudCompute.ProfileContainer.processes.static.modified
      description: Whether the process binary was modified after the container started.
      type: Boolean
    - contextPath: PrismaCloudCompute.ProfileContainer.processes.static.path
      description: The process binary path.
      type: String
    - contextPath: PrismaCloudCompute.ProfileContainer.processes.static.ppath
      description: The parent process path.
      type: String
    - contextPath: PrismaCloudCompute.ProfileContainer.processes.static.time
      description: The time in which the process was added. If the process was modified, time is the modification time.
      type: Date
    - contextPath: PrismaCloudCompute.ProfileContainer.processes.static.user
      description: The username of the user who started the process.
      type: String
    - contextPath: PrismaCloudCompute.ProfileContainer.relearningCause
      description: The reason a profile entered the learning mode after being activated.
      type: String
    - contextPath: PrismaCloudCompute.ProfileContainer.remainingLearningDurationSec
      description: The total time left that the system needs to finish learning this image.
      type: Number
    - contextPath: PrismaCloudCompute.ProfileContainer.state
      description: The current state of the profile.
      type: String
  - name: prisma-cloud-compute-profile-container-hosts-list
    description: Get the hosts where a specific container is running.
    arguments:
    - name: id
      description: Container profile ID. Can be retrieved from the "prisma-cloud-compute-profile-container-list" command.
      required: true
      defaultValue: ""
    - name: limit
      description: The maximum number of hosts to return. Must be between 1-50.
      defaultValue: "50"
    - name: offset
      description: The offset by which to begin listing hosts of the container.
      defaultValue: "0"
    outputs:
    - contextPath: PrismaCloudCompute.ProfileContainerHost.containerID
      description: The container ID.
      type: String
    - contextPath: PrismaCloudCompute.ProfileContainerHost.hostsIDs
      description: The list of hosts where this container is running.
      type: String
  - name: prisma-cloud-compute-profile-container-forensic-list
    description: Get runtime forensics data for a specific container on a specific. host.
    arguments:
    - name: id
      description: The container ID. Can be retrieved from the "prisma-cloud-compute-profile-container-list" command.
      required: true
      defaultValue: ""
    - name: collections
      description: The collections scoping the query.
      defaultValue: ""
    - name: hostname
      description: The hostname for which data should be fetched. Can be retrieved from the "prisma-cloud-compute-hosts-list" command.
      required: true
      defaultValue: ""
    - name: incident_id
      description: A comma-separated list of incident IDs if the request type is an incident.
      isArray: true
      defaultValue: ""
    - name: limit
      description: The maximum number of forensics data records to return. Must be between 1-50.
      defaultValue: "20"
    - name: offset
      description: The offset by which to begin listing records from.
      defaultValue: "0"
    outputs:
    - contextPath: PrismaCloudCompute.ContainerForensic.containerID
      description: The container ID.
      type: String
    - contextPath: PrismaCloudCompute.ContainerForensic.hostname
      description: The hostname.
      type: String
    - contextPath: PrismaCloudCompute.ContainerForensic.Forensics.allPorts
      description: Whether all listening ports are allowed.
      type: Boolean
    - contextPath: PrismaCloudCompute.ContainerForensic.Forensics.attack
      description: The event attack type.
      type: String
    - contextPath: PrismaCloudCompute.ContainerForensic.Forensics.category
      description: The incident category.
      type: String
    - contextPath: PrismaCloudCompute.ContainerForensic.Forensics.command
      description: The event command.
      type: String
    - contextPath: PrismaCloudCompute.ContainerForensic.Forensics.containerId
      description: The event container ID.
      type: String
    - contextPath: PrismaCloudCompute.ContainerForensic.Forensics.dstIP
      description: The destination IP address of the connection.
      type: String
    - contextPath: PrismaCloudCompute.ContainerForensic.Forensics.dstPort
      description: The destination port.
      type: String
    - contextPath: PrismaCloudCompute.ContainerForensic.Forensics.dstProfileID
      description: The profile ID of the connection destination.
      type: String
    - contextPath: PrismaCloudCompute.ContainerForensic.Forensics.effect
      description: The runtime audit effect.
      type: String
    - contextPath: PrismaCloudCompute.ContainerForensic.Forensics.listeningStartTime
      description: The port listening start time.
      type: Date
    - contextPath: PrismaCloudCompute.ContainerForensic.Forensics.message
      description: The runtime audit message.
      type: String
    - contextPath: PrismaCloudCompute.ContainerForensic.Forensics.networkCollectionType
      description: The type of the network collection method.
      type: String
    - contextPath: PrismaCloudCompute.ContainerForensic.Forensics.outbound
      description: Whether the port is outbound.
      type: Boolean
    - contextPath: PrismaCloudCompute.ContainerForensic.Forensics.path
      description: The event path.
      type: String
    - contextPath: PrismaCloudCompute.ContainerForensic.Forensics.pid
      description: The event process ID.
      type: Number
    - contextPath: PrismaCloudCompute.ContainerForensic.Forensics.port
      description: The listening port.
      type: Number
    - contextPath: PrismaCloudCompute.ContainerForensic.Forensics.ppid
      description: The event parent process ID.
      type: Number
    - contextPath: PrismaCloudCompute.ContainerForensic.Forensics.process
      description: The event process description.
      type: String
    - contextPath: PrismaCloudCompute.ContainerForensic.Forensics.srcIP
      description: The source IP address of the connection.
      type: String
    - contextPath: PrismaCloudCompute.ContainerForensic.Forensics.srcProfileID
      description: The profile ID of the connection source.
      type: String
    - contextPath: PrismaCloudCompute.ContainerForensic.Forensics.static
      description: Whether the event was added to the profile without behavioral indications.
      type: Boolean
    - contextPath: PrismaCloudCompute.ContainerForensic.Forensics.type
      description: The event type.
      type: String
    - contextPath: PrismaCloudCompute.ContainerForensic.Forensics.timestamp
      description: The event timestamp.
      type: Date
    - contextPath: PrismaCloudCompute.ContainerForensic.Forensics.user
      description: The event user.
      type: String
  - name: prisma-cloud-compute-host-forensic-list
    description: Get forensics on a specific host.
    arguments:
    - name: id
      description: The host ID. Can be retrieved from the "prisma-cloud-compute-hosts-list" command.
      required: true
      defaultValue: ""
    - name: collections
      description: A comma-separated list of collections.
      isArray: true
      defaultValue: ""
    - name: incident_id
      description: A comma-separated list of incident IDs in case the request type is an incident.
      isArray: true
      defaultValue: ""
    - name: limit
      description: The maximum number of forensics data records to return. Must be between 1-50.
      defaultValue: "20"
    - name: offset
      description: The offset by which to begin listing host forensics from.
      defaultValue: "0"
    outputs:
    - contextPath: PrismaCloudCompute.HostForensic.Forensics.app
      description: The application associated with the event.
      type: String
    - contextPath: PrismaCloudCompute.HostForensic.Forensics.attack
      description: The event attack type.
      type: String
    - contextPath: PrismaCloudCompute.HostForensic.Forensics.category
      description: The incident category.
      type: String
    - contextPath: PrismaCloudCompute.HostForensic.Forensics.command
      description: The event command.
      type: String
    - contextPath: PrismaCloudCompute.HostForensic.Forensics.country
      description: The country associated with the event.
      type: String
    - contextPath: PrismaCloudCompute.HostForensic.Forensics.effect
      description: The runtime audit effect.
      type: String
    - contextPath: PrismaCloudCompute.HostForensic.Forensics.interactive
      description: Whether the event is interactive.
      type: Boolean
    - contextPath: PrismaCloudCompute.HostForensic.Forensics.ip
      description: The IP address associated with the event.
      type: String
    - contextPath: PrismaCloudCompute.HostForensic.Forensics.listeningStartTime
      description: The listening port start time.
      type: Date
    - contextPath: PrismaCloudCompute.HostForensic.Forensics.message
      description: The runtime audit message.
      type: String
    - contextPath: PrismaCloudCompute.HostForensic.Forensics.path
      description: The event path.
      type: String
    - contextPath: PrismaCloudCompute.HostForensic.Forensics.pid
      description: The event process ID.
      type: Number
    - contextPath: PrismaCloudCompute.HostForensic.Forensics.port
      description: The listening port.
      type: Number
    - contextPath: PrismaCloudCompute.HostForensic.Forensics.ppath
      description: The event parent path.
      type: String
    - contextPath: PrismaCloudCompute.HostForensic.Forensics.ppid
      description: The event parent process ID.
      type: Number
    - contextPath: PrismaCloudCompute.HostForensic.Forensics.process
      description: The event process.
      type: String
    - contextPath: PrismaCloudCompute.HostForensic.Forensics.timestamp
      description: The event timestamp.
      type: Date
    - contextPath: PrismaCloudCompute.HostForensic.Forensics.type
      description: The event type.
      type: String
    - contextPath: PrismaCloudCompute.HostForensic.Forensics.user
      description: The event user.
      type: String
    - contextPath: PrismaCloudCompute.HostForensic.hostID
      description: The host ID that was analyzed.
      type: String
  - name: prisma-cloud-compute-console-version-info
    description: Get the console version.
    arguments: []
    outputs:
    - contextPath: PrismaCloudCompute.Console.Version
      description: The console version.
      type: String
  - name: prisma-cloud-compute-custom-feeds-ip-list
    description: Get all the blacklisted IP addresses in the system.
    arguments: []
    outputs:
    - contextPath: PrismaCloudCompute.CustomFeedIP.digest
      description: An internal digest of the custom IP feed.
      type: String
    - contextPath: PrismaCloudCompute.CustomFeedIP.feed
      description: The list of blacklisted custom IP addresses.
      type: String
    - contextPath: PrismaCloudCompute.CustomFeedIP.modified
      description: The last time the custom feed was modified.
      type: Date
  - name: prisma-cloud-compute-custom-feeds-ip-add
    description: Add a list of banned IP addresses to be blocked by the system.
    arguments:
    - name: ip
      description: A comma-separated list of custom IP addresses to add to the banned IPs list that will be blocked. For example ip=1.1.1.1,2.2.2.2.
      required: true
      isArray: true
      defaultValue: ""
    outputs: []
  - name: prisma-cloud-compute-custom-feeds-malware-list
    description: List all custom uploaded md5 malwares.
    arguments:
    - name: limit
      description: The maximum number of records of custom md5 malwares to return.
      defaultValue: "50"
    outputs:
    - contextPath: PrismaCloudCompute.CustomFeedMalware.digest
      description: An internal digest of the feed.
      type: String
    - contextPath: PrismaCloudCompute.CustomFeedMalware.feed.md5
      description: The MD5 sum of the feed.
      type: String
    - contextPath: PrismaCloudCompute.CustomFeedMalware.feed.modified
      description: The time the malware was added to the database.
      type: Date
    - contextPath: PrismaCloudCompute.CustomFeedMalware.feed.name
      description: The name of the malware feed.
      type: String
    - contextPath: PrismaCloudCompute.CustomFeedMalware.modified
      description: The last time the custom feed was modified.
      type: Date
  - name: prisma-cloud-compute-custom-feeds-malware-add
    description: Add custom MD5 malware hashes.
    arguments:
    - name: name
      description: The name that will be attached to the MD5 records.
      required: true
      defaultValue: ""
    - name: md5
      description: A comma-separated list of MD5 hashes to be added.
      required: true
      isArray: true
      defaultValue: ""
    outputs: []
  - name: cve
    description: Get information about the CVEs in the system. Will return a maximum of 50 records. It is possible to query for a partial CVE description such as cve-2020 or cve-2014 or by severity/distro/package.
    arguments:
    - name: cve_id
      description: Deprecated. Use the `cve` argument instead.
      isArray: true
      defaultValue: ""
    - name: cve
      description: A comma-separated list of CVEs, for example, cve=cve-2016-223,cve-2020-3546.
      isArray: true
      defaultValue: ""
      default: true
    outputs:
    - contextPath: CVE.ID
      description: "The ID of the CVE, for example: CVE-2015-1653."
      type: String
    - contextPath: CVE.CVSS
      description: "The CVSS of the CVE, for example: 10.0."
      type: String
    - contextPath: CVE.Modified
      description: The timestamp of when the CVE was last modified.
      type: Date
    - contextPath: CVE.Description
      description: A description of the CVE.
      type: String
    - contextPath: DBotScore.Indicator
      description: The indicator value.
      type: String
    - contextPath: DBotScore.Score
      description: The indicator score.
      type: Number
    - contextPath: DBotScore.Type
      description: The indicator type.
      type: String
    - contextPath: DBotScore.Vendor
      description: The vendor reporting the score of the indicator.
      type: String
    - contextPath: DBotScore.Reliability
      type: String
      description: Reliability of the source providing the intelligence data.
  - name: prisma-cloud-compute-defenders-list
    description: Retrieve a list of defenders and their information.
    arguments:
    - name: cluster
      description: The cluster name by which to scope the query.
      defaultValue: ""
    - name: hostname
      description: Name of a specific defender to retrieve.
      defaultValue: ""
    - name: type
      description: Indicates the defender types to return (e.g., docker, dockerWindows, cri, etc.).
      defaultValue: ""
    - name: connected
      description: Indicates whether to return only connected defenders (true) or disconnected defenders (false).
      defaultValue: ""
      predefined:
      - "true"
      - "false"
    - name: limit
      description: The maximum number of defender records to return.
      defaultValue: "20"
    - name: offset
      description: The offset number by which to begin listing defenders and their information.
      defaultValue: "0"
    outputs:
    - contextPath: PrismaCloudCompute.DefenderDetails.category
      description: "The category of the defender type (host/container/serverless). Range of acceptable values: container, host, serverless, appEmbedded."
      type: String
    - contextPath: PrismaCloudCompute.DefenderDetails.certificateExpiration
      description: The client's certificate expiry time.
      type: Date
    - contextPath: PrismaCloudCompute.DefenderDetails.cloudMetadata
      description: The cloud provider metadata of the host.
      type: Unknown
    - contextPath: PrismaCloudCompute.DefenderDetails.cluster
      description: The provided cluster name. (Fallback is the internal IP address).
      type: String
    - contextPath: PrismaCloudCompute.DefenderDetails.clusterID
      description: The unique ID generated for each daemon set and used to group defenders by clusters. Note - Kubernetes does not provide a cluster name as part of its API.
      type: String
    - contextPath: PrismaCloudCompute.DefenderDetails.compatibleVersion
      description: Whether the defender has a compatible version for communication (e.g., request logs).
      type: Boolean
    - contextPath: PrismaCloudCompute.DefenderDetails.connected
      description: Whether the defender is connected.
      type: Boolean
    - contextPath: PrismaCloudCompute.DefenderDetails.features
      description: The features that are enabled in the defender such as listener type.
      type: Unknown
    - contextPath: PrismaCloudCompute.DefenderDetails.firewallProtection
      description: The firewall protection status of the app embedded defenders.
      type: Unknown
    - contextPath: PrismaCloudCompute.DefenderDetails.fqdn
      description: The fully qualified domain name used in audit alerts to identify specific hosts.
      type: String
    - contextPath: PrismaCloudCompute.DefenderDetails.hostname
      description: The defender hostname.
      type: String
    - contextPath: PrismaCloudCompute.DefenderDetails.lastModified
      description: The last time the defender connectivity was modified.
      type: Date
    - contextPath: PrismaCloudCompute.DefenderDetails.port
      description: The communication port between the defender and the console.
      type: Number
    - contextPath: PrismaCloudCompute.DefenderDetails.proxy
      description: The proxy options of the defender.
      type: Unknown
    - contextPath: PrismaCloudCompute.DefenderDetails.remoteLoggingSupported
      description: Whether the defender logs can be retrieved remotely.
      type: Boolean
    - contextPath: PrismaCloudCompute.DefenderDetails.remoteMgmtSupported
      description: Whether the defender can be remotely managed (upgrade, restart).
      type: Boolean
    - contextPath: PrismaCloudCompute.DefenderDetails.status
      description: The feature status of the defender.
      type: Unknown
    - contextPath: PrismaCloudCompute.DefenderDetails.systemInfo
      description: The system information of the defender host.
      type: Unknown
    - contextPath: PrismaCloudCompute.DefenderDetails.tasClusterID
      description: The ID used to identify the TAS cluster of the defender. Typically will be the cloud controller API address.
      type: String
    - contextPath: PrismaCloudCompute.DefenderDetails.type
      description: The type of the defender (registry scanner/kubernetes node/etc...).
      type: String
    - contextPath: PrismaCloudCompute.DefenderDetails.version
      description: The agent version.
      type: String
  - name: prisma-cloud-compute-collections-list
    description: Retrieves a list of all collections.
    arguments:
    - name: limit
      description: The maximum number of collections to return.
      defaultValue: "50"
    outputs:
    - contextPath: PrismaCloudCompute.Collection.accountIDs
      description: A list of the cloud account IDs.
      type: String
    - contextPath: PrismaCloudCompute.Collection.appIDs
      description: A list of application IDs.
      type: String
    - contextPath: PrismaCloudCompute.Collection.clusters
      description: A list of Kubernetes cluster names.
      type: String
    - contextPath: PrismaCloudCompute.Collection.codeRepos
      description: A list of remote code repositories.
      type: String
    - contextPath: PrismaCloudCompute.Collection.color
      description: A color code associated with the collection.
      type: String
    - contextPath: PrismaCloudCompute.Collection.containers
      description: A list of containers that are associated with this collection.
      type: String
    - contextPath: PrismaCloudCompute.Collection.description
      description: A free-text description of the collection.
      type: String
    - contextPath: PrismaCloudCompute.Collection.functions
      description: A list of functions that are associated with this collection.
      type: String
    - contextPath: PrismaCloudCompute.Collection.hosts
      description: A list of hosts that are associated with this collection.
      type: String
    - contextPath: PrismaCloudCompute.Collection.images
      description: A list of images that are associated with this collection.
      type: String
    - contextPath: PrismaCloudCompute.Collection.labels
      description: A list of labels that are associated with this collection.
      type: String
    - contextPath: PrismaCloudCompute.Collection.modified
      description: The timestamp of when the collection was last modified.
      type: Date
    - contextPath: PrismaCloudCompute.Collection.name
      description: A unique name associated with the collection.
      type: String
    - contextPath: PrismaCloudCompute.Collection.namespaces
      description: The Kubernetes namespaces.
      type: String
    - contextPath: PrismaCloudCompute.Collection.owner
      description: The collection owner (the last user who modified the collection).
      type: String
    - contextPath: PrismaCloudCompute.Collection.system
      description: Whether this collection was created by the system or by the user.
      type: Boolean
  - name: prisma-cloud-compute-container-namespace-list
    description: Get the containers namespaces names.
    arguments:
    - name: cluster
      description: A comma-separated list of cluster names to filter the results by.
      isArray: true
      defaultValue: ""
    - name: collections
      description: A comma-separated list of collections to filter the results by. Can be retrieved from the "prisma-cloud-compute-collections-list" command.
      isArray: true
      defaultValue: ""
    - name: limit
      description: The maximum number of namespace name records to return.
      defaultValue: "50"
    outputs:
    - contextPath: PrismaCloudCompute.RadarContainerNamespace
      description: The names of the container namespaces.
      type: String
  - name: prisma-cloud-compute-images-scan-list
    description: Get images scan report. The report includes vulnerabilities, compliance issues, binaries, etc.
    arguments:
    - name: clusters
      description: A comma-separated list of cluster names to filter the results by.
      isArray: true
      defaultValue: ""
    - name: compact
      description: Whether only minimal image data is to be returned (i.e., skip vulnerabilities, compliance, and extended image metadata).
      defaultValue: "true"
      predefined:
      - "true"
      - "false"
    - name: fields
      description: A comma-separated list of fields to return. Possible values are labels, repo, registry, clusters, hosts, tag.
      isArray: true
      defaultValue: ""
    - name: hostname
      description: A comma-separated list of hostnames to filter the results by. Can be retrieved from the "prisma-cloud-compute-profile-host-list" command.
      isArray: true
      defaultValue: ""
    - name: id
      description: A comma-separated list of image IDs to filter the results by. Run !prisma-cloud-compute-images-scan-list without any arguments to get image IDs.
      isArray: true
      defaultValue: ""
    - name: name
      description: A comma-separated list of image names to filter the results by.
      isArray: true
      defaultValue: ""
    - name: registry
      description: A comma-separated list of image registries to filter the results by.
      isArray: true
      defaultValue: ""
    - name: repository
      description: A comma-separated list of image repositories to filter the results by.
      isArray: true
      defaultValue: ""
    - name: compliance_ids
      description: A comma-separated list of compliance IDs to filter the results by.
      isArray: true
    - name: limit_record
      description: The maximum number of scan image records to return.
      defaultValue: "10"
    - name: limit_stats
      description: The maximum number of compliance/vulnerability records to return.
      defaultValue: "10"
    - name: offset
      description: The offset by which to begin listing image scan results.
      defaultValue: "0"
    - name: all_results
      description: Whether to retrieve all results. The "limit_record" and "limit_stats" arguments will be ignored. Might slow down the command run time.
      defaultValue: "false"
      predefined:
      - "true"
      - "false"
    outputs:
    - contextPath: PrismaCloudCompute.ReportsImagesScan._id
      description: Image identifier (image ID or repo:tag).
      type: String
    - contextPath: PrismaCloudCompute.ReportsImagesScan.allCompliance
      description: Data regarding passed compliance checks.
      type: Unknown
    - contextPath: PrismaCloudCompute.ReportsImagesScan.appEmbedded
      description: Whether this image was scanned by an app-embedded defender.
      type: Boolean
    - contextPath: PrismaCloudCompute.ReportsImagesScan.applications
      description: Products in the image.
      type: Unknown
    - contextPath: PrismaCloudCompute.ReportsImagesScan.baseImage
      description: The base name of the image. Used when filtering the vulnerabilities by base images.
      type: String
    - contextPath: PrismaCloudCompute.ReportsImagesScan.binaries
      description: Binaries in the image.
      type: Unknown
    - contextPath: PrismaCloudCompute.ReportsImagesScan.cloudMetadata
      description: The metadata for an instance running in a cloud provider (AWS/GCP/Azure).
      type: Unknown
    - contextPath: PrismaCloudCompute.ReportsImagesScan.clusters
      description: Cluster names.
      type: String
    - contextPath: PrismaCloudCompute.ReportsImagesScan.collections
      description: Collections to which this result applies.
      type: String
    - contextPath: PrismaCloudCompute.ReportsImagesScan.complianceDistribution
      description: The number of vulnerabilities per type.
      type: Unknown
    - contextPath: PrismaCloudCompute.ReportsImagesScan.complianceIssues
      description: Number of compliance issues.
      type: Unknown
    - contextPath: PrismaCloudCompute.ReportsImagesScan.complianceRiskScore
      description: Compliance risk score for the image.
      type: Number
    - contextPath: PrismaCloudCompute.ReportsImagesScan.creationTime
      description: Date/time when the image was created.
      type: Date
    - contextPath: PrismaCloudCompute.ReportsImagesScan.distro
      description: Full name of the distribution.
      type: String
    - contextPath: PrismaCloudCompute.ReportsImagesScan.ecsClusterName
      description: Elastic Container Service (ECS) cluster name.
      type: String
    - contextPath: PrismaCloudCompute.ReportsImagesScan.err
      description: Description of an error that occurred during the image health scan.
      type: String
    - contextPath: PrismaCloudCompute.ReportsImagesScan.externalLabels
      description: Kubernetes external labels of all containers running this image.
      type: Unknown
    - contextPath: PrismaCloudCompute.ReportsImagesScan.files
      description: Files in the container.
      type: Unknown
    - contextPath: PrismaCloudCompute.ReportsImagesScan.firewallProtection
      description: The status of the Web-Application and API Security (WAAS) protection.
      type: Unknown
    - contextPath: PrismaCloudCompute.ReportsImagesScan.firstScanTime
      description: Date/time when this image was first scanned (preserved during version updates).
      type: Date
    - contextPath: PrismaCloudCompute.ReportsImagesScan.history
      description: Docker image history.
      type: Unknown
    - contextPath: PrismaCloudCompute.ReportsImagesScan.hostDevices
      description: Map from host network device name to IP address.
      type: String
    - contextPath: PrismaCloudCompute.ReportsImagesScan.hostname
      description: Name of the host that was scanned.
      type: String
    - contextPath: PrismaCloudCompute.ReportsImagesScan.hosts
      description: A fast index for image scan results metadata per host.
      type: Unknown
    - contextPath: PrismaCloudCompute.ReportsImagesScan.id
      description: Image ID.
      type: String
    - contextPath: PrismaCloudCompute.ReportsImagesScan.image
      description: A container image.
      type: Unknown
    - contextPath: PrismaCloudCompute.ReportsImagesScan.installedProducts
      description: Data regarding products running in the environment.
      type: Unknown
    - contextPath: PrismaCloudCompute.ReportsImagesScan.instances
      description: Details about each occurrence of the image (tag + host).
      type: Unknown
    - contextPath: PrismaCloudCompute.ReportsImagesScan.k8sClusterAddr
      description: Endpoint of the Kubernetes API server.
      type: String
    - contextPath: PrismaCloudCompute.ReportsImagesScan.labels
      description: Image labels.
      type: String
    - contextPath: PrismaCloudCompute.ReportsImagesScan.layers
      description: Image's filesystem layers. Each layer is a SHA256 digest of the filesystem diff.
      type: String
    - contextPath: PrismaCloudCompute.ReportsImagesScan.missingDistroVulnCoverage
      description: Whether the image operating system is covered in the IS (true) or not (false).
      type: Boolean
    - contextPath: PrismaCloudCompute.ReportsImagesScan.namespaces
      description: Kubernetes namespaces of all the containers running this image.
      type: String
    - contextPath: PrismaCloudCompute.ReportsImagesScan.osDistro
      description: Name of the operating system distribution.
      type: String
    - contextPath: PrismaCloudCompute.ReportsImagesScan.osDistroRelease
      description: Operating system distribution release.
      type: String
    - contextPath: PrismaCloudCompute.ReportsImagesScan.osDistroVersion
      description: Operating system  distribution version.
      type: String
    - contextPath: PrismaCloudCompute.ReportsImagesScan.packageManager
      description: Whether the package manager is installed for the operating system.
      type: Boolean
    - contextPath: PrismaCloudCompute.ReportsImagesScan.packages
      description: Packages that exist in the image.
      type: Unknown
    - contextPath: PrismaCloudCompute.ReportsImagesScan.registryNamespace
      description: IBM cloud namespace to which the image belongs.
      type: String
    - contextPath: PrismaCloudCompute.ReportsImagesScan.repoDigests
      description: Digests of the image. Used for content trust (notary). Has one digest per tag.
      type: String
    - contextPath: PrismaCloudCompute.ReportsImagesScan.repoTag
      description: An image repository and its associated tag or registry digest.
      type: Unknown
    - contextPath: PrismaCloudCompute.ReportsImagesScan.rhelRepos
      description: The (RPM) repositories IDs from which the packages in this image were installed. Used for matching vulnerabilities by Red Hat CPEs.
      type: String
    - contextPath: PrismaCloudCompute.ReportsImagesScan.riskFactors
      description: The mapping of the existence of vulnerability risk factors.
      type: Unknown
    - contextPath: PrismaCloudCompute.ReportsImagesScan.scanID
      description: Scan ID.
      type: String
    - contextPath: PrismaCloudCompute.ReportsImagesScan.scanTime
      description: Date/time of the last scan of the image.
      type: Date
    - contextPath: PrismaCloudCompute.ReportsImagesScan.scanVersion
      description: Defender version that published the image.
      type: String
    - contextPath: PrismaCloudCompute.ReportsImagesScan.startupBinaries
      description: Binaries that are expected to run when the container is created from this image.
      type: Unknown
    - contextPath: PrismaCloudCompute.ReportsImagesScan.tags
      description: Tags associated with the given image.
      type: Unknown
    - contextPath: PrismaCloudCompute.ReportsImagesScan.topLayer
      description: SHA256 of the image's last layer that is the last element of the Layers field.
      type: String
    - contextPath: PrismaCloudCompute.ReportsImagesScan.trustResult
      description: An aggregated image trust result.
      type: Unknown
    - contextPath: PrismaCloudCompute.ReportsImagesScan.trustStatus
      description: The trust status for an image.
      type: String
    - contextPath: PrismaCloudCompute.ReportsImagesScan.twistlockImage
      description: Whether the image is a Twistlock image (true) or not (false).
      type: Boolean
    - contextPath: PrismaCloudCompute.ReportsImagesScan.type
      description: The scanning type performed.
      type: Unknown
    - contextPath: PrismaCloudCompute.ReportsImagesScan.vulnerabilities
      description: CVE vulnerabilities of the image.
      type: Unknown
    - contextPath: PrismaCloudCompute.ReportsImagesScan.vulnerabilitiesCount
      description: Total number of vulnerabilities.
      type: Number
    - contextPath: PrismaCloudCompute.ReportsImagesScan.vulnerabilityDistribution
      description: The number of vulnerabilities per type.
      type: Unknown
    - contextPath: PrismaCloudCompute.ReportsImagesScan.vulnerabilityRiskScore
      description: Image's CVE risk score.
      type: Number
    - contextPath: PrismaCloudCompute.ReportsImagesScan.wildFireUsage
      description: The Wildfire usage stats. The period for the usage varies with the context.
      type: Unknown
    - contextPath: PrismaCloudCompute.ReportsImagesScan.complianceIssuesCount
      description: Number of compliance issues.
      type: Number
  - name: prisma-cloud-compute-hosts-scan-list
    description: Get hosts scan report. The report includes vulnerabilities, compliance issues, binaries, etc.
    arguments:
    - name: clusters
      description: A comma-separated list of cluster names to filter the results by.
      isArray: true
      defaultValue: ""
    - name: compact
      description: Whether only minimal image data is to be returned (i.e., skip vulnerabilities, compliance, and extended image metadata).
      defaultValue: "true"
      predefined:
      - "true"
      - "false"
    - name: distro
      description: A comma-separated list of operating system distros to filter the results by.
      isArray: true
      defaultValue: ""
    - name: fields
      description: A comma-separated list of fields to return. Possible values are labels, repo, registry, clusters, hosts, tag.
      isArray: true
      defaultValue: ""
    - name: hostname
      description: A comma-separated list of hostnames to filter the results by. Can be retrieved from the "prisma-cloud-compute-profile-host-list" command.
      isArray: true
      defaultValue: ""
    - name: provider
      description: A comma-separated list of cloud providers to filter the results by.
      isArray: true
      defaultValue: ""
    - name: compliance_ids
      description: A comma-separated list of compliance IDs to filter the results by.
      isArray: true
    - name: limit_record
      description: The maximum number of scan host records to return.
      defaultValue: "10"
    - name: limit_stats
      description: The maximum number of compliance/vulnerability records to return.
      defaultValue: "10"
    - name: offset
      description: The offset by which to begin listing host scan results.
      defaultValue: "0"
    - name: all_results
      description: Whether to retrieve all results. The "limit_record" and "limit_stats" arguments will be ignored. Might slow down the command run time.
      defaultValue: "false"
      predefined:
      - "true"
      - "false"
    outputs:
    - contextPath: PrismaCloudCompute.ReportHostScan._id
      description: The host identifier (host ID or hostname).
      type: String
    - contextPath: PrismaCloudCompute.ReportHostScan.allCompliance
      description: The data regarding passed compliance checks.
      type: Unknown
    - contextPath: PrismaCloudCompute.ReportHostScan.appEmbedded
      description: Whether this image was scanned by an app-embedded defender.
      type: Boolean
    - contextPath: PrismaCloudCompute.ReportHostScan.applications
      description: Products in the image.
      type: Unknown
    - contextPath: PrismaCloudCompute.ReportHostScan.binaries
      description: Binaries in the image.
      type: Unknown
    - contextPath: PrismaCloudCompute.ReportHostScan.cloudMetadata
      description: The metadata for an instance running in a cloud provider (AWS/GCP/Azure).
      type: Unknown
    - contextPath: PrismaCloudCompute.ReportHostScan.clusters
      description: Cluster names.
      type: String
    - contextPath: PrismaCloudCompute.ReportHostScan.collections
      description: Collections to which this result applies.
      type: String
    - contextPath: PrismaCloudCompute.ReportHostScan.complianceDistribution
      description: The number of vulnerabilities per type.
      type: Unknown
    - contextPath: PrismaCloudCompute.ReportHostScan.complianceIssues
      description: Number of compliance issues.
      type: Unknown
    - contextPath: PrismaCloudCompute.ReportHostScan.complianceRiskScore
      description: Compliance risk score for the image.
      type: Number
    - contextPath: PrismaCloudCompute.ReportHostScan.creationTime
      description: Date/time when the image was created.
      type: Date
    - contextPath: PrismaCloudCompute.ReportHostScan.distro
      description: Full name of the distribution.
      type: String
    - contextPath: PrismaCloudCompute.ReportHostScan.ecsClusterName
      description: Elastic Container Service (ECS) cluster name.
      type: String
    - contextPath: PrismaCloudCompute.ReportHostScan.err
      description: Description of an error that occurred during image health scan.
      type: String
    - contextPath: PrismaCloudCompute.ReportHostScan.externalLabels
      description: Kubernetes external labels of all containers running this image.
      type: Unknown
    - contextPath: PrismaCloudCompute.ReportHostScan.firewallProtection
      description: The status of the Web-Application and API Security (WAAS) protection.
      type: Unknown
    - contextPath: PrismaCloudCompute.ReportHostScan.firstScanTime
      description: Date/time when this image was first scanned (preserved during version updates).
      type: Date
    - contextPath: PrismaCloudCompute.ReportHostScan.history
      description: Docker image history.
      type: Unknown
    - contextPath: PrismaCloudCompute.ReportHostScan.hostDevices
      description: Map from host network device name to IP address.
      type: String
    - contextPath: PrismaCloudCompute.ReportHostScan.hostname
      description: Name of the host that was scanned.
      type: String
    - contextPath: PrismaCloudCompute.ReportHostScan.hosts
      description: A fast index for image scan results metadata per host.
      type: Unknown
    - contextPath: PrismaCloudCompute.ReportHostScan.image
      description: A container image.
      type: Unknown
    - contextPath: PrismaCloudCompute.ReportHostScan.installedProducts
      description: Data regarding products running in the environment.
      type: Unknown
    - contextPath: PrismaCloudCompute.ReportHostScan.instances
      description: Details about each occurrence of the image (tag + host).
      type: Unknown
    - contextPath: PrismaCloudCompute.ReportHostScan.k8sClusterAddr
      description: Endpoint of the Kubernetes API server.
      type: String
    - contextPath: PrismaCloudCompute.ReportHostScan.namespaces
      description: Kubernetes namespaces of all the containers running this image.
      type: String
    - contextPath: PrismaCloudCompute.ReportHostScan.osDistro
      description: Name of the operating system distribution.
      type: String
    - contextPath: PrismaCloudCompute.ReportHostScan.osDistroRelease
      description: Operating system distribution release.
      type: String
    - contextPath: PrismaCloudCompute.ReportHostScan.osDistroVersion
      description: Operating system distribution version.
      type: String
    - contextPath: PrismaCloudCompute.ReportHostScan.packageManager
      description: Whether the package manager is installed for the operating system.
      type: Boolean
    - contextPath: PrismaCloudCompute.ReportHostScan.packages
      description: The packages that exist in the image.
      type: Unknown
    - contextPath: PrismaCloudCompute.ReportHostScan.repoDigests
      description: Digests of the image. Used for content trust (notary). Has one digest per tag.
      type: String
    - contextPath: PrismaCloudCompute.ReportHostScan.repoTag
      description: An image repository and its associated tag or registry digest.
      type: Unknown
    - contextPath: PrismaCloudCompute.ReportHostScan.riskFactors
      description: Maps of the existence of vulnerability risk factors.
      type: Unknown
    - contextPath: PrismaCloudCompute.ReportHostScan.scanID
      description: Scan ID.
      type: String
    - contextPath: PrismaCloudCompute.ReportHostScan.scanTime
      description: Date/time of the last scan of the image.
      type: Date
    - contextPath: PrismaCloudCompute.ReportHostScan.scanVersion
      description: Defender version that published the image.
      type: String
    - contextPath: PrismaCloudCompute.ReportHostScan.startupBinaries
      description: Binaries that are expected to run when the container is created from this image.
      type: Unknown
    - contextPath: PrismaCloudCompute.ReportHostScan.tags
      description: Tags associated with the given image.
      type: Unknown
    - contextPath: PrismaCloudCompute.ReportHostScan.topLayer
      description: SHA256 of the image's last layer that is the last element of the Layers field.
      type: String
    - contextPath: PrismaCloudCompute.ReportHostScan.trustStatus
      description: The trust status for an image.
      type: String
    - contextPath: PrismaCloudCompute.ReportHostScan.type
      description: The scanning type performed.
      type: Unknown
    - contextPath: PrismaCloudCompute.ReportHostScan.vulnerabilities
      description: CVE vulnerabilities of the host.
      type: Unknown
    - contextPath: PrismaCloudCompute.ReportHostScan.vulnerabilitiesCount
      description: Total number of vulnerabilities.
      type: Number
    - contextPath: PrismaCloudCompute.ReportHostScan.vulnerabilityDistribution
      description: The number of vulnerabilities per type.
      type: Unknown
    - contextPath: PrismaCloudCompute.ReportHostScan.vulnerabilityRiskScore
      description: Image's CVE risk score.
      type: Number
    - contextPath: PrismaCloudCompute.ReportHostScan.wildFireUsage
      description: The Wildfire usage stats. The period for the usage varies with the context.
      type: Unknown
    - contextPath: PrismaCloudCompute.ReportHostScan.complianceIssuesCount
      description: Number of compliance issues.
      type: Unknown
  - name: prisma-cloud-compute-vulnerabilities-impacted-resources-list
    description: Get the list of Prisma Cloud Compute vulnerabilities resources.
    arguments:
    - name: cve
      description: A comma-separated list of CVE IDs that can be used as a pivot for the impacted resource search. For example cve=CVE-2018-14600,CVE-2021-31535.
      isArray: true
      defaultValue: ""
    - name: limit
      description: The maximum number of records of impacted hosts/images to return.
      defaultValue: "50"
    - name: offset
      description: The offset by which to begin listing impacted hosts/images records.
      defaultValue: "0"
    - name: resourceType
      description: ResourceType is the single resource type to return vulnerability data for.
      auto: PREDEFINED
      predefined:
      - 'container'
      - 'image'
      - 'host'
      - 'function'
      - 'codeRepo'
      - 'registryImage'
    outputs:
    - contextPath: PrismaCloudCompute.VulnerabilitiesImpactedResource._id
      description: Id is the CVE ID (index for the impacted resources).
      type: String
    - contextPath: PrismaCloudCompute.VulnerabilitiesImpactedResource.codeRepos
      description: CodeRepos is a list of impacted code repositories.
      type: Array
    - contextPath: PrismaCloudCompute.VulnerabilitiesImpactedResource.codeReposCount
      description: CodeReposCount is the total impacted code repositories count.
      type: integer
    - contextPath: PrismaCloudCompute.VulnerabilitiesImpactedResource.functions
      description: Functions is a map between function id to its details.
      type: Array
    - contextPath: PrismaCloudCompute.VulnerabilitiesImpactedResource.functionsCount
      description: FunctionsCount is the total impacted functions count.
      type: integer
    - contextPath: PrismaCloudCompute.VulnerabilitiesImpactedResource.hosts
      description: Hosts is the list of impacted hosts.
      type: Array
    - contextPath: PrismaCloudCompute.VulnerabilitiesImpactedResource.hostsCount
      description: HostsCount is the total impacted hosts count.
      type: integer
    - contextPath: PrismaCloudCompute.VulnerabilitiesImpactedResource.images
      description: Images is the list of impacted hosts.
      type: Array
    - contextPath: PrismaCloudCompute.VulnerabilitiesImpactedResource.imagesCount
      description: ImagesCount is the total impacted images count.
      type: integer
    - contextPath: PrismaCloudCompute.VulnerabilitiesImpactedResource.registryImages
      description: RegistryImages is a list of impacted registry images.
      type: Array
    - contextPath: PrismaCloudCompute.VulnerabilitiesImpactedResource.registryImagesCount
      description: RegistryImagesCount is the total impacted registry images count.
      type: integer
  - name: prisma-cloud-compute-get-waas-policies
    arguments: []
    description: "Get the Waas Container Policies from Defend >> WAAS >> Containers."
    outputs:
    - contextPath: PrismaCloudCompute.Policies.Name
      description: The Policy Name.
      type: String
    - contextPath: PrismaCloudCompute.Policies.WaasPolicy.ATP
      description: The WaaS policy state for Advanced Threat Protection.
      type: String
    - contextPath: PrismaCloudCompute.Policies.WaasPolicy.AttackToolsAndVulnScanners
      description: The WaaS policy state for Attack Tools and Vulnerability Scanners.
      type: String
    - contextPath: PrismaCloudCompute.Policies.WaasPolicy.CodeInjection
      description: The WaaS policy state for Code Injection.
      type: String
    - contextPath: PrismaCloudCompute.Policies.WaasPolicy.CrossSiteScriptingXSS
      description: The WaaS policy state for Cross Site Scripting.
      type: String
    - contextPath: PrismaCloudCompute.Policies.WaasPolicy.DetectInformationLeakage
      description: The WaaS policy state for Detected Information Leakage.
      type: String
    - contextPath: PrismaCloudCompute.Policies.WaasPolicy.LocalFileInclusion
      description: The WaaS policy state for Local File Inclusion.
      type: String
    - contextPath: PrismaCloudCompute.Policies.WaasPolicy.MalformedHTTPRequest
      description: The WaaS policy state for Malformed HTTP Requests.
      type: String
    - contextPath: PrismaCloudCompute.Policies.WaasPolicy.OSCommandInjetion
      description: The WaaS policy state for OS Command injection.
      type: String
    - contextPath: PrismaCloudCompute.Policies.WaasPolicy.SQLInjection
      description: The WaaS policy state for SQL injection.
      type: String
    - contextPath: PrismaCloudCompute.Policies.WaasPolicy.Shellshock
      description: The WaaS policy state for Shellshock.
      type: String
  - name: prisma-cloud-compute-update-waas-policies
    arguments:
    - name: policy
      required: true
      description: The complete policy object.  Can be obtained from prisma-cloud-compute-get-waas-policies raw-response=true extend-context=PCC=. command.
    - name: attack_type
      required: true
      auto: PREDEFINED
      predefined:
      - sqli
      - xss
      - cmdi
      - codeInjection
      - lfi
      - attackTools
      - shellshock
      - malformedReq
      - advancedProtectionEffect
      - intelGathering
      description: The specific policy to update.
    - name: action
      required: true
      auto: PREDEFINED
      predefined:
      - ban
      - prevent
      - alert
      - allow
      - disable
      - reCAPTCHA
      description: The new policy action for the attack type.
    - name: rule_name
      required: true
      description: The rule name for the WaaS policy settings.
    description: Update the Waas Policy for containers.
  - name: prisma-cloud-compute-get-audit-firewall-container-alerts
    arguments:
    - name: ImageName
      required: true
      description: The image name to get the alerts for.
    - name: FromDays
      description: The Number of days back to look.
    - name: audit_type
      required: true
      description: The type of audit alert to retrieve.
    - name: limit
      description: The limit of the number of alerts to return.
    description: Get the audits for the firewall container policies.
    outputs: []
  - arguments:
    - description: The project to get the alert profiles for.
      name: project
    description: Get the available alert alert profiles from a specific project.
    name: prisma-cloud-compute-get-alert-profiles
    outputs:
    - contextPath: PrismaCloudCompute.AlertProfiles.Cortex.Application
      description: The alert profile application.
      type: String
    - contextPath: PrismaCloudCompute.AlertProfiles.Cortex.CredentialId
      description: The credential ID.
      type: String
    - contextPath: PrismaCloudCompute.AlertProfiles.Cortex.Enabled
      description: Whether the alert profile is enabled.
      type: Boolean
    - contextPath: PrismaCloudCompute.AlertProfiles.Cortex.Url
      description: The alert profile URL.
      type: String
    - contextPath: PrismaCloudCompute.AlertProfiles.Email.CredentialId
      description: The alert profile credential ID.
      type: String
    - contextPath: PrismaCloudCompute.AlertProfiles.Email.Enabled
      description: The email setting for the alert profile.
      type: Boolean
    - contextPath: PrismaCloudCompute.AlertProfiles.Email.From
      description: The from setting for the email profile.
      type: String
    - contextPath: PrismaCloudCompute.AlertProfiles.Email.Port
      description: The email alert profile port.
      type: Number
    - contextPath: PrismaCloudCompute.AlertProfiles.Email.SmtpAddress
      description: The SMTP address.
      type: String
    - contextPath: PrismaCloudCompute.AlertProfiles.Email.Ssl
      description: The email alert profile SSL.
      type: Boolean
    - contextPath: PrismaCloudCompute.AlertProfiles.GcpPubsub.CredentialId
      description: The credential ID.
      type: String
    - contextPath: PrismaCloudCompute.AlertProfiles.GcpPubsub.Enabled
      description: Whether the GCP Pub Sub is enabled.
      type: Boolean
    - contextPath: PrismaCloudCompute.AlertProfiles.GcpPubsub.Topic
      description: The GCP Pub Sub topic.
      type: String
    - contextPath: PrismaCloudCompute.AlertProfiles.Jira.BaseUrl
      description: The Jira base URL.
      type: String
    - contextPath: PrismaCloudCompute.AlertProfiles.Jira.CaCert
      description: The Jira CA Cert.
      type: String
    - contextPath: PrismaCloudCompute.AlertProfiles.Jira.CredentialId
      description: The Jira credential ID.
      type: String
    - contextPath: PrismaCloudCompute.AlertProfiles.Jira.Enabled
      description: Jira alert profile status.
      type: Boolean
    - contextPath: PrismaCloudCompute.AlertProfiles.Jira.IssueType
      description: The Jira issue type.
      type: String
    - contextPath: PrismaCloudCompute.AlertProfiles.Jira.Priority
      description: The Jira priority.
      type: String
    - contextPath: PrismaCloudCompute.AlertProfiles.LastError
      description: The last error.
      type: String
    - contextPath: PrismaCloudCompute.AlertProfiles.Modified
      description: The modified time.
      type: Date
    - contextPath: PrismaCloudCompute.AlertProfiles.Name
      description: The alert profile name.
      type: String
    - contextPath: PrismaCloudCompute.AlertProfiles.Owner
      description: The alert profile owner.
      type: String
    - contextPath: PrismaCloudCompute.AlertProfiles.Pagerduty.RoutingKey.Encrypted
      description: The PagerDuty routing key encryption status.
      type: String
    - contextPath: PrismaCloudCompute.AlertProfiles.Pagerduty.Severity
      description: The PagerDuty severity.
      type: String
    - contextPath: PrismaCloudCompute.AlertProfiles.Pagerduty.Summary
      description: The PagerDuty summary.
      type: String
    - contextPath: PrismaCloudCompute.AlertProfiles.Policy.Admission.AllRules
      description: The policy all rules.
      type: Boolean
    - contextPath: PrismaCloudCompute.AlertProfiles.Policy.Admission.Enabled
      description: Whether the admission is enabled.
      type: Boolean
    - contextPath: PrismaCloudCompute.AlertProfiles.Policy.AgentlessAppFirewall.AllRules
      description: The agentless app firewall rules.
      type: Boolean
    - contextPath: PrismaCloudCompute.AlertProfiles.Policy.AgentlessAppFirewall.Enabled
      description: Whether the agentless app firewall is enabled.
      type: Boolean
    - contextPath: PrismaCloudCompute.AlertProfiles.Policy.AppEmbeddedAppFirewall.AllRules
      description: App embedded firewall rules.
      type: Boolean
    - contextPath: PrismaCloudCompute.AlertProfiles.Policy.AppEmbeddedAppFirewall.Enabled
      description: Whether the app embedded firewall is enabled.
      type: Boolean
    - contextPath: PrismaCloudCompute.AlertProfiles.Policy.AppEmbeddedRuntime.AllRules
      description: App embedded runtime rules.
      type: Boolean
    - contextPath: PrismaCloudCompute.AlertProfiles.Policy.AppEmbeddedRuntime.Enabled
      description: Whether the app embedded runtime is enabled.
      type: Boolean
    - contextPath: PrismaCloudCompute.AlertProfiles.Policy.CloudDiscovery.AllRules
      description: The cloud discovery rules.
      type: Boolean
    - contextPath: PrismaCloudCompute.AlertProfiles.Policy.CloudDiscovery.Enabled
      description: Whether the cloud discovery is enabled.
      type: Boolean
    - contextPath: PrismaCloudCompute.AlertProfiles.Policy.CodeRepoVulnerability.AllRules
      description: The code repo vulnerability rules.
      type: Boolean
    - contextPath: PrismaCloudCompute.AlertProfiles.Policy.CodeRepoVulnerability.Enabled
      description: Whether the code repo vulnerability is enabled.
      type: Boolean
    - contextPath: PrismaCloudCompute.AlertProfiles.Policy.ContainerAppFirewall.AllRules
      description: The container app firewall rules.
      type: Boolean
    - contextPath: PrismaCloudCompute.AlertProfiles.Policy.ContainerAppFirewall.Enabled
      description: Whether the container app firewall is enabled.
      type: Boolean
    - contextPath: PrismaCloudCompute.AlertProfiles.Policy.ContainerCompliance.AllRules
      description: The container compliance rules.
      type: Boolean
    - contextPath: PrismaCloudCompute.AlertProfiles.Policy.ContainerCompliance.Enabled
      description: Whether the container compliance is enabled.
      type: Boolean
    - contextPath: PrismaCloudCompute.AlertProfiles.Policy.ContainerComplianceScan.AllRules
      description: The container compliance scan rules.
      type: Boolean
    - contextPath: PrismaCloudCompute.AlertProfiles.Policy.ContainerComplianceScan.Enabled
      description: Whether the container compliance scan is enabled.
      type: Boolean
    - contextPath: PrismaCloudCompute.AlertProfiles.Policy.ContainerRuntime.AllRules
      description: The container runtime rules.
      type: Boolean
    - contextPath: PrismaCloudCompute.AlertProfiles.Policy.ContainerRuntime.Enabled
      description: Whether the container runtime is enabled.
      type: Boolean
    - contextPath: PrismaCloudCompute.AlertProfiles.Policy.ContainerVulnerability.AllRules
      description: The container vulnerability rules.
      type: Boolean
    - contextPath: PrismaCloudCompute.AlertProfiles.Policy.ContainerVulnerability.Enabled
      description: Whether the container vulnerability is enabled.
      type: Boolean
    - contextPath: PrismaCloudCompute.AlertProfiles.Policy.Defender.AllRules
      description: The Defender policy rules.
      type: Boolean
    - contextPath: PrismaCloudCompute.AlertProfiles.Policy.Defender.Enabled
      description: Whether the Defender policy is enabled.
      type: Boolean
    - contextPath: PrismaCloudCompute.AlertProfiles.Policy.Docker.AllRules
      description: The Docker rules.
      type: Boolean
    - contextPath: PrismaCloudCompute.AlertProfiles.Policy.Docker.Enabled
      description: Whether the Docker rules are enabled.
      type: Boolean
    - contextPath: PrismaCloudCompute.AlertProfiles.Policy.HostAppFirewall.AllRules
      description: The app host firewall rules.
      type: Boolean
    - contextPath: PrismaCloudCompute.AlertProfiles.Policy.HostAppFirewall.Enabled
      description: Whether the host app firewall is enabled.
      type: Boolean
    - contextPath: PrismaCloudCompute.AlertProfiles.Policy.HostCompliance.AllRules
      description: The host compliance rules.
      type: Boolean
    - contextPath: PrismaCloudCompute.AlertProfiles.Policy.HostCompliance.Enabled
      description: Whether the host compliance is enabled.
      type: Boolean
    - contextPath: PrismaCloudCompute.AlertProfiles.Policy.HostComplianceScan.AllRules
      description: The host compliance scan rules.
      type: Boolean
    - contextPath: PrismaCloudCompute.AlertProfiles.Policy.HostComplianceScan.Enabled
      description: Whether the host compliance scan is enabled.
      type: Boolean
    - contextPath: PrismaCloudCompute.AlertProfiles.Policy.HostRuntime.AllRules
      description: The host runtime rules.
      type: Boolean
    - contextPath: PrismaCloudCompute.AlertProfiles.Policy.HostRuntime.Enabled
      description: Whether the host runtime rules are enabled.
      type: Boolean
    - contextPath: PrismaCloudCompute.AlertProfiles.Policy.HostVulnerability.AllRules
      description: The host vulnerability rules.
      type: Boolean
    - contextPath: PrismaCloudCompute.AlertProfiles.Policy.HostVulnerability.Enabled
      description: Whether the host vulnerability rule is enabled.
      type: Boolean
    - contextPath: PrismaCloudCompute.AlertProfiles.Policy.Incident.AllRules
      description: The policy incident rules.
      type: Boolean
    - contextPath: PrismaCloudCompute.AlertProfiles.Policy.Incident.Enabled
      description: Whether the policy incident is enabled.
      type: Boolean
    - contextPath: PrismaCloudCompute.AlertProfiles.Policy.KubernetesAudit.AllRules
      description: The K8S rules.
      type: Boolean
    - contextPath: PrismaCloudCompute.AlertProfiles.Policy.KubernetesAudit.Enabled
      description: Whether K8S is enabled.
      type: Boolean
    - contextPath: PrismaCloudCompute.AlertProfiles.Policy.NetworkFirewall.AllRules
      description: The network firewall rules.
      type: Boolean
    - contextPath: PrismaCloudCompute.AlertProfiles.Policy.NetworkFirewall.Enabled
      description: Whether the network firewall rule is enabled.
      type: Boolean
    - contextPath: PrismaCloudCompute.AlertProfiles.Policy.RegistryVulnerability.AllRules
      description: The registry vulnerability rules.
      type: Boolean
    - contextPath: PrismaCloudCompute.AlertProfiles.Policy.RegistryVulnerability.Enabled
      description: Whether the registry vulnerability rule is enabled.
      type: Boolean
    - contextPath: PrismaCloudCompute.AlertProfiles.Policy.ServerlessAppFirewall.AllRules
      description: The servervless app firewall rules.
      type: Boolean
    - contextPath: PrismaCloudCompute.AlertProfiles.Policy.ServerlessAppFirewall.Enabled
      description: Whether the serverless app firewall rule is enabled.
      type: Boolean
    - contextPath: PrismaCloudCompute.AlertProfiles.Policy.ServerlessRuntime.AllRules
      description: The serverless runtime rules.
      type: Boolean
    - contextPath: PrismaCloudCompute.AlertProfiles.Policy.ServerlessRuntime.Enabled
      description: Whether the serverless runtime rule is enabled.
      type: Boolean
    - contextPath: PrismaCloudCompute.AlertProfiles.Policy.VmCompliance.AllRules
      description: The VM compliance rules.
      type: Boolean
    - contextPath: PrismaCloudCompute.AlertProfiles.Policy.VmCompliance.Enabled
      description: Whether the VM compliance rule is enabled.
      type: Boolean
    - contextPath: PrismaCloudCompute.AlertProfiles.Policy.VmVulnerability.AllRules
      description: The VM vulnerability rules.
      type: Boolean
    - contextPath: PrismaCloudCompute.AlertProfiles.Policy.VmVulnerability.Enabled
      description: Whether the VM vulnerability rules are enabled.
      type: Boolean
    - contextPath: PrismaCloudCompute.AlertProfiles.Policy.WaasHealth.AllRules
      description: The WAAS health rules.
      type: Boolean
    - contextPath: PrismaCloudCompute.AlertProfiles.Policy.WaasHealth.Enabled
      description: Whether the WAAS health rules are enabled.
      type: Boolean
    - contextPath: PrismaCloudCompute.AlertProfiles.PreviousName
      description: The alert profile previous name.
      type: String
    - contextPath: PrismaCloudCompute.AlertProfiles.SecurityAdvisor.CredentialID
      description: The security advisor credential ID.
      type: String
    - contextPath: PrismaCloudCompute.AlertProfiles.SecurityAdvisor.Enabled
      description: Whether the security advisor is enabled.
      type: Boolean
    - contextPath: PrismaCloudCompute.AlertProfiles.SecurityAdvisor.FindingsURL
      description: The security advisor findings URL.
      type: String
    - contextPath: PrismaCloudCompute.AlertProfiles.SecurityAdvisor.ProviderId
      description: The security advisor provider ID.
      type: String
    - contextPath: PrismaCloudCompute.AlertProfiles.SecurityAdvisor.TokenURL
      description: The security advisor token URL.
      type: String
    - contextPath: PrismaCloudCompute.AlertProfiles.SecurityCenter.CredentialId
      description: The security center crendential ID.
      type: String
    - contextPath: PrismaCloudCompute.AlertProfiles.SecurityCenter.Enabled
      description: Whether the security center is enabled.
      type: Boolean
    - contextPath: PrismaCloudCompute.AlertProfiles.SecurityCenter.SourceID
      description: The security center source ID.
      type: String
    - contextPath: PrismaCloudCompute.AlertProfiles.SecurityHub.AccountID
      description: The security hub account ID.
      type: String
    - contextPath: PrismaCloudCompute.AlertProfiles.SecurityHub.CredentialId
      description: The security hub credential ID.
      type: String
    - contextPath: PrismaCloudCompute.AlertProfiles.SecurityHub.Enabled
      description: Whether the security hub is enabled.
      type: Boolean
    - contextPath: PrismaCloudCompute.AlertProfiles.SecurityHub.Region
      description: The security hub region.
      type: String
    - contextPath: PrismaCloudCompute.AlertProfiles.ServiceNow.Application
      description: The ServiceNow application.
      type: String
    - contextPath: PrismaCloudCompute.AlertProfiles.ServiceNow.Assignee
      description: The ServiceNow assignee.
      type: String
    - contextPath: PrismaCloudCompute.AlertProfiles.ServiceNow.CredentialID
      description: The ServiceNow credential ID.
      type: String
    - contextPath: PrismaCloudCompute.AlertProfiles.ServiceNow.Project
      description: The ServiceNow project.
      type: String
    - contextPath: PrismaCloudCompute.AlertProfiles.Slack.Enabled
      description: Whether the Slack alert profile is enabled.
      type: Boolean
    - contextPath: PrismaCloudCompute.AlertProfiles.Slack.WebhookUrl
      description: The Slack URL.
      type: String
    - contextPath: PrismaCloudCompute.AlertProfiles.Splunk.AuthToken.Encrypted
      description: The Splunk auth token.
      type: String
    - contextPath: PrismaCloudCompute.AlertProfiles.Splunk.SourceType
      description: The Splunk source type.
      type: String
    - contextPath: PrismaCloudCompute.AlertProfiles.Splunk.Url
      description: The Splunk URL.
      type: String
    - contextPath: PrismaCloudCompute.AlertProfiles.VulnerabilityImmediateAlertsEnabled
      description: Whether the vulnerability alert is enabled.
      type: Boolean
    - contextPath: PrismaCloudCompute.AlertProfiles.Webhook.CredentialId
      description: The webhook credential ID.
      type: String
    - contextPath: PrismaCloudCompute.AlertProfiles.Webhook.Url
      description: The webhook URL.
      type: String
    - contextPath: PrismaCloudCompute.AlertProfiles._Id
      description: The alert profile ID.
      type: String
  - arguments:
    - description: The Defender hostname.
      name: hostname
    description: Get the Defender settings.
    name: prisma-cloud-compute-get-settings-defender
    outputs:
    - contextPath: PrismaCloudCompute.DefenderSettings.AdmissionControlEnabled
      description: The admission control setting.
      type: Boolean
    - contextPath: PrismaCloudCompute.DefenderSettings.AdmissionControlWebhookSuffix
      description: The webhook suffix.
      type: String
    - contextPath: PrismaCloudCompute.DefenderSettings.AppEmbeddedFileSystemTracingEnabled
      description: The file tracing setting.
      type: Boolean
    - contextPath: PrismaCloudCompute.DefenderSettings.AutomaticUpgrade
      description: The automatic upgrade setting.
      type: Boolean
    - contextPath: PrismaCloudCompute.DefenderSettings.DisconnectPeriodDays
      description: The disconnect period in days.
      type: Number
    - contextPath: PrismaCloudCompute.DefenderSettings.HostCustomComplianceEnabled
      description: The custom compliance setting.
      type: Boolean
    - contextPath: PrismaCloudCompute.DefenderSettings.ListeningPort
      description: The defender listening port.
      type: Number
  - arguments:
    - description: The Defender hostname. Can be retrieved from the "prisma-cloud-compute-defenders-list" command.
      name: hostname
    - description: The number of log lines to fetch.
      name: lines
      defaultValue: 10
    description: Download the Defender logs.
    name: prisma-cloud-compute-logs-defender
    outputs:
    - contextPath: PrismaCloudCompute.Defenders.Hostname
      description: The hostname the log was retrieved from.
      type: String
    - contextPath: PrismaCloudCompute.Defenders.Logs.Level
      description: The log level.
      type: String
    - contextPath: PrismaCloudCompute.Defenders.Logs.Log
      description: The log message.
      type: String
    - contextPath: PrismaCloudCompute.Defenders.Logs.Time
      description: The time of the log.
      type: Date
  - arguments:
    - description: The Defender hostname. Can be retrieved from the "prisma-cloud-compute-defenders-list" command.
      name: hostname
    - description: The number of log lines to fetch.
      name: lines
      defaultValue: 100
    description: Download a zip of all Defender logs.
    name: prisma-cloud-compute-logs-defender-download
    outputs:
    - contextPath: InfoFile.Name
      description: The file name.
      type: String
    - contextPath: InfoFile.EntryID
      description: The File entry ID.
      type: String
    - contextPath: InfoFile.Size
      description: The file size.
      type: Number
    - contextPath: InfoFile.Type
      description: The file type.
      type: String
    - contextPath: InfoFile.Info
      description: Basic information of the file.
      type: String
    - contextPath: InfoFile.Extension
      description: File extension.
      type: String
  - arguments:
    - description: The project to retrieve the backups from.
      name: project
    description: Returns the available backups.
    name: prisma-cloud-compute-get-backups
    outputs:
    - contextPath: PrismaCloudCompute.Backups.Id
      description: The ID of the backup.
      type: String
    - contextPath: PrismaCloudCompute.Backups.Name
      description: The name of the backup.
      type: String
    - contextPath: PrismaCloudCompute.Backups.Release
      description: The release of the backup.
      type: String
    - contextPath: PrismaCloudCompute.Backups.Time
      description: The time of the backup.
      type: Date
  - description: Get runtime file integrity audit events.
    name: prisma-cloud-compute-get-file-integrity-events
    arguments:
    - name: hostname
      description: Hostname for which to get runtime file integrity audit events. Either event_id or hostname is required.
    - name: event_id
      description: Event ID of runtime file integrity audit event for which to get details. Either event_id or hostname is required.
    - name: limit
      description: Limit on number of events to return. Only relevant if filtering by hostname.
      defaultValue: "10"
    - description: 'Minimum timestamp for event search. Format: YYYY-mm-ddTHH:MM:SSZ.'
      name: from_date
    - description: 'Maximum timestamp for event search. Format: YYYY-mm-ddTHH:MM:SSZ.'
      name: to_date
    - description: Search term to search events for.
      name: search_term
    - auto: PREDEFINED
      defaultValue: desc
      description: Whether to sort by ascending or descending time.
      name: sort
      predefined:
      - asc
      - desc
    outputs:
    - contextPath: PrismaCloudCompute.FileIntegrity.Path
      description: The absolute path of the event.
      type: string
    - contextPath: PrismaCloudCompute.FileIntegrity.RuleName
      description: The name of the applied rule for auditing file integrity rules.
      type: string
    - contextPath: PrismaCloudCompute.FileIntegrity.AccountID
      description: The cloud account ID.
      type: string
    - contextPath: PrismaCloudCompute.FileIntegrity.User
      description: The user that initiated the event.
      type: string
    - contextPath: PrismaCloudCompute.FileIntegrity.Time
      description: The time of the event.
      type: date
    - contextPath: PrismaCloudCompute.FileIntegrity.Hostname
      description: The hostname on which the event was found.
      type: string
    - contextPath: PrismaCloudCompute.FileIntegrity.EventType
      description: 'Represents the type of the file integrity event. Possible values: [metadata,read,write].'
      type: string
    - contextPath: PrismaCloudCompute.FileIntegrity.Collections
      description: Collections to which this event applies.
    - contextPath: PrismaCloudCompute.FileIntegrity.Fqdn
      description: The current fully qualified domain name used in audit alerts.
      type: string
    - contextPath: PrismaCloudCompute.FileIntegrity.FileType
      description: Represents the file type.
      type: number
    - contextPath: PrismaCloudCompute.FileIntegrity.ProcessName
      description: The name of the process that initiated the event.
      type: string
    - contextPath: PrismaCloudCompute.FileIntegrity.Cluster
      description: The cluster on which the event was found.
      type: string
    - contextPath: PrismaCloudCompute.FileIntegrity._Id
      description: The activity's unique identifier.
      type: string
    - contextPath: PrismaCloudCompute.FileIntegrity.Description
      description: A human readable description of the action performed on the path.
      type: string
  - description: Use this command to unstuck the fetch stream in case it's getting duplicated incidents.
    name: prisma-cloud-compute-unstuck-fetch-stream
  - name: prisma-cloud-compute-ci-scan-results-list
    description: Retrieves all scan reports for images scanned by the Jenkins plugin or twistcli. Maps to Monitor > Vulnerabilities > Images > CI in the Console UI. The default will retrieve only the passed scans.
    arguments:
    - name: account_ids
      description: A comma-separated list of cloud account IDs to filter the result by.
      isArray: true
    - name: resource_ids
      description: A comma-separated list of resource IDs to scope the query by.
      isArray: true
    - name: region
      description: A comma-separated list of regions to scope the query by.
      isArray: true
    - name: scan_id
      description: Scan ID used in the image layers fetch.
    - name: image_id
      description: Image ID of scanned image.
    - name: job_name
      description: A comma-separated list of Jenkins job names.
      isArray: true
    - name: search
      description: Retrieves the result for a search term.
      isArray: true
    - name: pass
      description: Indicates whether to filter on passed scans (true) or not (false).
      defaultValue: "true"
      predefined:
      - "true"
      - "false"
    - name: scan_time_to
      description: Filters results by end datetime. Based on scan time.
    - name: scan_time_from
      description: Filters results by start datetime. Based on scan time.
    - name: limit
      description: The maximum number of CI scan results to return. Must be between 1-50.
      defaultValue: "50"
    - name: offset
      description: The offset by which to begin listing CI scan results.
      defaultValue: "0"
    - name: all_results
      description: Whether to retrieve all results. The "limit" argument will be ignored. Might slow down the command run time. Using this argument may return a lot of results and is not recommended to be used often.
      defaultValue: "false"
      predefined:
      - "true"
      - "false"
    - name: verbose
      description: Whether to retrieve all fields of each scan result. When used with the "all_results" argument, it may return a lot of results in a file.
      defaultValue: "false"
      predefined:
      - "true"
      - "false"
    outputs:
    - contextPath: PrismaCloudCompute.CIScan._id
      description: The scan ID.
      type: String
    - contextPath: PrismaCloudCompute.CIScan.time
      description: The scan time.
      type: String
    - contextPath: PrismaCloudCompute.CIScan.pass
      description: Whether the scan passed.
      type: Boolean
    - contextPath: PrismaCloudCompute.CIScan.vulnFailureSummary
      description: Vulnerability scan failure summary.
      type: String
    - contextPath: PrismaCloudCompute.CIScan.version
      description: The scan version.
      type: String
    - contextPath: PrismaCloudCompute.CIScan.entityInfo._id
      description: The scanned entity ID.
      type: String
    - contextPath: PrismaCloudCompute.CIScan.entityInfo.type
      description: The scanned entity type.
      type: String
    - contextPath: PrismaCloudCompute.CIScan.entityInfo.hostname
      description: The scanned entity hostname.
      type: String
    - contextPath: PrismaCloudCompute.CIScan.entityInfo.scanTime
      description: The entity scan time.
      type: String
    - contextPath: PrismaCloudCompute.CIScan.entityInfo.binaries
      description: Binaries in the scanned entity.
      type: Unknown
    - contextPath: PrismaCloudCompute.CIScan.entityInfo.Secrets
      description: Secrets found in the scanned entity.
      type: Unknown
    - contextPath: PrismaCloudCompute.CIScan.entityInfo.startupBinaries
      description: Startup binaries in the scanned entity.
      type: Unknown
    - contextPath: PrismaCloudCompute.CIScan.entityInfo.osDistro
      description: The OS distribution.
      type: String
    - contextPath: PrismaCloudCompute.CIScan.entityInfo.osDistroVersion
      description: The OS distribution version.
      type: String
    - contextPath: PrismaCloudCompute.CIScan.entityInfo.osDistroRelease
      description: The OS distribution release.
      type: String
    - contextPath: PrismaCloudCompute.CIScan.entityInfo.distro
      description: The distribution.
      type: String
    - contextPath: PrismaCloudCompute.CIScan.entityInfo.packages
      description: Packages in the scanned entity.
      type: Unknown
    - contextPath: PrismaCloudCompute.CIScan.entityInfo.files
      description: Files in the scanned entity.
      type: Unknown
    - contextPath: PrismaCloudCompute.CIScan.entityInfo.packageManager
      description: The package manager.
      type: Boolean
    - contextPath: PrismaCloudCompute.CIScan.entityInfo.applications
      description: Applications in the scanned entity.
      type: Unknown
    - contextPath: PrismaCloudCompute.CIScan.entityInfo.isARM64
      description: Whether the scanned entity is ARM64.
      type: Boolean
    - contextPath: PrismaCloudCompute.CIScan.entityInfo.packageCorrelationDone
      description: Whether package correlation was done.
      type: Boolean
    - contextPath: PrismaCloudCompute.CIScan.entityInfo.redHatNonRPMImage
      description: Whether it is a RedHat non-RPM image.
      type: Boolean
    - contextPath: PrismaCloudCompute.CIScan.entityInfo.foundSecrets
      description: Whether secrets were found.
      type: Unknown
    - contextPath: PrismaCloudCompute.CIScan.entityInfo.secretScanMetrics
      description: Secret scan metrics.
      type: Unknown
    - contextPath: PrismaCloudCompute.CIScan.entityInfo.image
      description: The scanned image.
      type: Unknown
    - contextPath: PrismaCloudCompute.CIScan.entityInfo.history
      description: The image history.
      type: Unknown
    - contextPath: PrismaCloudCompute.CIScan.entityInfo.id
      description: The entity ID.
      type: String
    - contextPath: PrismaCloudCompute.CIScan.entityInfo.complianceIssues
      description: Compliance issues found.
      type: Unknown
    - contextPath: PrismaCloudCompute.CIScan.entityInfo.allCompliance
      description: All compliance data.
      type: Unknown
    - contextPath: PrismaCloudCompute.CIScan.entityInfo.vulnerabilities
      description: Vulnerabilities found.
      type: Unknown
    - contextPath: PrismaCloudCompute.CIScan.entityInfo.repoTag
      description: Repository tag.
      type: Unknown
    - contextPath: PrismaCloudCompute.CIScan.entityInfo.tags
      description: Image tags.
      type: Unknown
    - contextPath: PrismaCloudCompute.CIScan.entityInfo.repoDigests
      description: Repository digests.
      type: Unknown
    - contextPath: PrismaCloudCompute.CIScan.entityInfo.creationTime
      description: Image creation time.
      type: String
    - contextPath: PrismaCloudCompute.CIScan.entityInfo.pushTime
      description: Image push time.
      type: String
    - contextPath: PrismaCloudCompute.CIScan.entityInfo.vulnerabilitiesCount
      description: Number of vulnerabilities found.
      type: Number
    - contextPath: PrismaCloudCompute.CIScan.entityInfo.complianceIssuesCount
      description: Number of compliance issues found.
      type: Number
    - contextPath: PrismaCloudCompute.CIScan.entityInfo.vulnerabilityDistribution
      description: Vulnerability distribution data.
      type: Unknown
    - contextPath: PrismaCloudCompute.CIScan.entityInfo.complianceDistribution
      description: Compliance distribution data.
      type: Unknown
    - contextPath: PrismaCloudCompute.CIScan.entityInfo.vulnerabilityRiskScore
      description: Vulnerability risk score.
      type: Number
    - contextPath: PrismaCloudCompute.CIScan.entityInfo.complianceRiskScore
      description: Compliance risk score.
      type: Number
    - contextPath: PrismaCloudCompute.CIScan.entityInfo.layers
      description: Image layers data.
      type: Unknown
    - contextPath: PrismaCloudCompute.CIScan.entityInfo.topLayer
      description: Top image layer data.
      type: String
    - contextPath: PrismaCloudCompute.CIScan.entityInfo.riskFactors
      description: Risk factors data.
      type: Unknown
    - contextPath: PrismaCloudCompute.CIScan.entityInfo.labels
      description: Image labels.
      type: Unknown
    - contextPath: PrismaCloudCompute.CIScan.entityInfo.installedProducts
      description: Installed products data.
      type: Unknown
    - contextPath: PrismaCloudCompute.CIScan.entityInfo.scanVersion
      description: The scan version.
      type: String
    - contextPath: PrismaCloudCompute.CIScan.entityInfo.scanBuildDate
      description: The scan build date.
      type: String
    - contextPath: PrismaCloudCompute.CIScan.entityInfo.firstScanTime
      description: First scan time.
      type: String
    - contextPath: PrismaCloudCompute.CIScan.entityInfo.cloudMetadata
      description: Cloud metadata.
      type: Unknown
    - contextPath: PrismaCloudCompute.CIScan.entityInfo.instances
      description: Instance data.
      type: Unknown
    - contextPath: PrismaCloudCompute.CIScan.entityInfo.hosts
      description: Host data.
      type: Unknown
    - contextPath: PrismaCloudCompute.CIScan.entityInfo.err
      description: Error data.
      type: String
    - contextPath: PrismaCloudCompute.CIScan.entityInfo.collections
      description: Collection data.
      type: Unknown
    - contextPath: PrismaCloudCompute.CIScan.entityInfo.scanID
      description: The scan ID.
      type: Number
    - contextPath: PrismaCloudCompute.CIScan.entityInfo.trustStatus
      description: Trust status data.
      type: String
    - contextPath: PrismaCloudCompute.CIScan.entityInfo.firewallProtection
      description: Firewall protection data.
      type: Unknown
    - contextPath: PrismaCloudCompute.CIScan.entityInfo.appEmbedded
      description: Whether app is embedded.
      type: Boolean
    - contextPath: PrismaCloudCompute.CIScan.entityInfo.wildFireUsage
      description: WildFire usage data.
      type: Unknown
    - contextPath: PrismaCloudCompute.CIScan.entityInfo.agentless
      description: Whether it is an agentless scan.
      type: Boolean
    - contextPath: PrismaCloudCompute.CIScan.entityInfo.malwareAnalyzedTime
      description: Malware analyzed time.
      type: String
  - name: prisma-cloud-compute-trusted-images-list
    description: Returns the trusted registries, repositories, and images. Maps to the image table in Defend > Compliance > Trusted Images in the Console UI.
    outputs:
    - contextPath: PrismaCloudCompute.TrustedImage.policy.enabled
      description: Whether the trusted image policy is enabled.
      type: Boolean
    - contextPath: PrismaCloudCompute.TrustedImage.policy._id
      description: The ID of the trusted image policy.
      type: String
    - contextPath: PrismaCloudCompute.TrustedImage.policy.rules.name
      description: The name of the trusted image rule.
      type: String
    - contextPath: PrismaCloudCompute.TrustedImage.policy.rules.allowedGroups
      description: The allowed groups for the trusted image rule.
      type: Unknown
    - contextPath: PrismaCloudCompute.TrustedImage.policy.rules.effect
      description: The effect of the trusted image rule.
      type: String
    - contextPath: PrismaCloudCompute.TrustedImage.policy.rules.modified
      description: The last modified timestamp for the trusted image rule.
      type: Date
    - contextPath: PrismaCloudCompute.TrustedImage.policy.rules.previousName
      description: The previous name of the trusted image rule.
      type: String
    - contextPath: PrismaCloudCompute.TrustedImage.policy.rules.owner
      description: The owner of the trusted image rule.
      type: String
    - contextPath: PrismaCloudCompute.TrustedImage.policy.rules.disabled
      description: Whether the trusted image rule is disabled.
      type: Boolean
    - contextPath: PrismaCloudCompute.TrustedImage.policy.rules.collections
      description: The collections for the trusted image rule.
      type: Unknown
    - contextPath: PrismaCloudCompute.TrustedImage.groups.modified
      description: The last modified timestamp for the trusted image group.
      type: Date
    - contextPath: PrismaCloudCompute.TrustedImage.groups.owner
      description: The owner of the trusted image group.
      type: String
    - contextPath: PrismaCloudCompute.TrustedImage.groups.name
      description: The name of the trusted image group.
      type: String
    - contextPath: PrismaCloudCompute.TrustedImage.groups.previousName
      description: The previous name of the trusted image group.
      type: String
    - contextPath: PrismaCloudCompute.TrustedImage.groups._id
      description: The ID of the trusted image group.
      type: String
    - contextPath: PrismaCloudCompute.TrustedImage.groups.images
      description: The images in the trusted image group.
      type: Unknown
  - name: prisma-cloud-compute-trusted-images-update
    description: Updates a trusted image to the system. Specify trusted images using either the image name or layers properties. This is a potentially harmful command which overwrites the existing list, so use with caution. We recommend that is only be used in a playbook by a script that uses it.
    execution: true
    arguments:
    - name: images_list_json
      description: JSON containing the list of trusted images to update. In order to view the structure, use ***prisma-cloud-compute-trusted-images-list*** to retrieve the current state of the list.
      required: true
  - name: prisma-cloud-compute-container-scan-results-list
    description: Retrieves container scan reports. Maps to Monitor > Compliance > Containers in the Console UI.
    arguments:
    - name: collections
      description: A comma-separated list of collection names that you have defined in Prisma Cloud Compute.
      isArray: true
    - name: account_ids
      description: A comma-separated list of cloud account IDs.
      isArray: true
    - name: clusters
      description: A comma-separated list of clusters to filter by.
      isArray: true
    - name: namespaces
      description: A comma-separated list of namespaces to filter by.
      isArray: true
    - name: resource_ids
      description: A comma-separated list of resource IDs to scope the query by.
      isArray: true
    - name: region
      description: A comma-separated list of regions to scope the query by.
      isArray: true
    - name: container_ids
      description: A comma-separated list of container IDs to retrieve details for.
      isArray: true
    - name: profile_id
      description: A comma-separated list of runtime profile IDs to filter by.
      isArray: true
    - name: image_name
      description: A comma-separated list of image names to filter by.
      isArray: true
    - name: image_id
      description: A comma-separated list of image IDs to filter by.
      isArray: true
    - name: hostname
      description: A comma-separated list of hostnames to filter by.
      isArray: true
    - name: compliance_ids
      description: A comma-separated list of compliance IDs to filter by.
      isArray: true
    - name: agentless
      description: Whether to filter by agentless scans.
      predefined:
      - "true"
      - "false"
    - name: search
      description: Term to search for.
    - name: limit
      description: The maximum number of container scan reports to return. Must be between 1-50.
      defaultValue: "50"
    - name: offset
      description: The offset by which to begin listing container scan reports.
      defaultValue: "0"
<<<<<<< HEAD
=======
    - auto: PREDEFINED
      name: all_results
      description: Whether to retrieve all results. The "limit" argument will be ignored. Using this argument may return a lot of results and might slow down the command run time. Therefore, it is not recommended to be used often.
      defaultValue: "false"
      predefined:
        - "true"
        - "false"
>>>>>>> 90cf3b88
    outputs:
    - contextPath: PrismaCloudCompute.ContainersScanResults._id
      description: The container scan ID.
      type: String
    - contextPath: PrismaCloudCompute.ContainersScanResults.hostname
      description: The container hostname.
      type: String
    - contextPath: PrismaCloudCompute.ContainersScanResults.scanTime
      description: The container scan time.
      type: Date
    - contextPath: PrismaCloudCompute.ContainersScanResults.collections
      description: The collections the container belongs to.
      type: Unknown
    - contextPath: PrismaCloudCompute.ContainersScanResults.firewallProtection
      description: Firewall protection data.
      type: Unknown
    - contextPath: PrismaCloudCompute.ContainersScanResults.csa
      description: Container security assessment data.
      type: Boolean
    - contextPath: PrismaCloudCompute.ContainersScanResults.info.name
      description: The container name.
      type: String
    - contextPath: PrismaCloudCompute.ContainersScanResults.info.profileID
      description: The profile ID.
      type: String
    - contextPath: PrismaCloudCompute.ContainersScanResults.info.infra
      description: Whether the container is infrastructure.
      type: Boolean
    - contextPath: PrismaCloudCompute.ContainersScanResults.info.id
      description: The container ID.
      type: String
    - contextPath: PrismaCloudCompute.ContainersScanResults.info.ImageID
      description: The container image ID.
      type: String
    - contextPath: PrismaCloudCompute.ContainersScanResults.info.image
      description: The container image.
      type: String
    - contextPath: PrismaCloudCompute.ContainersScanResults.info.imageName
      description: The container image name.
      type: String
    - contextPath: PrismaCloudCompute.ContainersScanResults.info.app
      description: The container application name.
      type: String
    - contextPath: PrismaCloudCompute.ContainersScanResults.info.namespace
      description: The container namespace.
      type: String
    - contextPath: PrismaCloudCompute.ContainersScanResults.info.cluster
      description: The container cluster name.
      type: String
    - contextPath: PrismaCloudCompute.ContainersScanResults.info.clusterType
      description: The container cluster type.
      type: String
    - contextPath: PrismaCloudCompute.ContainersScanResults.info.externalLabels
      description: Container external labels.
      type: Unknown
    - contextPath: PrismaCloudCompute.ContainersScanResults.info.complianceIssues
      description: Compliance issues found.
      type: Unknown
    - contextPath: PrismaCloudCompute.ContainersScanResults.info.allCompliance
      description: All compliance data.
      type: Unknown
    - contextPath: PrismaCloudCompute.ContainersScanResults.info.complianceIssuesCount
      description: Number of compliance issues.
      type: Number
    - contextPath: PrismaCloudCompute.ContainersScanResults.info.complianceRiskScore
      description: Compliance risk score.
      type: Number
    - contextPath: PrismaCloudCompute.ContainersScanResults.info.complianceDistribution
      description: Compliance issue distribution.
      type: Unknown
    - contextPath: PrismaCloudCompute.ContainersScanResults.info.processes
      description: Container processes data.
      type: Unknown
    - contextPath: PrismaCloudCompute.ContainersScanResults.info.network
      description: Network data.
      type: Unknown
    - contextPath: PrismaCloudCompute.ContainersScanResults.info.labels
      description: Container labels.
      type: Unknown
    - contextPath: PrismaCloudCompute.ContainersScanResults.info.installedProducts
      description: Installed products data.
      type: Unknown
    - contextPath: PrismaCloudCompute.ContainersScanResults.info.cloudMetadata
      description: Cloud metadata.
      type: Unknown
    - contextPath: PrismaCloudCompute.ContainersScanResults.info.startTime
      description: Container start time.
      type: Date
  - name: prisma-cloud-compute-hosts-list
    description: Returns minimal information that includes hostname, distro, distro-release, collections, clusters, and agentless about all deployed hosts.
    arguments:
    - name: collections
      description: A comma-separated list of collection names that you have defined in Prisma Cloud Compute.
      isArray: true
    - name: account_ids
      description: A comma-separated list of cloud account IDs.
      isArray: true
    - name: clusters
      description: A comma-separated list of clusters to filter by.
      isArray: true
    - name: resource_ids
      description: A comma-separated list of resource IDs to scope the query by.
      isArray: true
    - name: region
      description: A comma-separated list of regions to scope the query by.
      isArray: true
    - name: hostname
      description: A comma-separated list of hostnames to filter by.
      isArray: true
    - name: compliance_ids
      description: A comma-separated list of compliance IDs to filter by.
      isArray: true
    - name: agentless
      description: Whether to filter by agentless scans.
      predefined:
      - "true"
      - "false"
    - name: search
      description: Term to search for.
    - name: limit
      description: The maximum number of container scan reports to return. Must be between 1-50.
      defaultValue: "50"
    - name: offset
      description: The offset by which to begin listing container scan reports.
      defaultValue: "0"
    outputs:
    - contextPath: PrismaCloudCompute.Hosts._id
      description: The host ID.
      type: String
    - contextPath: PrismaCloudCompute.Hosts.type
      description: The host type.
      type: String
    - contextPath: PrismaCloudCompute.Hosts.hostname
      description: The host hostname.
      type: String
    - contextPath: PrismaCloudCompute.Hosts.scanTime
      description: The host scan time.
      type: Date
    - contextPath: PrismaCloudCompute.Hosts.Secrets
      description: Secrets found on the host.
      type: Unknown
    - contextPath: PrismaCloudCompute.Hosts.osDistro
      description: The OS distribution.
      type: String
    - contextPath: PrismaCloudCompute.Hosts.osDistroVersion
      description: The OS distribution version.
      type: String
    - contextPath: PrismaCloudCompute.Hosts.osDistroRelease
      description: The OS distribution release.
      type: String
    - contextPath: PrismaCloudCompute.Hosts.distro
      description: The host distribution.
      type: String
    - contextPath: PrismaCloudCompute.Hosts.foundSecrets
      description: Whether secrets were found.
      type: Boolean
    - contextPath: PrismaCloudCompute.Hosts.vulnerabilitiesCount
      description: Number of vulnerabilities found.
      type: Number
    - contextPath: PrismaCloudCompute.Hosts.complianceIssuesCount
      description: Number of compliance issues found.
      type: Number
    - contextPath: PrismaCloudCompute.Hosts.vulnerabilityRiskScore
      description: The host's vulnerability risk score.
      type: Number
    - contextPath: PrismaCloudCompute.Hosts.complianceRiskScore
      description: The host's compliance risk score.
      type: Number
    - contextPath: PrismaCloudCompute.Hosts.riskFactors
      description: Risk factors for the host.
      type: Unknown
    - contextPath: PrismaCloudCompute.Hosts.collections
      description: The collections the host belongs to.
      type: Unknown
    - contextPath: PrismaCloudCompute.Hosts.agentless
      description: Whether the host was scanned agentlessly.
      type: Boolean
  - name: prisma-cloud-compute-runtime-container-audit-events-list
    description: Retrieves all container audit events when a runtime sensor such as process, network, file system, or system call detects an activity that deviates from the predictive model.
    arguments:
    - name: collections
      description: A comma-separated list of collection names that you have defined in Prisma Cloud Compute.
      isArray: true
    - name: account_ids
      description: A comma-separated list of cloud account IDs.
      isArray: true
    - name: clusters
      description: A comma-separated list of cluster names.
      isArray: true
    - name: namespaces
      description: A comma-separated list of namespace names.
      isArray: true
    - name: resource_ids
      description: A comma-separated list of resource IDs.
      isArray: true
    - name: region
      description: A comma-separated list of cloud region names.
      isArray: true
    - name: audit_id
      description: A comma-separated list of audit event IDs.
      isArray: true
    - name: profile_id
      description: A comma-separated list of runtime profile IDs.
      isArray: true
    - name: image_name
      description: A comma-separated list of image names.
      isArray: true
    - name: container
      description: A comma-separated list of container names.
      isArray: true
    - name: container_id
      description: A comma-separated list of container IDs.
      isArray: true
    - name: type
      description: A comma-separated list of audit event types.
      isArray: true
    - name: effect
      description: A comma-separated list of audit event effects.
      isArray: true
    - name: user
      description: A comma-separated list of users.
      isArray: true
    - name: os
      description: A comma-separated list of operating systems.
      isArray: true
    - name: app
      description: A comma-separated list of applications.
      isArray: true
    - name: hostname
      description: A comma-separated list of hostnames.
      isArray: true
    - name: search
      description: Term to search for.
    - name: limit
      description: The maximum number of container scan reports to return. Must be between 1-50.
      defaultValue: "50"
    - name: offset
      description: The offset by which to begin listing container scan reports.
      defaultValue: "0"
    outputs:
    - contextPath: PrismaCloudCompute.RuntimeContainerAuditEvents.os
      description: The operating system of the container.
      type: String
    - contextPath: PrismaCloudCompute.RuntimeContainerAuditEvents._id
      description: The audit event ID.
      type: String
    - contextPath: PrismaCloudCompute.RuntimeContainerAuditEvents.time
      description: The audit event time.
      type: Date
    - contextPath: PrismaCloudCompute.RuntimeContainerAuditEvents.hostname
      description: The hostname.
      type: String
    - contextPath: PrismaCloudCompute.RuntimeContainerAuditEvents.fqdn
      description: The audited event container's fully qualified domain name.
      type: String
    - contextPath: PrismaCloudCompute.RuntimeContainerAuditEvents.user
      description: The audited event user.
      type: String
    - contextPath: PrismaCloudCompute.RuntimeContainerAuditEvents.type
      description: The audit event type.
      type: String
    - contextPath: PrismaCloudCompute.RuntimeContainerAuditEvents.containerId
      description: The container ID.
      type: String
    - contextPath: PrismaCloudCompute.RuntimeContainerAuditEvents.containerName
      description: The container name.
      type: String
    - contextPath: PrismaCloudCompute.RuntimeContainerAuditEvents.imageName
      description: The image name.
      type: String
    - contextPath: PrismaCloudCompute.RuntimeContainerAuditEvents.imageId
      description: The image ID.
      type: String
    - contextPath: PrismaCloudCompute.RuntimeContainerAuditEvents.namespace
      description: The namespace.
      type: String
    - contextPath: PrismaCloudCompute.RuntimeContainerAuditEvents.effect
      description: The audit event effect.
      type: String
    - contextPath: PrismaCloudCompute.RuntimeContainerAuditEvents.ruleName
      description: The rule name.
      type: String
    - contextPath: PrismaCloudCompute.RuntimeContainerAuditEvents.msg
      description: The audit event message.
      type: String
    - contextPath: PrismaCloudCompute.RuntimeContainerAuditEvents.profileId
      description: The profile ID.
      type: String
    - contextPath: PrismaCloudCompute.RuntimeContainerAuditEvents.pid
      description: The process ID.
      type: Number
    - contextPath: PrismaCloudCompute.RuntimeContainerAuditEvents.processPath
      description: The process path.
      type: String
    - contextPath: PrismaCloudCompute.RuntimeContainerAuditEvents.collections
      description: The collections.
      type: Unknown
    - contextPath: PrismaCloudCompute.RuntimeContainerAuditEvents.attackType
      description: The attack type.
      type: String
    - contextPath: PrismaCloudCompute.RuntimeContainerAuditEvents.count
      description: The count of audit events.
      type: Number
    - contextPath: PrismaCloudCompute.RuntimeContainerAuditEvents.container
      description: Whether the audit event was from a container.
      type: Boolean
    - contextPath: PrismaCloudCompute.RuntimeContainerAuditEvents.severity
      description: The severity of the audit event.
      type: String
    - contextPath: PrismaCloudCompute.RuntimeContainerAuditEvents.region
      description: The region of the container.
      type: String
    - contextPath: PrismaCloudCompute.RuntimeContainerAuditEvents.accountID
      description: The account ID of the container.
      type: String
    - contextPath: PrismaCloudCompute.RuntimeContainerAuditEvents.cluster
      description: The cluster of the container.
      type: String
    - contextPath: PrismaCloudCompute.RuntimeContainerAuditEvents.filepath
      description: The file path of the audit event.
      type: String
    - contextPath: PrismaCloudCompute.RuntimeContainerAuditEvents.md5
      description: The MD5 hash of the file.
      type: String
    - contextPath: PrismaCloudCompute.RuntimeContainerAuditEvents.command
      description: The command of the audit event.
      type: String
    - contextPath: PrismaCloudCompute.RuntimeContainerAuditEvents.provider
      description: The provider of the container.
      type: String
<<<<<<< HEAD
tests:
- PaloAltoNetworks_PrismaCloudCompute-Test
fromversion: 5.0.0
=======
  - name: prisma-cloud-compute-archive-audit-incident
    description: Acknowledges an incident and moves it to an archived state.
    arguments:
      - name: incident_id
        description: Incident ID.
        isArray: false
        required: true
      - auto: PREDEFINED
        name: action
        description: Action for the command. archive - incident will be archived, unarchive - incident will be unarchived.
        predefined:
          - "archive"
          - "unarchive"
        defaultValue: "archive"
  - name: prisma-cloud-compute-runtime-host-audit-events-list
    description: Retrieves the runtime host audit events.
    arguments:
      - name: clusters
        description: A comma-separated list of cluster names.
        isArray: true
      - name: namespaces
        description: A comma-separated list of namespace names.
        isArray: true
      - name: audit_id
        description: A comma-separated list of audit event IDs.
        isArray: true
      - name: profile_id
        description: A comma-separated list of runtime profile IDs.
        isArray: true
      - name: image_name
        description: A comma-separated list of image names.
        isArray: true
      - name: container
        description: A comma-separated list of container names.
        isArray: true
      - name: container_id
        description: A comma-separated list of container IDs.
        isArray: true
      - name: type
        description: A comma-separated list of audit event types.
        isArray: true
      - name: effect
        description: A comma-separated list of audit event effects.
        isArray: true
      - name: user
        description: A comma-separated list of users.
        isArray: true
      - name: os
        description: A comma-separated list of operating systems.
        isArray: true
      - name: app
        description: A comma-separated list of applications.
        isArray: true
      - name: hostname
        description: A comma-separated list of hostnames.
        isArray: true
      - name: time
        description: Time is used to filter by audit time, format '%Y-%m-%dT%H:%M:%S.%SZ'.
      - name: attack_type
        description: AttackTypes is used to filter by runtime audit attack type.
      - name: limit
        description: The maximum number of container scan reports to return. Must be between 1-50.
        defaultValue: "50"
      - name: offset
        description: The offset by which to begin listing container scan reports.
        defaultValue: "0"
      - auto: PREDEFINED
        name: all_results
        description: Whether to retrieve all results. The "limit" argument will be ignored. Using this argument may return a lot of results and might slow down the command run time. Therefore, it is not recommended to be used often.
        defaultValue: "false"
        predefined:
          - "true"
          - "false"
    outputs:
      - contextPath: PrismaCloudCompute.RuntimeHostAuditEvents._id
        description: The audit event ID.
        type: String
      - contextPath: PrismaCloudCompute.RuntimeHostAuditEvents.accountID
        description: The account ID of the container.
        type: String
      - contextPath: PrismaCloudCompute.RuntimeHostAuditEvents.app
        description: The app.
        type: String
      - contextPath: PrismaCloudCompute.RuntimeHostAuditEvents.attackType
        description: The attack type.
        type: String
      - contextPath: PrismaCloudCompute.RuntimeHostAuditEvents.attackTechniques
        description: Attack technique of the event.
        type: Unknown
      - contextPath: PrismaCloudCompute.RuntimeHostAuditEvents.collections
        description: The collections.
        type: Unknown
      - contextPath: PrismaCloudCompute.RuntimeHostAuditEvents.command
        description: The command of the audit event.
        type: String
      - contextPath: PrismaCloudCompute.RuntimeHostAuditEvents.count
        description: The count of audit events.
        type: Number
      - contextPath: PrismaCloudCompute.RuntimeHostAuditEvents.effect
        description: The audit event effect.
        type: String
      - contextPath: PrismaCloudCompute.RuntimeHostAuditEvents.filepath
        description: The file path of the audit event.
        type: String
      - contextPath: PrismaCloudCompute.RuntimeHostAuditEvents.fqdn
        description: The fully qualified domain name used in the audit event.
        type: String
      - contextPath: PrismaCloudCompute.RuntimeHostAuditEvents.events.hostname
        description: The hostname on which the command was invoked.
        type: String
      - contextPath: PrismaCloudCompute.RuntimeHostAuditEvents.md5
        description: The MD5 hash of the file.
        type: String
      - contextPath: PrismaCloudCompute.RuntimeHostAuditEvents.msg
        description: The audit event message.
        type: String
      - contextPath: PrismaCloudCompute.RuntimeHostAuditEvents.pid
        description: The process ID.
        type: Number
      - contextPath: PrismaCloudCompute.RuntimeHostAuditEvents.processPath
        description: The process path.
        type: String
      - contextPath: PrismaCloudCompute.RuntimeHostAuditEvents.profileId
        description: The profile ID.
        type: String
      - contextPath: PrismaCloudCompute.RuntimeHostAuditEvents.provider
        description: The provider of the container.
        type: String
      - contextPath: PrismaCloudCompute.RuntimeHostAuditEvents.region
        description: The region of the container.
        type: String
      - contextPath: PrismaCloudCompute.RuntimeHostAuditEvents.resourceID
        description: The resource ID of the event.
        type: String
      - contextPath: PrismaCloudCompute.RuntimeHostAuditEvents.ruleName
        description: The rule name.
        type: String
      - contextPath: PrismaCloudCompute.RuntimeHostAuditEvents.severity
        description: The severity of the audit event.
        type: String
      - contextPath: PrismaCloudCompute.RuntimeHostAuditEvents.time
        description: The audit event time.
        type: Date
      - contextPath: PrismaCloudCompute.RuntimeHostAuditEvents.type
        description: The audit event type.
        type: String
      - contextPath: PrismaCloudCompute.RuntimeHostAuditEvents.user
        description: The audited event user.
        type: String
  - name: prisma-cloud-compute-runtime-container-policy-list
    description: Retrieves the runtime policy for containers protected by Defender. A policy consists of ordered rules.
    arguments:
      - auto: PREDEFINED
        name: all_results
        description: Whether to retrieve all results. The "limit" argument will be ignored. Using this argument may return a lot of results and might slow down the command run time. Therefore, it is not recommended to be used often.
        defaultValue: "false"
        predefined:
          - "true"
          - "false"
      - name: limit
        description: The maximum number of container scan reports to return. Must be between 1-50.
        defaultValue: "50"
      - name: offset
        description: The offset by which to begin listing container scan reports.
        defaultValue: "0"
    outputs:
      - contextPath: PrismaCloudCompute.Policies.RuntimeContainerPolicy.name
        description: The audit event time.
        type: Date
      - contextPath: PrismaCloudCompute.Policies.RuntimeContainerPolicy.owner
        description: The audit event type.
        type: String
      - contextPath: PrismaCloudCompute.Policies.RuntimeContainerPolicy.modified
        description: The audited event modified time.
        type: Date
tests:
- PaloAltoNetworks_PrismaCloudCompute-Test
fromversion: 5.0.0
defaultmapperin: PaloAltoNetworks_PrismaCloudCompute-mapper
defaultclassifier: PaloAltoNetworks_PrismaCloudCompute
>>>>>>> 90cf3b88
sectionOrder:
- Connect
- Collect<|MERGE_RESOLUTION|>--- conflicted
+++ resolved
@@ -74,11 +74,7 @@
 display: Palo Alto Networks - Prisma Cloud Compute
 name: PaloAltoNetworks_PrismaCloudCompute
 script:
-<<<<<<< HEAD
-  dockerimage: demisto/python3:3.10.13.78960
-=======
   dockerimage: demisto/python3:3.10.13.86272
->>>>>>> 90cf3b88
   isfetch: true
   runonce: false
   script: "-"
@@ -2396,8 +2392,6 @@
     - name: offset
       description: The offset by which to begin listing container scan reports.
       defaultValue: "0"
-<<<<<<< HEAD
-=======
     - auto: PREDEFINED
       name: all_results
       description: Whether to retrieve all results. The "limit" argument will be ignored. Using this argument may return a lot of results and might slow down the command run time. Therefore, it is not recommended to be used often.
@@ -2405,7 +2399,6 @@
       predefined:
         - "true"
         - "false"
->>>>>>> 90cf3b88
     outputs:
     - contextPath: PrismaCloudCompute.ContainersScanResults._id
       description: The container scan ID.
@@ -2736,11 +2729,6 @@
     - contextPath: PrismaCloudCompute.RuntimeContainerAuditEvents.provider
       description: The provider of the container.
       type: String
-<<<<<<< HEAD
-tests:
-- PaloAltoNetworks_PrismaCloudCompute-Test
-fromversion: 5.0.0
-=======
   - name: prisma-cloud-compute-archive-audit-incident
     description: Acknowledges an incident and moves it to an archived state.
     arguments:
@@ -2921,7 +2909,6 @@
 fromversion: 5.0.0
 defaultmapperin: PaloAltoNetworks_PrismaCloudCompute-mapper
 defaultclassifier: PaloAltoNetworks_PrismaCloudCompute
->>>>>>> 90cf3b88
 sectionOrder:
 - Connect
 - Collect