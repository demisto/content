--- conflicted
+++ resolved
@@ -63,11 +63,7 @@
 display: Palo Alto Networks - Prisma Cloud Compute
 name: PaloAltoNetworks_PrismaCloudCompute
 script:
-<<<<<<< HEAD
-  dockerimage: demisto/python3:3.10.9.42008
-=======
   dockerimage: demisto/python3:3.10.9.42476
->>>>>>> 96c62c0d
   isfetch: true
   longRunning: false
   longRunningPort: false
