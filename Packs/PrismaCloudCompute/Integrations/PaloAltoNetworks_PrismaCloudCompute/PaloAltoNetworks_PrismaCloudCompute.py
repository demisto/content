import demistomock as demisto  # noqa: F401
from CommonServerPython import *  # noqa: F401
import urllib.parse
from collections import defaultdict


''' IMPORTS '''
import urllib3
import ipaddress
import dateparser
import tempfile
import urllib
# Disable insecure warnings
urllib3.disable_warnings()

''' CONSTANTS '''

ALERT_TITLE = 'Prisma Cloud Compute Alert - '
ALERT_TYPE_VULNERABILITY = 'vulnerability'
ALERT_TYPE_COMPLIANCE = 'compliance'
ALERT_TYPE_AUDIT = 'audit'
# this is a list of known headers arranged in the order to be displayed in the markdown table
HEADERS_BY_NAME = {
    'vulnerabilities': ['severity', 'cve', 'status', 'packages', 'sourcePackage', 'packageVersion', 'link'],
    'entities': ['name', 'containerGroup', 'resourceGroup', 'nodesCount', 'image', 'status', 'runningTasksCount',
                 'activeServicesCount', 'version', 'createdAt', 'runtime', 'arn', 'lastModified', 'protected'],
    'compliance': ['type', 'id', 'description']
}
MAX_API_LIMIT = 50
INTEGRATION_NAME = 'PaloAltoNetworks_PrismaCloudCompute'

''' COMMANDS + REQUESTS FUNCTIONS '''


class PrismaCloudComputeClient(BaseClient):
    def __init__(self, base_url, verify, project, proxy=False, ok_codes=(), headers=None, auth=None):
        """
        Extends the init method of BaseClient by adding the arguments below,

        verify: A 'True' or 'False' string, in which case it controls whether we verify
            the server's TLS certificate, or a string that represents a path to a CA bundle to use.
        project: A projectID string, set in the integration parameters.
            the projectID is saved under self._project
        """

        self._project = project

        if verify in ['True', 'False']:
            super().__init__(base_url, str_to_bool(verify), proxy, ok_codes, headers, auth)
        else:
            # verify points a path to certificate
            super().__init__(base_url, True, proxy, ok_codes, headers, auth)
            self._verify = verify

    def _http_request(self, method, url_suffix, full_url=None, headers=None,
                      auth=None, json_data=None, params=None, data=None, files=None,
                      timeout=10, resp_type='json', ok_codes=None, **kwargs):
        """
        Extends the _http_request method of BaseClient.
        If self._project is available, a 'project=projectID' query param is automatically added to all requests.
        """
        # if project is given add it to params and call super method
        if self._project:
            params = params or {}
            params.update({'project': self._project})

        return super()._http_request(method=method, url_suffix=url_suffix, full_url=full_url, headers=headers,
                                     auth=auth, json_data=json_data, params=params, data=data, files=files,
                                     timeout=timeout, resp_type=resp_type, ok_codes=ok_codes, **kwargs)

    def test(self):
        """
        Calls the fetch alerts endpoint with to=epoch_time to check connectivity, authentication and authorization
        """
        return self.list_incidents(to_=time.strftime('%Y-%m-%d', time.gmtime(0)))

    def list_incidents(self, to_=None, from_=None):
        """
        Sends a request to fetch available alerts from last call
        No need to pass here TO/FROM query params, the API returns new alerts from the last request
        Can be used with TO/FROM query params to get alerts in a specific time period
        REMARK: alerts are deleted from the endpoint once were successfully fetched
        """
        params = {}
        if to_:
            params['to'] = to_
        if from_:
            params['from'] = from_

        # If the endpoint not found, fallback to the previous demisto-alerts endpoint (backward compatibility)
        try:
            return self._http_request(
                method='GET',
                url_suffix='xsoar-alerts',
                params=params
            )
        except Exception as e:
            if '[404]' in str(e):
                return self._http_request(
                    method='GET',
                    url_suffix='demisto-alerts',
                    params=params
                )
            raise e

    def get_host_profiles(self, params: Optional[dict] = None) -> List[dict]:
        """
        Sends a request to get all the host profiles.

        Args:
            params (dict): query parameters.

        Returns:
            list[dict]: host profiles api response.
        """
        return self._http_request(method="GET", url_suffix="/profiles/host", params=params)

    def get_container_profiles(self, params: Optional[dict] = None) -> List[dict]:
        """
        Sends a request to get all the container profiles.

        Args:
            params (dict): query parameters.

        Returns:
            list[dict]: host profiles api response.
        """
        return self._http_request(method="GET", url_suffix="/profiles/container", params=params)

    def get_containers_hosts(self, container_id: str) -> List[str]:
        """
        Sends a request to get the hosts that host a specific container.

        Args:
            container_id (str): the container ID.

        Returns:
            list[str]: hosts IDs that host the container.
        """
        return self._http_request(method="GET", url_suffix=f"profiles/container/{container_id}/hosts")

    def get_container_forensics(self, container_id: str, params: Optional[dict] = None) -> List[dict]:
        """
        Sends a request to get a specific container forensics.

        Args:
            container_id (str): the container ID.
            params (dict): query parameters.

        Returns:
            list[dict]: container forensics.
        """
        return self._http_request(method="GET", url_suffix=f"profiles/container/{container_id}/forensic", params=params)

    def get_host_forensics(self, host_id, params: Optional[dict] = None) -> List[dict]:
        """
        Sends a request to get a specific host forensics.

        Args:
            host_id (str): the host ID.
            params (dict): query parameters.

        Returns:
            list[dict]: host forensics.
        """
        return self._http_request(method="GET", url_suffix=f"/profiles/host/{host_id}/forensic", params=params)

    def get_console_version(self) -> str:
        """
        Sends a request to get the prisma cloud compute console version.

        Returns:
            str: console version.
        """
        return self._http_request(method="GET", url_suffix="/version")

    def get_custom_ip_feeds(self) -> dict:
        """
        Sends a request to get the custom IP feeds.

        Returns:
            dict: existing IP feeds.
        """
        return self._http_request(method="GET", url_suffix="/feeds/custom/ips")

    def add_custom_ip_feeds(self, feeds: List[str]):
        """
        Sends a request to add custom IP feeds.

        Args:
            feeds (list[str]): IP feeds to add.
        """
        self._http_request(method="PUT", url_suffix="/feeds/custom/ips", resp_type="text", json_data={"feed": feeds})

    def get_custom_md5_malware(self) -> dict:
        """
        Sends a request to get the list of all custom uploaded md5 malware records

        Returns:
            dict: custom md5 malware records
        """
        return self._http_request(method="GET", url_suffix="/feeds/custom/malware")

    def add_custom_md5_malware(self, feeds: List[str]) -> None:
        """
        Sends a request to add md5 malware hashes.

        Args:
            feeds: (list[dict]): md5 malware feeds to add.
        """
        self._http_request(
            method="PUT", url_suffix="/feeds/custom/malware", json_data={"feed": feeds}, resp_type="text"
        )

    def get_cve_info(self, cve_id: str) -> List[dict]:
        """
        Sends a request to get information about a cve.

        Args:
            cve_id (str): the cve to get information about.

        Returns:
            list[dict]: cves information.
        """
        return self._http_request(method="GET", url_suffix="/cves", params={"id": cve_id})

    def get_defenders(self, params: Optional[dict] = None) -> List[dict]:
        """
        Sends a request to get defenders information.

        Returns:
            list[dict]: defenders information.
        """
        return self._http_request(method="GET", url_suffix="/defenders", params=params)

    def get_collections(self) -> List[dict]:
        """
        Sends a request to get the collections information.

        Returns:
            list[dict]: collections information.
        """
        return self._http_request(method="GET", url_suffix="/collections")

    def get_namespaces(self, params: Optional[dict] = None) -> List[str]:
        """
        Sends a request to get the namespaces.

        Args:
            params (dict): query parameters.

        Returns:
            list[str]: available namespaces
        """
        return self._http_request(method="GET", url_suffix="/radar/container/namespaces", params=params)

    def get_images_scan_info(self, params: Optional[dict] = None) -> List[dict]:
        """
        Sends a request to get information about images scans.

        Args:
            params (dict): query parameters.

        Returns:
            list[dict]: images scan information.
        """
        return self._http_request(method="GET", url_suffix="/images", params=params)

    def get_hosts_scan_info(self, params: Optional[dict] = None) -> List[dict]:
        """
        Sends a request to get information about hosts scans.

        Args:
            params (dict): query parameters.

        Returns:
            list[dict]: hosts scan information.
        """
        return self._http_request(method="GET", url_suffix="/hosts", params=params)

    def get_impacted_resources(self, cve: str, resource_type: str) -> dict:
        """
        Get the impacted resources that are based on a specific CVE.

        Args:
            cve (str): The CVE from which impacted resources will be retrieved.
            resource_type (str): ResourceType is the single resource type to return vulnerability data for.

        Returns:
            dict: the impacted resources from the CVE.
        """
        params = {"cve": cve}
        # When there is no specific resource then images and hosts will be returned if they exist
        if resource_type:
            params["resourceType"] = resource_type
        return self._http_request(
            method="GET", url_suffix="/stats/vulnerabilities/impacted-resources",
            params=params
        )

    def get_waas_policies(self) -> dict:
        """
        Get the current WAAS policy

        Returns:
            dict: the current policy.
        """
        return self._http_request(
            method="GET", url_suffix="policies/firewall/app/container"
        )

    def update_waas_policies(self, policy: dict) -> dict:
        """
        Update the waas policy.

        Args:
            policy (dict): the previous waas policy.

        Returns:
            dict: the updated policy.
        """
        return self._http_request(
            method="PUT", url_suffix="policies/firewall/app/container", json_data=policy, resp_type="response", ok_codes=(200),
            error_handler=lambda res: f"Error: {res.status_code} - {res.text}"
        )

    def get_firewall_audit_container_alerts(self, image_name: str, from_time: str, to_time: str, limit: int, audit_type: str):
        """
        Get the container audit alerts for a specific image.

        Args:
            image_name (str): The container image name.
            from_time (str): The start time of the query for alerts.
            to_time (str): The end time to query alerts.
            limit (num): the limit of alerts returned.
            audit_type (str): the alert audit type.

        Returns:
            dict: the container alerts.
        """
        params = {
            "type": audit_type,
            "imageName": image_name,
            "from": from_time,
            "to": to_time,
            "limit": limit
        }
        return self._http_request(
            method="GET", url_suffix="audits/firewall/app/container", params=params
        )

    def get_alert_profiles_request(self, project):
        """
        Get the alert profiles.

        Args:
            project (str): The project name

        Returns:
            dict: the alert profiles
        """
        params = assign_params(project=project)
        headers = self._headers

        return self._http_request('get', 'alert-profiles', headers=headers, params=params)

    def get_settings_defender_request(self, hostname):
        """
        Get the defender settings.

        Returns:
            dict: the defender settings
        """
        headers = self._headers
        params = assign_params(hostname=hostname)

        return self._http_request('get', 'settings/defender', headers=headers, params=params)

    def get_logs_defender_request(self, hostname, lines):
        """
        Get the defender logs.

        Returns:
            list: the defender logs
        """
        params = assign_params(hostname=hostname, lines=lines)
        headers = self._headers

        return self._http_request('get', 'logs/defender', params=params, headers=headers)

    def get_backups_request(self, project):
        """
        Get the defender backups.

        Args:
            project (str): The project name

        Returns:
            list: the defender backups
        """
        params = assign_params(project=project)
        headers = self._headers

        return self._http_request('get', 'backups', headers=headers, params=params)

    def get_logs_defender_download_request(self, hostname, lines):
        """
        Download all logs for a certain defender

        Args:
            hostname (str): The hostname to get the logs for
            lines (int): The number of logs to return

        Returns:
            list: the logs to download
        """
        params = assign_params(hostname=hostname, lines=lines)

        headers = self._headers
        return self._http_request('get', 'logs/defender/download', params=params, headers=headers, resp_type="content")

    def get_file_integrity_events(self, limit, sort, hostname=None, event_id=None, from_date=None,
                                  to_date=None, search_term=None):
        """
        Get runtime file integrity audit events

        Args:
            hostname (str): The hostname for which to get runtime file integrity events

        Returns:
            HTTP response
        """
        endpoint = "audits/runtime/file-integrity"

        headers = self._headers
        params = {
            "hostname": hostname,
            "id": event_id,
            "limit": limit,
            "from": from_date,
            "to": to_date,
            "search": search_term,
            "sort": "time",
            "reverse": sort == "desc"
        }
        return self._http_request('get', endpoint, params=params, headers=headers)


def format_context(context):
    """
    Format the context keys
    """
    if context and isinstance(context, dict):
        context = {pascalToSpace(key).replace(" ", ""): format_context(value) for key, value in context.items()}
    elif context and isinstance(context, list):
        context = [format_context(item) for item in context]
    return context


def str_to_bool(s):
    """
    Translates string representing boolean value into boolean value
    """
    if s == 'True':
        return True
    elif s == 'False':
        return False
    else:
        raise ValueError


def translate_severity(sev):
    """
    Translates Prisma Cloud Compute alert severity into Demisto's severity score
    """

    sev = sev.capitalize()

    if sev == 'Critical':
        return 4
    elif sev in ['High', 'Important']:
        return 3
    elif sev == 'Medium':
        return 2
    elif sev == 'Low':
        return 1
    return 0


def camel_case_transformer(s):
    """
    Converts a camel case string into space separated words starting with a capital letters
    E.g. input: 'camelCase' output: 'Camel Case'
    REMARK: the exceptions list below is returned uppercase, e.g. "cve" => "CVE"
    """

    transformed_string = re.sub('([a-z])([A-Z])', r'\g<1> \g<2>', str(s))
    if transformed_string in ['id', 'cve', 'arn']:
        return transformed_string.upper()
    return transformed_string.title()


def get_headers(name: str, data: list) -> list:
    """
    Returns a list of headers to the given list of objects
    If the list name is known (listed in the HEADERS_BY_NAME) it returns the list and checks for any additional headers
     in the given list
    Else returns the given headers from the given list
    Args:
        name: name of the list (e.g. vulnerabilities)
        data: list of dicts

    Returns: list of headers
    """

    # check the list for any additional headers that might have been added
    known_headers = HEADERS_BY_NAME.get(name)
    headers = known_headers[:] if known_headers else []

    if isinstance(data, list):
        for d in data:
            if isinstance(d, dict):
                for key in d:
                    if key not in headers:
                        headers.append(key)
    return headers


def test_module(client):
    """
    Test connection, authentication and user authorization
    Args:
        client: Requests client
    Returns:
        'ok' if test passed, error from client otherwise
    """

    client.test()
    return 'ok'


@logger
def is_command_is_fetch():
    """
    Rules wether the executed command is fetch_incidents or classifier
    - If Last Run is set, then it's a fetch_incident command.
    Otherwise, the results are dependent on the fetched_incidents_list section in integration context:
    If it's empty, then it means that fetch_incidents already ran once and therefore it must be a classifier.

    :return: True if this is a fetch_incidents command, otherwise return false.
    :rtype: ``bool``
    """
    ctx = demisto.getIntegrationContext()
    if demisto.getLastRun() or ctx.get("unstuck", False):
        return True
    else:
        return not ctx.get('fetched_incidents_list', [])


def fetch_incidents(client):
    """
    Fetches new alerts from Prisma Cloud Compute and returns them as a list of Demisto incidents
    - A markdown table will be added for alerts with a list object,
      If the alert has a list under field "tableField", another field will be added to the
      incident "tableFieldMarkdownTable" representing the markdown table
    Args:
        client: Prisma Compute client
    Returns:
        list of incidents
    """
    if is_command_is_fetch():
        demisto.debug("is_command_is_fetch = true, calling list_incidents")
        alerts = client.list_incidents()

        incidents = []
        if alerts:
            for a in alerts:
                alert_type = a.get('kind')
                name = ALERT_TITLE
                severity = 0

                # fix the audit category from camel case to display properly
                if alert_type == ALERT_TYPE_AUDIT:
                    a['category'] = camel_case_transformer(a.get('category'))

                # always save the raw JSON data under this argument (used in scripts)
                a['rawJSONAlert'] = json.dumps(a)

                # parse any list into a markdown table, since tableToMarkdown takes the headers from the first object in
                # the list check headers manually since some entries might have omit empty fields
                tables = {}
                for key, value in a.items():
                    # check only if we got a non empty list of dict
                    if isinstance(value, list) and value and isinstance(value[0], dict):
                        tables[key + 'MarkdownTable'] = tableToMarkdown(camel_case_transformer(key + ' table'),
                                                                        value,
                                                                        headers=get_headers(key, value),
                                                                        headerTransform=camel_case_transformer,
                                                                        removeNull=True)

                a.update(tables)

                if alert_type == ALERT_TYPE_VULNERABILITY:
                    # E.g. "Prisma Cloud Compute Alert - imageName Vulnerabilities"
                    name += a.get('imageName') + ' Vulnerabilities'
                    # Set the severity to the highest vulnerability, take the first from the list
                    severity = translate_severity(a.get('vulnerabilities')[0].get('severity'))

                elif alert_type in (ALERT_TYPE_COMPLIANCE, ALERT_TYPE_AUDIT):
                    # E.g. "Prisma Cloud Compute Alert - Incident"
                    name += camel_case_transformer(a.get('type'))
                    # E.g. "Prisma Cloud Compute Alert - Image Compliance" \ "Prisma Compute Alert - Host Runtime Audit"
                    if a.get('type') != "incident":
                        name += ' ' + camel_case_transformer(alert_type)

                else:
                    # E.g. "Prisma Cloud Compute Alert - Cloud Discovery"
                    name += camel_case_transformer(alert_type)

                incidents.append({
                    'name': name,
                    'occurred': a.get('time'),
                    'severity': severity,
                    'rawJSON': json.dumps(a)
                })

        demisto.debug("Setting last run to 'id': 'a'")
        demisto.setLastRun({"id": "a"})

        ctx = demisto.getIntegrationContext()
        demisto.debug(f"Integration Context before update = {ctx}")

        incidents_to_update = incidents or ctx.get('fetched_incidents_list')
        ctx.update({'fetched_incidents_list': incidents_to_update})
        ctx["unstuck"] = False
        demisto.setIntegrationContext(ctx)
        demisto.debug(f"Integration Context after update = {ctx}")

        return incidents

    else:
        ctx = demisto.getIntegrationContext().get('fetched_incidents_list', [])
        demisto.debug(f"Integration Context (is_command_is_fetch = false) = {ctx}")
        return ctx


def parse_limit_and_offset_values(limit: str, offset: str = "0") -> tuple[int, int]:
    """
    Parse the offset and limit parameters to integers and verify that the offset/limit are valid.

    Args:
        limit (str): limit argument.
        offset (str): offset argument.

    Returns:
        Tuple[int, int]: parsed offset and parsed limit
    """
    limit, offset = arg_to_number(arg=limit, arg_name="limit"), arg_to_number(arg=offset, arg_name="offset")

    assert offset is not None
    assert offset >= 0, f"offset {offset} is invalid, scope >= 0"
    assert limit is not None
    assert 0 < limit <= MAX_API_LIMIT, f"limit {limit} is invalid, scope = 1-50"

    return limit, offset


def parse_date_string_format(date_string: str, new_format: str = "%B %d, %Y %H:%M:%S %p") -> str:
    """
    Parses a date string format to a different date string format.

    Args:
        date_string (str): the date in string representation.
        new_format (str): the new requested format for the date string.

    Returns:
        str: date as a new format, in case of a failure returns the original date string.
    """
    try:
        parsed_date = dateparser.parse(date_string=date_string)  # type: ignore
        return parsed_date.strftime(new_format)  # type: ignore
    except AttributeError:
        return date_string


def epochs_to_timestamp(epochs: int, date_format: str = "%B %d, %Y %H:%M:%S %p") -> str:
    """
    Converts epochs time representation to a new string date format.

    Args:
        epochs (int): time in epochs (seconds)
        date_format (str): the desired format that the timestamp will be.

    Returns:
        str: timestamp in the new format, empty string in case of a failure
    """
    try:
        return datetime.utcfromtimestamp(epochs).strftime(date_format)
    except TypeError:
        return ""


def filter_api_response(api_response: Optional[list], limit: int, offset: int = 0) -> Optional[list]:
    """
    Filter the api response according to the offset/limit.

    Args:
        api_response (list): api response from an endpoint.
        offset (int): the offset from which to begin listing the response.
        limit (int): the maximum limit of records in the response to fetch.

    Returns:
        list: api filtered response, None in case the api response is empty
    """
    if not api_response:
        return api_response

    start = min(offset, len(api_response))
    end = min(offset + limit, len(api_response))
    return api_response[start:end]


def get_hostname_description_info(host_info: dict) -> dict:
    """
    Get the hostname description information.

    Args:
        host_info (dict): host's information from the api.

    Returns:
        dict: host description information.
    """
    if (labels := host_info.get("labels")) and len(labels) == 2:
        dist = labels[0].replace("osDistro:", "") + " " + labels[1].replace("osVersion:", "")
    else:
        dist = ""

    return {
        "Hostname": host_info.get("_id"),
        "Distribution": dist,
        "Collections": host_info.get("collections")
    }


def get_profile_host_list(client: PrismaCloudComputeClient, args: dict) -> CommandResults:
    """
    Get information about the hosts and their profile events.
    Implement the command 'prisma-cloud-compute-profile-host-list'

    Args:
        client (PrismaCloudComputeClient): prisma-cloud-compute client.
        args (dict): prisma-cloud-compute-profile-host-list command arguments.

    Returns:
        CommandResults: command-results object.
    """
    if "hostname" in args:
        args["hostName"] = args.pop("hostname")

    args["limit"], args["offset"] = parse_limit_and_offset_values(
        limit=args.get("limit", "15"), offset=args.get("offset", "0")
    )

    if hosts_profile_info := client.get_host_profiles(params=assign_params(**args)):
        for host_profile in hosts_profile_info:
            for event in host_profile.get("sshEvents", []):
                if "ip" in event:
                    # transforms ip as integer representation to ip as string representation
                    event["ip"] = str(ipaddress.IPv4Address(event.get("ip")))
                if "time" in event:
                    event["time"] = parse_date_string_format(date_string=host_profile.get("time", ""))

                # loginTime is in unix format
                if "loginTime" in event:
                    event["loginTime"] = epochs_to_timestamp(epochs=event.get("loginTime"))

        if len(hosts_profile_info) == 1:  # means we have only one host
            host_info = hosts_profile_info[0]

            host_description_table = tableToMarkdown(
                name="Host Description",
                t=get_hostname_description_info(host_info=host_info),
                headers=["Hostname", "Distribution", "Collections"],
                removeNull=True
            )

            apps_table = tableToMarkdown(
                name="Apps",
                t=[
                    {
                        "AppName": app.get("name"),
                        "StartupProcess": app.get("startupProcess").get("path"),
                        "User": app.get("startupProcess").get("user"),
                        "LaunchTime": parse_date_string_format(date_string=app.get("startupProcess").get("time"))
                    } for app in host_info.get("apps", [])
                ],
                headers=["AppName", "StartupProcess", "User", "LaunchTime"],
                removeNull=True
            )
            ssh_events_table = tableToMarkdown(
                name="SSH Events",
                t=[
                    {
                        "User": event.get("user"),
                        "Ip": event.get("ip"),
                        "ProcessPath": event.get("path"),
                        "Command": event.get("command"),
                        "Time": event.get("time")
                    } for event in host_info.get("sshEvents", [])
                ],
                headers=["User", "Ip", "ProcessPath", "Command", "Time"],
                removeNull=True
            )

            table = host_description_table + apps_table + ssh_events_table
        else:
            table = tableToMarkdown(
                name="Host Description",
                t=[get_hostname_description_info(host_info=host_info) for host_info in hosts_profile_info],
                headers=["Hostname", "Distribution", "Collections"],
                removeNull=True
            )
    else:
        table = "No results found."

    return CommandResults(
        outputs_prefix="PrismaCloudCompute.ProfileHost",
        outputs_key_field="_id",
        outputs=hosts_profile_info,
        readable_output=table,
        raw_response=hosts_profile_info
    )


def get_container_description_info(container_info: dict) -> dict:
    """
    Get the container description information.

    Args:
        container_info (dict): container information from the api.

    Returns:
        dict: container description information.
    """
    return {
        "ContainerID": container_info.get("_id"),
        "Image": container_info.get("image"),
        "Os": container_info.get("os"),
        "State": container_info.get("state"),
        "Created": parse_date_string_format(date_string=container_info.get("created", "")),
        "EntryPoint": container_info.get("entrypoint")
    }


def get_container_profile_list(client: PrismaCloudComputeClient, args: dict) -> CommandResults:
    """
    Get information about the containers and their profile events.
    Implement the command 'prisma-cloud-compute-profile-container-list'

    Args:
        client (PrismaCloudComputeClient): prisma-cloud-compute client.
        args (dict): prisma-cloud-compute-profile-container-list command arguments.

    Returns:
        CommandResults: command-results object.
    """
    if "image_id" in args:
        args["imageID"] = args.pop("image_id")
    args["limit"], args["offset"] = parse_limit_and_offset_values(
        limit=args.get("limit", "15"), offset=args.get("offset", "0")
    )

    if containers_info := client.get_container_profiles(params=assign_params(**args)):
        container_description_headers = ["ContainerID", "Image", "Os", "State", "Created", "EntryPoint"]

        if len(containers_info) == 1:  # means we have only one container
            container_info = containers_info[0]

            container_description_table = tableToMarkdown(
                name="Container Description",
                t=get_container_description_info(container_info=container_info),
                headers=container_description_headers,
                removeNull=True
            )

            processes_table = tableToMarkdown(
                name="Processes",
                t=[
                    {
                        "Type": process_type,
                        "Md5": process.get("md5"),
                        "Path": process.get("path"),
                        "DetectionTime": parse_date_string_format(date_string=process.get("time"))
                    } for process_type in ["static", "behavioral"]
                    for process in container_info.get("processes", {}).get(process_type, "")
                ],
                headers=["Type", "Path", "DetectionTime", "Md5"],
                removeNull=True
            )

            table = container_description_table + processes_table
        else:
            table = tableToMarkdown(
                name="Container Description",
                t=[get_container_description_info(container_info=container_info) for container_info in containers_info],
                headers=container_description_headers,
                removeNull=True
            )
    else:
        table = "No results found."

    return CommandResults(
        outputs_prefix='PrismaCloudCompute.ProfileContainer',
        outputs_key_field='_id',
        outputs=containers_info,
        readable_output=table,
        raw_response=containers_info
    )


def get_container_hosts_list(client: PrismaCloudComputeClient, args: dict) -> CommandResults:
    """
    Returns the hosts where the containers are running.
    Implement the command 'prisma-cloud-compute-profile-container-hosts-list'.

    Args:
        client (PrismaCloudComputeClient): prisma-cloud-compute client.
        args (dict): prisma-cloud-compute-profile-container-hosts-list command arguments.

    Returns:
        CommandResults: command-results object.
    """
    container_id = args.pop("id")
    limit, offset = parse_limit_and_offset_values(limit=args.get("limit", "50"), offset=args.get("offset", "0"))

    if hosts := filter_api_response(
        api_response=client.get_containers_hosts(container_id=container_id),
        limit=limit,
        offset=offset
    ):
        context_output = {
            "containerID": container_id,
            "hostsIDs": hosts
        }
        table = tableToMarkdown(
            name="Hosts",
            t=context_output,
            headers=["hostsIDs"],
            headerTransform=lambda word: word[0].upper() + word[1:]
        )
    else:
        context_output, table = {}, "No results found."

    return CommandResults(
        outputs_prefix="PrismaCloudCompute.ProfileContainerHost",
        outputs=context_output if context_output else None,
        readable_output=table,
        outputs_key_field="containerID",
        raw_response=hosts
    )


def get_profile_container_forensic_list(client: PrismaCloudComputeClient, args: dict) -> CommandResults:
    """
    Returns runtime forensics data for a specific container on a specific host.
    Implement the command 'prisma-cloud-compute-profile-container-forensic-list'

    Args:
        client (PrismaCloudComputeClient): prisma-cloud-compute client.
        args (dict): prisma-cloud-compute-profile-container-forensic-list command arguments.

    Returns:
        CommandResults: command-results object.
    """
    if "incident_id" in args:
        args["incidentID"] = args.pop("incident_id")

    container_id = args.pop("id")
    # api request does not support offset only, but does support limit.
    limit, offset = parse_limit_and_offset_values(limit=args.get("limit", "20"), offset=args.pop("offset", "0"))
    # because the api supports only limit, it is necessary to add the requested offset to the limit be able to take the
    # correct offset:limit after the api call.
    args["limit"] = limit + offset

    if container_forensics := filter_api_response(
        api_response=client.get_container_forensics(container_id=container_id, params=assign_params(**args)),
        limit=limit,
        offset=offset
    ):
        for forensic in container_forensics:
            remove_nulls_from_dictionary(data=forensic)
            if "timestamp" in forensic:
                forensic["timestamp"] = parse_date_string_format(date_string=forensic.get("timestamp", ""))
            if "listeningStartTime" in forensic:
                forensic["listeningStartTime"] = parse_date_string_format(
                    date_string=forensic.get("listeningStartTime", "")
                )

        context_output = {
            "containerID": container_id,
            "hostname": args.get("hostname"),
            "Forensics": container_forensics
        }

        table = tableToMarkdown(
            name="Containers forensic report",
            t=context_output["Forensics"],
            headers=["type", "path", "user", "pid", "containerId", "timestamp", "command"],
            removeNull=True,
            headerTransform=lambda word: word[0].upper() + word[1:]
        )
    else:
        context_output, table = {}, "No results found."

    return CommandResults(
        outputs_prefix='PrismaCloudCompute.ContainerForensic',
        outputs=context_output if context_output else None,
        readable_output=table,
        outputs_key_field=["containerID", "hostname"],
        raw_response=container_forensics
    )


def get_profile_host_forensic_list(client: PrismaCloudComputeClient, args: dict) -> CommandResults:
    """
    Returns runtime forensics data for a specific host.
    Implement the command 'prisma-cloud-compute-host-forensic-list'

    Args:
        client (PrismaCloudComputeClient): prisma-cloud-compute client.
        args (dict): prisma-cloud-compute-host-forensic-list command arguments.

    Returns:
        CommandResults: command-results object.
    """
    if "incident_id" in args:
        args["incidentID"] = args.pop("incident_id")

    host_id = args.pop("id")
    # api request does not support offset only, but does support limit.
    limit, offset = parse_limit_and_offset_values(limit=args.get("limit", "15"), offset=args.pop("offset", "0"))
    # because the api supports only limit, it is necessary to add the requested offset to the limit be able to take the
    # correct offset:limit after the api call.
    args["limit"] = limit + offset

    if host_forensics := filter_api_response(
        api_response=client.get_host_forensics(host_id=host_id, params=assign_params(**args)),
        limit=limit,
        offset=offset
    ):
        for forensic in host_forensics:
            remove_nulls_from_dictionary(data=forensic)
            if "timestamp" in forensic:
                forensic["timestamp"] = parse_date_string_format(date_string=forensic.get("timestamp", ""))
            if "listeningStartTime" in forensic:
                forensic["listeningStartTime"] = parse_date_string_format(
                    date_string=forensic.get("listeningStartTime", "")
                )

        context_output = {
            "hostID": host_id,
            "Forensics": host_forensics
        }

        table = tableToMarkdown(
            name="Host forensics report",
            t=host_forensics,
            headers=["type", "path", "user", "pid", "timestamp", "command", "app"],
            removeNull=True,
            headerTransform=lambda word: word[0].upper() + word[1:]
        )
    else:
        context_output, table = {}, "No results found."

    return CommandResults(
        outputs_prefix='PrismaCloudCompute.HostForensic',
        outputs=context_output if context_output else None,
        readable_output=table,
        outputs_key_field="hostID",
        raw_response=host_forensics
    )


def get_console_version(client: PrismaCloudComputeClient) -> CommandResults:
    """
    Returns the version of the prisma cloud compute console.
    Implement the command 'prisma-cloud-compute-console-version-info'.

    Args:
        client (PrismaCloudComputeClient): prisma-cloud-compute client.

    Returns:
        CommandResults: command-results object.
    """
    version = client.get_console_version()

    return CommandResults(
        outputs_prefix="PrismaCloudCompute.Console.Version",
        outputs=version,
        readable_output=tableToMarkdown(name="Console version", t={"Version": version}, headers=["Version"]),
        raw_response=version
    )


def get_custom_feeds_ip_list(client: PrismaCloudComputeClient) -> CommandResults:
    """
    Get all the BlackListed IP addresses in the system.
    Implement the command 'prisma-cloud-compute-custom-feeds-ip-list'

    Args:
        client (PrismaCloudComputeClient): prisma-cloud-compute client.

    Returns:
        CommandResults: command-results object.
    """
    if feeds := client.get_custom_ip_feeds():
        if "modified" in feeds:
            feeds["modified"] = parse_date_string_format(date_string=feeds.get("modified", ""))
        if "_id" in feeds:
            feeds.pop("_id")
        table = tableToMarkdown(
            name="IP Feeds",
            t=feeds,
            headers=["modified", "feed"],
            removeNull=True,
            headerTransform=lambda word: word[0].upper() + word[1:]
        )
    else:
        table = "No results found."

    return CommandResults(
        outputs_prefix="PrismaCloudCompute.CustomFeedIP",
        outputs=feeds,
        readable_output=table,
        outputs_key_field="digest",
        raw_response=feeds
    )


def add_custom_ip_feeds(client: PrismaCloudComputeClient, args: dict) -> CommandResults:
    """
    Add a list of banned IPs to be blocked by the system.
    Implement the command 'prisma-cloud-compute-custom-feeds-ip-add'

    Args:
        client (PrismaCloudComputeClient): prisma-cloud-compute client.
        args (dict): prisma-cloud-compute-custom-feeds-ip-add command arguments.

    Returns:
        CommandResults: command-results object.
    """
    # the api overrides the blacklisted IPs, therefore it is necessary to add those who exist to the 'PUT' request.
    current_ip_feeds = (client.get_custom_ip_feeds() or {}).get("feed") or []
    new_ip_feeds = argToList(arg=args.pop("ip"))

    # remove duplicates, the api doesn't give error on duplicate IPs
    combined_feeds = list(set(current_ip_feeds + new_ip_feeds))

    client.add_custom_ip_feeds(feeds=combined_feeds)

    return CommandResults(readable_output="Successfully updated the custom IP feeds")


def get_custom_malware_feeds(client: PrismaCloudComputeClient, args: dict) -> CommandResults:
    """
    List all custom uploaded md5 malware records.
    Implement the command 'prisma-cloud-compute-custom-feeds-malware-list'

    Args:
        client (PrismaCloudComputeClient): prisma-cloud-compute client.
        args (dict): prisma-cloud-compute-custom-feeds-malware-list command arguments.

    Returns:
        CommandResults: command-results object.
    """
    limit, _ = parse_limit_and_offset_values(limit=args.get("limit", "50"))
    feeds_info = client.get_custom_md5_malware() or {}

    if "_id" in feeds_info:
        feeds_info.pop("_id")  # not needed, it will be removed from the api in the future.
    if "modified" in feeds_info:
        feeds_info["modified"] = parse_date_string_format(date_string=feeds_info.get("modified", ""))

    # api does not support limit/offset
    if malware_feeds := filter_api_response(api_response=feeds_info.get("feed", []), limit=limit):
        for feed in malware_feeds:
            if "modified" in feed:
                # there is no option to modify a specific malware feed, hence its redundant (and always returns 0)
                feed.pop("modified")

        table = tableToMarkdown(
            name="Malware Md5 Feeds",
            t=malware_feeds,
            headers=["name", "md5", "allowed"],
            headerTransform=lambda word: word[0].upper() + word[1:],
            removeNull=True
        )
        feeds_info["feed"] = malware_feeds
    else:
        table = "No results found."

    return CommandResults(
        outputs_prefix="PrismaCloudCompute.CustomFeedMalware",
        outputs=feeds_info if table != "No results found." else None,
        readable_output=table,
        outputs_key_field="digest",
        raw_response=feeds_info
    )


def add_custom_malware_feeds(client: PrismaCloudComputeClient, args: dict) -> CommandResults:
    """
    Add custom md5 hashes of malware to the prisma cloud compute.
    Implement the command 'prisma-cloud-compute-custom-feeds-malware-add'

    Args:
        client (PrismaCloudComputeClient): prisma-cloud-compute client.
        args (dict): prisma-cloud-compute-custom-feeds-malware-add command arguments.

    Returns:
        CommandResults: command-results object.
    """
    # the api overrides the md5 malware hashes, therefore it is necessary to add those who exist to the 'PUT' request.
    feeds = (client.get_custom_md5_malware() or {}).get('feed') or []

    name = args.get("name")
    md5s = argToList(arg=args.get("md5", []))

    existing_md5s = {feed.get("md5") for feed in feeds}
    for md5 in md5s:
        if md5 not in existing_md5s:  # verify that there are no duplicates because the api doesn't handle it
            feeds.append({"name": name, "md5": md5})

    client.add_custom_md5_malware(feeds=feeds)

    return CommandResults(readable_output="Successfully updated the custom md5 malware feeds")


def get_cves(client: PrismaCloudComputeClient, args: dict, reliability: str = "B - Usually reliable") -> List[CommandResults]:
    """
    Get cves information, implement the command 'cve'.

    Args:
        client (PrismaCloudComputeClient): prisma-cloud-compute client.
        args (dict): cve command arguments.
        reliability (str): reliability of the source providing the intelligence data.

    Returns:
        CommandResults: command-results object.
    """
    cve_ids = argToList(arg=args.get("cve", [])) or argToList(arg=args.get("cve_id", []))

    if not cve_ids:
        raise DemistoException("You must provide a value to the `cve` argument")

    all_cves_information, results, unique_cve_ids = [], [], set()

    for _id in cve_ids:
        if cves_info := client.get_cve_info(cve_id=_id):
            all_cves_information.extend(cves_info)

    if filtered_cves_information := filter_api_response(api_response=all_cves_information, limit=MAX_API_LIMIT):
        for cve_info in filtered_cves_information:
            cve_id, cvss = cve_info.get("cve"), cve_info.get("cvss")
            modified, description = epochs_to_timestamp(epochs=cve_info.get("modified")), cve_info.get("description")

            if cve_id not in unique_cve_ids:
                unique_cve_ids.add(cve_id)

                cve_data = {
                    "ID": cve_id, "CVSS": cvss, "Modified": modified, "Description": description
                }
                dbot_score = Common.DBotScore(indicator=cve_id,
                                              indicator_type=DBotScoreType.CVE,
                                              integration_name=INTEGRATION_NAME,
                                              score=Common.DBotScore.NONE,
                                              malicious_description=description,
                                              reliability=DBotScoreReliability.get_dbot_score_reliability_from_str(reliability))
                results.append(
                    CommandResults(
                        outputs_prefix="CVE",
                        outputs_key_field=["ID"],
                        outputs=cve_data,
                        indicator=Common.CVE(
                            id=cve_id, cvss=cvss, published="", modified=modified, description=description,
                            dbot_score=dbot_score
                        ),
                        raw_response=filtered_cves_information,
                        readable_output=tableToMarkdown(name=cve_id, t=cve_data)
                    )
                )

        return results

    return [CommandResults(readable_output="No results found.")]


def get_defenders(client: PrismaCloudComputeClient, args: dict) -> CommandResults:
    """
    Retrieve a list of defenders and their information.
    Implement the command 'prisma-cloud-compute-defenders-list'.

    Args:
        client (PrismaCloudComputeClient): prisma-cloud-compute client.
        args (dict): prisma-cloud-compute-defenders-list command arguments.

    Returns:
        CommandResults: command-results object.
    """
    limit, offset = parse_limit_and_offset_values(
        limit=args.get("limit", "20"), offset=args.get("offset", "0")
    )
    cluster, connected, hostname, type = (
        args.get("cluster"), args.get("connected"), args.get("hostname"), args.get("type")
    )
    params = assign_params(
        cluster=cluster, connected=connected, hostname=hostname, type=type, limit=limit, offset=offset
    )

    if defenders := client.get_defenders(params=params):
        for defender in defenders:
            if "lastModified" in defender:
                defender["lastModified"] = parse_date_string_format(date_string=defender.get("lastModified", ""))

        table = tableToMarkdown(
            name="Defenders Information",
            t=[
                {
                    "hostname": defender.get("hostname"),
                    "version": defender.get("version"),
                    "cluster": defender.get("cluster"),
                    "status": f"Connected since {defender.get('lastModified')}"
                    if defender.get("connected") else f"Disconnected since {defender.get('lastModified')}",
                    "listener": defender.get("features", {}).get("proxyListenerType")
                } for defender in defenders
            ],
            headers=["hostname", "version", "cluster", "status", "listener"],
            removeNull=True,
            headerTransform=lambda word: word[0].upper() + word[1:]
        )
    else:
        table = "No results found."

    return CommandResults(
        outputs_prefix="PrismaCloudCompute.DefenderDetails",
        outputs_key_field="hostname",
        outputs=defenders,
        readable_output=table,
        raw_response=defenders
    )


def get_collections(client: PrismaCloudComputeClient, args: dict) -> CommandResults:
    """
    Get collections information, implement the 'command prisma-cloud-compute-collections-list'

    Args:
        client (PrismaCloudComputeClient): prisma-cloud-compute client.
        args (dict): prisma-cloud-compute-collections-list command arguments

    Returns:
        CommandResults: command-results object.
    """
    limit, _ = parse_limit_and_offset_values(limit=args.get("limit", "50"))

    # api does not support limit
    if collections := filter_api_response(api_response=client.get_collections(), limit=limit):
        for collection in collections:
            if "modified" in collection:
                collection["modified"] = parse_date_string_format(date_string=collection.get("modified"))

        table = tableToMarkdown(
            name="Collections Information",
            t=collections,
            headers=["name", "description", "owner", "modified"],
            removeNull=True,
            headerTransform=lambda word: word[0].upper() + word[1:]
        )
    else:
        collections, table = [], "No results found."

    return CommandResults(
        outputs_prefix="PrismaCloudCompute.Collection",
        outputs_key_field=["name", "owner", "description"],
        outputs=collections if collections else None,
        readable_output=table,
        raw_response=collections
    )


def get_namespaces(client: PrismaCloudComputeClient, args: dict) -> CommandResults:
    """
    Get the list of the namespaces.
    Implement the command 'prisma-cloud-compute-container-namespace-list'

    Args:
        client (PrismaCloudComputeClient): prisma-cloud-compute client.
        args (dict): prisma-cloud-compute-container-namespace-list command arguments

    Returns:
        CommandResults: command-results object.
    """
    limit, _ = parse_limit_and_offset_values(limit=args.pop("limit", "50"))
    cluster, collections = args.get("cluster"), args.get("collections")
    params = assign_params(cluster=cluster, collections=collections)

    # api does not support limit
    if namespaces := filter_api_response(api_response=client.get_namespaces(params=params), limit=limit):
        # when the api returns [""] (a list with empty string), it means that the system does not have any namespaces
        if len(namespaces) == 1 and namespaces[0] == "":
            namespaces, table = [], "No results found."
        else:
            table = tableToMarkdown(
                name="Namespaces",
                t=[{"Namespace": namespace} for namespace in namespaces],
                headers=["Namespace"]
            )
    else:
        namespaces, table = [], "No results found."

    return CommandResults(
        outputs_prefix="PrismaCloudCompute.RadarContainerNamespace",
        outputs=namespaces if namespaces else None,
        readable_output=table,
        raw_response=namespaces
    )


def get_image_descriptions(images_scans: List[dict]) -> List[dict]:
    """
    Get the image descriptions

    Args:
        images_scans (list[dict]): images scans information.

    Returns:
        List[dict]: images descriptions.
    """
    return [
        {
            "Image": (image_scan.get("instances") or [{}])[0].get("image"),
            "ID": image_scan.get("_id"),
            "OS Distribution": image_scan.get("distro"),
            "Vulnerabilities Count": image_scan.get("vulnerabilitiesCount"),
            "Compliance Issues Count": image_scan.get("complianceIssuesCount")
        } for image_scan in images_scans
    ]


def get_images_scan_list(client: PrismaCloudComputeClient, args: dict) -> CommandResults:
    """
    Get the images scan list.
    Implement the command 'prisma-cloud-compute-images-scan-list'

    Args:
        client (PrismaCloudComputeClient): prisma-cloud-compute client.
        args (dict): prisma-cloud-compute-images-scan-list command arguments

    Returns:
        CommandResults: command-results object.
    """
    limit, offset = parse_limit_and_offset_values(
        limit=args.pop("limit_record", "10"), offset=args.get("offset", "0")
    )
    stats_limit, _ = parse_limit_and_offset_values(limit=args.pop("limit_stats", "10"))
    compact = argToBoolean(value=args.get("compact", "true"))
    clusters, fields, hostname, id, name = (
        args.get("clusters"), args.get("fields"), args.get("hostname"), args.get("id"), args.get("name")
    )
    registry, repository = args.get("registry"), args.get("repository")

    params = assign_params(
        limit=limit, offset=offset, compact=compact, clusters=clusters, fields=fields,
        hostname=hostname, id=id, name=name, registry=registry, repository=repository
    )

    if images_scans := client.get_images_scan_info(params=params):
        for scan in images_scans:
            if "vulnerabilities" in scan:
                # filter the vulnerabilities amount according to stats_limit
                scan["vulnerabilities"] = filter_api_response(
                    api_response=scan.get("vulnerabilities"), limit=stats_limit
                )
                if vulnerabilities := scan.get("vulnerabilities"):
                    for vuln in vulnerabilities:
                        if "fixDate" in vuln:
                            vuln["fixDate"] = epochs_to_timestamp(epochs=vuln.get("fixDate", 0))
            if "complianceIssues" in scan:
                # filter the complianceIssues amount according to stats_limit
                scan["complianceIssues"] = filter_api_response(
                    api_response=scan.get("complianceIssues"), limit=stats_limit
                )
                if compliances := scan.get("complianceIssues"):
                    for compliance in compliances:
                        if "fixDate" in compliance:
                            compliance["fixDate"] = epochs_to_timestamp(epochs=compliance.get("fixDate", 0))

        image_description_table = tableToMarkdown(
            name="Image description",
            t=get_image_descriptions(images_scans=images_scans),
            headers=["ID", "Image", "OS Distribution", "Vulnerabilities Count", "Compliance Issues Count"],
            removeNull=True
        )

        if len(images_scans) == 1:  # then there is only one image scan report
            if compact:
                # if the compact is True, the api will filter
                # the response and send back only vulnerability/compliance statistics
                vuln_statistics_table = tableToMarkdown(
                    name="Vulnerability Statistics",
                    t=images_scans[0].get("vulnerabilityDistribution"),
                    headers=["critical", "high", "medium", "low"],
                    removeNull=True,
                    headerTransform=lambda word: word[0].upper() + word[1:]
                )

                compliance_statistics_table = tableToMarkdown(
                    name="Compliance Statistics",
                    t=images_scans[0].get("complianceDistribution"),
                    headers=["critical", "high", "medium", "low"],
                    removeNull=True,
                    headerTransform=lambda word: word[0].upper() + word[1:]
                )

                table = image_description_table + vuln_statistics_table + compliance_statistics_table
            else:
                # handle the case where there is an image scan without vulnerabilities
                vulnerabilities = images_scans[0].get("vulnerabilities")
                if not vulnerabilities:
                    vulnerabilities = []

                vulnerabilities_table = tableToMarkdown(
                    name="Vulnerabilities",
                    t=vulnerabilities,
                    headers=["cve", "description", "severity", "packageName", "status", "fixDate"],
                    removeNull=True,
                    headerTransform=pascalToSpace,
                )
                # handle the case where there is an image scan without compliances
                compliances = images_scans[0].get("complianceIssues")
                if not compliances:
                    compliances = []

                compliances_table = tableToMarkdown(
                    name="Compliances",
                    t=compliances,
                    headers=["id", "severity", "status", "description", "packageName", "fixDate"],
                    removeNull=True,
                    headerTransform=pascalToSpace
                )

                table = image_description_table + vulnerabilities_table + compliances_table
        else:
            table = image_description_table
    else:
        table = "No results found."

    return CommandResults(
        outputs_prefix="PrismaCloudCompute.ReportsImagesScan",
        outputs_key_field="id",
        outputs=images_scans,
        readable_output=table,
    )


def get_hosts_descriptions(hosts_scans):
    """
    Get the hosts descriptions

    Args:
        hosts_scans (list[dict]): hosts scans information.

    Returns:
        List[dict]: images descriptions.
    """
    return [
        {
            "Hostname": scan.get("hostname"),
            "OS Distribution": scan.get("distro"),
            "Docker Version": scan.get("applications", [{}])[0].get("version"),
            "Vulnerabilities Count": scan.get("vulnerabilitiesCount"),
            "Compliance Issues Count": scan.get("complianceIssuesCount")
        } for scan in hosts_scans
    ]


def get_hosts_scan_list(client: PrismaCloudComputeClient, args: dict) -> CommandResults:
    """
    Get the host scan list.
    Implement the command 'prisma-cloud-compute-hosts-scan-list'

    Args:
        client (PrismaCloudComputeClient): prisma-cloud-compute client.
        args (dict): prisma-cloud-compute-hosts-scan-list command arguments

    Returns:
        CommandResults: command-results object.
    """
    limit, offset = parse_limit_and_offset_values(
        limit=args.pop("limit_record", "10"), offset=args.get("offset", "0")
    )
    stats_limit, _ = parse_limit_and_offset_values(limit=args.pop("limit_stats", "10"))
    compact = argToBoolean(value=args.get("compact", "true"))
    clusters, fields, hostname, provider, distro = (
        args.get("clusters"), args.get("fields"), args.get("hostname"), args.get("provider"), args.get("distro")
    )

    params = assign_params(
        limit=limit, offset=offset, compact=compact, clusters=clusters,
        fields=fields, hostname=hostname, provider=provider, distro=distro
    )

    if hosts_scans := client.get_hosts_scan_info(params=params):
        for scan in hosts_scans:
            if "vulnerabilities" in scan:
                scan["vulnerabilities"] = filter_api_response(
                    api_response=scan.get("vulnerabilities"), limit=stats_limit
                )
                if vulnerabilities := scan.get("vulnerabilities"):
                    for vuln in vulnerabilities:
                        if "fixDate" in vuln:
                            vuln["fixDate"] = epochs_to_timestamp(epochs=vuln.get("fixDate", 0))
            if "complianceIssues" in scan:
                scan["complianceIssues"] = filter_api_response(
                    api_response=scan.get("complianceIssues"), limit=stats_limit
                )
                if compliances := scan.get("complianceIssues"):
                    for compliance in compliances:
                        if "fixDate" in compliance:
                            compliance["fixDate"] = epochs_to_timestamp(epochs=compliance.get("fixDate", 0))

        host_description_table = tableToMarkdown(
            name="Host description",
            t=get_hosts_descriptions(hosts_scans=hosts_scans),
            headers=[
                "Hostname", "Docker Version", "OS Distribution", "Vulnerabilities Count", "Compliance Issues Count"
            ],
            removeNull=True
        )

        if len(hosts_scans) == 1:  # then there is only one host scan report
            if compact:
                # if the compact is True, the api will filter
                # the response and send back only vulnerability/compliance statistics
                vuln_statistics_table = tableToMarkdown(
                    name="Vulnerability Statistics",
                    t=hosts_scans[0].get("vulnerabilityDistribution"),
                    headers=["critical", "high", "medium", "low"],
                    removeNull=True,
                    headerTransform=lambda word: word[0].upper() + word[1:]
                )

                compliance_statistics_table = tableToMarkdown(
                    name="Compliance Statistics",
                    t=hosts_scans[0].get("complianceDistribution"),
                    headers=["critical", "high", "medium", "low"],
                    removeNull=True,
                    headerTransform=lambda word: word[0].upper() + word[1:]
                )

                table = host_description_table + vuln_statistics_table + compliance_statistics_table
            else:
                # handle the case where there is an host scan without vulnerabilities
                vulnerabilities = hosts_scans[0].get("vulnerabilities")
                if not vulnerabilities:
                    vulnerabilities = []

                vulnerabilities_table = tableToMarkdown(
                    name="Vulnerabilities",
                    t=vulnerabilities,
                    headers=["cve", "description", "severity", "packageName", "status", "fixDate"],
                    removeNull=True,
                    headerTransform=pascalToSpace,
                )
                # handle the case where there is an host scan without compliances
                compliances = hosts_scans[0].get("complianceIssues")
                if not compliances:
                    compliances = []

                compliances_table = tableToMarkdown(
                    name="Compliances",
                    t=compliances,
                    headers=["id", "severity", "status", "description", "packageName", "fixDate"],
                    removeNull=True,
                    headerTransform=pascalToSpace
                )

                table = host_description_table + vulnerabilities_table + compliances_table
        else:
            table = host_description_table
    else:
        table = "No results found."

    return CommandResults(
        outputs_prefix="PrismaCloudCompute.ReportHostScan",
        outputs_key_field="_id",
        outputs=hosts_scans,
        readable_output=table,
    )


def get_impacted_resources(client: PrismaCloudComputeClient, args: dict) -> CommandResults:
    """
    Get the impacted resources list.
    Implement the command 'prisma-cloud-compute-vulnerabilities-impacted-resources-list'

    Args:
        client (PrismaCloudComputeClient): prisma-cloud-compute client.
        args (dict): prisma-cloud-compute-vulnerabilities-impacted-resources-list command arguments

    Returns:
        CommandResults: command-results object.
    """
    limit, offset = parse_limit_and_offset_values(limit=args.pop("limit", "50"), offset=args.pop("offset", "0"))
    cves = argToList(arg=args.get("cve", []))
    resource_type = args.get("resourceType", "")

    context_output, raw_response = [], {}
    final_impacted_resources: defaultdict[str, list] = defaultdict(list)
    resources_list = ["images", "registryImages", "hosts", "functions", "codeRepos"]
    for cve in cves:
        # api does not support offset/limit
        if cve_impacted_resources := client.get_impacted_resources(cve=cve, resource_type=resource_type):
            raw_response[cve] = cve_impacted_resources
            for resources in resources_list:
                if resources in cve_impacted_resources and cve_impacted_resources.get(resources) is not None:
                    cve_impacted_resources[resources] = filter_api_response(
                        api_response=cve_impacted_resources[resources],  # type: ignore[arg-type]
                        limit=limit,
                        offset=offset
                    )

                    for resource in (cve_impacted_resources.get(resources) or []):
                        resource_id_table_details = {
                            "resourceID": resource.get("resourceID"),
                        }
                        if containers := (resource.get('containers') or []):
                            for container in containers:
                                resource_id_table_details['Cve'] = cve
                                resource_id_table_details['Image'] = container.get('image')
                                resource_id_table_details['Container'] = container.get('container')
                                resource_id_table_details['Host'] = container.get("host")
                                resource_id_table_details['Namespace'] = container.get("namespace")

                        if resource_id_table_details not in final_impacted_resources[resources]:
                            final_impacted_resources[resources].append(resource_id_table_details)

            context_output.append(cve_impacted_resources)

    if context_output:
        impacted_resources_tables = []
        mapping_resources_to_names = {"images": "Impacted Images",
                                      "registryImages": "Impacted Registry Images",
                                      "hosts": "Impacted Hosts",
                                      "functions": "Impacted Functions",
                                      "codeRepos": "Impacted CodeRepos"
                                      }
        for resources in resources_list:
            if final_impacted_resources.get(resources):
                impacted_resources_tables.append(tableToMarkdown(
                    name=mapping_resources_to_names.get(resources),
                    t=final_impacted_resources.get(resources),
                    headers=["resourceID", "Cve", "Image", "Container", "Host", "Namespace"],
                    removeNull=True)
                )
        table = ''.join(impacted_resources_tables)
    else:
        context_output, table = [], "No results found."

    return CommandResults(
        outputs_prefix="PrismaCloudCompute.VulnerabilitiesImpactedResource",
        outputs_key_field="_id",
        outputs=context_output if context_output else None,
        readable_output=table,
        raw_response=raw_response
    )


def get_waas_policies(client: PrismaCloudComputeClient, args: dict) -> List[CommandResults]:
    """
    Get the WAAS policies.
    Implement the command 'prisma-cloud-compute-get-waas-policies'

    Args:
        client (PrismaCloudComputeClient): prisma-cloud-compute client.
        args (dict): prisma-cloud-compute-get-waas-policies command arguments

    Returns:
        CommandResults: command-results object.
    """
    policies = client.get_waas_policies()
    entry = []
    for rule in policies.get("rules") or {}:
        for spec in rule.get("applicationsSpec") or {}:
            formatted_waas_policy = {
                "SQLInjection": spec.get("sqli").get("effect"),
                "CrossSiteScriptingXSS": spec.get("xss").get("effect"),
                "OSCommandInjetion": spec.get("cmdi").get("effect"),
                "CodeInjection": spec.get("codeInjection").get("effect"),
                "LocalFileInclusion": spec.get("lfi").get("effect"),
                "AttackToolsAndVulnScanners": spec.get("attackTools").get("effect"),
                "Shellshock": spec.get("shellshock").get("effect"),
                "MalformedHTTPRequest": spec.get("malformedReq").get("effect"),
                "ATP": spec.get("networkControls").get("advancedProtectionEffect"),
                "DetectInformationLeakage": spec.get("intelGathering").get("infoLeakageEffect")
            }
            data = {
                "Name": rule.get("name"),
                "WaasPolicy": formatted_waas_policy
            }

            entry.append(CommandResults(
                outputs_prefix="PrismaCloudCompute.Policies",
                outputs_key_field="Name",
                outputs=data,
                readable_output=tableToMarkdown(data["Name"], data["WaasPolicy"]),
                raw_response=policies
            ))

    return entry


def update_waas_policies(client: PrismaCloudComputeClient, args: dict) -> CommandResults:
    """
    Update the WAAS policy.
    Implement the command 'prisma-cloud-compute-update-waas-policies'

    Args:
        client (PrismaCloudComputeClient): prisma-cloud-compute client.
        args (dict): prisma-cloud-compute-update-waas-policies command arguments

    Returns:
        CommandResults: command-results object.
    """
    # waas_settings = ["sqli", "xss", "attackTools", "shellshock", "malformedReq", "cmdi", "lfi", "codeInjection"]

    policy = args.get("policy", {})

    for index, rule in enumerate(policy.get("rules")):
        if rule["name"] != args.get("rule_name"):
            continue
        for spec in policy.get("rules")[index].get("applicationsSpec"):
            spec[args.get("attack_type")] = {"effect": args.get("action")}

    client.update_waas_policies(policy)
    txt = "Successfully updated the WaaS policy"

    return CommandResults(
        readable_output=txt
    )


def get_audit_firewall_container_alerts(client: PrismaCloudComputeClient, args: dict) -> CommandResults:
    """
    Get the firewall container alerts.
    Implement the command 'prisma-cloud-compute-get-audit-firewall-container-alerts'

    Args:
        client (PrismaCloudComputeClient): prisma-cloud-compute client.
        args (dict): prisma-cloud-compute-get-audit-firewall-container-alerts command arguments

    Returns:
        CommandResults: command-results object.
    """
    now = datetime.now()
    from_day = arg_to_number(args.get("FromDays", 2))
    from_time = now - timedelta(days=from_day)      # type: ignore
    image_name = urllib.parse.quote(args.get("ImageName"), safe='')     # type: ignore
    audit_type = args.get("audit_type")
    limit = arg_to_number(args.get("limit", 25))
    data = client.get_firewall_audit_container_alerts(
        image_name=image_name, from_time=f"{from_time.isoformat()}Z", to_time=f"{now.isoformat()}Z",
        limit=limit, audit_type=audit_type)  # type: ignore

    return CommandResults(
        outputs_prefix="PrismaCloudCompute.Audits",
        outputs_key_field="_id",
        outputs=data,
        readable_output=tableToMarkdown("Audits", data),
        raw_response=data
    )


def get_alert_profiles_command(client: PrismaCloudComputeClient, args: dict):
    """
    Get the alert profiles.

    Args:
        client (PrismaCloudComputeClient): prisma-cloud-compute client.
        args (dict): prisma-cloud-compute-get-alert-profiles command arguments

    Returns:
        CommandResults: command-results object.
    """
    project = args.get("project")
    response = client.get_alert_profiles_request(project)
    policies = []
    for res in response:
        policies.append(res.get("policy"))
    return CommandResults(
        outputs_prefix='PrismaCloudCompute.AlertProfiles',
        outputs_key_field='_Id',
        outputs=format_context(response),
        readable_output=tableToMarkdown("Alert Profiles", policies),
        raw_response=response
    )


def get_settings_defender_command(client: PrismaCloudComputeClient, args: dict):
    """
    Get the defender settings.

    Args:
        client (PrismaCloudComputeClient): prisma-cloud-compute client.
        args (dict): prisma-cloud-compute-get-settings-defender command arguments

    Returns:
        CommandResults: command-results object.
    """
    hostname = args.get("hostname")
    response = client.get_settings_defender_request(hostname)
    return CommandResults(
        outputs_prefix='PrismaCloudCompute.DefenderSettings',
        outputs=format_context(response),
        raw_response=response
    )


def get_logs_defender_command(client: PrismaCloudComputeClient, args: dict):
    """
    Get the defender logs.

    Args:
        client (PrismaCloudComputeClient): prisma-cloud-compute client.
        args (dict): prisma-cloud-compute-logs-defender command arguments

    Returns:
        CommandResults: command-results object.
    """
    hostname = args.get('hostname', '')
    lines = args.get('lines')

    response = client.get_logs_defender_request(hostname, lines) or []
    entry = {
        "Hostname": hostname,
        "Logs": response
    }
    return CommandResults(
        outputs_prefix='PrismaCloudCompute.Defenders',
        outputs=format_context(entry),
        outputs_key_field='Hostname',
        raw_response=response,
        readable_output=tableToMarkdown("Logs", entry.get("Logs"))
    )


def get_backups_command(client: PrismaCloudComputeClient, args: dict):
    """
    Get the defender backups.

    Args:
        client (PrismaCloudComputeClient): prisma-cloud-compute client.
        args (dict): prisma-cloud-compute-get-backups command arguments

    Returns:
        CommandResults: command-results object.
    """
    project = args.get("project")
    response = client.get_backups_request(project) or []
    return CommandResults(
        outputs_prefix='PrismaCloudCompute.Backups',
        outputs_key_field='Id',
        outputs=format_context(response),
        raw_response=response
    )


def get_logs_defender_download_command(client: PrismaCloudComputeClient, args: dict):
    """
    Get the defender logs download bundle.

    Args:
        client (PrismaCloudComputeClient): prisma-cloud-compute client.
        args (dict): prisma-cloud-compute-logs-defender-download command arguments

    Returns:
        CommandResults: command-results object.
    """
    hostname = args.get('hostname')
    lines = args.get('lines')

    response = client.get_logs_defender_download_request(hostname, lines)
    return fileResult(f"{hostname}-logs.tar.gz", response, entryTypes["entryInfoFile"])


<<<<<<< HEAD
def get_file_integrity_events_command(client: PrismaCloudComputeClient, args: dict):
    """
    Get runtime file integrity audit events for the given hostname

    Args:
        client (PrismaCloudComputeClient): prisma-cloud-compute client.
        args (dict): prisma-cloud-compute-get-file-integrity-events command arguments

    Returns:
        HTTP Response object
    """
    hostname = args.get('hostname')
    event_id = args.get('event_id')
    limit = args.get('limit')
    from_date = args.get('from_date')
    to_date = args.get('to_date')
    search_term = args.get('search_term')
    sort = args.get('sort')

    response = client.get_file_integrity_events(
        limit, sort, hostname=hostname, event_id=event_id,
        from_date=from_date, to_date=to_date, search_term=search_term
    )
    if not response:
        readable_output = "No results for the given search."
    else:
        readable_output = None
    return CommandResults(
        outputs_prefix='PrismaCloudCompute.FileIntegrity',
        outputs_key_field='_id',
        outputs=format_context(response),
        raw_response=response,
        readable_output=readable_output
    )


=======
>>>>>>> 6862cc31
def unstuck_fetch_stream_command():
    """
    Adds a field to ensure that is_command_is_fetch will recognize the next fetch incidents run as fetch.
    This command is for unstacking the fetch stream in case the fetch incidents yields duplications.

    Returns:
        CommandResults: command-results object.
    """
    ctx = demisto.getIntegrationContext()
    demisto.debug(f"unstuck field before update = {ctx.get('unstuck', False)}")
    ctx["unstuck"] = True
    demisto.setIntegrationContext(ctx)
    demisto.debug(f"unstuck field after update = {ctx.get('unstuck', False)}")
    return CommandResults(
        readable_output="The fetch stream was released successfully."
    )


<<<<<<< HEAD
def get_file_integrity_events_command(client: PrismaCloudComputeClient, args: dict):
    """
    Get runtime file integrity audit events for the given hostname

    Args:
        client (PrismaCloudComputeClient): prisma-cloud-compute client.
        args (dict): prisma-cloud-compute-get-file-integrity-events command arguments

    Returns:
        HTTP Response object
    """
    hostname = args.get('hostname')
    event_id = args.get('event_id')
    limit = args.get('limit')
    from_date = args.get('from_date')
    to_date = args.get('to_date')
    search_term = args.get('search_term')
    sort = args.get('sort')

    response = client.get_file_integrity_events(
        limit, sort, hostname=hostname, event_id=event_id,
        from_date=from_date, to_date=to_date, search_term=search_term
    )
    if not response:
        readable_output = "No results for the given search."
    else:
        readable_output = None
    return CommandResults(
        outputs_prefix='PrismaCloudCompute.FileIntegrity',
        outputs_key_field='_id',
        outputs=format_context(response),
        raw_response=response,
        readable_output=readable_output
    )


=======
>>>>>>> 6862cc31
def main():
    """
    PARSE AND VALIDATE INTEGRATION PARAMS
    """
    params = demisto.params()
    username = params.get('credentials').get('identifier')
    password = params.get('credentials').get('password')
    base_url = params.get('address')
    project = params.get('project', '')
    verify_certificate = not params.get('insecure', False)
    cert = params.get('certificate')
    proxy = params.get('proxy', False)
    reliability = params.get('integration_reliability', '')

    # If checked to verify and given a certificate, save the certificate as a temp file
    # and set the path to the requests client
    if verify_certificate and cert:
        tmp = tempfile.NamedTemporaryFile(delete=False, mode='w')
        tmp.write(cert)
        tmp.close()
        verify = tmp.name
    else:
        # Save boolean as a string
        verify = str(verify_certificate)

    try:
        requested_command = demisto.command()
        demisto.info(f'Command being called is {requested_command}')

        # Init the client
        client = PrismaCloudComputeClient(
            base_url=urljoin(base_url, 'api/v1/'),
            verify=verify,
            auth=(username, password),
            proxy=proxy,
            project=project
        )

        if requested_command == 'test-module':
            # This is the call made when pressing the integration test button
            result = test_module(client)
            return_results(result)
        elif requested_command == 'fetch-incidents':
            # Fetch incidents from Prisma Cloud Compute
            # this method is called periodically when 'fetch incidents' is checked
            incidents = fetch_incidents(client)
            demisto.incidents(incidents)
        elif requested_command == 'prisma-cloud-compute-profile-host-list':
            return_results(results=get_profile_host_list(client=client, args=demisto.args()))
        elif requested_command == 'prisma-cloud-compute-profile-container-list':
            return_results(results=get_container_profile_list(client=client, args=demisto.args()))
        elif requested_command == 'prisma-cloud-compute-profile-container-hosts-list':
            return_results(results=get_container_hosts_list(client=client, args=demisto.args()))
        elif requested_command == 'prisma-cloud-compute-profile-container-forensic-list':
            return_results(results=get_profile_container_forensic_list(client=client, args=demisto.args()))
        elif requested_command == 'prisma-cloud-compute-host-forensic-list':
            return_results(results=get_profile_host_forensic_list(client=client, args=demisto.args()))
        elif requested_command == 'prisma-cloud-compute-custom-feeds-ip-add':
            return_results(results=add_custom_ip_feeds(client=client, args=demisto.args()))
        elif requested_command == 'prisma-cloud-compute-console-version-info':
            return_results(results=get_console_version(client=client))
        elif requested_command == 'prisma-cloud-compute-custom-feeds-ip-list':
            return_results(results=get_custom_feeds_ip_list(client=client))
        elif requested_command == 'prisma-cloud-compute-profile-host-list':
            return_results(results=get_profile_host_list(client=client, args=demisto.args()))
        elif requested_command == 'prisma-cloud-compute-profile-container-list':
            return_results(results=get_container_profile_list(client=client, args=demisto.args()))
        elif requested_command == 'prisma-cloud-compute-profile-container-hosts-list':
            return_results(results=get_container_hosts_list(client=client, args=demisto.args()))
        elif requested_command == 'prisma-cloud-compute-profile-container-forensic-list':
            return_results(results=get_profile_container_forensic_list(client=client, args=demisto.args()))
        elif requested_command == 'prisma-cloud-compute-host-forensic-list':
            return_results(results=get_profile_host_forensic_list(client=client, args=demisto.args()))
        elif requested_command == 'prisma-cloud-compute-custom-feeds-ip-add':
            return_results(results=add_custom_ip_feeds(client=client, args=demisto.args()))
        elif requested_command == 'prisma-cloud-compute-console-version-info':
            return_results(results=get_console_version(client=client))
        elif requested_command == 'prisma-cloud-compute-custom-feeds-ip-list':
            return_results(results=get_custom_feeds_ip_list(client=client))
        elif requested_command == 'prisma-cloud-compute-custom-feeds-malware-list':
            return_results(results=get_custom_malware_feeds(client=client, args=demisto.args()))
        elif requested_command == 'prisma-cloud-compute-custom-feeds-malware-add':
            return_results(results=add_custom_malware_feeds(client=client, args=demisto.args()))
        elif requested_command == 'cve':
            return_results(results=get_cves(client=client, args=demisto.args(), reliability=reliability))
        elif requested_command == 'prisma-cloud-compute-defenders-list':
            return_results(results=get_defenders(client=client, args=demisto.args()))
        elif requested_command == 'prisma-cloud-compute-collections-list':
            return_results(results=get_collections(client=client, args=demisto.args()))
        elif requested_command == 'prisma-cloud-compute-container-namespace-list':
            return_results(results=get_namespaces(client=client, args=demisto.args()))
        elif requested_command == 'prisma-cloud-compute-images-scan-list':
            return_results(results=get_images_scan_list(client=client, args=demisto.args()))
        elif requested_command == 'prisma-cloud-compute-hosts-scan-list':
            return_results(results=get_hosts_scan_list(client=client, args=demisto.args()))
        elif requested_command == 'prisma-cloud-compute-vulnerabilities-impacted-resources-list':
            return_results(results=get_impacted_resources(client=client, args=demisto.args()))
        elif requested_command == 'prisma-cloud-compute-get-waas-policies':
            return_results(results=get_waas_policies(client=client, args=demisto.args()))
        elif requested_command == 'prisma-cloud-compute-update-waas-policies':
            return_results(update_waas_policies(client=client, args=demisto.args()))
        elif requested_command == 'prisma-cloud-compute-get-audit-firewall-container-alerts':
            return_results(results=get_audit_firewall_container_alerts(client, args=demisto.args()))
        elif requested_command == "prisma-cloud-compute-get-alert-profiles":
            return_results(results=get_alert_profiles_command(client=client, args=demisto.args()))
        elif requested_command == "prisma-cloud-compute-get-settings-defender":
            return_results(results=get_settings_defender_command(client=client, args=demisto.args()))
        elif requested_command == "prisma-cloud-compute-logs-defender":
            return_results(results=get_logs_defender_command(client=client, args=demisto.args()))
        elif requested_command == "prisma-cloud-compute-get-backups":
            return_results(results=get_backups_command(client=client, args=demisto.args()))
        elif requested_command == "prisma-cloud-compute-logs-defender-download":
            return_results(results=get_logs_defender_download_command(client=client, args=demisto.args()))
        elif requested_command == "prisma-cloud-compute-unstuck-fetch-stream":
            return_results(unstuck_fetch_stream_command())
    # Log exceptions
    except Exception as e:
        return_error(f'Failed to execute {requested_command} command. Error: {str(e)}')


if __name__ in ('__main__', '__builtin__', 'builtins'):
    main()<|MERGE_RESOLUTION|>--- conflicted
+++ resolved
@@ -1993,7 +1993,6 @@
     return fileResult(f"{hostname}-logs.tar.gz", response, entryTypes["entryInfoFile"])
 
 
-<<<<<<< HEAD
 def get_file_integrity_events_command(client: PrismaCloudComputeClient, args: dict):
     """
     Get runtime file integrity audit events for the given hostname
@@ -2030,8 +2029,6 @@
     )
 
 
-=======
->>>>>>> 6862cc31
 def unstuck_fetch_stream_command():
     """
     Adds a field to ensure that is_command_is_fetch will recognize the next fetch incidents run as fetch.
@@ -2050,7 +2047,6 @@
     )
 
 
-<<<<<<< HEAD
 def get_file_integrity_events_command(client: PrismaCloudComputeClient, args: dict):
     """
     Get runtime file integrity audit events for the given hostname
@@ -2087,8 +2083,7 @@
     )
 
 
-=======
->>>>>>> 6862cc31
+  
 def main():
     """
     PARSE AND VALIDATE INTEGRATION PARAMS
