import demistomock as demisto  # noqa: F401
from CommonServerPython import *  # noqa: F401
import urllib.parse
from collections import defaultdict


''' IMPORTS '''
import urllib3
import ipaddress
import dateparser
import tempfile
import urllib
# Disable insecure warnings
urllib3.disable_warnings()

''' CONSTANTS '''

ALERT_TITLE = 'Prisma Cloud Compute Alert - '
ALERT_TYPE_VULNERABILITY = 'vulnerability'
ALERT_TYPE_COMPLIANCE = 'compliance'
ALERT_TYPE_AUDIT = 'audit'
# this is a list of known headers arranged in the order to be displayed in the markdown table
HEADERS_BY_NAME = {
    'vulnerabilities': ['severity', 'cve', 'status', 'packages', 'sourcePackage', 'packageVersion', 'link'],
    'entities': ['name', 'containerGroup', 'resourceGroup', 'nodesCount', 'image', 'status', 'runningTasksCount',
                 'activeServicesCount', 'version', 'createdAt', 'runtime', 'arn', 'lastModified', 'protected'],
    'compliance': ['type', 'id', 'description']
}
MAX_API_LIMIT = 50
INTEGRATION_NAME = 'PaloAltoNetworks_PrismaCloudCompute'

''' COMMANDS + REQUESTS FUNCTIONS '''


class PrismaCloudComputeClient(BaseClient):
    def __init__(self, base_url, verify, project, proxy=False, ok_codes=(), headers=None, auth=None):
        """
        Extends the init method of BaseClient by adding the arguments below,

        verify: A 'True' or 'False' string, in which case it controls whether we verify
            the server's TLS certificate, or a string that represents a path to a CA bundle to use.
        project: A projectID string, set in the integration parameters.
            the projectID is saved under self._project
        """

        self._project = project

        if verify in ['True', 'False']:
            super().__init__(base_url, str_to_bool(verify), proxy, ok_codes, headers, auth)
        else:
            # verify points a path to certificate
            super().__init__(base_url, True, proxy, ok_codes, headers, auth)
            self._verify = verify

    def _http_request(self, method, url_suffix, full_url=None, headers=None,
                      auth=None, json_data=None, params=None, data=None, files=None,
                      timeout=10, resp_type='json', ok_codes=None, **kwargs):
        """
        Extends the _http_request method of BaseClient.
        If self._project is available, a 'project=projectID' query param is automatically added to all requests.
        """
        # if project is given add it to params and call super method
        if self._project:
            params = params or {}
            params.update({'project': self._project})

        return super()._http_request(method=method, url_suffix=url_suffix, full_url=full_url, headers=headers,
                                     auth=auth, json_data=json_data, params=params, data=data, files=files,
                                     timeout=timeout, resp_type=resp_type, ok_codes=ok_codes, **kwargs)

    def test(self):
        """
        Calls the fetch alerts endpoint with to=epoch_time to check connectivity, authentication and authorization
        """
        return self.list_incidents(to_=time.strftime('%Y-%m-%d', time.gmtime(0)))

    def list_incidents(self, to_=None, from_=None):
        """
        Sends a request to fetch available alerts from last call
        No need to pass here TO/FROM query params, the API returns new alerts from the last request
        Can be used with TO/FROM query params to get alerts in a specific time period
        REMARK: alerts are deleted from the endpoint once were successfully fetched
        """
        params = {}
        if to_:
            params['to'] = to_
        if from_:
            params['from'] = from_

        # If the endpoint not found, fallback to the previous demisto-alerts endpoint (backward compatibility)
        try:
            return self._http_request(
                method='GET',
                url_suffix='xsoar-alerts',
                params=params
            )
        except Exception as e:
            if '[404]' in str(e):
                return self._http_request(
                    method='GET',
                    url_suffix='demisto-alerts',
                    params=params
                )
            raise e

    def get_host_profiles(self, params: Optional[dict] = None) -> List[dict]:
        """
        Sends a request to get all the host profiles.

        Args:
            params (dict): query parameters.

        Returns:
            list[dict]: host profiles api response.
        """
        return self._http_request(method="GET", url_suffix="/profiles/host", params=params)

    def get_container_profiles(self, params: Optional[dict] = None) -> List[dict]:
        """
        Sends a request to get all the container profiles.

        Args:
            params (dict): query parameters.

        Returns:
            list[dict]: host profiles api response.
        """
        return self._http_request(method="GET", url_suffix="/profiles/container", params=params)

    def get_containers_hosts(self, container_id: str) -> List[str]:
        """
        Sends a request to get the hosts that host a specific container.

        Args:
            container_id (str): the container ID.

        Returns:
            list[str]: hosts IDs that host the container.
        """
        return self._http_request(method="GET", url_suffix=f"profiles/container/{container_id}/hosts")

    def get_container_forensics(self, container_id: str, params: Optional[dict] = None) -> List[dict]:
        """
        Sends a request to get a specific container forensics.

        Args:
            container_id (str): the container ID.
            params (dict): query parameters.

        Returns:
            list[dict]: container forensics.
        """
        return self._http_request(method="GET", url_suffix=f"profiles/container/{container_id}/forensic", params=params)

    def get_host_forensics(self, host_id, params: Optional[dict] = None) -> List[dict]:
        """
        Sends a request to get a specific host forensics.

        Args:
            host_id (str): the host ID.
            params (dict): query parameters.

        Returns:
            list[dict]: host forensics.
        """
        return self._http_request(method="GET", url_suffix=f"/profiles/host/{host_id}/forensic", params=params)

    def get_console_version(self) -> str:
        """
        Sends a request to get the prisma cloud compute console version.

        Returns:
            str: console version.
        """
        return self._http_request(method="GET", url_suffix="/version")

    def get_custom_ip_feeds(self) -> dict:
        """
        Sends a request to get the custom IP feeds.

        Returns:
            dict: existing IP feeds.
        """
        return self._http_request(method="GET", url_suffix="/feeds/custom/ips")

    def add_custom_ip_feeds(self, feeds: List[str]):
        """
        Sends a request to add custom IP feeds.

        Args:
            feeds (list[str]): IP feeds to add.
        """
        self._http_request(method="PUT", url_suffix="/feeds/custom/ips", resp_type="text", json_data={"feed": feeds})

    def get_custom_md5_malware(self) -> dict:
        """
        Sends a request to get the list of all custom uploaded md5 malware records

        Returns:
            dict: custom md5 malware records
        """
        return self._http_request(method="GET", url_suffix="/feeds/custom/malware")

    def add_custom_md5_malware(self, feeds: List[str]) -> None:
        """
        Sends a request to add md5 malware hashes.

        Args:
            feeds: (list[dict]): md5 malware feeds to add.
        """
        self._http_request(
            method="PUT", url_suffix="/feeds/custom/malware", json_data={"feed": feeds}, resp_type="text"
        )

    def get_cve_info(self, cve_id: str) -> List[dict]:
        """
        Sends a request to get information about a cve.

        Args:
            cve_id (str): the cve to get information about.

        Returns:
            list[dict]: cves information.
        """
        return self._http_request(method="GET", url_suffix="/cves", params={"id": cve_id})

    def get_defenders(self, params: Optional[dict] = None) -> List[dict]:
        """
        Sends a request to get defenders information.

        Returns:
            list[dict]: defenders information.
        """
        return self._http_request(method="GET", url_suffix="/defenders", params=params)

    def get_collections(self) -> List[dict]:
        """
        Sends a request to get the collections information.

        Returns:
            list[dict]: collections information.
        """
        return self._http_request(method="GET", url_suffix="/collections")

    def get_namespaces(self, params: Optional[dict] = None) -> List[str]:
        """
        Sends a request to get the namespaces.

        Args:
            params (dict): query parameters.

        Returns:
            list[str]: available namespaces
        """
        return self._http_request(method="GET", url_suffix="/radar/container/namespaces", params=params)

    def _get_all_results(self, url_suffix: str, params: Optional[dict] = None):
        """
        Gets all results by calling the API until the Total-Count of results is reached.
        """
        if not params:
            params = {}
        params.update({"limit": MAX_API_LIMIT, "offset": 0})
        response = self._http_request(method="GET", url_suffix=url_suffix, params=params, resp_type='response')
        
        total_count = int(response.headers.get("Total-Count", -1))
        response = response.json()
        current_count = len(response)
        while current_count < total_count:
            try:
                params["offset"] = current_count
                response.extend(self._http_request(method="GET", url_suffix=url_suffix, params=params))
                current_count = len(response)
            
            except DemistoException as de:
                if not (hasattr(de, "res") and hasattr(de.res, "status_code")):
                    raise
                if de.res.status_code == 429:
                    # The API rate limit of 30 requests per minute was exceeded for this endpoint
                    demisto.info(f"Rate limit exceeded, waiting 60 seconds before continuing.\nCurrent count: {current_count}, total count: {total_count}.")
                    time.sleep(60)
            
        return response

    def get_images_scan_info(self, all_results: bool = False, params: Optional[dict] = None) -> List[dict]:
        """
        Sends a request to get information about images scans.

        Args:
            all_results (bool): whether to return all results or just the first page.
            params (dict): query parameters.

        Returns:
            list[dict]: images scan information.
        """
        if all_results:
            return self._get_all_results(url_suffix="/images", params=params)
        return self._http_request(method="GET", url_suffix="/images", params=params)

    def get_hosts_scan_info(self, all_results: bool = False, params: Optional[dict] = None) -> List[dict]:
        """
        Sends a request to get information about hosts scans.

        Args:
            params (dict): query parameters.

        Returns:
            list[dict]: hosts scan information.
        """
        if all_results:
            return self._get_all_results(url_suffix="/hosts", params=params)
        return self._http_request(method="GET", url_suffix="/hosts", params=params)

    def get_impacted_resources(self, cve: str, resource_type: str) -> dict:
        """
        Get the impacted resources that are based on a specific CVE.

        Args:
            cve (str): The CVE from which impacted resources will be retrieved.
            resource_type (str): ResourceType is the single resource type to return vulnerability data for.

        Returns:
            dict: the impacted resources from the CVE.
        """
        params = {"cve": cve}
        # When there is no specific resource then images and hosts will be returned if they exist
        if resource_type:
            params["resourceType"] = resource_type
        return self._http_request(
            method="GET", url_suffix="/stats/vulnerabilities/impacted-resources",
            params=params
        )

    def get_waas_policies(self) -> dict:
        """
        Get the current WAAS policy

        Returns:
            dict: the current policy.
        """
        return self._http_request(
            method="GET", url_suffix="policies/firewall/app/container"
        )

    def update_waas_policies(self, policy: dict) -> dict:
        """
        Update the waas policy.

        Args:
            policy (dict): the previous waas policy.

        Returns:
            dict: the updated policy.
        """
        return self._http_request(
            method="PUT", url_suffix="policies/firewall/app/container", json_data=policy, resp_type="response", ok_codes=(200),
            error_handler=lambda res: f"Error: {res.status_code} - {res.text}"
        )

    def get_firewall_audit_container_alerts(self, image_name: str, from_time: str, to_time: str, limit: int, audit_type: str):
        """
        Get the container audit alerts for a specific image.

        Args:
            image_name (str): The container image name.
            from_time (str): The start time of the query for alerts.
            to_time (str): The end time to query alerts.
            limit (num): the limit of alerts returned.
            audit_type (str): the alert audit type.

        Returns:
            dict: the container alerts.
        """
        params = {
            "type": audit_type,
            "imageName": image_name,
            "from": from_time,
            "to": to_time,
            "limit": limit
        }
        return self._http_request(
            method="GET", url_suffix="audits/firewall/app/container", params=params
        )

    def get_alert_profiles_request(self, project):
        """
        Get the alert profiles.

        Args:
            project (str): The project name

        Returns:
            dict: the alert profiles
        """
        params = assign_params(project=project)
        headers = self._headers

        return self._http_request('get', 'alert-profiles', headers=headers, params=params)

    def get_settings_defender_request(self, hostname):
        """
        Get the defender settings.

        Returns:
            dict: the defender settings
        """
        headers = self._headers
        params = assign_params(hostname=hostname)

        return self._http_request('get', 'settings/defender', headers=headers, params=params)

    def get_logs_defender_request(self, hostname, lines):
        """
        Get the defender logs.

        Returns:
            list: the defender logs
        """
        params = assign_params(hostname=hostname, lines=lines)
        headers = self._headers

        return self._http_request('get', 'logs/defender', params=params, headers=headers)

    def get_backups_request(self, project):
        """
        Get the defender backups.

        Args:
            project (str): The project name

        Returns:
            list: the defender backups
        """
        params = assign_params(project=project)
        headers = self._headers

        return self._http_request('get', 'backups', headers=headers, params=params)

    def get_logs_defender_download_request(self, hostname, lines):
        """
        Download all logs for a certain defender

        Args:
            hostname (str): The hostname to get the logs for
            lines (int): The number of logs to return

        Returns:
            list: the logs to download
        """
        params = assign_params(hostname=hostname, lines=lines)

        headers = self._headers
        return self._http_request('get', 'logs/defender/download', params=params, headers=headers, resp_type="content")

<<<<<<< HEAD
    def get_ci_scan_results(self, params: Optional[dict] = None) -> List[dict]:
        """
        Sends a request to get CI scan results information.

        Returns:
            list[dict]: CI scan results information.
        """
        return self._http_request(method="GET", url_suffix="scans", params=params)

    def get_trusted_images(self) -> dict:
        """
        Sends a request to get trusted images information.

        Returns:
            list[dict]: trusted images information.
        """
        return self._http_request(method="GET", url_suffix="trust/data")

    def update_trusted_images(self, data: str):
        """
        Sends a request to update trusted images information.
        """
        return self._http_request(method="PUT", url_suffix="trust/data", data=data)

    def get_container_scan_results(self, params: Optional[dict] = None) -> List[dict]:
        """
        Sends a request to get container scan results information.

        Returns:
            list[dict]: container scan results information.
        """
        return self._http_request(method="GET", url_suffix="containers", params=params)

    def get_hosts_info(self, params: Optional[dict] = None) -> List[dict]:
        """
        Sends a request to get hosts information.

        Returns:
            list[dict]: host information.
        """
        return self._http_request(method="GET", url_suffix="hosts/info", params=params)

    def get_runtime_container_audit_events(self, params: Optional[dict] = None) -> List[dict]:
        """
        Sends a request to get runtime container audit events.

        Returns:
            list[dict]: runtime container audit events information.
        """
        return self._http_request(method="GET", url_suffix="audits/runtime/container", params=params)
=======
    def get_file_integrity_events(self, limit, sort, hostname=None, event_id=None, from_date=None,
                                  to_date=None, search_term=None):
        """
        Get runtime file integrity audit events

        Args:
            hostname (str): The hostname for which to get runtime file integrity events

        Returns:
            HTTP response
        """
        endpoint = "audits/runtime/file-integrity"

        headers = self._headers
        params = {
            "hostname": hostname,
            "id": event_id,
            "limit": limit,
            "from": from_date,
            "to": to_date,
            "search": search_term,
            "sort": "time",
            "reverse": sort == "desc"
        }
        return self._http_request('get', endpoint, params=params, headers=headers)
>>>>>>> 339249e6


def format_context(context):
    """
    Format the context keys
    """
    if context and isinstance(context, dict):
        context = {pascalToSpace(key).replace(" ", ""): format_context(value) for key, value in context.items()}
    elif context and isinstance(context, list):
        context = [format_context(item) for item in context]
    return context


def str_to_bool(s):
    """
    Translates string representing boolean value into boolean value
    """
    if s == 'True':
        return True
    elif s == 'False':
        return False
    else:
        raise ValueError


def translate_severity(sev):
    """
    Translates Prisma Cloud Compute alert severity into Demisto's severity score
    """

    sev = sev.capitalize()

    if sev == 'Critical':
        return 4
    elif sev in ['High', 'Important']:
        return 3
    elif sev == 'Medium':
        return 2
    elif sev == 'Low':
        return 1
    return 0


def camel_case_transformer(s):
    """
    Converts a camel case string into space separated words starting with a capital letters
    E.g. input: 'camelCase' output: 'Camel Case'
    REMARK: the exceptions list below is returned uppercase, e.g. "cve" => "CVE"
    """

    transformed_string = re.sub('([a-z])([A-Z])', r'\g<1> \g<2>', str(s))
    if transformed_string in ['id', 'cve', 'arn']:
        return transformed_string.upper()
    return transformed_string.title()


def get_headers(name: str, data: list) -> list:
    """
    Returns a list of headers to the given list of objects
    If the list name is known (listed in the HEADERS_BY_NAME) it returns the list and checks for any additional headers
     in the given list
    Else returns the given headers from the given list
    Args:
        name: name of the list (e.g. vulnerabilities)
        data: list of dicts

    Returns: list of headers
    """

    # check the list for any additional headers that might have been added
    known_headers = HEADERS_BY_NAME.get(name)
    headers = known_headers[:] if known_headers else []

    if isinstance(data, list):
        for d in data:
            if isinstance(d, dict):
                for key in d:
                    if key not in headers:
                        headers.append(key)
    return headers


def test_module(client):
    """
    Test connection, authentication and user authorization
    Args:
        client: Requests client
    Returns:
        'ok' if test passed, error from client otherwise
    """

    client.test()
    return 'ok'


@logger
def is_command_is_fetch():
    """
    Rules wether the executed command is fetch_incidents or classifier
    - If Last Run is set, then it's a fetch_incident command.
    Otherwise, the results are dependent on the fetched_incidents_list section in integration context:
    If it's empty, then it means that fetch_incidents already ran once and therefore it must be a classifier.

    :return: True if this is a fetch_incidents command, otherwise return false.
    :rtype: ``bool``
    """
    ctx = demisto.getIntegrationContext()
    if demisto.getLastRun() or ctx.get("unstuck", False):
        return True
    else:
        return not ctx.get('fetched_incidents_list', [])


def fetch_incidents(client):
    """
    Fetches new alerts from Prisma Cloud Compute and returns them as a list of Demisto incidents
    - A markdown table will be added for alerts with a list object,
      If the alert has a list under field "tableField", another field will be added to the
      incident "tableFieldMarkdownTable" representing the markdown table
    Args:
        client: Prisma Compute client
    Returns:
        list of incidents
    """
    if is_command_is_fetch():
        demisto.debug("is_command_is_fetch = true, calling list_incidents")
        alerts = client.list_incidents()

        incidents = []
        if alerts:
            for a in alerts:
                alert_type = a.get('kind')
                name = ALERT_TITLE
                severity = 0

                # fix the audit category from camel case to display properly
                if alert_type == ALERT_TYPE_AUDIT:
                    a['category'] = camel_case_transformer(a.get('category'))

                # always save the raw JSON data under this argument (used in scripts)
                a['rawJSONAlert'] = json.dumps(a)

                # parse any list into a markdown table, since tableToMarkdown takes the headers from the first object in
                # the list check headers manually since some entries might have omit empty fields
                tables = {}
                for key, value in a.items():
                    # check only if we got a non empty list of dict
                    if isinstance(value, list) and value and isinstance(value[0], dict):
                        tables[key + 'MarkdownTable'] = tableToMarkdown(camel_case_transformer(key + ' table'),
                                                                        value,
                                                                        headers=get_headers(key, value),
                                                                        headerTransform=camel_case_transformer,
                                                                        removeNull=True)

                a.update(tables)

                if alert_type == ALERT_TYPE_VULNERABILITY:
                    # E.g. "Prisma Cloud Compute Alert - imageName Vulnerabilities"
                    name += a.get('imageName') + ' Vulnerabilities'
                    # Set the severity to the highest vulnerability, take the first from the list
                    severity = translate_severity(a.get('vulnerabilities')[0].get('severity'))

                elif alert_type in (ALERT_TYPE_COMPLIANCE, ALERT_TYPE_AUDIT):
                    # E.g. "Prisma Cloud Compute Alert - Incident"
                    name += camel_case_transformer(a.get('type'))
                    # E.g. "Prisma Cloud Compute Alert - Image Compliance" \ "Prisma Compute Alert - Host Runtime Audit"
                    if a.get('type') != "incident":
                        name += ' ' + camel_case_transformer(alert_type)

                else:
                    # E.g. "Prisma Cloud Compute Alert - Cloud Discovery"
                    name += camel_case_transformer(alert_type)

                incidents.append({
                    'name': name,
                    'occurred': a.get('time'),
                    'severity': severity,
                    'rawJSON': json.dumps(a)
                })

        demisto.debug("Setting last run to 'id': 'a'")
        demisto.setLastRun({"id": "a"})

        ctx = demisto.getIntegrationContext()
        demisto.debug(f"Integration Context before update = {ctx}")

        incidents_to_update = incidents or ctx.get('fetched_incidents_list')
        ctx.update({'fetched_incidents_list': incidents_to_update})
        ctx["unstuck"] = False
        demisto.setIntegrationContext(ctx)
        demisto.debug(f"Integration Context after update = {ctx}")

        return incidents

    else:
        ctx = demisto.getIntegrationContext().get('fetched_incidents_list', [])
        demisto.debug(f"Integration Context (is_command_is_fetch = false) = {ctx}")
        return ctx


def parse_limit_and_offset_values(limit: str, offset: str = "0") -> tuple[int, int]:
    """
    Parse the offset and limit parameters to integers and verify that the offset/limit are valid.

    Args:
        limit (str): limit argument.
        offset (str): offset argument.

    Returns:
        Tuple[int, int]: parsed offset and parsed limit
    """
    limit, offset = arg_to_number(arg=limit, arg_name="limit"), arg_to_number(arg=offset, arg_name="offset")

    assert offset is not None
    assert offset >= 0, f"offset {offset} is invalid, scope >= 0"
    assert limit is not None
    assert 0 < limit <= MAX_API_LIMIT, f"limit {limit} is invalid, scope = 1-50"

    return limit, offset


def parse_date_string_format(date_string: str, new_format: str = "%B %d, %Y %H:%M:%S %p") -> str:
    """
    Parses a date string format to a different date string format.

    Args:
        date_string (str): the date in string representation.
        new_format (str): the new requested format for the date string.

    Returns:
        str: date as a new format, in case of a failure returns the original date string.
    """
    try:
        parsed_date = dateparser.parse(date_string=date_string)  # type: ignore
        return parsed_date.strftime(new_format)  # type: ignore
    except AttributeError:
        return date_string


def epochs_to_timestamp(epochs: int, date_format: str = "%B %d, %Y %H:%M:%S %p") -> str:
    """
    Converts epochs time representation to a new string date format.

    Args:
        epochs (int): time in epochs (seconds)
        date_format (str): the desired format that the timestamp will be.

    Returns:
        str: timestamp in the new format, empty string in case of a failure
    """
    try:
        return datetime.utcfromtimestamp(epochs).strftime(date_format)
    except TypeError:
        return ""


def filter_api_response(api_response: Optional[list], limit: int, offset: int = 0) -> Optional[list]:
    """
    Filter the api response according to the offset/limit.

    Args:
        api_response (list): api response from an endpoint.
        offset (int): the offset from which to begin listing the response.
        limit (int): the maximum limit of records in the response to fetch.

    Returns:
        list: api filtered response, None in case the api response is empty
    """
    if not api_response:
        return api_response

    start = min(offset, len(api_response))
    end = min(offset + limit, len(api_response))
    return api_response[start:end]


def get_hostname_description_info(host_info: dict) -> dict:
    """
    Get the hostname description information.

    Args:
        host_info (dict): host's information from the api.

    Returns:
        dict: host description information.
    """
    if (labels := host_info.get("labels")) and len(labels) == 2:
        dist = labels[0].replace("osDistro:", "") + " " + labels[1].replace("osVersion:", "")
    else:
        dist = ""

    return {
        "Hostname": host_info.get("_id"),
        "Distribution": dist,
        "Collections": host_info.get("collections")
    }


def get_profile_host_list(client: PrismaCloudComputeClient, args: dict) -> CommandResults:
    """
    Get information about the hosts and their profile events.
    Implement the command 'prisma-cloud-compute-profile-host-list'

    Args:
        client (PrismaCloudComputeClient): prisma-cloud-compute client.
        args (dict): prisma-cloud-compute-profile-host-list command arguments.

    Returns:
        CommandResults: command-results object.
    """
    if "hostname" in args:
        args["hostName"] = args.pop("hostname")

    args["limit"], args["offset"] = parse_limit_and_offset_values(
        limit=args.get("limit", "15"), offset=args.get("offset", "0")
    )

    if hosts_profile_info := client.get_host_profiles(params=assign_params(**args)):
        for host_profile in hosts_profile_info:
            for event in host_profile.get("sshEvents", []):
                if "ip" in event:
                    # transforms ip as integer representation to ip as string representation
                    event["ip"] = str(ipaddress.IPv4Address(event.get("ip")))
                if "time" in event:
                    event["time"] = parse_date_string_format(date_string=host_profile.get("time", ""))

                # loginTime is in unix format
                if "loginTime" in event:
                    event["loginTime"] = epochs_to_timestamp(epochs=event.get("loginTime"))

        if len(hosts_profile_info) == 1:  # means we have only one host
            host_info = hosts_profile_info[0]

            host_description_table = tableToMarkdown(
                name="Host Description",
                t=get_hostname_description_info(host_info=host_info),
                headers=["Hostname", "Distribution", "Collections"],
                removeNull=True
            )

            apps_table = tableToMarkdown(
                name="Apps",
                t=[
                    {
                        "AppName": app.get("name"),
                        "StartupProcess": app.get("startupProcess").get("path"),
                        "User": app.get("startupProcess").get("user"),
                        "LaunchTime": parse_date_string_format(date_string=app.get("startupProcess").get("time"))
                    } for app in host_info.get("apps", [])
                ],
                headers=["AppName", "StartupProcess", "User", "LaunchTime"],
                removeNull=True
            )
            ssh_events_table = tableToMarkdown(
                name="SSH Events",
                t=[
                    {
                        "User": event.get("user"),
                        "Ip": event.get("ip"),
                        "ProcessPath": event.get("path"),
                        "Command": event.get("command"),
                        "Time": event.get("time")
                    } for event in host_info.get("sshEvents", [])
                ],
                headers=["User", "Ip", "ProcessPath", "Command", "Time"],
                removeNull=True
            )

            table = host_description_table + apps_table + ssh_events_table
        else:
            table = tableToMarkdown(
                name="Host Description",
                t=[get_hostname_description_info(host_info=host_info) for host_info in hosts_profile_info],
                headers=["Hostname", "Distribution", "Collections"],
                removeNull=True
            )
    else:
        table = "No results found."

    return CommandResults(
        outputs_prefix="PrismaCloudCompute.ProfileHost",
        outputs_key_field="_id",
        outputs=hosts_profile_info,
        readable_output=table,
        raw_response=hosts_profile_info
    )


def get_container_description_info(container_info: dict) -> dict:
    """
    Get the container description information.

    Args:
        container_info (dict): container information from the api.

    Returns:
        dict: container description information.
    """
    return {
        "ContainerID": container_info.get("_id"),
        "Image": container_info.get("image"),
        "Os": container_info.get("os"),
        "State": container_info.get("state"),
        "Created": parse_date_string_format(date_string=container_info.get("created", "")),
        "EntryPoint": container_info.get("entrypoint")
    }


def get_container_profile_list(client: PrismaCloudComputeClient, args: dict) -> CommandResults:
    """
    Get information about the containers and their profile events.
    Implement the command 'prisma-cloud-compute-profile-container-list'

    Args:
        client (PrismaCloudComputeClient): prisma-cloud-compute client.
        args (dict): prisma-cloud-compute-profile-container-list command arguments.

    Returns:
        CommandResults: command-results object.
    """
    if "image_id" in args:
        args["imageID"] = args.pop("image_id")
    args["limit"], args["offset"] = parse_limit_and_offset_values(
        limit=args.get("limit", "15"), offset=args.get("offset", "0")
    )

    if containers_info := client.get_container_profiles(params=assign_params(**args)):
        container_description_headers = ["ContainerID", "Image", "Os", "State", "Created", "EntryPoint"]

        if len(containers_info) == 1:  # means we have only one container
            container_info = containers_info[0]

            container_description_table = tableToMarkdown(
                name="Container Description",
                t=get_container_description_info(container_info=container_info),
                headers=container_description_headers,
                removeNull=True
            )

            processes_table = tableToMarkdown(
                name="Processes",
                t=[
                    {
                        "Type": process_type,
                        "Md5": process.get("md5"),
                        "Path": process.get("path"),
                        "DetectionTime": parse_date_string_format(date_string=process.get("time"))
                    } for process_type in ["static", "behavioral"]
                    for process in container_info.get("processes", {}).get(process_type, "")
                ],
                headers=["Type", "Path", "DetectionTime", "Md5"],
                removeNull=True
            )

            table = container_description_table + processes_table
        else:
            table = tableToMarkdown(
                name="Container Description",
                t=[get_container_description_info(container_info=container_info) for container_info in containers_info],
                headers=container_description_headers,
                removeNull=True
            )
    else:
        table = "No results found."

    return CommandResults(
        outputs_prefix='PrismaCloudCompute.ProfileContainer',
        outputs_key_field='_id',
        outputs=containers_info,
        readable_output=table,
        raw_response=containers_info
    )


def get_container_hosts_list(client: PrismaCloudComputeClient, args: dict) -> CommandResults:
    """
    Returns the hosts where the containers are running.
    Implement the command 'prisma-cloud-compute-profile-container-hosts-list'.

    Args:
        client (PrismaCloudComputeClient): prisma-cloud-compute client.
        args (dict): prisma-cloud-compute-profile-container-hosts-list command arguments.

    Returns:
        CommandResults: command-results object.
    """
    container_id = args.pop("id")
    limit, offset = parse_limit_and_offset_values(limit=args.get("limit", "50"), offset=args.get("offset", "0"))

    if hosts := filter_api_response(
        api_response=client.get_containers_hosts(container_id=container_id),
        limit=limit,
        offset=offset
    ):
        context_output = {
            "containerID": container_id,
            "hostsIDs": hosts
        }
        table = tableToMarkdown(
            name="Hosts",
            t=context_output,
            headers=["hostsIDs"],
            headerTransform=lambda word: word[0].upper() + word[1:]
        )
    else:
        context_output, table = {}, "No results found."

    return CommandResults(
        outputs_prefix="PrismaCloudCompute.ProfileContainerHost",
        outputs=context_output if context_output else None,
        readable_output=table,
        outputs_key_field="containerID",
        raw_response=hosts
    )


def get_profile_container_forensic_list(client: PrismaCloudComputeClient, args: dict) -> CommandResults:
    """
    Returns runtime forensics data for a specific container on a specific host.
    Implement the command 'prisma-cloud-compute-profile-container-forensic-list'

    Args:
        client (PrismaCloudComputeClient): prisma-cloud-compute client.
        args (dict): prisma-cloud-compute-profile-container-forensic-list command arguments.

    Returns:
        CommandResults: command-results object.
    """
    if "incident_id" in args:
        args["incidentID"] = args.pop("incident_id")

    container_id = args.pop("id")
    # api request does not support offset only, but does support limit.
    limit, offset = parse_limit_and_offset_values(limit=args.get("limit", "20"), offset=args.pop("offset", "0"))
    # because the api supports only limit, it is necessary to add the requested offset to the limit be able to take the
    # correct offset:limit after the api call.
    args["limit"] = limit + offset

    if container_forensics := filter_api_response(
        api_response=client.get_container_forensics(container_id=container_id, params=assign_params(**args)),
        limit=limit,
        offset=offset
    ):
        for forensic in container_forensics:
            remove_nulls_from_dictionary(data=forensic)
            if "timestamp" in forensic:
                forensic["timestamp"] = parse_date_string_format(date_string=forensic.get("timestamp", ""))
            if "listeningStartTime" in forensic:
                forensic["listeningStartTime"] = parse_date_string_format(
                    date_string=forensic.get("listeningStartTime", "")
                )

        context_output = {
            "containerID": container_id,
            "hostname": args.get("hostname"),
            "Forensics": container_forensics
        }

        table = tableToMarkdown(
            name="Containers forensic report",
            t=context_output["Forensics"],
            headers=["type", "path", "user", "pid", "containerId", "timestamp", "command"],
            removeNull=True,
            headerTransform=lambda word: word[0].upper() + word[1:]
        )
    else:
        context_output, table = {}, "No results found."

    return CommandResults(
        outputs_prefix='PrismaCloudCompute.ContainerForensic',
        outputs=context_output if context_output else None,
        readable_output=table,
        outputs_key_field=["containerID", "hostname"],
        raw_response=container_forensics
    )


def get_profile_host_forensic_list(client: PrismaCloudComputeClient, args: dict) -> CommandResults:
    """
    Returns runtime forensics data for a specific host.
    Implement the command 'prisma-cloud-compute-host-forensic-list'

    Args:
        client (PrismaCloudComputeClient): prisma-cloud-compute client.
        args (dict): prisma-cloud-compute-host-forensic-list command arguments.

    Returns:
        CommandResults: command-results object.
    """
    if "incident_id" in args:
        args["incidentID"] = args.pop("incident_id")

    host_id = args.pop("id")
    # api request does not support offset only, but does support limit.
    limit, offset = parse_limit_and_offset_values(limit=args.get("limit", "15"), offset=args.pop("offset", "0"))
    # because the api supports only limit, it is necessary to add the requested offset to the limit be able to take the
    # correct offset:limit after the api call.
    args["limit"] = limit + offset

    if host_forensics := filter_api_response(
        api_response=client.get_host_forensics(host_id=host_id, params=assign_params(**args)),
        limit=limit,
        offset=offset
    ):
        for forensic in host_forensics:
            remove_nulls_from_dictionary(data=forensic)
            if "timestamp" in forensic:
                forensic["timestamp"] = parse_date_string_format(date_string=forensic.get("timestamp", ""))
            if "listeningStartTime" in forensic:
                forensic["listeningStartTime"] = parse_date_string_format(
                    date_string=forensic.get("listeningStartTime", "")
                )

        context_output = {
            "hostID": host_id,
            "Forensics": host_forensics
        }

        table = tableToMarkdown(
            name="Host forensics report",
            t=host_forensics,
            headers=["type", "path", "user", "pid", "timestamp", "command", "app"],
            removeNull=True,
            headerTransform=lambda word: word[0].upper() + word[1:]
        )
    else:
        context_output, table = {}, "No results found."

    return CommandResults(
        outputs_prefix='PrismaCloudCompute.HostForensic',
        outputs=context_output if context_output else None,
        readable_output=table,
        outputs_key_field="hostID",
        raw_response=host_forensics
    )


def get_console_version(client: PrismaCloudComputeClient) -> CommandResults:
    """
    Returns the version of the prisma cloud compute console.
    Implement the command 'prisma-cloud-compute-console-version-info'.

    Args:
        client (PrismaCloudComputeClient): prisma-cloud-compute client.

    Returns:
        CommandResults: command-results object.
    """
    version = client.get_console_version()

    return CommandResults(
        outputs_prefix="PrismaCloudCompute.Console.Version",
        outputs=version,
        readable_output=tableToMarkdown(name="Console version", t={"Version": version}, headers=["Version"]),
        raw_response=version
    )


def get_custom_feeds_ip_list(client: PrismaCloudComputeClient) -> CommandResults:
    """
    Get all the BlackListed IP addresses in the system.
    Implement the command 'prisma-cloud-compute-custom-feeds-ip-list'

    Args:
        client (PrismaCloudComputeClient): prisma-cloud-compute client.

    Returns:
        CommandResults: command-results object.
    """
    if feeds := client.get_custom_ip_feeds():
        if "modified" in feeds:
            feeds["modified"] = parse_date_string_format(date_string=feeds.get("modified", ""))
        if "_id" in feeds:
            feeds.pop("_id")
        table = tableToMarkdown(
            name="IP Feeds",
            t=feeds,
            headers=["modified", "feed"],
            removeNull=True,
            headerTransform=lambda word: word[0].upper() + word[1:]
        )
    else:
        table = "No results found."

    return CommandResults(
        outputs_prefix="PrismaCloudCompute.CustomFeedIP",
        outputs=feeds,
        readable_output=table,
        outputs_key_field="digest",
        raw_response=feeds
    )


def add_custom_ip_feeds(client: PrismaCloudComputeClient, args: dict) -> CommandResults:
    """
    Add a list of banned IPs to be blocked by the system.
    Implement the command 'prisma-cloud-compute-custom-feeds-ip-add'

    Args:
        client (PrismaCloudComputeClient): prisma-cloud-compute client.
        args (dict): prisma-cloud-compute-custom-feeds-ip-add command arguments.

    Returns:
        CommandResults: command-results object.
    """
    # the api overrides the blacklisted IPs, therefore it is necessary to add those who exist to the 'PUT' request.
    current_ip_feeds = (client.get_custom_ip_feeds() or {}).get("feed") or []
    new_ip_feeds = argToList(arg=args.pop("ip"))

    # remove duplicates, the api doesn't give error on duplicate IPs
    combined_feeds = list(set(current_ip_feeds + new_ip_feeds))

    client.add_custom_ip_feeds(feeds=combined_feeds)

    return CommandResults(readable_output="Successfully updated the custom IP feeds")


def get_custom_malware_feeds(client: PrismaCloudComputeClient, args: dict) -> CommandResults:
    """
    List all custom uploaded md5 malware records.
    Implement the command 'prisma-cloud-compute-custom-feeds-malware-list'

    Args:
        client (PrismaCloudComputeClient): prisma-cloud-compute client.
        args (dict): prisma-cloud-compute-custom-feeds-malware-list command arguments.

    Returns:
        CommandResults: command-results object.
    """
    limit, _ = parse_limit_and_offset_values(limit=args.get("limit", "50"))
    feeds_info = client.get_custom_md5_malware() or {}

    if "_id" in feeds_info:
        feeds_info.pop("_id")  # not needed, it will be removed from the api in the future.
    if "modified" in feeds_info:
        feeds_info["modified"] = parse_date_string_format(date_string=feeds_info.get("modified", ""))

    # api does not support limit/offset
    if malware_feeds := filter_api_response(api_response=feeds_info.get("feed", []), limit=limit):
        for feed in malware_feeds:
            if "modified" in feed:
                # there is no option to modify a specific malware feed, hence its redundant (and always returns 0)
                feed.pop("modified")

        table = tableToMarkdown(
            name="Malware Md5 Feeds",
            t=malware_feeds,
            headers=["name", "md5", "allowed"],
            headerTransform=lambda word: word[0].upper() + word[1:],
            removeNull=True
        )
        feeds_info["feed"] = malware_feeds
    else:
        table = "No results found."

    return CommandResults(
        outputs_prefix="PrismaCloudCompute.CustomFeedMalware",
        outputs=feeds_info if table != "No results found." else None,
        readable_output=table,
        outputs_key_field="digest",
        raw_response=feeds_info
    )


def add_custom_malware_feeds(client: PrismaCloudComputeClient, args: dict) -> CommandResults:
    """
    Add custom md5 hashes of malware to the prisma cloud compute.
    Implement the command 'prisma-cloud-compute-custom-feeds-malware-add'

    Args:
        client (PrismaCloudComputeClient): prisma-cloud-compute client.
        args (dict): prisma-cloud-compute-custom-feeds-malware-add command arguments.

    Returns:
        CommandResults: command-results object.
    """
    # the api overrides the md5 malware hashes, therefore it is necessary to add those who exist to the 'PUT' request.
    feeds = (client.get_custom_md5_malware() or {}).get('feed') or []

    name = args.get("name")
    md5s = argToList(arg=args.get("md5", []))

    existing_md5s = {feed.get("md5") for feed in feeds}
    for md5 in md5s:
        if md5 not in existing_md5s:  # verify that there are no duplicates because the api doesn't handle it
            feeds.append({"name": name, "md5": md5})

    client.add_custom_md5_malware(feeds=feeds)

    return CommandResults(readable_output="Successfully updated the custom md5 malware feeds")


def get_cves(client: PrismaCloudComputeClient, args: dict, reliability: str = "B - Usually reliable") -> List[CommandResults]:
    """
    Get cves information, implement the command 'cve'.

    Args:
        client (PrismaCloudComputeClient): prisma-cloud-compute client.
        args (dict): cve command arguments.
        reliability (str): reliability of the source providing the intelligence data.

    Returns:
        CommandResults: command-results object.
    """
    cve_ids = argToList(arg=args.get("cve", [])) or argToList(arg=args.get("cve_id", []))

    if not cve_ids:
        raise DemistoException("You must provide a value to the `cve` argument")

    all_cves_information, results, unique_cve_ids = [], [], set()

    for _id in cve_ids:
        if cves_info := client.get_cve_info(cve_id=_id):
            all_cves_information.extend(cves_info)

    if filtered_cves_information := filter_api_response(api_response=all_cves_information, limit=MAX_API_LIMIT):
        for cve_info in filtered_cves_information:
            cve_id, cvss = cve_info.get("cve"), cve_info.get("cvss")
            modified, description = epochs_to_timestamp(epochs=cve_info.get("modified")), cve_info.get("description")

            if cve_id not in unique_cve_ids:
                unique_cve_ids.add(cve_id)

                cve_data = {
                    "ID": cve_id, "CVSS": cvss, "Modified": modified, "Description": description
                }
                dbot_score = Common.DBotScore(indicator=cve_id,
                                              indicator_type=DBotScoreType.CVE,
                                              integration_name=INTEGRATION_NAME,
                                              score=Common.DBotScore.NONE,
                                              malicious_description=description,
                                              reliability=DBotScoreReliability.get_dbot_score_reliability_from_str(reliability))
                results.append(
                    CommandResults(
                        outputs_prefix="CVE",
                        outputs_key_field=["ID"],
                        outputs=cve_data,
                        indicator=Common.CVE(
                            id=cve_id, cvss=cvss, published="", modified=modified, description=description,
                            dbot_score=dbot_score
                        ),
                        raw_response=filtered_cves_information,
                        readable_output=tableToMarkdown(name=cve_id, t=cve_data)
                    )
                )

        return results

    return [CommandResults(readable_output="No results found.")]


def get_defenders(client: PrismaCloudComputeClient, args: dict) -> CommandResults:
    """
    Retrieve a list of defenders and their information.
    Implement the command 'prisma-cloud-compute-defenders-list'.

    Args:
        client (PrismaCloudComputeClient): prisma-cloud-compute client.
        args (dict): prisma-cloud-compute-defenders-list command arguments.

    Returns:
        CommandResults: command-results object.
    """
    limit, offset = parse_limit_and_offset_values(
        limit=args.get("limit", "20"), offset=args.get("offset", "0")
    )
    cluster, connected, hostname, type = (
        args.get("cluster"), args.get("connected"), args.get("hostname"), args.get("type")
    )
    params = assign_params(
        cluster=cluster, connected=connected, hostname=hostname, type=type, limit=limit, offset=offset
    )

    if defenders := client.get_defenders(params=params):
        for defender in defenders:
            if "lastModified" in defender:
                defender["lastModified"] = parse_date_string_format(date_string=defender.get("lastModified", ""))

        table = tableToMarkdown(
            name="Defenders Information",
            t=[
                {
                    "hostname": defender.get("hostname"),
                    "version": defender.get("version"),
                    "cluster": defender.get("cluster"),
                    "status": f"Connected since {defender.get('lastModified')}"
                    if defender.get("connected") else f"Disconnected since {defender.get('lastModified')}",
                    "listener": defender.get("features", {}).get("proxyListenerType")
                } for defender in defenders
            ],
            headers=["hostname", "version", "cluster", "status", "listener"],
            removeNull=True,
            headerTransform=lambda word: word[0].upper() + word[1:]
        )
    else:
        table = "No results found."

    return CommandResults(
        outputs_prefix="PrismaCloudCompute.DefenderDetails",
        outputs_key_field="hostname",
        outputs=defenders,
        readable_output=table,
        raw_response=defenders
    )


def get_collections(client: PrismaCloudComputeClient, args: dict) -> CommandResults:
    """
    Get collections information, implement the 'command prisma-cloud-compute-collections-list'

    Args:
        client (PrismaCloudComputeClient): prisma-cloud-compute client.
        args (dict): prisma-cloud-compute-collections-list command arguments

    Returns:
        CommandResults: command-results object.
    """
    limit, _ = parse_limit_and_offset_values(limit=args.get("limit", "50"))

    # api does not support limit
    if collections := filter_api_response(api_response=client.get_collections(), limit=limit):
        for collection in collections:
            if "modified" in collection:
                collection["modified"] = parse_date_string_format(date_string=collection.get("modified"))

        table = tableToMarkdown(
            name="Collections Information",
            t=collections,
            headers=["name", "description", "owner", "modified"],
            removeNull=True,
            headerTransform=lambda word: word[0].upper() + word[1:]
        )
    else:
        collections, table = [], "No results found."

    return CommandResults(
        outputs_prefix="PrismaCloudCompute.Collection",
        outputs_key_field=["name", "owner", "description"],
        outputs=collections if collections else None,
        readable_output=table,
        raw_response=collections
    )


def get_namespaces(client: PrismaCloudComputeClient, args: dict) -> CommandResults:
    """
    Get the list of the namespaces.
    Implement the command 'prisma-cloud-compute-container-namespace-list'

    Args:
        client (PrismaCloudComputeClient): prisma-cloud-compute client.
        args (dict): prisma-cloud-compute-container-namespace-list command arguments

    Returns:
        CommandResults: command-results object.
    """
    limit, _ = parse_limit_and_offset_values(limit=args.pop("limit", "50"))
    cluster, collections = args.get("cluster"), args.get("collections")
    params = assign_params(cluster=cluster, collections=collections)

    # api does not support limit
    if namespaces := filter_api_response(api_response=client.get_namespaces(params=params), limit=limit):
        # when the api returns [""] (a list with empty string), it means that the system does not have any namespaces
        if len(namespaces) == 1 and namespaces[0] == "":
            namespaces, table = [], "No results found."
        else:
            table = tableToMarkdown(
                name="Namespaces",
                t=[{"Namespace": namespace} for namespace in namespaces],
                headers=["Namespace"]
            )
    else:
        namespaces, table = [], "No results found."

    return CommandResults(
        outputs_prefix="PrismaCloudCompute.RadarContainerNamespace",
        outputs=namespaces if namespaces else None,
        readable_output=table,
        raw_response=namespaces
    )


def get_image_descriptions(images_scans: List[dict]) -> List[dict]:
    """
    Get the image descriptions

    Args:
        images_scans (list[dict]): images scans information.

    Returns:
        List[dict]: images descriptions.
    """
    return [
        {
            "Image": (image_scan.get("instances") or [{}])[0].get("image"),
            "ID": image_scan.get("_id"),
            "OS Distribution": image_scan.get("distro"),
            "Vulnerabilities Count": image_scan.get("vulnerabilitiesCount"),
            "Compliance Issues Count": image_scan.get("complianceIssuesCount")
        } for image_scan in images_scans
    ]


def get_images_scan_list(client: PrismaCloudComputeClient, args: dict) -> CommandResults:
    """
    Get the images scan list.
    Implement the command 'prisma-cloud-compute-images-scan-list'

    Args:
        client (PrismaCloudComputeClient): prisma-cloud-compute client.
        args (dict): prisma-cloud-compute-images-scan-list command arguments

    Returns:
        CommandResults: command-results object.
    """
    limit, offset = parse_limit_and_offset_values(
        limit=args.pop("limit_record", "10"), offset=args.get("offset", "0")
    )
    stats_limit, _ = parse_limit_and_offset_values(limit=args.pop("limit_stats", "10"))
    all_results = argToBoolean(args.get("all_results", "false"))
    compact = argToBoolean(value=args.get("compact", "true"))
    clusters, fields, hostname, id, name, compliance_ids = (
        args.get("clusters"), args.get("fields"), args.get("hostname"), args.get("id"), args.get("name"),
        argToList(args.get("compliance_ids"))
    )
    registry, repository = args.get("registry"), args.get("repository")

    params = assign_params(
        limit=limit, offset=offset, compact=compact, clusters=clusters, fields=fields,
        hostname=hostname, id=id, name=name, registry=registry, repository=repository, complianceIDs=compliance_ids
    )

    if images_scans := client.get_images_scan_info(all_results=all_results, params=params):
        for scan in images_scans:
            if "vulnerabilities" in scan:
                # filter the vulnerabilities amount according to stats_limit
                scan["vulnerabilities"] = filter_api_response(
                    api_response=scan.get("vulnerabilities"), limit=stats_limit
                ) if not all_results else scan.get("vulnerabilities")
                if vulnerabilities := scan.get("vulnerabilities"):
                    for vuln in vulnerabilities:
                        if "fixDate" in vuln:
                            vuln["fixDate"] = epochs_to_timestamp(epochs=vuln.get("fixDate", 0))
            if "complianceIssues" in scan:
                # filter the complianceIssues amount according to stats_limit
                scan["complianceIssues"] = filter_api_response(
                    api_response=scan.get("complianceIssues"), limit=stats_limit
                ) if not all_results else scan.get("complianceIssues")
                if compliances := scan.get("complianceIssues"):
                    for compliance in compliances:
                        if "fixDate" in compliance:
                            compliance["fixDate"] = epochs_to_timestamp(epochs=compliance.get("fixDate", 0))

        image_description_table = tableToMarkdown(
            name="Image description",
            t=get_image_descriptions(images_scans=images_scans),
            headers=["ID", "Image", "OS Distribution", "Vulnerabilities Count", "Compliance Issues Count"],
            removeNull=True
        )

        if len(images_scans) == 1:  # then there is only one image scan report
            if compact:
                # if the compact is True, the api will filter
                # the response and send back only vulnerability/compliance statistics
                vuln_statistics_table = tableToMarkdown(
                    name="Vulnerability Statistics",
                    t=images_scans[0].get("vulnerabilityDistribution"),
                    headers=["critical", "high", "medium", "low"],
                    removeNull=True,
                    headerTransform=lambda word: word[0].upper() + word[1:]
                )

                compliance_statistics_table = tableToMarkdown(
                    name="Compliance Statistics",
                    t=images_scans[0].get("complianceDistribution"),
                    headers=["critical", "high", "medium", "low"],
                    removeNull=True,
                    headerTransform=lambda word: word[0].upper() + word[1:]
                )

                table = image_description_table + vuln_statistics_table + compliance_statistics_table
            else:
                # handle the case where there is an image scan without vulnerabilities
                vulnerabilities = images_scans[0].get("vulnerabilities")
                if not vulnerabilities:
                    vulnerabilities = []

                vulnerabilities_table = tableToMarkdown(
                    name="Vulnerabilities",
                    t=vulnerabilities,
                    headers=["cve", "description", "severity", "packageName", "status", "fixDate"],
                    removeNull=True,
                    headerTransform=pascalToSpace,
                )
                # handle the case where there is an image scan without compliances
                compliances = images_scans[0].get("complianceIssues")
                if not compliances:
                    compliances = []

                compliances_table = tableToMarkdown(
                    name="Compliances",
                    t=compliances,
                    headers=["id", "severity", "status", "description", "packageName", "fixDate"],
                    removeNull=True,
                    headerTransform=pascalToSpace
                )

                table = image_description_table + vulnerabilities_table + compliances_table
        else:
            table = image_description_table
    else:
        table = "No results found."

    return CommandResults(
        outputs_prefix="PrismaCloudCompute.ReportsImagesScan",
        outputs_key_field="id",
        outputs=images_scans,
        readable_output=table,
    )


def get_hosts_descriptions(hosts_scans):
    """
    Get the hosts descriptions

    Args:
        hosts_scans (list[dict]): hosts scans information.

    Returns:
        List[dict]: images descriptions.
    """
    return [
        {
            "Hostname": scan.get("hostname"),
            "OS Distribution": scan.get("distro"),
            "Docker Version": scan.get("applications", [{}])[0].get("version"),
            "Vulnerabilities Count": scan.get("vulnerabilitiesCount"),
            "Compliance Issues Count": scan.get("complianceIssuesCount")
        } for scan in hosts_scans
    ]


def get_hosts_scan_list(client: PrismaCloudComputeClient, args: dict) -> CommandResults:
    """
    Get the host scan list.
    Implement the command 'prisma-cloud-compute-hosts-scan-list'

    Args:
        client (PrismaCloudComputeClient): prisma-cloud-compute client.
        args (dict): prisma-cloud-compute-hosts-scan-list command arguments

    Returns:
        CommandResults: command-results object.
    """
    limit, offset = parse_limit_and_offset_values(
        limit=args.pop("limit_record", "10"), offset=args.get("offset", "0")
    )
    stats_limit, _ = parse_limit_and_offset_values(limit=args.pop("limit_stats", "10"))
    all_results = argToBoolean(args.get("all_results", "false"))
    compact = argToBoolean(value=args.get("compact", "true"))
    clusters, fields, hostname, provider, distro, compliance_ids = (
        args.get("clusters"), args.get("fields"), args.get("hostname"), args.get(
            "provider"), args.get("distro"), argToList(args.get("compliance_ids"))
    )

    params = assign_params(
        limit=limit, offset=offset, compact=compact, clusters=clusters, complianceIDs=compliance_ids,
        fields=fields, hostname=hostname, provider=provider, distro=distro
    )

    if hosts_scans := client.get_hosts_scan_info(all_results, params=params):
        for scan in hosts_scans:
            if "vulnerabilities" in scan:
                scan["vulnerabilities"] = filter_api_response(
                    api_response=scan.get("vulnerabilities"), limit=stats_limit
                ) if not all_results else scan.get("vulnerabilities")
                if vulnerabilities := scan.get("vulnerabilities"):
                    for vuln in vulnerabilities:
                        if "fixDate" in vuln:
                            vuln["fixDate"] = epochs_to_timestamp(epochs=vuln.get("fixDate", 0))
            if "complianceIssues" in scan:
                scan["complianceIssues"] = filter_api_response(
                    api_response=scan.get("complianceIssues"), limit=stats_limit
                ) if not all_results else scan.get("complianceIssues")
                if compliances := scan.get("complianceIssues"):
                    for compliance in compliances:
                        if "fixDate" in compliance:
                            compliance["fixDate"] = epochs_to_timestamp(epochs=compliance.get("fixDate", 0))

        host_description_table = tableToMarkdown(
            name="Host description",
            t=get_hosts_descriptions(hosts_scans=hosts_scans),
            headers=[
                "Hostname", "Docker Version", "OS Distribution", "Vulnerabilities Count", "Compliance Issues Count"
            ],
            removeNull=True
        )

        if len(hosts_scans) == 1:  # then there is only one host scan report
            if compact:
                # if the compact is True, the api will filter
                # the response and send back only vulnerability/compliance statistics
                vuln_statistics_table = tableToMarkdown(
                    name="Vulnerability Statistics",
                    t=hosts_scans[0].get("vulnerabilityDistribution"),
                    headers=["critical", "high", "medium", "low"],
                    removeNull=True,
                    headerTransform=lambda word: word[0].upper() + word[1:]
                )

                compliance_statistics_table = tableToMarkdown(
                    name="Compliance Statistics",
                    t=hosts_scans[0].get("complianceDistribution"),
                    headers=["critical", "high", "medium", "low"],
                    removeNull=True,
                    headerTransform=lambda word: word[0].upper() + word[1:]
                )

                table = host_description_table + vuln_statistics_table + compliance_statistics_table
            else:
                # handle the case where there is an host scan without vulnerabilities
                vulnerabilities = hosts_scans[0].get("vulnerabilities")
                if not vulnerabilities:
                    vulnerabilities = []

                vulnerabilities_table = tableToMarkdown(
                    name="Vulnerabilities",
                    t=vulnerabilities,
                    headers=["cve", "description", "severity", "packageName", "status", "fixDate"],
                    removeNull=True,
                    headerTransform=pascalToSpace,
                )
                # handle the case where there is an host scan without compliances
                compliances = hosts_scans[0].get("complianceIssues")
                if not compliances:
                    compliances = []

                compliances_table = tableToMarkdown(
                    name="Compliances",
                    t=compliances,
                    headers=["id", "severity", "status", "description", "packageName", "fixDate"],
                    removeNull=True,
                    headerTransform=pascalToSpace
                )

                table = host_description_table + vulnerabilities_table + compliances_table
        else:
            table = host_description_table
    else:
        table = "No results found."

    return CommandResults(
        outputs_prefix="PrismaCloudCompute.ReportHostScan",
        outputs_key_field="_id",
        outputs=hosts_scans,
        readable_output=table,
    )


def get_impacted_resources(client: PrismaCloudComputeClient, args: dict) -> CommandResults:
    """
    Get the impacted resources list.
    Implement the command 'prisma-cloud-compute-vulnerabilities-impacted-resources-list'

    Args:
        client (PrismaCloudComputeClient): prisma-cloud-compute client.
        args (dict): prisma-cloud-compute-vulnerabilities-impacted-resources-list command arguments

    Returns:
        CommandResults: command-results object.
    """
    limit, offset = parse_limit_and_offset_values(limit=args.pop("limit", "50"), offset=args.pop("offset", "0"))
    cves = argToList(arg=args.get("cve", []))
    resource_type = args.get("resourceType", "")

    context_output, raw_response = [], {}
    final_impacted_resources: defaultdict[str, list] = defaultdict(list)
    resources_list = ["images", "registryImages", "hosts", "functions", "codeRepos"]
    for cve in cves:
        # api does not support offset/limit
        if cve_impacted_resources := client.get_impacted_resources(cve=cve, resource_type=resource_type):
            raw_response[cve] = cve_impacted_resources
            for resources in resources_list:
                if resources in cve_impacted_resources and cve_impacted_resources.get(resources) is not None:
                    cve_impacted_resources[resources] = filter_api_response(
                        api_response=cve_impacted_resources[resources],  # type: ignore[arg-type]
                        limit=limit,
                        offset=offset
                    )

                    for resource in (cve_impacted_resources.get(resources) or []):
                        resource_id_table_details = {
                            "resourceID": resource.get("resourceID"),
                        }
                        if containers := (resource.get('containers') or []):
                            for container in containers:
                                resource_id_table_details['Cve'] = cve
                                resource_id_table_details['Image'] = container.get('image')
                                resource_id_table_details['Container'] = container.get('container')
                                resource_id_table_details['Host'] = container.get("host")
                                resource_id_table_details['Namespace'] = container.get("namespace")

                        if resource_id_table_details not in final_impacted_resources[resources]:
                            final_impacted_resources[resources].append(resource_id_table_details)

            context_output.append(cve_impacted_resources)

    if context_output:
        impacted_resources_tables = []
        mapping_resources_to_names = {"images": "Impacted Images",
                                      "registryImages": "Impacted Registry Images",
                                      "hosts": "Impacted Hosts",
                                      "functions": "Impacted Functions",
                                      "codeRepos": "Impacted CodeRepos"
                                      }
        for resources in resources_list:
            if final_impacted_resources.get(resources):
                impacted_resources_tables.append(tableToMarkdown(
                    name=mapping_resources_to_names.get(resources),
                    t=final_impacted_resources.get(resources),
                    headers=["resourceID", "Cve", "Image", "Container", "Host", "Namespace"],
                    removeNull=True)
                )
        table = ''.join(impacted_resources_tables)
    else:
        context_output, table = [], "No results found."

    return CommandResults(
        outputs_prefix="PrismaCloudCompute.VulnerabilitiesImpactedResource",
        outputs_key_field="_id",
        outputs=context_output if context_output else None,
        readable_output=table,
        raw_response=raw_response
    )


def get_waas_policies(client: PrismaCloudComputeClient, args: dict) -> List[CommandResults]:
    """
    Get the WAAS policies.
    Implement the command 'prisma-cloud-compute-get-waas-policies'

    Args:
        client (PrismaCloudComputeClient): prisma-cloud-compute client.
        args (dict): prisma-cloud-compute-get-waas-policies command arguments

    Returns:
        CommandResults: command-results object.
    """
    policies = client.get_waas_policies()
    entry = []
    for rule in policies.get("rules") or {}:
        for spec in rule.get("applicationsSpec") or {}:
            formatted_waas_policy = {
                "SQLInjection": spec.get("sqli").get("effect"),
                "CrossSiteScriptingXSS": spec.get("xss").get("effect"),
                "OSCommandInjetion": spec.get("cmdi").get("effect"),
                "CodeInjection": spec.get("codeInjection").get("effect"),
                "LocalFileInclusion": spec.get("lfi").get("effect"),
                "AttackToolsAndVulnScanners": spec.get("attackTools").get("effect"),
                "Shellshock": spec.get("shellshock").get("effect"),
                "MalformedHTTPRequest": spec.get("malformedReq").get("effect"),
                "ATP": spec.get("networkControls").get("advancedProtectionEffect"),
                "DetectInformationLeakage": spec.get("intelGathering").get("infoLeakageEffect")
            }
            data = {
                "Name": rule.get("name"),
                "WaasPolicy": formatted_waas_policy
            }

            entry.append(CommandResults(
                outputs_prefix="PrismaCloudCompute.Policies",
                outputs_key_field="Name",
                outputs=data,
                readable_output=tableToMarkdown(data["Name"], data["WaasPolicy"]),
                raw_response=policies
            ))

    return entry


def update_waas_policies(client: PrismaCloudComputeClient, args: dict) -> CommandResults:
    """
    Update the WAAS policy.
    Implement the command 'prisma-cloud-compute-update-waas-policies'

    Args:
        client (PrismaCloudComputeClient): prisma-cloud-compute client.
        args (dict): prisma-cloud-compute-update-waas-policies command arguments

    Returns:
        CommandResults: command-results object.
    """
    # waas_settings = ["sqli", "xss", "attackTools", "shellshock", "malformedReq", "cmdi", "lfi", "codeInjection"]

    policy = args.get("policy", {})

    for index, rule in enumerate(policy.get("rules")):
        if rule["name"] != args.get("rule_name"):
            continue
        for spec in policy.get("rules")[index].get("applicationsSpec"):
            spec[args.get("attack_type")] = {"effect": args.get("action")}

    client.update_waas_policies(policy)
    txt = "Successfully updated the WaaS policy"

    return CommandResults(
        readable_output=txt
    )


def get_audit_firewall_container_alerts(client: PrismaCloudComputeClient, args: dict) -> CommandResults:
    """
    Get the firewall container alerts.
    Implement the command 'prisma-cloud-compute-get-audit-firewall-container-alerts'

    Args:
        client (PrismaCloudComputeClient): prisma-cloud-compute client.
        args (dict): prisma-cloud-compute-get-audit-firewall-container-alerts command arguments

    Returns:
        CommandResults: command-results object.
    """
    now = datetime.now()
    from_day = arg_to_number(args.get("FromDays", 2))
    from_time = now - timedelta(days=from_day)      # type: ignore
    image_name = urllib.parse.quote(args.get("ImageName"), safe='')     # type: ignore
    audit_type = args.get("audit_type")
    limit = arg_to_number(args.get("limit", 25))
    data = client.get_firewall_audit_container_alerts(
        image_name=image_name, from_time=f"{from_time.isoformat()}Z", to_time=f"{now.isoformat()}Z",
        limit=limit, audit_type=audit_type)  # type: ignore

    return CommandResults(
        outputs_prefix="PrismaCloudCompute.Audits",
        outputs_key_field="_id",
        outputs=data,
        readable_output=tableToMarkdown("Audits", data),
        raw_response=data
    )


def get_alert_profiles_command(client: PrismaCloudComputeClient, args: dict):
    """
    Get the alert profiles.

    Args:
        client (PrismaCloudComputeClient): prisma-cloud-compute client.
        args (dict): prisma-cloud-compute-get-alert-profiles command arguments

    Returns:
        CommandResults: command-results object.
    """
    project = args.get("project")
    response = client.get_alert_profiles_request(project)
    policies = []
    for res in response:
        policies.append(res.get("policy"))
    return CommandResults(
        outputs_prefix='PrismaCloudCompute.AlertProfiles',
        outputs_key_field='_Id',
        outputs=format_context(response),
        readable_output=tableToMarkdown("Alert Profiles", policies),
        raw_response=response
    )


def get_settings_defender_command(client: PrismaCloudComputeClient, args: dict):
    """
    Get the defender settings.

    Args:
        client (PrismaCloudComputeClient): prisma-cloud-compute client.
        args (dict): prisma-cloud-compute-get-settings-defender command arguments

    Returns:
        CommandResults: command-results object.
    """
    hostname = args.get("hostname")
    response = client.get_settings_defender_request(hostname)
    return CommandResults(
        outputs_prefix='PrismaCloudCompute.DefenderSettings',
        outputs=format_context(response),
        raw_response=response
    )


def get_logs_defender_command(client: PrismaCloudComputeClient, args: dict):
    """
    Get the defender logs.

    Args:
        client (PrismaCloudComputeClient): prisma-cloud-compute client.
        args (dict): prisma-cloud-compute-logs-defender command arguments

    Returns:
        CommandResults: command-results object.
    """
    hostname = args.get('hostname', '')
    lines = args.get('lines')

    response = client.get_logs_defender_request(hostname, lines) or []
    entry = {
        "Hostname": hostname,
        "Logs": response
    }
    return CommandResults(
        outputs_prefix='PrismaCloudCompute.Defenders',
        outputs=format_context(entry),
        outputs_key_field='Hostname',
        raw_response=response,
        readable_output=tableToMarkdown("Logs", entry.get("Logs"))
    )


def get_backups_command(client: PrismaCloudComputeClient, args: dict):
    """
    Get the defender backups.

    Args:
        client (PrismaCloudComputeClient): prisma-cloud-compute client.
        args (dict): prisma-cloud-compute-get-backups command arguments

    Returns:
        CommandResults: command-results object.
    """
    project = args.get("project")
    response = client.get_backups_request(project) or []
    return CommandResults(
        outputs_prefix='PrismaCloudCompute.Backups',
        outputs_key_field='Id',
        outputs=format_context(response),
        raw_response=response
    )


def get_logs_defender_download_command(client: PrismaCloudComputeClient, args: dict):
    """
    Get the defender logs download bundle.

    Args:
        client (PrismaCloudComputeClient): prisma-cloud-compute client.
        args (dict): prisma-cloud-compute-logs-defender-download command arguments

    Returns:
        CommandResults: command-results object.
    """
    hostname = args.get('hostname')
    lines = args.get('lines')

    response = client.get_logs_defender_download_request(hostname, lines)
    return fileResult(f"{hostname}-logs.tar.gz", response, entryTypes["entryInfoFile"])


def get_file_integrity_events_command(client: PrismaCloudComputeClient, args: dict):
    """
    Get runtime file integrity audit events for the given hostname

    Args:
        client (PrismaCloudComputeClient): prisma-cloud-compute client.
        args (dict): prisma-cloud-compute-get-file-integrity-events command arguments

    Returns:
        HTTP Response object
    """
    hostname = args.get('hostname')
    event_id = args.get('event_id')
    limit = args.get('limit')
    from_date = args.get('from_date')
    to_date = args.get('to_date')
    search_term = args.get('search_term')
    sort = args.get('sort')

    response = client.get_file_integrity_events(
        limit, sort, hostname=hostname, event_id=event_id,
        from_date=from_date, to_date=to_date, search_term=search_term
    )
    if not response:
        readable_output = "No results for the given search."
    else:
        readable_output = None
    return CommandResults(
        outputs_prefix='PrismaCloudCompute.FileIntegrity',
        outputs_key_field='_id',
        outputs=format_context(response),
        raw_response=response,
        readable_output=readable_output
    )


def unstuck_fetch_stream_command():
    """
    Adds a field to ensure that is_command_is_fetch will recognize the next fetch incidents run as fetch.
    This command is for unstacking the fetch stream in case the fetch incidents yields duplications.

    Returns:
        CommandResults: command-results object.
    """
    ctx = demisto.getIntegrationContext()
    demisto.debug(f"unstuck field before update = {ctx.get('unstuck', False)}")
    ctx["unstuck"] = True
    demisto.setIntegrationContext(ctx)
    demisto.debug(f"unstuck field after update = {ctx.get('unstuck', False)}")
    return CommandResults(
        readable_output="The fetch stream was released successfully."
    )


def get_ci_scan_results_list(client: PrismaCloudComputeClient, args: dict) -> CommandResults:
    """
    Retrieve a list of ci scan results and their information.
    Implement the command 'prisma-cloud-compute-ci-scan-results-list'.

    Args:
        client (PrismaCloudComputeClient): prisma-cloud-compute client.
        args (dict): prisma-cloud-compute-ci-scan-results-list command arguments.

    Returns:
        CommandResults: command-results object.
    """
    limit, offset = parse_limit_and_offset_values(
        limit=args.get("limit", "50"), offset=args.get("offset", "0")
    )
    account_ids, resource_ids, region, job_name, search, scan_id, image_id = (
        argToList(args.get("account_ids")), argToList(args.get("resource_ids")),
        argToList(args.get("region")), argToList(args.get("job_name")), args.get("search"),
        args.get("scan_id"), args.get("image_id")
    )
    _pass = args.get("pass", "true")
    if to := args.get("scan_time_to"):
        to = parse_date_string_format(to, "%Y-%m-%dT%H:%M:%SZ")

    params = assign_params(
        offset=offset, limit=limit, search=search, accountIDs=account_ids, resourceIDs=resource_ids, region=region, _id=scan_id,
        jobName=job_name, imageID=image_id, to=to
    )
    # add saved words to params
    params["pass"] = _pass
    if _from := args.get("scan_time_from"):
        params["from"] = parse_date_string_format(_from, "%Y-%m-%dT%H:%M:%SZ")

    if ci_scan_results := client.get_ci_scan_results(params=params):
        table = tableToMarkdown(
            name="CI Scan Information",
            t=[
                {
                    "Image": scan.get("entityInfo", {}).get("instances", [{}])[0].get("image"),
                    "ID": scan.get("entityInfo", {}).get("_id"),
                    "OS Distribution": scan.get("entityInfo", {}).get("osDistro"),
                    "OS Release": scan.get("entityInfo", {}).get("osDistroRelease"),
                    "Scan Status": scan.get("pass"),
                    "Scan Time": scan.get("time"),
                } for scan in ci_scan_results
            ],
            headers=["Image", "ID", "OS Distribution", "OS Release", "Scan Status", "Scan Time"],
            removeNull=True,
        )
    else:
        table = "No results found."

    return CommandResults(
        outputs_prefix="PrismaCloudCompute.CIScan",
        outputs_key_field="entityInfo._id",
        outputs=ci_scan_results,
        readable_output=table,
        raw_response=ci_scan_results
    )


def get_trusted_images(client: PrismaCloudComputeClient) -> CommandResults:
    """
    Retrieve a list of trusted images rules and groups and their information.
    Implement the command 'prisma-cloud-compute-trusted-images-get'.

    Args:
        client (PrismaCloudComputeClient): prisma-cloud-compute client.

    Returns:
        CommandResults: command-results object.
    """
    if trusted_images_results := client.get_trusted_images():
        table = "## Trusted Images Details\n" + \
                tableToMarkdown(
                    name="Policy Rules Information",
                    t=[
                        {
                            "Rule Name": policy_role.get("name"),
                            "Allowed Groups": policy_role.get("allowedGroups"),
                            "Effect": policy_role.get("effect"),
                            "Modified": policy_role.get("modified"),
                            "Owner": policy_role.get("owner")
                        } for policy_role in trusted_images_results.get("policy", {}).get("rules", [])
                    ],
                    headers=["Rule Name", "Effect", "Owner", "Allowed Groups", "Modified"],
                    removeNull=True,
                ) + \
            tableToMarkdown(
                    name="Trust Groups Information",
                    t=[
                        {
                            "Modified": group.get("modified"),
                            "Owner": group.get("owner"),
                            "Group Name": group.get("name"),
                            "ID": group.get("_id"),
                        } for group in trusted_images_results.get("groups", [])
                    ],
                    headers=["ID", "Group Name", "Owner", "Modified"],
                    removeNull=True,
                    )
    else:
        table = "No results found."

    return CommandResults(
        outputs_prefix="PrismaCloudCompute.TrustedImage",
        outputs_key_field="policy._id",
        outputs=trusted_images_results,
        readable_output=table,
        raw_response=trusted_images_results
    )


def update_trusted_images(client: PrismaCloudComputeClient, args: dict) -> CommandResults:
    """
    Updates the list of trusted images rules and groups and their information.
    Implement the command 'prisma-cloud-compute-trusted-images-update'.

    Args:
        client (PrismaCloudComputeClient): prisma-cloud-compute client.
        args (dict): prisma-cloud-compute-trusted-images-update command arguments.

    Returns:
        CommandResults: command-results object.
    """
    images_list_json = json.dumps(args.get("images_list_json"))

    client.update_trusted_images(data=images_list_json)
    return CommandResults(
        readable_output="Trusted repository, image, and registry updated successfully.",
    )


def get_container_scan_results(client: PrismaCloudComputeClient, args: dict) -> CommandResults:
    """
    Retrieve a list of container scan reports and their information.
    Implement the command 'prisma-cloud-compute-container-scan-results'.

    Args:
        client (PrismaCloudComputeClient): prisma-cloud-compute client.
        args (dict): prisma-cloud-compute-container-scan-results command arguments.

    Returns:
        CommandResults: command-results object.
    """
    limit, offset = parse_limit_and_offset_values(
        limit=args.get("limit", "50"), offset=args.get("offset", "0")
    )
    collections, account_ids, clusters, namespaces, resource_ids, region, container_ids, profile_id, image_name, image_id, hostname, \
        compliance_ids, agentless, search = (
            argToList(args.get("collections")), argToList(args.get("account_ids")), argToList(args.get("clusters")),
            argToList(args.get("namespaces")), argToList(args.get("resource_ids")), argToList(args.get("region")),
            argToList(args.get("container_ids")), argToList(args.get("profile_id")), argToList(args.get("image_name")),
            argToList(args.get("image_id")), argToList(args.get("hostname")), argToList(args.get("compliance_ids")),
            args.get("agentless"), args.get("search")
        )
    params = assign_params(
        offset=offset, limit=limit, collections=collections, accountIDs=account_ids, clusters=clusters, namespaces=namespaces,
        resourceIDs=resource_ids, region=region, id=container_ids, profileId=profile_id, image=image_name, imageId=image_id,
        hostname=hostname, complianceIDs=compliance_ids, agentless=agentless, search=search
    )

    if container_scan_results := client.get_container_scan_results(params=params):
        table = tableToMarkdown(
            name="CI Scan Information",
            t=[
                {
                    "ID": container.get("_id"),
                    "Hostname": container.get("hostname"),
                    "Scan Time": container.get("scanTime"),
                    "Image ID": container.get("info", {}).get("imageID"),
                    "Image Name": container.get("info", {}).get("imageName"),
                    "Name": container.get("info", {}).get("name"),
                    "App": container.get("info", {}).get("app"),
                } for container in container_scan_results
            ],
            headers=["ID", "Hostname", "Scan Time", "Image ID", "Image Name", "Name", "App"],
            removeNull=True,
        )
    else:
        table = "No results found."

    return CommandResults(
        outputs_prefix="PrismaCloudCompute.ContainersScanResults",
        outputs_key_field="_id",
        outputs=container_scan_results,
        readable_output=table,
        raw_response=container_scan_results
    )


def get_hosts_info(client: PrismaCloudComputeClient, args: dict) -> CommandResults:
    """
    Retrieve a list of hosts information.
    Implement the command 'prisma-cloud-compute-hosts-info'.

    Args:
        client (PrismaCloudComputeClient): prisma-cloud-compute client.
        args (dict): prisma-cloud-compute-hosts-info command arguments.

    Returns:
        CommandResults: command-results object.
    """
    limit, offset = parse_limit_and_offset_values(
        limit=args.get("limit", "50"), offset=args.get("offset", "0")
    )
    collections, account_ids, clusters, resource_ids, region, hostname, compliance_ids, agentless, search = (
        argToList(args.get("collections")), argToList(args.get("account_ids")), argToList(args.get("clusters")),
        argToList(args.get("resource_ids")), argToList(args.get("region")), argToList(args.get("hostname")),
        argToList(args.get("compliance_ids")), args.get("agentless"), args.get("search")
    )
    params = assign_params(
        offset=offset, limit=limit, collections=collections, accountIDs=account_ids, clusters=clusters, resourceIDs=resource_ids,
        region=region, hostname=hostname, complianceIDs=compliance_ids, agentless=agentless, search=search
    )

    if hosts_info := client.get_hosts_info(params=params):
        table = tableToMarkdown(
            name="Hosts Information",
            t=[
                {
                    "ID": host.get("_id"),
                    "Hostname": host.get("hostname"),
                    "Scan Time": host.get("scanTime"),
                    "Distro": host.get("distro"),
                    "Distro Release": host.get("osDistroRelease"),
                    "Clusters": host.get("clusters"),
                } for host in hosts_info
            ],
            headers=["ID", "Hostname", "Scan Time", "Distro", "Distro Release", "Clusters"],
            removeNull=True,
        )
    else:
        table = "No results found."

    return CommandResults(
        outputs_prefix="PrismaCloudCompute.Hosts",
        outputs_key_field="_id",
        outputs=hosts_info,
        readable_output=table,
        raw_response=hosts_info
    )


def get_runtime_container_audit_events(client: PrismaCloudComputeClient, args: dict) -> CommandResults:
    """
    Retrieve a list of runtime container audit events information.
    Implement the command 'prisma-cloud-compute-runtime-container-audit-events-get'.

    Args:
        client (PrismaCloudComputeClient): prisma-cloud-compute client.
        args (dict):prisma-cloud-compute-runtime-container-audit-events-get command arguments.

    Returns:
        CommandResults: command-results object.
    """
    limit, offset = parse_limit_and_offset_values(
        limit=args.get("limit", "50"), offset=args.get("offset", "0")
    )
    collections, account_ids, clusters, namespaces, resource_ids, region, audit_id, profile_id, image_name, container, \
        container_id, type, effect, user, os, app, hostname, search = (
            argToList(args.get("collections")), argToList(args.get("account_ids")), argToList(args.get("clusters")),
            argToList(args.get("namespaces")), argToList(args.get("resource_ids")), argToList(args.get("region")),
            argToList(args.get("audit_id")), argToList(args.get("profile_id")), argToList(args.get("image_name")),
            argToList(args.get("container")), argToList(args.get("container_id")), argToList(args.get("type")),
            argToList(args.get("effect")), argToList(args.get("user")), argToList(args.get("os")), argToList(args.get("app")),
            argToList(args.get("hostname")), args.get("search")
        )
    params = assign_params(
        offset=offset, limit=limit, collections=collections, accountIDs=account_ids, clusters=clusters, namespaces=namespaces,
        resourceIDs=resource_ids, region=region, id=audit_id, profileID=profile_id, imageName=image_name,
        container=container, containerID=container_id, type=type, effect=effect, user=user, os=os, app=app,
        hostname=hostname, search=search,
    )

    if runtime_container_audit_events := client.get_runtime_container_audit_events(params=params):
        table = tableToMarkdown(
            name="Runtime Container Audit Events Information",
            t=[
                {
                    "ID": audit_events.get("_id"),
                    "Hostname": audit_events.get("hostname"),
                    "Container Name": audit_events.get("containerName"),
                    "Image Name": audit_events.get("imageName"),
                    "Effect": audit_events.get("effect"),
                    "Type": audit_events.get("type"),
                    "Attack Type": audit_events.get("attackType"),
                    "Severity": audit_events.get("severity")
                } for audit_events in runtime_container_audit_events
            ],
            headers=["ID", "Hostname", "Container Name", "Image Name", "Effect", "Type", "Attack Type", "Severity"],
            removeNull=True,
        )
    else:
        table = "No results found."

    return CommandResults(
        outputs_prefix="PrismaCloudCompute.RuntimeContainerAuditEvents",
        outputs_key_field="_id",
        outputs=runtime_container_audit_events,
        readable_output=table,
        raw_response=runtime_container_audit_events
    )


def main():
    """
    PARSE AND VALIDATE INTEGRATION PARAMS
    """
    params = demisto.params()
    username = params.get('credentials').get('identifier')
    password = params.get('credentials').get('password')
    base_url = params.get('address')
    project = params.get('project', '')
    verify_certificate = not params.get('insecure', False)
    cert = params.get('certificate')
    proxy = params.get('proxy', False)
    reliability = params.get('integration_reliability', '')

    # If checked to verify and given a certificate, save the certificate as a temp file
    # and set the path to the requests client
    if verify_certificate and cert:
        tmp = tempfile.NamedTemporaryFile(delete=False, mode='w')
        tmp.write(cert)
        tmp.close()
        verify = tmp.name
    else:
        # Save boolean as a string
        verify = str(verify_certificate)

    try:
        requested_command = demisto.command()
        demisto.info(f'Command being called is {requested_command}')

        # Init the client
        client = PrismaCloudComputeClient(
            base_url=urljoin(base_url, 'api/v1/'),
            verify=verify,
            auth=(username, password),
            proxy=proxy,
            project=project
        )

        if requested_command == 'test-module':
            # This is the call made when pressing the integration test button
            result = test_module(client)
            return_results(result)
        elif requested_command == 'fetch-incidents':
            # Fetch incidents from Prisma Cloud Compute
            # this method is called periodically when 'fetch incidents' is checked
            incidents = fetch_incidents(client)
            demisto.incidents(incidents)
        elif requested_command == 'prisma-cloud-compute-profile-host-list':
            return_results(results=get_profile_host_list(client=client, args=demisto.args()))
        elif requested_command == 'prisma-cloud-compute-profile-container-list':
            return_results(results=get_container_profile_list(client=client, args=demisto.args()))
        elif requested_command == 'prisma-cloud-compute-profile-container-hosts-list':
            return_results(results=get_container_hosts_list(client=client, args=demisto.args()))
        elif requested_command == 'prisma-cloud-compute-profile-container-forensic-list':
            return_results(results=get_profile_container_forensic_list(client=client, args=demisto.args()))
        elif requested_command == 'prisma-cloud-compute-host-forensic-list':
            return_results(results=get_profile_host_forensic_list(client=client, args=demisto.args()))
        elif requested_command == 'prisma-cloud-compute-custom-feeds-ip-add':
            return_results(results=add_custom_ip_feeds(client=client, args=demisto.args()))
        elif requested_command == 'prisma-cloud-compute-console-version-info':
            return_results(results=get_console_version(client=client))
        elif requested_command == 'prisma-cloud-compute-custom-feeds-ip-list':
            return_results(results=get_custom_feeds_ip_list(client=client))
        elif requested_command == 'prisma-cloud-compute-profile-host-list':
            return_results(results=get_profile_host_list(client=client, args=demisto.args()))
        elif requested_command == 'prisma-cloud-compute-profile-container-list':
            return_results(results=get_container_profile_list(client=client, args=demisto.args()))
        elif requested_command == 'prisma-cloud-compute-profile-container-hosts-list':
            return_results(results=get_container_hosts_list(client=client, args=demisto.args()))
        elif requested_command == 'prisma-cloud-compute-profile-container-forensic-list':
            return_results(results=get_profile_container_forensic_list(client=client, args=demisto.args()))
        elif requested_command == 'prisma-cloud-compute-host-forensic-list':
            return_results(results=get_profile_host_forensic_list(client=client, args=demisto.args()))
        elif requested_command == 'prisma-cloud-compute-custom-feeds-ip-add':
            return_results(results=add_custom_ip_feeds(client=client, args=demisto.args()))
        elif requested_command == 'prisma-cloud-compute-console-version-info':
            return_results(results=get_console_version(client=client))
        elif requested_command == 'prisma-cloud-compute-custom-feeds-ip-list':
            return_results(results=get_custom_feeds_ip_list(client=client))
        elif requested_command == 'prisma-cloud-compute-custom-feeds-malware-list':
            return_results(results=get_custom_malware_feeds(client=client, args=demisto.args()))
        elif requested_command == 'prisma-cloud-compute-custom-feeds-malware-add':
            return_results(results=add_custom_malware_feeds(client=client, args=demisto.args()))
        elif requested_command == 'cve':
            return_results(results=get_cves(client=client, args=demisto.args(), reliability=reliability))
        elif requested_command == 'prisma-cloud-compute-defenders-list':
            return_results(results=get_defenders(client=client, args=demisto.args()))
        elif requested_command == 'prisma-cloud-compute-collections-list':
            return_results(results=get_collections(client=client, args=demisto.args()))
        elif requested_command == 'prisma-cloud-compute-container-namespace-list':
            return_results(results=get_namespaces(client=client, args=demisto.args()))
        elif requested_command == 'prisma-cloud-compute-images-scan-list':
            return_results(results=get_images_scan_list(client=client, args=demisto.args()))
        elif requested_command == 'prisma-cloud-compute-hosts-scan-list':
            return_results(results=get_hosts_scan_list(client=client, args=demisto.args()))
        elif requested_command == 'prisma-cloud-compute-vulnerabilities-impacted-resources-list':
            return_results(results=get_impacted_resources(client=client, args=demisto.args()))
        elif requested_command == 'prisma-cloud-compute-get-waas-policies':
            return_results(results=get_waas_policies(client=client, args=demisto.args()))
        elif requested_command == 'prisma-cloud-compute-update-waas-policies':
            return_results(update_waas_policies(client=client, args=demisto.args()))
        elif requested_command == 'prisma-cloud-compute-get-audit-firewall-container-alerts':
            return_results(results=get_audit_firewall_container_alerts(client, args=demisto.args()))
        elif requested_command == "prisma-cloud-compute-get-alert-profiles":
            return_results(results=get_alert_profiles_command(client=client, args=demisto.args()))
        elif requested_command == "prisma-cloud-compute-get-settings-defender":
            return_results(results=get_settings_defender_command(client=client, args=demisto.args()))
        elif requested_command == "prisma-cloud-compute-logs-defender":
            return_results(results=get_logs_defender_command(client=client, args=demisto.args()))
        elif requested_command == "prisma-cloud-compute-get-backups":
            return_results(results=get_backups_command(client=client, args=demisto.args()))
        elif requested_command == "prisma-cloud-compute-logs-defender-download":
            return_results(results=get_logs_defender_download_command(client=client, args=demisto.args()))
        elif requested_command == "prisma-cloud-compute-unstuck-fetch-stream":
            return_results(unstuck_fetch_stream_command())
<<<<<<< HEAD
        elif requested_command == "prisma-cloud-compute-ci-scan-results-list":
            return_results(results=get_ci_scan_results_list(client=client, args=demisto.args()))
        elif requested_command == "prisma-cloud-compute-trusted-images-get":
            return_results(results=get_trusted_images(client=client))
        elif requested_command == "prisma-cloud-compute-trusted-images-update":
            return_results(results=update_trusted_images(client=client, args=demisto.args()))
        elif requested_command == "prisma-cloud-compute-container-scan-results":
            return_results(results=get_container_scan_results(client=client, args=demisto.args()))
        elif requested_command == "prisma-cloud-compute-hosts-info":
            return_results(results=get_hosts_info(client=client, args=demisto.args()))
        elif requested_command == "prisma-cloud-compute-runtime-container-audit-events-get":
            return_results(results=get_runtime_container_audit_events(client=client, args=demisto.args()))
=======
        elif requested_command == "prisma-cloud-compute-get-file-integrity-events":
            return_results(results=get_file_integrity_events_command(client=client, args=demisto.args()))
>>>>>>> 339249e6
    # Log exceptions
    except Exception as e:
        return_error(f'Failed to execute {requested_command} command. Error: {str(e)}')


if __name__ in ('__main__', '__builtin__', 'builtins'):
    main()<|MERGE_RESOLUTION|>--- conflicted
+++ resolved
@@ -262,7 +262,7 @@
             params = {}
         params.update({"limit": MAX_API_LIMIT, "offset": 0})
         response = self._http_request(method="GET", url_suffix=url_suffix, params=params, resp_type='response')
-        
+
         total_count = int(response.headers.get("Total-Count", -1))
         response = response.json()
         current_count = len(response)
@@ -271,7 +271,7 @@
                 params["offset"] = current_count
                 response.extend(self._http_request(method="GET", url_suffix=url_suffix, params=params))
                 current_count = len(response)
-            
+
             except DemistoException as de:
                 if not (hasattr(de, "res") and hasattr(de.res, "status_code")):
                     raise
@@ -279,7 +279,7 @@
                     # The API rate limit of 30 requests per minute was exceeded for this endpoint
                     demisto.info(f"Rate limit exceeded, waiting 60 seconds before continuing.\nCurrent count: {current_count}, total count: {total_count}.")
                     time.sleep(60)
-            
+
         return response
 
     def get_images_scan_info(self, all_results: bool = False, params: Optional[dict] = None) -> List[dict]:
@@ -452,58 +452,6 @@
         headers = self._headers
         return self._http_request('get', 'logs/defender/download', params=params, headers=headers, resp_type="content")
 
-<<<<<<< HEAD
-    def get_ci_scan_results(self, params: Optional[dict] = None) -> List[dict]:
-        """
-        Sends a request to get CI scan results information.
-
-        Returns:
-            list[dict]: CI scan results information.
-        """
-        return self._http_request(method="GET", url_suffix="scans", params=params)
-
-    def get_trusted_images(self) -> dict:
-        """
-        Sends a request to get trusted images information.
-
-        Returns:
-            list[dict]: trusted images information.
-        """
-        return self._http_request(method="GET", url_suffix="trust/data")
-
-    def update_trusted_images(self, data: str):
-        """
-        Sends a request to update trusted images information.
-        """
-        return self._http_request(method="PUT", url_suffix="trust/data", data=data)
-
-    def get_container_scan_results(self, params: Optional[dict] = None) -> List[dict]:
-        """
-        Sends a request to get container scan results information.
-
-        Returns:
-            list[dict]: container scan results information.
-        """
-        return self._http_request(method="GET", url_suffix="containers", params=params)
-
-    def get_hosts_info(self, params: Optional[dict] = None) -> List[dict]:
-        """
-        Sends a request to get hosts information.
-
-        Returns:
-            list[dict]: host information.
-        """
-        return self._http_request(method="GET", url_suffix="hosts/info", params=params)
-
-    def get_runtime_container_audit_events(self, params: Optional[dict] = None) -> List[dict]:
-        """
-        Sends a request to get runtime container audit events.
-
-        Returns:
-            list[dict]: runtime container audit events information.
-        """
-        return self._http_request(method="GET", url_suffix="audits/runtime/container", params=params)
-=======
     def get_file_integrity_events(self, limit, sort, hostname=None, event_id=None, from_date=None,
                                   to_date=None, search_term=None):
         """
@@ -529,7 +477,57 @@
             "reverse": sort == "desc"
         }
         return self._http_request('get', endpoint, params=params, headers=headers)
->>>>>>> 339249e6
+
+    def get_ci_scan_results(self, params: Optional[dict] = None) -> List[dict]:
+        """
+        Sends a request to get CI scan results information.
+
+        Returns:
+            list[dict]: CI scan results information.
+        """
+        return self._http_request(method="GET", url_suffix="scans", params=params)
+
+    def get_trusted_images(self) -> dict:
+        """
+        Sends a request to get trusted images information.
+
+        Returns:
+            list[dict]: trusted images information.
+        """
+        return self._http_request(method="GET", url_suffix="trust/data")
+
+    def update_trusted_images(self, data: str):
+        """
+        Sends a request to update trusted images information.
+        """
+        return self._http_request(method="PUT", url_suffix="trust/data", data=data)
+
+    def get_container_scan_results(self, params: Optional[dict] = None) -> List[dict]:
+        """
+        Sends a request to get container scan results information.
+
+        Returns:
+            list[dict]: container scan results information.
+        """
+        return self._http_request(method="GET", url_suffix="containers", params=params)
+
+    def get_hosts_info(self, params: Optional[dict] = None) -> List[dict]:
+        """
+        Sends a request to get hosts information.
+
+        Returns:
+            list[dict]: host information.
+        """
+        return self._http_request(method="GET", url_suffix="hosts/info", params=params)
+
+    def get_runtime_container_audit_events(self, params: Optional[dict] = None) -> List[dict]:
+        """
+        Sends a request to get runtime container audit events.
+
+        Returns:
+            list[dict]: runtime container audit events information.
+        """
+        return self._http_request(method="GET", url_suffix="audits/runtime/container", params=params)
 
 
 def format_context(context):
@@ -2557,7 +2555,8 @@
             return_results(results=get_logs_defender_download_command(client=client, args=demisto.args()))
         elif requested_command == "prisma-cloud-compute-unstuck-fetch-stream":
             return_results(unstuck_fetch_stream_command())
-<<<<<<< HEAD
+        elif requested_command == "prisma-cloud-compute-get-file-integrity-events":
+            return_results(results=get_file_integrity_events_command(client=client, args=demisto.args()))
         elif requested_command == "prisma-cloud-compute-ci-scan-results-list":
             return_results(results=get_ci_scan_results_list(client=client, args=demisto.args()))
         elif requested_command == "prisma-cloud-compute-trusted-images-get":
@@ -2570,10 +2569,6 @@
             return_results(results=get_hosts_info(client=client, args=demisto.args()))
         elif requested_command == "prisma-cloud-compute-runtime-container-audit-events-get":
             return_results(results=get_runtime_container_audit_events(client=client, args=demisto.args()))
-=======
-        elif requested_command == "prisma-cloud-compute-get-file-integrity-events":
-            return_results(results=get_file_integrity_events_command(client=client, args=demisto.args()))
->>>>>>> 339249e6
     # Log exceptions
     except Exception as e:
         return_error(f'Failed to execute {requested_command} command. Error: {str(e)}')
