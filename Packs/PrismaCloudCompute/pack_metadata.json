--- conflicted
+++ resolved
@@ -2,11 +2,7 @@
     "name": "Prisma Cloud Compute by Palo Alto Networks",
     "description": "Use the Prisma Cloud Compute integration to fetch incidents from your Prisma Cloud Compute environment.",
     "support": "xsoar",
-<<<<<<< HEAD
-    "currentVersion": "1.5.0",
-=======
     "currentVersion": "1.4.19",
->>>>>>> 3ef7526e
     "author": "Cortex XSOAR",
     "url": "https://www.paloaltonetworks.com/cortex",
     "email": "",
@@ -19,9 +15,6 @@
     ],
     "useCases": [],
     "keywords": [],
-    "itemPrefix": [
-        "Prisma Cloud Compute"
-    ],
     "marketplaces": [
         "xsoar",
         "marketplacev2"
