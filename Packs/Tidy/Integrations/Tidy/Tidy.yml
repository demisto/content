--- conflicted
+++ resolved
@@ -602,11 +602,7 @@
   - arguments: []
     description: Install python environment.
     name: tidy-python-env
-<<<<<<< HEAD
-  dockerimage: demisto/tidy:1.0.0.62989
-=======
   dockerimage: demisto/tidy:1.0.0.86483
->>>>>>> 90cf3b88
   script: ''
   subtype: python3
   type: python
