--- conflicted
+++ resolved
@@ -2,11 +2,7 @@
     "name": "XSOAR CI/CD",
     "description": "This pack enables you to orchestrate your XSOAR system configuration.",
     "support": "xsoar",
-<<<<<<< HEAD
-    "currentVersion": "1.0.15",
-=======
     "currentVersion": "1.1.4",
->>>>>>> 4f31475d
     "author": "Cortex XSOAR",
     "url": "https://www.paloaltonetworks.com/cortex",
     "email": "",
@@ -14,13 +10,9 @@
     "videos": [
         "https://www.youtube.com/watch?v=Wk1g43cgo98"
     ],
-<<<<<<< HEAD
-    "categories": [],
-=======
     "categories": [
         "Utilities"
     ],
->>>>>>> 4f31475d
     "tags": [],
     "useCases": [],
     "keywords": [],
