{
    "name": "XSOAR CI/CD",
    "description": "This pack enables you to orchestrate your XSOAR system configuration.",
    "support": "xsoar",
<<<<<<< HEAD
    "currentVersion": "1.2.14",
=======
    "currentVersion": "1.2.16",
>>>>>>> 5cfcc708
    "author": "Cortex XSOAR",
    "url": "https://www.paloaltonetworks.com/cortex",
    "email": "",
    "created": "2021-06-07T07:45:21Z",
    "videos": [
        "https://www.youtube.com/watch?v=Wk1g43cgo98"
    ],
    "categories": [
        "Utilities"
    ],
    "tags": [],
    "useCases": [],
    "keywords": [],
    "itemPrefix": [
        "CICD",
        "CI/CD"
    ],
    "marketplaces": [
        "xsoar",
        "marketplacev2"
    ]
}<|MERGE_RESOLUTION|>--- conflicted
+++ resolved
@@ -2,11 +2,7 @@
     "name": "XSOAR CI/CD",
     "description": "This pack enables you to orchestrate your XSOAR system configuration.",
     "support": "xsoar",
-<<<<<<< HEAD
-    "currentVersion": "1.2.14",
-=======
     "currentVersion": "1.2.16",
->>>>>>> 5cfcc708
     "author": "Cortex XSOAR",
     "url": "https://www.paloaltonetworks.com/cortex",
     "email": "",
