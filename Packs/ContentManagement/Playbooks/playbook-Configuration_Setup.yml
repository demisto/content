id: Configuration Setup
version: -1
contentitemexportablefields:
  contentitemfields: {}
name: Configuration Setup
description: Playbook for the configuration incident type.
starttaskid: '0'
tasks:
  '0':
    id: '0'
    taskid: e9943e82-1c94-4cbb-842d-644a3a279c8b
    type: start
    task:
      id: e9943e82-1c94-4cbb-842d-644a3a279c8b
      description: Start Task
      version: -1
      name: ''
      iscommand: false
      brand: ''
    nexttasks:
      '#none#':
      - '23'
    separatecontext: false
    view: |-
      {
        "position": {
          "x": 817.5,
          "y": 50
        }
      }
    note: false
    timertriggers: []
    ignoreworker: false
    skipunavailable: false
    quietmode: 0
    isoversize: false
    isautoswitchedtoquietmode: false
    continueonerrortype: ""
  '2':
    id: '2'
    taskid: 9f21d25f-494c-4d00-847f-9e67a756f271
    type: regular
    task:
      id: 9f21d25f-494c-4d00-847f-9e67a756f271
      version: -1
      name: Configuration Setup with File
      description: Configuration loader for the content management pack.
      scriptName: ConfigurationSetup
      type: regular
      iscommand: false
      brand: ''
    nexttasks:
      '#none#':
      - '28'
    scriptarguments:
      configuration_file_entry_id:
        complex:
          root: File
          filters:
          - - operator: isEqualString
              left:
                value:
                  simple: File.Name
                iscontext: true
              right:
                value:
                  simple: xsoar_config.json
          accessor: EntryID
    separatecontext: false
    view: |-
      {
        "position": {
          "x": 275,
          "y": 545
        }
      }
    note: false
    timertriggers: []
    ignoreworker: false
    skipunavailable: false
    quietmode: 0
    isoversize: false
    isautoswitchedtoquietmode: false
    continueonerrortype: ""
  '3':
    id: '3'
    taskid: 9601942d-9f19-45d6-888e-64df4be4e1d4
    type: title
    task:
      id: 9601942d-9f19-45d6-888e-64df4be4e1d4
      version: -1
      description: DONE
      name: DONE
      type: title
      iscommand: false
      brand: ''
    separatecontext: false
    view: |-
      {
        "position": {
          "x": 275,
          "y": 3050
        }
      }
    note: false
    timertriggers: []
    ignoreworker: false
    skipunavailable: false
    quietmode: 0
    isoversize: false
    isautoswitchedtoquietmode: false
    continueonerrortype: ""
  '5':
    id: '5'
    taskid: 406ae7b2-b2cf-41f5-8b3a-8f6769214647
    type: regular
    task:
      id: 406ae7b2-b2cf-41f5-8b3a-8f6769214647
      version: -1
      name: Set Custom Packs Installed field
      description: Changes the properties of an incident.
      script: Builtin|||setIncident
      type: regular
      iscommand: true
      brand: Builtin
    nexttasks:
      '#none#':
      - '17'
    scriptarguments:
      custompacksinstalled:
        simple: ${ConfigurationSetup.CustomPacks}
    separatecontext: false
    view: |-
      {
        "position": {
          "x": 1145,
          "y": 2030
        }
      }
    note: false
    timertriggers: []
    ignoreworker: false
    skipunavailable: false
    quietmode: 0
    isoversize: false
    isautoswitchedtoquietmode: false
    continueonerrortype: ""
  '6':
    id: '6'
    taskid: 741b19d0-9d70-4f52-8974-12bcdd53e26f
    type: regular
    task:
      id: 741b19d0-9d70-4f52-8974-12bcdd53e26f
      version: -1
      name: Set Marketplace Packs Installed field
      description: Changes the properties of an incident.
      script: Builtin|||setIncident
      type: regular
      iscommand: true
      brand: Builtin
    nexttasks:
      '#none#':
      - '11'
    scriptarguments:
      marketplacepacksinstalled:
        simple: ${ConfigurationSetup.MarketplacePacks}
    separatecontext: false
    view: |-
      {
        "position": {
          "x": 1257.5,
          "y": 1185
        }
      }
    note: false
    timertriggers: []
    ignoreworker: false
    skipunavailable: false
    quietmode: 0
    isoversize: false
    isautoswitchedtoquietmode: false
    continueonerrortype: ""
  '7':
    id: '7'
    taskid: 615f0c17-3111-4268-8e66-6597c2aba1ee
    type: regular
    task:
      id: 615f0c17-3111-4268-8e66-6597c2aba1ee
      version: -1
      name: Set Lists Created field
      description: Changes the properties of an incident.
      script: Builtin|||setIncident
      type: regular
      iscommand: true
      brand: Builtin
    nexttasks:
      '#none#':
      - '17'
    scriptarguments:
      listscreated:
        simple: ${ConfigurationSetup.Lists}
    separatecontext: false
    view: |-
      {
        "position": {
          "x": 275,
          "y": 2030
        }
      }
    note: false
    timertriggers: []
    ignoreworker: false
    skipunavailable: false
    quietmode: 0
    isoversize: false
    isautoswitchedtoquietmode: false
    continueonerrortype: ""
  '8':
    id: '8'
    taskid: 11ad1b24-e946-46e8-86be-47bc13fe01ef
    type: regular
    task:
      id: 11ad1b24-e946-46e8-86be-47bc13fe01ef
      version: -1
      name: Set Jobs Created field
      description: Changes the properties of an incident.
      script: Builtin|||setIncident
      type: regular
      iscommand: true
      brand: Builtin
    nexttasks:
      '#none#':
      - '32'
    scriptarguments:
      jobscreated:
        simple: ${ConfigurationSetup.Jobs}
    separatecontext: false
    view: |-
      {
        "position": {
          "x": 387.5,
          "y": 2700
        }
      }
    note: false
    timertriggers: []
    ignoreworker: false
    skipunavailable: false
    quietmode: 0
    isoversize: false
    isautoswitchedtoquietmode: false
    continueonerrortype: ""
  '10':
    id: '10'
    taskid: c3f55b02-a309-4152-827a-e8d91f584832
    type: regular
    task:
      id: c3f55b02-a309-4152-827a-e8d91f584832
      version: -1
      name: Download Custom Packs from Google Cloud Storage
      description: Retrieves object data into a file.
      script: Google Cloud Storage|||gcs-download-file
      type: regular
      iscommand: true
      brand: Google Cloud Storage
    nexttasks:
      '#none#':
      - '12'
    scriptarguments:
      object_name:
        simple: ${ConfigurationSetup.CustomPacks.packurl}
    separatecontext: false
    view: |-
      {
        "position": {
          "x": 1380,
          "y": 1680
        }
      }
    note: false
    timertriggers: []
    ignoreworker: false
    skipunavailable: false
    quietmode: 0
    isoversize: false
    isautoswitchedtoquietmode: false
    continueonerrortype: ""
  '11':
    id: '11'
    taskid: 282cc2c5-ba58-4902-8f86-be0b3c7be241
    type: title
    task:
      id: 282cc2c5-ba58-4902-8f86-be0b3c7be241
      version: -1
      description: Install Custom Packs
      name: Install Custom Packs
      type: title
      iscommand: false
      brand: ''
    nexttasks:
      '#none#':
      - '29'
    separatecontext: false
    view: |-
      {
        "position": {
          "x": 1257.5,
          "y": 1360
        }
      }
    note: false
    timertriggers: []
    ignoreworker: false
    skipunavailable: false
    quietmode: 0
    isoversize: false
    isautoswitchedtoquietmode: false
    continueonerrortype: ""
  '12':
    id: '12'
    taskid: a8ae8502-204f-4dd0-8eb1-88ebf0f43f99
    type: regular
    task:
      id: a8ae8502-204f-4dd0-8eb1-88ebf0f43f99
      version: -1
      name: Install Custom Packs
      description: Custom packs installer for the content management pack.
      scriptName: CustomPackInstaller
      type: regular
      iscommand: false
      brand: ''
    nexttasks:
      '#none#':
      - '5'
    scriptarguments:
      pack_id:
        simple: ${ConfigurationSetup.CustomPacks.packid}
      retry-count:
        simple: '3'
      using:
        complex:
          root: inputs.InstanceName
    separatecontext: false
    view: |-
      {
        "position": {
          "x": 1145,
          "y": 1855
        }
      }
    note: false
    timertriggers: []
    ignoreworker: false
    skipunavailable: false
    quietmode: 0
    isoversize: false
    isautoswitchedtoquietmode: false
    continueonerrortype: ""
  '13':
    id: '13'
    taskid: c45b464c-5b4c-459e-85e6-5ed62d323952
    type: title
    task:
      id: c45b464c-5b4c-459e-85e6-5ed62d323952
      version: -1
      name: Install Marketplace Packs
      description: Install Marketplace Packs
      type: title
      iscommand: false
      brand: ''
    nexttasks:
      '#none#':
      - '14'
    separatecontext: false
    view: |-
      {
        "position": {
          "x": 1257.5,
          "y": 865
        }
      }
    note: false
    timertriggers: []
    ignoreworker: false
    skipunavailable: false
    quietmode: 0
    isoversize: false
    isautoswitchedtoquietmode: false
    continueonerrortype: ""
  '14':
    id: '14'
    taskid: f7b3e6ac-0d49-4dc0-86b7-870081b8e7a2
    type: regular
    task:
      id: f7b3e6ac-0d49-4dc0-86b7-870081b8e7a2
      version: -1
      name: Install Marketplace Packs
      description: Content packs installer from marketplace.
      scriptName: ContentPackInstaller
      type: regular
      iscommand: false
      brand: ''
    nexttasks:
      '#none#':
      - '6'
    scriptarguments:
      install_dependencies:
        simple: "true"
      pack_id_key:
        simple: packid
      pack_version_key:
        simple: packversion
      packs_data:
        simple: ${ConfigurationSetup.MarketplacePacks}
      using:
        complex:
          root: inputs.InstanceName
    separatecontext: false
    view: |-
      {
        "position": {
          "x": 1257.5,
          "y": 1010
        }
      }
    note: false
    timertriggers: []
    ignoreworker: false
    skipunavailable: false
    quietmode: 0
    isoversize: false
    isautoswitchedtoquietmode: false
    continueonerrortype: ""
  '15':
    id: '15'
    taskid: 21b4129b-1e08-479e-8207-4242d4a7761f
    type: title
    task:
      id: 21b4129b-1e08-479e-8207-4242d4a7761f
      version: -1
      name: Configure Lists
      description: Configure the lists
      type: title
      iscommand: false
      brand: ''
    nexttasks:
      '#none#':
      - '33'
    separatecontext: false
    view: |-
      {
        "position": {
          "x": 50,
          "y": 1520
        }
      }
    note: false
    timertriggers: []
    ignoreworker: false
    skipunavailable: false
    quietmode: 0
    isoversize: false
    isautoswitchedtoquietmode: false
    continueonerrortype: ""
  '17':
    id: '17'
    taskid: 870c0dc7-2373-432b-8e99-8da71c1f88a6
    type: title
    task:
      id: 870c0dc7-2373-432b-8e99-8da71c1f88a6
      version: -1
      name: Configure Jobs
      description: Configure the jobs
      type: title
      iscommand: false
      brand: ''
    nexttasks:
      '#none#':
      - '34'
    separatecontext: false
    view: |-
      {
        "position": {
          "x": 275,
          "y": 2205
        }
      }
    note: false
    timertriggers: []
    ignoreworker: false
    skipunavailable: false
    quietmode: 0
    isoversize: false
    isautoswitchedtoquietmode: false
    continueonerrortype: ""
  '18':
    id: '18'
    taskid: 8178f98e-2f65-4f6e-828d-f14a9c530275
    type: regular
    task:
      id: 8178f98e-2f65-4f6e-828d-f14a9c530275
      version: -1
      name: Create Jobs
      description: Job creator for the content management pack.
      scriptName: JobCreator
      type: regular
      iscommand: false
      brand: ''
    nexttasks:
      '#none#':
      - '8'
    scriptarguments:
      job_name:
        simple: ${ConfigurationSetup.Jobs.name}
      using:
        complex:
          root: inputs.InstanceName
    separatecontext: false
    view: |-
      {
        "position": {
          "x": 387.5,
          "y": 2525
        }
      }
    note: false
    timertriggers: []
    ignoreworker: false
    skipunavailable: false
    quietmode: 0
    isoversize: false
    isautoswitchedtoquietmode: false
    continueonerrortype: ""
  '20':
    id: '20'
    taskid: e7b83d2a-6ea0-49e5-816f-982ca60a3b29
    type: regular
    task:
      id: e7b83d2a-6ea0-49e5-816f-982ca60a3b29
      version: -1
      name: Create Lists
      description: List creator for the content management pack.
      scriptName: ListCreator
      type: regular
      iscommand: false
      brand: ''
    nexttasks:
      '#none#':
      - '7'
    scriptarguments:
      list_data:
        simple: ${ConfigurationSetup.Lists.listdata}
      list_name:
        simple: ${ConfigurationSetup.Lists.listname}
    separatecontext: false
    view: |-
      {
        "position": {
          "x": 275,
          "y": 1855
        }
      }
    note: false
    timertriggers: []
    ignoreworker: false
    skipunavailable: false
    quietmode: 0
    isoversize: false
    isautoswitchedtoquietmode: false
    continueonerrortype: ""
  '22':
    id: '22'
    taskid: a9eb82c0-a92a-4a70-8360-a2df237378a6
    type: regular
    task:
      id: a9eb82c0-a92a-4a70-8360-a2df237378a6
      version: -1
      name: Get Configuration File from GitHub
      description: Gets the file content from GitHub.
      script: '|||GitHub-get-file-content'
      type: regular
      iscommand: true
      brand: ''
    nexttasks:
      '#none#':
      - '27'
    scriptarguments:
      branch_name:
        simple: ${incident.branchname}
      create_file_from_content:
        simple: 'true'
      file_path:
        simple: ${incident.configfilepath}
    separatecontext: false
    view: |-
      {
        "position": {
          "x": 602.5,
          "y": 370
        }
      }
    note: false
    timertriggers: []
    ignoreworker: false
    skipunavailable: false
    quietmode: 0
    isoversize: false
    isautoswitchedtoquietmode: false
    continueonerrortype: ""
  '23':
    id: '23'
    taskid: 208ef632-68f8-403f-8a43-5279e820ceb0
    type: condition
    task:
      id: 208ef632-68f8-403f-8a43-5279e820ceb0
      version: -1
      name: What is the Source of the Configuration File?
      description: Determines from where to get the configuration file.
      type: condition
      iscommand: false
      brand: ''
    nexttasks:
      Attachment:
      - '2'
      GitHub:
      - '22'
      Gitlab:
      - '35'
      AzureDevOps:
      - "37"
    separatecontext: false
    conditions:
    - label: Attachment
      condition:
      - - operator: isEqualString
          left:
            value:
              simple: incident.configurationfilesource
            iscontext: true
          right:
            value:
              simple: Attachment
    - label: GitHub
      condition:
      - - operator: isEqualString
          left:
            value:
              simple: incident.configurationfilesource
            iscontext: true
          right:
            value:
              simple: GitHub
    - label: Gitlab
      condition:
      - - operator: isEqualString
          left:
            value:
              simple: incident.configurationfilesource
            iscontext: true
          right:
            value:
              simple: Gitlab
    - label: AzureDevOps
      condition:
      - - operator: isEqualString
          left:
            value:
              simple: incident.configurationfilesource
            iscontext: true
          right:
            value:
              simple: AzureDevOps
    view: |-
      {
        "position": {
          "x": 817.5,
          "y": 195
        }
      }
    note: false
    timertriggers: []
    ignoreworker: false
    skipunavailable: false
    quietmode: 0
    isoversize: false
    isautoswitchedtoquietmode: false
    continueonerrortype: ""
  '27':
    id: '27'
    taskid: 0ea6c685-9c7b-45a8-8eba-7699bd418212
    type: regular
    task:
      id: 0ea6c685-9c7b-45a8-8eba-7699bd418212
      version: -1
      name: Configuration Setup with InfoFile
      description: Configuration loader for the content management pack.
      scriptName: ConfigurationSetup
      type: regular
      iscommand: false
      brand: ''
    nexttasks:
      '#none#':
      - '28'
    scriptarguments:
      configuration_file_entry_id:
        complex:
          root: InfoFile
          filters:
          - - operator: endWith
              left:
                value:
                  simple: InfoFile.Name
                iscontext: true
              right:
                value:
                  simple: xsoar_config.json
          accessor: EntryID
    separatecontext: false
    view: |-
      {
        "position": {
          "x": 817.5,
          "y": 555
        }
      }
    note: false
    timertriggers: []
    ignoreworker: false
    skipunavailable: false
    quietmode: 0
    isoversize: false
    isautoswitchedtoquietmode: false
    continueonerrortype: ""
  '28':
    id: '28'
    taskid: d88dd0d5-6015-4187-8667-4084d9cae949
    type: title
    task:
      id: d88dd0d5-6015-4187-8667-4084d9cae949
      version: -1
      name: Configurations
      description: Configurations
      type: title
      iscommand: false
      brand: ''
    nexttasks:
      '#none#':
      - '15'
      - '13'
    separatecontext: false
    view: |-
      {
        "position": {
          "x": 602.5,
          "y": 720
        }
      }
    note: false
    timertriggers: []
    ignoreworker: false
    skipunavailable: false
    quietmode: 0
    isoversize: false
    isautoswitchedtoquietmode: false
    continueonerrortype: ""
  '29':
    id: '29'
    taskid: 3ed00ec4-bc72-4b95-84ed-4405fbff6fc0
    type: condition
    task:
      id: 3ed00ec4-bc72-4b95-84ed-4405fbff6fc0
      version: -1
      name: What is the Source of the Custom Packs?
      description: Determines where to get the custom pack files to install.
      type: condition
      iscommand: false
      brand: ''
    nexttasks:
      '#default#':
      - '31'
      AWS S3:
      - '36'
      Attachments:
      - '12'
      Google Cloud Storage:
      - '10'
      HTTP request:
      - '30'
      AzureDevOps:
      - "38"
    separatecontext: false
    conditions:
    - label: Attachments
      condition:
      - - operator: isEqualString
          left:
            value:
              simple: incident.custompackssource
            iscontext: true
          right:
            value:
              simple: Attachments
    - label: Google Cloud Storage
      condition:
      - - operator: isEqualString
          left:
            value:
              simple: incident.custompackssource
            iscontext: true
          right:
            value:
              simple: Google Cloud Storage
    - label: HTTP request
      condition:
      - - operator: isEqualString
          left:
            value:
              simple: incident.custompackssource
            iscontext: true
          right:
            value:
              simple: HTTP request
    - label: AWS S3
      condition:
      - - operator: isEqualString
          left:
            value:
              simple: incident.custompackssource
            iscontext: true
          right:
            value:
              simple: AWS S3
    - label: AzureDevOps
      condition:
      - - operator: isEqualString
          left:
            value:
              simple: incident.custompackssource
            iscontext: true
          right:
            value:
              simple: AzureDevOps
    view: |-
      {
        "position": {
          "x": 1257.5,
          "y": 1505
        }
      }
    note: false
    timertriggers: []
    ignoreworker: false
    skipunavailable: false
    quietmode: 0
    isoversize: false
    isautoswitchedtoquietmode: false
    continueonerrortype: ""
  '30':
    id: '30'
    taskid: 837a56d4-89e6-4f8e-8970-436c61a3ed83
    type: regular
    task:
      id: 837a56d4-89e6-4f8e-8970-436c61a3ed83
      version: -1
      name: Download Custom Packs using an HTTP request
      description: Sends an HTTP request. Returns the response as a JSON file.
      scriptName: http
      type: regular
      iscommand: false
      brand: ''
    nexttasks:
      '#none#':
      - '12'
    scriptarguments:
      method:
        simple: POST
      saveAsFile:
        simple: yes
      url:
        simple: ${ConfigurationSetup.CustomPacks.packurl}
    separatecontext: false
    view: |-
      {
        "position": {
          "x": 1810,
          "y": 1680
        }
      }
    note: false
    timertriggers: []
    ignoreworker: false
    skipunavailable: false
    quietmode: 0
    isoversize: false
    isautoswitchedtoquietmode: false
    continueonerrortype: ""
  '31':
    id: '31'
    taskid: 9053ed23-d1b8-44c0-8bdf-ea10a3af2543
    type: condition
    task:
      id: 9053ed23-d1b8-44c0-8bdf-ea10a3af2543
      version: -1
      name: If there is no source provided, then no custom packs should be installed.
      description: Checks whether there are custom packs to install when no source is provided. In that case, the playbook will stop with an error.
      type: condition
      iscommand: false
      brand: ''
    nexttasks:
      yes:
      - '17'
    separatecontext: false
    conditions:
    - label: yes
      condition:
      - - operator: isEmpty
          left:
            value:
              complex:
                root: ConfigurationSetup
                accessor: CustomPacks
            iscontext: true
    view: |-
      {
        "position": {
          "x": 705,
          "y": 2030
        }
      }
    note: false
    timertriggers: []
    ignoreworker: false
    skipunavailable: false
    quietmode: 0
    isoversize: false
    isautoswitchedtoquietmode: false
    continueonerrortype: ""
  '32':
    id: '32'
    taskid: a36d9289-b1bb-49b5-834c-2e3f157d0b29
    type: regular
    task:
      id: a36d9289-b1bb-49b5-834c-2e3f157d0b29
      version: -1
      name: closeInvestigation
      description: Close the current incident
      script: Builtin|||closeInvestigation
      type: regular
      iscommand: true
      brand: Builtin
    nexttasks:
      '#none#':
      - '3'
    separatecontext: false
    view: |-
      {
        "position": {
          "x": 275,
          "y": 2875
        }
      }
    note: false
    timertriggers: []
    ignoreworker: false
    skipunavailable: false
    quietmode: 0
    isoversize: false
    isautoswitchedtoquietmode: false
    continueonerrortype: ""
  '33':
    id: '33'
    taskid: b0949797-92d4-41b6-8230-81b603eae5b5
    type: condition
    task:
      id: b0949797-92d4-41b6-8230-81b603eae5b5
      version: -1
      name: Are there Lists to create?
      description: Changes the properties of an incident.
      type: condition
      iscommand: false
      brand: Builtin
    nexttasks:
      '#default#':
      - '17'
      yes:
      - '20'
    separatecontext: false
    conditions:
    - label: yes
      condition:
      - - operator: isNotEmpty
          left:
            value:
              simple: ConfigurationSetup.Lists
            iscontext: true
    view: |-
      {
        "position": {
          "x": 50,
          "y": 1680
        }
      }
    note: false
    timertriggers: []
    ignoreworker: false
    skipunavailable: false
    quietmode: 0
    isoversize: false
    isautoswitchedtoquietmode: false
    continueonerrortype: ""
  '34':
    id: '34'
    taskid: 46fe6bca-5e5d-4ca5-8532-48343509bf5f
    type: condition
    task:
      id: 46fe6bca-5e5d-4ca5-8532-48343509bf5f
      version: -1
      name: Are there Jobs to create?
      description: Changes the properties of an incident.
      type: condition
      iscommand: false
      brand: Builtin
    nexttasks:
      '#default#':
      - '32'
      yes:
      - '18'
    separatecontext: false
    conditions:
    - label: yes
      condition:
      - - operator: isNotEmpty
          left:
            value:
              simple: ConfigurationSetup.Jobs
            iscontext: true
    view: |-
      {
        "position": {
          "x": 275,
          "y": 2350
        }
      }
    note: false
    timertriggers: []
    ignoreworker: false
    skipunavailable: false
    quietmode: 0
    isoversize: false
    isautoswitchedtoquietmode: false
    continueonerrortype: ""
  '35':
    id: '35'
    taskid: f471af2f-d303-4f77-86ae-91c1abe94cd3
    type: regular
    task:
      id: f471af2f-d303-4f77-86ae-91c1abe94cd3
      version: -1
      name: Get Configuration File From Gitlab
      description: Get raw file
      script: '|||gitlab-raw-file-get'
      type: regular
      iscommand: true
      brand: ''
    nexttasks:
      '#none#':
      - '27'
    scriptarguments:
      create_file_from_content:
        simple: 'true'
      file_path:
        simple: ${incident.configfilepath}
      project_id:
        simple: '3606'
      ref:
        simple: ${incident.branchname}
      using:
        simple: Gitlab Gold
    separatecontext: false
    view: |-
      {
        "position": {
          "x": 1032.5,
          "y": 370
        }
      }
    note: false
    timertriggers: []
    ignoreworker: false
    skipunavailable: false
    quietmode: 0
    isoversize: false
    isautoswitchedtoquietmode: false
    continueonerrortype: ""
  '36':
    id: '36'
    taskid: 244096d1-8e76-4efd-806c-4ef15d62f860
    type: regular
    task:
      id: 244096d1-8e76-4efd-806c-4ef15d62f860
      version: -1
      name: Download Custom Packs from AWS S3
      description: Download a file from S3 bucket to war room.
      script: '|||aws-s3-download-file'
      type: regular
      iscommand: true
      brand: ''
    nexttasks:
      '#none#':
      - '12'
    scriptarguments:
      bucket:
        simple: ${incident.cicds3bucketname}
      key:
        simple: ${ConfigurationSetup.CustomPacks.packurl}
    separatecontext: false
    view: |-
      {
        "position": {
          "x": 930,
          "y": 1680
        }
      }
    note: false
    timertriggers: []
    ignoreworker: false
    skipunavailable: false
    quietmode: 0
    isoversize: false
    isautoswitchedtoquietmode: false
    continueonerrortype: ""
  "37":
    id: "37"
    taskid: afce9a87-3284-4d05-8b25-c7710621687a
    type: regular
    task:
      id: afce9a87-3284-4d05-8b25-c7710621687a
      version: -1
      name: Get Configuration File From azureDevOps
      description: Get raw file.
      script: '|||azure-devops-file-get'
      type: regular
      iscommand: true
      brand: ""
    nexttasks:
      '#none#':
      - "27"
    scriptarguments:
      branch_name:
        complex:
          root: incident
          accessor: branchname
      file_name:
        complex:
          root: incident
          accessor: configfilepath
    separatecontext: false
    continueonerrortype: ""
    view: |-
      {
        "position": {
          "x": 1490,
          "y": 370
        }
      }
    note: false
    timertriggers: []
    ignoreworker: false
    skipunavailable: false
    quietmode: 0
    isoversize: false
    isautoswitchedtoquietmode: false
  "38":
    id: "38"
    taskid: ef172a7b-5181-48c5-813d-783fdf6e1d7a
    type: regular
    task:
      id: ef172a7b-5181-48c5-813d-783fdf6e1d7a
      version: -1
      name: Download Custom Packs from Azure DevOps
      description: Retrieves the zip folders which contain the custom packs.
      script: '|||azure-devops-file-get'
      type: regular
      iscommand: true
      brand: ""
    nexttasks:
      '#none#':
      - "12"
    scriptarguments:
      branch_name:
        complex:
          root: incident
          accessor: branchname
      file_name:
        complex:
          root: ConfigurationSetup.CustomPacks
          accessor: packurl
      format:
        simple: zip
      include_content:
        simple: "True"
    separatecontext: false
    continueonerrortype: ""
    view: |-
      {
        "position": {
          "x": 2230,
          "y": 1680
        }
      }
    note: false
    timertriggers: []
    ignoreworker: false
    skipunavailable: false
    quietmode: 0
    isoversize: false
    isautoswitchedtoquietmode: false
view: |-
  {
    "linkLabelsPosition": {},
    "paper": {
      "dimensions": {
        "height": 3065,
        "width": 2560,
        "x": 50,
        "y": 50
      }
    }
  }
inputs:
- key: InstanceName
  value: {}
  required: false
<<<<<<< HEAD
  description: Demisto REST API instance name to use.
=======
  description: Core REST API instance name to use.
>>>>>>> 19e52d5b
  playbookInputQuery:
outputs: []
tests:
- No tests (auto formatted)
fromversion: 6.0.0
marketplaces:
- xsoar<|MERGE_RESOLUTION|>--- conflicted
+++ resolved
@@ -1231,11 +1231,7 @@
 - key: InstanceName
   value: {}
   required: false
-<<<<<<< HEAD
-  description: Demisto REST API instance name to use.
-=======
   description: Core REST API instance name to use.
->>>>>>> 19e52d5b
   playbookInputQuery:
 outputs: []
 tests:
