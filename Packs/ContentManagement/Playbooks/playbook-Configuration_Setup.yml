id: Configuration Setup
version: -1
contentitemexportablefields:
  contentitemfields: {}
name: Configuration Setup
description: Playbook for the configuration incident type.
starttaskid: '0'
tasks:
  '0':
    id: '0'
    taskid: e9943e82-1c94-4cbb-842d-644a3a279c8b
    type: start
    task:
      id: e9943e82-1c94-4cbb-842d-644a3a279c8b
      description: Start Task
      version: -1
      name: ''
      iscommand: false
      brand: ''
    nexttasks:
      '#none#':
      - '23'
    separatecontext: false
    view: |-
      {
        "position": {
          "x": 817.5,
          "y": 50
        }
      }
    note: false
    timertriggers: []
    ignoreworker: false
    skipunavailable: false
    quietmode: 0
    isoversize: false
    isautoswitchedtoquietmode: false
    continueonerrortype: ""
  '2':
    id: '2'
    taskid: 9f21d25f-494c-4d00-847f-9e67a756f271
    type: regular
    task:
      id: 9f21d25f-494c-4d00-847f-9e67a756f271
      version: -1
      name: Configuration Setup with File
      description: Configuration loader for the content management pack.
      scriptName: ConfigurationSetup
      type: regular
      iscommand: false
      brand: ''
    nexttasks:
      '#none#':
      - '28'
    scriptarguments:
      configuration_file_entry_id:
        complex:
          root: File
          filters:
          - - operator: isEqualString
              left:
                value:
                  simple: File.Name
                iscontext: true
              right:
                value:
                  simple: xsoar_config.json
          accessor: EntryID
    separatecontext: false
    view: |-
      {
        "position": {
          "x": 275,
<<<<<<< HEAD
          "y": 545
=======
          "y": 555
>>>>>>> 90cf3b88
        }
      }
    note: false
    timertriggers: []
    ignoreworker: false
    skipunavailable: false
    quietmode: 0
    isoversize: false
    isautoswitchedtoquietmode: false
    continueonerrortype: ""
  '3':
    id: '3'
    taskid: 9601942d-9f19-45d6-888e-64df4be4e1d4
    type: title
    task:
      id: 9601942d-9f19-45d6-888e-64df4be4e1d4
      version: -1
      description: DONE
      name: DONE
      type: title
      iscommand: false
      brand: ''
    separatecontext: false
    view: |-
      {
        "position": {
          "x": 275,
          "y": 3050
        }
      }
    note: false
    timertriggers: []
    ignoreworker: false
    skipunavailable: false
    quietmode: 0
    isoversize: false
    isautoswitchedtoquietmode: false
    continueonerrortype: ""
  '5':
    id: '5'
    taskid: 406ae7b2-b2cf-41f5-8b3a-8f6769214647
    type: regular
    task:
      id: 406ae7b2-b2cf-41f5-8b3a-8f6769214647
      version: -1
      name: Set Custom Packs Installed field
      description: Changes the properties of an incident.
      script: Builtin|||setIncident
      type: regular
      iscommand: true
      brand: Builtin
    nexttasks:
      '#none#':
      - '17'
    scriptarguments:
      custompacksinstalled:
        simple: ${ConfigurationSetup.CustomPacks}
    separatecontext: false
    view: |-
      {
        "position": {
          "x": 1145,
          "y": 2030
        }
      }
    note: false
    timertriggers: []
    ignoreworker: false
    skipunavailable: false
    quietmode: 0
    isoversize: false
    isautoswitchedtoquietmode: false
    continueonerrortype: ""
  '6':
    id: '6'
    taskid: 741b19d0-9d70-4f52-8974-12bcdd53e26f
    type: regular
    task:
      id: 741b19d0-9d70-4f52-8974-12bcdd53e26f
      version: -1
      name: Set Marketplace Packs Installed field
      description: Changes the properties of an incident.
      script: Builtin|||setIncident
      type: regular
      iscommand: true
      brand: Builtin
    nexttasks:
      '#none#':
      - '11'
    scriptarguments:
      marketplacepacksinstalled:
        simple: ${ConfigurationSetup.MarketplacePacks}
    separatecontext: false
    view: |-
      {
        "position": {
          "x": 1257.5,
          "y": 1185
        }
      }
    note: false
    timertriggers: []
    ignoreworker: false
    skipunavailable: false
    quietmode: 0
    isoversize: false
    isautoswitchedtoquietmode: false
    continueonerrortype: ""
  '7':
    id: '7'
    taskid: 615f0c17-3111-4268-8e66-6597c2aba1ee
    type: regular
    task:
      id: 615f0c17-3111-4268-8e66-6597c2aba1ee
      version: -1
      name: Set Lists Created field
      description: Changes the properties of an incident.
      script: Builtin|||setIncident
      type: regular
      iscommand: true
      brand: Builtin
    nexttasks:
      '#none#':
      - '17'
    scriptarguments:
      listscreated:
        simple: ${ConfigurationSetup.Lists}
    separatecontext: false
    view: |-
      {
        "position": {
          "x": 275,
          "y": 2030
        }
      }
    note: false
    timertriggers: []
    ignoreworker: false
    skipunavailable: false
    quietmode: 0
    isoversize: false
    isautoswitchedtoquietmode: false
    continueonerrortype: ""
  '8':
    id: '8'
    taskid: 11ad1b24-e946-46e8-86be-47bc13fe01ef
    type: regular
    task:
      id: 11ad1b24-e946-46e8-86be-47bc13fe01ef
      version: -1
      name: Set Jobs Created field
      description: Changes the properties of an incident.
      script: Builtin|||setIncident
      type: regular
      iscommand: true
      brand: Builtin
    nexttasks:
      '#none#':
      - '32'
    scriptarguments:
      jobscreated:
        simple: ${ConfigurationSetup.Jobs}
    separatecontext: false
    view: |-
      {
        "position": {
          "x": 387.5,
          "y": 2700
        }
      }
    note: false
    timertriggers: []
    ignoreworker: false
    skipunavailable: false
    quietmode: 0
    isoversize: false
    isautoswitchedtoquietmode: false
    continueonerrortype: ""
  '10':
    id: '10'
    taskid: c3f55b02-a309-4152-827a-e8d91f584832
    type: regular
    task:
      id: c3f55b02-a309-4152-827a-e8d91f584832
      version: -1
      name: Download Custom Packs from Google Cloud Storage
      description: Retrieves object data into a file.
      script: Google Cloud Storage|||gcs-download-file
      type: regular
      iscommand: true
      brand: Google Cloud Storage
    nexttasks:
      '#none#':
      - '12'
    scriptarguments:
      object_name:
        simple: ${ConfigurationSetup.CustomPacks.packurl}
    separatecontext: false
    view: |-
      {
        "position": {
          "x": 1380,
          "y": 1680
        }
      }
    note: false
    timertriggers: []
    ignoreworker: false
    skipunavailable: false
    quietmode: 0
    isoversize: false
    isautoswitchedtoquietmode: false
    continueonerrortype: ""
  '11':
    id: '11'
    taskid: 282cc2c5-ba58-4902-8f86-be0b3c7be241
    type: title
    task:
      id: 282cc2c5-ba58-4902-8f86-be0b3c7be241
      version: -1
      description: Install Custom Packs
      name: Install Custom Packs
      type: title
      iscommand: false
      brand: ''
    nexttasks:
      '#none#':
      - '29'
    separatecontext: false
    view: |-
      {
        "position": {
          "x": 1257.5,
          "y": 1360
        }
      }
    note: false
    timertriggers: []
    ignoreworker: false
    skipunavailable: false
    quietmode: 0
    isoversize: false
    isautoswitchedtoquietmode: false
    continueonerrortype: ""
  '12':
    id: '12'
    taskid: a8ae8502-204f-4dd0-8eb1-88ebf0f43f99
    type: regular
    task:
      id: a8ae8502-204f-4dd0-8eb1-88ebf0f43f99
      version: -1
      name: Install Custom Packs
      description: Custom packs installer for the content management pack.
      scriptName: CustomPackInstaller
      type: regular
      iscommand: false
      brand: ''
    nexttasks:
      '#none#':
      - '5'
    scriptarguments:
      pack_id:
        simple: ${ConfigurationSetup.CustomPacks.packid}
      retry-count:
        simple: '3'
      using:
        complex:
          root: inputs.InstanceName
    separatecontext: false
    view: |-
      {
        "position": {
          "x": 1145,
          "y": 1855
        }
      }
    note: false
    timertriggers: []
    ignoreworker: false
    skipunavailable: false
    quietmode: 0
    isoversize: false
    isautoswitchedtoquietmode: false
    continueonerrortype: ""
  '13':
    id: '13'
    taskid: c45b464c-5b4c-459e-85e6-5ed62d323952
    type: title
    task:
      id: c45b464c-5b4c-459e-85e6-5ed62d323952
      version: -1
      name: Install Marketplace Packs
      description: Install Marketplace Packs
      type: title
      iscommand: false
      brand: ''
    nexttasks:
      '#none#':
      - '14'
    separatecontext: false
    view: |-
      {
        "position": {
          "x": 1257.5,
          "y": 865
        }
      }
    note: false
    timertriggers: []
    ignoreworker: false
    skipunavailable: false
    quietmode: 0
    isoversize: false
    isautoswitchedtoquietmode: false
    continueonerrortype: ""
  '14':
    id: '14'
    taskid: f7b3e6ac-0d49-4dc0-86b7-870081b8e7a2
    type: regular
    task:
      id: f7b3e6ac-0d49-4dc0-86b7-870081b8e7a2
      version: -1
      name: Install Marketplace Packs
      description: Content packs installer from marketplace.
      scriptName: ContentPackInstaller
      type: regular
      iscommand: false
      brand: ''
    nexttasks:
      '#none#':
      - '6'
    scriptarguments:
      install_dependencies:
        simple: "true"
      pack_id_key:
        simple: packid
      pack_version_key:
        simple: packversion
      packs_data:
        simple: ${ConfigurationSetup.MarketplacePacks}
      using:
        complex:
          root: inputs.InstanceName
    separatecontext: false
    view: |-
      {
        "position": {
          "x": 1257.5,
          "y": 1010
        }
      }
    note: false
    timertriggers: []
    ignoreworker: false
    skipunavailable: false
    quietmode: 0
    isoversize: false
    isautoswitchedtoquietmode: false
    continueonerrortype: ""
  '15':
    id: '15'
    taskid: 21b4129b-1e08-479e-8207-4242d4a7761f
    type: title
    task:
      id: 21b4129b-1e08-479e-8207-4242d4a7761f
      version: -1
      name: Configure Lists
      description: Configure the lists
      type: title
      iscommand: false
      brand: ''
    nexttasks:
      '#none#':
      - '33'
    separatecontext: false
    view: |-
      {
        "position": {
          "x": 50,
          "y": 1520
        }
      }
    note: false
    timertriggers: []
    ignoreworker: false
    skipunavailable: false
    quietmode: 0
    isoversize: false
    isautoswitchedtoquietmode: false
    continueonerrortype: ""
  '17':
    id: '17'
    taskid: 870c0dc7-2373-432b-8e99-8da71c1f88a6
    type: title
    task:
      id: 870c0dc7-2373-432b-8e99-8da71c1f88a6
      version: -1
      name: Configure Jobs
      description: Configure the jobs
      type: title
      iscommand: false
      brand: ''
    nexttasks:
      '#none#':
      - '34'
    separatecontext: false
    view: |-
      {
        "position": {
          "x": 275,
          "y": 2205
        }
      }
    note: false
    timertriggers: []
    ignoreworker: false
    skipunavailable: false
    quietmode: 0
    isoversize: false
    isautoswitchedtoquietmode: false
    continueonerrortype: ""
  '18':
    id: '18'
    taskid: 8178f98e-2f65-4f6e-828d-f14a9c530275
    type: regular
    task:
      id: 8178f98e-2f65-4f6e-828d-f14a9c530275
      version: -1
      name: Create Jobs
      description: Job creator for the content management pack.
      scriptName: JobCreator
      type: regular
      iscommand: false
      brand: ''
    nexttasks:
      '#none#':
      - '8'
    scriptarguments:
      job_name:
        simple: ${ConfigurationSetup.Jobs.name}
      using:
        complex:
          root: inputs.InstanceName
    separatecontext: false
    view: |-
      {
        "position": {
          "x": 387.5,
          "y": 2525
        }
      }
    note: false
    timertriggers: []
    ignoreworker: false
    skipunavailable: false
    quietmode: 0
    isoversize: false
    isautoswitchedtoquietmode: false
    continueonerrortype: ""
  '20':
    id: '20'
    taskid: e7b83d2a-6ea0-49e5-816f-982ca60a3b29
    type: regular
    task:
      id: e7b83d2a-6ea0-49e5-816f-982ca60a3b29
      version: -1
      name: Create Lists
      description: List creator for the content management pack.
      scriptName: ListCreator
      type: regular
      iscommand: false
      brand: ''
    nexttasks:
      '#none#':
      - '7'
    scriptarguments:
      list_data:
        simple: ${ConfigurationSetup.Lists.listdata}
      list_name:
        simple: ${ConfigurationSetup.Lists.listname}
    separatecontext: false
    view: |-
      {
        "position": {
          "x": 275,
          "y": 1855
        }
      }
    note: false
    timertriggers: []
    ignoreworker: false
    skipunavailable: false
    quietmode: 0
    isoversize: false
    isautoswitchedtoquietmode: false
    continueonerrortype: ""
  '22':
    id: '22'
    taskid: a9eb82c0-a92a-4a70-8360-a2df237378a6
    type: regular
    task:
      id: a9eb82c0-a92a-4a70-8360-a2df237378a6
      version: -1
      name: Get Configuration File from GitHub
      description: Gets the file content from GitHub.
      script: '|||GitHub-get-file-content'
      type: regular
      iscommand: true
      brand: ''
    nexttasks:
      '#none#':
      - '27'
    scriptarguments:
      branch_name:
        simple: ${incident.branchname}
      create_file_from_content:
        simple: 'true'
      file_path:
        simple: ${incident.configfilepath}
    separatecontext: false
    view: |-
      {
        "position": {
          "x": 602.5,
          "y": 370
        }
      }
    note: false
    timertriggers: []
    ignoreworker: false
    skipunavailable: false
    quietmode: 0
    isoversize: false
    isautoswitchedtoquietmode: false
    continueonerrortype: ""
  '23':
    id: '23'
    taskid: 208ef632-68f8-403f-8a43-5279e820ceb0
    type: condition
    task:
      id: 208ef632-68f8-403f-8a43-5279e820ceb0
      version: -1
      name: What is the Source of the Configuration File?
      description: Determines from where to get the configuration file.
      type: condition
      iscommand: false
      brand: ''
    nexttasks:
      Attachment:
      - '2'
      GitHub:
      - '22'
      Gitlab:
      - '35'
      AzureDevOps:
      - "37"
<<<<<<< HEAD
=======
      GOOGLE CLOUD STORAGE:
      - "39"
>>>>>>> 90cf3b88
    separatecontext: false
    conditions:
    - label: Attachment
      condition:
      - - operator: isEqualString
          left:
            value:
              simple: incident.configurationfilesource
            iscontext: true
          right:
            value:
              simple: Attachment
    - label: GitHub
      condition:
      - - operator: isEqualString
          left:
            value:
              simple: incident.configurationfilesource
            iscontext: true
          right:
            value:
              simple: GitHub
    - label: Gitlab
      condition:
      - - operator: isEqualString
          left:
            value:
              simple: incident.configurationfilesource
            iscontext: true
          right:
            value:
              simple: Gitlab
    - label: AzureDevOps
      condition:
      - - operator: isEqualString
          left:
            value:
              simple: incident.configurationfilesource
            iscontext: true
          right:
            value:
              simple: AzureDevOps
<<<<<<< HEAD
=======
    - label: GOOGLE CLOUD STORAGE
      condition:
      - - operator: isEqualString
          left:
            value:
              simple: incident.configurationfilesource
            iscontext: true
          right:
            value:
              simple: GoogleCloudStorage
>>>>>>> 90cf3b88
    view: |-
      {
        "position": {
          "x": 817.5,
          "y": 195
        }
      }
    note: false
    timertriggers: []
    ignoreworker: false
    skipunavailable: false
    quietmode: 0
    isoversize: false
    isautoswitchedtoquietmode: false
    continueonerrortype: ""
  '27':
    id: '27'
    taskid: 0ea6c685-9c7b-45a8-8eba-7699bd418212
    type: regular
    task:
      id: 0ea6c685-9c7b-45a8-8eba-7699bd418212
      version: -1
      name: Configuration Setup with InfoFile
      description: Configuration loader for the content management pack.
      scriptName: ConfigurationSetup
      type: regular
      iscommand: false
      brand: ''
    nexttasks:
      '#none#':
      - '28'
    scriptarguments:
      configuration_file_entry_id:
        complex:
          root: InfoFile
          filters:
          - - operator: endWith
              left:
                value:
                  simple: InfoFile.Name
                iscontext: true
              right:
                value:
                  simple: xsoar_config.json
          accessor: EntryID
    separatecontext: false
    view: |-
      {
        "position": {
          "x": 817.5,
          "y": 555
        }
      }
    note: false
    timertriggers: []
    ignoreworker: false
    skipunavailable: false
    quietmode: 0
    isoversize: false
    isautoswitchedtoquietmode: false
    continueonerrortype: ""
  '28':
    id: '28'
    taskid: d88dd0d5-6015-4187-8667-4084d9cae949
    type: title
    task:
      id: d88dd0d5-6015-4187-8667-4084d9cae949
      version: -1
      name: Configurations
      description: Configurations
      type: title
      iscommand: false
      brand: ''
    nexttasks:
      '#none#':
      - '15'
      - '13'
    separatecontext: false
    view: |-
      {
        "position": {
          "x": 602.5,
          "y": 720
        }
      }
    note: false
    timertriggers: []
    ignoreworker: false
    skipunavailable: false
    quietmode: 0
    isoversize: false
    isautoswitchedtoquietmode: false
    continueonerrortype: ""
  '29':
    id: '29'
    taskid: 3ed00ec4-bc72-4b95-84ed-4405fbff6fc0
    type: condition
    task:
      id: 3ed00ec4-bc72-4b95-84ed-4405fbff6fc0
      version: -1
      name: What is the Source of the Custom Packs?
      description: Determines where to get the custom pack files to install.
      type: condition
      iscommand: false
      brand: ''
    nexttasks:
      '#default#':
      - '31'
      AWS S3:
      - '36'
      Attachments:
      - '12'
      Google Cloud Storage:
      - '10'
      HTTP request:
      - '30'
      AzureDevOps:
      - "38"
    separatecontext: false
    conditions:
    - label: Attachments
      condition:
      - - operator: isEqualString
          left:
            value:
              simple: incident.custompackssource
            iscontext: true
          right:
            value:
              simple: Attachments
    - label: Google Cloud Storage
      condition:
      - - operator: isEqualString
          left:
            value:
              simple: incident.custompackssource
            iscontext: true
          right:
            value:
              simple: Google Cloud Storage
    - label: HTTP request
      condition:
      - - operator: isEqualString
          left:
            value:
              simple: incident.custompackssource
            iscontext: true
          right:
            value:
              simple: HTTP request
    - label: AWS S3
      condition:
      - - operator: isEqualString
          left:
            value:
              simple: incident.custompackssource
            iscontext: true
          right:
            value:
              simple: AWS S3
    - label: AzureDevOps
      condition:
      - - operator: isEqualString
          left:
            value:
              simple: incident.custompackssource
            iscontext: true
          right:
            value:
              simple: AzureDevOps
    view: |-
      {
        "position": {
          "x": 1257.5,
          "y": 1505
        }
      }
    note: false
    timertriggers: []
    ignoreworker: false
    skipunavailable: false
    quietmode: 0
    isoversize: false
    isautoswitchedtoquietmode: false
    continueonerrortype: ""
  '30':
    id: '30'
    taskid: 837a56d4-89e6-4f8e-8970-436c61a3ed83
    type: regular
    task:
      id: 837a56d4-89e6-4f8e-8970-436c61a3ed83
      version: -1
      name: Download Custom Packs using an HTTP request
      description: Sends an HTTP request. Returns the response as a JSON file.
      scriptName: http
      type: regular
      iscommand: false
      brand: ''
    nexttasks:
      '#none#':
      - '12'
    scriptarguments:
      method:
        simple: POST
      saveAsFile:
        simple: yes
      url:
        simple: ${ConfigurationSetup.CustomPacks.packurl}
    separatecontext: false
    view: |-
      {
        "position": {
          "x": 1810,
          "y": 1680
        }
      }
    note: false
    timertriggers: []
    ignoreworker: false
    skipunavailable: false
    quietmode: 0
    isoversize: false
    isautoswitchedtoquietmode: false
    continueonerrortype: ""
  '31':
    id: '31'
    taskid: 9053ed23-d1b8-44c0-8bdf-ea10a3af2543
    type: condition
    task:
      id: 9053ed23-d1b8-44c0-8bdf-ea10a3af2543
      version: -1
      name: If there is no source provided, then no custom packs should be installed.
      description: Checks whether there are custom packs to install when no source is provided. In that case, the playbook will stop with an error.
      type: condition
      iscommand: false
      brand: ''
    nexttasks:
      yes:
      - '17'
    separatecontext: false
    conditions:
    - label: yes
      condition:
      - - operator: isEmpty
          left:
            value:
              complex:
                root: ConfigurationSetup
                accessor: CustomPacks
            iscontext: true
    view: |-
      {
        "position": {
          "x": 705,
          "y": 2030
        }
      }
    note: false
    timertriggers: []
    ignoreworker: false
    skipunavailable: false
    quietmode: 0
    isoversize: false
    isautoswitchedtoquietmode: false
    continueonerrortype: ""
  '32':
    id: '32'
    taskid: a36d9289-b1bb-49b5-834c-2e3f157d0b29
    type: regular
    task:
      id: a36d9289-b1bb-49b5-834c-2e3f157d0b29
      version: -1
      name: closeInvestigation
      description: Close the current incident
      script: Builtin|||closeInvestigation
      type: regular
      iscommand: true
      brand: Builtin
    nexttasks:
      '#none#':
      - '3'
    separatecontext: false
    view: |-
      {
        "position": {
          "x": 275,
          "y": 2875
        }
      }
    note: false
    timertriggers: []
    ignoreworker: false
    skipunavailable: false
    quietmode: 0
    isoversize: false
    isautoswitchedtoquietmode: false
    continueonerrortype: ""
  '33':
    id: '33'
    taskid: b0949797-92d4-41b6-8230-81b603eae5b5
    type: condition
    task:
      id: b0949797-92d4-41b6-8230-81b603eae5b5
      version: -1
      name: Are there Lists to create?
      description: Changes the properties of an incident.
      type: condition
      iscommand: false
      brand: Builtin
    nexttasks:
      '#default#':
      - '17'
      yes:
      - '20'
    separatecontext: false
    conditions:
    - label: yes
      condition:
      - - operator: isNotEmpty
          left:
            value:
              simple: ConfigurationSetup.Lists
            iscontext: true
    view: |-
      {
        "position": {
          "x": 50,
          "y": 1680
        }
      }
    note: false
    timertriggers: []
    ignoreworker: false
    skipunavailable: false
    quietmode: 0
    isoversize: false
    isautoswitchedtoquietmode: false
    continueonerrortype: ""
  '34':
    id: '34'
    taskid: 46fe6bca-5e5d-4ca5-8532-48343509bf5f
    type: condition
    task:
      id: 46fe6bca-5e5d-4ca5-8532-48343509bf5f
      version: -1
      name: Are there Jobs to create?
      description: Changes the properties of an incident.
      type: condition
      iscommand: false
      brand: Builtin
    nexttasks:
      '#default#':
      - '32'
      yes:
      - '18'
    separatecontext: false
    conditions:
    - label: yes
      condition:
      - - operator: isNotEmpty
          left:
            value:
              simple: ConfigurationSetup.Jobs
            iscontext: true
    view: |-
      {
        "position": {
          "x": 275,
          "y": 2350
        }
      }
    note: false
    timertriggers: []
    ignoreworker: false
    skipunavailable: false
    quietmode: 0
    isoversize: false
    isautoswitchedtoquietmode: false
    continueonerrortype: ""
  '35':
    id: '35'
    taskid: f471af2f-d303-4f77-86ae-91c1abe94cd3
    type: regular
    task:
      id: f471af2f-d303-4f77-86ae-91c1abe94cd3
      version: -1
      name: Get Configuration File From Gitlab
      description: Get raw file
      script: '|||gitlab-raw-file-get'
      type: regular
      iscommand: true
      brand: ''
    nexttasks:
      '#none#':
      - '27'
    scriptarguments:
      create_file_from_content:
        simple: 'true'
      file_path:
        simple: ${incident.configfilepath}
      project_id:
        simple: '3606'
      ref:
        simple: ${incident.branchname}
      using:
        complex:
          root: inputs.GitlabInstanceName
    separatecontext: false
    view: |-
      {
        "position": {
          "x": 1032.5,
          "y": 370
        }
      }
    note: false
    timertriggers: []
    ignoreworker: false
    skipunavailable: false
    quietmode: 0
    isoversize: false
    isautoswitchedtoquietmode: false
    continueonerrortype: ""
  '36':
    id: '36'
    taskid: 244096d1-8e76-4efd-806c-4ef15d62f860
    type: regular
    task:
      id: 244096d1-8e76-4efd-806c-4ef15d62f860
      version: -1
      name: Download Custom Packs from AWS S3
      description: Download a file from S3 bucket to war room.
      script: '|||aws-s3-download-file'
      type: regular
      iscommand: true
      brand: ''
    nexttasks:
      '#none#':
      - '12'
    scriptarguments:
      bucket:
        simple: ${incident.cicds3bucketname}
      key:
        simple: ${ConfigurationSetup.CustomPacks.packurl}
    separatecontext: false
    view: |-
      {
        "position": {
          "x": 930,
          "y": 1680
        }
      }
    note: false
    timertriggers: []
    ignoreworker: false
    skipunavailable: false
    quietmode: 0
    isoversize: false
    isautoswitchedtoquietmode: false
    continueonerrortype: ""
  "37":
    id: "37"
    taskid: afce9a87-3284-4d05-8b25-c7710621687a
    type: regular
    task:
      id: afce9a87-3284-4d05-8b25-c7710621687a
      version: -1
      name: Get Configuration File From azureDevOps
      description: Get raw file.
      script: '|||azure-devops-file-get'
      type: regular
      iscommand: true
      brand: ""
    nexttasks:
      '#none#':
      - "27"
    scriptarguments:
      branch_name:
        complex:
          root: incident
          accessor: branchname
      file_name:
        complex:
          root: incident
          accessor: configfilepath
    separatecontext: false
    continueonerrortype: ""
    view: |-
      {
        "position": {
          "x": 1490,
          "y": 370
        }
      }
    note: false
    timertriggers: []
    ignoreworker: false
    skipunavailable: false
    quietmode: 0
    isoversize: false
    isautoswitchedtoquietmode: false
  "38":
    id: "38"
    taskid: ef172a7b-5181-48c5-813d-783fdf6e1d7a
    type: regular
    task:
      id: ef172a7b-5181-48c5-813d-783fdf6e1d7a
      version: -1
      name: Download Custom Packs from Azure DevOps
      description: Retrieves the zip folders which contain the custom packs.
      script: '|||azure-devops-file-get'
      type: regular
      iscommand: true
      brand: ""
    nexttasks:
      '#none#':
      - "12"
    scriptarguments:
      branch_name:
        complex:
          root: incident
          accessor: branchname
      file_name:
        complex:
          root: ConfigurationSetup.CustomPacks
          accessor: packurl
      format:
        simple: zip
      include_content:
        simple: "True"
    separatecontext: false
    continueonerrortype: ""
    view: |-
      {
        "position": {
          "x": 2230,
          "y": 1680
<<<<<<< HEAD
=======
        }
      }
    note: false
    timertriggers: []
    ignoreworker: false
    skipunavailable: false
    quietmode: 0
    isoversize: false
    isautoswitchedtoquietmode: false
  "39":
    id: "39"
    taskid: 06f49ef0-a41e-4dc4-8b97-1cc696df593f
    type: regular
    task:
      id: 06f49ef0-a41e-4dc4-8b97-1cc696df593f
      version: -1
      name: Get Configuration File from Google cloud storage
      description: Retrieves object data into a file.
      script: Google Cloud Storage|||gcs-download-file
      type: regular
      iscommand: true
      brand: Google Cloud Storage
    nexttasks:
      '#none#':
      - "2"
    scriptarguments:
      bucket_name:
        simple: ${incident.cicds3bucketname}
      object_name:
        simple: ${incident.configfilepath}
    separatecontext: false
    continueonerrortype: ""
    view: |-
      {
        "position": {
          "x": 190,
          "y": 380
>>>>>>> 90cf3b88
        }
      }
    note: false
    timertriggers: []
    ignoreworker: false
    skipunavailable: false
    quietmode: 0
    isoversize: false
    isautoswitchedtoquietmode: false
view: |-
  {
    "linkLabelsPosition": {},
    "paper": {
      "dimensions": {
        "height": 3065,
        "width": 2560,
        "x": 50,
        "y": 50
      }
    }
  }
inputs:
- key: InstanceName
  value: {}
  required: false
<<<<<<< HEAD
  description: Demisto REST API instance name to use.
=======
  description: Core REST API instance name to use.
  playbookInputQuery:
- key: GitlabInstanceName
  value: {}
  required: false
  description: Gitlab instance name to use.
>>>>>>> 90cf3b88
  playbookInputQuery:
outputs: []
tests:
- No tests (auto formatted)
fromversion: 6.0.0
marketplaces:
- xsoar<|MERGE_RESOLUTION|>--- conflicted
+++ resolved
@@ -71,11 +71,7 @@
       {
         "position": {
           "x": 275,
-<<<<<<< HEAD
-          "y": 545
-=======
           "y": 555
->>>>>>> 90cf3b88
         }
       }
     note: false
@@ -632,11 +628,8 @@
       - '35'
       AzureDevOps:
       - "37"
-<<<<<<< HEAD
-=======
       GOOGLE CLOUD STORAGE:
       - "39"
->>>>>>> 90cf3b88
     separatecontext: false
     conditions:
     - label: Attachment
@@ -679,8 +672,6 @@
           right:
             value:
               simple: AzureDevOps
-<<<<<<< HEAD
-=======
     - label: GOOGLE CLOUD STORAGE
       condition:
       - - operator: isEqualString
@@ -691,7 +682,6 @@
           right:
             value:
               simple: GoogleCloudStorage
->>>>>>> 90cf3b88
     view: |-
       {
         "position": {
@@ -1229,8 +1219,6 @@
         "position": {
           "x": 2230,
           "y": 1680
-<<<<<<< HEAD
-=======
         }
       }
     note: false
@@ -1268,7 +1256,6 @@
         "position": {
           "x": 190,
           "y": 380
->>>>>>> 90cf3b88
         }
       }
     note: false
@@ -1294,16 +1281,12 @@
 - key: InstanceName
   value: {}
   required: false
-<<<<<<< HEAD
-  description: Demisto REST API instance name to use.
-=======
   description: Core REST API instance name to use.
   playbookInputQuery:
 - key: GitlabInstanceName
   value: {}
   required: false
   description: Gitlab instance name to use.
->>>>>>> 90cf3b88
   playbookInputQuery:
 outputs: []
 tests:
