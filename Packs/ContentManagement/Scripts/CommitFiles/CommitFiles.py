--- conflicted
+++ resolved
@@ -78,15 +78,6 @@
     return file_path_to_sha.get(full_path)
 
 
-<<<<<<< HEAD
-def commit_content_item(branch_name: str, content_file: ContentFile, new_files: List, modified_files: List):
-    commit_args = {
-        "commit_message": f"Added {content_file.file_name}",
-        "path_to_file": f"{content_file.path_to_file}/{content_file.file_name}",
-        "branch_name": branch_name,
-        "file_text": content_file.file_text,
-    }
-=======
 def escape_placeholders(content: str) -> str:
     """
     Escapes XSOAR-style placeholders ${somecontext.value} to prevent context substitution.
@@ -105,7 +96,6 @@
     commit_args = {'commit_message': f'Added {content_file.file_name}',
                    'path_to_file': f'{content_file.path_to_file}/{content_file.file_name}',
                    'branch_name': branch_name, 'file_text': content_file.file_text}
->>>>>>> 2257f960
 
     file_sha = get_file_sha(branch_name, content_file, "Github-list-files")
 
@@ -331,14 +321,6 @@
     return content_files
 
 
-<<<<<<< HEAD
-def commit_git(git_integration: str, branch_name: str, content_file: ContentFile, new_files: List, modified_files: List):
-    if git_integration == "Gitlab":
-        commit_content_item_gitlab(branch_name, content_file, new_files, modified_files)
-    elif git_integration == "GitHub":
-        commit_content_item(branch_name, content_file, new_files, modified_files)
-    elif git_integration == "Bitbucket":
-=======
 def commit_git(git_integration: str, branch_name: str, content_file: ContentFile,
                new_files: List, modified_files: List, keep_placeholders_in_files: bool):
     if git_integration == 'Gitlab':
@@ -346,7 +328,6 @@
     elif git_integration == 'GitHub':
         commit_content_item(branch_name, content_file, new_files, modified_files, keep_placeholders_in_files)
     elif git_integration == 'Bitbucket':
->>>>>>> 2257f960
         commit_content_item_bitbucket(branch_name, content_file, new_files, modified_files)
     elif git_integration == "AzureDevOps":
         commit_content_item_azure_devops(branch_name, content_file, new_files, modified_files)
@@ -359,15 +340,6 @@
 
 def main():  # pragma: no cover
     try:
-<<<<<<< HEAD
-        files = demisto.getArg("files")
-        branch_name = demisto.getArg("branch")
-        pack_name = demisto.getArg("pack")
-        user = demisto.getArg("user")
-        comment = demisto.getArg("comment")
-        template = demisto.getArg("template")
-        git_integration = demisto.getArg("git_integration")
-=======
         files = demisto.getArg('files')
         branch_name = demisto.getArg('branch')
         pack_name = demisto.getArg('pack')
@@ -376,7 +348,6 @@
         template = demisto.getArg('template')
         git_integration = demisto.getArg('git_integration')
         keep_placeholders_in_files = demisto.getArg('cicd_keep_placeholders_in_files') or False
->>>>>>> 2257f960
         new_files: List[str] = []
         modified_files: List[str] = []
 
@@ -406,13 +377,8 @@
                                new_files, modified_files, keep_placeholders_in_files)
 
             else:
-<<<<<<< HEAD
-                commit_git(git_integration, branch_name, content_file, new_files, modified_files)
-        incident_url = demisto.demistoUrls().get("investigation")
-=======
                 commit_git(git_integration, branch_name, content_file, new_files, modified_files, keep_placeholders_in_files)
         incident_url = demisto.demistoUrls().get('investigation')
->>>>>>> 2257f960
 
         # create the PR text
         pr_body = template.format(f"{username}\n", f"{pack_name}\n", f"{branch_name}\n", f"{incident_url}\n", f"{comment}\n")
