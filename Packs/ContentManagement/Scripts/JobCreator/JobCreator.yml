--- conflicted
+++ resolved
@@ -19,11 +19,7 @@
 - Content Management
 timeout: '0'
 type: python
-<<<<<<< HEAD
-dockerimage: demisto/xsoar-tools:1.0.0.42327
-=======
 dockerimage: demisto/xsoar-tools:1.0.0.83431
->>>>>>> 194a8164
 tests:
 - No tests (auto formatted)
 fromversion: 6.0.0
