--- conflicted
+++ resolved
@@ -118,10 +118,7 @@
     name: fireeye-reset-fetch-indicators
   dockerimage: demisto/python3:3.10.11.54132
   feed: true
-<<<<<<< HEAD
-=======
   runonce: false
->>>>>>> 9ddafcfd
   script: '-'
   subtype: python3
   type: python
