--- conflicted
+++ resolved
@@ -68,12 +68,8 @@
       name: user
     description: This is the command which will un-isolate an endpoint and user from Stealth Network
     name: stealth-unisolate-machine-and-user
-<<<<<<< HEAD
-  dockerimage: demisto/python3:3.9.8.24399
-=======
   dockerimage: demisto/python3:3.10.12.63474
   runonce: false
->>>>>>> ad185257
   script: ''
   subtype: python3
   type: python
