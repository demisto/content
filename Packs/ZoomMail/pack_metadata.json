--- conflicted
+++ resolved
@@ -18,14 +18,10 @@
         "marketplacev2",
         "platform"
     ],
-<<<<<<< HEAD
-    "supportedModules": []
-=======
     "supportedModules": [
         "X1",
         "X3",
         "X5",
         "ENT_PLUS"
     ]
->>>>>>> 13b3204a
 }