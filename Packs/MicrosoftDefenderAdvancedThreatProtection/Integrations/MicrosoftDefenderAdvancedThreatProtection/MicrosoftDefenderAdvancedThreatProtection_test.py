--- conflicted
+++ resolved
@@ -6,12 +6,8 @@
 
 from CommonServerPython import DemistoException
 from MicrosoftDefenderAdvancedThreatProtection import MsClient, get_future_time, build_std_output, parse_ip_addresses, \
-<<<<<<< HEAD
-    print_ip_addresses, get_machine_details_command, HuntingQueryBuilder, assign_params, DemistoException
-=======
     print_ip_addresses, get_machine_details_command, run_polling_command, run_live_response_script_action, \
-    get_live_response_file_action, put_live_response_file_action
->>>>>>> ceb92b88
+    get_live_response_file_action, put_live_response_file_action, HuntingQueryBuilder, assign_params, DemistoException
 
 ARGS = {'id': '123', 'limit': '2', 'offset': '0'}
 with open('test_data/expected_hunting_queries.json') as expected_json:
@@ -823,601 +819,6 @@
 
 def test_get_machine_details_command(mocker):
     mocker.patch.object(client_mocker, 'get_machine_details', return_value=SINGLE_MACHINE_RESPONSE_API)
-<<<<<<< HEAD
-    results = get_machine_details_command(client_mocker, {})
-    assert results.outputs == json.loads(outputs_result)
-    assert results.readable_output == human_readable_result
-
-
-class TestHuntingQueryBuilder:
-    class TestHelperMethods:
-        def test_get_time_range_query__invalid_and_empty(self):
-            """
-            Tests invalid and empty time_range cases
-
-            Given:
-                - empty / Invalid time_range
-            When:
-                - calling get_time_range_query
-            Then:
-                - return empty str
-            """
-            expected = ""
-            # empty case:
-            assert HuntingQueryBuilder.get_time_range_query(None) == expected
-            assert HuntingQueryBuilder.get_time_range_query('') == expected
-
-            # invalid case:
-            assert HuntingQueryBuilder.get_time_range_query('invalid') == expected
-
-        def test_get_time_range_query__valid(self):
-            """
-            Tests valid time_range
-
-            Given:
-                - time_range of 1 day ago
-            When:
-                - calling get_time_range_query
-            Then:
-                - return a time_query of
-            """
-            expected = 'Timestamp > ago(1440m)'
-            assert HuntingQueryBuilder.get_time_range_query('1 day') == expected
-
-        def test_rebuild_query_with_time_range__table_only(self):
-            """
-            Tests case for table name only
-
-            Given:
-                - query with table name only
-            When:
-                - calling rebuild_query_with_time_range
-            Then:
-                - returns a query with time_range
-            """
-            query = 'tableName'
-            time_range = '2 days'
-            expected = 'tableName | where Timestamp > ago(2880m)'
-            assert HuntingQueryBuilder.rebuild_query_with_time_range(query, time_range) == expected
-
-        def test_rebuild_query_with_time_range__full_query(self):
-            """
-            Tests full query
-
-            Given:
-                - query with table name only
-            When:
-                - calling rebuild_query_with_time_range
-            Then:
-                - returns a query with time_range
-            """
-            query = 'tableName | where a | where b'
-            time_range = '2 days'
-            expected = 'tableName | where Timestamp > ago(2880m) | where a | where b'
-            assert HuntingQueryBuilder.rebuild_query_with_time_range(query, time_range) == expected
-
-        def test_list_to_filter_values__empty(self):
-            """
-            Tests list_to_filter empty case
-
-            Given:
-                - empty list
-            When:
-                - calling list_to_filter_values
-            Then:
-                - return an empty str
-            """
-            assert HuntingQueryBuilder.get_filter_values([]) is None
-
-        def test_list_to_filter_values__invalid(self):
-            """
-            Tests list_to_filter invalid case
-
-            Given:
-                - non list item
-            When:
-                - calling list_to_filter_values
-            Then:
-                - return an empty str
-            """
-            assert HuntingQueryBuilder.get_filter_values(42) is None
-
-        def test_list_to_filter_values__list(self):
-            """
-            Tests list_to_filter empty case
-
-            Given:
-                - list of 1 item
-                - list of 3 items
-            When:
-                - calling list_to_filter_values
-            Then:
-                - return a string representation of the lists
-            """
-            list_input = ['a', 'b', 'c']
-            assert HuntingQueryBuilder.get_filter_values(list_input) == '("a","b","c")'
-            assert HuntingQueryBuilder.get_filter_values(list_input[:1]) == '("a")'
-
-        def test_build_generic_query(self):
-            """
-
-            :return:
-            """
-            query_params = assign_params(
-                a='("1")',
-                b='("1","2")',
-                c='',
-                d=None,
-                e=('test_op', '"1","2"')
-            )
-            actual = HuntingQueryBuilder.build_generic_query('some query', query_params, 'or', 'in')
-            assert len(actual) == 68
-            assert actual[:12] == 'some query ('
-            assert '(a in ("1"))' in actual
-            assert '(b in ("1","2"))' in actual
-            assert 'or' in actual and 'in' in actual
-            assert 'e test_op "1","2"'
-
-    class TestLateralMovementEvidence:
-        def test_build_network_connections_query(self):
-            """
-            Tests network connection query
-
-            Given:
-                - LateralMovementEvidence inited with sha1
-            When:
-                - calling build_network_connections_query
-            Then:
-                - return a network_connections query
-            """
-            expected = EXPECTED_HUNTING_QUERIES['LateralMovementEvidence']['network_connections']
-            lme = HuntingQueryBuilder.LateralMovementEvidence(
-                limit='1',
-                query_operation='and',
-                sha1='1,2'
-            )
-            actual = lme.build_network_connections_query()
-            assert actual == expected
-
-        def test_build_smb_connections_query(self):
-            """
-            Tests smb connections query
-
-            Given:
-                - LateralMovementEvidence inited with md5
-            When:
-                - calling build_smb_connections_query
-            Then:
-                - return a smb_connections query
-            """
-            expected = EXPECTED_HUNTING_QUERIES['LateralMovementEvidence']['smb_connections']
-            lme = HuntingQueryBuilder.LateralMovementEvidence(
-                limit='1',
-                query_operation='and',
-                md5='1,2'
-            )
-            actual = lme.build_smb_connections_query()
-            EXPECTED_HUNTING_QUERIES['LateralMovementEvidence']['smb_connections'] = actual
-            assert actual == expected
-
-        def test_build_credential_dumping_query(self):
-            """
-            Tests credential dumping query
-
-            Given:
-                - LateralMovementEvidence inited with device_name
-            When:
-                - calling build_credential_dumping_query
-            Then:
-                - return a valid credential dumping query
-            """
-            expected = EXPECTED_HUNTING_QUERIES['LateralMovementEvidence']['credential_dumping']
-            lme = HuntingQueryBuilder.LateralMovementEvidence(
-                limit=10,
-                query_operation='or',
-                device_name='1'
-            )
-            actual = lme.build_credential_dumping_query()
-            assert actual == expected
-
-        def test_build_network_enumeration_query(self):
-            """
-            Tests build_network_enumeration_query
-
-            Given:
-                - LateralMovementEvidence inited with device_name
-            When:
-                - calling build_network_enumeration_query
-            Then:
-                - return a valid credential network enumeration query
-            """
-            expected = EXPECTED_HUNTING_QUERIES['LateralMovementEvidence']['network_enumeration']
-            lme = HuntingQueryBuilder.LateralMovementEvidence(
-                limit=10,
-                query_operation='or',
-                device_name='1'
-            )
-            actual = lme.build_network_enumeration_query()
-            assert actual == expected
-
-        def test_build_rdp_attempts_query(self):
-            """
-            Tests build_rdp_attempts_query
-
-            Given:
-                - LateralMovementEvidence inited with device_name
-            When:
-                - calling build_rdp_attempts_query
-            Then:
-                - return a valid rdp attempts query
-            """
-            expected = EXPECTED_HUNTING_QUERIES['LateralMovementEvidence']['rdp_attempts']
-            lme = HuntingQueryBuilder.LateralMovementEvidence(
-                limit=10,
-                query_operation='or',
-                device_name='1'
-            )
-            actual = lme.build_rdp_attempts_query()
-            assert actual == expected
-
-    class TestPersistenceEvidence:
-        def test_build_scheduled_job_query(self):
-            """
-            Tests scheduled job query
-
-            Given:
-                - PersistenceEvidence inited with sha1
-            When:
-                - calling build_scheduled_job_query
-            Then:
-                - return a scheduled_job query
-            """
-            expected = EXPECTED_HUNTING_QUERIES['PersistenceEvidence']['scheduled_job']
-            pe = HuntingQueryBuilder.PersistenceEvidence(
-                limit='1',
-                query_operation='and',
-                sha1='1,2',
-                query_purpose='scheduled_job'
-            )
-            actual = pe.build_scheduled_job_query()
-            assert actual == expected
-
-        def test_registry_entry_query__no_process_cmd(self):
-            """
-            Tests registry entry query
-
-            Given:
-                - PersistenceEvidence inited with sha1
-                - PersistenceEvidence inited with query_purpose registry_entry
-                - PersistenceEvidence inited without process_cmd
-            When:
-                - calling build_registry_entry_query
-            Then:
-                - return a registry_entry query
-            """
-            with pytest.raises(DemistoException):
-                HuntingQueryBuilder.PersistenceEvidence(
-                    limit='1',
-                    query_operation='and',
-                    sha1='1,2',
-                    query_purpose='registry_entry'
-                )
-
-        def test_registry_entry_query(self):
-            """
-            Tests registry entry query
-
-            Given:
-                - PersistenceEvidence inited with sha1
-                - PersistenceEvidence inited with query_purpose registry_entry
-                - PersistenceEvidence inited with process_cmd
-            When:
-                - calling build_registry_entry_query
-            Then:
-                - return a registry_entry query
-            """
-            expected = EXPECTED_HUNTING_QUERIES['PersistenceEvidence']['registry_entry']
-            pe = HuntingQueryBuilder.PersistenceEvidence(
-                limit='1',
-                query_operation='and',
-                sha1='1,2',
-                query_purpose='registry_entry',
-                process_cmd='something'
-            )
-            actual = pe.build_registry_entry_query()
-            assert actual == expected
-
-        def test_build_startup_folder_changes_query(self):
-            """
-            Tests startup_folder_changes query
-
-            Given:
-                - PersistenceEvidence inited with sha1
-            When:
-                - calling build_startup_folder_changes_query
-            Then:
-                - return a startup_folder_changes query
-            """
-            expected = EXPECTED_HUNTING_QUERIES['PersistenceEvidence']['startup_folder_changes']
-            pe = HuntingQueryBuilder.PersistenceEvidence(
-                limit='1',
-                query_operation='and',
-                sha1='1,2',
-                query_purpose='startup_folder_changes',
-            )
-            actual = pe.build_startup_folder_changes_query()
-            assert actual == expected
-
-        def test_build_new_service_created_query(self):
-            """
-            Tests new_service_created query
-
-            Given:
-                - PersistenceEvidence inited with sha1
-            When:
-                - calling build_new_service_created_query
-            Then:
-                - return a new_service_created query
-            """
-            expected = EXPECTED_HUNTING_QUERIES['PersistenceEvidence']['new_service_created']
-            pe = HuntingQueryBuilder.PersistenceEvidence(
-                limit='1',
-                query_operation='and',
-                sha1='1,2',
-                query_purpose='new_service_created',
-            )
-            actual = pe.build_new_service_created_query()
-            assert actual == expected
-
-        def test_build_service_updated_query(self):
-            """
-            Tests service_updated query
-
-            Given:
-                - PersistenceEvidence inited with sha1
-            When:
-                - calling build_service_updated_query
-            Then:
-                - return a service_updated query
-            """
-            expected = EXPECTED_HUNTING_QUERIES['PersistenceEvidence']['service_updated']
-            pe = HuntingQueryBuilder.PersistenceEvidence(
-                limit='1',
-                query_operation='and',
-                sha1='1,2',
-                query_purpose='service_updated',
-            )
-            actual = pe.build_service_updated_query()
-            assert actual == expected
-
-        def test_build_file_replaced_query(self):
-            """
-            Tests file_replaced query
-
-            Given:
-                - PersistenceEvidence inited with sha1
-            When:
-                - calling build_file_replaced_query
-            Then:
-                - return a file_replaced query
-            """
-            expected = EXPECTED_HUNTING_QUERIES['PersistenceEvidence']['file_replaced']
-            pe = HuntingQueryBuilder.PersistenceEvidence(
-                limit='1',
-                query_operation='and',
-                sha1='1,2',
-                query_purpose='file_replaced',
-            )
-            actual = pe.build_file_replaced_query()
-            assert actual == expected
-
-        def test_build_new_user_query(self):
-            """
-            Tests new_user query
-
-            Given:
-                - PersistenceEvidence inited with sha1
-            When:
-                - calling build_new_user_query
-            Then:
-                - return a new_user query
-            """
-            expected = EXPECTED_HUNTING_QUERIES['PersistenceEvidence']['new_user']
-            pe = HuntingQueryBuilder.PersistenceEvidence(
-                limit='1',
-                query_operation='and',
-                sha1='1,2',
-                query_purpose='new_user',
-            )
-            actual = pe.build_new_user_query()
-            assert actual == expected
-
-        def test_build_new_group_query(self):
-            """
-            Tests new_group query
-
-            Given:
-                - PersistenceEvidence inited with sha1
-            When:
-                - calling build_new_group_query
-            Then:
-                - return a new_group query
-            """
-            expected = EXPECTED_HUNTING_QUERIES['PersistenceEvidence']['new_group']
-            pe = HuntingQueryBuilder.PersistenceEvidence(
-                limit='1',
-                query_operation='and',
-                sha1='1,2',
-                query_purpose='new_group',
-            )
-            actual = pe.build_new_group_query()
-            assert actual == expected
-
-        def test_build_group_user_change_query(self):
-            """
-            Tests group_user_change query
-
-            Given:
-                - PersistenceEvidence inited with sha1
-            When:
-                - calling build_group_user_change_query
-            Then:
-                - return a group_user_change query
-            """
-            expected = EXPECTED_HUNTING_QUERIES['PersistenceEvidence']['group_user_change']
-            pe = HuntingQueryBuilder.PersistenceEvidence(
-                limit='1',
-                query_operation='and',
-                sha1='1,2',
-                query_purpose='group_user_change',
-            )
-            actual = pe.build_group_user_change_query()
-            assert actual == expected
-
-        def test_build_local_firewall_change_query(self):
-            """
-            Tests local_firewall_change query
-
-            Given:
-                - PersistenceEvidence inited with sha1
-            When:
-                - calling build_local_firewall_change_query
-            Then:
-                - return a local_firewall_change query
-            """
-            expected = EXPECTED_HUNTING_QUERIES['PersistenceEvidence']['local_firewall_change']
-            pe = HuntingQueryBuilder.PersistenceEvidence(
-                limit='1',
-                query_operation='and',
-                sha1='1,2',
-                query_purpose='local_firewall_change',
-            )
-            actual = pe.build_local_firewall_change_query()
-            assert actual == expected
-
-        def test_build_host_file_change_query(self):
-            """
-            Tests host_file_change query
-
-            Given:
-                - PersistenceEvidence inited with sha1
-            When:
-                - calling build_host_file_change_query
-            Then:
-                - return a host_file_change query
-            """
-            expected = EXPECTED_HUNTING_QUERIES['PersistenceEvidence']['host_file_change']
-            pe = HuntingQueryBuilder.PersistenceEvidence(
-                limit='1',
-                query_operation='and',
-                sha1='1,2',
-                query_purpose='host_file_change',
-            )
-            actual = pe.build_host_file_change_query()
-            assert actual == expected
-
-    class TestFileOrigin:
-        def test_build_file_origin_query(self):
-            """
-            Tests file origin generic query
-
-            Given:
-                - FileOrigin inited with sha1
-            When:
-                - calling build_file_origin_query
-            Then:
-                - return a file origin query
-            """
-            expected = EXPECTED_HUNTING_QUERIES['FileOrigin']
-            fo = HuntingQueryBuilder.FileOrigin(
-                limit='1',
-                query_operation='and',
-                sha1='1,2',
-            )
-            actual = fo.build_file_origin_query()
-            assert actual == expected
-
-    class TestProcessDetails:
-        def test_build_parent_process_query(self):
-            """
-            Tests parent process query
-
-            Given:
-                - ProcessDetails inited with sha1
-            When:
-                - calling build_parent_process_query
-            Then:
-                - return a parent process query
-            """
-            expected = EXPECTED_HUNTING_QUERIES['ProcessDetails']['parent_process']
-            pd = HuntingQueryBuilder.ProcessDetails(
-                limit='1',
-                query_operation='and',
-                sha1='1,2',
-            )
-            actual = pd.build_parent_process_query()
-            assert actual == expected
-
-        def test_build_grandparent_process_query(self):
-            """
-            Tests grandparent process query
-
-            Given:
-                - ProcessDetails inited with sha1
-            When:
-                - calling build_grandparent_process_query
-            Then:
-                - return a grandparent process query
-            """
-            expected = EXPECTED_HUNTING_QUERIES['ProcessDetails']['grandparent_process']
-            pd = HuntingQueryBuilder.ProcessDetails(
-                limit='1',
-                query_operation='and',
-                sha1='1,2',
-            )
-            actual = pd.build_grandparent_process_query()
-            assert actual == expected
-
-        def test_build_process_details_query(self):
-            """
-            Tests process query
-
-            Given:
-                - ProcessDetails inited with sha1
-            When:
-                - calling build_process_details_query
-            Then:
-                - return a process query
-            """
-            expected = EXPECTED_HUNTING_QUERIES['ProcessDetails']['process']
-            pd = HuntingQueryBuilder.ProcessDetails(
-                limit='1',
-                query_operation='and',
-                sha1='1,2',
-            )
-            actual = pd.build_process_details_query()
-            assert actual == expected
-
-        def test_build_beaconing_evidence_query(self):
-            """
-            Tests beaconing evidence query
-
-            Given:
-                - ProcessDetails inited with sha1
-            When:
-                - calling build_beaconing_evidence_query
-            Then:
-                - return a beaconing evidence query
-            """
-            expected = EXPECTED_HUNTING_QUERIES['ProcessDetails']['beaconing_evidence']
-            pd = HuntingQueryBuilder.ProcessDetails(
-                limit='1',
-                query_operation='and',
-                sha1='1,2',
-            )
-            actual = pd.build_beaconing_evidence_query()
-            assert actual == expected
-=======
     results = get_machine_details_command(client_mocker, {'machine_id': "123abc"})
     assert results.outputs[0] == json.loads(outputs_result)
     assert results.readable_output == human_readable_result
@@ -1659,4 +1060,593 @@
     create_action_mock = mocker.patch.object(MsClient, 'create_action')
     put_live_response_file_action(client_mocker, args)
     assert create_action_mock.call_args[0][1] == expected_results
->>>>>>> ceb92b88
+
+
+class TestHuntingQueryBuilder:
+    class TestHelperMethods:
+        def test_get_time_range_query__invalid_and_empty(self):
+            """
+            Tests invalid and empty time_range cases
+
+            Given:
+                - empty / Invalid time_range
+            When:
+                - calling get_time_range_query
+            Then:
+                - return empty str
+            """
+            expected = ""
+            # empty case:
+            assert HuntingQueryBuilder.get_time_range_query(None) == expected
+            assert HuntingQueryBuilder.get_time_range_query('') == expected
+
+            # invalid case:
+            assert HuntingQueryBuilder.get_time_range_query('invalid') == expected
+
+        def test_get_time_range_query__valid(self):
+            """
+            Tests valid time_range
+
+            Given:
+                - time_range of 1 day ago
+            When:
+                - calling get_time_range_query
+            Then:
+                - return a time_query of
+            """
+            expected = 'Timestamp > ago(1440m)'
+            assert HuntingQueryBuilder.get_time_range_query('1 day') == expected
+
+        def test_rebuild_query_with_time_range__table_only(self):
+            """
+            Tests case for table name only
+
+            Given:
+                - query with table name only
+            When:
+                - calling rebuild_query_with_time_range
+            Then:
+                - returns a query with time_range
+            """
+            query = 'tableName'
+            time_range = '2 days'
+            expected = 'tableName | where Timestamp > ago(2880m)'
+            assert HuntingQueryBuilder.rebuild_query_with_time_range(query, time_range) == expected
+
+        def test_rebuild_query_with_time_range__full_query(self):
+            """
+            Tests full query
+
+            Given:
+                - query with table name only
+            When:
+                - calling rebuild_query_with_time_range
+            Then:
+                - returns a query with time_range
+            """
+            query = 'tableName | where a | where b'
+            time_range = '2 days'
+            expected = 'tableName | where Timestamp > ago(2880m) | where a | where b'
+            assert HuntingQueryBuilder.rebuild_query_with_time_range(query, time_range) == expected
+
+        def test_list_to_filter_values__empty(self):
+            """
+            Tests list_to_filter empty case
+
+            Given:
+                - empty list
+            When:
+                - calling list_to_filter_values
+            Then:
+                - return an empty str
+            """
+            assert HuntingQueryBuilder.get_filter_values([]) is None
+
+        def test_list_to_filter_values__invalid(self):
+            """
+            Tests list_to_filter invalid case
+
+            Given:
+                - non list item
+            When:
+                - calling list_to_filter_values
+            Then:
+                - return an empty str
+            """
+            assert HuntingQueryBuilder.get_filter_values(42) is None
+
+        def test_list_to_filter_values__list(self):
+            """
+            Tests list_to_filter empty case
+
+            Given:
+                - list of 1 item
+                - list of 3 items
+            When:
+                - calling list_to_filter_values
+            Then:
+                - return a string representation of the lists
+            """
+            list_input = ['a', 'b', 'c']
+            assert HuntingQueryBuilder.get_filter_values(list_input) == '("a","b","c")'
+            assert HuntingQueryBuilder.get_filter_values(list_input[:1]) == '("a")'
+
+        def test_build_generic_query(self):
+            """
+
+            :return:
+            """
+            query_params = assign_params(
+                a='("1")',
+                b='("1","2")',
+                c='',
+                d=None,
+                e=('test_op', '"1","2"')
+            )
+            actual = HuntingQueryBuilder.build_generic_query('some query', query_params, 'or', 'in')
+            assert len(actual) == 68
+            assert actual[:12] == 'some query ('
+            assert '(a in ("1"))' in actual
+            assert '(b in ("1","2"))' in actual
+            assert 'or' in actual and 'in' in actual
+            assert 'e test_op "1","2"'
+
+    class TestLateralMovementEvidence:
+        def test_build_network_connections_query(self):
+            """
+            Tests network connection query
+
+            Given:
+                - LateralMovementEvidence inited with sha1
+            When:
+                - calling build_network_connections_query
+            Then:
+                - return a network_connections query
+            """
+            expected = EXPECTED_HUNTING_QUERIES['LateralMovementEvidence']['network_connections']
+            lme = HuntingQueryBuilder.LateralMovementEvidence(
+                limit='1',
+                query_operation='and',
+                sha1='1,2'
+            )
+            actual = lme.build_network_connections_query()
+            assert actual == expected
+
+        def test_build_smb_connections_query(self):
+            """
+            Tests smb connections query
+
+            Given:
+                - LateralMovementEvidence inited with md5
+            When:
+                - calling build_smb_connections_query
+            Then:
+                - return a smb_connections query
+            """
+            expected = EXPECTED_HUNTING_QUERIES['LateralMovementEvidence']['smb_connections']
+            lme = HuntingQueryBuilder.LateralMovementEvidence(
+                limit='1',
+                query_operation='and',
+                md5='1,2'
+            )
+            actual = lme.build_smb_connections_query()
+            EXPECTED_HUNTING_QUERIES['LateralMovementEvidence']['smb_connections'] = actual
+            assert actual == expected
+
+        def test_build_credential_dumping_query(self):
+            """
+            Tests credential dumping query
+
+            Given:
+                - LateralMovementEvidence inited with device_name
+            When:
+                - calling build_credential_dumping_query
+            Then:
+                - return a valid credential dumping query
+            """
+            expected = EXPECTED_HUNTING_QUERIES['LateralMovementEvidence']['credential_dumping']
+            lme = HuntingQueryBuilder.LateralMovementEvidence(
+                limit=10,
+                query_operation='or',
+                device_name='1'
+            )
+            actual = lme.build_credential_dumping_query()
+            assert actual == expected
+
+        def test_build_network_enumeration_query(self):
+            """
+            Tests build_network_enumeration_query
+
+            Given:
+                - LateralMovementEvidence inited with device_name
+            When:
+                - calling build_network_enumeration_query
+            Then:
+                - return a valid credential network enumeration query
+            """
+            expected = EXPECTED_HUNTING_QUERIES['LateralMovementEvidence']['network_enumeration']
+            lme = HuntingQueryBuilder.LateralMovementEvidence(
+                limit=10,
+                query_operation='or',
+                device_name='1'
+            )
+            actual = lme.build_network_enumeration_query()
+            assert actual == expected
+
+        def test_build_rdp_attempts_query(self):
+            """
+            Tests build_rdp_attempts_query
+
+            Given:
+                - LateralMovementEvidence inited with device_name
+            When:
+                - calling build_rdp_attempts_query
+            Then:
+                - return a valid rdp attempts query
+            """
+            expected = EXPECTED_HUNTING_QUERIES['LateralMovementEvidence']['rdp_attempts']
+            lme = HuntingQueryBuilder.LateralMovementEvidence(
+                limit=10,
+                query_operation='or',
+                device_name='1'
+            )
+            actual = lme.build_rdp_attempts_query()
+            assert actual == expected
+
+    class TestPersistenceEvidence:
+        def test_build_scheduled_job_query(self):
+            """
+            Tests scheduled job query
+
+            Given:
+                - PersistenceEvidence inited with sha1
+            When:
+                - calling build_scheduled_job_query
+            Then:
+                - return a scheduled_job query
+            """
+            expected = EXPECTED_HUNTING_QUERIES['PersistenceEvidence']['scheduled_job']
+            pe = HuntingQueryBuilder.PersistenceEvidence(
+                limit='1',
+                query_operation='and',
+                sha1='1,2',
+                query_purpose='scheduled_job'
+            )
+            actual = pe.build_scheduled_job_query()
+            assert actual == expected
+
+        def test_registry_entry_query__no_process_cmd(self):
+            """
+            Tests registry entry query
+
+            Given:
+                - PersistenceEvidence inited with sha1
+                - PersistenceEvidence inited with query_purpose registry_entry
+                - PersistenceEvidence inited without process_cmd
+            When:
+                - calling build_registry_entry_query
+            Then:
+                - return a registry_entry query
+            """
+            with pytest.raises(DemistoException):
+                HuntingQueryBuilder.PersistenceEvidence(
+                    limit='1',
+                    query_operation='and',
+                    sha1='1,2',
+                    query_purpose='registry_entry'
+                )
+
+        def test_registry_entry_query(self):
+            """
+            Tests registry entry query
+
+            Given:
+                - PersistenceEvidence inited with sha1
+                - PersistenceEvidence inited with query_purpose registry_entry
+                - PersistenceEvidence inited with process_cmd
+            When:
+                - calling build_registry_entry_query
+            Then:
+                - return a registry_entry query
+            """
+            expected = EXPECTED_HUNTING_QUERIES['PersistenceEvidence']['registry_entry']
+            pe = HuntingQueryBuilder.PersistenceEvidence(
+                limit='1',
+                query_operation='and',
+                sha1='1,2',
+                query_purpose='registry_entry',
+                process_cmd='something'
+            )
+            actual = pe.build_registry_entry_query()
+            assert actual == expected
+
+        def test_build_startup_folder_changes_query(self):
+            """
+            Tests startup_folder_changes query
+
+            Given:
+                - PersistenceEvidence inited with sha1
+            When:
+                - calling build_startup_folder_changes_query
+            Then:
+                - return a startup_folder_changes query
+            """
+            expected = EXPECTED_HUNTING_QUERIES['PersistenceEvidence']['startup_folder_changes']
+            pe = HuntingQueryBuilder.PersistenceEvidence(
+                limit='1',
+                query_operation='and',
+                sha1='1,2',
+                query_purpose='startup_folder_changes',
+            )
+            actual = pe.build_startup_folder_changes_query()
+            assert actual == expected
+
+        def test_build_new_service_created_query(self):
+            """
+            Tests new_service_created query
+
+            Given:
+                - PersistenceEvidence inited with sha1
+            When:
+                - calling build_new_service_created_query
+            Then:
+                - return a new_service_created query
+            """
+            expected = EXPECTED_HUNTING_QUERIES['PersistenceEvidence']['new_service_created']
+            pe = HuntingQueryBuilder.PersistenceEvidence(
+                limit='1',
+                query_operation='and',
+                sha1='1,2',
+                query_purpose='new_service_created',
+            )
+            actual = pe.build_new_service_created_query()
+            assert actual == expected
+
+        def test_build_service_updated_query(self):
+            """
+            Tests service_updated query
+
+            Given:
+                - PersistenceEvidence inited with sha1
+            When:
+                - calling build_service_updated_query
+            Then:
+                - return a service_updated query
+            """
+            expected = EXPECTED_HUNTING_QUERIES['PersistenceEvidence']['service_updated']
+            pe = HuntingQueryBuilder.PersistenceEvidence(
+                limit='1',
+                query_operation='and',
+                sha1='1,2',
+                query_purpose='service_updated',
+            )
+            actual = pe.build_service_updated_query()
+            assert actual == expected
+
+        def test_build_file_replaced_query(self):
+            """
+            Tests file_replaced query
+
+            Given:
+                - PersistenceEvidence inited with sha1
+            When:
+                - calling build_file_replaced_query
+            Then:
+                - return a file_replaced query
+            """
+            expected = EXPECTED_HUNTING_QUERIES['PersistenceEvidence']['file_replaced']
+            pe = HuntingQueryBuilder.PersistenceEvidence(
+                limit='1',
+                query_operation='and',
+                sha1='1,2',
+                query_purpose='file_replaced',
+            )
+            actual = pe.build_file_replaced_query()
+            assert actual == expected
+
+        def test_build_new_user_query(self):
+            """
+            Tests new_user query
+
+            Given:
+                - PersistenceEvidence inited with sha1
+            When:
+                - calling build_new_user_query
+            Then:
+                - return a new_user query
+            """
+            expected = EXPECTED_HUNTING_QUERIES['PersistenceEvidence']['new_user']
+            pe = HuntingQueryBuilder.PersistenceEvidence(
+                limit='1',
+                query_operation='and',
+                sha1='1,2',
+                query_purpose='new_user',
+            )
+            actual = pe.build_new_user_query()
+            assert actual == expected
+
+        def test_build_new_group_query(self):
+            """
+            Tests new_group query
+
+            Given:
+                - PersistenceEvidence inited with sha1
+            When:
+                - calling build_new_group_query
+            Then:
+                - return a new_group query
+            """
+            expected = EXPECTED_HUNTING_QUERIES['PersistenceEvidence']['new_group']
+            pe = HuntingQueryBuilder.PersistenceEvidence(
+                limit='1',
+                query_operation='and',
+                sha1='1,2',
+                query_purpose='new_group',
+            )
+            actual = pe.build_new_group_query()
+            assert actual == expected
+
+        def test_build_group_user_change_query(self):
+            """
+            Tests group_user_change query
+
+            Given:
+                - PersistenceEvidence inited with sha1
+            When:
+                - calling build_group_user_change_query
+            Then:
+                - return a group_user_change query
+            """
+            expected = EXPECTED_HUNTING_QUERIES['PersistenceEvidence']['group_user_change']
+            pe = HuntingQueryBuilder.PersistenceEvidence(
+                limit='1',
+                query_operation='and',
+                sha1='1,2',
+                query_purpose='group_user_change',
+            )
+            actual = pe.build_group_user_change_query()
+            assert actual == expected
+
+        def test_build_local_firewall_change_query(self):
+            """
+            Tests local_firewall_change query
+
+            Given:
+                - PersistenceEvidence inited with sha1
+            When:
+                - calling build_local_firewall_change_query
+            Then:
+                - return a local_firewall_change query
+            """
+            expected = EXPECTED_HUNTING_QUERIES['PersistenceEvidence']['local_firewall_change']
+            pe = HuntingQueryBuilder.PersistenceEvidence(
+                limit='1',
+                query_operation='and',
+                sha1='1,2',
+                query_purpose='local_firewall_change',
+            )
+            actual = pe.build_local_firewall_change_query()
+            assert actual == expected
+
+        def test_build_host_file_change_query(self):
+            """
+            Tests host_file_change query
+
+            Given:
+                - PersistenceEvidence inited with sha1
+            When:
+                - calling build_host_file_change_query
+            Then:
+                - return a host_file_change query
+            """
+            expected = EXPECTED_HUNTING_QUERIES['PersistenceEvidence']['host_file_change']
+            pe = HuntingQueryBuilder.PersistenceEvidence(
+                limit='1',
+                query_operation='and',
+                sha1='1,2',
+                query_purpose='host_file_change',
+            )
+            actual = pe.build_host_file_change_query()
+            assert actual == expected
+
+    class TestFileOrigin:
+        def test_build_file_origin_query(self):
+            """
+            Tests file origin generic query
+
+            Given:
+                - FileOrigin inited with sha1
+            When:
+                - calling build_file_origin_query
+            Then:
+                - return a file origin query
+            """
+            expected = EXPECTED_HUNTING_QUERIES['FileOrigin']
+            fo = HuntingQueryBuilder.FileOrigin(
+                limit='1',
+                query_operation='and',
+                sha1='1,2',
+            )
+            actual = fo.build_file_origin_query()
+            assert actual == expected
+
+    class TestProcessDetails:
+        def test_build_parent_process_query(self):
+            """
+            Tests parent process query
+
+            Given:
+                - ProcessDetails inited with sha1
+            When:
+                - calling build_parent_process_query
+            Then:
+                - return a parent process query
+            """
+            expected = EXPECTED_HUNTING_QUERIES['ProcessDetails']['parent_process']
+            pd = HuntingQueryBuilder.ProcessDetails(
+                limit='1',
+                query_operation='and',
+                sha1='1,2',
+            )
+            actual = pd.build_parent_process_query()
+            assert actual == expected
+
+        def test_build_grandparent_process_query(self):
+            """
+            Tests grandparent process query
+
+            Given:
+                - ProcessDetails inited with sha1
+            When:
+                - calling build_grandparent_process_query
+            Then:
+                - return a grandparent process query
+            """
+            expected = EXPECTED_HUNTING_QUERIES['ProcessDetails']['grandparent_process']
+            pd = HuntingQueryBuilder.ProcessDetails(
+                limit='1',
+                query_operation='and',
+                sha1='1,2',
+            )
+            actual = pd.build_grandparent_process_query()
+            assert actual == expected
+
+        def test_build_process_details_query(self):
+            """
+            Tests process query
+
+            Given:
+                - ProcessDetails inited with sha1
+            When:
+                - calling build_process_details_query
+            Then:
+                - return a process query
+            """
+            expected = EXPECTED_HUNTING_QUERIES['ProcessDetails']['process']
+            pd = HuntingQueryBuilder.ProcessDetails(
+                limit='1',
+                query_operation='and',
+                sha1='1,2',
+            )
+            actual = pd.build_process_details_query()
+            assert actual == expected
+
+        def test_build_beaconing_evidence_query(self):
+            """
+            Tests beaconing evidence query
+
+            Given:
+                - ProcessDetails inited with sha1
+            When:
+                - calling build_beaconing_evidence_query
+            Then:
+                - return a beaconing evidence query
+            """
+            expected = EXPECTED_HUNTING_QUERIES['ProcessDetails']['beaconing_evidence']
+            pd = HuntingQueryBuilder.ProcessDetails(
+                limit='1',
+                query_operation='and',
+                sha1='1,2',
+            )
+            actual = pd.build_beaconing_evidence_query()
+            assert actual == expected