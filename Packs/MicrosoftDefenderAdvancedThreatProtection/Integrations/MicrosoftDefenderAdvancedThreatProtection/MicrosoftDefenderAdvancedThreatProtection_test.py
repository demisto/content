--- conflicted
+++ resolved
@@ -3146,7 +3146,6 @@
     assert result_list_software.outputs == expected_outputs
 
 
-<<<<<<< HEAD
 @pytest.mark.parametrize('args, return_value_get_software_by_machine_id,expected_human_readable,expected_outputs', [
     (
         {'machine_id': 'some_machine'},
@@ -3357,24 +3356,6 @@
     assert result_get_machine_vulnerabilities.outputs == expected_outputs
 
 
-@pytest.mark.parametrize('args, return_value,expected_human_readable,expected_outputs', [
-    ({'cve_id': 'CVE-3333-33333'},
-     {'@odata.context': 'https://api.securitycenter.windows.com/api/$metadata#Collection(microsoft.windowsDefenderATP.api.PublicAssetVulnerabilityDto)',  # noqa: E501
-     'value': [{'id': 'some_id', 'cveId': 'CVE-3333-33333', 'machineId': 'some_machine_id',
-                'fixingKbId': None, 'productName': 'some_product_name', 'productVendor': 'some_vendor',
-                'productVersion': '7.0.2.0', 'severity': 'High'}]},
-     '### Microsoft Defender ATP vulnerability CVE-3333-33333:\n'
-     '|id|cveId|machineId|productName|productVendor|productVersion|severity|\n'
-     '|---|---|---|---|---|---|---|\n|'
-     ' some\_id | CVE-3333-33333 |'
-     ' some\_machine\_id |'
-     ' some\_product\_name | some\_vendor | 7.0.2.0 | High |\n',
-     {'id': 'some_id',
-      'cveId': 'CVE-3333-33333', 'machineId': 'some_machine_id',
-      'fixingKbId': None, 'productName': 'some_product_name', 'productVendor': 'some_vendor',
-      'productVersion': '7.0.2.0', 'severity': 'High'})
-])
-=======
 @pytest.mark.parametrize(
     "args, return_value,expected_human_readable,expected_outputs",
     [
@@ -3414,7 +3395,6 @@
         )
     ],
 )
->>>>>>> 8ce74746
 def test_list_vulnerabilities_by_machine_command(mocker, args, return_value, expected_human_readable, expected_outputs):
     """
     Given:
