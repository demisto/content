import dateparser
import requests_mock
from _pytest.python_api import raises
from freezegun import freeze_time

import demistomock as demisto
import json
import pytest

from CommonServerPython import DemistoException
from MicrosoftDefenderAdvancedThreatProtection import MsClient, get_future_time, build_std_output, parse_ip_addresses, \
    print_ip_addresses, get_machine_details_command, run_polling_command, run_live_response_script_action, \
    get_live_response_file_action, put_live_response_file_action, HuntingQueryBuilder, assign_params, \
    get_machine_users_command, get_machine_alerts_command, SECURITY_GCC_RESOURCE, SECURITY_CENTER_RESOURCE

ARGS = {'id': '123', 'limit': '2', 'offset': '0'}
with open('test_data/expected_hunting_queries.json') as expected_json:
    EXPECTED_HUNTING_QUERIES = json.load(expected_json)


def mock_demisto(mocker):
    mocker.patch.object(demisto, 'getLastRun', return_value={'last_alert_fetched_time': "2018-11-26T16:19:21"})
    mocker.patch.object(demisto, 'incidents')


client_mocker = MsClient(
    tenant_id="tenant_id", auth_id="auth_id", enc_key='enc_key', app_name='app_name', base_url='url', verify='use_ssl',
    proxy='proxy', self_deployed='self_deployed', alert_severities_to_fetch='Informational,Low,Medium,High',
    alert_time_to_fetch='3 days', alert_status_to_fetch='New', max_fetch='10', is_gcc=False,)


def atp_mocker(mocker, file_name):
    with open(f'test_data/{file_name}', 'r') as f:
        alerts = json.loads(f.read())
    mocker.patch.object(client_mocker, 'list_alerts_by_params', return_value=alerts)


def test_first_fetch_incidents(mocker):
    from MicrosoftDefenderAdvancedThreatProtection import fetch_incidents
    mock_demisto(mocker)
    atp_mocker(mocker, 'first_response_alerts.json')

    incidents, _ = fetch_incidents(client_mocker, {'last_alert_fetched_time': "2018-11-26T16:19:21"}, False)
    # Check that all 3 incidents are extracted
    assert 3 == len(incidents)
    assert 'Microsoft Defender ATP Alert da636983472338927033_-2077013687' == \
           incidents[2].get('name')


def test_second_fetch_incidents(mocker):
    """
    Given: running olf fetch with existing id's
    When: running new fetch-incidents after old one had run
    Then: incidents of the same second will be duplicated
    """
    from MicrosoftDefenderAdvancedThreatProtection import fetch_incidents
    mock_demisto(mocker)
    atp_mocker(mocker, 'second_response_alerts.json')
    # Check that incident isn't extracted again
    incidents, _ = fetch_incidents(client_mocker, {'last_alert_fetched_time': "2019-09-01T13:31:07",
                                                   'existing_ids': ['da637029414680409372_735564929']}, False)
    assert [{
        'rawJSON': '{"id": "da637029414680409372_735564929", "incidentId": 14, "investigationId": null, '
                   '"assignedTo": null, "severity": "Medium", "status": "New", "classification": null, '
                   '"determination": null, "investigationState": "UnsupportedAlertType", '
                   '"detectionSource": "CustomerTI", "category": "null", "threatFamilyName": null, '
                   '"title": "Demisto Alert", "description": "Created for documentation", '
                   '"alertCreationTime": "2019-09-01T13:31:08.0252869Z", '
                   '"firstEventTime": "2019-08-05T00:53:51.1469367Z", "lastEventTime": "2019-08-05T00:53:51.1469367Z",'
                   ' "lastUpdateTime": "2019-09-01T13:31:08.57Z", "resolvedTime": null, '
                   '"machineId": "43df73d1dac43593d1275e20422f44a949f6dfc3", "alertUser": null, "comments": [], '
                   '"alertFiles": [], "alertDomains": [], "alertIps": []}',
        'name': 'Microsoft Defender ATP Alert da637029414680409372_735564929',
        'occurred': '2019-09-01T13:31:08.0252869Z'}] == incidents


def test_third_fetch_incidents(mocker):
    from MicrosoftDefenderAdvancedThreatProtection import fetch_incidents
    mock_demisto(mocker)
    atp_mocker(mocker, 'third_response_alerts.json')
    # Check that new incident is extracted
    incidents, _ = fetch_incidents(client_mocker, {'last_alert_fetched_time': "2019-09-01T13:29:37",
                                                   'existing_ids': ['da637029413772554314_295039533']}, False)
    assert 'Microsoft Defender ATP Alert da637029414680409372_735564929' == \
           incidents[0].get('name')


def test_get_alert_related_ips_command(mocker):
    from MicrosoftDefenderAdvancedThreatProtection import get_alert_related_ips_command
    mocker.patch.object(client_mocker, 'get_alert_related_ips', return_value=ALERT_RELATED_IPS_API_RESPONSE)
    _, res, _ = get_alert_related_ips_command(client_mocker, {'id': '123', 'limit': '1', 'offset': '0'})
    assert res['MicrosoftATP.AlertIP(val.AlertID === obj.AlertID)'] == {
        'AlertID': '123',
        'IPs': ['1.1.1.1']
    }


def test_get_alert_related_domains_command(mocker):
    from MicrosoftDefenderAdvancedThreatProtection import get_alert_related_domains_command
    mocker.patch.object(client_mocker, 'get_alert_related_domains', return_value=ALERT_RELATED_DOMAINS_API_RESPONSE)
    _, res, _ = get_alert_related_domains_command(client_mocker, ARGS)
    assert res['MicrosoftATP.AlertDomain(val.AlertID === obj.AlertID)'] == {
        'AlertID': '123',
        'Domains': ['www.example.com', 'www.example2.com']
    }


def test_get_alert_related_user_command(mocker):
    from MicrosoftDefenderAdvancedThreatProtection import get_alert_related_user_command
    mocker.patch.object(client_mocker, 'get_alert_related_user', return_value=ALERT_RELATED_USER_API_RESPONSE)
    _, res, _ = get_alert_related_user_command(client_mocker, {'id': '123', 'limit': '2', 'offset': '0'})
    assert res['MicrosoftATP.AlertUser(val.AlertID === obj.AlertID)'] == {
        'AlertID': '123',
        'User': USER_DATA
    }


def test_get_action_data(mocker):
    from MicrosoftDefenderAdvancedThreatProtection import get_machine_action_data
    mocker.patch.object(client_mocker, 'get_machine_action_by_id', return_value=ACTION_DATA_API_RESPONSE)
    res = get_machine_action_data(ACTION_DATA_API_RESPONSE)
    assert res['ID'] == "123456"
    assert res['Status'] == "Succeeded"


def test_get_machine_investigation_package_command(mocker):
    import MicrosoftDefenderAdvancedThreatProtection as atp
    from MicrosoftDefenderAdvancedThreatProtection import get_machine_investigation_package_command
    mocker.patch.object(client_mocker, 'get_investigation_package', return_value=INVESTIGATION_PACKAGE_API_RESPONSE)
    mocker.patch.object(atp, 'get_machine_action_data', return_value=INVESTIGATION_ACTION_DATA)
    _, res, _ = get_machine_investigation_package_command(client_mocker, {'machine_id': '123', 'comment': 'test'})
    assert res['MicrosoftATP.MachineAction(val.ID === obj.ID)'] == INVESTIGATION_ACTION_DATA


def test_offboard_machine_command(mocker):
    from MicrosoftDefenderAdvancedThreatProtection import offboard_machine_command
    mocker.patch.object(client_mocker, 'offboard_machine', return_value=MACHINE_OFFBOARD_API_RESPONSE)
    args = {'machine_id': '9b898e79b0ed2173cc87577a158d1dba5f61d7a7', 'comment': 'Testing Offboarding'}
    result = offboard_machine_command(client_mocker, args)
    assert result.outputs[0]['ID'] == '947a677a-a11a-4240-ab6q-91277e2386b9'
    assert result.outputs[0]['Status'] == 'Pending'
    assert result.outputs[0]['Type'] == 'Offboard'


def test_get_investigation_package_sas_uri_command(mocker):
    from MicrosoftDefenderAdvancedThreatProtection import get_investigation_package_sas_uri_command
    mocker.patch.object(client_mocker, 'get_investigation_package_sas_uri', return_value=INVESTIGATION_SAS_URI_API_RES)
    _, res, _ = get_investigation_package_sas_uri_command(client_mocker, {})
    assert res['MicrosoftATP.InvestigationURI(val.Link === obj.Link)'] == {
        'Link': 'https://userrequests-us.securitycenter.windows.com:443/safedownload/'
                'WDATP_Investigation_Package.zip?token=test1'}


def test_restrict_app_execution_command(mocker):
    import MicrosoftDefenderAdvancedThreatProtection as atp
    from MicrosoftDefenderAdvancedThreatProtection import restrict_app_execution_command
    mocker.patch.object(client_mocker, 'restrict_app_execution', return_value=MACHINE_ACTION_API_RESPONSE)
    mocker.patch.object(atp, 'get_machine_action_data', return_value=MACHINE_ACTION_DATA)
    _, res, _ = restrict_app_execution_command(client_mocker, {})
    assert res['MicrosoftATP.MachineAction(val.ID === obj.ID)'] == MACHINE_ACTION_DATA


def test_remove_app_restriction_command(mocker):
    import MicrosoftDefenderAdvancedThreatProtection as atp
    from MicrosoftDefenderAdvancedThreatProtection import remove_app_restriction_command
    mocker.patch.object(client_mocker, 'remove_app_restriction', return_value=MACHINE_ACTION_API_RESPONSE)
    mocker.patch.object(atp, 'get_machine_action_data', return_value=MACHINE_ACTION_DATA)
    _, res, _ = remove_app_restriction_command(client_mocker, {})
    assert res['MicrosoftATP.MachineAction(val.ID === obj.ID)'] == MACHINE_ACTION_DATA


def test_stop_and_quarantine_file_command(mocker):
    import MicrosoftDefenderAdvancedThreatProtection as atp
    from MicrosoftDefenderAdvancedThreatProtection import stop_and_quarantine_file_command
    mocker.patch.object(client_mocker, 'stop_and_quarantine_file', return_value=STOP_AND_QUARANTINE_FILE_RAW_RESPONSE)
    mocker.patch.object(atp, 'get_machine_action_data', return_value=MACHINE_ACTION_STOP_AND_QUARANTINE_FILE_DATA)
    res = stop_and_quarantine_file_command(client_mocker, {'machine_id': 'test', 'file_hash': 'hash'})
    assert res[0].outputs == MACHINE_ACTION_STOP_AND_QUARANTINE_FILE_DATA


def test_get_investigations_by_id_command(mocker):
    import MicrosoftDefenderAdvancedThreatProtection as atp
    from MicrosoftDefenderAdvancedThreatProtection import get_investigations_by_id_command
    mocker.patch.object(client_mocker, 'get_investigation_by_id', return_value=INVESTIGATION_API_RESPONSE)
    mocker.patch.object(atp, 'get_investigation_data', return_value=INVESTIGATION_DATA)
    _, res, _ = get_investigations_by_id_command(client_mocker, ARGS)
    assert res['MicrosoftATP.Investigation(val.ID === obj.ID)'] == INVESTIGATION_DATA


def test_get_investigation_data(mocker):
    from MicrosoftDefenderAdvancedThreatProtection import get_investigation_data
    mocker.patch.object(client_mocker, 'get_investigation_by_id', return_value=INVESTIGATION_API_RESPONSE)
    res = get_investigation_data(INVESTIGATION_API_RESPONSE)
    assert res['ID'] == '123'
    assert res['InvestigationState'] == "Running"


def test_start_investigation_command(mocker):
    import MicrosoftDefenderAdvancedThreatProtection as atp
    from MicrosoftDefenderAdvancedThreatProtection import start_investigation_command
    mocker.patch.object(client_mocker, 'start_investigation', return_value=INVESTIGATION_API_RESPONSE)
    mocker.patch.object(atp, 'get_investigation_data', return_value=INVESTIGATION_DATA)
    _, res, _ = start_investigation_command(client_mocker, {})
    assert res['MicrosoftATP.Investigation(val.ID === obj.ID)'] == INVESTIGATION_DATA


def test_get_domain_alerts_command(mocker):
    import MicrosoftDefenderAdvancedThreatProtection as atp
    from MicrosoftDefenderAdvancedThreatProtection import get_domain_alerts_command
    mocker.patch.object(client_mocker, 'get_domain_alerts', return_value=ALERTS_API_RESPONSE)
    mocker.patch.object(atp, 'get_alert_data', return_value=ALERT_DATA)
    _, res, _ = get_domain_alerts_command(client_mocker, {'domain': 'test'})
    assert res['MicrosoftATP.DomainAlert(val.Domain === obj.Domain)'] == {
        'Domain': 'test',
        'Alerts': [ALERT_DATA]
    }


def test_get_alert_data(mocker):
    from MicrosoftDefenderAdvancedThreatProtection import get_alert_data
    mocker.patch.object(client_mocker, 'get_alert_by_id', return_value=SINGLE_ALERT_API_RESPONSE)
    res = get_alert_data(SINGLE_ALERT_API_RESPONSE)
    assert res['ID'] == '123'
    assert res['Title'] == 'Network connection to a risky host'


def test_get_domain_machine_command(mocker):
    import MicrosoftDefenderAdvancedThreatProtection as atp
    from MicrosoftDefenderAdvancedThreatProtection import get_domain_machine_command
    mocker.patch.object(client_mocker, 'get_domain_machines', return_value=MACHINE_RESPONSE_API)
    mocker.patch.object(atp, 'get_machine_data', return_value=MACHINE_DATA)
    _, res, _ = get_domain_machine_command(client_mocker, {'domain': 'test'})
    assert res['MicrosoftATP.DomainMachine(val.Domain === obj.Domain)'] == {
        'Domain': 'test',
        'Machines': [MACHINE_DATA]
    }


def test_get_machine_data(mocker):
    from MicrosoftDefenderAdvancedThreatProtection import get_machine_data
    mocker.patch.object(client_mocker, 'get_machine_details', return_value=SINGLE_MACHINE_RESPONSE_API)
    res = get_machine_data(SINGLE_MACHINE_RESPONSE_API)
    assert res['ID'] == '123'
    assert res['HealthStatus'] in ['Active', 'Inactive']


def test_get_ip_alerts_command(mocker):
    import MicrosoftDefenderAdvancedThreatProtection as atp
    from MicrosoftDefenderAdvancedThreatProtection import get_ip_alerts_command
    mocker.patch.object(client_mocker, 'get_ip_alerts', return_value=ALERTS_API_RESPONSE)
    mocker.patch.object(atp, 'get_alert_data', return_value=ALERT_DATA)
    _, res, _ = get_ip_alerts_command(client_mocker, {'ip': '1.1.1.1'})
    assert res['MicrosoftATP.IPAlert(val.IPAddress === obj.IPAddress)'] == {
        'IPAddress': '1.1.1.1',
        'Alerts': [ALERT_DATA]
    }


def test_run_antivirus_scan_command(mocker):
    import MicrosoftDefenderAdvancedThreatProtection as atp
    from MicrosoftDefenderAdvancedThreatProtection import run_antivirus_scan_command
    mocker.patch.object(client_mocker, 'run_antivirus_scan', return_value=MACHINE_ACTION_API_RESPONSE)
    mocker.patch.object(atp, 'get_machine_action_data', return_value=MACHINE_ACTION_DATA)
    _, res, _ = run_antivirus_scan_command(client_mocker, {'machine_id': "123abc"})
    assert res['MicrosoftATP.MachineAction(val.ID === obj.ID)'][0] == MACHINE_ACTION_DATA


def test_check_limit_and_offset_values_no_error():
    from MicrosoftDefenderAdvancedThreatProtection import check_limit_and_offset_values
    res = check_limit_and_offset_values(limit='2', offset='1')
    assert res == (2, 1)


def test_check_limit_and_offset_values_invalid_limit():
    from MicrosoftDefenderAdvancedThreatProtection import check_limit_and_offset_values
    with pytest.raises(Exception) as e:
        assert check_limit_and_offset_values(limit='abc', offset='1')
    assert str(e.value) == "Error: You can only enter a positive integer or zero to limit argument."


def test_check_limit_and_offset_values_invalid_offset():
    from MicrosoftDefenderAdvancedThreatProtection import check_limit_and_offset_values
    with pytest.raises(Exception) as e:
        assert check_limit_and_offset_values(limit='1', offset='-4')
    assert str(e.value) == "Error: You can only enter a positive integer to offset argument."


def test_check_limit_and_offset_values_limit_zero(mocker):
    from MicrosoftDefenderAdvancedThreatProtection import check_limit_and_offset_values
    with pytest.raises(Exception) as e:
        assert check_limit_and_offset_values(limit='0', offset='1')
    assert str(e.value) == "Error: The value of the limit argument must be a positive integer."


""" API RAW RESULTS """

FILE_DATA_API_RESPONSE = {
    "sha1": "123abc",
    "sha256": "456abc",
    "md5": "789abc",
    "globalPrevalence": 123,
    "globalFirstObserved": "2016-07-16T17:16:55.530433Z",
    "globalLastObserved": "2020-02-26T14:35:12.6778604Z",
    "size": 42,
    "fileType": None,
    "isPeFile": True,
    "filePublisher": None,
    "fileProductName": None,
    "signer": "Microsoft Windows",
    "issuer": "Microsoft issuer",
    "signerHash": "147abc",
    "isValidCertificate": True,
    "determinationType": "Unknown",
    "determinationValue": ""
}

ALERT_RELATED_IPS_API_RESPONSE = {
    "value": [
        {
            "id": "1.1.1.1"
        },
        {
            "id": "2.2.2.2"
        }
    ]
}

ALERT_RELATED_DOMAINS_API_RESPONSE = {
    "value": [
        {
            "host": "www.example.com"
        },
        {
            "host": "www.example2.com"
        }

    ]
}

ALERT_RELATED_USER_API_RESPONSE = {
    "id": "test/user1",
    "accountName": "user1",
    "accountDomain": "test",
    "accountSid": "12345678",
    "firstSeen": "2019-12-08T06:33:39Z",
    "lastSeen": "2020-01-05T06:58:34Z",
    "mostPrevalentMachineId": "1234",
    "leastPrevalentMachineId": "5678",
    "logonTypes": "Network",
    "logOnMachinesCount": 1,
    "isDomainAdmin": "false",
    "isOnlyNetworkUser": "false"
}

USER_DATA = {
    'ID': "test/user1",
    'AccountName': "user1",
    'AccountDomain': "test",
    'AccountSID': "12345678",
    'FirstSeen': "2019-12-08T06:33:39Z",
    'LastSeen': "2020-01-05T06:58:34Z",
    'MostPrevalentMachineID': "1234",
    'LeastPrevalentMachineID': "5678",
    'LogonTypes': "Network",
    'LogonCount': 1,
    'DomainAdmin': "false",
    'NetworkUser': "false"
}

ACTION_DATA_API_RESPONSE = {
    "id": "123456",
    "type": "Unisolate",
    "requestor": "147258",
    "requestorComment": "Test",
    "status": "Succeeded",
    "machineId": "987abc",
    "computerDnsName": "desktop-test",
    "creationDateTimeUtc": "2020-02-26T09:23:12.5820502Z",
    "lastUpdateDateTimeUtc": "2020-02-26T09:23:37.3018521Z",
    "cancellationRequestor": None,
    "cancellationComment": None,
    "cancellationDateTimeUtc": None,
    "errorHResult": 0,
    "scope": None,
    "relatedFileInfo": None
}

INVESTIGATION_PACKAGE_API_RESPONSE = {
    "id": "123",
    "type": "CollectInvestigationPackage",
    "requestor": "456",
    "requestorComment": "Collect forensics due to alert 1234",
    "status": "Pending",
    "machineId": "123abc",
    "computerDnsName": None,
    "creationDateTimeUtc": "2020-02-27T12:21:00.4568741Z",
    "lastUpdateDateTimeUtc": "2020-02-27T12:21:00.4568741Z",
    "cancellationRequestor": None,
    "cancellationComment": None,
    "cancellationDateTimeUtc": None,
    "errorHResult": 0,
    "scope": None,
    "relatedFileInfo": None
}

INVESTIGATION_ACTION_DATA = {
    "ID": "123",
    "Type": "CollectInvestigationPackage",
    "Scope": None,
    "Requestor": "456",
    "RequestorComment": "Collect forensics due to alert 1234",
    "Status": "Pending",
    "MachineID": "123abc",
    "ComputerDNSName": None,
    "CreationDateTimeUtc": "2020-02-27T12:21:00.4568741Z",
    "LastUpdateTimeUtc": "2020-02-27T12:21:00.4568741Z",
    "RelatedFileInfo": None
}

INVESTIGATION_SAS_URI_API_RES = {
    "value": 'https://userrequests-us.securitycenter.windows.com:443/safedownload/'
             'WDATP_Investigation_Package.zip?token=test1'
}
STOP_AND_QUARANTINE_FILE_RAW_RESPONSE = {
    "cancellationComment": None,
    "cancellationDateTimeUtc": None,
    "cancellationRequestor": None,
    "commands": [],
    "computerDnsName": None,
    "creationDateTimeUtc": "2020-03-20T14:21:49.9097785Z",
    "errorHResult": 0,
    "id": "123",
    "lastUpdateDateTimeUtc": "2020-03-20T14:21:49.9097785Z",
    "machineId": "12345678",
    "relatedFileInfo": {
        "fileIdentifier": "87654321",
        "fileIdentifierType": "Sha1"
    },
    "requestor": "123abc",
    "requestorComment": "Test",
    "scope": None,
    "status": "Pending",
    "type": "StopAndQuarantineFile"
}

MACHINE_ACTION_STOP_AND_QUARANTINE_FILE_DATA = {
    "ID": "123",
    "Type": "StopAndQuarantineFile",
    "Scope": None,
    "Requestor": "123abc",
    "RequestorComment": "Test",
    "Status": "Pending",
    "MachineID": "12345678",
    "ComputerDNSName": None,
    "CreationDateTimeUtc": "2020-03-20T14:21:49.9097785Z",
    "LastUpdateTimeUtc": "2020-02-27T12:21:00.4568741Z",
    "RelatedFileInfo": {"fileIdentifier": "87654321", "fileIdentifierType": "Sha1"}
}
MACHINE_ACTION_API_RESPONSE = {
    "id": "123",
    "type": "test",
    "requestor": "456",
    "requestorComment": "test",
    "status": "Pending",
    "machineId": "123abc",
    "computerDnsName": None,
    "creationDateTimeUtc": "2020-02-27T13:44:07.2851667Z",
    "lastUpdateDateTimeUtc": "2020-02-27T13:44:07.2851667Z",
    "cancellationRequestor": None,
    "cancellationComment": None,
    "cancellationDateTimeUtc": None,
    "errorHResult": 0,
    "scope": None,
    "relatedFileInfo": None
}

MACHINE_ACTION_DATA = {
    "ID": "123",
    "Type": "test",
    "Scope": None,
    "Requestor": "456",
    "RequestorComment": "test",
    "Status": "Pending",
    "MachineID": "123abc",
    "ComputerDNSName": None,
    "CreationDateTimeUtc": "2020-02-27T12:21:00.4568741Z",
    "LastUpdateTimeUtc": "2020-02-27T12:21:00.4568741Z",
    "RelatedFileInfo": None
}

INVESTIGATION_LIST_API_RESPONSE = {
    "value": [
        {
            "id": "123",
            "startTime": "2020-01-06T14:11:34Z",
            "endTime": None,
            "state": "Running",
            "cancelledBy": None,
            "statusDetails": None,
            "machineId": "123abc",
            "computerDnsName": "desktop-test",
            "triggeringAlertId": "123-456"
        }
    ]
}

INVESTIGATION_API_RESPONSE = {

    "id": "123",
    "startTime": "2020-01-06T14:11:34Z",
    "endTime": None,
    "state": "Running",
    "cancelledBy": None,
    "statusDetails": None,
    "machineId": "123abc",
    "computerDnsName": "desktop-test",
    "triggeringAlertId": "123-456"
}

INVESTIGATION_DATA = {
    "ID": '123',
    "StartTime": "2020-01-06T14:11:34Z",
    "EndTime": None,
    "CancelledBy": None,
    "State": "Running",
    "StatusDetails": None,
    "MachineID": "123abc",
    "ComputerDNSName": "desktop-test",
    "TriggeringAlertId": "123-456"
}

ALERTS_API_RESPONSE = {
    "value": [{
        "id": "123",
        "incidentId": 123456,
        "investigationId": 654321,
        "investigationState": "Running",
        "assignedTo": "test@test.com",
        "severity": "Low",
        "status": "New",
        "classification": "TruePositive",
        "determination": None,
        "detectionSource": "WindowsDefenderAtp",
        "category": "CommandAndControl",
        "threatFamilyName": None,
        "title": "Network connection to a risky host",
        "description": "A network connection was made to a risky host which has exhibited malicious activity.",
        "alertCreationTime": "2019-11-03T23:49:45.3823185Z",
        "firstEventTime": "2019-11-03T23:47:16.2288822Z",
        "lastEventTime": "2019-11-03T23:47:51.2966758Z",
        "lastUpdateTime": "2019-11-03T23:55:52.6Z",
        "resolvedTime": None,
        "machineId": "123abc",
        "comments": [
            {
                "comment": "test comment for docs",
                "createdBy": "test@test.com",
                "createdTime": "2019-11-05T14:08:37.8404534Z"
            }

        ]
    }
    ]
}
SINGLE_ALERT_API_RESPONSE = {
    "id": "123",
    "incidentId": 123456,
    "investigationId": 654321,
    "investigationState": "Running",
    "assignedTo": "test@test.com",
    "severity": "Low",
    "status": "New",
    "classification": "TruePositive",
    "determination": None,
    "detectionSource": "WindowsDefenderAtp",
    "category": "CommandAndControl",
    "threatFamilyName": None,
    "title": "Network connection to a risky host",
    "description": "A network connection was made to a risky host which has exhibited malicious activity.",
    "alertCreationTime": "2019-11-03T23:49:45.3823185Z",
    "firstEventTime": "2019-11-03T23:47:16.2288822Z",
    "lastEventTime": "2019-11-03T23:47:51.2966758Z",
    "lastUpdateTime": "2019-11-03T23:55:52.6Z",
    "resolvedTime": None,
    "machineId": "123abc",
    "comments": [
        {
            "comment": "test comment for docs",
            "createdBy": "test@test.com",
            "createdTime": "2019-11-05T14:08:37.8404534Z"
        }

    ]
}

ALERT_DATA = {
    "ID": '123',
    "IncidentID": 123456,
    "InvestigationID": 654321,
    "InvestigationState": "Running",
    "AssignedTo": "test@test.com",
    "Severity": "Low",
    "Status": "New",
    "Classification": "TruePositive",
    "Determination": None,
    "DetectionSource": "WindowsDefenderAtp",
    "Category": "CommandAndControl",
    "ThreatFamilyName": None,
    "Title": "Network connection to a risky host",
    "Description": "A network connection was made to a risky host which has exhibited malicious activity.",
    "AlertCreationTime": "2019-11-03T23:49:45.3823185Z",
    "FirstEventTime": "2019-11-03T23:47:16.2288822Z",
    "LastEventTime": "2019-11-03T23:47:51.2966758Z",
    "LastUpdateTime": "2019-11-03T23:55:52.6Z",
    "ResolvedTime": None,
    "MachineID": '123abc',
    "Comments": [
        {
            "Comment": "test comment for docs",
            "CreatedBy": "test@test.com",
            "CreatedTime": "2019-11-05T14:08:37.8404534Z"
        }
    ]

}
MACHINE_RESPONSE_API = {
    'value': [{
        "id": "123",
        "computerDnsName": "test",
        "firstSeen": "2019-11-03T23:47:16.2288822Z",
        "lastSeen": "2019-11-03T23:47:51.2966758Z",
        "osPlatform": "Windows10",
        "version": "1709",
        "osProcessor": "x64",
        "lastIpAddress": "2.2.2.2",
        "lastExternalIpAddress": "1.1.1.1",
        "osBuild": 12345,
        "healthStatus": "Active",
        "rbacGroupId": 140,
        "rbacGroupName": "The-A-Team",
        "riskScore": "Low",
        "exposureLevel": "Medium",
        "isAadJoined": True,
        "aadDeviceId": "12ab34cd",
        "machineTags": ["test tag 1", "test tag 2"]
    }
    ]
}

SINGLE_MACHINE_RESPONSE_API = {
    "@odata.context": "https://api-eu.securitycenter.windows.com/api/$metadata#Machines/$entity",
    "aadDeviceId": None,
    "agentVersion": "10.7740.19041.1151",
    "computerDnsName": "test-node",
    "defenderAvStatus": "Updated",
    "deviceValue": "Normal",
    "exposureLevel": "High",
    "firstSeen": "2021-08-30T20:11:52.7746006Z",
    "healthStatus": "Inactive",
    "id": "123",
    "ipAddresses": [
        {
            "ipAddress": "192.0.2.135",
            "macAddress": "001122334418",
            "operationalStatus": "Up",
            "type": "Ethernet"
        },
        {
            "ipAddress": "fe80::2413:e4aa:a3f4:d5bf",
            "macAddress": "001122334418",
            "operationalStatus": "Up",
            "type": "Ethernet"
        },
        {
            "ipAddress": "192.0.2.10",
            "macAddress": "001122334436",
            "operationalStatus": "Up",
            "type": "Ethernet"
        },
        {
            "ipAddress": "fe80::55b9:7f5a:6e9c:30ed",
            "macAddress": "001122334436",
            "operationalStatus": "Up",
            "type": "Ethernet"
        },
        {
            "ipAddress": "192.0.2.11",
            "macAddress": "001122334422",
            "operationalStatus": "Up",
            "type": "Ethernet"
        },
        {
            "ipAddress": "fe80::c3:b878:f6fd:ae4b",
            "macAddress": "001122334422",
            "operationalStatus": "Up",
            "type": "Ethernet"
        },
        {
            "ipAddress": "192.0.2.12",
            "macAddress": "00112233442C",
            "operationalStatus": "Up",
            "type": "Ethernet"
        },
        {
            "ipAddress": "fe80::65a8:d227:e97b:8220",
            "macAddress": "00112233442C",
            "operationalStatus": "Up",
            "type": "Ethernet"
        }
    ],
    "isAadJoined": False,
    "lastExternalIpAddress": "2.2.2.2",
    "lastIpAddress": "192.0.2.12",
    "lastSeen": "2021-09-12T14:46:04.2458709Z",
    "machineTags": [],
    "managedBy": "Unknown",
    "onboardingStatus": "Onboarded",
    "osArchitecture": "64-bit",
    "osBuild": 19043,
    "osPlatform": "Windows10",
    "osProcessor": "x64",
    "osVersion": None,
    "rbacGroupId": 0,
    "rbacGroupName": None,
    "riskScore": "None",
    "version": "21H1",
    "vmMetadata": None
}

MACHINE_DATA = {
    'ComputerDNSName': 'test',
    'ID': '123',
    'AgentVersion': '1709',
    'FirstSeen': "2019-11-03T23:47:16.2288822Z",
    'LastSeen': "2019-11-03T23:47:51.2966758Z",
    'HealthStatus': "Active",
    'IsAADJoined': True,
    'LastExternalIPAddress': '1.1.1.1',
    'LastIPAddress': '2.2.2.2',
    'Tags': ["test tag 1", "test tag 2"],
    'OSBuild': 12345,
    'OSPlatform': 'Windows10',
    'RBACGroupID': 140,
    'RiskScore': "Low",
    'RBACGroupName': "The-A-Team",
    'AADDeviceID': '12ab34cd',
    'ExposureLevel': "Medium"
}

MACHINE_USER_DATA = {
    "@odata.context": "https://api.securitycenter.microsoft.com/api/$metadata#Users",
    "value": [
        {
            "id": "contoso\\user1",
            "accountName": "user1",
            "accountDomain": "contoso",
            "firstSeen": "2019-12-18T08:02:54Z",
            "lastSeen": "2020-01-06T08:01:48Z",
            "logonTypes": "Interactive",
            "isDomainAdmin": True,
            "isOnlyNetworkUser": False
        }
    ]
}

MACHINE_USER_OUTPUT = {
    "AccountName": "user1",
    "AccountDomain": "contoso",
    'AccountSID': None,
    "DomainAdmin": True,
    "FirstSeen": "2019-12-18T08:02:54Z",
    "ID": "contoso\\user1",
    "LastSeen": "2020-01-06T08:01:48Z",
    'LeastPrevalentMachineID': None,
    'LogonCount': None,
    "LogonTypes": "Interactive",
    'MachineID': '123abc',
    'MostPrevalentMachineID': None,
    "NetworkUser": False,
}

MACHINE_ALERTS_OUTPUT = {
    'AADTenantID': None,
    'AlertCreationTime': '2019-11-03T23:49:45.3823185Z',
    'AssignedTo': 'test@test.com',
    "Category": "CommandAndControl",
    "Classification": "TruePositive",
    'Comments': [
        {
            'Comment': None,
            'CreatedBy': None,
            'CreatedTime': None
        }
    ],
    'ComputerDNSName': None,
    "Description": "A network connection was made to a risky host which has exhibited malicious activity.",
    'DetectionSource': 'WindowsDefenderAtp',
    'DetectorID': None,
    'Determination': None,
    'Evidence': None,
    'FirstEventTime': '2019-11-03T23:47:16.2288822Z',
    "ID": "123",
    "IncidentID": 123456,
    'InvestigationID': 654321,
    'InvestigationState': 'Running',
    'LastEventTime': '2019-11-03T23:47:51.2966758Z',
    'LastUpdateTime': '2019-11-03T23:55:52.6Z',
    "MachineID": "123abc",
    'MitreTechniques': None,
    'RBACGroupName': None,
    'RelatedUser': None,
    'ResolvedTime': None,
    "Severity": "Low",
    "Status": "New",
    "ThreatFamilyName": None,
    'ThreatName': None,
    "Title": "Network connection to a risky host",
}

MACHINE_OFFBOARD_API_RESPONSE = {
    "@odata.context": "https://api.securitycenter.windows.com/api/$metadata#MachineActions/$entity",
    "id": "947a677a-a11a-4240-ab6q-91277e2386b9",
    "type": "Offboard",
    "title": None,
    "requestor": "cbceb30b-f2b1-488e-893e-62907e4fe6d5",
    "requestorComment": "Testing Offboarding",
    "status": "Pending",
    "machineId": None,
    "computerDnsName": None,
    "creationDateTimeUtc": "2022-07-12T14:39:19.6103056Z",
    "lastUpdateDateTimeUtc": "2022-07-12T14:39:19.610309Z",
    "cancellationRequestor": None,
    "cancellationComment": None,
    "cancellationDateTimeUtc": None,
    "errorHResult": 0,
    "scope": None,
    "externalId": None,
    "requestSource": "PublicApi",
    "relatedFileInfo": None,
    "commands": [],
    "troubleshootInfo": None
}


def tests_get_future_time(mocker):
    from datetime import datetime
    mocker.patch(
        'MicrosoftDefenderAdvancedThreatProtection.parse_date_range',
        return_value=(datetime(1992, 3, 18), datetime(1992, 3, 21)))
    assert '1992-03-24T00:00:00Z' == get_future_time('3 days')


def test_build_std_output_domain():
    domain = "serverity5s55.com"
    res = build_std_output([{
        "domainName": domain
    }])
    assert res['Domain(val.Name && val.Name == obj.Name)'][0]['Name'] == domain


def test_build_std_output_ip():
    ip = "8.8.8.8"
    res = build_std_output([{
        "networkIPv4": ip
    }])
    assert res['IP(val.Address && val.Address == obj.Address)'][0]['Address'] == ip


def test_build_std_output_url():
    url = "https://www.example.com/"
    res = build_std_output([{
        "url": url
    }])
    assert res['URL(val.Data && val.Data == obj.Data)'][0]['Data'] == url


ip_addresses = [
    {
        "ipAddress": "ip1",
        "macAddress": "MAC1",
        "operationalStatus": "Up",
        "type": "Ethernet"
    },
    {
        "ipAddress": "ip2",
        "macAddress": "MAC2",
        "operationalStatus": "Up",
        "type": "Ethernet"
    },
    {
        "ipAddress": "ip3",
        "macAddress": "MAC1",
        "operationalStatus": "Up",
        "type": "Ethernet"
    }
]
ip_addresses_result = [{'MACAddress': 'MAC1', 'IPAddresses': ['ip1', 'ip3'], 'Type': 'Ethernet', 'Status': 'Up'},
                       {'MACAddress': 'MAC2', 'IPAddresses': ['ip2'], 'Type': 'Ethernet', 'Status': 'Up'}]

print_ip_addresses_result = '1. | MAC : MAC1 | IP Addresses : ip1,ip3 | Type : Ethernet | Status : Up\n' \
                            '2. | MAC : MAC2 | IP Addresses : ip2     | Type : Ethernet | Status : Up'


def test_parse_ip_addresses():
    assert parse_ip_addresses(ip_addresses) == ip_addresses_result


def test_print_ip_addresses():
    assert print_ip_addresses(ip_addresses_result) == print_ip_addresses_result


human_readable_result = '### Microsoft Defender ATP machines [\'123abc\'] details:\n' \
                        '|ID|ComputerDNSName|OSPlatform|LastIPAddress|LastExternalIPAddress|HealthStatus|RiskScore|' \
                        'ExposureLevel|IPAddresses|\n' \
                        '|---|---|---|---|---|---|---|---|---|\n' \
                        '| 123 | test-node | Windows10 | 192.0.2.12 | 2.2.2.2 | Inactive | None | High |' \
                        ' 1. \\| MAC : 001122334418 \\| IP Addresses : 192.0.2.135,fe80::2413:e4aa:a3f4:d5bf \\|' \
                        ' Type : Ethernet \\| Status : Up<br>' \
                        '2. \\| MAC : 001122334436 \\| IP Addresses : 192.0.2.10,fe80::55b9:7f5a:6e9c:30ed  \\|' \
                        ' Type : Ethernet \\| Status : Up<br>' \
                        '3. \\| MAC : 001122334422 \\| IP Addresses : 192.0.2.11,fe80::c3:b878:f6fd:ae4b    \\|' \
                        ' Type : Ethernet \\| Status : Up<br>' \
                        '4. \\| MAC : 00112233442C \\| IP Addresses : 192.0.2.12,fe80::65a8:d227:e97b:8220  \\|' \
                        ' Type : Ethernet \\| Status : Up |\n'

outputs_result = """{"ID": "123", "ComputerDNSName": "test-node", "FirstSeen": "2021-08-30T20:11:52.7746006Z",
                  "LastSeen": "2021-09-12T14:46:04.2458709Z", "OSPlatform": "Windows10", "OSVersion": "21H1",
                  "OSProcessor": "x64", "LastIPAddress": "192.0.2.12", "LastExternalIPAddress": "2.2.2.2",
                  "AgentVersion": "10.7740.19041.1151", "OSBuild": 19043, "HealthStatus": "Inactive", "RBACGroupID": 0,
                  "RiskScore": "None", "ExposureLevel": "High", "IsAADJoined": false, "IPAddresses": [
        {"ipAddress": "192.0.2.135", "macAddress": "001122334418", "operationalStatus": "Up", "type": "Ethernet"},
        {"ipAddress": "fe80::2413:e4aa:a3f4:d5bf", "macAddress": "001122334418", "operationalStatus": "Up",
         "type": "Ethernet"},
        {"ipAddress": "192.0.2.10", "macAddress": "001122334436", "operationalStatus": "Up", "type": "Ethernet"},
        {"ipAddress": "fe80::55b9:7f5a:6e9c:30ed", "macAddress": "001122334436", "operationalStatus": "Up",
         "type": "Ethernet"},
        {"ipAddress": "192.0.2.11", "macAddress": "001122334422", "operationalStatus": "Up", "type": "Ethernet"},
        {"ipAddress": "fe80::c3:b878:f6fd:ae4b", "macAddress": "001122334422", "operationalStatus": "Up",
         "type": "Ethernet"},
        {"ipAddress": "192.0.2.12", "macAddress": "00112233442C", "operationalStatus": "Up", "type": "Ethernet"},
        {"ipAddress": "fe80::65a8:d227:e97b:8220", "macAddress": "00112233442C", "operationalStatus": "Up",
         "type": "Ethernet"}]}"""


def test_get_machine_details_command(mocker):
    mocker.patch.object(client_mocker, 'get_machine_details', return_value=SINGLE_MACHINE_RESPONSE_API)
    results = get_machine_details_command(client_mocker, {'machine_id': "123abc"})
    assert results.outputs[0] == json.loads(outputs_result)
    assert results.readable_output == human_readable_result


@pytest.mark.parametrize('fields_to_filter_by, field_key_from_type_list, expected_query', [
    # field_key_from_type_list does not exist
    ({'ip': '1.2.3.4', 'host': 'example'}, 'id', "ip eq '1.2.3.4' and host eq 'example'"),
    # field_key_from_type_list has only one value in the list
    ({'ip': '1.2.3.4', 'id': ['1'], 'host': 'example'}, 'id', "ip eq '1.2.3.4' and id eq '1' and host eq 'example'"),
    # field_key_from_type_list has more than one value in the list
    ({'ip': '1.2.3.4', 'id': ['1', '2']}, 'id', "(ip eq '1.2.3.4' and id eq '1') or (ip eq '1.2.3.4' and id eq '2')"),
    ({'ip': '1.2.3.4', 'id': ['1', '2'], 'host': 'example'}, 'id',
     ("(ip eq '1.2.3.4' and host eq 'example' and id eq '1') or "
      "(ip eq '1.2.3.4' and host eq 'example' and id eq '2')")),
])
def test_reformat_filter_with_list_arg(fields_to_filter_by, field_key_from_type_list, expected_query):
    from MicrosoftDefenderAdvancedThreatProtection import reformat_filter_with_list_arg
    assert reformat_filter_with_list_arg(fields_to_filter_by, field_key_from_type_list) == expected_query


@pytest.mark.parametrize('hostnames, ips, ids, expected_filter', [
    # only one list is given
    (['example.com'], [], [], "computerDnsName eq 'example.com'"),
    (['example.com', 'b.com'], [], [], "computerDnsName eq 'example.com' or computerDnsName eq 'b.com'"),
    # each list has only one value
    (['b.com'], ['1.2.3.4'], ['1'], "computerDnsName eq 'b.com' or lastIpAddress eq '1.2.3.4' or id eq '1'"),
    # each list has more than 1 value
    (['b.com', 'a.com'], ['1.2.3.4', '1.2.3.5'], ['1', '2'],
     "computerDnsName eq 'b.com' or computerDnsName eq 'a.com' or "
     "lastIpAddress eq '1.2.3.4' or "
     "lastIpAddress eq '1.2.3.5' or "
     "id eq '1' or "
     "id eq '2'"),

])
def test_create_filter_for_endpoint_command(hostnames, ips, ids, expected_filter):
    from MicrosoftDefenderAdvancedThreatProtection import create_filter_for_endpoint_command
    assert create_filter_for_endpoint_command(hostnames, ips, ids) == expected_filter


@pytest.mark.parametrize('machines_list, expected_list', [
    ([{'ID': 1, 'CVE': 'CVE-1'}, {'ID': 1, 'CVE': 'CVE-2'}, {'ID': 2, 'CVE': 'CVE-1'}],
     [{'ID': 1, 'CVE': ['CVE-1', 'CVE-2']}, {'ID': 2, 'CVE': ['CVE-1']}]),

    ([{'ID': 1, 'CVE': 'CVE-1'}, {'ID': 3, 'CVE': 'CVE-3'}, {'ID': 2, 'CVE': 'CVE-1'}],
     [{'ID': 1, 'CVE': ['CVE-1']}, {'ID': 3, 'CVE': ['CVE-3']}, {'ID': 2, 'CVE': ['CVE-1']}, ]),

    ([], []),
    ([{'ID': 1, 'CVE': 'CVE-1'}, {'ID': 1, 'CVE': 'CVE-2'}], [{'ID': 1, 'CVE': ['CVE-1', 'CVE-2']}]),

])
def test_create_related_cve_list_for_machine(machines_list, expected_list):
    from MicrosoftDefenderAdvancedThreatProtection import create_related_cve_list_for_machine
    assert create_related_cve_list_for_machine(machines_list) == expected_list


@pytest.mark.parametrize('machine, expected_result', [
    ({'ipAddresses': [], 'lastIpAddress': "1.2.3.4"}, None),
    ({'ipAddresses': []}, None),
    ({'ipAddresses': [{'ipAddress': "1.1.1.1", 'macAddress': ""}], 'lastIpAddress': "1.2.3.4"}, None),
    ({'ipAddresses': [{'ipAddress': "1.2.3.4", 'macAddress': ""}], 'lastIpAddress': "1.2.3.4"}, ""),
    ({'ipAddresses': [{'ipAddress': "1.2.3.4", 'macAddress': "mac"}], 'lastIpAddress': "1.2.3.4"}, "mac"),
    ({'ipAddresses': [{'ipAddress': "1.2.3.4", 'macAddress': "mac"}, {'ipAddress': "1.1.1.1", 'macAddress': "mac"}],
      'lastIpAddress': "1.2.3.4"}, "mac"),
])
def test_get_machine_mac_address(machine, expected_result):
    from MicrosoftDefenderAdvancedThreatProtection import get_machine_mac_address
    assert get_machine_mac_address(machine) == expected_result


@pytest.mark.parametrize('failed_devices, all_requested_devices, expected_result', [
    ({}, ["id1", "id2"], ""),
    ({'id1': "some error"}, ["id1", "id2"], "Note: you don't see the following IDs in the results as the request was "
                                            "failed for them. \nID id1 failed with the error: some error \n"),
])
def test_add_error_message(failed_devices, all_requested_devices, expected_result):
    from MicrosoftDefenderAdvancedThreatProtection import add_error_message
    assert add_error_message(failed_devices, all_requested_devices) == expected_result


@pytest.mark.parametrize('failed_devices, all_requested_devices', [
    ({'id1': "some error", 'id2': "some error"}, ["id1", "id2"]),
    ({'id1': "some error1", 'id2': "some error2"}, ["id1", "id2"]),
])
def test_add_error_message_raise_error(failed_devices, all_requested_devices):
    from MicrosoftDefenderAdvancedThreatProtection import add_error_message
    with raises(DemistoException,
                match=f'Microsoft Defender ATP The command was failed with the errors: {failed_devices}'):
        add_error_message(failed_devices, all_requested_devices)


@pytest.mark.parametrize('indicators_response, expected_result', [
    ({'value': []}, []),
    ({'value': [{"id": '1', "indicator": '2', "isFailed": 'false', "failureReason": "", 'name': "no"}]},
     [{"ID": '1', "Value": '2', "IsFailed": 'false', "FailureReason": ""}]),
    ({'value': [{"id": '1', "indicator": '2', "isFailed": 'false', "failureReason": "", 'name': "no"},
                {"id": '2', "indicator": '4', "isFailed": 'true', "failureReason": "reason", 'name': "no"},
                {'name': "no"}]},
     [{"ID": '1', "Value": '2', "IsFailed": 'false', "FailureReason": ""},
      {"ID": '2', "Value": '4', "IsFailed": 'true', "FailureReason": "reason"},
      {'FailureReason': None, 'ID': None, 'IsFailed': None, 'Value': None}]),
])
def test_parse_indicator_batch_response(indicators_response, expected_result):
    from MicrosoftDefenderAdvancedThreatProtection import parse_indicator_batch_response
    assert parse_indicator_batch_response(indicators_response) == expected_result


ALERT_JSON = {'id': '1', 'incidentId': 2, 'investigationId': 3, 'assignedTo': 'Automation', 'severity': 'Informational',
              'status': 'Resolved', 'classification': None, 'determination': None,
              'investigationState': 'SuccessfullyRemediated',
              'detectionSource': 'WindowsDefenderAv', 'detectorId': '4',
              'category': 'Malware', 'threatFamilyName': 'Test_File', 'title': "Test_File",
              'description': 'Test', 'alertCreationTime': '2022-02-07T10:26:40.05748Z',
              'firstEventTime': '2022-02-07T10:20:52.2188896Z',
              'lastEventTime': '2022-02-07T10:20:52.2571395Z', 'lastUpdateTime': '2022-02-07T10:57:13.93Z',
              'resolvedTime': '2022-02-07T10:57:13.773683Z', 'machineId': '4',
              'computerDnsName': 'win2016', 'rbacGroupName': None,
              'aadTenantId': 'ebac1a16-81bf-449b-8d43-5732c3c1d999', 'threatName': 'Test',
              'mitreTechniques': [], 'relatedUser': None, 'comments': [],
              'evidence': [{'entityType': 'File', 'evidenceCreationTime': '2022-02-07T10:26:40.24Z',
                            'sha1': '33', 'sha256': '27', 'fileName': 'test.com',
                            'filePath': 'Downloads', 'processId': None, 'processCommandLine': None,
                            'processCreationTime': None, 'parentProcessId': None, 'parentProcessCreationTime': None,
                            'parentProcessFileName': None, 'parentProcessFilePath': None, 'ipAddress': None,
                            'url': None,
                            'registryKey': None, 'registryHive': None, 'registryValueType': None, 'registryValue': None,
                            'accountName': None, 'domainName': None, 'userSid': None, 'aadUserId': None,
                            'userPrincipalName': None,
                            'detectionStatus': 'Prevented'}]}


def test_get_alert_by_id_command(mocker):
    from MicrosoftDefenderAdvancedThreatProtection import get_alert_by_id_command
    mocker.patch.object(client_mocker, 'get_alert_by_id', return_value=ALERT_JSON)
    results = get_alert_by_id_command(client_mocker, {'alert_ids': ['1']})
    assert results.outputs[0]['ID'] == '1'
    assert len(results.outputs[0]) == len(ALERT_JSON.keys())


FIRST_RUN = {'arguments': "''", 'comment': 'testing',
             'machine_id': 'machine_id_example', 'scriptName': 'test_script.ps1'}
SECOND_RUN = {'arguments': "''", 'comment': 'testing',
              'machine_action_id': 'action_id_example',
              'machine_id': 'machine_id_example', 'scriptName': 'test_script.ps1'}
LAST_RUN = {'arguments': "''", 'comment': 'testing',
            'machine_action_id': 'action_id_example',
            'machine_id': 'machine_id_example', 'scriptName': 'test_script.ps1'}
POLLING_CASES = [
    (FIRST_RUN, '', 'PollingArgs', {'machine_action_id': 'action_id_example', 'interval_in_seconds': 10,
                                    'polling': True, 'arguments': "''", 'comment': 'testing',
                                    'machine_id': 'machine_id_example',
                                    'scriptName': 'test_script.ps1'}),
    (SECOND_RUN, 'InProgress', 'PollingArgs',
     {'interval_in_seconds': 10, 'polling': True, 'arguments': "''", 'comment': 'testing',
      'machine_action_id': 'action_id_example', 'machine_id': 'machine_id_example',
      'scriptName': 'test_script.ps1'}),
    (LAST_RUN, 'Succeeded', 'Contents', {'example_outputs': 'outputs'})

]


@pytest.mark.parametrize('args,request_status,args_to_compare,expected_results', POLLING_CASES)
def test_run_script_polling(mocker, args, request_status, args_to_compare, expected_results):
    import CommonServerPython

    def mock_action_command(client, args):
        return CommonServerPython.CommandResults(outputs={'action_id': 'action_id_example'})

    def mock_get_status(client, args):
        return CommonServerPython.CommandResults(
            outputs={'status': request_status, 'commands': [{'commandStatus': 'Completed'}]})

    def mock_post_process(client, res):
        assert res == {'commands': [{'commandStatus': 'Completed'}], 'status': 'Succeeded'}
        return CommonServerPython.CommandResults(outputs={'example_outputs': 'outputs'})

    mocker.patch.object(CommonServerPython, 'is_demisto_version_ge', return_value=True)

    res = run_polling_command(client_mocker, args, 'microsoft-atp-live-response-run-script', mock_action_command,
                              mock_get_status, mock_post_process)
    assert res.to_context()[args_to_compare] == expected_results


RUN_SCRIPT_CASES = [
    (
        {'machine_id': 'machine_id', 'scriptName': 'test_script.ps1', 'comment': 'testing'},
        {'Commands': [{'type': 'RunScript', 'params': [{'key': 'ScriptName', 'value': 'test_script.ps1'}]}],
         'Comment': 'testing'}
    ),
    (
        {'machine_id': 'machine_id', 'scriptName': 'test_script.ps1', 'comment': 'testing', 'arguments': 'example_arg'},
        {'Commands': [{'type': 'RunScript', 'params': [{'key': 'ScriptName', 'value': 'test_script.ps1'},
                                                       {'key': 'Args', 'value': 'example_arg'}]}], 'Comment': 'testing'}

    )
]


@pytest.mark.parametrize('args, expected_results', RUN_SCRIPT_CASES)
def test_run_live_response_script_action(mocker, args, expected_results):
    create_action_mock = mocker.patch.object(MsClient, 'create_action')
    run_live_response_script_action(client_mocker, args)
    assert create_action_mock.call_args[0][1] == expected_results


GET_FILE_CASES = [
    (
        {'machine_id': 'machine_id',
         'comment': "testing",
         'path': "C:\\Users\\example\\Desktop\\test.txt"},
        {'Commands': [
            {'type': 'GetFile', 'params': [{'key': 'Path', 'value': 'C:\\Users\\example\\Desktop\\test.txt'}]}],
            'Comment': 'testing'}
    ),
]


@pytest.mark.parametrize('args, expected_results', GET_FILE_CASES)
def test_get_live_response_file_action(mocker, args, expected_results):
    create_action_mock = mocker.patch.object(MsClient, 'create_action')
    get_live_response_file_action(client_mocker, args)
    assert create_action_mock.call_args[0][1] == expected_results


PUT_FILE_CASES = [
    (
        {'machine_id': 'machine_id',
         'comment': "testing",
         'file_name': "test_script.ps1"},
        {'Commands': [{'type': 'PutFile', 'params': [{'key': 'FileName', 'value': 'test_script.ps1'}]}],
         'Comment': 'testing'}
    ),
]


@pytest.mark.parametrize('args, expected_results', PUT_FILE_CASES)
def test_put_live_response_file_action(mocker, args, expected_results):
    create_action_mock = mocker.patch.object(MsClient, 'create_action')
    put_live_response_file_action(client_mocker, args)
    assert create_action_mock.call_args[0][1] == expected_results


ALERTS = [

    {'id': 'id1',
     'incidentId': 1,
     'severity': 'Medium',
     'status': 'Resolved',
     'alertCreationTime': '2022-02-17T02:07:23.6716257Z',
     'evidence': []},
    {'id': 'id2',
     'incidentId': 2,
     'severity': 'Informational',
     'status': 'Resolved',
     'alertCreationTime': '2022-02-17T02:07:24.6716257Z',
     'evidence': []},
    {'id': 'id3',
     'incidentId': 3,
     'severity': 'Informational',
     'status': 'Resolved',
     'alertCreationTime': '2022-02-17T02:20:23.6716257Z',
     'evidence': []},
    {'id': 'id4',
     'incidentId': 4,
     'severity': 'Informational',
     'status': 'Resolved',
     'alertCreationTime': '2022-02-17T02:30:23.6716257Z',
     'evidence': []},
]

EMPTY_LAST_RUN = {}
OLD_LAST_RUN_WITH_IDS = {'last_alert_fetched_time': '2022-02-17T02:07:23',
                         'existing_ids': ['da637806604436477417_-578430041',
                                          'da637806604436712653_-30042333']}
EXISTING_LAST_RUN_MIDDLE_FETCH = {'last_alert_fetched_time': '2022-02-17T02:07:24.6716257Z'}

FIRST_FETCH_NO_INCIDENTS = {'last_run': EMPTY_LAST_RUN, 'incidents': []}
FIRST_FETCH_WITH_INCIDENTS = {'last_run': EMPTY_LAST_RUN, 'incidents': ALERTS}
SECOND_FETCH_WITH_INCIDENTS = {'last_run': EXISTING_LAST_RUN_MIDDLE_FETCH, 'incidents': ALERTS[2:]}
SECOND_FETCH_AFTER_UPDATE = {'last_run': OLD_LAST_RUN_WITH_IDS, 'incidents': ALERTS}

fetch_cases = [
    (FIRST_FETCH_NO_INCIDENTS, {'last_alert_fetched_time': '2022-02-14T14:39:01.391001Z', 'incidents': 0}),
    (FIRST_FETCH_WITH_INCIDENTS, {'last_alert_fetched_time': '2022-02-17T02:30:23.671625Z', 'incidents': 4}),
    (SECOND_FETCH_WITH_INCIDENTS, {'last_alert_fetched_time': '2022-02-17T02:30:23.671625Z', 'incidents': 2}),
    (SECOND_FETCH_AFTER_UPDATE, {'last_alert_fetched_time': '2022-02-17T02:30:23.671625Z', 'incidents': 4}),
]


@pytest.mark.parametrize('case, expected_result', fetch_cases)
def test_fetch(mocker, case, expected_result):
    from MicrosoftDefenderAdvancedThreatProtection import fetch_incidents

    frozen_time = dateparser.parse('2022-02-17T14:39:01.391001Z',
                                   settings={'RETURN_AS_TIMEZONE_AWARE': True, 'TIMEZONE': 'UTC'})

    mocker.patch.object(demisto, 'debug')
    with freeze_time(frozen_time):
        mocker.patch.object(client_mocker, 'list_alerts_by_params', return_value={'value': case['incidents']})
        incidents, last_run = fetch_incidents(client_mocker, case['last_run'], True)
        assert last_run.get('last_alert_fetched_time') == expected_result['last_alert_fetched_time']
        assert len(incidents) == expected_result['incidents']


def test_fetch_fails(mocker):
    from MicrosoftDefenderAdvancedThreatProtection import fetch_incidents
    mocker.patch.object(demisto, 'debug')

    def raise_mock(params=None):
        raise DemistoException("""Verify that the server URL parameter is correct and that you have access to the server from your host.
Error Type: <requests.exceptions.ConnectionError>
Error Number: [None]
Message: None
""")

    mocker.patch.object(client_mocker, 'list_alerts_by_params', side_effect=raise_mock)
    with pytest.raises(Exception) as e:
        fetch_incidents(client_mocker, {}, True)
    assert str(
        e.value) == f'Failed to fetch {client_mocker.max_alerts_to_fetch} alerts. ' \
                    f'This may caused due to large amount of alert. Try using a lower limit.'


QUERY_BUILDING_CASES = [
    (
        'New, Resolved', 'Informational,Low,Medium,High', '5', False, '2022-02-17T14:39:01.391001Z',
        {
            '$filter': "alertCreationTime+gt+2022-02-17T14:39:01.391001Z and "
                       "((status+eq+'New') or (status+eq+'Resolved')) and "
                       "((severity+eq+'Informational') or (severity+eq+'Low') or (severity+eq+'Medium') "
                       "or (severity+eq+'High'))",
            '$orderby': 'alertCreationTime asc', '$top': '5'
        }
    ),
    (
        None, 'Informational,Low,Medium,High', '5', False, '2022-02-17T14:39:01.391001Z',
        {
            '$filter': "alertCreationTime+gt+2022-02-17T14:39:01.391001Z and "
                       "((severity+eq+'Informational') or (severity+eq+'Low') "
                       "or (severity+eq+'Medium') or (severity+eq+'High'))",
            '$orderby': 'alertCreationTime asc', '$top': '5'
        }
    ),
    (
        'New', None, '5', False, '2022-02-17T14:39:01.391001Z',
        {
            '$filter': "alertCreationTime+gt+2022-02-17T14:39:01.391001Z and (status+eq+'New')",
            '$orderby': 'alertCreationTime asc', '$top': '5'
        }
    ),
    (
        None, 'Informational', '5', False, '2022-02-17T14:39:01.391001Z',
        {
            '$filter': "alertCreationTime+gt+2022-02-17T14:39:01.391001Z and (severity+eq+'Informational')",
            '$orderby': 'alertCreationTime asc', '$top': '5'
        }
    ),
    (
        None, None, '5', False, '2022-02-17T14:39:01.391001Z',
        {
            '$filter': 'alertCreationTime+gt+2022-02-17T14:39:01.391001Z', '$orderby': 'alertCreationTime asc',
            '$top': '5'
        }
    ),
    (
        'Resolved', 'High', '5', True, '2022-02-17T14:39:01.391001Z',
        {
            '$filter': "alertCreationTime+gt+2022-02-17T14:39:01.391001Z and "
                       "(status+eq+'Resolved') and (severity+eq+'High')",
            '$orderby': 'alertCreationTime asc', '$expand': 'evidence', '$top': '5'
        }
    ),
    (
        None, None, '5', True, '2022-02-17T14:39:01.391001Z',
        {
            '$filter': 'alertCreationTime+gt+2022-02-17T14:39:01.391001Z', '$orderby': 'alertCreationTime asc',
            '$expand': 'evidence', '$top': '5'
        }
    )

]


@pytest.mark.parametrize('status, severity, limit, evidence, last_fetch_time, expected_result', QUERY_BUILDING_CASES)
def test_get_incidents_query_params(status, severity, limit, evidence, last_fetch_time, expected_result):
    from copy import deepcopy
    from MicrosoftDefenderAdvancedThreatProtection import _get_incidents_query_params

    client = deepcopy(client_mocker)
    client.max_alerts_to_fetch = limit
    client.alert_severities_to_fetch = severity
    client.alert_status_to_fetch = status

    query = _get_incidents_query_params(client, fetch_evidence=evidence, last_fetch_time=last_fetch_time)
    assert query == expected_result


class TestHuntingQueryBuilder:
    class TestHelperMethods:
        def test_get_time_range_query__invalid_and_empty(self):
            """
            Tests invalid and empty time_range cases

            Given:
                - empty / Invalid time_range
            When:
                - calling get_time_range_query
            Then:
                - return empty str
            """
            expected = ""
            # empty case:
            assert HuntingQueryBuilder.get_time_range_query(None) == expected
            assert HuntingQueryBuilder.get_time_range_query('') == expected

            # invalid case:
            assert HuntingQueryBuilder.get_time_range_query('invalid') == expected

        def test_get_time_range_query__valid(self):
            """
            Tests valid time_range

            Given:
                - time_range of 1 day ago
            When:
                - calling get_time_range_query
            Then:
                - return a time_query of
            """
            expected = 'Timestamp > ago(1440m)'
            assert HuntingQueryBuilder.get_time_range_query('1 day') == expected

        def test_rebuild_query_with_time_range__table_only(self):
            """
            Tests case for table name only

            Given:
                - query with table name only
            When:
                - calling rebuild_query_with_time_range
            Then:
                - returns a query with time_range
            """
            query = 'tableName'
            time_range = '2 days'
            expected = 'tableName | where Timestamp > ago(2880m)'
            assert HuntingQueryBuilder.rebuild_query_with_time_range(query, time_range) == expected

        def test_rebuild_query_with_time_range__full_query(self):
            """
            Tests full query

            Given:
                - query with table name only
            When:
                - calling rebuild_query_with_time_range
            Then:
                - returns a query with time_range
            """
            query = 'tableName | where a | where b'
            time_range = '2 days'
            expected = 'tableName | where Timestamp > ago(2880m) | where a | where b'
            assert HuntingQueryBuilder.rebuild_query_with_time_range(query, time_range) == expected

        def test_list_to_filter_values__empty(self):
            """
            Tests list_to_filter empty case

            Given:
                - empty list
            When:
                - calling list_to_filter_values
            Then:
                - return an empty str
            """
            assert HuntingQueryBuilder.get_filter_values([]) is None

        def test_list_to_filter_values__invalid(self):
            """
            Tests list_to_filter invalid case

            Given:
                - non list item
            When:
                - calling list_to_filter_values
            Then:
                - return an empty str
            """
            assert HuntingQueryBuilder.get_filter_values(42) is None

        def test_list_to_filter_values__list(self):
            """
            Tests list_to_filter empty case

            Given:
                - list of 1 item
                - list of 3 items
            When:
                - calling list_to_filter_values
            Then:
                - return a string representation of the lists
            """
            list_input = ['a', 'b', 'c']
            assert HuntingQueryBuilder.get_filter_values(list_input) == '("a","b","c")'
            assert HuntingQueryBuilder.get_filter_values(list_input[:1]) == '("a")'

        def test_build_generic_query(self):
            """

            :return:
            """
            query_params = assign_params(
                a='("1")',
                b='("1","2")',
                c='',
                d=None,
                e=('test_op', '"1","2"')
            )
            actual = HuntingQueryBuilder.build_generic_query('some query', ' suffix', query_params, 'or', 'in')
            assert len(actual) == 75
            assert actual[:12] == 'some query ('
            assert '(a in ("1"))' in actual
            assert '(b in ("1","2"))' in actual
            assert 'or' in actual and 'in' in actual
            assert 'e test_op "1","2"' in actual
            assert ' suffix' in actual

    class TestLateralMovementEvidence:
        def test_build_network_connections_query(self):
            """
            Tests network connection query

            Given:
                - LateralMovementEvidence inited with sha1
            When:
                - calling build_network_connections_query
            Then:
                - return a network_connections query
            """
            expected = EXPECTED_HUNTING_QUERIES['LateralMovementEvidence']['network_connections']
            lme = HuntingQueryBuilder.LateralMovementEvidence(
                limit='1',
                query_operation='and',
                sha1='1,2',
                page='1',
            )
            actual = lme.build_network_connections_query()
            assert actual == expected

        def test_build_smb_connections_query(self):
            """
            Tests smb connections query

            Given:
                - LateralMovementEvidence inited with md5
            When:
                - calling build_smb_connections_query
            Then:
                - return a smb_connections query
            """
            expected = EXPECTED_HUNTING_QUERIES['LateralMovementEvidence']['smb_connections']
            lme = HuntingQueryBuilder.LateralMovementEvidence(
                limit='1',
                query_operation='and',
                md5='1,2',
                page='1',
            )
            actual = lme.build_smb_connections_query()
            assert actual == expected

        def test_build_smb_connections_query__with_remote_ip_count(self):
            """
            Tests smb connections query with remote_ip_count

            Given:
                - LateralMovementEvidence inited with md5 and remote_ip_count
            When:
                - calling build_smb_connections_query
            Then:
                - return a smb_connections query
            """
            expected = EXPECTED_HUNTING_QUERIES['LateralMovementEvidence']['smb_connections_w_remote_ip_count']
            lme = HuntingQueryBuilder.LateralMovementEvidence(
                limit='1',
                query_operation='and',
                md5='1,2',
                remote_ip_count=25,
                page='1',
            )
            actual = lme.build_smb_connections_query()
            assert actual == expected

        def test_build_credential_dumping_query(self):
            """
            Tests credential dumping query

            Given:
                - LateralMovementEvidence inited with device_name
            When:
                - calling build_credential_dumping_query
            Then:
                - return a valid credential dumping query
            """
            expected = EXPECTED_HUNTING_QUERIES['LateralMovementEvidence']['credential_dumping']
            lme = HuntingQueryBuilder.LateralMovementEvidence(
                limit=10,
                query_operation='or',
                device_name='1',
                page='1',
            )
            actual = lme.build_credential_dumping_query()
            assert actual == expected

        def test_build_rdp_attempts_query(self):
            """
            Tests build_rdp_attempts_query

            Given:
                - LateralMovementEvidence inited with device_name
            When:
                - calling build_rdp_attempts_query
            Then:
                - return a valid rdp attempts query
            """
            expected = EXPECTED_HUNTING_QUERIES['LateralMovementEvidence']['rdp_attempts']
            lme = HuntingQueryBuilder.LateralMovementEvidence(
                limit=10,
                query_operation='or',
                device_name='1',
                page='1',
            )
            actual = lme.build_management_connection_query()
            assert actual == expected

    class TestPersistenceEvidence:
        def test_build_scheduled_job_query(self):
            """
            Tests scheduled job query

            Given:
                - PersistenceEvidence inited with sha1
            When:
                - calling build_scheduled_job_query
            Then:
                - return a scheduled_job query
            """
            expected = EXPECTED_HUNTING_QUERIES['PersistenceEvidence']['scheduled_job']
            pe = HuntingQueryBuilder.PersistenceEvidence(
                limit='1',
                query_operation='and',
                sha1='1,2',
                query_purpose='scheduled_job',
                page='1',
            )
            actual = pe.build_scheduled_job_query()
            assert actual == expected

        def test_registry_entry_query__no_process_cmd(self):
            """
            Tests registry entry query

            Given:
                - PersistenceEvidence inited with sha1
                - PersistenceEvidence inited with query_purpose registry_entry
                - PersistenceEvidence inited without process_cmd
            When:
                - calling build_registry_entry_query
            Then:
                - return a registry_entry query
            """
            with pytest.raises(DemistoException):
                HuntingQueryBuilder.PersistenceEvidence(
                    limit='1',
                    query_operation='and',
                    sha1='1,2',
                    query_purpose='registry_entry',
                    page='1',
                )

        def test_registry_entry_query(self):
            """
            Tests registry entry query

            Given:
                - PersistenceEvidence inited with sha1
                - PersistenceEvidence inited with query_purpose registry_entry
                - PersistenceEvidence inited with process_cmd
            When:
                - calling build_registry_entry_query
            Then:
                - return a registry_entry query
            """
            expected = EXPECTED_HUNTING_QUERIES['PersistenceEvidence']['registry_entry']
            pe = HuntingQueryBuilder.PersistenceEvidence(
                limit='1',
                query_operation='and',
                sha1='1,2',
                query_purpose='registry_entry',
                process_cmd='something',
                page='1',
            )
            actual = pe.build_registry_entry_query()
            assert actual == expected

        def test_build_startup_folder_changes_query(self):
            """
            Tests startup_folder_changes query

            Given:
                - PersistenceEvidence inited with sha1
            When:
                - calling build_startup_folder_changes_query
            Then:
                - return a startup_folder_changes query
            """
            expected = EXPECTED_HUNTING_QUERIES['PersistenceEvidence']['startup_folder_changes']
            pe = HuntingQueryBuilder.PersistenceEvidence(
                limit='1',
                query_operation='and',
                sha1='1,2',
                query_purpose='startup_folder_changes',
                page='1',
            )
            actual = pe.build_startup_folder_changes_query()
            assert actual == expected

        def test_build_new_service_created_query(self):
            """
            Tests new_service_created query

            Given:
                - PersistenceEvidence inited with sha1
            When:
                - calling build_new_service_created_query
            Then:
                - return a new_service_created query
            """
            expected = EXPECTED_HUNTING_QUERIES['PersistenceEvidence']['new_service_created']
            pe = HuntingQueryBuilder.PersistenceEvidence(
                limit='1',
                query_operation='and',
                sha1='1,2',
                query_purpose='new_service_created',
                page='1',
            )
            actual = pe.build_new_service_created_query()
            assert actual == expected

        def test_build_service_updated_query(self):
            """
            Tests service_updated query

            Given:
                - PersistenceEvidence inited with sha1
            When:
                - calling build_service_updated_query
            Then:
                - return a service_updated query
            """
            expected = EXPECTED_HUNTING_QUERIES['PersistenceEvidence']['service_updated']
            pe = HuntingQueryBuilder.PersistenceEvidence(
                limit='1',
                query_operation='and',
                sha1='1,2',
                query_purpose='service_updated',
                page='1',
            )
            actual = pe.build_service_updated_query()
            assert actual == expected

        def test_build_file_replaced_query(self):
            """
            Tests file_replaced query

            Given:
                - PersistenceEvidence inited with sha1
            When:
                - calling build_file_replaced_query
            Then:
                - return a file_replaced query
            """
            expected = EXPECTED_HUNTING_QUERIES['PersistenceEvidence']['file_replaced']
            pe = HuntingQueryBuilder.PersistenceEvidence(
                limit='1',
                query_operation='and',
                sha1='1,2',
                query_purpose='file_replaced',
                page='1',
            )
            actual = pe.build_file_replaced_query()
            assert actual == expected

        def test_build_new_user_query(self):
            """
            Tests new_user query

            Given:
                - PersistenceEvidence inited with sha1
            When:
                - calling build_new_user_query
            Then:
                - return a new_user query
            """
            expected = EXPECTED_HUNTING_QUERIES['PersistenceEvidence']['new_user']
            pe = HuntingQueryBuilder.PersistenceEvidence(
                limit='1',
                query_operation='and',
                sha1='1,2',
                query_purpose='new_user',
                page='1',
            )
            actual = pe.build_new_user_query()
            assert actual == expected

        def test_build_new_group_query(self):
            """
            Tests new_group query

            Given:
                - PersistenceEvidence inited with sha1
            When:
                - calling build_new_group_query
            Then:
                - return a new_group query
            """
            expected = EXPECTED_HUNTING_QUERIES['PersistenceEvidence']['new_group']
            pe = HuntingQueryBuilder.PersistenceEvidence(
                limit='1',
                query_operation='and',
                sha1='1,2',
                query_purpose='new_group',
                page='1',
            )
            actual = pe.build_new_group_query()
            assert actual == expected

        def test_build_group_user_change_query(self):
            """
            Tests group_user_change query

            Given:
                - PersistenceEvidence inited with sha1
            When:
                - calling build_group_user_change_query
            Then:
                - return a group_user_change query
            """
            expected = EXPECTED_HUNTING_QUERIES['PersistenceEvidence']['group_user_change']
            pe = HuntingQueryBuilder.PersistenceEvidence(
                limit='1',
                query_operation='and',
                sha1='1,2',
                query_purpose='group_user_change',
                page='1',
            )
            actual = pe.build_group_user_change_query()
            assert actual == expected

        def test_build_local_firewall_change_query(self):
            """
            Tests local_firewall_change query

            Given:
                - PersistenceEvidence inited with sha1
            When:
                - calling build_local_firewall_change_query
            Then:
                - return a local_firewall_change query
            """
            expected = EXPECTED_HUNTING_QUERIES['PersistenceEvidence']['local_firewall_change']
            pe = HuntingQueryBuilder.PersistenceEvidence(
                limit='1',
                query_operation='and',
                sha1='1,2',
                query_purpose='local_firewall_change',
                page='1',
            )
            actual = pe.build_local_firewall_change_query()
            assert actual == expected

        def test_build_host_file_change_query(self):
            """
            Tests host_file_change query

            Given:
                - PersistenceEvidence inited with sha1
            When:
                - calling build_host_file_change_query
            Then:
                - return a host_file_change query
            """
            expected = EXPECTED_HUNTING_QUERIES['PersistenceEvidence']['host_file_change']
            pe = HuntingQueryBuilder.PersistenceEvidence(
                limit='1',
                query_operation='and',
                sha1='1,2',
                query_purpose='host_file_change',
                page='1',
            )
            actual = pe.build_host_file_change_query()
            assert actual == expected

    class TestFileOrigin:
        def test_build_file_origin_query(self):
            """
            Tests file origin generic query

            Given:
                - FileOrigin inited with sha1
            When:
                - calling build_file_origin_query
            Then:
                - return a file origin query
            """
            expected = EXPECTED_HUNTING_QUERIES['FileOrigin']
            fo = HuntingQueryBuilder.FileOrigin(
                limit='1',
                query_operation='and',
                sha1='1,2',
                page='1',
            )
            actual = fo.build_file_origin_query()
            assert actual == expected

    class TestProcessDetails:
        def test_build_parent_process_query(self):
            """
            Tests parent process query

            Given:
                - ProcessDetails inited with sha1
            When:
                - calling build_parent_process_query
            Then:
                - return a parent process query
            """
            expected = EXPECTED_HUNTING_QUERIES['ProcessDetails']['parent_process']
            pd = HuntingQueryBuilder.ProcessDetails(
                limit='1',
                query_operation='and',
                sha1='1,2',
                page='1',
            )
            actual = pd.build_parent_process_query()
            assert actual == expected

        def test_build_grandparent_process_query(self):
            """
            Tests grandparent process query

            Given:
                - ProcessDetails inited with sha1
            When:
                - calling build_grandparent_process_query
            Then:
                - return a grandparent process query
            """
            expected = EXPECTED_HUNTING_QUERIES['ProcessDetails']['grandparent_process']
            pd = HuntingQueryBuilder.ProcessDetails(
                limit='1',
                query_operation='and',
                sha1='1,2',
                page='1',
            )
            actual = pd.build_grandparent_process_query()
            assert actual == expected

        def test_build_process_details_query(self):
            """
            Tests process query

            Given:
                - ProcessDetails inited with sha1
            When:
                - calling build_process_details_query
            Then:
                - return a process query
            """
            expected = EXPECTED_HUNTING_QUERIES['ProcessDetails']['process']
            pd = HuntingQueryBuilder.ProcessDetails(
                limit='1',
                query_operation='and',
                sha1='1,2',
                page='1',
            )
            actual = pd.build_process_details_query()
            assert actual == expected

        def test_build_beaconing_evidence_query(self):
            """
            Tests beaconing evidence query

            Given:
                - ProcessDetails inited with sha1
            When:
                - calling build_beaconing_evidence_query
            Then:
                - return a beaconing evidence query
            """
            expected = EXPECTED_HUNTING_QUERIES['ProcessDetails']['beaconing_evidence']
            pd = HuntingQueryBuilder.ProcessDetails(
                limit='1',
                query_operation='and',
                sha1='1,2',
                page='1',
            )
            actual = pd.build_beaconing_evidence_query()
            assert actual == expected

        def test_build_process_excecution_powershell_query(self):
            """
            Tests process_excecution_powershell

            Given:
                - ProcessDetails inited with sha1 and device_id
            When:
                - calling build_process_excecution_powershell_query
            Then:
                - return a process_excecution_powershell query
            """
            expected = EXPECTED_HUNTING_QUERIES['ProcessDetails']['process_excecution_powershell']
            pd = HuntingQueryBuilder.ProcessDetails(
                limit='1',
                query_operation='and',
                sha1='1,2',
                device_id='1',
                query_purpose='process_excecution_powershell',
                page='1',
            )
            actual = pd.build_process_excecution_powershell_query()
            assert actual == expected

        def test_build_powershell_execution_unsigned_files_query(self):
            """
            Tests powershell_execution_unsigned_files query

            Given:
                - NetworkConnections inited with no query arg
            When:
                - calling build_powershell_execution_unsigned_files_query
            Then:
                - return a powershell_execution_unsigned_files query
            """
            expected = EXPECTED_HUNTING_QUERIES['ProcessDetails']['powershell_execution_unsigned_files']
            pd = HuntingQueryBuilder.ProcessDetails(
                limit='1',
                query_operation='and',
                query_purpose='powershell_execution_unsigned_files',
                page='1',
            )
            actual = pd.build_powershell_execution_unsigned_files_query()
            assert actual == expected

        def test_build_powershell_execution_unsigned_files_query__with_md5(self):
            """
            Tests powershell_execution_unsigned_files query

            Given:
                - NetworkConnections inited with md5 query arg
            When:
                - calling build_powershell_execution_unsigned_files_query
            Then:
                - return a powershell_execution_unsigned_files query
            """
            expected = EXPECTED_HUNTING_QUERIES['ProcessDetails']['powershell_execution_unsigned_files__md5']
            pd = HuntingQueryBuilder.ProcessDetails(
                limit='1',
                query_operation='and',
                query_purpose='powershell_execution_unsigned_files',
                md5='1',
                page='1',
            )
            actual = pd.build_powershell_execution_unsigned_files_query()
            assert actual == expected

    class TestNetworkConnections:
        def test_build_external_addresses_query(self):
            """
            Tests external_addresses query

            Given:
                - NetworkConnections inited with sha1
            When:
                - calling build_external_addresses_query
            Then:
                - return a external_addresses query
            """
            expected = EXPECTED_HUNTING_QUERIES['NetworkConnections']['external_addresses']
            nc = HuntingQueryBuilder.NetworkConnections(
                limit='1',
                query_operation='and',
                sha1='1,2',
                query_purpose='external_addresses',
                page='1',
            )
            actual = nc.build_external_addresses_query()
            assert actual == expected

        def test_build_dns_query(self):
            """
            Tests dns_query query

            Given:
                - NetworkConnections inited with sha1
            When:
                - calling build_dns_query
            Then:
                - return a dns_query query
            """
            expected = EXPECTED_HUNTING_QUERIES['NetworkConnections']['dns_query']
            nc = HuntingQueryBuilder.NetworkConnections(
                limit='1',
                query_operation='and',
                sha1='1,2',
                query_purpose='dns_query',
                page='1',
            )
            actual = nc.build_dns_query()
            assert actual == expected

        def test_build_encoded_commands_query(self):
            """
            Tests encoded_commands query

            Given:
                - NetworkConnections inited with md5 and device_id
            When:
                - calling build_encoded_commands_query
            Then:
                - return a encoded_commands query
            """
            expected = EXPECTED_HUNTING_QUERIES['NetworkConnections']['encoded_commands']
            nc = HuntingQueryBuilder.NetworkConnections(
                limit='1',
                query_operation='and',
                md5='1',
                device_id='1',
                query_purpose='encoded_commands',
                page='1',
            )
            actual = nc.build_encoded_commands_query()
            assert actual == expected

    class TestPrivilegeEscalation:
        def test_build_query(self):
            """
            Tests query

            Given:
                - PrivilegeEscalation inited with device_id
            When:
                - calling build_query
            Then:
                - return a PrivilegeEscalation query
            """
            expected = EXPECTED_HUNTING_QUERIES['PrivilegeEscalation']
            pe = HuntingQueryBuilder.PrivilegeEscalation(
                limit='1',
                query_operation='and',
                device_id='1',
                page='1',
            )
            actual = pe.build_query()
            assert actual == expected

    class TestTampering:
        def test_build_external_addresses_query(self):
            """
            Tests external_addresses query

            Given:
                - Tampering inited with device_id
            When:
                - calling build_query
            Then:
                - return a Tampering query
            """
            expected = EXPECTED_HUNTING_QUERIES['Tampering']['with_device']
            t = HuntingQueryBuilder.Tampering(
                limit='1',
                query_operation='and',
                device_id='1',
                page='1',
            )
            actual = t.build_query()
            assert actual == expected

        def test_build_external_addresses_query__no_device(self):
            """
            Tests external_addresses query

            Given:
                - Tampering inited without device
            When:
                - calling build_query
            Then:
                - return a Tampering query
            """
            expected = EXPECTED_HUNTING_QUERIES['Tampering']['no_device']
            t = HuntingQueryBuilder.Tampering(
                limit='1',
                query_operation='and',
                page='1',
            )
            actual = t.build_query()
            assert actual == expected

    class TestCoverUp:
        def test_build_file_deleted_query(self):
            """
            Tests file_deleted query

            Given:
                - CoverUp inited with sha1
            When:
                - calling build_file_deleted_query
            Then:
                - return a file_deleted query
            """
            expected = EXPECTED_HUNTING_QUERIES['CoverUp']['file_deleted']
            cu = HuntingQueryBuilder.CoverUp(
                limit='1',
                query_operation='and',
                sha1='1,2',
                query_purpose='file_deleted',
                page='1',
            )
            actual = cu.build_file_deleted_query()
            assert actual == expected

        def test_build_event_log_cleared_query(self):
            """
            Tests event_log query

            Given:
                - CoverUp inited with device_id
            When:
                - calling build_event_log_cleared_query
            Then:
                - return a event_log query
            """
            expected = EXPECTED_HUNTING_QUERIES['CoverUp']['event_log']
            cu = HuntingQueryBuilder.CoverUp(
                limit='1',
                query_operation='and',
                device_id='12',
                query_purpose='event_log_cleared',
                page='1',
            )
            actual = cu.build_event_log_cleared_query()
            assert actual == expected

        def test_build_compromised_information_query(self):
            """
            Tests compromised_information query

            Given:
                - CoverUp inited with username
            When:
                - calling build_compromised_information_query
            Then:
                - return a compromised_information query
            """
            expected = EXPECTED_HUNTING_QUERIES['CoverUp']['compromised_information']
            cu = HuntingQueryBuilder.CoverUp(
                limit='1',
                query_operation='and',
                username='dbot',
                query_purpose='compromised_information',
                page='1',
            )
            actual = cu.build_compromised_information_query()
            assert actual == expected

        def test_build_connected_devices_query(self):
            """
            Tests connected_devices query

            Given:
                - CoverUp inited with username
            When:
                - calling build_connected_devices_query
            Then:
                - return a connected_devices query
            """
            expected = EXPECTED_HUNTING_QUERIES['CoverUp']['connected_devices']
            cu = HuntingQueryBuilder.CoverUp(
                limit='1',
                query_operation='and',
                username='dbot',
                query_purpose='connected_devices',
                page='1',
            )
            actual = cu.build_connected_devices_query()
            assert actual == expected

        def test_build_action_types_query(self):
            """
            Tests action_types query

            Given:
                - CoverUp inited with username
            When:
                - calling build_action_types_query
            Then:
                - return a action_types query
            """
            expected = EXPECTED_HUNTING_QUERIES['CoverUp']['action_types']
            cu = HuntingQueryBuilder.CoverUp(
                limit='1',
                query_operation='and',
                username='dbot',
                query_purpose='action_types',
                page='1',
            )
            actual = cu.build_action_types_query()
            assert actual == expected

        def test_build_common_files_query(self):
            """
            Tests common_files query

            Given:
                - CoverUp inited with username
            When:
                - calling build_common_files_query
            Then:
                - return a common_files query
            """
            expected = EXPECTED_HUNTING_QUERIES['CoverUp']['common_files']
            cu = HuntingQueryBuilder.CoverUp(
                limit='1',
                query_operation='and',
                username='dbot',
                query_purpose='common_files',
                page='1',
            )
            actual = cu.build_common_files_query()
            assert actual == expected


def test_get_machine_users_command(mocker):
    """
    Tests conversion of user response

    Given:
        - user response as json
    When:
        - calling for machine users
    Then:
        - return user data dict
    """
    mocker.patch.object(client_mocker, 'get_machine_users', return_value=MACHINE_USER_DATA)
    results = get_machine_users_command(client_mocker, {'machine_id': "123abc"})
    assert results.outputs[0] == MACHINE_USER_OUTPUT


def test_get_machine_alerts_command(mocker):
    """
    Tests conversion of alert response

    Given:
        - alert response as json
    When:
        - calling for machine alerts
    Then:
        - return alert data dict
    """
    mocker.patch.object(client_mocker, 'get_machine_alerts', return_value=ALERTS_API_RESPONSE)
    results = get_machine_alerts_command(client_mocker, {'machine_id': "123abc"})
    assert results.outputs[0] == MACHINE_ALERTS_OUTPUT


<<<<<<< HEAD
@pytest.mark.parametrize('page_num, page_size, res',
                         [('5', '10600', {'$filter': 'filter', '$skip': '40000', '$top': '10000'}),
                          ('3', '50', {'$filter': 'filter', '$skip': '100', '$top': '50'}),
                          (None, '3', {'$filter': 'filter', '$skip': '0', '$top': '3'})
                          ]
                         )
def test_get_machines(mocker, page_num, page_size, res):
    """
    Given:
        - page_num, page_size, limit to the get_machines method

    When:
        - Before calling the API to get the machines

    Then:
        - verify that the page_num , page_size, limit are added to the params array correctly.
    """
    req = mocker.patch.object(client_mocker.ms_client, 'http_request', return_value='')
    client_mocker.get_machines('filter', page_num=page_num, page_size=page_size)
    assert res == req.call_args.kwargs.get('params')
=======
@pytest.mark.parametrize('is_gcc', (True, False))
def test_gcc_resource(mocker, is_gcc: bool):
    """
    Given
         an MsClient object
    When
        Making a http request
    Then
        Validate that the resource called matches the is_gcc attribute, so that GCC-based instance requests go through.
    """
    client = MsClient(
        tenant_id="tenant_id", auth_id="auth_id", enc_key='enc_key', app_name='app_name', base_url='url',
        verify='use_ssl',
        proxy='proxy', self_deployed='self_deployed', alert_severities_to_fetch='Informational,Low,Medium,High',
        alert_time_to_fetch='3 days', alert_status_to_fetch='New', max_fetch='10', is_gcc=is_gcc, )
    # use requests_mock to catch a get to example.com
    req = mocker.patch.object(client.ms_client, 'http_request')
    with requests_mock.Mocker() as m:
        m.get('https://example.com')
    client.indicators_http_request('https://example.com', should_use_security_center=True)
    assert req.call_args[1]['resource'] == {True: SECURITY_GCC_RESOURCE,
                                            False: SECURITY_CENTER_RESOURCE}[is_gcc]
>>>>>>> 25420a02
<|MERGE_RESOLUTION|>--- conflicted
+++ resolved
@@ -1,5 +1,4 @@
 import dateparser
-import requests_mock
 from _pytest.python_api import raises
 from freezegun import freeze_time
 
@@ -2318,28 +2317,6 @@
     assert results.outputs[0] == MACHINE_ALERTS_OUTPUT
 
 
-<<<<<<< HEAD
-@pytest.mark.parametrize('page_num, page_size, res',
-                         [('5', '10600', {'$filter': 'filter', '$skip': '40000', '$top': '10000'}),
-                          ('3', '50', {'$filter': 'filter', '$skip': '100', '$top': '50'}),
-                          (None, '3', {'$filter': 'filter', '$skip': '0', '$top': '3'})
-                          ]
-                         )
-def test_get_machines(mocker, page_num, page_size, res):
-    """
-    Given:
-        - page_num, page_size, limit to the get_machines method
-
-    When:
-        - Before calling the API to get the machines
-
-    Then:
-        - verify that the page_num , page_size, limit are added to the params array correctly.
-    """
-    req = mocker.patch.object(client_mocker.ms_client, 'http_request', return_value='')
-    client_mocker.get_machines('filter', page_num=page_num, page_size=page_size)
-    assert res == req.call_args.kwargs.get('params')
-=======
 @pytest.mark.parametrize('is_gcc', (True, False))
 def test_gcc_resource(mocker, is_gcc: bool):
     """
@@ -2362,4 +2339,25 @@
     client.indicators_http_request('https://example.com', should_use_security_center=True)
     assert req.call_args[1]['resource'] == {True: SECURITY_GCC_RESOURCE,
                                             False: SECURITY_CENTER_RESOURCE}[is_gcc]
->>>>>>> 25420a02
+
+
+@pytest.mark.parametrize('page_num, page_size, res',
+                         [('5', '10600', {'$filter': 'filter', '$skip': '40000', '$top': '10000'}),
+                          ('3', '50', {'$filter': 'filter', '$skip': '100', '$top': '50'}),
+                          (None, '3', {'$filter': 'filter', '$skip': '0', '$top': '3'})
+                          ]
+                         )
+def test_get_machines(mocker, page_num, page_size, res):
+    """
+    Given:
+        - page_num, page_size, limit to the get_machines method
+
+    When:
+        - Before calling the API to get the machines
+
+    Then:
+        - verify that the page_num , page_size, limit are added to the params array correctly.
+    """
+    req = mocker.patch.object(client_mocker.ms_client, 'http_request', return_value='')
+    client_mocker.get_machines('filter', page_num=page_num, page_size=page_size)
+    assert res == req.call_args.kwargs.get('params')