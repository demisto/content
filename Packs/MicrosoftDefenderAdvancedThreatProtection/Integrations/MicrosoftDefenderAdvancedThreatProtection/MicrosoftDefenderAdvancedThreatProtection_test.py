import dateparser
from _pytest.python_api import raises
from freezegun import freeze_time

import demistomock as demisto
import json
import pytest

from CommonServerPython import DemistoException
from MicrosoftDefenderAdvancedThreatProtection import MsClient, get_future_time, build_std_output, parse_ip_addresses, \
    print_ip_addresses, get_machine_details_command, run_polling_command, run_live_response_script_action, \
    get_live_response_file_action, put_live_response_file_action

ARGS = {'id': '123', 'limit': '2', 'offset': '0'}


def mock_demisto(mocker):
    mocker.patch.object(demisto, 'getLastRun', return_value={'last_alert_fetched_time': "2018-11-26T16:19:21"})
    mocker.patch.object(demisto, 'incidents')


client_mocker = MsClient(
    tenant_id="tenant_id", auth_id="auth_id", enc_key='enc_key', app_name='app_name', base_url='url', verify='use_ssl',
    proxy='proxy', self_deployed='self_deployed', alert_severities_to_fetch='Informational,Low,Medium,High',
    alert_time_to_fetch='3 days', alert_status_to_fetch='New', max_fetch='10')


def atp_mocker(mocker, file_name):
    with open(f'test_data/{file_name}', 'r') as f:
        alerts = json.loads(f.read())
    mocker.patch.object(client_mocker, 'list_alerts_by_params', return_value=alerts)


def test_first_fetch_incidents(mocker):
    from MicrosoftDefenderAdvancedThreatProtection import fetch_incidents
    mock_demisto(mocker)
    atp_mocker(mocker, 'first_response_alerts.json')

    incidents, _ = fetch_incidents(client_mocker, {'last_alert_fetched_time': "2018-11-26T16:19:21"}, False)
    # Check that all 3 incidents are extracted
    assert 3 == len(incidents)
    assert 'Microsoft Defender ATP Alert da636983472338927033_-2077013687' == \
           incidents[2].get('name')


def test_second_fetch_incidents(mocker):
    """
    Given: running olf fetch with existing id's
    When: running new fetch-incidents after old one had run
    Then: incidents of the same second will be duplicated
    """
    from MicrosoftDefenderAdvancedThreatProtection import fetch_incidents
    mock_demisto(mocker)
    atp_mocker(mocker, 'second_response_alerts.json')
    # Check that incident isn't extracted again
    incidents, _ = fetch_incidents(client_mocker, {'last_alert_fetched_time': "2019-09-01T13:31:07",
                                                   'existing_ids': ['da637029414680409372_735564929']}, False)
    assert [{
        'rawJSON': '{"id": "da637029414680409372_735564929", "incidentId": 14, "investigationId": null, '
                   '"assignedTo": null, "severity": "Medium", "status": "New", "classification": null, '
                   '"determination": null, "investigationState": "UnsupportedAlertType", '
                   '"detectionSource": "CustomerTI", "category": "null", "threatFamilyName": null, '
                   '"title": "Demisto Alert", "description": "Created for documentation", '
                   '"alertCreationTime": "2019-09-01T13:31:08.0252869Z", '
                   '"firstEventTime": "2019-08-05T00:53:51.1469367Z", "lastEventTime": "2019-08-05T00:53:51.1469367Z",'
                   ' "lastUpdateTime": "2019-09-01T13:31:08.57Z", "resolvedTime": null, '
                   '"machineId": "43df73d1dac43593d1275e20422f44a949f6dfc3", "alertUser": null, "comments": [], '
                   '"alertFiles": [], "alertDomains": [], "alertIps": []}',
        'name': 'Microsoft Defender ATP Alert da637029414680409372_735564929',
        'occurred': '2019-09-01T13:31:08.0252869Z'}] == incidents


def test_third_fetch_incidents(mocker):
    from MicrosoftDefenderAdvancedThreatProtection import fetch_incidents
    mock_demisto(mocker)
    atp_mocker(mocker, 'third_response_alerts.json')
    # Check that new incident is extracted
    incidents, _ = fetch_incidents(client_mocker, {'last_alert_fetched_time': "2019-09-01T13:29:37",
                                                   'existing_ids': ['da637029413772554314_295039533']}, False)
    assert 'Microsoft Defender ATP Alert da637029414680409372_735564929' == \
           incidents[0].get('name')


def test_get_alert_related_ips_command(mocker):
    from MicrosoftDefenderAdvancedThreatProtection import get_alert_related_ips_command
    mocker.patch.object(client_mocker, 'get_alert_related_ips', return_value=ALERT_RELATED_IPS_API_RESPONSE)
    _, res, _ = get_alert_related_ips_command(client_mocker, {'id': '123', 'limit': '1', 'offset': '0'})
    assert res['MicrosoftATP.AlertIP(val.AlertID === obj.AlertID)'] == {
        'AlertID': '123',
        'IPs': ['1.1.1.1']
    }


def test_get_alert_related_domains_command(mocker):
    from MicrosoftDefenderAdvancedThreatProtection import get_alert_related_domains_command
    mocker.patch.object(client_mocker, 'get_alert_related_domains', return_value=ALERT_RELATED_DOMAINS_API_RESPONSE)
    _, res, _ = get_alert_related_domains_command(client_mocker, ARGS)
    assert res['MicrosoftATP.AlertDomain(val.AlertID === obj.AlertID)'] == {
        'AlertID': '123',
        'Domains': ['www.example.com', 'www.example2.com']
    }


def test_get_alert_related_user_command(mocker):
    from MicrosoftDefenderAdvancedThreatProtection import get_alert_related_user_command
    mocker.patch.object(client_mocker, 'get_alert_related_user', return_value=ALERT_RELATED_USER_API_RESPONSE)
    _, res, _ = get_alert_related_user_command(client_mocker, {'id': '123', 'limit': '2', 'offset': '0'})
    assert res['MicrosoftATP.AlertUser(val.AlertID === obj.AlertID)'] == {
        'AlertID': '123',
        'User': USER_DATA
    }


def test_get_action_data(mocker):
    from MicrosoftDefenderAdvancedThreatProtection import get_machine_action_data
    mocker.patch.object(client_mocker, 'get_machine_action_by_id', return_value=ACTION_DATA_API_RESPONSE)
    res = get_machine_action_data(ACTION_DATA_API_RESPONSE)
    assert res['ID'] == "123456"
    assert res['Status'] == "Succeeded"


def test_get_machine_investigation_package_command(mocker):
    import MicrosoftDefenderAdvancedThreatProtection as atp
    from MicrosoftDefenderAdvancedThreatProtection import get_machine_investigation_package_command
    mocker.patch.object(client_mocker, 'get_investigation_package', return_value=INVESTIGATION_PACKAGE_API_RESPONSE)
    mocker.patch.object(atp, 'get_machine_action_data', return_value=INVESTIGATION_ACTION_DATA)
    _, res, _ = get_machine_investigation_package_command(client_mocker, {'machine_id': '123', 'comment': 'test'})
    assert res['MicrosoftATP.MachineAction(val.ID === obj.ID)'] == INVESTIGATION_ACTION_DATA


def test_get_investigation_package_sas_uri_command(mocker):
    from MicrosoftDefenderAdvancedThreatProtection import get_investigation_package_sas_uri_command
    mocker.patch.object(client_mocker, 'get_investigation_package_sas_uri', return_value=INVESTIGATION_SAS_URI_API_RES)
    _, res, _ = get_investigation_package_sas_uri_command(client_mocker, {})
    assert res['MicrosoftATP.InvestigationURI(val.Link === obj.Link)'] == {
        'Link': 'https://userrequests-us.securitycenter.windows.com:443/safedownload/'
                'WDATP_Investigation_Package.zip?token=test1'}


def test_restrict_app_execution_command(mocker):
    import MicrosoftDefenderAdvancedThreatProtection as atp
    from MicrosoftDefenderAdvancedThreatProtection import restrict_app_execution_command
    mocker.patch.object(client_mocker, 'restrict_app_execution', return_value=MACHINE_ACTION_API_RESPONSE)
    mocker.patch.object(atp, 'get_machine_action_data', return_value=MACHINE_ACTION_DATA)
    _, res, _ = restrict_app_execution_command(client_mocker, {})
    assert res['MicrosoftATP.MachineAction(val.ID === obj.ID)'] == MACHINE_ACTION_DATA


def test_remove_app_restriction_command(mocker):
    import MicrosoftDefenderAdvancedThreatProtection as atp
    from MicrosoftDefenderAdvancedThreatProtection import remove_app_restriction_command
    mocker.patch.object(client_mocker, 'remove_app_restriction', return_value=MACHINE_ACTION_API_RESPONSE)
    mocker.patch.object(atp, 'get_machine_action_data', return_value=MACHINE_ACTION_DATA)
    _, res, _ = remove_app_restriction_command(client_mocker, {})
    assert res['MicrosoftATP.MachineAction(val.ID === obj.ID)'] == MACHINE_ACTION_DATA


def test_stop_and_quarantine_file_command(mocker):
    import MicrosoftDefenderAdvancedThreatProtection as atp
    from MicrosoftDefenderAdvancedThreatProtection import stop_and_quarantine_file_command
    mocker.patch.object(client_mocker, 'stop_and_quarantine_file', return_value=STOP_AND_QUARANTINE_FILE_RAW_RESPONSE)
    mocker.patch.object(atp, 'get_machine_action_data', return_value=MACHINE_ACTION_STOP_AND_QUARANTINE_FILE_DATA)
    _, res, _ = stop_and_quarantine_file_command(client_mocker, {})
    assert res['MicrosoftATP.MachineAction(val.ID === obj.ID)'] == MACHINE_ACTION_STOP_AND_QUARANTINE_FILE_DATA


def test_get_investigations_by_id_command(mocker):
    import MicrosoftDefenderAdvancedThreatProtection as atp
    from MicrosoftDefenderAdvancedThreatProtection import get_investigations_by_id_command
    mocker.patch.object(client_mocker, 'get_investigation_by_id', return_value=INVESTIGATION_API_RESPONSE)
    mocker.patch.object(atp, 'get_investigation_data', return_value=INVESTIGATION_DATA)
    _, res, _ = get_investigations_by_id_command(client_mocker, ARGS)
    assert res['MicrosoftATP.Investigation(val.ID === obj.ID)'] == INVESTIGATION_DATA


def test_get_investigation_data(mocker):
    from MicrosoftDefenderAdvancedThreatProtection import get_investigation_data
    mocker.patch.object(client_mocker, 'get_investigation_by_id', return_value=INVESTIGATION_API_RESPONSE)
    res = get_investigation_data(INVESTIGATION_API_RESPONSE)
    assert res['ID'] == '123'
    assert res['InvestigationState'] == "Running"


def test_start_investigation_command(mocker):
    import MicrosoftDefenderAdvancedThreatProtection as atp
    from MicrosoftDefenderAdvancedThreatProtection import start_investigation_command
    mocker.patch.object(client_mocker, 'start_investigation', return_value=INVESTIGATION_API_RESPONSE)
    mocker.patch.object(atp, 'get_investigation_data', return_value=INVESTIGATION_DATA)
    _, res, _ = start_investigation_command(client_mocker, {})
    assert res['MicrosoftATP.Investigation(val.ID === obj.ID)'] == INVESTIGATION_DATA


def test_get_domain_alerts_command(mocker):
    import MicrosoftDefenderAdvancedThreatProtection as atp
    from MicrosoftDefenderAdvancedThreatProtection import get_domain_alerts_command
    mocker.patch.object(client_mocker, 'get_domain_alerts', return_value=ALERTS_API_RESPONSE)
    mocker.patch.object(atp, 'get_alert_data', return_value=ALERT_DATA)
    _, res, _ = get_domain_alerts_command(client_mocker, {'domain': 'test'})
    assert res['MicrosoftATP.DomainAlert(val.Domain === obj.Domain)'] == {
        'Domain': 'test',
        'Alerts': [ALERT_DATA]
    }


def test_get_alert_data(mocker):
    from MicrosoftDefenderAdvancedThreatProtection import get_alert_data
    mocker.patch.object(client_mocker, 'get_alert_by_id', return_value=SINGLE_ALERT_API_RESPONSE)
    res = get_alert_data(SINGLE_ALERT_API_RESPONSE)
    assert res['ID'] == '123'
    assert res['Title'] == 'Network connection to a risky host'


def test_get_domain_machine_command(mocker):
    import MicrosoftDefenderAdvancedThreatProtection as atp
    from MicrosoftDefenderAdvancedThreatProtection import get_domain_machine_command
    mocker.patch.object(client_mocker, 'get_domain_machines', return_value=MACHINE_RESPONSE_API)
    mocker.patch.object(atp, 'get_machine_data', return_value=MACHINE_DATA)
    _, res, _ = get_domain_machine_command(client_mocker, {'domain': 'test'})
    assert res['MicrosoftATP.DomainMachine(val.Domain === obj.Domain)'] == {
        'Domain': 'test',
        'Machines': [MACHINE_DATA]
    }


def test_get_machine_data(mocker):
    from MicrosoftDefenderAdvancedThreatProtection import get_machine_data
    mocker.patch.object(client_mocker, 'get_machine_details', return_value=SINGLE_MACHINE_RESPONSE_API)
    res = get_machine_data(SINGLE_MACHINE_RESPONSE_API)
    assert res['ID'] == '123'
    assert res['HealthStatus'] in ['Active', 'Inactive']


def test_get_ip_alerts_command(mocker):
    import MicrosoftDefenderAdvancedThreatProtection as atp
    from MicrosoftDefenderAdvancedThreatProtection import get_ip_alerts_command
    mocker.patch.object(client_mocker, 'get_ip_alerts', return_value=ALERTS_API_RESPONSE)
    mocker.patch.object(atp, 'get_alert_data', return_value=ALERT_DATA)
    _, res, _ = get_ip_alerts_command(client_mocker, {'ip': '1.1.1.1'})
    assert res['MicrosoftATP.IPAlert(val.IPAddress === obj.IPAddress)'] == {
        'IPAddress': '1.1.1.1',
        'Alerts': [ALERT_DATA]
    }


def test_run_antivirus_scan_command(mocker):
    import MicrosoftDefenderAdvancedThreatProtection as atp
    from MicrosoftDefenderAdvancedThreatProtection import run_antivirus_scan_command
    mocker.patch.object(client_mocker, 'run_antivirus_scan', return_value=MACHINE_ACTION_API_RESPONSE)
    mocker.patch.object(atp, 'get_machine_action_data', return_value=MACHINE_ACTION_DATA)
    _, res, _ = run_antivirus_scan_command(client_mocker, {'machine_id': "123abc"})
    assert res['MicrosoftATP.MachineAction(val.ID === obj.ID)'][0] == MACHINE_ACTION_DATA


def test_check_limit_and_offset_values_no_error():
    from MicrosoftDefenderAdvancedThreatProtection import check_limit_and_offset_values
    res = check_limit_and_offset_values(limit='2', offset='1')
    assert res == (2, 1)


def test_check_limit_and_offset_values_invalid_limit():
    from MicrosoftDefenderAdvancedThreatProtection import check_limit_and_offset_values
    with pytest.raises(Exception) as e:
        assert check_limit_and_offset_values(limit='abc', offset='1')
    assert str(e.value) == "Error: You can only enter a positive integer or zero to limit argument."


def test_check_limit_and_offset_values_invalid_offset():
    from MicrosoftDefenderAdvancedThreatProtection import check_limit_and_offset_values
    with pytest.raises(Exception) as e:
        assert check_limit_and_offset_values(limit='1', offset='-4')
    assert str(e.value) == "Error: You can only enter a positive integer to offset argument."


def test_check_limit_and_offset_values_limit_zero(mocker):
    from MicrosoftDefenderAdvancedThreatProtection import check_limit_and_offset_values
    with pytest.raises(Exception) as e:
        assert check_limit_and_offset_values(limit='0', offset='1')
    assert str(e.value) == "Error: The value of the limit argument must be a positive integer."


""" API RAW RESULTS """

FILE_DATA_API_RESPONSE = {
    "sha1": "123abc",
    "sha256": "456abc",
    "md5": "789abc",
    "globalPrevalence": 123,
    "globalFirstObserved": "2016-07-16T17:16:55.530433Z",
    "globalLastObserved": "2020-02-26T14:35:12.6778604Z",
    "size": 42,
    "fileType": None,
    "isPeFile": True,
    "filePublisher": None,
    "fileProductName": None,
    "signer": "Microsoft Windows",
    "issuer": "Microsoft issuer",
    "signerHash": "147abc",
    "isValidCertificate": True,
    "determinationType": "Unknown",
    "determinationValue": ""
}

ALERT_RELATED_IPS_API_RESPONSE = {
    "value": [
        {
            "id": "1.1.1.1"
        },
        {
            "id": "2.2.2.2"
        }
    ]
}

ALERT_RELATED_DOMAINS_API_RESPONSE = {
    "value": [
        {
            "host": "www.example.com"
        },
        {
            "host": "www.example2.com"
        }

    ]
}

ALERT_RELATED_USER_API_RESPONSE = {
    "id": "test/user1",
    "accountName": "user1",
    "accountDomain": "test",
    "accountSid": "12345678",
    "firstSeen": "2019-12-08T06:33:39Z",
    "lastSeen": "2020-01-05T06:58:34Z",
    "mostPrevalentMachineId": "1234",
    "leastPrevalentMachineId": "5678",
    "logonTypes": "Network",
    "logOnMachinesCount": 1,
    "isDomainAdmin": "false",
    "isOnlyNetworkUser": "false"
}

USER_DATA = {
    'ID': "test/user1",
    'AccountName': "user1",
    'AccountDomain': "test",
    'AccountSID': "12345678",
    'FirstSeen': "2019-12-08T06:33:39Z",
    'LastSeen': "2020-01-05T06:58:34Z",
    'MostPrevalentMachineID': "1234",
    'LeastPrevalentMachineID': "5678",
    'LogonTypes': "Network",
    'LogonCount': 1,
    'DomainAdmin': "false",
    'NetworkUser': "false"
}

ACTION_DATA_API_RESPONSE = {
    "id": "123456",
    "type": "Unisolate",
    "requestor": "147258",
    "requestorComment": "Test",
    "status": "Succeeded",
    "machineId": "987abc",
    "computerDnsName": "desktop-test",
    "creationDateTimeUtc": "2020-02-26T09:23:12.5820502Z",
    "lastUpdateDateTimeUtc": "2020-02-26T09:23:37.3018521Z",
    "cancellationRequestor": None,
    "cancellationComment": None,
    "cancellationDateTimeUtc": None,
    "errorHResult": 0,
    "scope": None,
    "relatedFileInfo": None
}

INVESTIGATION_PACKAGE_API_RESPONSE = {
    "id": "123",
    "type": "CollectInvestigationPackage",
    "requestor": "456",
    "requestorComment": "Collect forensics due to alert 1234",
    "status": "Pending",
    "machineId": "123abc",
    "computerDnsName": None,
    "creationDateTimeUtc": "2020-02-27T12:21:00.4568741Z",
    "lastUpdateDateTimeUtc": "2020-02-27T12:21:00.4568741Z",
    "cancellationRequestor": None,
    "cancellationComment": None,
    "cancellationDateTimeUtc": None,
    "errorHResult": 0,
    "scope": None,
    "relatedFileInfo": None
}

INVESTIGATION_ACTION_DATA = {
    "ID": "123",
    "Type": "CollectInvestigationPackage",
    "Scope": None,
    "Requestor": "456",
    "RequestorComment": "Collect forensics due to alert 1234",
    "Status": "Pending",
    "MachineID": "123abc",
    "ComputerDNSName": None,
    "CreationDateTimeUtc": "2020-02-27T12:21:00.4568741Z",
    "LastUpdateTimeUtc": "2020-02-27T12:21:00.4568741Z",
    "RelatedFileInfo": None
}

INVESTIGATION_SAS_URI_API_RES = {
    "value": 'https://userrequests-us.securitycenter.windows.com:443/safedownload/'
             'WDATP_Investigation_Package.zip?token=test1'
}
STOP_AND_QUARANTINE_FILE_RAW_RESPONSE = {
    "cancellationComment": None,
    "cancellationDateTimeUtc": None,
    "cancellationRequestor": None,
    "commands": [],
    "computerDnsName": None,
    "creationDateTimeUtc": "2020-03-20T14:21:49.9097785Z",
    "errorHResult": 0,
    "id": "123",
    "lastUpdateDateTimeUtc": "2020-03-20T14:21:49.9097785Z",
    "machineId": "12345678",
    "relatedFileInfo": {
        "fileIdentifier": "87654321",
        "fileIdentifierType": "Sha1"
    },
    "requestor": "123abc",
    "requestorComment": "Test",
    "scope": None,
    "status": "Pending",
    "type": "StopAndQuarantineFile"
}

MACHINE_ACTION_STOP_AND_QUARANTINE_FILE_DATA = {
    "ID": "123",
    "Type": "StopAndQuarantineFile",
    "Scope": None,
    "Requestor": "123abc",
    "RequestorComment": "Test",
    "Status": "Pending",
    "MachineID": "12345678",
    "ComputerDNSName": None,
    "CreationDateTimeUtc": "2020-03-20T14:21:49.9097785Z",
    "LastUpdateTimeUtc": "2020-02-27T12:21:00.4568741Z",
    "RelatedFileInfo": {"fileIdentifier": "87654321", "fileIdentifierType": "Sha1"}
}
MACHINE_ACTION_API_RESPONSE = {
    "id": "123",
    "type": "test",
    "requestor": "456",
    "requestorComment": "test",
    "status": "Pending",
    "machineId": "123abc",
    "computerDnsName": None,
    "creationDateTimeUtc": "2020-02-27T13:44:07.2851667Z",
    "lastUpdateDateTimeUtc": "2020-02-27T13:44:07.2851667Z",
    "cancellationRequestor": None,
    "cancellationComment": None,
    "cancellationDateTimeUtc": None,
    "errorHResult": 0,
    "scope": None,
    "relatedFileInfo": None
}

MACHINE_ACTION_DATA = {
    "ID": "123",
    "Type": "test",
    "Scope": None,
    "Requestor": "456",
    "RequestorComment": "test",
    "Status": "Pending",
    "MachineID": "123abc",
    "ComputerDNSName": None,
    "CreationDateTimeUtc": "2020-02-27T12:21:00.4568741Z",
    "LastUpdateTimeUtc": "2020-02-27T12:21:00.4568741Z",
    "RelatedFileInfo": None
}

INVESTIGATION_LIST_API_RESPONSE = {
    "value": [
        {
            "id": "123",
            "startTime": "2020-01-06T14:11:34Z",
            "endTime": None,
            "state": "Running",
            "cancelledBy": None,
            "statusDetails": None,
            "machineId": "123abc",
            "computerDnsName": "desktop-test",
            "triggeringAlertId": "123-456"
        }
    ]
}

INVESTIGATION_API_RESPONSE = {

    "id": "123",
    "startTime": "2020-01-06T14:11:34Z",
    "endTime": None,
    "state": "Running",
    "cancelledBy": None,
    "statusDetails": None,
    "machineId": "123abc",
    "computerDnsName": "desktop-test",
    "triggeringAlertId": "123-456"
}

INVESTIGATION_DATA = {
    "ID": '123',
    "StartTime": "2020-01-06T14:11:34Z",
    "EndTime": None,
    "CancelledBy": None,
    "State": "Running",
    "StatusDetails": None,
    "MachineID": "123abc",
    "ComputerDNSName": "desktop-test",
    "TriggeringAlertId": "123-456"
}

ALERTS_API_RESPONSE = {
    "value": [{
        "id": "123",
        "incidentId": 123456,
        "investigationId": 654321,
        "investigationState": "Running",
        "assignedTo": "test@test.com",
        "severity": "Low",
        "status": "New",
        "classification": "TruePositive",
        "determination": None,
        "detectionSource": "WindowsDefenderAtp",
        "category": "CommandAndControl",
        "threatFamilyName": None,
        "title": "Network connection to a risky host",
        "description": "A network connection was made to a risky host which has exhibited malicious activity.",
        "alertCreationTime": "2019-11-03T23:49:45.3823185Z",
        "firstEventTime": "2019-11-03T23:47:16.2288822Z",
        "lastEventTime": "2019-11-03T23:47:51.2966758Z",
        "lastUpdateTime": "2019-11-03T23:55:52.6Z",
        "resolvedTime": None,
        "machineId": "123abc",
        "comments": [
            {
                "comment": "test comment for docs",
                "createdBy": "test@test.com",
                "createdTime": "2019-11-05T14:08:37.8404534Z"
            }

        ]
    }
    ]
}
SINGLE_ALERT_API_RESPONSE = {
    "id": "123",
    "incidentId": 123456,
    "investigationId": 654321,
    "investigationState": "Running",
    "assignedTo": "test@test.com",
    "severity": "Low",
    "status": "New",
    "classification": "TruePositive",
    "determination": None,
    "detectionSource": "WindowsDefenderAtp",
    "category": "CommandAndControl",
    "threatFamilyName": None,
    "title": "Network connection to a risky host",
    "description": "A network connection was made to a risky host which has exhibited malicious activity.",
    "alertCreationTime": "2019-11-03T23:49:45.3823185Z",
    "firstEventTime": "2019-11-03T23:47:16.2288822Z",
    "lastEventTime": "2019-11-03T23:47:51.2966758Z",
    "lastUpdateTime": "2019-11-03T23:55:52.6Z",
    "resolvedTime": None,
    "machineId": "123abc",
    "comments": [
        {
            "comment": "test comment for docs",
            "createdBy": "test@test.com",
            "createdTime": "2019-11-05T14:08:37.8404534Z"
        }

    ]
}

ALERT_DATA = {
    "ID": '123',
    "IncidentID": 123456,
    "InvestigationID": 654321,
    "InvestigationState": "Running",
    "AssignedTo": "test@test.com",
    "Severity": "Low",
    "Status": "New",
    "Classification": "TruePositive",
    "Determination": None,
    "DetectionSource": "WindowsDefenderAtp",
    "Category": "CommandAndControl",
    "ThreatFamilyName": None,
    "Title": "Network connection to a risky host",
    "Description": "A network connection was made to a risky host which has exhibited malicious activity.",
    "AlertCreationTime": "2019-11-03T23:49:45.3823185Z",
    "FirstEventTime": "2019-11-03T23:47:16.2288822Z",
    "LastEventTime": "2019-11-03T23:47:51.2966758Z",
    "LastUpdateTime": "2019-11-03T23:55:52.6Z",
    "ResolvedTime": None,
    "MachineID": '123abc',
    "Comments": [
        {
            "Comment": "test comment for docs",
            "CreatedBy": "test@test.com",
            "CreatedTime": "2019-11-05T14:08:37.8404534Z"
        }
    ]

}
MACHINE_RESPONSE_API = {
    'value': [{
        "id": "123",
        "computerDnsName": "test",
        "firstSeen": "2019-11-03T23:47:16.2288822Z",
        "lastSeen": "2019-11-03T23:47:51.2966758Z",
        "osPlatform": "Windows10",
        "version": "1709",
        "osProcessor": "x64",
        "lastIpAddress": "2.2.2.2",
        "lastExternalIpAddress": "1.1.1.1",
        "osBuild": 12345,
        "healthStatus": "Active",
        "rbacGroupId": 140,
        "rbacGroupName": "The-A-Team",
        "riskScore": "Low",
        "exposureLevel": "Medium",
        "isAadJoined": True,
        "aadDeviceId": "12ab34cd",
        "machineTags": ["test tag 1", "test tag 2"]
    }
    ]
}

SINGLE_MACHINE_RESPONSE_API = {
    "@odata.context": "https://api-eu.securitycenter.windows.com/api/$metadata#Machines/$entity",
    "aadDeviceId": None,
    "agentVersion": "10.7740.19041.1151",
    "computerDnsName": "test-node",
    "defenderAvStatus": "Updated",
    "deviceValue": "Normal",
    "exposureLevel": "High",
    "firstSeen": "2021-08-30T20:11:52.7746006Z",
    "healthStatus": "Inactive",
    "id": "123",
    "ipAddresses": [
        {
            "ipAddress": "192.0.2.135",
            "macAddress": "001122334418",
            "operationalStatus": "Up",
            "type": "Ethernet"
        },
        {
            "ipAddress": "fe80::2413:e4aa:a3f4:d5bf",
            "macAddress": "001122334418",
            "operationalStatus": "Up",
            "type": "Ethernet"
        },
        {
            "ipAddress": "192.0.2.10",
            "macAddress": "001122334436",
            "operationalStatus": "Up",
            "type": "Ethernet"
        },
        {
            "ipAddress": "fe80::55b9:7f5a:6e9c:30ed",
            "macAddress": "001122334436",
            "operationalStatus": "Up",
            "type": "Ethernet"
        },
        {
            "ipAddress": "192.0.2.11",
            "macAddress": "001122334422",
            "operationalStatus": "Up",
            "type": "Ethernet"
        },
        {
            "ipAddress": "fe80::c3:b878:f6fd:ae4b",
            "macAddress": "001122334422",
            "operationalStatus": "Up",
            "type": "Ethernet"
        },
        {
            "ipAddress": "192.0.2.12",
            "macAddress": "00112233442C",
            "operationalStatus": "Up",
            "type": "Ethernet"
        },
        {
            "ipAddress": "fe80::65a8:d227:e97b:8220",
            "macAddress": "00112233442C",
            "operationalStatus": "Up",
            "type": "Ethernet"
        }
    ],
    "isAadJoined": False,
    "lastExternalIpAddress": "2.2.2.2",
    "lastIpAddress": "192.0.2.12",
    "lastSeen": "2021-09-12T14:46:04.2458709Z",
    "machineTags": [],
    "managedBy": "Unknown",
    "onboardingStatus": "Onboarded",
    "osArchitecture": "64-bit",
    "osBuild": 19043,
    "osPlatform": "Windows10",
    "osProcessor": "x64",
    "osVersion": None,
    "rbacGroupId": 0,
    "rbacGroupName": None,
    "riskScore": "None",
    "version": "21H1",
    "vmMetadata": None
}

MACHINE_DATA = {
    'ComputerDNSName': 'test',
    'ID': '123',
    'AgentVersion': '1709',
    'FirstSeen': "2019-11-03T23:47:16.2288822Z",
    'LastSeen': "2019-11-03T23:47:51.2966758Z",
    'HealthStatus': "Active",
    'IsAADJoined': True,
    'LastExternalIPAddress': '1.1.1.1',
    'LastIPAddress': '2.2.2.2',
    'Tags': ["test tag 1", "test tag 2"],
    'OSBuild': 12345,
    'OSPlatform': 'Windows10',
    'RBACGroupID': 140,
    'RiskScore': "Low",
    'RBACGroupName': "The-A-Team",
    'AADDeviceID': '12ab34cd',
    'ExposureLevel': "Medium"
}


def tests_get_future_time(mocker):
    from datetime import datetime
    mocker.patch(
        'MicrosoftDefenderAdvancedThreatProtection.parse_date_range',
        return_value=(datetime(1992, 3, 18), datetime(1992, 3, 21)))
    assert '1992-03-24T00:00:00Z' == get_future_time('3 days')


def test_build_std_output_domain():
    domain = "serverity5s55.com"
    res = build_std_output([{
        "domainName": domain
    }])
    assert res['Domain(val.Name && val.Name == obj.Name)'][0]['Name'] == domain


def test_build_std_output_ip():
    ip = "8.8.8.8"
    res = build_std_output([{
        "networkIPv4": ip
    }])
    assert res['IP(val.Address && val.Address == obj.Address)'][0]['Address'] == ip


def test_build_std_output_url():
    url = "https://www.example.com/"
    res = build_std_output([{
        "url": url
    }])
    assert res['URL(val.Data && val.Data == obj.Data)'][0]['Data'] == url


ip_addresses = [
    {
        "ipAddress": "ip1",
        "macAddress": "MAC1",
        "operationalStatus": "Up",
        "type": "Ethernet"
    },
    {
        "ipAddress": "ip2",
        "macAddress": "MAC2",
        "operationalStatus": "Up",
        "type": "Ethernet"
    },
    {
        "ipAddress": "ip3",
        "macAddress": "MAC1",
        "operationalStatus": "Up",
        "type": "Ethernet"
    }
]
ip_addresses_result = [{'MACAddress': 'MAC1', 'IPAddresses': ['ip1', 'ip3'], 'Type': 'Ethernet', 'Status': 'Up'},
                       {'MACAddress': 'MAC2', 'IPAddresses': ['ip2'], 'Type': 'Ethernet', 'Status': 'Up'}]

print_ip_addresses_result = '1. | MAC : MAC1 | IP Addresses : ip1,ip3 | Type : Ethernet | Status : Up\n' \
                            '2. | MAC : MAC2 | IP Addresses : ip2     | Type : Ethernet | Status : Up'


def test_parse_ip_addresses():
    assert parse_ip_addresses(ip_addresses) == ip_addresses_result


def test_print_ip_addresses():
    assert print_ip_addresses(ip_addresses_result) == print_ip_addresses_result


human_readable_result = '### Microsoft Defender ATP machines [\'123abc\'] details:\n' \
                        '|ID|ComputerDNSName|OSPlatform|LastIPAddress|LastExternalIPAddress|HealthStatus|RiskScore|' \
                        'ExposureLevel|IPAddresses|\n' \
                        '|---|---|---|---|---|---|---|---|---|\n' \
                        '| 123 | test-node | Windows10 | 192.0.2.12 | 2.2.2.2 | Inactive | None | High |' \
                        ' 1. \\| MAC : 001122334418 \\| IP Addresses : 192.0.2.135,fe80::2413:e4aa:a3f4:d5bf \\|' \
                        ' Type : Ethernet \\| Status : Up<br>' \
                        '2. \\| MAC : 001122334436 \\| IP Addresses : 192.0.2.10,fe80::55b9:7f5a:6e9c:30ed  \\|' \
                        ' Type : Ethernet \\| Status : Up<br>' \
                        '3. \\| MAC : 001122334422 \\| IP Addresses : 192.0.2.11,fe80::c3:b878:f6fd:ae4b    \\|' \
                        ' Type : Ethernet \\| Status : Up<br>' \
                        '4. \\| MAC : 00112233442C \\| IP Addresses : 192.0.2.12,fe80::65a8:d227:e97b:8220  \\|' \
                        ' Type : Ethernet \\| Status : Up |\n'

outputs_result = """{"ID": "123", "ComputerDNSName": "test-node", "FirstSeen": "2021-08-30T20:11:52.7746006Z",
                  "LastSeen": "2021-09-12T14:46:04.2458709Z", "OSPlatform": "Windows10", "OSVersion": "21H1",
                  "OSProcessor": "x64", "LastIPAddress": "192.0.2.12", "LastExternalIPAddress": "2.2.2.2",
                  "AgentVersion": "10.7740.19041.1151", "OSBuild": 19043, "HealthStatus": "Inactive", "RBACGroupID": 0,
                  "RiskScore": "None", "ExposureLevel": "High", "IsAADJoined": false, "IPAddresses": [
        {"ipAddress": "192.0.2.135", "macAddress": "001122334418", "operationalStatus": "Up", "type": "Ethernet"},
        {"ipAddress": "fe80::2413:e4aa:a3f4:d5bf", "macAddress": "001122334418", "operationalStatus": "Up",
         "type": "Ethernet"},
        {"ipAddress": "192.0.2.10", "macAddress": "001122334436", "operationalStatus": "Up", "type": "Ethernet"},
        {"ipAddress": "fe80::55b9:7f5a:6e9c:30ed", "macAddress": "001122334436", "operationalStatus": "Up",
         "type": "Ethernet"},
        {"ipAddress": "192.0.2.11", "macAddress": "001122334422", "operationalStatus": "Up", "type": "Ethernet"},
        {"ipAddress": "fe80::c3:b878:f6fd:ae4b", "macAddress": "001122334422", "operationalStatus": "Up",
         "type": "Ethernet"},
        {"ipAddress": "192.0.2.12", "macAddress": "00112233442C", "operationalStatus": "Up", "type": "Ethernet"},
        {"ipAddress": "fe80::65a8:d227:e97b:8220", "macAddress": "00112233442C", "operationalStatus": "Up",
         "type": "Ethernet"}]}"""


def test_get_machine_details_command(mocker):
    mocker.patch.object(client_mocker, 'get_machine_details', return_value=SINGLE_MACHINE_RESPONSE_API)
    results = get_machine_details_command(client_mocker, {'machine_id': "123abc"})
    assert results.outputs[0] == json.loads(outputs_result)
    assert results.readable_output == human_readable_result


@pytest.mark.parametrize('fields_to_filter_by, field_key_from_type_list, expected_query', [
    # field_key_from_type_list does not exist
    ({'ip': '1.2.3.4', 'host': 'example'}, 'id', "ip eq '1.2.3.4' and host eq 'example'"),
    # field_key_from_type_list has only one value in the list
    ({'ip': '1.2.3.4', 'id': ['1'], 'host': 'example'}, 'id', "ip eq '1.2.3.4' and id eq '1' and host eq 'example'"),
    # field_key_from_type_list has more than one value in the list
    ({'ip': '1.2.3.4', 'id': ['1', '2']}, 'id', "(ip eq '1.2.3.4' and id eq '1') or (ip eq '1.2.3.4' and id eq '2')"),
    ({'ip': '1.2.3.4', 'id': ['1', '2'], 'host': 'example'}, 'id',
     ("(ip eq '1.2.3.4' and host eq 'example' and id eq '1') or "
      "(ip eq '1.2.3.4' and host eq 'example' and id eq '2')")),
])
def test_reformat_filter_with_list_arg(fields_to_filter_by, field_key_from_type_list, expected_query):
    from MicrosoftDefenderAdvancedThreatProtection import reformat_filter_with_list_arg
    assert reformat_filter_with_list_arg(fields_to_filter_by, field_key_from_type_list) == expected_query


@pytest.mark.parametrize('hostnames, ips, ids, expected_filter', [
    # only one list is given
    (['example.com'], [], [], "computerDnsName eq 'example.com'"),
    (['example.com', 'b.com'], [], [], "computerDnsName eq 'example.com' or computerDnsName eq 'b.com'"),
    # each list has only one value
    (['b.com'], ['1.2.3.4'], ['1'], "computerDnsName eq 'b.com' or lastIpAddress eq '1.2.3.4' or id eq '1'"),
    # each list has more than 1 value
    (['b.com', 'a.com'], ['1.2.3.4', '1.2.3.5'], ['1', '2'],
     "computerDnsName eq 'b.com' or computerDnsName eq 'a.com' or "
     "lastIpAddress eq '1.2.3.4' or "
     "lastIpAddress eq '1.2.3.5' or "
     "id eq '1' or "
     "id eq '2'"),

])
def test_create_filter_for_endpoint_command(hostnames, ips, ids, expected_filter):
    from MicrosoftDefenderAdvancedThreatProtection import create_filter_for_endpoint_command
    assert create_filter_for_endpoint_command(hostnames, ips, ids) == expected_filter


@pytest.mark.parametrize('machines_list, expected_list', [
    ([{'ID': 1, 'CVE': 'CVE-1'}, {'ID': 1, 'CVE': 'CVE-2'}, {'ID': 2, 'CVE': 'CVE-1'}],
     [{'ID': 1, 'CVE': ['CVE-1', 'CVE-2']}, {'ID': 2, 'CVE': ['CVE-1']}]),

    ([{'ID': 1, 'CVE': 'CVE-1'}, {'ID': 3, 'CVE': 'CVE-3'}, {'ID': 2, 'CVE': 'CVE-1'}],
     [{'ID': 1, 'CVE': ['CVE-1']}, {'ID': 3, 'CVE': ['CVE-3']}, {'ID': 2, 'CVE': ['CVE-1']}, ]),

    ([], []),
    ([{'ID': 1, 'CVE': 'CVE-1'}, {'ID': 1, 'CVE': 'CVE-2'}], [{'ID': 1, 'CVE': ['CVE-1', 'CVE-2']}]),

])
def test_create_related_cve_list_for_machine(machines_list, expected_list):
    from MicrosoftDefenderAdvancedThreatProtection import create_related_cve_list_for_machine
    assert create_related_cve_list_for_machine(machines_list) == expected_list


@pytest.mark.parametrize('machine, expected_result', [
    ({'ipAddresses': [], 'lastIpAddress': "1.2.3.4"}, None),
    ({'ipAddresses': []}, None),
    ({'ipAddresses': [{'ipAddress': "1.1.1.1", 'macAddress': ""}], 'lastIpAddress': "1.2.3.4"}, None),
    ({'ipAddresses': [{'ipAddress': "1.2.3.4", 'macAddress': ""}], 'lastIpAddress': "1.2.3.4"}, ""),
    ({'ipAddresses': [{'ipAddress': "1.2.3.4", 'macAddress': "mac"}], 'lastIpAddress': "1.2.3.4"}, "mac"),
    ({'ipAddresses': [{'ipAddress': "1.2.3.4", 'macAddress': "mac"}, {'ipAddress': "1.1.1.1", 'macAddress': "mac"}],
      'lastIpAddress': "1.2.3.4"}, "mac"),
])
def test_get_machine_mac_address(machine, expected_result):
    from MicrosoftDefenderAdvancedThreatProtection import get_machine_mac_address
    assert get_machine_mac_address(machine) == expected_result


@pytest.mark.parametrize('failed_devices, all_requested_devices, expected_result', [
    ({}, ["id1", "id2"], ""),
    ({'id1': "some error"}, ["id1", "id2"], "Note: you don't see the following IDs in the results as the request was "
                                            "failed for them. \nID id1 failed with the error: some error \n"),
])
def test_add_error_message(failed_devices, all_requested_devices, expected_result):
    from MicrosoftDefenderAdvancedThreatProtection import add_error_message
    assert add_error_message(failed_devices, all_requested_devices) == expected_result


@pytest.mark.parametrize('failed_devices, all_requested_devices', [
    ({'id1': "some error", 'id2': "some error"}, ["id1", "id2"]),
    ({'id1': "some error1", 'id2': "some error2"}, ["id1", "id2"]),
])
def test_add_error_message_raise_error(failed_devices, all_requested_devices):
    from MicrosoftDefenderAdvancedThreatProtection import add_error_message
    with raises(DemistoException,
                match=f'Microsoft Defender ATP The command was failed with the errors: {failed_devices}'):
        add_error_message(failed_devices, all_requested_devices)


@pytest.mark.parametrize('indicators_response, expected_result', [
    ({'value': []}, []),
    ({'value': [{"id": '1', "indicator": '2', "isFailed": 'false', "failureReason": "", 'name': "no"}]},
     [{"ID": '1', "Value": '2', "IsFailed": 'false', "FailureReason": ""}]),
    ({'value': [{"id": '1', "indicator": '2', "isFailed": 'false', "failureReason": "", 'name': "no"},
                {"id": '2', "indicator": '4', "isFailed": 'true', "failureReason": "reason", 'name': "no"},
                {'name': "no"}]},
     [{"ID": '1', "Value": '2', "IsFailed": 'false', "FailureReason": ""},
      {"ID": '2', "Value": '4', "IsFailed": 'true', "FailureReason": "reason"},
      {'FailureReason': None, 'ID': None, 'IsFailed': None, 'Value': None}]),
])
def test_parse_indicator_batch_response(indicators_response, expected_result):
    from MicrosoftDefenderAdvancedThreatProtection import parse_indicator_batch_response
    assert parse_indicator_batch_response(indicators_response) == expected_result


ALERT_JSON = {'id': '1', 'incidentId': 2, 'investigationId': 3, 'assignedTo': 'Automation', 'severity': 'Informational',
              'status': 'Resolved', 'classification': None, 'determination': None,
              'investigationState': 'SuccessfullyRemediated',
              'detectionSource': 'WindowsDefenderAv', 'detectorId': '4',
              'category': 'Malware', 'threatFamilyName': 'Test_File', 'title': "Test_File",
              'description': 'Test', 'alertCreationTime': '2022-02-07T10:26:40.05748Z',
              'firstEventTime': '2022-02-07T10:20:52.2188896Z',
              'lastEventTime': '2022-02-07T10:20:52.2571395Z', 'lastUpdateTime': '2022-02-07T10:57:13.93Z',
              'resolvedTime': '2022-02-07T10:57:13.773683Z', 'machineId': '4',
              'computerDnsName': 'win2016', 'rbacGroupName': None,
              'aadTenantId': 'ebac1a16-81bf-449b-8d43-5732c3c1d999', 'threatName': 'Test',
              'mitreTechniques': [], 'relatedUser': None, 'comments': [],
              'evidence': [{'entityType': 'File', 'evidenceCreationTime': '2022-02-07T10:26:40.24Z',
                            'sha1': '33', 'sha256': '27', 'fileName': 'test.com',
                            'filePath': 'Downloads', 'processId': None, 'processCommandLine': None,
                            'processCreationTime': None, 'parentProcessId': None, 'parentProcessCreationTime': None,
                            'parentProcessFileName': None, 'parentProcessFilePath': None, 'ipAddress': None,
                            'url': None,
                            'registryKey': None, 'registryHive': None, 'registryValueType': None, 'registryValue': None,
                            'accountName': None, 'domainName': None, 'userSid': None, 'aadUserId': None,
                            'userPrincipalName': None,
                            'detectionStatus': 'Prevented'}]}


def test_get_alert_by_id_command(mocker):
    from MicrosoftDefenderAdvancedThreatProtection import get_alert_by_id_command
    mocker.patch.object(client_mocker, 'get_alert_by_id', return_value=ALERT_JSON)
    results = get_alert_by_id_command(client_mocker, {'alert_ids': ['1']})
    assert results.outputs[0]['ID'] == '1'
    assert len(results.outputs[0]) == len(ALERT_JSON.keys())


<<<<<<< HEAD
ALERTS = [

    {'id': 'id1',
     'incidentId': 1,
     'severity': 'Medium',
     'status': 'Resolved',
     'alertCreationTime': '2022-02-17T02:07:23.6716257Z',
     'evidence': []},
    {'id': 'id2',
     'incidentId': 2,
     'severity': 'Informational',
     'status': 'Resolved',
     'alertCreationTime': '2022-02-17T02:07:24.6716257Z',
     'evidence': []},
    {'id': 'id3',
     'incidentId': 3,
     'severity': 'Informational',
     'status': 'Resolved',
     'alertCreationTime': '2022-02-17T02:20:23.6716257Z',
     'evidence': []},
    {'id': 'id4',
     'incidentId': 4,
     'severity': 'Informational',
     'status': 'Resolved',
     'alertCreationTime': '2022-02-17T02:30:23.6716257Z',
     'evidence': []},
]

EMPTY_LAST_RUN = {}
OLD_LAST_RUN_WITH_IDS = {'last_alert_fetched_time': '2022-02-17T02:07:23',
                         'existing_ids': ['da637806604436477417_-578430041',
                                          'da637806604436712653_-30042333']}
EXISTING_LAST_RUN_MIDDLE_FETCH = {'last_alert_fetched_time': '2022-02-17T02:07:24.6716257Z'}

FIRST_FETCH_NO_INCIDENTS = {'last_run': EMPTY_LAST_RUN, 'incidents': []}
FIRST_FETCH_WITH_INCIDENTS = {'last_run': EMPTY_LAST_RUN, 'incidents': ALERTS}
SECOND_FETCH_WITH_INCIDENTS = {'last_run': EXISTING_LAST_RUN_MIDDLE_FETCH, 'incidents': ALERTS[2:]}
SECOND_FETCH_AFTER_UPDATE = {'last_run': OLD_LAST_RUN_WITH_IDS, 'incidents': ALERTS}

fetch_cases = [
    (FIRST_FETCH_NO_INCIDENTS, {'last_alert_fetched_time': '2022-02-14T14:39:01.391001Z', 'incidents': 0}),
    (FIRST_FETCH_WITH_INCIDENTS, {'last_alert_fetched_time': '2022-02-17T02:30:23.671625Z', 'incidents': 4}),
    (SECOND_FETCH_WITH_INCIDENTS, {'last_alert_fetched_time': '2022-02-17T02:30:23.671625Z', 'incidents': 2}),
    (SECOND_FETCH_AFTER_UPDATE, {'last_alert_fetched_time': '2022-02-17T02:30:23.671625Z', 'incidents': 4}),
]


@pytest.mark.parametrize('case, expected_result', fetch_cases)
def test_fetch(mocker, case, expected_result):
    from MicrosoftDefenderAdvancedThreatProtection import fetch_incidents

    frozen_time = dateparser.parse('2022-02-17T14:39:01.391001Z',
                                   settings={'RETURN_AS_TIMEZONE_AWARE': True, 'TIMEZONE': 'UTC'})

    mocker.patch.object(demisto, 'debug')
    with freeze_time(frozen_time):
        mocker.patch.object(client_mocker, 'list_alerts_by_params', return_value={'value': case['incidents']})
        incidents, last_run = fetch_incidents(client_mocker, case['last_run'], True)
        assert last_run.get('last_alert_fetched_time') == expected_result['last_alert_fetched_time']
        assert len(incidents) == expected_result['incidents']


def test_fetch_fails(mocker):
    from MicrosoftDefenderAdvancedThreatProtection import fetch_incidents
    mocker.patch.object(demisto, 'debug')

    def raise_mock(params=None):
        raise DemistoException("""Verify that the server URL parameter is correct and that you have access to the server from your host.
Error Type: <requests.exceptions.ConnectionError>
Error Number: [None]
Message: None
""")

    mocker.patch.object(client_mocker, 'list_alerts_by_params', side_effect=raise_mock)
    with pytest.raises(Exception) as e:
        fetch_incidents(client_mocker, {}, True)
    assert str(
        e.value) == f'Failed to fetch {client_mocker.max_alerts_to_fetch} alerts. ' \
                    f'This may caused due to large amount of alert. Try using a lower limit.'


QUERY_BUILDING_CASES = [
    (
        'New, Resolved', 'Informational,Low,Medium,High', '5', False, '2022-02-17T14:39:01.391001Z',
        {
            '$filter': "alertCreationTime+gt+2022-02-17T14:39:01.391001Z and "
                       "((status+eq+'New') or (status+eq+'Resolved')) and "
                       "((severity+eq+'Informational') or (severity+eq+'Low') or (severity+eq+'Medium') "
                       "or (severity+eq+'High'))",
            '$orderby': 'alertCreationTime asc', '$top': '5'
        }
    ),
    (
        None, 'Informational,Low,Medium,High', '5', False, '2022-02-17T14:39:01.391001Z',
        {
            '$filter': "alertCreationTime+gt+2022-02-17T14:39:01.391001Z and "
                       "((severity+eq+'Informational') or (severity+eq+'Low') "
                       "or (severity+eq+'Medium') or (severity+eq+'High'))",
            '$orderby': 'alertCreationTime asc', '$top': '5'
        }
    ),
    (
        'New', None, '5', False, '2022-02-17T14:39:01.391001Z',
        {
            '$filter': "alertCreationTime+gt+2022-02-17T14:39:01.391001Z and (status+eq+'New')",
            '$orderby': 'alertCreationTime asc', '$top': '5'
        }
    ),
    (
        None, 'Informational', '5', False, '2022-02-17T14:39:01.391001Z',
        {
            '$filter': "alertCreationTime+gt+2022-02-17T14:39:01.391001Z and (severity+eq+'Informational')",
            '$orderby': 'alertCreationTime asc', '$top': '5'
        }
    ),
    (
        None, None, '5', False, '2022-02-17T14:39:01.391001Z',
        {
            '$filter': 'alertCreationTime+gt+2022-02-17T14:39:01.391001Z', '$orderby': 'alertCreationTime asc',
            '$top': '5'
        }
    ),
    (
        'Resolved', 'High', '5', True, '2022-02-17T14:39:01.391001Z',
        {
            '$filter': "alertCreationTime+gt+2022-02-17T14:39:01.391001Z and "
                       "(status+eq+'Resolved') and (severity+eq+'High')",
            '$orderby': 'alertCreationTime asc', '$expand': 'evidence', '$top': '5'
        }
    ),
    (
        None, None, '5', True, '2022-02-17T14:39:01.391001Z',
        {
            '$filter': 'alertCreationTime+gt+2022-02-17T14:39:01.391001Z', '$orderby': 'alertCreationTime asc',
            '$expand': 'evidence', '$top': '5'
        }
    )

]


@pytest.mark.parametrize('status, severity, limit, evidence, last_fetch_time, expected_result', QUERY_BUILDING_CASES)
def test_get_incidents_query_params(status, severity, limit, evidence, last_fetch_time, expected_result):
    from copy import deepcopy
    from MicrosoftDefenderAdvancedThreatProtection import _get_incidents_query_params

    client = deepcopy(client_mocker)
    client.max_alerts_to_fetch = limit
    client.alert_severities_to_fetch = severity
    client.alert_status_to_fetch = status

    query = _get_incidents_query_params(client, fetch_evidence=evidence, last_fetch_time=last_fetch_time)
    assert query == expected_result
=======
FIRST_RUN = {'arguments': "''", 'comment': 'testing',
             'machine_id': 'machine_id_example', 'scriptName': 'test_script.ps1'}
SECOND_RUN = {'arguments': "''", 'comment': 'testing',
              'machine_action_id': 'action_id_example',
              'machine_id': 'machine_id_example', 'scriptName': 'test_script.ps1'}
LAST_RUN = {'arguments': "''", 'comment': 'testing',
            'machine_action_id': 'action_id_example',
            'machine_id': 'machine_id_example', 'scriptName': 'test_script.ps1'}
POLLING_CASES = [
    (FIRST_RUN, '', 'PollingArgs', {'machine_action_id': 'action_id_example', 'interval_in_seconds': 10,
                                    'polling': True, 'arguments': "''", 'comment': 'testing',
                                    'machine_id': 'machine_id_example',
                                    'scriptName': 'test_script.ps1'}),
    (SECOND_RUN, 'InProgress', 'PollingArgs',
     {'interval_in_seconds': 10, 'polling': True, 'arguments': "''", 'comment': 'testing',
      'machine_action_id': 'action_id_example', 'machine_id': 'machine_id_example',
      'scriptName': 'test_script.ps1'}),
    (LAST_RUN, 'Succeeded', 'Contents', {'example_outputs': 'outputs'})

]


@pytest.mark.parametrize('args,request_status,args_to_compare,expected_results', POLLING_CASES)
def test_run_script_polling(mocker, args, request_status, args_to_compare, expected_results):
    import CommonServerPython

    def mock_action_command(client, args):
        return CommonServerPython.CommandResults(outputs={'action_id': 'action_id_example'})

    def mock_get_status(client, args):
        return CommonServerPython.CommandResults(
            outputs={'status': request_status, 'commands': [{'commandStatus': 'Completed'}]})

    def mock_post_process(client, res):
        assert res == {'commands': [{'commandStatus': 'Completed'}], 'status': 'Succeeded'}
        return CommonServerPython.CommandResults(outputs={'example_outputs': 'outputs'})

    mocker.patch.object(CommonServerPython, 'is_demisto_version_ge', return_value=True)

    res = run_polling_command(client_mocker, args, 'microsoft-atp-live-response-run-script', mock_action_command,
                              mock_get_status, mock_post_process)
    assert res.to_context()[args_to_compare] == expected_results


RUN_SCRIPT_CASES = [
    (
        {'machine_id': 'machine_id', 'scriptName': 'test_script.ps1', 'comment': 'testing'},
        {'Commands': [{'type': 'RunScript', 'params': [{'key': 'ScriptName', 'value': 'test_script.ps1'}]}],
         'Comment': 'testing'}
    ),
    (
        {'machine_id': 'machine_id', 'scriptName': 'test_script.ps1', 'comment': 'testing', 'arguments': 'example_arg'},
        {'Commands': [{'type': 'RunScript', 'params': [{'key': 'ScriptName', 'value': 'test_script.ps1'},
                                                       {'key': 'Args', 'value': 'example_arg'}]}], 'Comment': 'testing'}

    )
]


@pytest.mark.parametrize('args, expected_results', RUN_SCRIPT_CASES)
def test_run_live_response_script_action(mocker, args, expected_results):
    create_action_mock = mocker.patch.object(MsClient, 'create_action')
    run_live_response_script_action(client_mocker, args)
    assert create_action_mock.call_args[0][1] == expected_results


GET_FILE_CASES = [
    (
        {'machine_id': 'machine_id',
         'comment': "testing",
         'path': "C:\\Users\\example\\Desktop\\test.txt"},
        {'Commands': [
            {'type': 'GetFile', 'params': [{'key': 'Path', 'value': 'C:\\Users\\example\\Desktop\\test.txt'}]}],
            'Comment': 'testing'}
    ),
]


@pytest.mark.parametrize('args, expected_results', GET_FILE_CASES)
def test_get_live_response_file_action(mocker, args, expected_results):
    create_action_mock = mocker.patch.object(MsClient, 'create_action')
    get_live_response_file_action(client_mocker, args)
    assert create_action_mock.call_args[0][1] == expected_results


PUT_FILE_CASES = [
    (
        {'machine_id': 'machine_id',
         'comment': "testing",
         'file_name': "test_script.ps1"},
        {'Commands': [{'type': 'PutFile', 'params': [{'key': 'FileName', 'value': 'test_script.ps1'}]}],
         'Comment': 'testing'}
    ),
]


@pytest.mark.parametrize('args, expected_results', PUT_FILE_CASES)
def test_put_live_response_file_action(mocker, args, expected_results):
    create_action_mock = mocker.patch.object(MsClient, 'create_action')
    put_live_response_file_action(client_mocker, args)
    assert create_action_mock.call_args[0][1] == expected_results
>>>>>>> ffb8463d
<|MERGE_RESOLUTION|>--- conflicted
+++ resolved
@@ -976,7 +976,109 @@
     assert len(results.outputs[0]) == len(ALERT_JSON.keys())
 
 
-<<<<<<< HEAD
+FIRST_RUN = {'arguments': "''", 'comment': 'testing',
+             'machine_id': 'machine_id_example', 'scriptName': 'test_script.ps1'}
+SECOND_RUN = {'arguments': "''", 'comment': 'testing',
+              'machine_action_id': 'action_id_example',
+              'machine_id': 'machine_id_example', 'scriptName': 'test_script.ps1'}
+LAST_RUN = {'arguments': "''", 'comment': 'testing',
+            'machine_action_id': 'action_id_example',
+            'machine_id': 'machine_id_example', 'scriptName': 'test_script.ps1'}
+POLLING_CASES = [
+    (FIRST_RUN, '', 'PollingArgs', {'machine_action_id': 'action_id_example', 'interval_in_seconds': 10,
+                                    'polling': True, 'arguments': "''", 'comment': 'testing',
+                                    'machine_id': 'machine_id_example',
+                                    'scriptName': 'test_script.ps1'}),
+    (SECOND_RUN, 'InProgress', 'PollingArgs',
+     {'interval_in_seconds': 10, 'polling': True, 'arguments': "''", 'comment': 'testing',
+      'machine_action_id': 'action_id_example', 'machine_id': 'machine_id_example',
+      'scriptName': 'test_script.ps1'}),
+    (LAST_RUN, 'Succeeded', 'Contents', {'example_outputs': 'outputs'})
+
+]
+
+
+@pytest.mark.parametrize('args,request_status,args_to_compare,expected_results', POLLING_CASES)
+def test_run_script_polling(mocker, args, request_status, args_to_compare, expected_results):
+    import CommonServerPython
+
+    def mock_action_command(client, args):
+        return CommonServerPython.CommandResults(outputs={'action_id': 'action_id_example'})
+
+    def mock_get_status(client, args):
+        return CommonServerPython.CommandResults(
+            outputs={'status': request_status, 'commands': [{'commandStatus': 'Completed'}]})
+
+    def mock_post_process(client, res):
+        assert res == {'commands': [{'commandStatus': 'Completed'}], 'status': 'Succeeded'}
+        return CommonServerPython.CommandResults(outputs={'example_outputs': 'outputs'})
+
+    mocker.patch.object(CommonServerPython, 'is_demisto_version_ge', return_value=True)
+
+    res = run_polling_command(client_mocker, args, 'microsoft-atp-live-response-run-script', mock_action_command,
+                              mock_get_status, mock_post_process)
+    assert res.to_context()[args_to_compare] == expected_results
+
+
+RUN_SCRIPT_CASES = [
+    (
+        {'machine_id': 'machine_id', 'scriptName': 'test_script.ps1', 'comment': 'testing'},
+        {'Commands': [{'type': 'RunScript', 'params': [{'key': 'ScriptName', 'value': 'test_script.ps1'}]}],
+         'Comment': 'testing'}
+    ),
+    (
+        {'machine_id': 'machine_id', 'scriptName': 'test_script.ps1', 'comment': 'testing', 'arguments': 'example_arg'},
+        {'Commands': [{'type': 'RunScript', 'params': [{'key': 'ScriptName', 'value': 'test_script.ps1'},
+                                                       {'key': 'Args', 'value': 'example_arg'}]}], 'Comment': 'testing'}
+
+    )
+]
+
+
+@pytest.mark.parametrize('args, expected_results', RUN_SCRIPT_CASES)
+def test_run_live_response_script_action(mocker, args, expected_results):
+    create_action_mock = mocker.patch.object(MsClient, 'create_action')
+    run_live_response_script_action(client_mocker, args)
+    assert create_action_mock.call_args[0][1] == expected_results
+
+
+GET_FILE_CASES = [
+    (
+        {'machine_id': 'machine_id',
+         'comment': "testing",
+         'path': "C:\\Users\\example\\Desktop\\test.txt"},
+        {'Commands': [
+            {'type': 'GetFile', 'params': [{'key': 'Path', 'value': 'C:\\Users\\example\\Desktop\\test.txt'}]}],
+            'Comment': 'testing'}
+    ),
+]
+
+
+@pytest.mark.parametrize('args, expected_results', GET_FILE_CASES)
+def test_get_live_response_file_action(mocker, args, expected_results):
+    create_action_mock = mocker.patch.object(MsClient, 'create_action')
+    get_live_response_file_action(client_mocker, args)
+    assert create_action_mock.call_args[0][1] == expected_results
+
+
+PUT_FILE_CASES = [
+    (
+        {'machine_id': 'machine_id',
+         'comment': "testing",
+         'file_name': "test_script.ps1"},
+        {'Commands': [{'type': 'PutFile', 'params': [{'key': 'FileName', 'value': 'test_script.ps1'}]}],
+         'Comment': 'testing'}
+    ),
+]
+
+
+@pytest.mark.parametrize('args, expected_results', PUT_FILE_CASES)
+def test_put_live_response_file_action(mocker, args, expected_results):
+    create_action_mock = mocker.patch.object(MsClient, 'create_action')
+    put_live_response_file_action(client_mocker, args)
+    assert create_action_mock.call_args[0][1] == expected_results
+
+
 ALERTS = [
 
     {'id': 'id1',
@@ -1129,107 +1231,4 @@
     client.alert_status_to_fetch = status
 
     query = _get_incidents_query_params(client, fetch_evidence=evidence, last_fetch_time=last_fetch_time)
-    assert query == expected_result
-=======
-FIRST_RUN = {'arguments': "''", 'comment': 'testing',
-             'machine_id': 'machine_id_example', 'scriptName': 'test_script.ps1'}
-SECOND_RUN = {'arguments': "''", 'comment': 'testing',
-              'machine_action_id': 'action_id_example',
-              'machine_id': 'machine_id_example', 'scriptName': 'test_script.ps1'}
-LAST_RUN = {'arguments': "''", 'comment': 'testing',
-            'machine_action_id': 'action_id_example',
-            'machine_id': 'machine_id_example', 'scriptName': 'test_script.ps1'}
-POLLING_CASES = [
-    (FIRST_RUN, '', 'PollingArgs', {'machine_action_id': 'action_id_example', 'interval_in_seconds': 10,
-                                    'polling': True, 'arguments': "''", 'comment': 'testing',
-                                    'machine_id': 'machine_id_example',
-                                    'scriptName': 'test_script.ps1'}),
-    (SECOND_RUN, 'InProgress', 'PollingArgs',
-     {'interval_in_seconds': 10, 'polling': True, 'arguments': "''", 'comment': 'testing',
-      'machine_action_id': 'action_id_example', 'machine_id': 'machine_id_example',
-      'scriptName': 'test_script.ps1'}),
-    (LAST_RUN, 'Succeeded', 'Contents', {'example_outputs': 'outputs'})
-
-]
-
-
-@pytest.mark.parametrize('args,request_status,args_to_compare,expected_results', POLLING_CASES)
-def test_run_script_polling(mocker, args, request_status, args_to_compare, expected_results):
-    import CommonServerPython
-
-    def mock_action_command(client, args):
-        return CommonServerPython.CommandResults(outputs={'action_id': 'action_id_example'})
-
-    def mock_get_status(client, args):
-        return CommonServerPython.CommandResults(
-            outputs={'status': request_status, 'commands': [{'commandStatus': 'Completed'}]})
-
-    def mock_post_process(client, res):
-        assert res == {'commands': [{'commandStatus': 'Completed'}], 'status': 'Succeeded'}
-        return CommonServerPython.CommandResults(outputs={'example_outputs': 'outputs'})
-
-    mocker.patch.object(CommonServerPython, 'is_demisto_version_ge', return_value=True)
-
-    res = run_polling_command(client_mocker, args, 'microsoft-atp-live-response-run-script', mock_action_command,
-                              mock_get_status, mock_post_process)
-    assert res.to_context()[args_to_compare] == expected_results
-
-
-RUN_SCRIPT_CASES = [
-    (
-        {'machine_id': 'machine_id', 'scriptName': 'test_script.ps1', 'comment': 'testing'},
-        {'Commands': [{'type': 'RunScript', 'params': [{'key': 'ScriptName', 'value': 'test_script.ps1'}]}],
-         'Comment': 'testing'}
-    ),
-    (
-        {'machine_id': 'machine_id', 'scriptName': 'test_script.ps1', 'comment': 'testing', 'arguments': 'example_arg'},
-        {'Commands': [{'type': 'RunScript', 'params': [{'key': 'ScriptName', 'value': 'test_script.ps1'},
-                                                       {'key': 'Args', 'value': 'example_arg'}]}], 'Comment': 'testing'}
-
-    )
-]
-
-
-@pytest.mark.parametrize('args, expected_results', RUN_SCRIPT_CASES)
-def test_run_live_response_script_action(mocker, args, expected_results):
-    create_action_mock = mocker.patch.object(MsClient, 'create_action')
-    run_live_response_script_action(client_mocker, args)
-    assert create_action_mock.call_args[0][1] == expected_results
-
-
-GET_FILE_CASES = [
-    (
-        {'machine_id': 'machine_id',
-         'comment': "testing",
-         'path': "C:\\Users\\example\\Desktop\\test.txt"},
-        {'Commands': [
-            {'type': 'GetFile', 'params': [{'key': 'Path', 'value': 'C:\\Users\\example\\Desktop\\test.txt'}]}],
-            'Comment': 'testing'}
-    ),
-]
-
-
-@pytest.mark.parametrize('args, expected_results', GET_FILE_CASES)
-def test_get_live_response_file_action(mocker, args, expected_results):
-    create_action_mock = mocker.patch.object(MsClient, 'create_action')
-    get_live_response_file_action(client_mocker, args)
-    assert create_action_mock.call_args[0][1] == expected_results
-
-
-PUT_FILE_CASES = [
-    (
-        {'machine_id': 'machine_id',
-         'comment': "testing",
-         'file_name': "test_script.ps1"},
-        {'Commands': [{'type': 'PutFile', 'params': [{'key': 'FileName', 'value': 'test_script.ps1'}]}],
-         'Comment': 'testing'}
-    ),
-]
-
-
-@pytest.mark.parametrize('args, expected_results', PUT_FILE_CASES)
-def test_put_live_response_file_action(mocker, args, expected_results):
-    create_action_mock = mocker.patch.object(MsClient, 'create_action')
-    put_live_response_file_action(client_mocker, args)
-    assert create_action_mock.call_args[0][1] == expected_results
->>>>>>> ffb8463d
+    assert query == expected_result