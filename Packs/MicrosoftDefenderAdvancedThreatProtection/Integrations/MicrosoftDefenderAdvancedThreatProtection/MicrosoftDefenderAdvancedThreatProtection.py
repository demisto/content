--- conflicted
+++ resolved
@@ -4546,12 +4546,6 @@
 
     command_result = results_function(client, args)
     action_status = command_result.outputs.get("status")
-<<<<<<< HEAD
-    command_status = command_result.outputs.get("commands", [{}])[0].get("commandStatus")
-    if action_status in ['Failed', 'Cancelled'] or command_status == 'Failed':
-        raise Exception(
-            f'Command {action_status}. Additional info: {command_result.outputs.get("commands", [{}])[0].get("errors")}')
-=======
     demisto.debug(f"action status is: {action_status}")
 
     # In case command is one of the put/get file/ run script there is command section, otherwise there isnt.
@@ -4566,7 +4560,6 @@
             error_msg += f'{command_result.outputs.get("commands", [{}])[0].get("errors")}'
         raise Exception(error_msg)
 
->>>>>>> 3aa00bce
     elif command_status != 'Completed' or action_status == 'InProgress':
         # schedule next poll
         polling_args = {
