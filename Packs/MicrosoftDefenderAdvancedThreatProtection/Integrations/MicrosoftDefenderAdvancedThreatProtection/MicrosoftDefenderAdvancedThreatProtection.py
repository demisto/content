import copy
from itertools import product
from json import JSONDecodeError
from typing import Any
from collections.abc import Callable
from CommonServerPython import *
import urllib3
from dateutil.parser import parse
from requests import Response
from MicrosoftApiModule import *  # noqa: E402

# Disable insecure warnings
urllib3.disable_warnings()

''' GLOBAL VARS '''
APP_NAME = 'ms-defender-atp'
TIME_FORMAT = '%Y-%m-%dT%H:%M:%S.%fZ'

''' HELPER FUNCTIONS '''

SEVERITY_TO_NUMBER = {
    'Informational': 0,
    'Low': 1,
    'MediumLow': 2,
    'MediumHigh': 3,
    'High': 4
}

NUMBER_TO_SEVERITY = {
    0: 'Informational',
    1: 'Low',
    2: 'MediumLow',
    3: 'MediumHigh',
    4: 'High',
    5: 'Informational'
}
SC_INDICATORS_HEADERS = (
    'id',
    'action',
    'indicatorValue',
    'indicatorType',
    'severity',
    'title',
    'description',
)

INDICATOR_TYPE_TO_DBOT_TYPE = {
    'FileSha256': DBotScoreType.FILE,
    'FileSha1': DBotScoreType.FILE,
    'FileMd5': DBotScoreType.FILE,
    'Url': DBotScoreType.URL,
    'DomainName': DBotScoreType.DOMAIN,
    'IpAddress': DBotScoreType.IP,
    'CertificateThumbprint': None,
}

HEALTH_STATUS_TO_ENDPOINT_STATUS = {
    "Active": "Online",
    "Inactive": "Offline",
    "ImpairedCommunication": "Online",
    "NoSensorData": "Online",
    "NoSensorDataImpairedCommunication": "Online",
    "Unknown": None,
}

INTEGRATION_NAME = 'Microsoft Defender ATP'


class HuntingQueryBuilder:
    """ERROR MESSAGES"""
    FILE_ARGS_ERR = 'Please provide at least one file arguments: "file_name", "sha1", "sha256" or "md5".'
    DEVICES_ARGS_ERR = 'Please provide at least one devices arguments: "device_id" or "device_name".'
    ANY_ARGS_ERR = 'Please provide at least one of the query args: "device_name", "file_name", "sha1, "sha256", "md5"' \
                   ' or "device_id".'

    @staticmethod
    def get_time_range_query(time_range: str | None) -> str:
        """
        Given a human readable time_range returns the time_range query
        """
        if not time_range:
            return ''
        parsed_time = dateparser.parse(time_range)
        if parsed_time:
            time_in_minutes = int((datetime.now() - parsed_time).total_seconds() // 60)
            return f'Timestamp > ago({time_in_minutes}m)'
        else:
            return ''

    @staticmethod
    def rebuild_query_with_time_range(query: str, time_range: str) -> str:
        """
        Given a query and human readable time_range returns the query with a time_range query
        """
        time_range_query = HuntingQueryBuilder.get_time_range_query(time_range)
        insert_pos = query.find('|')
        if insert_pos == -1:
            return f'{query} | where {time_range_query}'
        return f'{query[:insert_pos - 1]} | where {time_range_query} {query[insert_pos:]}'

    @staticmethod
    def get_filter_values(list_values: list | str | None) -> str | None:
        """
        creates a string of CSV values wrapped by parenthesis and brackets
        """
        if isinstance(list_values, str):
            list_values = argToList(list_values)
        if not list_values or not isinstance(list_values, list):
            return None
        return '("' + '","'.join(list_values) + '")'

    @staticmethod
    def remove_last_expression(query, expression):
        """
        Removes the last expression from the given query
        """
        return query.rsplit(expression, 1)[0]

    @staticmethod
    def build_generic_query(
            query_prefix: str,
            query_suffix: str,
            query_dict: dict,
            query_operation: str,
            operator: str = 'has_any'
    ):
        if not query_dict:
            return query_prefix + query_suffix
        query = query_prefix + ' ('
        for key, val in query_dict.items():
            if isinstance(val, tuple):
                # dict_val with special operator
                query += f' {key} {val[0]} {val[1]} {query_operation}'
            else:
                query += f' ({key} {operator} {val}) {query_operation}'
        query = HuntingQueryBuilder.remove_last_expression(query, query_operation)
        query += ')'
        if query_suffix:
            return query + query_suffix
        return query

    class LateralMovementEvidence:
        """QUERY PREFIX"""
        NETWORK_CONNECTIONS_QUERY_PREFIX = 'DeviceNetworkEvents\n| where (RemoteIP startswith "172.16" or RemoteIP startswith "192.168" or RemoteIP startswith "10.") and'  # noqa: E501
        SMB_CONNECTIONS_QUERY_PREFIX = 'DeviceNetworkEvents\n| where RemotePort == 445 and InitiatingProcessId !in (0, 4) and'  # noqa: E501
        CREDENTIAL_DUMPING_QUERY_PREFIX = 'DeviceProcessEvents\n| where ((FileName has_any ("procdump.exe", "procdump64.exe") and ProcessCommandLine has "lsass") or (ProcessCommandLine has "lsass.exe" and (ProcessCommandLine has "-accepteula" or ProcessCommandLine contains "-ma")) ) and'  # noqa: E501
        MANAGEMENT_CONNECTION_QUERY_PREFIX = 'DeviceNetworkEvents\n| where RemotePort in (22,3389,139,135,23,1433) and'

        """QUERY SUFFIX"""
        NETWORK_CONNECTIONS_QUERY_SUFFIX = '\n| summarize TotalConnections = count() by DeviceName, RemoteIP, RemotePort, InitiatingProcessFileName\n| order by TotalConnections\n| limit {}'  # noqa: E501
        SMB_CONNECTIONS_QUERY_SUFFIX = '\n| summarize RemoteIPCount=dcount(RemoteIP) by DeviceName, InitiatingProcessFileName, InitiatingProcessId, InitiatingProcessCreationTime\n|{} limit {}'  # noqa: E501
        CREDENTIAL_DUMPING_QUERY_SUFFIX = '\n| project Timestamp, DeviceName, ActionType, FileName, ProcessCommandLine, AccountName, InitiatingProcessIntegrityLevel, InitiatingProcessTokenElevation\n| limit {}'  # noqa: E501
        MANAGEMENT_CONNECTION_QUERY_SUFFIX = '\n| summarize TotalCount=count() by DeviceName,LocalIP,RemoteIP,RemotePort\n| order by TotalCount\n| limit {}'  # noqa: E501

        def __init__(self,
                     limit: str,
                     query_operation: str,
                     page: str,
                     device_name: str | None = None,
                     file_name: str | None = None,
                     sha1: str | None = None,
                     sha256: str | None = None,
                     md5: str | None = None,
                     device_id: str | None = None,
                     remote_ip_count: str | None = None,
                     ):
            if not (device_name or file_name or sha1 or sha256 or md5 or device_id):
                raise DemistoException(HuntingQueryBuilder.ANY_ARGS_ERR)

            self._limit = limit * (int(page))
            self._query_operation = query_operation
            self._device_name = HuntingQueryBuilder.get_filter_values(device_name)
            self._file_name = HuntingQueryBuilder.get_filter_values(file_name)
            self._sha1 = HuntingQueryBuilder.get_filter_values(sha1)
            self._sha256 = HuntingQueryBuilder.get_filter_values(sha256)
            self._md5 = HuntingQueryBuilder.get_filter_values(md5)
            self._device_id = HuntingQueryBuilder.get_filter_values(device_id)
            self._remote_ip_count = remote_ip_count

        def build_network_connections_query(self):
            query_dict = assign_params(
                InitiatingProcessFileName=self._file_name,
                InitiatingProcessSHA1=self._sha1,
                InitiatingProcessSHA256=self._sha256,
                InitiatingProcessMD5=self._md5,
                DeviceName=self._device_name,
                DeviceId=self._device_id
            )
            query = HuntingQueryBuilder.build_generic_query(
                query_prefix=self.NETWORK_CONNECTIONS_QUERY_PREFIX,
                query_suffix=self.NETWORK_CONNECTIONS_QUERY_SUFFIX.format(self._limit),
                query_dict=query_dict,
                query_operation=self._query_operation,
            )

            return query

        def build_smb_connections_query(self):
            query_dict = assign_params(
                InitiatingProcessFileName=self._file_name,
                InitiatingProcessSHA1=self._sha1,
                InitiatingProcessSHA256=self._sha256,
                InitiatingProcessMD5=self._md5,
                DeviceName=self._device_name,
                DeviceId=self._device_id,
            )
            remote_ip_count_query = '' if not self._remote_ip_count else ' where RemoteIPCount > ' \
                                                                         f'{self._remote_ip_count} |'

            query = HuntingQueryBuilder.build_generic_query(
                query_prefix=self.SMB_CONNECTIONS_QUERY_PREFIX,
                query_suffix=self.SMB_CONNECTIONS_QUERY_SUFFIX.format(remote_ip_count_query, self._limit),
                query_dict=query_dict,
                query_operation=self._query_operation,
            )

            return query

        def build_credential_dumping_query(self):
            query_dict = assign_params(
                FileName=self._file_name,
                SHA1=self._sha1,
                SHA256=self._sha256,
                MD5=self._md5,
                DeviceName=self._device_name,
                DeviceId=self._device_id,
            )
            query = HuntingQueryBuilder.build_generic_query(
                query_prefix=self.CREDENTIAL_DUMPING_QUERY_PREFIX,
                query_suffix=self.CREDENTIAL_DUMPING_QUERY_SUFFIX.format(self._limit),
                query_dict=query_dict,
                query_operation=self._query_operation,
            )

            return query

        def build_management_connection_query(self):
            query_dict = assign_params(
                InitiatingProcessFileName=self._file_name,
                InitiatingProcessSHA1=self._sha1,
                InitiatingProcessSHA256=self._sha256,
                InitiatingProcessMD5=self._md5,
                DeviceName=self._device_name,
                DeviceId=self._device_id,
            )
            query = HuntingQueryBuilder.build_generic_query(
                query_prefix=self.MANAGEMENT_CONNECTION_QUERY_PREFIX,
                query_suffix=self.MANAGEMENT_CONNECTION_QUERY_SUFFIX.format(self._limit),
                query_dict=query_dict,
                query_operation=self._query_operation,
            )

            return query

    class PersistenceEvidence:
        """QUERY PREFIX"""
        SCHEDULE_JOB_QUERY_PREFIX = 'DeviceEvents | where ActionType == "ScheduledTaskCreated" and InitiatingProcessAccountSid != "S-1-5-18" and'  # noqa: E501
        REGISTRY_ENTRY_QUERY_PREFIX = 'DeviceRegistryEvents | where ActionType == "RegistryValueSet" and'
        STARTUP_FOLDER_CHANGES_QUERY_PREFIX = 'DeviceFileEvents | where FolderPath contains @"\AppData\Roaming\Microsoft\Windows\Start Menu\Programs\Startup\" and ActionType == "FileCreated" and'  # noqa: E501
        NEW_SERVICE_CREATED_QUERY_PREFIX = 'DeviceRegistryEvents | where RegistryKey contains @"HKEY_LOCAL_MACHINE\SYSTEM\ControlSet001\Services\" and ActionType == "RegistryKeyCreated" and'  # noqa: E501
        SERVICE_UPDATED_QUERY_PREFIX = 'DeviceRegistryEvents | where RegistryKey contains @"HKEY_LOCAL_MACHINE\SYSTEM\ControlSet001\Services\" and ActionType has_any ("RegistryValueSet","RegistryKeyCreated") and'  # noqa: E501
        FILE_REPLACED_QUERY_PREFIX = 'DeviceFileEvents | where FolderPath contains @"C:\Program Files" and ActionType == "FileModified" and'  # noqa: E501
        NEW_USER_QUERY_PREFIX = 'DeviceEvents | where ActionType == "UserAccountCreated" and'
        NEW_GROUP_QUERY_PREFIX = 'DeviceEvents | where ActionType == "SecurityGroupCreated" and'
        GROUP_USER_CHANGE_QUERY_PREFIX = 'DeviceEvents | where ActionType == "UserAccountAddedToLocalGroup" and'
        LOCAL_FIREWALL_CHANGE_QUERY_PREFIX = 'DeviceRegistryEvents | where RegistryKey contains @"HKEY_LOCAL_MACHINE\SYSTEM\CurrentControlSet\Services\SharedAccess\Parameters\FirewallPolicy" and'  # noqa: E501
        HOST_FILE_CHANGE_QUERY_PREFIX = 'DeviceFileEvents | where FolderPath contains @"C:\Windows\System32\drivers\etc\hosts" and ActionType == "FileModified" and'  # noqa: E501

        """QUERY SUFFIX"""
        SCHEDULE_JOB_QUERY_SUFFIX = '\n| project Timestamp, DeviceName, InitiatingProcessAccountDomain, InitiatingProcessAccountName, AdditionalFields\n| limit {}'  # noqa: E501
        REGISTRY_ENTRY_QUERY_SUFFIX = '\n| project Timestamp, DeviceName, RegistryKey, RegistryValueType, PreviousRegistryValueData, RegistryValueName, PreviousRegistryValueName, PreviousRegistryKey, InitiatingProcessFileName\n| limit {}'  # noqa: E501
        STARTUP_FOLDER_CHANGES_QUERY_SUFFIX = '\n| project Timestamp, DeviceName, FileName, FolderPath, InitiatingProcessFileName, InitiatingProcessVersionInfoProductName, InitiatingProcessVersionInfoOriginalFileName, InitiatingProcessCommandLine\n| limit {}'  # noqa: E501
        NEW_SERVICE_CREATED_QUERY_SUFFIX = '\n| project Timestamp, DeviceName, RegistryKey, RegistryValueName, RegistryValueType, RegistryValueData, InitiatingProcessFileName, InitiatingProcessVersionInfoProductName, InitiatingProcessVersionInfoOriginalFileName, InitiatingProcessCommandLine\n| limit {}'  # noqa: E501
        SERVICE_UPDATED_QUERY_SUFFIX = '\n| project Timestamp, DeviceName, ActionType, RegistryKey, PreviousRegistryKey, RegistryValueName, PreviousRegistryValueName, RegistryValueType, RegistryValueData, PreviousRegistryValueData, InitiatingProcessFileName, InitiatingProcessVersionInfoProductName, InitiatingProcessVersionInfoOriginalFileName, InitiatingProcessCommandLine\n| limit {}'  # noqa: E501
        FILE_REPLACED_QUERY_SUFFIX = '\n| project Timestamp, DeviceName, ActionType, FileName, FolderPath, InitiatingProcessFileName, InitiatingProcessVersionInfoProductName, InitiatingProcessVersionInfoOriginalFileName, InitiatingProcessCommandLine\n| limit {}'  # noqa: E501
        NEW_USER_QUERY_SUFFIX = '\n| project AccountName,DeviceName,Timestamp,AccountSid,AccountDomain,InitiatingProcessAccountName,InitiatingProcessLogonId\n| limit {}'  # noqa: E501
        NEW_GROUP_QUERY_SUFFIX = '\n| project AccountName,DeviceName,Timestamp,AccountSid,AccountDomain,InitiatingProcessAccountName,InitiatingProcessLogonId,AdditionalFields\n| limit {}'  # noqa: E501
        GROUP_USER_CHANGE_QUERY_SUFFIX = '\n| summarize by AccountSid\n| limit {}'
        LOCAL_FIREWALL_CHANGE_QUERY_SUFFIX = '\n| project Timestamp, DeviceName, ActionType, RegistryKey, PreviousRegistryKey, RegistryValueName, PreviousRegistryValueName, RegistryValueType, RegistryValueData, PreviousRegistryValueData, InitiatingProcessFileName, InitiatingProcessVersionInfoProductName, InitiatingProcessVersionInfoOriginalFileName, InitiatingProcessCommandLine\n| limit {}'  # noqa: E501
        HOST_FILE_CHANGE_QUERY_SUFFIX = '\n| project Timestamp, DeviceName, ActionType, FileName, FolderPath, SHA1, SHA256, MD5, InitiatingProcessFileName, InitiatingProcessVersionInfoProductName, InitiatingProcessVersionInfoOriginalFileName, InitiatingProcessCommandLine\n| limit {}'  # noqa: E501

        def __init__(self,
                     limit: str,
                     query_operation: str,
                     query_purpose: str,
                     page: str,
                     device_name: str | None = None,
                     file_name: str | None = None,
                     sha1: str | None = None,
                     sha256: str | None = None,
                     md5: str | None = None,
                     device_id: str | None = None,
                     process_cmd: str | None = None,
                     ):
            if query_purpose == 'registry_entry' and not process_cmd:
                raise DemistoException('Cannot initiate "registry_entry" query without "process_cmd" argument.')
            elif not (device_name or file_name or sha1 or sha256 or md5 or device_id):
                raise DemistoException(HuntingQueryBuilder.ANY_ARGS_ERR)

            self._limit = limit * (int(page))
            self._query_operation = query_operation
            self._device_name = HuntingQueryBuilder.get_filter_values(device_name)
            self._file_name = HuntingQueryBuilder.get_filter_values(file_name)
            self._sha1 = HuntingQueryBuilder.get_filter_values(sha1)
            self._sha256 = HuntingQueryBuilder.get_filter_values(sha256)
            self._md5 = HuntingQueryBuilder.get_filter_values(md5)
            self._device_id = HuntingQueryBuilder.get_filter_values(device_id)
            self._process_cmd = ('contains', f'"{process_cmd}"') if process_cmd else None

        def build_scheduled_job_query(self):
            query_dict = assign_params(
                FileName=self._file_name,
                SHA1=self._sha1,
                SHA256=self._sha256,
                MD5=self._md5,
                DeviceName=self._device_name,
                DeviceId=self._device_id
            )
            query = HuntingQueryBuilder.build_generic_query(
                query_prefix=self.SCHEDULE_JOB_QUERY_PREFIX,
                query_suffix=self.SCHEDULE_JOB_QUERY_SUFFIX.format(self._limit),
                query_dict=query_dict,
                query_operation=self._query_operation)

            return query

        def build_registry_entry_query(self):
            query_dict = assign_params(
                InitiatingProcessFileName=self._file_name,
                InitiatingProcessSHA1=self._sha1,
                InitiatingProcessSHA256=self._sha256,
                InitiatingProcessMD5=self._md5,
                DeviceName=self._device_name,
                DeviceId=self._device_id,
                InitiatingProcessCommandLine=self._process_cmd
            )
            query = HuntingQueryBuilder.build_generic_query(
                query_prefix=self.REGISTRY_ENTRY_QUERY_PREFIX,
                query_suffix=self.REGISTRY_ENTRY_QUERY_SUFFIX.format(self._limit),
                query_dict=query_dict,
                query_operation=self._query_operation)

            return query

        def build_startup_folder_changes_query(self):
            query_dict = assign_params(
                FileName=self._file_name,
                SHA1=self._sha1,
                SHA256=self._sha256,
                MD5=self._md5,
                DeviceName=self._device_name,
                DeviceId=self._device_id,
            )
            query = HuntingQueryBuilder.build_generic_query(
                query_prefix=self.STARTUP_FOLDER_CHANGES_QUERY_PREFIX,
                query_suffix=self.STARTUP_FOLDER_CHANGES_QUERY_SUFFIX.format(self._limit),
                query_dict=query_dict,
                query_operation=self._query_operation)

            return query

        def build_new_service_created_query(self):
            query_dict = assign_params(
                InitiatingProcessFileName=self._file_name,
                InitiatingProcessSHA1=self._sha1,
                InitiatingProcessSHA256=self._sha256,
                InitiatingProcessMD5=self._md5,
                DeviceName=self._device_name,
                DeviceId=self._device_id,
                InitiatingProcessCommandLine=self._process_cmd
            )
            query = HuntingQueryBuilder.build_generic_query(
                query_prefix=self.NEW_SERVICE_CREATED_QUERY_PREFIX,
                query_suffix=self.NEW_SERVICE_CREATED_QUERY_SUFFIX.format(self._limit),
                query_dict=query_dict,
                query_operation=self._query_operation)

            return query

        def build_service_updated_query(self):
            query_dict = assign_params(
                InitiatingProcessFileName=self._file_name,
                InitiatingProcessSHA1=self._sha1,
                InitiatingProcessSHA256=self._sha256,
                InitiatingProcessMD5=self._md5,
                DeviceName=self._device_name,
                DeviceId=self._device_id,
                InitiatingProcessCommandLine=self._process_cmd
            )
            query = HuntingQueryBuilder.build_generic_query(
                query_prefix=self.SERVICE_UPDATED_QUERY_PREFIX,
                query_suffix=self.SERVICE_UPDATED_QUERY_SUFFIX.format(self._limit),
                query_dict=query_dict,
                query_operation=self._query_operation)

            return query

        def build_file_replaced_query(self):
            query_dict = assign_params(
                FileName=self._file_name,
                SHA1=self._sha1,
                SHA256=self._sha256,
                MD5=self._md5,
                DeviceName=self._device_name,
                DeviceId=self._device_id,
            )
            query = HuntingQueryBuilder.build_generic_query(
                query_prefix=self.FILE_REPLACED_QUERY_PREFIX,
                query_suffix=self.FILE_REPLACED_QUERY_SUFFIX.format(self._limit),
                query_dict=query_dict,
                query_operation=self._query_operation)

            return query

        def build_new_user_query(self):
            query_dict = assign_params(
                FileName=self._file_name,
                SHA1=self._sha1,
                SHA256=self._sha256,
                MD5=self._md5,
                DeviceName=self._device_name,
                DeviceId=self._device_id,
            )
            query = HuntingQueryBuilder.build_generic_query(
                query_prefix=self.NEW_USER_QUERY_PREFIX,
                query_suffix=self.NEW_USER_QUERY_SUFFIX.format(self._limit),
                query_dict=query_dict,
                query_operation=self._query_operation)

            return query

        def build_new_group_query(self):
            query_dict = assign_params(
                FileName=self._file_name,
                SHA1=self._sha1,
                SHA256=self._sha256,
                MD5=self._md5,
                DeviceName=self._device_name,
                DeviceId=self._device_id,
            )
            query = HuntingQueryBuilder.build_generic_query(
                query_prefix=self.NEW_GROUP_QUERY_PREFIX,
                query_suffix=self.NEW_GROUP_QUERY_SUFFIX.format(self._limit),
                query_dict=query_dict,
                query_operation=self._query_operation)

            return query

        def build_group_user_change_query(self):
            query_dict = assign_params(
                FileName=self._file_name,
                SHA1=self._sha1,
                SHA256=self._sha256,
                MD5=self._md5,
                DeviceName=self._device_name,
                DeviceId=self._device_id,
            )
            query = HuntingQueryBuilder.build_generic_query(
                query_prefix=self.GROUP_USER_CHANGE_QUERY_PREFIX,
                query_suffix=self.GROUP_USER_CHANGE_QUERY_SUFFIX.format(self._limit),
                query_dict=query_dict,
                query_operation=self._query_operation)

            return query

        def build_local_firewall_change_query(self):
            query_dict = assign_params(
                InitiatingProcessFileName=self._file_name,
                InitiatingProcessSHA1=self._sha1,
                InitiatingProcessSHA256=self._sha256,
                InitiatingProcessMD5=self._md5,
                DeviceName=self._device_name,
                DeviceId=self._device_id,
                InitiatingProcessCommandLine=self._process_cmd
            )
            query = HuntingQueryBuilder.build_generic_query(
                query_prefix=self.LOCAL_FIREWALL_CHANGE_QUERY_PREFIX,
                query_suffix=self.LOCAL_FIREWALL_CHANGE_QUERY_SUFFIX.format(self._limit),
                query_dict=query_dict,
                query_operation=self._query_operation)

            return query

        def build_host_file_change_query(self):
            query_dict = assign_params(
                InitiatingProcessFileName=self._file_name,
                InitiatingProcessSHA1=self._sha1,
                InitiatingProcessSHA256=self._sha256,
                InitiatingProcessMD5=self._md5,
                DeviceName=self._device_name,
                DeviceId=self._device_id,
                InitiatingProcessCommandLine=self._process_cmd
            )
            query = HuntingQueryBuilder.build_generic_query(
                query_prefix=self.HOST_FILE_CHANGE_QUERY_PREFIX,
                query_suffix=self.HOST_FILE_CHANGE_QUERY_SUFFIX.format(self._limit),
                query_dict=query_dict,
                query_operation=self._query_operation)

            return query

    class FileOrigin:
        """QUERY PREFIX"""
        FILE_ORIGIN_QUERY_PREFIX = 'DeviceFileEvents | where'

        """QUERY SUFFIX"""
        FILE_ORIGIN_QUERY_SUFFIX = '\n| project Timestamp,FileName,FolderPath, ActionType,DeviceName,MD5,SHA1,SHA256,FileSize,FileOriginUrl,FileOriginIP,InitiatingProcessCommandLine,InitiatingProcessFileName,InitiatingProcessParentFileName\n| limit {}'  # noqa: E501

        def __init__(self,
                     limit: str,
                     query_operation: str,
                     page: str,
                     device_name: str | None = None,
                     file_name: str | None = None,
                     sha1: str | None = None,
                     sha256: str | None = None,
                     md5: str | None = None,
                     device_id: str | None = None,
                     ):
            if not (device_name or file_name or sha1 or sha256 or md5 or device_id):
                raise DemistoException(
                    'Please provide at least one of the query args: "device_name", "file_name", "sha1, '
                    '"sha256", "md5" or "device_id".')

            self._limit = limit * (int(page))
            self._query_operation = query_operation
            self._device_name = HuntingQueryBuilder.get_filter_values(device_name)
            self._file_name = HuntingQueryBuilder.get_filter_values(file_name)
            self._sha1 = HuntingQueryBuilder.get_filter_values(sha1)
            self._sha256 = HuntingQueryBuilder.get_filter_values(sha256)
            self._md5 = HuntingQueryBuilder.get_filter_values(md5)
            self._device_id = HuntingQueryBuilder.get_filter_values(device_id)

        def build_file_origin_query(self):
            query_dict = assign_params(
                FileName=self._file_name,
                SHA1=self._sha1,
                SHA256=self._sha256,
                MD5=self._md5,
                DeviceName=self._device_name,
                DeviceId=self._device_id
            )
            query = HuntingQueryBuilder.build_generic_query(
                query_prefix=self.FILE_ORIGIN_QUERY_PREFIX,
                query_suffix=self.FILE_ORIGIN_QUERY_SUFFIX.format(self._limit),
                query_dict=query_dict,
                query_operation=self._query_operation)

            return query

    class ProcessDetails:
        """QUERY PREFIX"""
        GENERIC_PROCESS_DETAILS_QUERY_PREFIX = 'DeviceProcessEvents | where'
        BECAONING_QUERY_PREFIX = 'DeviceNetworkEvents | where'
        POWERSHELL_EXECUTION_PROCESS_QUERY_PREFIX = 'DeviceProcessEvents | where FileName in~ ("powershell.exe", "powershell_ise.exe",".ps") and'  # noqa: E501
        POWERSHELL_EXECUTION_PROCESS_UNSIGNED_QUERY_PREFIX = 'DeviceProcessEvents | where FileName in~ ("powershell.exe", "powershell_ise.exe",".ps") and ( InitiatingProcessFileName != "SenerIR.exe" and InitiatingProcessParentFileName != "MsSense.exe" and InitiatingProcessSignatureStatus != "Valid" ) and (InitiatingProcessFileName != "CompatTelRunner.exe" and InitiatingProcessParentFileName != "CompatTelRunner.exe")'  # noqa: E501

        """QUERY SUFFIX"""
        PARENT_PROCESS_QUERY_SUFFIX = '\n| project Timestamp, DeviceId, DeviceName, ActionType, ProcessId, ProcessCommandLine, ProcessCreationTime, AccountSid, AccountName, AccountDomain,InitiatingProcessAccountDomain, InitiatingProcessAccountDomain, InitiatingProcessAccountName, InitiatingProcessAccountSid, InitiatingProcessAccountSid, InitiatingProcessAccountUpn, InitiatingProcessAccountObjectId, InitiatingProcessLogonId, InitiatingProcessIntegrityLevel, InitiatingProcessTokenElevation, InitiatingProcessSHA1, InitiatingProcessSHA256, InitiatingProcessMD5, InitiatingProcessFileName, InitiatingProcessFileSize, InitiatingProcessVersionInfoCompanyName, InitiatingProcessVersionInfoProductName, InitiatingProcessVersionInfoProductVersion, InitiatingProcessVersionInfoInternalFileName, InitiatingProcessVersionInfoOriginalFileName, InitiatingProcessVersionInfoFileDescription, InitiatingProcessId, InitiatingProcessCommandLine, InitiatingProcessCreationTime, InitiatingProcessFolderPath, InitiatingProcessAccountDomain, InitiatingProcessAccountName, InitiatingProcessAccountSid\n| limit {}'  # noqa: E501
        GRANDPARENT_PROCESS_QUERY_SUFFIX = '\n| project Timestamp, DeviceId, DeviceName, ActionType, ProcessId, ProcessCommandLine, ProcessIntegrityLevel, ProcessCreationTime, AccountSid, AccountName, AccountDomain, AccountObjectId, AccountUpn, InitiatingProcessSHA1, InitiatingProcessSHA256, InitiatingProcessMD5, InitiatingProcessFileName, InitiatingProcessId, InitiatingProcessCreationTime, InitiatingProcessFolderPath, InitiatingProcessParentFileName, InitiatingProcessParentId, InitiatingProcessParentCreationTime\n| limit {}'  # noqa: E501
        PROCESS_DETAILS_QUERY_SUFFIX = '\n| summarize by SHA1,FileName,SHA256,MD5 | join DeviceFileCertificateInfo on SHA1 | summarize by FileName,SHA1,SHA256,IsSigned,Signer,SignatureType,Issuer,CertificateExpirationTime,IsTrusted,IsRootSignerMicrosoft\n| limit {}'  # noqa: E501
        BEACONING_EVIDENCE_QUERY_SUFFIX = '\n| project Timestamp, DeviceId, DeviceName, ActionType, RemoteIP, RemotePort, RemoteUrl, LocalIP, LocalPort, Protocol, LocalIPType, RemoteIPType, InitiatingProcessSHA1, InitiatingProcessSHA256, InitiatingProcessMD5, InitiatingProcessFileName\n| limit {}'  # noqa: E501
        POWERSHELL_EXECUTION_PROCESS_QUERY_SUFFIX = '| project Timestamp, FileName, FolderPath, ProcessVersionInfoProductName, ProcessCommandLine, ProcessCreationTime, InitiatingProcessFileName, InitiatingProcessVersionInfoProductName, InitiatingProcessVersionInfoOriginalFileName, InitiatingProcessCommandLine, InitiatingProcessFolderPath, InitiatingProcessSignerType, InitiatingProcessSignatureStatus,DeviceId,DeviceName\n| limit {}'  # noqa: E501
        POWERSHELL_EXECUTION_PROCESS_UNSIGNED_QUERY_SUFFIX = '\n| summarize by InitiatingProcessFolderPath,InitiatingProcessFileName,InitiatingProcessParentFileName,InitiatingProcessVersionInfoOriginalFileName, InitiatingProcessVersionInfoProductName,InitiatingProcessCommandLine,InitiatingProcessSignerType,InitiatingProcessSignatureStatus'  # noqa: E501

        def __init__(self,
                     limit: str,
                     query_operation: str,
                     page: str,
                     device_name: str | None = None,
                     file_name: str | None = None,
                     sha1: str | None = None,
                     sha256: str | None = None,
                     md5: str | None = None,
                     device_id: str | None = None,
                     query_purpose: str | None = None,
                     ):
            if query_purpose == 'process_excecution_powershell':
                if not (file_name or sha1 or sha256 or md5):
                    raise DemistoException(HuntingQueryBuilder.FILE_ARGS_ERR)
                if not (device_id or device_name):
                    raise DemistoException(HuntingQueryBuilder.DEVICES_ARGS_ERR)

<<<<<<< HEAD
            elif (query_purpose != 'powershell_execution_unsigned_files' and
            not (device_name or file_name or sha1 or sha256 or md5 or device_id)):
=======
            elif query_purpose != 'powershell_execution_unsigned_files' \
                    and not (device_name or file_name or sha1 or sha256 or md5 or device_id):
>>>>>>> af3bc279
                raise DemistoException(HuntingQueryBuilder.ANY_ARGS_ERR)

            self._limit = limit * (int(page))
            self._query_operation = query_operation
            self._device_name = HuntingQueryBuilder.get_filter_values(device_name)
            self._file_name = HuntingQueryBuilder.get_filter_values(file_name)
            self._sha1 = HuntingQueryBuilder.get_filter_values(sha1)
            self._sha256 = HuntingQueryBuilder.get_filter_values(sha256)
            self._md5 = HuntingQueryBuilder.get_filter_values(md5)
            self._device_id = HuntingQueryBuilder.get_filter_values(device_id)

        def build_parent_process_query(self):
            query_dict = assign_params(
                FileName=self._file_name,
                SHA1=self._sha1,
                SHA256=self._sha256,
                MD5=self._md5,
                DeviceName=self._device_name,
                DeviceId=self._device_id
            )
            query = HuntingQueryBuilder.build_generic_query(
                query_prefix=self.GENERIC_PROCESS_DETAILS_QUERY_PREFIX,
                query_suffix=self.PARENT_PROCESS_QUERY_SUFFIX.format(self._limit),
                query_dict=query_dict,
                query_operation=self._query_operation)

            return query

        def build_grandparent_process_query(self):
            query_dict = assign_params(
                FileName=self._file_name,
                SHA1=self._sha1,
                SHA256=self._sha256,
                MD5=self._md5,
                DeviceName=self._device_name,
                DeviceId=self._device_id
            )
            query = HuntingQueryBuilder.build_generic_query(
                query_prefix=self.GENERIC_PROCESS_DETAILS_QUERY_PREFIX,
                query_suffix=self.GRANDPARENT_PROCESS_QUERY_SUFFIX.format(self._limit),
                query_dict=query_dict,
                query_operation=self._query_operation)

            return query

        def build_process_details_query(self):
            query_dict = assign_params(
                FileName=self._file_name,
                SHA1=self._sha1,
                SHA256=self._sha256,
                MD5=self._md5,
                DeviceName=self._device_name,
                DeviceId=self._device_id
            )
            query = HuntingQueryBuilder.build_generic_query(
                query_prefix=self.GENERIC_PROCESS_DETAILS_QUERY_PREFIX,
                query_suffix=self.PROCESS_DETAILS_QUERY_SUFFIX.format(self._limit),
                query_dict=query_dict,
                query_operation=self._query_operation)

            return query

        def build_beaconing_evidence_query(self):
            query_dict = assign_params(
                InitiatingProcessFileName=self._file_name,
                InitiatingProcessSHA1=self._sha1,
                InitiatingProcessSHA256=self._sha256,
                InitiatingProcessMD5=self._md5,
                DeviceName=self._device_name,
                DeviceId=self._device_id
            )
            query = HuntingQueryBuilder.build_generic_query(
                query_prefix=self.BECAONING_QUERY_PREFIX,
                query_suffix=self.BEACONING_EVIDENCE_QUERY_SUFFIX.format(self._limit),
                query_dict=query_dict,
                query_operation=self._query_operation)

            return query

        def build_process_excecution_powershell_query(self):
            query_dict = assign_params(
                InitiatingProcessFileName=self._file_name,
                InitiatingProcessSHA1=self._sha1,
                InitiatingProcessSHA256=self._sha256,
                InitiatingProcessMD5=self._md5,
                DeviceName=self._device_name,
                DeviceId=self._device_id
            )
            query = HuntingQueryBuilder.build_generic_query(
                query_prefix=self.POWERSHELL_EXECUTION_PROCESS_QUERY_PREFIX,
                query_suffix=self.POWERSHELL_EXECUTION_PROCESS_QUERY_SUFFIX.format(self._limit),
                query_dict=query_dict,
                query_operation=self._query_operation)

            return query

        def build_powershell_execution_unsigned_files_query(self):
            query_dict = assign_params(
                InitiatingProcessFileName=self._file_name,
                InitiatingProcessSHA1=self._sha1,
                InitiatingProcessSHA256=self._sha256,
                InitiatingProcessMD5=self._md5,
                DeviceName=self._device_name,
                DeviceId=self._device_id
            )
            query = self.POWERSHELL_EXECUTION_PROCESS_UNSIGNED_QUERY_PREFIX
            if query_dict:
                query += ' and'

            return HuntingQueryBuilder.build_generic_query(
                query_prefix=query,
                query_suffix=self.POWERSHELL_EXECUTION_PROCESS_UNSIGNED_QUERY_SUFFIX,
                query_dict=query_dict,
                query_operation=self._query_operation
            )

    class NetworkConnections:
        """QUERY PREFIX"""
        EXTERNAL_ADDRESSES_QUERY_PREFIX = 'DeviceNetworkEvents | where not(RemoteIP matches regex "(^10\\\\.)|(^172\\\\.1[6-9]\\\\.)|(^172\\\\.2[0-9]\\\\.)|(^172\\\\.3[0-1]\\\\.)|(^192\\\\.168\\\\.)") and'  # noqa: E501
        DNS_QUERY_PREFIX = 'DeviceNetworkEvents | where RemotePort == 53 and'
        ENCODED_COMMANDS_QUERY_PREFIX = 'DeviceProcessEvents | where FileName in ("powershell.exe","powershell_ise.exe") and ProcessCommandLine contains "-encoded" and'  # noqa: E501

        """QUERY SUFFIX"""
        EXTERNAL_ADDRESSES_QUERY_SUFFIX = '\n| summarize TotalConnections = count() by DeviceName, RemoteIP, RemotePort, InitiatingProcessFileName,InitiatingProcessFolderPath | order by TotalConnections\n| limit {}'  # noqa: E501
        DNS_QUERY_SUFFIX = '| project Timestamp,DeviceName,ActionType,RemoteIP,Packetinfo = url_decode(AdditionalFields)\n| limit {}'  # noqa: E501
        ENCODED_COMMANDS_QUERY_SUFFIX = '\n| limit {}'

        def __init__(self,
                     limit: str,
                     query_operation: str,
                     query_purpose: str,
                     page: str,
                     device_name: str | None = None,
                     file_name: str | None = None,
                     sha1: str | None = None,
                     sha256: str | None = None,
                     md5: str | None = None,
                     device_id: str | None = None,
                     ):
            if query_purpose == 'encoded_commands':
                if not (device_id or device_name):
                    raise DemistoException(HuntingQueryBuilder.DEVICES_ARGS_ERR)
            else:
                if not (device_name or file_name or sha1 or sha256 or md5 or device_id):
                    raise DemistoException(HuntingQueryBuilder.ANY_ARGS_ERR)
            self._limit = limit * (int(page))
            self._query_operation = query_operation
            self._device_name = HuntingQueryBuilder.get_filter_values(device_name)
            self._file_name = HuntingQueryBuilder.get_filter_values(file_name)
            self._sha1 = HuntingQueryBuilder.get_filter_values(sha1)
            self._sha256 = HuntingQueryBuilder.get_filter_values(sha256)
            self._md5 = HuntingQueryBuilder.get_filter_values(md5)
            self._device_id = HuntingQueryBuilder.get_filter_values(device_id)

        def build_external_addresses_query(self):
            query_dict = assign_params(
                InitiatingProcessFileName=self._file_name,
                InitiatingProcessSHA1=self._sha1,
                InitiatingProcessSHA256=self._sha256,
                InitiatingProcessMD5=self._md5,
                DeviceName=self._device_name,
                DeviceId=self._device_id
            )
            query = HuntingQueryBuilder.build_generic_query(
                query_prefix=self.EXTERNAL_ADDRESSES_QUERY_PREFIX,
                query_suffix=self.EXTERNAL_ADDRESSES_QUERY_SUFFIX.format(self._limit),
                query_dict=query_dict,
                query_operation=self._query_operation)

            return query

        def build_dns_query(self):
            query_dict = assign_params(
                InitiatingProcessFileName=self._file_name,
                InitiatingProcessSHA1=self._sha1,
                InitiatingProcessSHA256=self._sha256,
                InitiatingProcessMD5=self._md5,
                DeviceName=self._device_name,
                DeviceId=self._device_id
            )
            query = HuntingQueryBuilder.build_generic_query(
                query_prefix=self.DNS_QUERY_PREFIX,
                query_suffix=self.DNS_QUERY_SUFFIX.format(self._limit),
                query_dict=query_dict,
                query_operation=self._query_operation)

            return query

        def build_encoded_commands_query(self):
            query_dict = assign_params(
                DeviceName=self._device_name,
                DeviceId=self._device_id
            )
            query = HuntingQueryBuilder.build_generic_query(
                query_prefix=self.ENCODED_COMMANDS_QUERY_PREFIX,
                query_suffix=self.ENCODED_COMMANDS_QUERY_SUFFIX.format(self._limit),
                query_dict=query_dict,
                query_operation=self._query_operation)

            return query

    class PrivilegeEscalation:
        QUERY_PREFIX = 'DeviceLogonEvents | where IsLocalAdmin == 1 and'
        QUERY_SUFFIX = ' and AccountDomain == DeviceName | project Timestamp, DeviceId, DeviceName, ActionType, LogonType, AccountDomain, AccountName, IsLocalAdmin, InitiatingProcessFileName\n| limit {}'  # noqa: E501

        def __init__(self,
                     limit: str,
                     query_operation: str,
                     page: str,
                     device_name: str | None = None,
                     device_id: str | None = None,
                     ):
            if not (device_name or device_id):
                raise DemistoException(HuntingQueryBuilder.DEVICES_ARGS_ERR)
            self._limit = limit * (int(page))
            self._query_operation = query_operation
            self._device_name = HuntingQueryBuilder.get_filter_values(device_name)
            self._device_id = HuntingQueryBuilder.get_filter_values(device_id)

        def build_query(self):
            query_dict = assign_params(
                DeviceName=self._device_name,
                DeviceId=self._device_id
            )
            query = HuntingQueryBuilder.build_generic_query(
                query_prefix=self.QUERY_PREFIX,
                query_suffix=self.QUERY_SUFFIX.format(self._limit),
                query_dict=query_dict,
                query_operation=self._query_operation)

            return query

    class Tampering:
        QUERY_PREFIX = 'let includeProc = dynamic(["sc.exe","net1.exe","net.exe", "taskkill.exe", "cmd.exe", "powershell.exe"]); let action = dynamic(["stop","disable", "delete"]); let service1 = dynamic([\'sense\', \'windefend\', \'mssecflt\']); let service2 = dynamic([\'sense\', \'windefend\', \'mssecflt\', \'healthservice\']); let params1 = dynamic(["-DisableRealtimeMonitoring", "-DisableBehaviorMonitoring" ,"-DisableIOAVProtection"]); let params2 = dynamic(["sgrmbroker.exe", "mssense.exe"]); let regparams1 = dynamic([\'reg add "HKLM\\\\SOFTWARE\\\\Policies\\\\Microsoft\\\\Windows Defender"\', \'reg add "HKLM\\\\SOFTWARE\\\\Policies\\\\Microsoft\\\\Windows Advanced Threat Protection"\']); let regparams2 = dynamic([\'ForceDefenderPassiveMode\', \'DisableAntiSpyware\']); let regparams3 = dynamic([\'sense\', \'windefend\']); let regparams4 = dynamic([\'demand\', \'disabled\']); let timeframe = 1d; DeviceProcessEvents'  # noqa: E501
        QUERY_SUFFIX = '\n| where InitiatingProcessFileName in~ (includeProc) | where (InitiatingProcessCommandLine has_any(action) and InitiatingProcessCommandLine has_any (service2) and InitiatingProcessParentFileName != \'cscript.exe\') or (InitiatingProcessCommandLine has_any (params1) and InitiatingProcessCommandLine has \'Set-MpPreference\' and InitiatingProcessCommandLine has \'$true\') or (InitiatingProcessCommandLine has_any (params2) and InitiatingProcessCommandLine has "/IM") or (InitiatingProcessCommandLine has_any (regparams1) and InitiatingProcessCommandLine has_any (regparams2) and InitiatingProcessCommandLine has \'/d 1\') or (InitiatingProcessCommandLine has_any("start") and InitiatingProcessCommandLine has "config" and InitiatingProcessCommandLine has_any (regparams3) and InitiatingProcessCommandLine has_any (regparams4))| extend Account = iff(isnotempty(InitiatingProcessAccountUpn), InitiatingProcessAccountUpn, InitiatingProcessAccountName), Computer = DeviceName| project Timestamp, Computer, Account, AccountDomain, ProcessName = InitiatingProcessFileName, ProcessNameFullPath = FolderPath, Activity = ActionType, CommandLine = InitiatingProcessCommandLine, InitiatingProcessParentFileName\n| limit {}'  # noqa: E501

        def __init__(self,
                     limit: str,
                     query_operation: str,
                     page: str,
                     device_name: str | None = None,
                     device_id: str | None = None,
                     ):
            self._limit = limit * (int(page))
            self._query_operation = query_operation
            self._device_name = HuntingQueryBuilder.get_filter_values(device_name)
            self._device_id = HuntingQueryBuilder.get_filter_values(device_id)

        def build_query(self):
            query_dict = assign_params(
                DeviceName=self._device_name,
                DeviceId=self._device_id
            )
            query = HuntingQueryBuilder.build_generic_query(
                query_prefix=f'{self.QUERY_PREFIX}{"| where" if query_dict else ""}',
                query_suffix=self.QUERY_SUFFIX.format(self._limit),
                query_dict=query_dict,
                query_operation=self._query_operation)

            return query

    class CoverUp:
        """ERRORS"""
        USERNAME_ERROR = 'Please provide the "username" argument.'

        """QUERY PREFIX"""
        FILE_DELETED_QUERY_PREFIX = 'DeviceFileEvents | where ActionType == "FileDeleted" and'
        EVENT_LOG_CLEARED_QUERY_PREFIX = 'DeviceProcessEvents | where (ProcessCommandLine has "WEVTUTIL" and ProcessCommandLine has_any ("CL","clear-log")) or (ProcessCommandLine contains "Clear-EventLog") and'  # noqa: E501
        ACCOUNT_QUERY_PREFIX = 'union Device* | where'

        """QUERY SUFFIX"""
        FILE_DELETED_QUERY_SUFFIX = '\n| project Timestamp, DeviceId, DeviceName, FileName, FolderPath, InitiatingProcessFileName, InitiatingProcessVersionInfoProductName, InitiatingProcessCommandLine\n| limit {}'  # noqa: E501
        EVENT_LOG_CLEARED_QUERY_SUFFIX = '\n| summarize LogClearCount = dcount(ProcessCommandLine), ClearedLogList = make_set(ProcessCommandLine) by DeviceId,DeviceName, bin(Timestamp, 5m),FileName,InitiatingProcessFileName\n| limit {}'  # noqa: E501
        COMPROMISED_INFORMATION_QUERY_SUFFIX = '\n| project Timestamp, DeviceId, DeviceName, ActionType, FileName, FolderPath, SHA1, SHA256, MD5, InitiatingProcessFileName\n| limit {}'  # noqa: E501
        CONNECTED_DEVICES_QUERY_SUFFIX = '\n| summarize by DeviceName\n| limit {}'
        ACTION_TYPES_QUERY_SUFFIX = '\n| summarize Number_of_actions=count(ActionType) by ActionType,DeviceName | order by Number_of_actions\n| limit {}'  # noqa: E501
        COMMON_FILES_QUERY_SUFFIX = '\n| summarize Number_of_accoiated_events=count(FileName) by FileName, MD5, SHA1, SHA256 | order by Number_of_accoiated_events\n| limit {}'  # noqa: E501

        def __init__(self,
                     limit: str,
                     query_operation: str,
                     query_purpose: str,
                     page: str,
                     device_name: str | None = None,
                     file_name: str | None = None,
                     sha1: str | None = None,
                     sha256: str | None = None,
                     md5: str | None = None,
                     device_id: str | None = None,
                     username: str | None = None,
                     ):
            if query_purpose in ('compromised_information', 'connected_devices', 'action_types', 'common_files'):
                if not username:
                    raise DemistoException(self.USERNAME_ERROR)
            elif query_purpose == 'event_log_cleared' and not (device_name or device_id):
                raise DemistoException(HuntingQueryBuilder.DEVICES_ARGS_ERR)
            elif not (device_name or file_name or sha1 or sha256 or md5 or device_id):
                raise DemistoException(HuntingQueryBuilder.ANY_ARGS_ERR)
            self._limit = limit * (int(page))
            self._query_operation = query_operation
            self._device_name = HuntingQueryBuilder.get_filter_values(device_name)
            self._file_name = HuntingQueryBuilder.get_filter_values(file_name)
            self._sha1 = HuntingQueryBuilder.get_filter_values(sha1)
            self._sha256 = HuntingQueryBuilder.get_filter_values(sha256)
            self._md5 = HuntingQueryBuilder.get_filter_values(md5)
            self._device_id = HuntingQueryBuilder.get_filter_values(device_id)
            self._username = HuntingQueryBuilder.get_filter_values(username)

        def build_file_deleted_query(self):
            query_dict = assign_params(
                FileName=self._file_name,
                SHA1=self._sha1,
                SHA256=self._sha256,
                MD5=self._md5,
                DeviceName=self._device_name,
                DeviceId=self._device_id
            )
            query = HuntingQueryBuilder.build_generic_query(
                query_prefix=self.FILE_DELETED_QUERY_PREFIX,
                query_suffix=self.FILE_DELETED_QUERY_SUFFIX.format(self._limit),
                query_dict=query_dict,
                query_operation=self._query_operation)

            return query

        def build_event_log_cleared_query(self):
            query_dict = assign_params(
                DeviceName=self._device_name,
                DeviceId=self._device_id
            )
            query = HuntingQueryBuilder.build_generic_query(
                query_prefix=self.EVENT_LOG_CLEARED_QUERY_PREFIX,
                query_suffix=self.EVENT_LOG_CLEARED_QUERY_SUFFIX.format(self._limit),
                query_dict=query_dict,
                query_operation=self._query_operation)

            return query

        def build_compromised_information_query(self):
            query_dict = assign_params(
                AccountName=self._username
            )
            query = HuntingQueryBuilder.build_generic_query(
                query_prefix=self.ACCOUNT_QUERY_PREFIX,
                query_suffix=self.COMPROMISED_INFORMATION_QUERY_SUFFIX.format(self._limit),
                query_dict=query_dict,
                query_operation=self._query_operation)

            return query

        def build_connected_devices_query(self):
            query_dict = assign_params(
                AccountName=self._username
            )
            query = HuntingQueryBuilder.build_generic_query(
                query_prefix=self.ACCOUNT_QUERY_PREFIX,
                query_suffix=self.CONNECTED_DEVICES_QUERY_SUFFIX.format(self._limit),
                query_dict=query_dict,
                query_operation=self._query_operation)

            return query

        def build_action_types_query(self):
            query_dict = assign_params(
                AccountName=self._username
            )
            query = HuntingQueryBuilder.build_generic_query(
                query_prefix=self.ACCOUNT_QUERY_PREFIX,
                query_suffix=self.ACTION_TYPES_QUERY_SUFFIX.format(self._limit),
                query_dict=query_dict,
                query_operation=self._query_operation)

            return query

        def build_common_files_query(self):
            query_dict = assign_params(
                AccountName=self._username
            )
            query = HuntingQueryBuilder.build_generic_query(
                query_prefix=self.ACCOUNT_QUERY_PREFIX,
                query_suffix=self.COMMON_FILES_QUERY_SUFFIX.format(self._limit),
                query_dict=query_dict,
                query_operation=self._query_operation)

            return query


def file_standard(observable: dict) -> Common.File:
    """Gets a file observable and returns a context key

    Args:
        observable: APT's file observable

    Returns:
        Context standard
    """
    file_obj = Common.File(
        Common.DBotScore.NONE,
        name=observable.get('fileName'),
        size=observable.get('fileSize'),
        path=observable.get('filePath')
    )
    hash_type = observable.get('fileHashType', '').lower()
    if hash_type and hash_type in INDICATOR_TYPE_TO_CONTEXT_KEY:
        hash_value = observable.get('fileHashValue')
        if hash_type == 'md5':
            file_obj.md5 = hash_value
        elif hash_type == 'sha256':
            file_obj.sha256 = hash_value
        elif hash_type == 'sha1':
            file_obj.sha1 = hash_value
    return file_obj


def network_standard(observable: dict) -> Common.Domain | Common.IP | Common.URL | None:
    """Gets a network observable and returns a context key

    Args:
        observable: APT's network observable

    Returns:
        Context standard or None of not supported
    """
    domain_name = observable.get('domainName')
    url = observable.get('url')
    ip = observable.get('networkIPv4', observable.get('networkIPv6'))
    if domain_name:
        return Common.Domain(domain_name, Common.DBotScore.NONE)
    elif ip:
        return Common.IP(ip, Common.DBotScore(ip, DBotScoreType.IP, 'Microsoft Defender Advanced Threat Protection', 0))
    elif url:
        return Common.URL(url, Common.DBotScore.NONE)
    return None


def standard_output(observable: dict) -> Common.Domain | Common.IP | Common.URL | Common.File | None:
    """Gets an observable and returns a context standard object.

    Args:
        observable: File or network observable from API.

    Links:
        File observable: https://docs.microsoft.com/en-us/graph/api/resources/tiindicator?view=graph-rest-beta#indicator-observables---file
        Network observable: https://docs.microsoft.com/en-us/graph/api/resources/tiindicator?view=graph-rest-beta#indicator-observables---network

    Returns:
        File, IP, URL or Domain object. If observable is not supported, will return None.
    """  # noqa: E501
    file_keys = {
        'fileHashType', 'fileHashValue', 'fileName', 'filePath', 'fileSize', 'fileType'
    }
    # Must be file key
    if any(key in observable for key in file_keys):
        return file_standard(observable)
    # Else it's a network
    return network_standard(observable)


def build_std_output(indicators: dict | list) -> dict:
    """

    Args:
        indicators: Network or File observable

    Returns:
        Dict of standard outputs.
    """
    if isinstance(indicators, dict):
        indicators = [indicators]
    outputs = {}
    for indicator in indicators:
        output = standard_output(indicator)
        if output:
            for key, value in output.to_context().items():
                if key not in outputs:
                    outputs[key] = [value]
                else:
                    outputs[key].append(value)
    return outputs


def get_future_time(expiration_time: str) -> str:
    """ Gets a time and returns a string of the future time of it.

    Args:
        expiration_time: (3 days, 1 hour etc)

    Returns:
        time now + the expiration time

    Examples:
        time now: 20:00
        function get expiration_time=1 hour
        returns: 21:00 (format '%Y-%m-%dT%H:%M:%SZ')
    """
    start, end = parse_date_range(
        expiration_time
    )
    future_time: datetime = end + (end - start)
    return future_time.strftime('%Y-%m-%dT%H:%M:%SZ')


def alert_to_incident(alert, alert_creation_time):
    incident = {
        'rawJSON': json.dumps(alert),
        'name': 'Microsoft Defender ATP Alert ' + alert['id'],
        'occurred': alert_creation_time.isoformat() + 'Z'
    }

    return incident


class MsClient:
    """
     Microsoft  Client enables authorized access to Microsoft Defender Advanced Threat Protection (ATP)
    """

    def __init__(self, tenant_id, auth_id, enc_key, app_name, base_url, verify, proxy, self_deployed,
<<<<<<< HEAD
                 alert_detectionsource_to_fetch, alert_severities_to_fetch, alert_status_to_fetch,
                 alert_time_to_fetch, max_fetch, auth_type, endpoint_type, redirect_uri, auth_code,
                 certificate_thumbprint: Optional[str] = None, private_key: Optional[str] = None,
                 managed_identities_client_id: Optional[str] = None):
=======
                 alert_severities_to_fetch, alert_status_to_fetch, alert_time_to_fetch, max_fetch,
                 auth_type, endpoint_type, redirect_uri, auth_code, certificate_thumbprint: str | None = None,
                 private_key: str | None = None, managed_identities_client_id: str | None = None):
>>>>>>> af3bc279
        self.endpoint_type = endpoint_type
        if auth_type == 'Authorization Code':
            token_retrieval_url = urljoin(MICROSOFT_DEFENDER_FOR_ENDPOINT_TOKEN_RETRIVAL_ENDPOINTS.get(endpoint_type),
                                          '/organizations/oauth2/v2.0/token')
            grant_type = AUTHORIZATION_CODE
        else:
            token_retrieval_url = None
            grant_type = None

        client_args = assign_params(
            self_deployed=self_deployed,
            auth_id=auth_id,
            token_retrieval_url=token_retrieval_url,
            grant_type=grant_type,
            base_url=base_url,
            verify=verify,
            proxy=proxy,
            scope=urljoin(MICROSOFT_DEFENDER_FOR_ENDPOINT_APT_SERVICE_ENDPOINTS[self.endpoint_type],
                          "/windowsatpservice/.default"),
            ok_codes=(200, 201, 202, 204),
            redirect_uri=redirect_uri,
            auth_code=auth_code,
            tenant_id=tenant_id,
            app_name=app_name,
            enc_key=enc_key,
            certificate_thumbprint=certificate_thumbprint,
            private_key=private_key,
            retry_on_rate_limit=True,
            managed_identities_client_id=managed_identities_client_id,
            managed_identities_resource_uri=MICROSOFT_DEFENDER_FOR_ENDPOINT_API[self.endpoint_type],
            command_prefix="microsoft-atp"
        )
        self.ms_client = MicrosoftClient(**client_args)
        self.alert_detectionsource_to_fetch = alert_detectionsource_to_fetch
        self.alert_severities_to_fetch = alert_severities_to_fetch
        self.alert_status_to_fetch = alert_status_to_fetch
        self.alert_time_to_fetch = alert_time_to_fetch
        self.max_alerts_to_fetch = max_fetch

    def indicators_http_request(self, *args, **kwargs):
        """ Wraps the ms_client.http_request with scope=Scopes.graph
            should_use_security_center (bool): whether to use the security center's scope and resource
        """
        if kwargs.pop('should_use_security_center', None):
            kwargs['scope'] = urljoin(MICROSOFT_DEFENDER_FOR_ENDPOINT_APT_SERVICE_ENDPOINTS[self.endpoint_type],
                                      "/windowsatpservice/.default")
            kwargs['resource'] = MICROSOFT_DEFENDER_FOR_ENDPOINT_API[self.endpoint_type]
        else:
            kwargs['scope'] = self.get_graph_scope()
        return self.ms_client.http_request(*args, **kwargs)

    def get_graph_scope(self):
        return "graph" if self.ms_client.auth_type == OPROXY_AUTH_TYPE else \
            urljoin(MICROSOFT_DEFENDER_FOR_ENDPOINT_GRAPH_ENDPOINTS[self.endpoint_type], "/.default")

    def get_graph_indicator_endpoint(self):
        return urljoin(MICROSOFT_DEFENDER_FOR_ENDPOINT_GRAPH_ENDPOINTS[self.endpoint_type],
                       "/beta/security/tiIndicators")

    def get_security_center_indicator_endpoint(self):
        return urljoin(MICROSOFT_DEFENDER_FOR_ENDPOINT_API[self.endpoint_type],
                       '/api/indicators')

    def get_security_center_indicator_endpoint_batch(self):
        return urljoin(MICROSOFT_DEFENDER_FOR_ENDPOINT_API[self.endpoint_type],
                       '/api/indicators/import')

    def offboard_machine(self, machine_id, comment):
        """ Offboard machine from defender.

         Args:
            machine_id (str): Machine ID
            comment (str): Comment to associate with the
        """
        cmd_url = f'/machines/{machine_id}/offboard'
        json_data = {
            "Comment": comment
        }
        response = self.ms_client.http_request(method='POST', url_suffix=cmd_url, json_data=json_data)
        return response

    def isolate_machine(self, machine_id, comment, isolation_type):
        """Isolates a machine from accessing external network.

        Args:
            machine_id (str): Machine ID
            comment (str): Comment to associate with the action.
            isolation_type (str): Type of the isolation.

        Notes:
            Machine action is a collection of actions you can apply on the machine, for more info
            https://docs.microsoft.com/en-us/windows/security/threat-protection/microsoft-defender-atp/machineaction

        Returns:
            dict. Machine action
        """
        cmd_url = f'/machines/{machine_id}/isolate'
        json_data = {
            "Comment": comment,
            "IsolationType": isolation_type
        }
        response = self.ms_client.http_request(method='POST', url_suffix=cmd_url, json_data=json_data)
        return response

    def unisolate_machine(self, machine_id, comment):
        """Undo isolation of a machine.

        Args:
            machine_id (str): Machine ID
            comment (str): Comment to associate with the action.

        Notes:
            Machine action is a collection of actions you can apply on the machine, for more info
            https://docs.microsoft.com/en-us/windows/security/threat-protection/microsoft-defender-atp/machineaction

        Returns:
            dict. Machine action
        """
        cmd_url = f'/machines/{machine_id}/unisolate'
        json_data = {
            'Comment': comment
        }
        return self.ms_client.http_request(method='POST', url_suffix=cmd_url, json_data=json_data)

    def get_machines(self, filter_req, page_size='', page_num=''):
        """Retrieves a collection of Machines that have communicated with Microsoft Defender ATP cloud on the last 30 days.

        Returns:
            dict. Machine's info
        """
        cmd_url = '/machines'
        params = {'$filter': filter_req} if filter_req else {}

        if page_size and page_num:
            page_size = arg_to_number(page_size)
            page_size = min(page_size, 10000)
            page_num = arg_to_number(page_num)
            page_num = 0 if not page_num else (page_num - 1)
            skip = page_num * page_size
            params['$skip'] = str(skip)
            params['$top'] = str(page_size)

        return self.ms_client.http_request(method='GET', url_suffix=cmd_url, params=params)

    def get_file_related_machines(self, file):
        """Retrieves a collection of Machines related to a given file hash.

        Args:
            file (str): File's hash

        Returns:
            dict. Related machines
        """
        cmd_url = f'/files/{file}/machines'
        return self.ms_client.http_request(method='GET', url_suffix=cmd_url)

    def get_machine_details(self, machine_id):
        """Retrieves specific Machine by its machine ID.

        Args:
            machine_id (str): Machine ID

        Returns:
            dict. Machine's info
        """
        cmd_url = f'/machines/{machine_id}'
        return self.ms_client.http_request(method='GET', url_suffix=cmd_url)

    def get_list_machines_by_vulnerability(self, cve_id):
        """Retrieves a list of devices affected by a vulnerability.
        https://docs.microsoft.com/en-us/microsoft-365/security/defender-endpoint/get-machines-by-vulnerability?view=o365-worldwide#http-request

        Args:
            cve_id (str): Vulnerability ID

        Returns:
            dict. Machine's info
        """
        cmd_url = f'/vulnerabilities/{cve_id}/machineReferences'
        return self.ms_client.http_request(method='GET', url_suffix=cmd_url)

    def run_antivirus_scan(self, machine_id, comment, scan_type):
        """Initiate Windows Defender Antivirus scan on a machine.

        Args:
            machine_id (str): Machine ID
            comment (str): 	Comment to associate with the action
            scan_type (str): Defines the type of the Scan (Quick, Full)

        Notes:
            Machine action is a collection of actions you can apply on the machine, for more info
            https://docs.microsoft.com/en-us/windows/security/threat-protection/microsoft-defender-atp/machineaction

        Returns:
            dict. Machine action
        """
        cmd_url = f'/machines/{machine_id}/runAntiVirusScan'
        json_data = {
            'Comment': comment,
            'ScanType': scan_type
        }
        return self.ms_client.http_request(method='POST', url_suffix=cmd_url, json_data=json_data)

    def list_alerts_by_params(self, filter_req=None, params=None, overwrite_rate_limit_retry=False):
        """Retrieves a collection of Alerts.
            overwrite_rate_limit_retry - Skip retry mechanism, True for fetch incidents
        Returns:
            dict. Alerts info
        """
        cmd_url = '/alerts'
        if not params:
            params = {'$filter': filter_req} if filter_req else None

        return self.ms_client.http_request(method='GET', url_suffix=cmd_url, params=params,
                                           overwrite_rate_limit_retry=overwrite_rate_limit_retry)

    def list_alerts(self, filter_req=None, limit=None, evidence=False, creation_time=None):
        """Retrieves a collection of Alerts.

        Returns:
            dict. Alerts info
        """
        cmd_url = '/alerts'
        params = {}
        if evidence:
            params['$expand'] = 'evidence'
        if filter_req:
            if creation_time:
                filter_req += f"and {create_filter_alerts_creation_time(creation_time)}"
            params['$filter'] = filter_req
        if limit:
            params['$top'] = limit
        return self.ms_client.http_request(method='GET', url_suffix=cmd_url, params=params)

    def update_alert(self, alert_id, json_data):
        """Updates properties of existing Alert.

        Returns:
            dict. Alerts info
        """
        cmd_url = f'/alerts/{alert_id}'
        return self.ms_client.http_request(method='PATCH', url_suffix=cmd_url, json_data=json_data)

    def get_advanced_hunting(self, query: str, timeout: int, time_range: str | None = None) -> dict[str, Any]:
        """Retrieves results according to query.

        Args:
            query (str): Query to do advanced hunting on
            timeout (int): Connection timeout
            time_range (Optional[int]): Time range in minutes given in timespan format

        Returns:
            dict. Advanced hunting results
        """
        cmd_url = '/advancedqueries/run'
        if time_range:
            query = HuntingQueryBuilder.rebuild_query_with_time_range(query, time_range)
        json_data = {
            'Query': query
        }
        return self.ms_client.http_request(method='POST', url_suffix=cmd_url, json_data=json_data, timeout=timeout)

    def create_alert(self, machine_id, severity, title, description, event_time, report_id, rec_action, category):
        """Creates new Alert on top of Event.

        Args:
            machine_id (str): ID of the machine on which the event was identified
            severity (str): Severity of the alert
            title (str): Title for the alert
            description (str): Description of the alert
            event_time (str): The precise time of the event as string
            report_id (str): The reportId of the event
            rec_action (str): Action that is recommended to be taken by security officer when analyzing the alert
            category (Str): Category of the alert

        Returns:
            dict. Related domains
        """
        cmd_url = '/alerts/CreateAlertByReference'
        json_data = {
            'machineId': machine_id,
            'severity': severity,
            'title': title,
            'description': description,
            'eventTime': event_time,
            'reportId': report_id,
            'recommendedAction': rec_action,
            'category': category
        }
        return self.ms_client.http_request(method='POST', url_suffix=cmd_url, json_data=json_data)

    def get_alert_related_domains(self, alert_id):
        """Retrieves all domains related to a specific alert.

        Args:
            alert_id (str): Alert ID

        Returns:
            dict. Related domains
        """
        cmd_url = f'/alerts/{alert_id}/domains'
        return self.ms_client.http_request(method='GET', url_suffix=cmd_url)

    def get_alert_related_files(self, alert_id):
        """Retrieves all files related to a specific alert.

        Args:
            alert_id (str): Alert ID

        Returns:
            dict. Related files
        """
        cmd_url = f'/alerts/{alert_id}/files'
        return self.ms_client.http_request(method='GET', url_suffix=cmd_url)

    def get_alert_related_ips(self, alert_id):
        """Retrieves all IPs related to a specific alert.

        Args:
            alert_id (str): Alert ID

        Returns:
            dict. Related IPs
        """
        cmd_url = f'/alerts/{alert_id}/ips'
        return self.ms_client.http_request(method='GET', url_suffix=cmd_url)

    def get_alert_related_user(self, alert_id):
        """Retrieves the User related to a specific alert.

        Args:
            alert_id (str): Alert ID

        Returns:
            dict. Related user
        """
        cmd_url = f'/alerts/{alert_id}/user'
        return self.ms_client.http_request(method='GET', url_suffix=cmd_url)

    def get_machine_action_by_id(self, action_id, overwrite_rate_limit_retry=False):
        """Retrieves specific Machine Action by its ID.

        Args:
            action_id (str): Action ID

        Notes:
            Machine action is a collection of actions you can apply on the machine, for more info
            https://docs.microsoft.com/en-us/windows/security/threat-protection/microsoft-defender-atp/machineaction

        Returns:
            dict. Machine Action entity
        """
        cmd_url = f'/machineactions/{action_id}'
        return self.ms_client.http_request(method='GET', url_suffix=cmd_url,
                                           overwrite_rate_limit_retry=overwrite_rate_limit_retry)

    def get_machine_actions(self, filter_req, limit):
        """Retrieves all Machine Actions.

        Notes:
            Machine action is a collection of actions you can apply on the machine, for more info
            https://docs.microsoft.com/en-us/windows/security/threat-protection/microsoft-defender-atp/machineaction

        Returns:
            dict. Machine Action entity
        """
        cmd_url = '/machineactions'
        params = {'$top': limit}
        if filter_req:
            params['$filter'] = filter_req
        return self.ms_client.http_request(method='GET', url_suffix=cmd_url, params=params)

    def get_investigation_package(self, machine_id, comment, overwrite_rate_limit_retry=False):
        """Collect investigation package from a machine.

        Args:
            machine_id (str): Machine ID
            comment (str): Comment to associate with the action
        Returns:

            dict. Machine's investigation_package
        """
        cmd_url = f'/machines/{machine_id}/collectInvestigationPackage'
        json_data = {
            'Comment': comment
        }
        return self.ms_client.http_request(method='POST', url_suffix=cmd_url, json_data=json_data,
                                           overwrite_rate_limit_retry=overwrite_rate_limit_retry)

    def get_investigation_package_sas_uri(self, action_id, overwrite_rate_limit_retry=False):
        """Get a URI that allows downloading of an Investigation package.

        Args:
            action_id (str): Action ID

        Returns:
            dict. An object that holds the link for the package
        """
        cmd_url = f'/machineactions/{action_id}/getPackageUri'
        return self.ms_client.http_request(method='GET', url_suffix=cmd_url,
                                           overwrite_rate_limit_retry=overwrite_rate_limit_retry)

    def restrict_app_execution(self, machine_id, comment):
        """Restrict execution of all applications on the machine except a predefined set.

        Args:
            machine_id (str): Machine ID
            comment (str): Comment to associate with the action

        Notes:
            Machine action is a collection of actions you can apply on the machine, for more info
            https://docs.microsoft.com/en-us/windows/security/threat-protection/microsoft-defender-atp/machineaction

        Returns:
            dict. Machine action
        """
        cmd_url = f'/machines/{machine_id}/restrictCodeExecution'
        json_data = {
            'Comment': comment
        }
        return self.ms_client.http_request(method='POST', url_suffix=cmd_url, json_data=json_data)

    def remove_app_restriction(self, machine_id, comment):
        """Enable execution of any application on the machine.

        Args:
            machine_id (str): Machine ID
            comment (str): Comment to associate with the action

        Notes:
            Machine action is a collection of actions you can apply on the machine, for more info
            https://docs.microsoft.com/en-us/windows/security/threat-protection/microsoft-defender-atp/machineaction

        Returns:
            dict. Machine action
        """
        cmd_url = f'/machines/{machine_id}/unrestrictCodeExecution'
        json_data = {
            'Comment': comment
        }
        return self.ms_client.http_request('POST', cmd_url, json_data=json_data)

    def stop_and_quarantine_file(self, machine_id, file_sha1, comment):
        """Stop execution of a file on a machine and delete it.

        Args:
            machine_id (str): Machine ID
            file_sha1: (str): File's hash
            comment (str): Comment to associate with the action

        Notes:
            Machine action is a collection of actions you can apply on the machine, for more info
            https://docs.microsoft.com/en-us/windows/security/threat-protection/microsoft-defender-atp/machineaction

        Returns:
            dict. Machine action
        """
        cmd_url = f'/machines/{machine_id}/stopAndQuarantineFile'
        json_data = {
            'Comment': comment,
            'Sha1': file_sha1
        }
        return self.ms_client.http_request('POST', cmd_url, json_data=json_data)

    def get_investigation_by_id(self, investigation_id):
        """Get the investigation ID and return the investigation details.

        Args:
            investigation_id (str): The investigation ID

        Returns:
            dict. Investigations entity
        """
        cmd_url = f'/investigations/{investigation_id}'
        return self.ms_client.http_request(method='GET', url_suffix=cmd_url)

    def get_alert_by_id(self, alert_id):
        """Get the alert ID and return the alert details.

        Args:
            alert_id (str): The alert ID

        Returns:
            dict. Alert's entity
        """
        cmd_url = f'/alerts/{alert_id}'
        return self.ms_client.http_request(method='GET', url_suffix=cmd_url)

    def get_investigation_list(self, ):
        """Retrieves a collection of Investigations.

        Returns:
            dict. A collection of Investigations entities.
        """
        cmd_url = '/investigations'
        return self.ms_client.http_request(method='GET', url_suffix=cmd_url)

    def start_investigation(self, machine_id, comment, timeout):
        """Start automated investigation on a machine.

        Args:
            machine_id (str): The Machine ID
            comment (str): Comment to associate with the action
            timeout (int): Connection timeout

        Returns:
            dict. Investigation's entity
        """
        cmd_url = f'/machines/{machine_id}/startInvestigation'
        json_data = {
            'Comment': comment,
        }
        return self.ms_client.http_request(method='POST', url_suffix=cmd_url, json_data=json_data, timeout=timeout)

    def get_domain_statistics(self, domain):
        """Retrieves the statistics on the given domain.

        Args:
            domain (str): The Domain's address

        Returns:
            dict. Domain's statistics
        """
        cmd_url = f'/domains/{domain}/stats'
        return self.ms_client.http_request(method='GET', url_suffix=cmd_url)

    def get_file_statistics(self, file_sha1):
        """Retrieves the statistics on the given file.

        Args:
            file_sha1 (str): The file's hash

        Returns:
            dict. File's statistics
        """
        cmd_url = f'/files/{file_sha1}/stats'
        return self.ms_client.http_request(method='GET', url_suffix=cmd_url)

    def get_ip_statistics(self, ip):
        """Retrieves the statistics on the given IP.

        Args:
            ip (str): The IP address

        Returns:
            dict. IP's statistics
        """
        cmd_url = f'/ips/{ip}/stats'
        return self.ms_client.http_request(method='GET', url_suffix=cmd_url)

    def get_domain_alerts(self, domain):
        """Retrieves a collection of Alerts related to a given domain address.

        Args:
            domain (str): The Domain's address

        Returns:
            dict. Alerts entities
        """
        cmd_url = f'/domains/{domain}/alerts'
        return self.ms_client.http_request(method='GET', url_suffix=cmd_url)

    def get_file_alerts(self, file_sha1):
        """Retrieves a collection of Alerts related to a given file hash.

        Args:
            file_sha1 (str): The file's hash

        Returns:
            dict. Alerts entities
        """
        cmd_url = f'/files/{file_sha1}/alerts'
        return self.ms_client.http_request(method='GET', url_suffix=cmd_url)

    def get_ip_alerts(self, ip):
        """Retrieves a collection of Alerts related to a given IP.

        Args:
            ip (str): The IP address

        Returns:
            dict. Alerts entities
        """
        cmd_url = f'/ips/{ip}/alerts'
        return self.ms_client.http_request(method='GET', url_suffix=cmd_url)

    def get_user_alerts(self, username):
        """Retrieves a collection of Alerts related to a given  user ID.

        Args:
            username (str): The user ID

        Returns:
            dict. Alerts entities
        """
        cmd_url = f'/users/{username}/alerts'
        return self.ms_client.http_request(method='GET', url_suffix=cmd_url)

    def get_domain_machines(self, domain):
        """Retrieves a collection of Machines that have communicated to or from a given domain address.

        Args:
            domain (str): The Domain's address

        Returns:
            dict. Machines entities
        """
        cmd_url = f'/domains/{domain}/machines'
        return self.ms_client.http_request(method='GET', url_suffix=cmd_url)

    def get_user_machines(self, username):
        """Retrieves a collection of machines related to a given user ID.

        Args:
            username (str): The user name

        Returns:
            dict. Machines entities
        """
        cmd_url = f'/users/{username}/machines'
        return self.ms_client.http_request(method='GET', url_suffix=cmd_url)

    def add_remove_machine_tag(self, machine_id, action, tag):
        """Retrieves a collection of machines related to a given user ID.

        Args:
            machine_id (str): The machine ID
            action (str): Add or Remove action
            tag (str): The tag name

        Returns:
            dict. Updated machine's entity
        """
        cmd_url = f'/machines/{machine_id}/tags'
        new_tags = {
            "Value": tag,
            "Action": action
        }
        return self.ms_client.http_request(method='POST', url_suffix=cmd_url, json_data=new_tags)

    def get_file_data(self, file_hash):
        """Retrieves a File by identifier SHA1 or SHA256.
        For more details, see the docs:
        https://docs.microsoft.com/en-us/microsoft-365/security/defender-endpoint/get-file-information?view=o365-worldwide#http-request
        Args:
            file_hash(str): The file hash.

        Returns:
            dict. File entities
        """
        cmd_url = f'/files/{file_hash}'
        return self.ms_client.http_request(method='GET', url_suffix=cmd_url)

    def sc_list_indicators(self, indicator_id: str | None = None, limit: int | None = 50) -> list:
        """Lists indicators. if indicator_id supplied, will get only that indicator.

                Args:
                    indicator_id: if provided, will get only this specific id.
                    limit: Limit the returned results.

                Returns:
                    List of responses.
                """
        cmd_url = urljoin(self.get_security_center_indicator_endpoint(),
                          indicator_id) if indicator_id else self.get_security_center_indicator_endpoint()
        params = {'$top': limit}
        resp = self.indicators_http_request(
            'GET', full_url=cmd_url, url_suffix=None, params=params, timeout=1000,
            ok_codes=(200, 204, 206, 404), resp_type='response', should_use_security_center=True)
        # 404 - No indicators found, an empty list.
        if resp.status_code == 404:
            return []

        resp = resp.json()
        values_list = resp.get('value', [])  # value list appears only when requesting indicators list
        return [assign_params(**item) for item in values_list] if values_list else [resp]

    def list_indicators(self,
                        indicator_id: str | None = None, page_size: str = '50', limit: int = 50,
                        should_use_security_center: bool = False) -> list:
        """Lists indicators. if indicator_id supplied, will get only that indicator.

        Args:
            indicator_id: if provided, will get only this specific id.
            page_size: specify the page size of the result set.
            limit: Limit the returned results.
            should_use_security_center: whether to use the security center's scope and resource.

        Returns:
            List of responses.
        """
        results = {}
        cmd_url = urljoin(self.get_graph_indicator_endpoint(), indicator_id) \
            if indicator_id else self.get_graph_indicator_endpoint()
        # For getting one indicator
        # TODO: check in the future if the filter is working. Then remove the filter function.
        # params = {'$filter': 'targetProduct=\'Microsoft Defender ATP\''}
        params = {'$top': page_size}
        resp = self.indicators_http_request(
            'GET', full_url=cmd_url, url_suffix=None, params=params, timeout=1000,
            ok_codes=(200, 204, 206, 404), resp_type='response', should_use_security_center=should_use_security_center)
        # 404 - No indicators found, an empty list.
        if resp.status_code == 404:
            return []
        resp = resp.json()
        results.update(resp)

        while next_link := resp.get('@odata.nextLink'):
            resp = self.indicators_http_request('GET', full_url=next_link, url_suffix=None,
                                                timeout=1000, should_use_security_center=should_use_security_center)
            results['value'].extend(resp.get('value'))
            if len(results['value']) >= limit:
                break

        # If 'value' is in the response, should filter and limit. The '@odata.context' key is in the root which we're
        # not returning
        if 'value' in results:
            results['value'] = list(
                filter(lambda item: item.get('targetProduct') == 'Microsoft Defender ATP', results.get('value', []))
            )
            results = results['value']
        # If a single object - should remove the '@odata.context' key.
        elif not isinstance(results, list):
            results.pop('@odata.context')
            results = [results]  # type: ignore
        return [assign_params(values_to_ignore=[None], **item) for item in results]

    def create_indicator(self, body: dict) -> dict:
        """Creates indicator from the given body.

        Args:
            body: Body represents an indicator.

        Returns:
            A response from the API.
        """
        resp = self.indicators_http_request('POST', full_url=self.get_graph_indicator_endpoint(), json_data=body,
                                            url_suffix=None, should_use_security_center=False)
        # A single object - should remove the '@odata.context' key.
        resp.pop('@odata.context')
        return assign_params(values_to_ignore=[None], **resp)

    def create_update_indicator_security_center_api(self, indicator_value: str,
                                                    indicator_type: str,
                                                    action: str,
                                                    indicator_title: str,
                                                    description: str,
                                                    expiration_date_time: str | None = None,
                                                    severity: str | None = None,
                                                    indicator_application: str | None = None,
                                                    recommended_actions: str | None = None,
                                                    rbac_group_names: list | None = None,
                                                    generate_alert: bool | None = True
                                                    ) -> dict:
        """creates or updates (if already exists) a given indicator

        Args:
            indicator_value: Value of the indicator to update.
            expiration_date_time: Expiration time of the indicator.
            description: A Brief description of the indicator.
            severity: The severity of the indicator.
            indicator_type: The type of the indicator.
            action: The action that will be taken if the indicator will be discovered.
            indicator_title: Indicator alert title.
            indicator_application: The application associated with the indicator.
            recommended_actions: TI indicator alert recommended actions.
            rbac_group_names: Comma-separated list of RBAC group names the indicator would be.
            generate_alert: Whether to generate an alert for the indicator.

        Returns:
            A response from the API.
        """
        body = {  # required params
            'indicatorValue': indicator_value,
            'indicatorType': indicator_type,
            'action': action,
            'title': indicator_title,
            'description': description,
            'generateAlert': generate_alert,
        }
        body.update(assign_params(  # optional params
            severity=severity,
            application=indicator_application,
            expirationTime=expiration_date_time,
            recommendedActions=recommended_actions,
            rbacGroupNames=rbac_group_names
        ))
        resp = self.indicators_http_request('POST', full_url=self.get_security_center_indicator_endpoint(),
                                            json_data=body, url_suffix=None, should_use_security_center=True)
        return assign_params(values_to_ignore=[None], **resp)

    def create_update_indicator_batch_security_center_api(self, body):
        """
        https://docs.microsoft.com/en-us/microsoft-365/security/defender-endpoint/import-ti-indicators?view=o365-worldwide
        """
        resp = self.indicators_http_request('POST', full_url=self.get_security_center_indicator_endpoint_batch(),
                                            json_data=body, url_suffix=None, should_use_security_center=True)
        return resp

    def update_indicator(
            self, indicator_id: str, expiration_date_time: str,
            description: str | None, severity: int | None
    ) -> dict:
        """Updates a given indicator

        Args:
            indicator_id: ID of the indicator to update.
            expiration_date_time: Expiration time of the indicator.
            description: A Brief description of the indicator.
            severity: The severity of the indicator.

        Returns:
            A response from the API.
        """
        cmd_url = urljoin(self.get_graph_indicator_endpoint(), indicator_id)
        header = {'Prefer': 'return=representation'}
        body = {
            'targetProduct': 'Microsoft Defender ATP',
            'expirationDateTime': expiration_date_time
        }
        body.update(assign_params(
            description=description,
            severity=severity
        ))
        resp = self.indicators_http_request('PATCH', full_url=cmd_url,
                                            json_data=body, url_suffix=None, headers=header,
                                            should_use_security_center=False)
        # A single object - should remove the '@odata.context' key.
        resp.pop('@odata.context')
        return assign_params(values_to_ignore=[None], **resp)

    def delete_indicator(self, indicator_id: str, indicators_endpoint: str,
                         use_security_center: bool = False) -> Response:
        """Deletes a given indicator

        Args:
            indicator_id: ID of the indicator to delete.
            indicators_endpoint: The indicator endpoint to use.
            use_security_center: whether to use the security center's scope and resource.

        Returns:
            A response from the API.
        """
        cmd_url = urljoin(indicators_endpoint, indicator_id)
        return self.indicators_http_request('DELETE', None, full_url=cmd_url, ok_codes=(204,),
                                            resp_type='response', should_use_security_center=use_security_center)

    def get_live_response_result(self, machine_action_id, command_index=0, overwrite_rate_limit_retry=False):
        cmd_url = f'machineactions/{machine_action_id}/GetLiveResponseResultDownloadLink(index={command_index})'
        response = self.ms_client.http_request(method='GET', url_suffix=cmd_url,
                                               overwrite_rate_limit_retry=overwrite_rate_limit_retry)
        return response

    def create_action(self, machine_id, request_body, overwrite_rate_limit_retry=False):
        cmd_url = f'machines/{machine_id}/runliveresponse'
        response = self.ms_client.http_request(method='POST', url_suffix=cmd_url, json_data=request_body,
                                               overwrite_rate_limit_retry=overwrite_rate_limit_retry)
        return response

    def download_file(self, url_link):
        try:
            response = requests.get(url=url_link, verify=self.ms_client.verify)
        except Exception as e:
            raise Exception(f'Could not download file. {url_link=}. error: {str(e)}')
        return response

    def cancel_action(self, action_id, request_body):
        cmd_url = f'machineactions/{action_id}/cancel'
        response = self.ms_client.http_request(method='POST', url_suffix=cmd_url, json_data=request_body)
        return response

    def get_machine_users(self, machine_id):
        """Retrieves a collection of users related to a given machine ID (logon users).
        https://docs.microsoft.com/en-us/microsoft-365/security/defender-endpoint/get-machine-log-on-users?view=o365-worldwide

        Args:
            machine_id (str): The machine ID

        Returns:
            dict. User entities
        """
        cmd_url = f"/machines/{machine_id}/logonusers"
        try:
            response = self.ms_client.http_request(method="GET", url_suffix=cmd_url)
        except Exception:
            raise Exception(f"Machine {machine_id} was not found")
        return response

    def get_machine_alerts(self, machine_id):
        """Retrieves a collection of alerts related to a given machine ID.
        https://docs.microsoft.com/en-us/microsoft-365/security/defender-endpoint/get-machine-related-alerts?view=o365-worldwide

        Args:
            machine_id (str): The machine ID

        Returns:
            dict. Alert entities
        """
        cmd_url = f"/machines/{machine_id}/alerts"
        try:
            response = self.ms_client.http_request(method="GET", url_suffix=cmd_url)
        except Exception:
            raise Exception(f"Machine {machine_id} not found")
        return response

    def get_list_machines_by_software(self, software_id: str) -> dict:
        """Retrieve a list of device references that has this software installed.
            Args:
                software_id (str): Software ID.
            Returns:
                dict: Machines list.
        """
        cmd_url = f'/Software/{software_id}/machineReferences'
        return self.ms_client.http_request(method='GET', url_suffix=cmd_url)

    def get_list_software_version_distribution(self, software_id: str) -> dict:
        """Retrieves a list of your organization's software version distribution.
            Args:
                software_id (str): Software ID.
            Returns:
                dict: Version distribution list.
        """
        cmd_url = f'/Software/{software_id}/distributions'
        return self.ms_client.http_request(method='GET', url_suffix=cmd_url)

    def get_list_missing_kb_by_software(self, software_id: str) -> dict:
        """Retrieves missing KBs (security updates) by software ID.
            Args:
                software_id (str): Software ID.
            Returns:
                dict:  Missing kb by software list.
        """
        cmd_url = f'/Software/{software_id}/getmissingkbs'
        return self.ms_client.http_request(method='GET', url_suffix=cmd_url)

    def get_list_vulnerabilities_by_software(self, software_id: str) -> dict:
        """Retrieve a list of vulnerabilities in the installed software.
            Args:
                software_id (str): Software ID.
            Returns:
                dict: list vulnerabilities by software.
        """
        cmd_url = f'/Software/{software_id}/vulnerabilities'
        return self.ms_client.http_request(method='GET', url_suffix=cmd_url)

    def get_list_software(self, filter_req: str, limit: str, offset: str) -> dict:
        """Retrieves the organization software inventory.

        Returns:
            dict. software inventory.
        """
        cmd_url = '/Software'
        params = {'$top': limit, '$skip': offset}
        if filter_req:
            params['$filter'] = filter_req

        return self.ms_client.http_request(method='GET', url_suffix=cmd_url, params=params)

    def get_list_vulnerabilities_by_machine(self, filter_req: str, limit: str, offset: str) -> dict:
        """Retrieves a list of all the vulnerabilities affecting the organization per machine.

        Returns:
            dict: list of all the vulnerabilities affecting the organization per machine.
        """
        cmd_url = '/vulnerabilities/machinesVulnerabilities'
        params = {'$top': limit, '$skip': offset}
        if filter_req:
            params['$filter'] = filter_req
        return self.ms_client.http_request(method='GET', url_suffix=cmd_url, params=params)

    def get_list_vulnerabilities(self, filter_req: str, limit: str, offset: str) -> dict:
        """Retrieves a list of all vulnerabilities.

        Returns:
            dict: list of all the vulnerabilities.
        """
        cmd_url = '/vulnerabilities'
        params = {'$top': limit, '$skip': offset}
        if filter_req:
            params['$filter'] = filter_req
        return self.ms_client.http_request(method='GET', url_suffix=cmd_url, params=params)


''' Commands '''


def get_alert_related_user_command(client: MsClient, args: dict):
    """Retrieves the User related to a specific alert.

    Returns:
        (str, dict, dict). Human readable, context, raw response
    """
    alert_id = args.get('id')
    response = client.get_alert_related_user(alert_id)

    user_data = get_user_data(response)
    context_output = {
        'AlertID': alert_id,
        'User': user_data
    }
    ec = {
        'MicrosoftATP.AlertUser(val.AlertID === obj.AlertID)': context_output
    }

    hr = tableToMarkdown('Alert Related User:', user_data, removeNull=True)
    return hr, ec, response


def get_user_data(user_response):
    """Get the user raw response and returns the user info in context and human readable format

    Returns:
        dict. User data
    """
    user_data = {
        'ID': user_response.get('id'),
        'AccountName': user_response.get('accountName'),
        'AccountDomain': user_response.get('accountDomain'),
        'AccountSID': user_response.get('accountSid'),
        'FirstSeen': user_response.get('firstSeen'),
        'LastSeen': user_response.get('lastSeen'),
        'MostPrevalentMachineID': user_response.get('mostPrevalentMachineId'),
        'LeastPrevalentMachineID': user_response.get('leastPrevalentMachineId'),
        'LogonTypes': user_response.get('logonTypes'),
        'LogonCount': user_response.get('logOnMachinesCount'),
        'DomainAdmin': user_response.get('isDomainAdmin'),
        'NetworkUser': user_response.get('isOnlyNetworkUser')
    }
    return user_data


def offboard_machine_command(client: MsClient, args: dict):
    """Offboard machine from defender.

    Returns:
       CommandResults. Human readable, context, raw response
    """
    if not args.get('machine_id') or not args.get('comment'):
        raise ValueError("Not all mandatory arguments are provided. Provide both machine_id and comment.")
    headers = ['ID', 'Type', 'Requestor', 'RequestorComment', 'Status', 'MachineID', 'ComputerDNSName']
    machine_ids = remove_duplicates_from_list_arg(args, 'machine_id')
    comment = args.get('comment')
    machines_action_data = []
    raw_response = []
    failed_machines = {}  # if we got an error, we will return the machine ids that failed
    for machine_id in machine_ids:
        try:
            machine_action_response = client.offboard_machine(machine_id, comment)
            raw_response.append(machine_action_response)
            machines_action_data.append(get_machine_action_data(machine_action_response))
        except Exception as e:
            # if we got an error for a machine, we want to get result for the other ones
            failed_machines[machine_id] = e
            continue

    human_readable = tableToMarkdown("The offboard request has been submitted successfully:", machines_action_data,
                                     headers=headers, removeNull=True)
    human_readable += add_error_message(failed_machines, machine_ids)

    return CommandResults(
        outputs=machines_action_data,
        outputs_prefix="MicrosoftATP.OffboardMachine",
        outputs_key_field=["ID", "MachineID"],
        readable_output=human_readable,
        raw_response=raw_response
    )


def isolate_machine_command(client: MsClient, args: dict):
    """Isolates a machine from accessing external network.

    Returns:
        (str, dict, dict). Human readable, context, raw response
    """
    headers = ['ID', 'Type', 'Requestor', 'RequestorComment', 'Status', 'MachineID', 'ComputerDNSName']
    machine_ids = remove_duplicates_from_list_arg(args, 'machine_id')
    comment = args.get('comment')
    isolation_type = args.get('isolation_type')
    machines_action_data = []
    raw_response = []
    failed_machines = {}  # if we got an error, we will return the machine ids that failed
    for machine_id in machine_ids:
        try:
            machine_action_response = client.isolate_machine(machine_id, comment, isolation_type)
            raw_response.append(machine_action_response)
            machines_action_data.append(get_machine_action_data(machine_action_response))
        except Exception as e:
            # if we got an error for a machine, we want to get result for the other ones
            failed_machines[machine_id] = e
            continue
    entry_context = {
        'MicrosoftATP.MachineAction(val.ID === obj.ID)': machines_action_data
    }
    human_readable = tableToMarkdown("The isolation request has been submitted successfully:", machines_action_data,
                                     headers=headers, removeNull=True)
    human_readable += add_error_message(failed_machines, machine_ids)
    return human_readable, entry_context, raw_response


def unisolate_machine_command(client: MsClient, args: dict):
    """Undo isolation of a machine.

    Returns:
        (str, dict, dict). Human readable, context, raw response
    """
    headers = ['ID', 'Type', 'Requestor', 'RequestorComment', 'Status', 'MachineID', 'ComputerDNSName']
    machine_ids = remove_duplicates_from_list_arg(args, 'machine_id')
    comment = args.get('comment')
    machines_action_data = []
    raw_response = []
    failed_machines = {}  # if we got an error, we will return the machine ids that failed
    for machine_id in machine_ids:
        try:
            machine_action_response = client.unisolate_machine(machine_id, comment)
            raw_response.append(machine_action_response)
            machines_action_data.append(get_machine_action_data(machine_action_response))
        except Exception as e:
            # if we got an error for a machine, we want to get result for the other ones
            failed_machines[machine_id] = e
            continue
    entry_context = {
        'MicrosoftATP.MachineAction(val.ID === obj.ID)': machines_action_data
    }
    human_readable = tableToMarkdown("The request to stop the isolation has been submitted successfully.",
                                     machines_action_data, headers=headers, removeNull=True)
    human_readable += add_error_message(failed_machines, machine_ids)
    return human_readable, entry_context, raw_response


def add_error_message(failed_devices, all_requested_devices):
    human_readable = ""
    if failed_devices:
        if len(all_requested_devices) == len(failed_devices):
            raise DemistoException(f"{INTEGRATION_NAME} The command was failed with the errors: {failed_devices}")
        human_readable = "Note: you don't see the following IDs in the results as the request was failed " \
                         "for them. \n"
        for device_id in failed_devices:
            human_readable += f'ID {device_id} failed with the error: {failed_devices[device_id]} \n'
    return human_readable


def not_found_message(not_found_devices):
    human_readable = ""
    if not_found_devices:
        human_readable = f"\n You don't see the following IDs in the results as they were not found: " \
                         f"{not_found_devices}."
    return human_readable


def get_machines_command(client: MsClient, args: dict):
    """Retrieves a collection of machines that have communicated with WDATP cloud on the last 30 days
    New: now the hostname and ip args can be from type list, but only one can be given as a list (not both).

    Returns:
        (str, dict, dict). Human readable, context, raw response
    """
    headers = ['ID', 'ComputerDNSName', 'OSPlatform', 'LastIPAddress', 'LastExternalIPAddress', 'HealthStatus',
               'RiskScore', 'ExposureLevel']
    hostname = remove_duplicates_from_list_arg(args, 'hostname')
    ip = remove_duplicates_from_list_arg(args, 'ip')
    risk_score = args.get('risk_score', '')
    health_status = args.get('health_status', '')
    os_platform = args.get('os_platform', '')
    page_num = args.get('page_num', '')
    page_size = args.get('page_size', '')

    more_than_one_hostname = len(hostname) > 1
    more_than_one_ip = len(ip) > 1
    if more_than_one_hostname and more_than_one_ip:
        raise DemistoException("Error: only hostname or ip can be an array, not both.")
    if more_than_one_hostname:
        ip = '' if not ip else ip[0]
        field_with_multiple_values = 'computerDnsName'
    elif more_than_one_ip:
        hostname = '' if not hostname else hostname[0]
        field_with_multiple_values = 'lastIpAddress'
    else:
        # both hostname and ip are not lists (each one is empty or includes only one value)
        field_with_multiple_values = ''
        ip = '' if not ip else ip[0]
        hostname = '' if not hostname else hostname[0]

    fields_to_filter_by = {
        'computerDnsName': hostname,
        'lastIpAddress': ip,
        'riskScore': risk_score,
        'healthStatus': health_status,
        'osPlatform': os_platform
    }

    if field_with_multiple_values:
        filter_req = reformat_filter_with_list_arg(fields_to_filter_by, field_with_multiple_values)
    else:
        filter_req = reformat_filter(fields_to_filter_by)
    machines_response = client.get_machines(filter_req, page_num=page_num, page_size=page_size)
    machines_list = get_machines_list(machines_response)

    entry_context = {
        'MicrosoftATP.Machine(val.ID === obj.ID)': machines_list
    }
    human_readable = tableToMarkdown(f'{INTEGRATION_NAME} Machines:', machines_list, headers=headers,
                                     removeNull=True)
    return human_readable, entry_context, machines_response


def get_machines_list(machines_response):
    """Get a raw response of machines list

    Args:
        machines_response (dict): The raw response with the machines list in it

    Returns:
        list. Machines list
    """
    machines_list = []
    for machine in machines_response['value']:
        machine_data = get_machine_data(machine)
        machines_list.append(machine_data)
    return machines_list


def get_machine_mac_address(machine):
    """
    return the machine MAC address where “ipAddresses[].ipAddress” = “lastIpAddress”
    """
    ip_addresses = machine.get('ipAddresses', [])
    last_ip_address = machine.get('lastIpAddress', '')
    for ip_object in ip_addresses:
        if last_ip_address and ip_object.get('ipAddress') == last_ip_address:
            return ip_object.get('macAddress', '')
    return None


def reformat_filter(fields_to_filter_by):
    """Get a dictionary with all of the fields to filter

    Args:
        fields_to_filter_by (dict): Dictionary with all the fields to filter

    Returns:
        string. Filter to send in the API request
    """
    filter_req = ' and '.join(
        f"{field_key} eq '{field_value}'" for field_key, field_value in fields_to_filter_by.items() if field_value)
    return filter_req


def reformat_filter_with_list_arg(fields_to_filter_by, field_key_from_type_list):
    """Get a dictionary with all of the fields to filter when one field is a list and create a DNF query.

    Args:
        fields_to_filter_by (dict): Dictionary with all the fields to filter
        field_key_from_type_list (str): The arg field name from type list

    Returns:
        string. Filter to send in the API request

    For example, when we get:
    fields_to_filter_by: {
                        'status': 'Succeeded',
                        'machineId': [100,200] ,
                        'type': 'RunAntiVirusScan',
                        'requestor': ''
                        }
    and
    field_key_from_type_list: 'machineId'

    we build a query looks like:
    " (machineId eq 100 and status eq Succeeded and type eq RunAntiVirusScan and requestor eq '') or
    (machineId eq 200 and status eq Succeeded and type eq RunAntiVirusScan and requestor eq '') "

    note: we have "or" operator between each clause in order to create a DNF query.
    """
    field_value_from_type_list = fields_to_filter_by.get(field_key_from_type_list)
    if not field_value_from_type_list:
        fields_to_filter_by[field_key_from_type_list] = ''
        return reformat_filter(fields_to_filter_by)
    elif len(field_value_from_type_list) == 1:
        # in case the list is empty or includes only one item
        fields_to_filter_by[field_key_from_type_list] = field_value_from_type_list[0]
        return reformat_filter(fields_to_filter_by)

    filter_conditions = []
    for item in field_value_from_type_list:
        current_fields_to_filter = {key: value for (key, value) in fields_to_filter_by.items() if
                                    key != field_key_from_type_list}
        current_fields_to_filter.update({field_key_from_type_list: item})
        filter_conditions.append(reformat_filter(current_fields_to_filter))

    return ' or '.join(f"({condition})" for condition in filter_conditions)


def get_file_related_machines_command(client: MsClient, args: dict) -> CommandResults:
    """Retrieves a collection of Machines related to a given file hash.

    Returns:
       CommandResults. Human readable, context, raw response
    """
    headers = ['ID', 'ComputerDNSName', 'OSPlatform', 'LastIPAddress', 'LastExternalIPAddress', 'HealthStatus',
               'RiskScore', 'ExposureLevel']
    files = remove_duplicates_from_list_arg(args, 'file_hash')
    raw_response = []
    context_outputs = []
    all_machines_outputs = []
    failed_files = {}  # if we got an error, we will return the file that failed

    for file in files:
        try:
            machines_response = client.get_file_related_machines(file)
            raw_response.append(machines_response)
            for machine in machines_response['value']:
                all_machines_outputs.append(get_machine_data(machine))
            context_outputs.append({
                'File': file,
                'Machines': get_machines_list(machines_response)
            })
        except Exception as e:
            failed_files[file] = e
            continue

    human_readable = tableToMarkdown(f'{INTEGRATION_NAME} machines related to files {files}', all_machines_outputs,
                                     headers=headers, removeNull=True)
    human_readable += add_error_message(failed_files, files)
    return CommandResults(readable_output=human_readable,
                          outputs=context_outputs,
                          outputs_prefix="MicrosoftATP.FileMachine",
                          raw_response=raw_response)


def parse_ip_addresses(ip_addresses: list[dict]) -> list[dict]:
    """
    Creates new dict with readable keys and concat all the ip addresses with the same MAC address.
    Args:
        ip_addresses (List[Dict]): List of ip addresses dictionaries as recieved from the api.

    Returns:
        List of dicts
    """
    mac_addresses = dict.fromkeys([item.get('macAddress') for item in ip_addresses])
    for item in ip_addresses:
        current_mac = item.get('macAddress')
        if not mac_addresses[current_mac]:
            mac_addresses[current_mac] = {
                'MACAddress': item['macAddress'],
                'IPAddresses': [item['ipAddress']],
                'Type': item['type'],
                'Status': item['operationalStatus']
            }
        else:
            mac_addresses[current_mac]['IPAddresses'].append(item['ipAddress'])  # type: ignore

    return list(mac_addresses.values())  # type: ignore


def print_ip_addresses(parsed_ip_addresses: list[dict]) -> str:
    """
    Converts the given list of ip addresses to ascii table.
    Args:
        parsed_ip_addresses (List[Dict]):

    Returns:
        ascii table without headers
    """

    rows = []
    for i, entry in enumerate(parsed_ip_addresses, start=1):
        rows.append([f"{i}.", f"MAC : {entry['MACAddress']}", f"IP Addresses : {','.join(entry['IPAddresses'])}",
                     f"Type : {entry['Type']}", f"Status : {entry['Status']}"])
    max_lengths = [len(max(col, key=lambda x: len(x))) for col in zip(*rows)]  # to make sure the table is pretty
    string_rows = [' | '.join([cell.ljust(max_len_col) for cell, max_len_col in zip(row, max_lengths)]) for row in rows]

    return '\n'.join(string_rows)


def get_machine_details_command(client: MsClient, args: dict) -> CommandResults:
    """Retrieves specific Machine by its machine ID or computer name.

    Returns:
        CommandResults. Human readable, context, raw response
    """
    headers = ['ID', 'ComputerDNSName', 'OSPlatform', 'LastIPAddress', 'LastExternalIPAddress', 'HealthStatus',
               'RiskScore', 'ExposureLevel', 'IPAddresses']
    machine_ids = remove_duplicates_from_list_arg(args, 'machine_id')
    raw_response = []
    machines_outputs = []
    machines_readable_outputs = []
    failed_machines = {}  # if we got an error, we will return the machine ids that failed
    for machine_id in machine_ids:
        try:
            machine_response = client.get_machine_details(machine_id)
            machine_data = get_machine_data(machine_response)

            machine_data_to_readable_outputs = copy.deepcopy(machine_data)
            raw_ip_addresses = machine_data_to_readable_outputs.get('IPAddresses', [])
            parsed_ip_address = parse_ip_addresses(raw_ip_addresses)
            human_readable_ip_addresses = print_ip_addresses(parsed_ip_address)
            machine_data_to_readable_outputs['IPAddresses'] = human_readable_ip_addresses

            machines_outputs.append(machine_data)
            machines_readable_outputs.append(machine_data_to_readable_outputs)
            raw_response.append(machine_response)
        except Exception as e:
            failed_machines[machine_id] = e
            continue

    human_readable = tableToMarkdown(f'{INTEGRATION_NAME} machines {machine_ids} details:',
                                     machines_readable_outputs, headers=headers, removeNull=True)
    human_readable += add_error_message(failed_machines, machine_ids)
    return CommandResults(
        outputs_prefix='MicrosoftATP.Machine',
        outputs_key_field='ID',
        outputs=machines_outputs,
        readable_output=human_readable,
        raw_response=raw_response)


def run_antivirus_scan_command(client: MsClient, args: dict):
    """Initiate Windows Defender Antivirus scan on a machine.

    Returns:
        (str, dict, dict). Human readable, context, raw response
    """
    headers = ['ID', 'Type', 'Requestor', 'RequestorComment', 'Status', 'MachineID', 'ComputerDNSName']
    machine_ids = remove_duplicates_from_list_arg(args, 'machine_id')
    scan_type = args.get('scan_type')
    comment = args.get('comment')
    machine_actions_data = []
    raw_response = []
    failed_machines = {}  # if we got an error, we will return the machine ids that failed
    for machine_id in machine_ids:
        try:
            machine_action_response = client.run_antivirus_scan(machine_id, comment, scan_type)
            machine_actions_data.append(get_machine_action_data(machine_action_response))
            raw_response.append(machine_action_response)
        except Exception as e:
            failed_machines[machine_id] = e
            continue

    entry_context = {
        'MicrosoftATP.MachineAction(val.ID === obj.ID)': machine_actions_data
    }
    human_readable = tableToMarkdown('Antivirus scan successfully triggered', machine_actions_data, headers=headers,
                                     removeNull=True)
    human_readable += add_error_message(failed_machines, machine_ids)
    return human_readable, entry_context, raw_response


def list_alerts_command(client: MsClient, args: dict):
    """Initiate Windows Defender Antivirus scan on a machine.

    Returns:
        (str, dict, dict). Human readable, context, raw response
    """
    headers = ['ID', 'Title', 'Description', 'IncidentID', 'Severity', 'Status', 'Classification', 'Category',
               'ThreatFamilyName', 'MachineID']
    severity = args.get('severity')
    status = args.get('status')
    limit = arg_to_number(args.get('limit', 50))
    creation_time = arg_to_datetime(args.get('creation_time'), required=False)
    fields_to_filter_by = {
        'severity': severity,
        'status': status
    }
    filter_req = reformat_filter(fields_to_filter_by)
    alerts_response = client.list_alerts(filter_req, limit, creation_time=creation_time, evidence=True)
    alerts_list = get_alerts_list(alerts_response)

    entry_context = {
        'MicrosoftATP.Alert(val.ID === obj.ID)': alerts_list
    }
    human_readable = tableToMarkdown(f'{INTEGRATION_NAME} alerts with limit of {limit}:', alerts_list,
                                     headers=headers, removeNull=True)
    return human_readable, entry_context, alerts_response


def get_alerts_list(alerts_response):
    """Get a raw response of alerts list

    Args:
        alerts_response (dict): The raw response with the alerts list in it

    Returns:
        list. Alerts list
    """
    alerts_list = []
    for alert in alerts_response['value']:
        alert_data = get_alert_data(alert)
        alerts_list.append(alert_data)
    return alerts_list


def update_alert_command(client: MsClient, args: dict):
    """Updates properties of existing Alert.

    Returns:
        (str, dict, dict). Human readable, context, raw response
    """
    alert_id = args.get('alert_id')
    assigned_to = args.get('assigned_to')
    status = args.get('status')
    classification = args.get('classification')
    determination = args.get('determination')
    comment = args.get('comment')

    args_list = [assigned_to, status, classification, determination, comment]
    check_given_args_update_alert(args_list)
    json_data, context = add_args_to_json_and_context(alert_id, assigned_to, status, classification, determination,
                                                      comment)
    alert_response = client.update_alert(alert_id, json_data)
    entry_context = {
        'MicrosoftATP.Alert(val.ID === obj.ID)': context
    }
    human_readable = f'The alert {alert_id} has been updated successfully'
    return human_readable, entry_context, alert_response


def check_given_args_update_alert(args_list):
    """Gets an arguments list and returns an error if all of them are empty
    """
    if all(v is None for v in args_list):
        raise Exception('No arguments were given to update the alert')


def add_args_to_json_and_context(alert_id, assigned_to, status, classification, determination, comment):
    """Gets arguments and returns the json and context with the arguments inside
    """
    json_data = {}
    context = {
        'ID': alert_id
    }
    if assigned_to:
        json_data['assignedTo'] = assigned_to
        context['AssignedTo'] = assigned_to
    if status:
        json_data['status'] = status
        context['Status'] = status
    if classification:
        json_data['classification'] = classification
        context['Classification'] = classification
    if determination:
        json_data['determination'] = determination
        context['Determination'] = determination
    if comment:
        json_data['comment'] = comment
        context['Comment'] = comment
    return json_data, context


def get_advanced_hunting_command(client: MsClient, args: dict):
    """Get results of advanced hunting according to user query.

    Returns:
        (str, dict, dict). Human readable, context, raw response
    """
    query = args.get('query', '')
    query_batch = args.get('query_batch', '')
    if query and query_batch:
        raise DemistoException('Both query and query_batch were given, please provide just one')
    if not query and not query_batch:
        raise DemistoException('Both query and query_batch were not given, please provide one')

    queries: list[dict[str, str]] = []
    if query:
        queries.append({'timeout': args.get('timeout', '10'),
                        'time_range': args.get('time_range', ''),
                        'name': args.get('name', ''),
                        'query': query
                        })
    else:
        query = safe_load_json(query_batch)
        queries.extend(query)

    if len(queries) > 10:
        raise DemistoException('Please provide only up to 10 queries.')

    human_readable = ''
    outputs = []
    for query_details in queries:
        query = query_details.get('query')
        name = query_details.get('name')
        timeout = int(query_details.get('timeout', '') or args.get('timeout', 10))
        time_range = query_details.get('time_range') or args.get('time_range', '')

        response = client.get_advanced_hunting(query, timeout, time_range)
        results: dict[str, Any] = response.get('Results', {})
        if isinstance(results, list) and len(results) == 1:
            report_id = results[0].get('ReportId')
            if report_id:
                results[0]['ReportId'] = str(report_id)
        if name:
            outputs.append({name: results})
        else:
            outputs = [results]
        human_readable += tableToMarkdown(f'Hunt results for {name} query:', results, removeNull=True)

    if len(outputs) == 1:
        entry_context: dict[str, Any] = {
            'MicrosoftATP.Hunt.Result': outputs[0]
        }
    else:
        entry_context = {
            'MicrosoftATP.Hunt.Result': outputs
        }
    return human_readable, entry_context, response


def create_alert_command(client: MsClient, args: dict):
    """Creates new Alert on top of Event.

    Returns:
        (str, dict, dict). Human readable, context, raw response
    """
    headers = ['ID', 'Title', 'Description', 'IncidentID', 'Severity', 'Status', 'Classification', 'Category',
               'ThreatFamilyName', 'MachineID']
    alert_response = client.create_alert(
        args.get('machine_id'),
        args.get('severity'),
        args.get('title'),
        args.get('description'),
        args.get('event_time'),
        args.get('report_id'),
        args.get('recommended_action'),
        args.get('category')
    )
    alert_data = get_alert_data(alert_response)

    entry_context = {
        'MicrosoftATP.Alert(val.ID === obj.ID)': alert_data
    }
    human_readable = tableToMarkdown('Alert created:', alert_data, headers=headers, removeNull=True)
    return human_readable, entry_context, alert_response


def get_alert_related_files_command(client: MsClient, args: dict):
    """Retrieves all files related to a specific alert.

    Returns:
        (str, dict, dict). Human readable, context, raw response
    """
    headers = ['Sha1', 'Sha256', 'SizeInBytes', 'FileType', 'FilePublisher', 'FileProductName']
    alert_id = args.get('id')
    limit = args.get('limit')
    offset = args.get('offset')
    limit, offset = check_limit_and_offset_values(limit, offset)

    response = client.get_alert_related_files(alert_id)
    response_files_list = response['value']

    files_data_list = []
    from_index = min(offset, len(response_files_list))
    to_index = min(offset + limit, len(response_files_list))
    for file_obj in response_files_list[from_index:to_index]:
        files_data_list.append(get_file_data(file_obj))

    context_output = {
        'AlertID': alert_id,
        'Files': files_data_list
    }
    entry_context = {
        'MicrosoftATP.AlertFile(val.AlertID === obj.AlertID)': context_output
    }
    human_readable = tableToMarkdown(f'Alert {alert_id} Related Files:', files_data_list, headers=headers,
                                     removeNull=True)
    return human_readable, entry_context, response_files_list


def check_limit_and_offset_values(limit, offset):
    """Gets the limit and offset values and return an error if the values are invalid
    """
    if not limit.isdigit():
        raise Exception("Error: You can only enter a positive integer or zero to limit argument.")
    elif not offset.isdigit():
        raise Exception("Error: You can only enter a positive integer to offset argument.")
    else:
        limit_int = int(limit)
        offset_int = int(offset)

        if limit_int == 0:
            raise Exception("Error: The value of the limit argument must be a positive integer.")

        return limit_int, offset_int


def get_file_data(file_response):
    """Get file raw response and returns the file's info for context and human readable.

    Returns:
        dict. File's info
    """
    file_data = assign_params(
        Sha1=file_response.get('sha1'),
        Size=file_response.get('size'),
        Sha256=file_response.get('sha256'),
        Md5=file_response.get('md5'),
        GlobalPrevalence=file_response.get('globalPrevalence'),
        GlobalFirstObserved=file_response.get('globalFirstObserved'),
        GlobalLastObserved=file_response.get('globalLastObserved'),
        SizeInBytes=file_response.get('size'),
        FileType=file_response.get('fileType'),
        IsPeFile=file_response.get('isPeFile'),
        FilePublisher=file_response.get('filePublisher'),
        FileProductName=file_response.get('fileProductName'),
        Signer=file_response.get('signer'),
        Issuer=file_response.get('issuer'),
        SignerHash=file_response.get('signerHash'),
        IsValidCertificate=file_response.get('isValidCertificate'),
        DeterminationType=file_response.get('determinationType'),
        DeterminationValue=file_response.get('determinationValue'),
    )
    return file_data


def get_alert_related_ips_command(client: MsClient, args: dict):
    """Retrieves all IPs related to a specific alert.

    Returns:
        (str, dict, dict). Human readable, context, raw response
    """
    alert_id = args.get('id')
    limit = args.get('limit')
    offset = args.get('offset')
    limit, offset = check_limit_and_offset_values(limit, offset)

    response = client.get_alert_related_ips(alert_id)
    response_ips_list = response['value']

    ips_list = []
    from_index = min(offset, len(response_ips_list))
    to_index = min(offset + limit, len(response_ips_list))

    for ip in response_ips_list[from_index:to_index]:
        ips_list.append(ip['id'])

    context_output = {
        'AlertID': alert_id,
        'IPs': ips_list
    }
    entry_context = {
        'MicrosoftATP.AlertIP(val.AlertID === obj.AlertID)': context_output
    }
    human_readable = f'Alert {alert_id} Related IPs: {ips_list}'
    return human_readable, entry_context, response_ips_list


def get_alert_related_domains_command(client: MsClient, args: dict):
    """Retrieves all domains related to a specific alert.

    Returns:
        (str, dict, dict). Human readable, context, raw response
    """
    alert_id = args.get('id')
    limit = args.get('limit')
    offset = args.get('offset')
    limit, offset = check_limit_and_offset_values(limit, offset)
    response = client.get_alert_related_domains(alert_id)
    response_domains_list = response['value']
    domains_list = []
    from_index = min(offset, len(response_domains_list))
    to_index = min(offset + limit, len(response_domains_list))
    for domain in response_domains_list[from_index:to_index]:
        domains_list.append(domain['host'])
    context_output = {
        'AlertID': alert_id,
        'Domains': domains_list
    }
    entry_context = {
        'MicrosoftATP.AlertDomain(val.AlertID === obj.AlertID)': context_output
    }
    human_readable = f'Alert {alert_id} Related Domains: {domains_list}'
    return human_readable, entry_context, response_domains_list


def get_machine_action_by_id_command(client: MsClient, args: dict):
    """Returns machine's actions, if action ID is None, return all actions.

    Returns:
        (str, dict, dict). Human readable, context, raw response
    """
    headers = ['ID', 'Type', 'Requestor', 'RequestorComment', 'Status', 'MachineID', 'ComputerDNSName']
    action_id = args.get('id', '')
    status = args.get('status', '')
    machine_id = remove_duplicates_from_list_arg(args, 'machine_id')
    type = args.get('type', '')
    requestor = args.get('requestor', '')
    limit = arg_to_number(args.get('limit', 50))
    if action_id:
        for index in range(3):
            try:
                response = client.get_machine_action_by_id(action_id)
                if response:
                    break
            except Exception as e:
                if 'ResourceNotFound' in str(e) and index < 3:
                    time.sleep(1)
                else:
                    raise Exception(f'Machine action {action_id} was not found')
        response = client.get_machine_action_by_id(action_id)
        action_data = get_machine_action_data(response)
        human_readable = tableToMarkdown(f'Action {action_id} Info:', action_data, headers=headers, removeNull=True)
        context_output = action_data
    else:
        # A dictionary that contains all of the fields the user want to filter results by.
        # It will be sent in the request so the requested filters are applied on the results
        fields_to_filter_by = {
            'status': status,
            'machineId': machine_id,
            'type': type,
            'requestor': requestor
        }
        filter_req = reformat_filter_with_list_arg(fields_to_filter_by, "machineId")
        response = client.get_machine_actions(filter_req, limit)
        machine_actions_list = []
        for machine_action in response['value']:
            machine_actions_list.append(get_machine_action_data(machine_action))
        human_readable = tableToMarkdown(f'Machine actions Info with limit of {limit}:',
                                         machine_actions_list, headers=headers, removeNull=True)
        context_output = machine_actions_list
    entry_context = {
        'MicrosoftATP.MachineAction(val.ID === obj.ID)': context_output
    }
    return human_readable, entry_context, response


def get_machine_investigation_package(client: MsClient, args: dict):

    machine_id = args.get('machine_id')
    comment = args.get('comment')
    res = client.get_investigation_package(machine_id, comment, overwrite_rate_limit_retry=True)
    human_readable = tableToMarkdown('Processing action. This may take a few minutes.', res['id'], headers=['id'])

    return CommandResults(outputs_prefix='MicrosoftATP.MachineAction',
                          readable_output=human_readable, outputs={'action_id': res['id']})


def request_download_investigation_package_command(client: MsClient, args: dict):
    return run_polling_command(client, args, 'microsoft-atp-request-and-download-investigation-package',
                               get_machine_investigation_package,
                               get_machine_action_command, download_file_after_successful_status)


def generate_login_url_command(client: MsClient):
    return generate_login_url(client.ms_client,
                              MICROSOFT_DEFENDER_FOR_ENDPOINT_TOKEN_RETRIVAL_ENDPOINTS[client.endpoint_type])


def download_file_after_successful_status(client, res):
    demisto.debug("post polling - download file")
    machine_action_id = res['id']

    # get file uri from action:
    file_uri = client.get_investigation_package_sas_uri(machine_action_id, overwrite_rate_limit_retry=True)['value']
    demisto.debug(f'Got file for downloading: {file_uri}')

    # download link, create file result. File comes back as compressed gz file.
    f_data = client.download_file(file_uri)
    md_results = {
        'Machine Action Id': res.get('id'),
        'MachineId': res.get('machineId'),
        'Status': res.get('status'),
    }
    return [fileResult('Response Result.gz', f_data.content),
            CommandResults(
                outputs_prefix='MicrosoftATP.MachineAction',
                outputs=res,
                readable_output=tableToMarkdown('Machine Action:', md_results)
    )]


def get_machine_action_data(machine_action_response):
    """Get machine raw response and returns the machine action info in context and human readable format.

    Notes:
         Machine action is a collection of actions you can apply on the machine, for more info
         https://docs.microsoft.com/en-us/windows/security/threat-protection/microsoft-defender-atp/machineaction

    Returns:
        dict. Machine action's info
    """
    action_data = \
        {
            "ID": machine_action_response.get('id'),
            "Type": machine_action_response.get('type'),
            "Scope": machine_action_response.get('scope'),
            "Requestor": machine_action_response.get('requestor'),
            "RequestorComment": machine_action_response.get('requestorComment'),
            "Status": machine_action_response.get('status'),
            "MachineID": machine_action_response.get('machineId'),
            "ComputerDNSName": machine_action_response.get('computerDnsName'),
            "CreationDateTimeUtc": machine_action_response.get('creationDateTimeUtc'),
            "LastUpdateTimeUtc": machine_action_response.get('lastUpdateTimeUtc'),
            "RelatedFileInfo": {
                "FileIdentifier": machine_action_response.get('fileIdentifier'),
                "FileIdentifierType": machine_action_response.get('fileIdentifierType')
            },
            "Commands": machine_action_response.get('commands')
        }
    return action_data


def get_machine_investigation_package_command(client: MsClient, args: dict):
    """Collect investigation package from a machine.

    Returns:
        (str, dict, dict). Human readable, context, raw response
    """
    headers = ['ID', 'Type', 'Requestor', 'RequestorComment', 'Status', 'MachineID', 'ComputerDNSName']
    machine_id = args.get('machine_id')
    comment = args.get('comment')
    machine_action_response = client.get_investigation_package(machine_id, comment)
    action_data = get_machine_action_data(machine_action_response)
    human_readable = tableToMarkdown(f'Initiating collect investigation package from {machine_id} machine :',
                                     action_data, headers=headers, removeNull=True)
    entry_context = {
        'MicrosoftATP.MachineAction(val.ID === obj.ID)': action_data
    }
    return human_readable, entry_context, machine_action_response


def get_investigation_package_sas_uri_command(client: MsClient, args: dict):
    """Returns a URI that allows downloading an Investigation package.

    Returns:
        (str, dict, dict). Human readable, context, raw response
    """
    action_id = args.get('action_id')
    response = client.get_investigation_package_sas_uri(action_id)
    link = {'Link': response['value']}
    human_readable = f'Success. This link is valid for a very short time and should be used immediately for' \
                     f' downloading the package to a local storage{link["Link"]}'
    entry_context = {
        'MicrosoftATP.InvestigationURI(val.Link === obj.Link)': link
    }
    return human_readable, entry_context, response


def restrict_app_execution_command(client: MsClient, args: dict):
    """Restrict execution of all applications on the machine except a predefined set.

    Returns:
        (str, dict, dict). Human readable, context, raw response
    """
    headers = ['ID', 'Type', 'Requestor', 'RequestorComment', 'Status', 'MachineID', 'ComputerDNSName']
    machine_id = args.get('machine_id')
    comment = args.get('comment')
    machine_action_response = client.restrict_app_execution(machine_id, comment)

    action_data = get_machine_action_data(machine_action_response)
    human_readable = tableToMarkdown(f'Initiating Restrict execution of all applications on the machine {machine_id} '
                                     f'except a predefined set:', action_data, headers=headers, removeNull=True)
    entry_context = {
        'MicrosoftATP.MachineAction(val.ID === obj.ID)': action_data
    }
    return human_readable, entry_context, machine_action_response


def remove_app_restriction_command(client: MsClient, args: dict):
    """Enable execution of any application on the machine.

    Returns:
        (str, dict, dict). Human readable, context, raw response
    """
    headers = ['ID', 'Type', 'Requestor', 'RequestorComment', 'Status', 'MachineID', 'ComputerDNSName']
    machine_id = args.get('machine_id')
    comment = args.get('comment')
    machine_action_response = client.remove_app_restriction(machine_id, comment)

    action_data = get_machine_action_data(machine_action_response)
    human_readable = tableToMarkdown(f'Removing applications restriction on the machine {machine_id}:', action_data,
                                     headers=headers, removeNull=True)
    entry_context = {
        'MicrosoftATP.MachineAction(val.ID === obj.ID)': action_data
    }
    return human_readable, entry_context, machine_action_response


def stop_and_quarantine_file_command(client: MsClient, args: dict):
    """Stop execution of a file on a machine and delete it.

    Returns:
         CommandResults
    """
    headers = ['ID', 'Type', 'Requestor', 'RequestorComment', 'Status', 'MachineID', 'ComputerDNSName']
    machine_ids = argToList(args.get('machine_id'))
    file_sha1s = argToList(args.get('file_hash'))
    comment = args.get('comment')
    command_results = []
    for machine_id, file_sha1 in product(machine_ids, file_sha1s):
        machine_action_response = client.stop_and_quarantine_file(machine_id, file_sha1, comment)
        action_data = get_machine_action_data(machine_action_response)
        human_readable = tableToMarkdown(f'Stopping the execution of a file on {machine_id} machine and deleting it:',
                                         action_data, headers=headers, removeNull=True)

        command_results.append(CommandResults(outputs_prefix='MicrosoftATP.MachineAction', outputs_key_field='id',
                                              readable_output=human_readable, outputs=action_data,
                                              raw_response=machine_action_response))
    return command_results


def get_investigations_by_id_command(client: MsClient, args: dict):
    """Returns the investigation info, if investigation ID is None, return all investigations.

    Returns:
        (str, dict, dict). Human readable, context, raw response
    """
    headers = ['ID', 'StartTime', 'EndTime', 'CancelledBy', 'InvestigationState', 'StatusDetails', 'MachineID',
               'ComputerDNSName', 'TriggeringAlertID']
    investigation_id = args.get('id', '')
    limit = args.get('limit')
    offset = args.get('offset')
    limit, offset = check_limit_and_offset_values(limit, offset)

    if investigation_id:
        response = client.get_investigation_by_id(investigation_id)
        investigation_data = get_investigation_data(response)
        human_readable = tableToMarkdown(f'Investigation {investigation_id} Info:', investigation_data, headers=headers,
                                         removeNull=True)
        context_output = investigation_data
    else:
        response = client.get_investigation_list()['value']
        investigations_list = []
        from_index = min(offset, len(response))
        to_index = min(offset + limit, len(response))
        for investigation in response[from_index:to_index]:
            investigations_list.append(get_investigation_data(investigation))
        human_readable = tableToMarkdown('Investigations Info:', investigations_list, headers=headers, removeNull=True)
        context_output = investigations_list
    entry_context = {
        'MicrosoftATP.Investigation(val.ID === obj.ID)': context_output
    }
    return human_readable, entry_context, response


def get_investigation_data(investigation_response):
    """Get investigation raw response and returns the investigation info for context and human readable.

    Args:
        investigation_response: The investigation raw response
    Returns:
        dict. Investigation's info
    """
    investigation_data = {
        "ID": investigation_response.get('id'),
        "StartTime": investigation_response.get('startTime'),
        "EndTime": investigation_response.get('endTime'),
        "InvestigationState": investigation_response.get('state'),
        "CancelledBy": investigation_response.get('cancelledBy'),
        "StatusDetails": investigation_response.get('statusDetails'),
        "MachineID": investigation_response.get('machineId'),
        "ComputerDNSName": investigation_response.get('computerDnsName'),
        "TriggeringAlertID": investigation_response.get('triggeringAlertId')
    }
    return investigation_data


def start_investigation_command(client: MsClient, args: dict):
    """Start automated investigation on a machine.

    Returns:
        (str, dict, dict). Human readable, context, raw response
    """
    headers = ['ID', 'StartTime', 'EndTime', 'CancelledBy', 'InvestigationState', 'StatusDetails', 'MachineID',
               'ComputerDNSName', 'TriggeringAlertID']
    machine_id = args.get('machine_id')
    comment = args.get('comment')
    timeout = int(args.get('timeout', 50))
    response = client.start_investigation(machine_id, comment, timeout)
    investigation_id = response['id']
    investigation_data = get_investigation_data(response)
    human_readable = tableToMarkdown(f'Starting investigation {investigation_id} on {machine_id} machine:',
                                     investigation_data, headers=headers, removeNull=True)
    entry_context = {
        'MicrosoftATP.Investigation(val.ID === obj.ID)': investigation_data
    }
    return human_readable, entry_context, response


def get_domain_statistics_command(client: MsClient, args: dict):
    """Retrieves the statistics on the given domain.

    Returns:
        (str, dict, dict). Human readable, context, raw response
    """
    domain = args.get('domain')
    response = client.get_domain_statistics(domain)
    domain_statistics = get_domain_statistics_context(response)
    human_readable = tableToMarkdown(f'Statistics on {domain} domain:', domain_statistics, removeNull=True)

    context_output = {
        'Domain': domain,
        'Statistics': domain_statistics
    }
    entry_context = {
        'MicrosoftATP.DomainStatistics(val.Domain === obj.Domain)': context_output
    }
    return human_readable, entry_context, response


def get_domain_statistics_context(domain_stat_response):
    """Gets the domain statistics response and returns it in context format.

    Returns:
        (dict). domain statistics context
    """
    domain_statistics = assign_params(
        Host=domain_stat_response.get('host'),
        OrgPrevalence=domain_stat_response.get('orgPrevalence'),
        OrgFirstSeen=domain_stat_response.get('orgFirstSeen'),
        OrgLastSeen=domain_stat_response.get('orgLastSeen'),
    )
    return domain_statistics


def get_domain_alerts_command(client: MsClient, args: dict):
    """Retrieves a collection of Alerts related to a given domain address.

    Returns:
        (str, dict, dict). Human readable, context, raw response
    """
    headers = ['ID', 'Title', 'Description', 'IncidentID', 'Severity', 'Status', 'Classification', 'Category',
               'ThreatFamilyName', 'MachineID']
    domain = args.get('domain')
    response = client.get_domain_alerts(domain)
    alerts_list = get_alerts_list(response)
    human_readable = tableToMarkdown(f'Domain {domain} related alerts Info:', alerts_list, headers=headers,
                                     removeNull=True)
    context_output = {
        'Domain': domain,
        'Alerts': alerts_list
    }
    entry_context = {
        'MicrosoftATP.DomainAlert(val.Domain === obj.Domain)': context_output
    }
    return human_readable, entry_context, response


def get_alert_data(alert_response):
    """Get alert raw response and returns the alert info in context and human readable format.

    Returns:
        dict. Alert info
    """
    alert_data = {
        "ID": alert_response.get('id'),
        "IncidentID": alert_response.get('incidentId'),
        "InvestigationID": alert_response.get('investigationId'),
        "InvestigationState": alert_response.get('investigationState'),
        "AssignedTo": alert_response.get('assignedTo'),
        "Severity": alert_response.get('severity'),
        "Status": alert_response.get('status'),
        "Classification": alert_response.get('classification'),
        "Determination": alert_response.get('determination'),
        "DetectionSource": alert_response.get('detectionSource'),
        "Category": alert_response.get('category'),
        "ThreatFamilyName": alert_response.get('threatFamilyName'),
        "Title": alert_response.get('title'),
        "Description": alert_response.get('description'),
        "AlertCreationTime": alert_response.get('alertCreationTime'),
        "FirstEventTime": alert_response.get('firstEventTime'),
        "LastEventTime": alert_response.get('lastEventTime'),
        "LastUpdateTime": alert_response.get('lastUpdateTime'),
        "ResolvedTime": alert_response.get('resolvedTime'),
        "MachineID": alert_response.get('machineId'),
        "ComputerDNSName": alert_response.get('computerDnsName'),
        "AADTenantID": alert_response.get('aadTenantId'),
        "Comments": [
            {
                "Comment": alert_response.get('comment'),
                "CreatedBy": alert_response.get('createdBy'),
                "CreatedTime": alert_response.get('createdTime')
            }
        ],
        "Evidence": alert_response.get('evidence'),
        "DetectorID": alert_response.get('detectorId'),
        "ThreatName": alert_response.get('threatName'),
        "RelatedUser": alert_response.get('relatedUser'),
        "MitreTechniques": alert_response.get('mitreTechniques'),
        "RBACGroupName": alert_response.get('rbacGroupName'),
    }
    return alert_data


def get_domain_machine_command(client: MsClient, args: dict):
    """Retrieves a collection of Machines that have communicated to or from a given domain address.

    Returns:
        (str, dict, dict). Human readable, context, raw response
    """

    headers = ['ID', 'ComputerDNSName', 'OSPlatform', 'LastIPAddress', 'LastExternalIPAddress', 'HealthStatus',
               'RiskScore', 'ExposureLevel']
    domain = args.get('domain')
    response = client.get_domain_machines(domain)
    machines_list = get_machines_list(response)
    human_readable = tableToMarkdown(f'Machines that have communicated with {domain} domain:', machines_list,
                                     headers=headers, removeNull=True)
    context_output = {
        'Domain': domain,
        'Machines': machines_list
    }
    entry_context = {
        'MicrosoftATP.DomainMachine(val.Domain === obj.Domain)': context_output
    }
    return human_readable, entry_context, response


def get_machine_data(machine):
    """Get machine raw response and returns the machine's info in context and human readable format.

    Returns:
        dict. Machine's info
    """
    machine_data = assign_params(
        ID=machine.get('id'),
        ComputerDNSName=machine.get('computerDnsName'),
        FirstSeen=machine.get('firstSeen'),
        LastSeen=machine.get('lastSeen'),
        OSPlatform=machine.get('osPlatform'),
        OSVersion=machine.get('version'),
        OSProcessor=machine.get('osProcessor'),
        LastIPAddress=machine.get('lastIpAddress'),
        LastExternalIPAddress=machine.get('lastExternalIpAddress'),
        AgentVersion=machine.get('agentVersion'),
        OSBuild=machine.get('osBuild'),
        HealthStatus=machine.get('healthStatus'),
        RBACGroupID=machine.get('rbacGroupId'),
        RBACGroupName=machine.get('rbacGroupName'),
        RiskScore=machine.get('riskScore'),
        ExposureLevel=machine.get('exposureLevel'),
        AADDeviceID=machine.get('aadDeviceId'),
        IsAADJoined=machine.get('isAadJoined'),
        MachineTags=machine.get('machineTags'),
        IPAddresses=machine.get('ipAddresses'),
    )
    return machine_data


def get_file_statistics_command(client: MsClient, args: dict):
    """Retrieves the statistics on the given file.

    Returns:
        (str, dict, dict). Human readable, context, raw response
    """
    file_sha1 = args.get('file_hash')
    response = client.get_file_statistics(file_sha1)
    file_stat = get_file_statistics_context(response)
    human_readable = tableToMarkdown(f'Statistics on {file_sha1} file:', file_stat, removeNull=True)
    context_output = {
        'Sha1': file_sha1,
        'Statistics': file_stat
    }
    entry_context = {
        'MicrosoftATP.FileStatistics(val.Sha1 === obj.Sha1)': context_output
    }
    return human_readable, entry_context, response


def get_file_statistics_context(file_stat_response):
    """Gets the file statistics response and returns it in context format.

    Returns:
        (dict). File statistics context
    """
    file_stat = assign_params(
        OrgPrevalence=file_stat_response.get('orgPrevalence'),
        OrgFirstSeen=file_stat_response.get('orgFirstSeen'),
        OrgLastSeen=file_stat_response.get('orgLastSeen'),
        GlobalPrevalence=file_stat_response.get('globalPrevalence'),
        GlobalFirstObserved=file_stat_response.get('globalFirstObserved'),
        GlobalLastObserved=file_stat_response.get('globalLastObserved'),
        TopFileNames=file_stat_response.get('topFileNames'),
    )
    return file_stat


def get_file_alerts_command(client: MsClient, args: dict):
    """Retrieves a collection of Alerts related to a given file hash.

    Returns:
        (str, dict, dict). Human readable, context, raw response
    """
    headers = ['ID', 'Title', 'Description', 'IncidentID', 'Severity', 'Status', 'Classification', 'Category',
               'ThreatFamilyName', 'MachineID']
    file_sha1 = args.get('file_hash')
    response = client.get_file_alerts(file_sha1)
    alerts_list = get_alerts_list(response)
    hr = tableToMarkdown(f'File {file_sha1} related alerts Info:', alerts_list, headers=headers, removeNull=True)
    context_output = {
        'Sha1': file_sha1,
        'Alerts': alerts_list
    }
    ec = {
        'MicrosoftATP.FileAlert(val.Sha1 === obj.Sha1)': context_output
    }
    return hr, ec, response


def get_ip_statistics_command(client: MsClient, args: dict):
    """Retrieves the statistics on the given IP.

    Returns:
        (str, dict, dict). Human readable, context, raw response
    """
    ip = args.get('ip')
    response = client.get_ip_statistics(ip)
    ip_statistics = get_ip_statistics_context(response)
    hr = tableToMarkdown(f'Statistics on {ip} IP:', ip_statistics, removeNull=True)
    context_output = {
        'IPAddress': ip,
        'Statistics': ip_statistics
    }
    ec = {
        'MicrosoftATP.IPStatistics(val.IPAddress === obj.IPAddress)': context_output
    }
    return hr, ec, response


def get_ip_statistics_context(ip_statistics_response):
    """Gets the IP statistics response and returns it in context format.

    Returns:
        (dict). IP statistics context
    """
    ip_statistics = assign_params(
        OrgPrevalence=ip_statistics_response.get('orgPrevalence'),
        OrgFirstSeen=ip_statistics_response.get('orgFirstSeen'),
        OrgLastSeen=ip_statistics_response.get('orgLastSeen')
    )
    return ip_statistics


def get_ip_alerts_command(client: MsClient, args: dict):
    """Retrieves a collection of Alerts related to a given IP.

    Returns:
        (str, dict, dict). Human readable, context, raw response
    """
    headers = ['ID', 'Title', 'Description', 'IncidentID', 'Severity', 'Status', 'Classification', 'Category',
               'ThreatFamilyName', 'MachineID']
    ip = args.get('ip')
    response = client.get_ip_alerts(ip)
    alerts_list = get_alerts_list(response)
    human_readable = tableToMarkdown(f'IP {ip} related alerts Info:', alerts_list, headers=headers, removeNull=True)
    context_output = {
        'IPAddress': ip,
        'Alerts': alerts_list
    }
    entry_context = {
        'MicrosoftATP.IPAlert(val.IPAddress === obj.IPAddress)': context_output
    }
    return human_readable, entry_context, response


def get_user_alerts_command(client: MsClient, args: dict):
    """Retrieves a collection of Alerts related to a given user ID.

    Returns:
        (str, dict, dict). Human readable, context, raw response
    """
    headers = ['ID', 'Title', 'Description', 'IncidentID', 'Severity', 'Status', 'Classification', 'Category',
               'ThreatFamilyName', 'MachineID']
    username = args.get('username')
    response = client.get_user_alerts(username)
    alerts_list = get_alerts_list(response)
    human_readable = tableToMarkdown(f'User {username} related alerts Info:', alerts_list, headers=headers,
                                     removeNull=True)
    context_output = {
        'Username': username,
        'Alerts': alerts_list
    }
    entry_context = {
        'MicrosoftATP.UserAlert(val.Username === obj.Username)': context_output
    }
    return human_readable, entry_context, response


def get_alert_by_id_command(client: MsClient, args: dict) -> CommandResults:
    """Retrieves a specific alert by the given ID.

    Returns:
        CommandResults.
    """
    headers = ['ID', 'Title', 'Description', 'IncidentID', 'Severity', 'Status', 'Classification', 'Category',
               'ThreatFamilyName', 'MachineID']
    alert_ids = remove_duplicates_from_list_arg(args, 'alert_ids')
    raw_response = []
    alert_outputs = []
    failed_alerts = {}  # if we got an error, we will return the machine ids that failed
    not_found_ids = []

    for alert in alert_ids:
        try:
            alert_response = client.get_alert_by_id(alert)
            alerts_data = get_alert_data(alert_response)
            raw_response.append(alert_response)
            alert_outputs.append(alerts_data)
        except NotFoundError:  # in case the error is not found alert id, we want to return "No entries"
            not_found_ids.append(alert)
            continue
        except Exception as e:
            failed_alerts[alert] = e
            continue

    human_readable = tableToMarkdown(f'{INTEGRATION_NAME} Alerts Info for IDs {alert_ids}:', alert_outputs,
                                     headers=headers, removeNull=True)
    human_readable += add_error_message(failed_alerts, alert_ids)
    human_readable += not_found_message(not_found_ids)
    return CommandResults(outputs_prefix="MicrosoftATP.Alert", outputs=alert_outputs, readable_output=human_readable,
                          raw_response=raw_response, outputs_key_field="ID")


def get_user_machine_command(client: MsClient, args: dict):
    """Retrieves a collection of machines related to a given user ID.

    Returns:
        (str, dict, dict). Human readable, context, raw response
    """
    headers = ['ID', 'ComputerDNSName', 'OSPlatform', 'LastIPAddress', 'LastExternalIPAddress', 'HealthStatus',
               'RiskScore', 'ExposureLevel']
    username = args.get('username')
    response = client.get_user_machines(username)
    machines_list = get_machines_list(response)
    human_readable = tableToMarkdown(f'Machines that are related to user {username}:', machines_list, headers=headers,
                                     removeNull=True)
    context_output = {
        'Username': username,
        'Machines': machines_list
    }
    entry_context = {
        'MicrosoftATP.UserMachine(val.Username === obj.Username)': context_output
    }
    return human_readable, entry_context, response


def add_remove_machine_tag_command(client: MsClient, args: dict):
    """Adds or remove tag to a specific Machine.

    Returns:
        (str, dict, dict). Human readable, context, raw response
    """
    headers = ['ID', 'ComputerDNSName', 'OSPlatform', 'LastIpAddress', 'LastExternalIPAddress', 'HealthStatus',
               'RiskScore', 'ExposureLevel', 'MachineTags']
    machine_id = args.get('machine_id')
    action = args.get('action')
    tag = args.get('tag')
    response = client.add_remove_machine_tag(machine_id, action, tag)
    machine_data = get_machine_data(response)
    human_readable = tableToMarkdown(f'Succeed to {action} tag to {machine_id}:', machine_data, headers=headers,
                                     removeNull=True)
    entry_context = {
        'MicrosoftATP.Machine(val.ID === obj.ID)': machine_data
    }
    return human_readable, entry_context, response


def fetch_incidents(client: MsClient, last_run, fetch_evidence):

    demisto.debug("Microsoft-ATP - Start fetching")

    first_fetch_time = dateparser.parse(client.alert_time_to_fetch,
                                        settings={'RETURN_AS_TIMEZONE_AWARE': True, 'TIMEZONE': 'UTC'})
    demisto.debug(f'First fetch time: {first_fetch_time}')

    if last_run:
        demisto.debug(f"Microsoft-ATP - Last run: {json.dumps(last_run)}")
        last_fetch_time = last_run.get('last_alert_fetched_time')
        last_fetch_time = datetime.strftime(parse_date_string(last_fetch_time) + timedelta(milliseconds=1), TIME_FORMAT)
        # handling old version of time format:
        if not last_fetch_time.endswith('Z'):
            last_fetch_time = last_fetch_time + "Z"

    else:
        last_fetch_time = datetime.strftime(first_fetch_time, TIME_FORMAT)  # type: ignore
        demisto.debug(f"Microsoft-ATP - Last run: {last_fetch_time}")

    latest_created_time = dateparser.parse(last_fetch_time,
                                           settings={'RETURN_AS_TIMEZONE_AWARE': True, 'TIMEZONE': 'UTC'})
    demisto.debug(f'latest_created_time: {latest_created_time}')

    params = _get_incidents_query_params(client, fetch_evidence, last_fetch_time)
    demisto.debug(f"Microsoft-ATP - Query sent to the server: {params}")
    incidents = []
    # get_alerts:
    try:
        alerts = client.list_alerts_by_params(params=params, overwrite_rate_limit_retry=True)['value']
    except DemistoException as err:
        big_query_err_msg = 'Verify that the server URL parameter is correct and that you have access to the server' \
                            ' from your host.'
        if str(err).startswith(big_query_err_msg):
            demisto.debug(f'Query crashed API, probably due to a big response. Params sent to query: {params}')
            raise Exception(
                f'Failed to fetch {client.max_alerts_to_fetch} alerts. This may caused due to large amount of alert. '
                f'Try using a lower limit.')
        demisto.debug(f'Query crashed API. Params sent to query: {params}')
        raise err
    skipped_incidents = 0

    for alert in alerts:
        alert_time = dateparser.parse(alert['alertCreationTime'],
                                      settings={'RETURN_AS_TIMEZONE_AWARE': True, 'TIMEZONE': 'UTC'})
        # to prevent duplicates, adding incidents with creation_time > last fetched incident
        if last_fetch_time:
            parsed = dateparser.parse(last_fetch_time, settings={'RETURN_AS_TIMEZONE_AWARE': True, 'TIMEZONE': 'UTC'})
            demisto.debug(f'Checking alert {alert["id"]} with parsed time {parsed}. last alert time is {alert_time}')
            if alert_time <= parsed:  # type: ignore
                skipped_incidents += 1
                demisto.debug(f'Microsoft - ATP - Skipping incident with id={alert["id"]} with time {alert_time} because its'
                              ' creation time is smaller than the last fetch.')
                continue
        demisto.debug(f'Adding alert {alert["id"]}')
        incidents.append({
            'rawJSON': json.dumps(alert),
            'name': f'{INTEGRATION_NAME} Alert {alert["id"]}',
            'occurred': alert['alertCreationTime'],
            'dbotMirrorId': alert["id"]
        })

        # Update last run and add incident if the incident is newer than last fetch
        if alert_time > latest_created_time:  # type: ignore
            demisto.debug(f'Updating last created time to {alert_time}')
            latest_created_time = alert_time  # type: ignore

    # last alert is the newest as we ordered by it ascending
    demisto.debug(f'Microsoft-ATP - Next run after incidents fetching: {latest_created_time}')
    demisto.debug(f"Microsoft-ATP - Number of incidents before filtering: {len(alerts)}")
    demisto.debug(f"Microsoft-ATP - Number of incidents after filtering: {len(incidents)}")
    demisto.debug(f"Microsoft-ATP - Number of incidents skipped: {skipped_incidents}")
    last_run['last_alert_fetched_time'] = datetime.strftime(latest_created_time, TIME_FORMAT)  # type: ignore
    return incidents, last_run


def _get_incidents_query_params(client, fetch_evidence, last_fetch_time):
    filter_query = f'alertCreationTime+gt+{last_fetch_time}'
    if client.alert_detectionsource_to_fetch:
        sources = argToList(client.alert_detectionsource_to_fetch)
        source_filter_list = [f"detectionSource+eq+'{source}'" for source in sources]
        if len(source_filter_list) > 1:
            source_filter_list = list(map(lambda x: f"({x})", source_filter_list))
        filter_query = filter_query + " and (" + " or ".join(source_filter_list) + ")"
    if client.alert_status_to_fetch:
        statuses = argToList(client.alert_status_to_fetch)
        status_filter_list = [f"status+eq+'{status}'" for status in statuses]
        if len(status_filter_list) > 1:
            status_filter_list = [f'({x})' for x in status_filter_list]
        filter_query = filter_query + ' and (' + ' or '.join(status_filter_list) + ')'
    if client.alert_severities_to_fetch:
        severities = argToList(client.alert_severities_to_fetch)
        severities_filter_list = [f"severity+eq+'{severity}'" for severity in severities]
        if len(severities_filter_list) > 1:
            severities_filter_list = [f'({x})' for x in severities_filter_list]
        filter_query = filter_query + ' and (' + ' or '.join(severities_filter_list) + ')'
    params = {'$filter': filter_query}
    params['$orderby'] = 'alertCreationTime asc'
    if fetch_evidence:
        params['$expand'] = 'evidence'
    params['$top'] = client.max_alerts_to_fetch
    return params


def create_filter_alerts_creation_time(last_alert_fetched_time):
    """Create filter with the last alert fetched time to send in the request.

    Args:
        last_alert_fetched_time(date): Last date and time of alert that been fetched

    Returns:
        (str). The filter of alerts creation time that will be send in the  alerts list API request
    """
    filter_alerts_creation_time = f"alertCreationTime+gt+{last_alert_fetched_time.isoformat()}"

    if not filter_alerts_creation_time.endswith('Z'):
        filter_alerts_creation_time = filter_alerts_creation_time + "Z"

    return filter_alerts_creation_time


def all_alerts_to_incidents(alerts, latest_creation_time, existing_ids, alert_status_to_fetch,
                            alert_severities_to_fetch):
    """Gets the alerts list and convert it to incidents.

    Args:
        alerts(list): List of alerts filtered by the first_fetch_timestamp parameter
        latest_creation_time(date):  Last date and time of alert that been fetched
        existing_ids(list): List of alerts IDs that already been fetched
        alert_status_to_fetch(str): Status to filter out alerts for fetching as incidents.
        alert_severities_to_fetch(str): Severity to filter out alerts for fetching as incidents.

    Returns:(list, list, date). Incidents list, new alerts IDs list, latest alert creation time
    """
    incidents = []
    new_ids = []
    for alert in alerts:
        alert_creation_time_for_incident = parse(alert['alertCreationTime'])
        reformatted_alert_creation_time_for_incident = \
            aware_timestamp_to_naive_timestamp(alert_creation_time_for_incident)

        if should_fetch_alert(alert, existing_ids, alert_status_to_fetch, alert_severities_to_fetch):
            incident = alert_to_incident(alert, reformatted_alert_creation_time_for_incident)
            incidents.append(incident)

            if reformatted_alert_creation_time_for_incident == latest_creation_time:
                new_ids.append(alert["id"])
            if reformatted_alert_creation_time_for_incident > latest_creation_time:
                latest_creation_time = reformatted_alert_creation_time_for_incident
                new_ids = [alert['id']]

    if not new_ids:
        new_ids = existing_ids
    return incidents, new_ids, latest_creation_time


def aware_timestamp_to_naive_timestamp(aware_timestamp):
    """Gets aware timestamp and reformatting it to naive timestamp

    Args:
        aware_timestamp(date): The alert creation time after parse to aware timestamp

    Returns:(date). Naive timestamp for alert creation time
    """
    iso_aware = aware_timestamp.isoformat()
    # Deal with timestamp like: 2020-03-26T17:24:58.441093
    if '.' in iso_aware:
        iso_aware = iso_aware.split('.')[0]
    # Deal with timestamp like: 2020-03-14T22:11:20+0000
    elif '+' in iso_aware:
        iso_aware = iso_aware.split('+')[0]
    return datetime.strptime(iso_aware, '%Y-%m-%dT%H:%M:%S')


def should_fetch_alert(alert, existing_ids, alert_status_to_fetch, alert_severities_to_fetch):
    """ Check the alert to see if it's data stands by the conditions.

    Args:
        alert (dict): The alert data
        existing_ids (list): The existing alert's ids list
        alert_status_to_fetch(str): Status to filter out alerts for fetching as incidents.
        alert_severities_to_fetch(str): Severity to filter out alerts for fetching as incidents.


    Returns:
        True - if the alert is according to the conditions, else False
    """
    alert_status = alert['status']
    alert_severity = alert['severity']
    return (alert_status in alert_status_to_fetch
            and alert_severity in str(alert_severities_to_fetch) and alert['id'] not in existing_ids)


def get_last_alert_fetched_time(last_run, alert_time_to_fetch):
    """Gets fetch last run and returns the last alert fetch time.

    Returns:
        (date). The date and time of the last alert that been fetched
    """
    if last_run and last_run['last_alert_fetched_time']:
        last_alert_fetched_time = datetime.strptime(last_run['last_alert_fetched_time'], '%Y-%m-%dT%H:%M:%S')
    else:
        last_alert_fetched_time, _ = parse_date_range(date_range=alert_time_to_fetch, date_format='%Y-%m-%dT%H:%M:%S',
                                                      utc=False, to_timestamp=False)
        last_alert_fetched_time = datetime.strptime(str(last_alert_fetched_time), '%Y-%m-%dT%H:%M:%S')

    return last_alert_fetched_time


def list_indicators_command(client: MsClient, args: dict[str, str]) -> tuple[str, dict | None, list | None]:
    """

    Args:
        client: MsClient
        args: arguments from CortexSOAR. May include 'indicator_id' and 'page_size'

    Returns:
        human_readable, outputs.
    """
    limit = int(args.get('limit', 50))
    raw_response = client.list_indicators(args.get('indicator_id'), args.get('page_size', '50'), limit)
    raw_response = raw_response[:limit]
    if raw_response:
        indicators = []
        for item in raw_response:
            item['severity'] = NUMBER_TO_SEVERITY.get(item['severity'])
            indicators.append(item)

        human_readable = tableToMarkdown(
            'Microsoft Defender ATP Indicators:',
            indicators,
            headers=[
                'id',
                'action',
                'threatType',
                'severity',
                'fileName',
                'fileHashType',
                'fileHashValue',
                'domainName',
                'networkIPv4',
                'url'
            ],
            removeNull=True
        )

        outputs = {'MicrosoftATP.Indicators(val.id == obj.id)': indicators}
        std_outputs = build_std_output(indicators)
        outputs.update(std_outputs)
        return human_readable, outputs, indicators
    else:
        return 'No indicators found', None, None


def create_indicator_command(client: MsClient, args: dict, specific_args: dict) -> dict:
    """Adds required arguments to indicator (arguments that must be in every create call).

    Args:
        client: MsClient
        args: arguments from CortexSOAR.
            Must include the following keys:
            - action
            - description
            - expiration_time
            - threat_type
        specific_args: file, email or network object.

    Returns:
        A response from API.

    Raises:
        AssertionError: For some arguments.

    Documentation:
    https://docs.microsoft.com/en-us/graph/api/resources/tiindicator?view=graph-rest-beta#properties
    """
    action = args.get('action', '')
    description = args.get('description', '')
    assert 1 <= len(description) <= 100, 'The description argument must contain at' \
                                         ' least 1 character and not more than 100'
    expiration_time = get_future_time(args.get('expiration_time', ''))
    threat_type = args.get('threat_type', '')
    tlp_level = args.get('tlp_level', '')
    confidence = args.get('confidence', None)
    try:
        if confidence is not None:
            confidence = int(confidence)
            assert 0 <= confidence <= 100, 'The confidence argument must be between 0 and 100'
    except ValueError:
        raise DemistoException('The confidence argument must be an integer.')
    severity = SEVERITY_TO_NUMBER.get(args.get('severity', 'Informational'))
    tags = argToList(args.get('tags'))
    body = assign_params(
        action=action,
        description=description,
        expirationDateTime=expiration_time,
        targetProduct='Microsoft Defender ATP',
        threatType=threat_type,
        tlpLevel=tlp_level,
        confidence=confidence,
        severity=severity,
        tags=tags
    )
    body.update(specific_args)
    return client.create_indicator(body)


def create_file_indicator_command(client: MsClient, args: dict) -> tuple[str, dict, dict]:
    """Creates a file indicator

    Args:
        client: MsClient
        args: arguments from CortexSOAR.
            Should contain a file observable:
            - https://docs.microsoft.com/en-us/graph/api/resources/tiindicator?view=graph-rest-beta#indicator-observables---file

    Returns:
        human readable, outputs, raw response

    Raises:
        AssertionError: If no file arguments.
    """
    file_object = assign_params(
        fileCompileDateTime=args.get('file_compile_date_time'),
        fileCreatedDateTime=args.get('file_created_date_time'),
        fileHashType=args.get('file_hash_type'),
        fileHashValue=args.get('file_hash_value'),
        fileMutexName=args.get('file_mutex_name'),
        fileName=args.get('file_name'),
        filePacker=args.get('file_packer'),
        filePath=args.get('file_path'),
        fileSize=args.get('file_size'),
        fileType=args.get('file_type')
    )
    assert file_object, 'Must supply at least one file attribute.'
    raw_response = create_indicator_command(client, args, file_object)
    indicator = raw_response.copy()
    indicator['severity'] = NUMBER_TO_SEVERITY.get(indicator['severity'])
    human_readable = tableToMarkdown(
        f'Indicator {indicator.get("id")} was successfully created:',
        indicator,
        headers=[
            'id',
            'action',
            'threatType',
            'severity',
            'fileName',
            'fileHashType',
            'fileHashValue',
            'domainName',
            'networkIPv4',
            'url'
        ],
        removeNull=True
    )
    outputs = {'MicrosoftATP.Indicators(val.id == obj.id)': indicator}
    std_outputs = build_std_output(indicator)
    outputs.update(std_outputs)
    return human_readable, outputs, raw_response


def create_network_indicator_command(client, args) -> tuple[str, dict, dict]:
    """Creates a network indicator

    Args:
        client: MsClient
        args: arguments from CortexSOAR.
            Should contain a network observable:
            - https://docs.microsoft.com/en-us/graph/api/resources/tiindicator?view=graph-rest-betaindicator-observables---network
    Returns:
        human readable, outputs, raw response

    Raises:
        AssertionError: If no file arguments.
    """  # noqa: E501
    network_object = assign_params(
        domainName=args.get('domain_name'),
        networkCidrBlock=args.get('network_cidr_block'),
        networkDestinationAsn=args.get('network_destination_asn'),
        networkDestinationCidrBlock=args.get('network_destination_cidr_block'),
        networkDestinationIPv4=args.get('network_destination_ipv4'),
        networkDestinationIPv6=args.get('network_destination_ipv6'),
        networkDestinationPort=args.get('network_destination_port'),
        networkIPv4=args.get('network_ipv4'),
        networkIPv6=args.get('network_ipv6'),
        networkPort=args.get('network_port'),
        networkProtocol=args.get('network_protocol'),
        networkSourceAsn=args.get('network_source_asn'),
        networkSourceCidrBlock=args.get('network_source_cidr_block'),
        networkSourceIPv4=args.get('network_source_ipv4'),
        networkSourceIPv6=args.get('network_source_ipv6'),
        networkSourcePort=args.get('network_source_port'),
        userAgent=args.get('user_agent'),
        url=args.get('url')
    )
    assert network_object, 'Must supply at least one network attribute.'
    raw_response = create_indicator_command(client, args, network_object)
    indicator = raw_response.copy()
    indicator['severity'] = NUMBER_TO_SEVERITY.get(indicator['severity'])
    human_readable = tableToMarkdown(
        f'Indicator {indicator.get("id")} was successfully created:',
        indicator,
        headers=[
            'id',
            'action',
            'threatType',
            'severity',
            'fileName',
            'fileHashType',
            'fileHashValue',
            'domainName',
            'networkIPv4',
            'url'
        ],
        removeNull=True
    )
    outputs = {'MicrosoftATP.Indicators(val.id == obj.id)': indicator}
    std_outputs = build_std_output(indicator)
    outputs.update(std_outputs)
    return human_readable, outputs, raw_response


def update_indicator_command(client: MsClient, args: dict) -> tuple[str, dict, dict]:
    """Updates an indicator

    Args:
        client: MsClient
        args: arguments from CortexSOAR.
            Must contains 'indicator_id' and 'expiration_time'
    Returns:
        human readable, outputs
    """
    indicator_id = args.get('indicator_id', '')
    severity = SEVERITY_TO_NUMBER.get(args.get('severity', 'Informational'))
    expiration_time = get_future_time(args.get('expiration_time', ''))
    description = args.get('description')
    if description is not None:
        assert 1 <= len(
            description) <= 100, 'The description argument must contain at least 1 character and not more than 100'

    raw_response = client.update_indicator(
        indicator_id=indicator_id, expiration_date_time=expiration_time, description=description, severity=severity)
    indicator = raw_response.copy()
    indicator['severity'] = NUMBER_TO_SEVERITY.get(indicator['severity'])
    human_readable = tableToMarkdown(
        f'Indicator ID: {indicator_id} was updated successfully.',
        indicator,
        removeNull=True
    )
    outputs = {'MicrosoftATP.Indicators(val.id == obj.id)': indicator}
    std_outputs = build_std_output(indicator)
    outputs.update(std_outputs)
    return human_readable, outputs, raw_response


def delete_indicator_command(client: MsClient, args: dict) -> str:
    """Deletes an indicator

    Args:
        client: MsClient
        args: arguments from CortexSOAR.
            Must contains 'indicator_id'
    Returns:
        human readable
    """
    indicator_id = args.get('indicator_id', '')
    client.delete_indicator(indicator_id, client.get_graph_indicator_endpoint())
    return f'Indicator ID: {indicator_id} was successfully deleted'


def sc_delete_indicator_command(client: MsClient, args: dict[str, str]) -> CommandResults:
    """Deletes an indicator
    https://docs.microsoft.com/en-us/microsoft-365/security/defender-endpoint/delete-ti-indicator-by-id?view=o365-worldwide
    Args:
        client: MsClient
        args: arguments from CortexSOAR.
            Must contains 'indicator_id'
    Returns:
          An indication of whether the indicator was deleted successfully.
    """
    indicator_id = args['indicator_id']
    client.delete_indicator(indicator_id, client.get_security_center_indicator_endpoint(), use_security_center=True)
    return CommandResults(readable_output=f'Indicator ID: {indicator_id} was successfully deleted')


def sc_create_update_indicator_command(client: MsClient, args: dict[str, str]) -> CommandResults:
    """Updates an indicator if exists, if does not exist, create new one
    Note: CIDR notation for IPs is not supported.

    Args:
        client: MsClient
        args: arguments from CortexSOAR.
           Must contains 'indicator_value', 'indicator_type','indicator_description', 'indicator_title', and 'action'.

    """
    indicator_value = args['indicator_value']
    indicator_type = args['indicator_type']
    action = args['action']
    severity = args.get('severity')
    expiration_time = get_future_time(args.get('expiration_time', '1 day'))
    indicator_description = args['indicator_description']
    indicator_title = args['indicator_title']
    indicator_application = args.get('indicator_application', '')
    recommended_actions = args.get('recommended_actions', '')
    rbac_group_names = argToList(args.get('rbac_group_names', []))
    generate_alert = argToBoolean(args.get('generate_alert', True))

    indicator = client.create_update_indicator_security_center_api(
        indicator_value=indicator_value, expiration_date_time=expiration_time,
        description=indicator_description, severity=severity, indicator_type=indicator_type, action=action,
        indicator_title=indicator_title, indicator_application=indicator_application,
        recommended_actions=recommended_actions, rbac_group_names=rbac_group_names, generate_alert=generate_alert
    )
    if indicator:
        indicator_value = indicator.get('indicatorValue')  # type:ignore
        dbot_indicator = get_indicator_dbot_object(indicator)
        human_readable = tableToMarkdown(f'Indicator {indicator_value} was updated successfully.',
                                         indicator, headers=list(SC_INDICATORS_HEADERS), removeNull=True)
        return CommandResults(outputs=indicator, indicator=dbot_indicator,
                              readable_output=human_readable, outputs_key_field='id',
                              outputs_prefix='MicrosoftATP.Indicators')
    else:
        return CommandResults(readable_output=f'Indicator {indicator_value} was NOT updated.')


def sc_update_batch_indicators_command(client: MsClient, args: dict[str, str]):  # -> CommandResults:
    """Updates batch of indicators. If an indicator exists it will be updated. Otherwise, will create new one
    Note: CIDR notation for IPs is not supported.

    Args:
        client: MsClient
        args: arguments from CortexSOAR.
           Must contains 'indicator_batch' as a JSON file.

    """
    indicator_batch = args.get('indicator_batch', "")
    headers = ["ID", "Value", "IsFailed", "FailureReason"]
    try:
        batch_json = json.loads(indicator_batch)
    except JSONDecodeError as e:
        raise DemistoException(f'{INTEGRATION_NAME}: The `indicator_batch` argument is not a valid json, {e}.')

    all_indicators = client.create_update_indicator_batch_security_center_api({"Indicators": batch_json})
    outputs = parse_indicator_batch_response(all_indicators)
    if outputs:
        human_readable = tableToMarkdown('Indicators updated successfully.', outputs, headers=headers, removeNull=True)
        return CommandResults(outputs=outputs, readable_output=human_readable, outputs_key_field='id',
                              outputs_prefix='MicrosoftATP.Indicators')
    return CommandResults(readable_output='Indicators were not updated.')


def parse_indicator_batch_response(indicators_response):
    parsed_response = []
    if indicators_response and indicators_response.get('value'):
        indicators = indicators_response.get('value')
        for indicator in indicators:
            parsed_response.append({
                "ID": indicator.get("id"),
                "Value": indicator.get("indicator"),
                "IsFailed": indicator.get("isFailed"),
                "FailureReason": indicator.get("failureReason"),
            })
    return parsed_response


def sc_list_indicators_command(client: MsClient, args: dict[str, str]) -> CommandResults | list[CommandResults]:
    """
    https://docs.microsoft.com/en-us/microsoft-365/security/defender-endpoint/get-ti-indicators-collection?view=o365-worldwide
    Args:
        client: MsClient
        args: arguments from CortexSOAR. May include 'indicator_id' and 'page_size'

    Returns:
        human_readable, outputs.
    """
    limit = arg_to_number(args.get('limit', 50))
    raw_response = client.sc_list_indicators(args.get('indicator_id'), limit)
    if raw_response:
        command_results = []
        for indicator in raw_response:
            indicator_value = indicator.get('indicatorValue')
            dbot_indicator = get_indicator_dbot_object(indicator)
            human_readable = tableToMarkdown(f'Results found in {INTEGRATION_NAME} SC for value: {indicator_value}',
                                             indicator, headers=list(SC_INDICATORS_HEADERS), removeNull=True)
            command_results.append(CommandResults(outputs=indicator, indicator=dbot_indicator,
                                                  readable_output=human_readable, outputs_key_field='id',
                                                  outputs_prefix='MicrosoftATP.Indicators'))
        return command_results
    else:
        return CommandResults(readable_output='No indicators found')


def lateral_movement_evidence_command(client, args):  # pragma: no cover
    # prepare query
    timeout = int(args.pop('timeout', 10))
    time_range = args.pop('time_range', None)
    query_purpose = args.pop('query_purpose')
    page = int(args.get('page', 1))
    limit = int(args.get('limit', 50))
    show_query = argToBoolean(args.pop('show_query', False))
    query_args = assign_params(
        limit=args.get('limit'),
        query_operation=args.get('query_operation'),
        page=args.get('page'),
        device_name=args.get('device_name'),
        file_name=args.get('file_name'),
        sha1=args.get('sha1'),
        sha256=args.get('sha256'),
        md5=args.get('md5'),
        device_id=args.get('device_id'),
        remote_ip_count=args.get('remote_ip_count'))
    query_builder = HuntingQueryBuilder.LateralMovementEvidence(**query_args)
    query_options = {
        'network_connections': query_builder.build_network_connections_query,
        'smb_connections': query_builder.build_smb_connections_query,
        'credential_dumping': query_builder.build_credential_dumping_query,
        'management_connection': query_builder.build_management_connection_query
    }
    if query_purpose not in query_options:
        raise DemistoException(f'Unsupported query_purpose: {query_purpose}.')
    query = query_options[query_purpose]()

    # send request + handle result
    response = client.get_advanced_hunting(query, timeout, time_range)
    results = response.get('Results')
    if isinstance(results, list) and page > 1:
        results = results[(page - 1) * limit:limit * page]
    readable_output = tableToMarkdown(f'Lateral Movement Evidence Hunt ({query_purpose}) Results',
                                      results,
                                      removeNull=True
                                      )
    if show_query:
        readable_output = f'### The Query:\n{query}\n{readable_output}'
    return CommandResults(
        readable_output=readable_output,
        outputs_prefix=f'MicrosoftATP.HuntLateralMovementEvidence.Result.{query_purpose}',
        outputs=results
    )


def persistence_evidence_command(client, args):  # pragma: no cover
    # prepare query
    timeout = int(args.pop('timeout', 10))
    time_range = args.pop('time_range', None)
    query_purpose = args.get('query_purpose')
    show_query = argToBoolean(args.pop('show_query', False))
    quey_args = assign_params(
        limit=args.get('limit'),
        query_operation=args.get('query_operation'),
        query_purpose=args.get('query_purpose'),
        page=args.get('page'),
        device_name=args.get('device_name'),
        file_name=args.get('file_name'),
        sha1=args.get('sha1'),
        sha256=args.get('sha256'),
        md5=args.get('md5'),
        device_id=args.get('device_id'),
        process_cmd=args.get('process_cmd'))
    query_builder = HuntingQueryBuilder.PersistenceEvidence(**quey_args)
    query_options = {
        'scheduled_job': query_builder.build_scheduled_job_query,
        'registry_entry': query_builder.build_registry_entry_query,
        'startup_folder_changes': query_builder.build_startup_folder_changes_query,
        'new_service_created': query_builder.build_new_service_created_query,
        'service_updated': query_builder.build_service_updated_query,
        'file_replaced': query_builder.build_file_replaced_query,
        'new_user': query_builder.build_new_user_query,
        'new_group': query_builder.build_new_group_query,
        'group_user_change': query_builder.build_group_user_change_query,
        'local_firewall_change': query_builder.build_local_firewall_change_query,
        'host_file_change': query_builder.build_host_file_change_query,
    }
    if query_purpose not in query_options:
        raise DemistoException(f'Unsupported query_purpose: {query_purpose}.')
    query = query_options[query_purpose]()

    # send request + handle result
    response = client.get_advanced_hunting(query, timeout, time_range)
    results = response.get('Results')
    readable_output = tableToMarkdown(f'Persistence EvidenceHunt Hunt ({query_purpose}) Results', results, removeNull=True)
    if show_query:
        readable_output = f'### The Query:\n{query}\n{readable_output}'
    return CommandResults(
        readable_output=readable_output,
        outputs_prefix=f'MicrosoftATP.HuntPersistenceEvidence.Result.{query_purpose}',
        outputs=results
    )


def file_origin_command(client, args):  # pragma: no cover
    # prepare query
    timeout = int(args.pop('timeout', 10))
    time_range = args.pop('time_range', None)
    page = int(args.get('page', 1))
    limit = int(args.get('limit', 50))
    show_query = argToBoolean(args.pop('show_query', False))
    quey_params = assign_params(
        limit=args.get('limit'),
        query_operation=args.get('query_operation'),
        page=args.get('page'),
        device_name=args.get('device_name'),
        file_name=args.get('file_name'),
        sha1=args.get('sha1'),
        sha256=args.get('sha256'),
        md5=args.get('md5'),
        device_id=args.get('device_id'))
    query_builder = HuntingQueryBuilder.FileOrigin(**quey_params)
    query = query_builder.build_file_origin_query()

    # send request + handle result
    response = client.get_advanced_hunting(query, timeout, time_range)
    results = response.get('Results')
    if isinstance(results, list) and page > 1:
        results = results[(page - 1) * limit:limit * page]
    readable_output = tableToMarkdown('File Origin Hunt Results', results, removeNull=True)
    if show_query:
        readable_output = f'### The Query:\n{query}\n{readable_output}'
    return CommandResults(
        readable_output=readable_output,
        outputs_prefix='MicrosoftATP.HuntFileOrigin.Result',
        outputs=results
    )


def process_details_command(client, args):  # pragma: no cover
    # prepare query
    timeout = int(args.pop('timeout', 10))
    time_range = args.pop('time_range', None)
    query_purpose = args.get('query_purpose')
    page = int(args.get('page', 1))
    limit = int(args.get('limit', 50))
    show_query = argToBoolean(args.pop('show_query', False))
    query_params = assign_params(
        limit=args.get('limit'),
        query_operation=args.get('query_operation'),
        page=args.get('page'),
        device_name=args.get('device_name'),
        file_name=args.get('file_name'),
        sha1=args.get('sha1'),
        sha256=args.get('sha256'),
        md5=args.get('md5'),
        device_id=args.get('device_id'),
        query_purpose=args.get('query_purpose')
    )
    query_builder = HuntingQueryBuilder.ProcessDetails(**query_params)
    query_options = {
        'parent_process': query_builder.build_parent_process_query,
        'grandparent_process': query_builder.build_grandparent_process_query,
        'process_details': query_builder.build_process_details_query,
        'beaconing_evidence': query_builder.build_beaconing_evidence_query,
        'powershell_execution_unsigned_files': query_builder.build_powershell_execution_unsigned_files_query,
        'process_excecution_powershell': query_builder.build_process_excecution_powershell_query,
    }
    if query_purpose not in query_options:
        raise DemistoException(f'Unsupported query_purpose: {query_purpose}.')
    query = query_options[query_purpose]()

    # send request + handle result
    response = client.get_advanced_hunting(query, timeout, time_range)
    results = response.get('Results')
    if isinstance(results, list) and page > 1:
        results = results[(page - 1) * limit:limit * page]
    readable_output = tableToMarkdown(f'Process Details Hunt ({query_purpose}) Results', results, removeNull=True)
    if show_query:
        readable_output = f'### The Query:\n{query}\n{readable_output}'
    return CommandResults(
        readable_output=readable_output,
        outputs_prefix=f'MicrosoftATP.HuntProcessDetails.Result.{query_purpose}',
        outputs=results
    )


def network_connections_command(client, args):  # pragma: no cover
    # prepare query
    timeout = int(args.pop('timeout', 10))
    time_range = args.pop('time_range', None)
    query_purpose = args.get('query_purpose')
    page = int(args.get('page', 1))
    limit = int(args.get('limit', 50))
    show_query = argToBoolean(args.pop('show_query', False))
    query_params = assign_params(
        limit=args.get('limit'),
        query_operation=args.get('query_operation'),
        query_purpose=args.get('query_purpose'),
        page=args.get('page'),
        device_name=args.get('device_name'),
        file_name=args.get('file_name'),
        sha1=args.get('sha1'),
        sha256=args.get('sha256'),
        md5=args.get('md5'),
        device_id=args.get('device_id')
    )
    query_builder = HuntingQueryBuilder.NetworkConnections(**query_params)
    query_options = {
        'external_addresses': query_builder.build_external_addresses_query,
        'dns_query': query_builder.build_dns_query,
        'encoded_commands': query_builder.build_encoded_commands_query
    }
    if query_purpose not in query_options:
        raise DemistoException(f'Unsupported query_purpose: {query_purpose}.')
    query = query_options[query_purpose]()

    # send request + handle result
    response = client.get_advanced_hunting(query, timeout, time_range)
    results = response.get('Results')
    if isinstance(results, list) and page > 1:
        results = results[(page - 1) * limit:limit * page]
    readable_output = tableToMarkdown(f'Network Connections Hunt ({query_purpose}) Results', results, removeNull=True)
    if show_query:
        readable_output = f'### The Query:\n{query}\n{readable_output}'
    return CommandResults(
        readable_output=readable_output,
        outputs_prefix=f'MicrosoftATP.HuntNetworkConnections.Result.{query_purpose}',
        outputs=results
    )


def privilege_escalation_command(client, args):  # pragma: no cover
    # prepare query
    timeout = int(args.pop('timeout', 10))
    time_range = args.pop('time_range', None)
    page = int(args.get('page', 1))
    limit = int(args.get('limit', 50))
    show_query = argToBoolean(args.pop('show_query', False))
    quey_args = assign_params(
        limit=args.get('limit'),
        query_operation=args.get('query_operation'),
        page=args.get('page'),
        device_name=args.get('device_name'),
        device_id=args.get('device_id'))
    query_builder = HuntingQueryBuilder.PrivilegeEscalation(**quey_args)
    query = query_builder.build_query()

    # send request + handle result
    response = client.get_advanced_hunting(query, timeout, time_range)
    results = response.get('Results')
    if isinstance(results, list) and page > 1:
        results = results[(page - 1) * limit:limit * page]
    readable_output = tableToMarkdown('Privilege Escalation Hunt Results', results, removeNull=True)
    if show_query:
        readable_output = f'### The Query:\n{query}\n{readable_output}'
    return CommandResults(
        readable_output=readable_output,
        outputs_prefix='MicrosoftATP.HuntPrivilegeEscalation.Result',
        outputs=results
    )


def tampering_command(client, args):  # pragma: no cover
    # prepare query
    timeout = int(args.pop('timeout', 10))
    time_range = args.pop('time_range', None)
    page = int(args.get('page', 1))
    limit = int(args.get('limit', 50))
    show_query = argToBoolean(args.pop('show_query', False))
    quey_args = assign_params(
        limit=args.get('limit'),
        query_operation=args.get('query_operation'),
        page=args.get('page'),
        device_name=args.get('device_name'),
        device_id=args.get('device_id')
    )
    query_builder = HuntingQueryBuilder.Tampering(**quey_args)
    query = query_builder.build_query()

    # send request + handle result
    response = client.get_advanced_hunting(query, timeout, time_range)
    results = response.get('Results')
    if isinstance(results, list) and page > 1:
        results = results[(page - 1) * limit:limit * page]
    readable_output = tableToMarkdown('Tampering Hunt Results', results, removeNull=True)
    if show_query:
        readable_output = f'### The Query:\n{query}\n{readable_output}'
    return CommandResults(
        readable_output=readable_output,
        outputs_prefix='MicrosoftATP.HuntTampering.Result',
        outputs=results
    )


def cover_up_command(client, args):  # pragma: no cover
    # prepare query
    timeout = int(args.pop('timeout', 10))
    time_range = args.pop('time_range', None)
    query_purpose = args.get('query_purpose')
    page = int(args.get('page', 1))
    limit = int(args.get('limit', 50))
    show_query = argToBoolean(args.pop('show_query', False))
    quey_args = assign_params(
        limit=args.get('limit'),
        query_operation=args.get('query_operation'),
        query_purpose=args.get('query_purpose'),
        page=args.get('page'),
        device_name=args.get('device_name'),
        file_name=args.get('file_name'),
        sha1=args.get('sha1'),
        sha256=args.get('sha256'),
        md5=args.get('md5'),
        device_id=args.get('device_id'),
        username=args.get('username')
    )
    query_builder = HuntingQueryBuilder.CoverUp(**quey_args)
    query_options = {
        'file_deleted': query_builder.build_file_deleted_query,
        'event_log_cleared': query_builder.build_event_log_cleared_query,
        'compromised_information': query_builder.build_compromised_information_query,
        'connected_devices': query_builder.build_connected_devices_query,
        'action_types': query_builder.build_action_types_query,
        'common_files': query_builder.build_common_files_query
    }
    if query_purpose not in query_options:
        raise DemistoException(f'Unsupported query_purpose: {query_purpose}.')
    query = query_options[query_purpose]()

    # send request + handle result
    response = client.get_advanced_hunting(query, timeout, time_range)
    results = response.get('Results')
    if isinstance(results, list) and page > 1:
        results = results[(page - 1) * limit:limit * page]
    readable_output = tableToMarkdown(f'Cover Up Hunt ({query_purpose}) Results', results, removeNull=True)
    if show_query:
        readable_output = f'### The Query:\n{query}\n{readable_output}'
    return CommandResults(
        readable_output=readable_output,
        outputs_prefix=f'MicrosoftATP.HuntCoverUp.Result.{query_purpose}',
        outputs=results
    )


def test_module(client: MsClient):
    client.ms_client.http_request(method='GET', url_suffix='/alerts', params={'$top': '1'}, overwrite_rate_limit_retry=True)


def get_dbot_indicator(dbot_type, dbot_score, value):
    if dbot_type == DBotScoreType.FILE:
        hash_type = get_hash_type(value)
        if hash_type == 'md5':
            return Common.File(dbot_score=dbot_score, md5=value)
        if hash_type == 'sha1':
            return Common.File(dbot_score=dbot_score, sha1=value)
        if hash_type == 'sha256':
            return Common.File(dbot_score=dbot_score, sha256=value)
    if dbot_type == DBotScoreType.IP:
        return Common.IP(ip=value, dbot_score=dbot_score)
    if dbot_type == DBotScoreType.DOMAIN:
        return Common.Domain(domain=value, dbot_score=dbot_score)
    if dbot_type == DBotScoreType.URL:
        return Common.URL(url=value, dbot_score=dbot_score)
    return None


def get_indicator_dbot_object(indicator):
    indicator_type = INDICATOR_TYPE_TO_DBOT_TYPE.get(indicator.get('indicatorType'))
    if indicator_type:
        indicator_value = indicator.get('indicatorValue')
        dbot = Common.DBotScore(indicator=indicator_value, indicator_type=indicator_type,
                                score=Common.DBotScore.NONE)  # type:ignore
        return get_dbot_indicator(indicator_type, dbot, indicator_value)
    else:
        return None


def list_machines_by_software_command(client: MsClient, args: dict) -> CommandResults:
    """ Retrieve a list of device references that has the given software installed.
        Args:
            client: MsClient.
            args: dict - arguments from CortexSOAR.
        Returns:
            A CommandResults object with a list of machines by software.
    """
    software_id = str(args.get('id'))
    headers = ['id', 'computerDnsName', 'osPlatform', 'rbacGroupName', 'rbacGroupId']
    machines_response = client.get_list_machines_by_software(software_id)
    machines_response_value = machines_response.get('value')
    human_readable = tableToMarkdown(f'{INTEGRATION_NAME} list machines by software: {software_id}',
                                     machines_response_value, headers=headers, removeNull=True)
    return CommandResults(
        outputs_prefix='MicrosoftATP.SoftwareMachine',
        outputs_key_field='id',
        outputs=machines_response_value,
        readable_output=human_readable,
        raw_response=machines_response)


def list_software_version_distribution_command(client: MsClient, args: dict) -> CommandResults:
    """ Retrieves a list of your organization's software version distribution.
        Args:
            client: MsClient.
            args: dict - arguments from CortexSOAR.
        Returns:
            A CommandResults object with a list of software version distribution.
    """
    software_id = str(args.get('id'))
    headers = ['version', 'installations', 'vulnerabilities']
    software_version_distribution_response = client.get_list_software_version_distribution(software_id)
    software_version_distribution_response_value = software_version_distribution_response.get('value')
    human_readable = tableToMarkdown(f'{INTEGRATION_NAME} software version distribution:',
                                     software_version_distribution_response_value, headers=headers, removeNull=True)
    return CommandResults(
        outputs_prefix='MicrosoftATP.SoftwareVersion',
        outputs=software_version_distribution_response_value,
        outputs_key_field=['version', 'installations', 'vulnerabilities'],
        readable_output=human_readable,
        raw_response=software_version_distribution_response)


def list_missing_kb_by_software_command(client: MsClient, args: dict) -> CommandResults:
    """ Retrieves missing KBs (security updates) by software ID
        Args:
            client: MsClient.
            args: dict - arguments from CortexSOAR.
        Returns:
            A CommandResults object with a list of missing kb by software.
    """
    software_id = str(args.get('id'))
    headers = ['id', 'name', 'osBuild', 'productsNames', 'url', 'machineMissedOn', 'cveAddressed']
    missing_kb_by_software_response = client.get_list_missing_kb_by_software(software_id)
    missing_kb_by_software_response_value = missing_kb_by_software_response.get('value')
    mark_down_values = add_backslash_infront_of_underscore_list(missing_kb_by_software_response_value)
    human_readable = tableToMarkdown(f'{INTEGRATION_NAME} missing kb by software: {software_id}',
                                     mark_down_values, headers=headers, removeNull=True)
    return CommandResults(
        outputs_prefix='MicrosoftATP.SoftwareKB',
        outputs_key_field='id',
        outputs=missing_kb_by_software_response_value,
        readable_output=human_readable,
        raw_response=missing_kb_by_software_response)


def list_vulnerabilities_by_software_command(client: MsClient, args: dict) -> list[CommandResults]:
    """ Retrieves list of vulnerabilities by software.
        Args:
            client: MsClient.
            args: dict - arguments from CortexSOAR.
        Returns:
            A CommandResult list with a list of vulnerabilities by software.
    """
    results_list = []
    software_id = str(args.get('id'))
    headers = ['id', 'name', 'description', 'severity', 'cvssV3', 'publishedOn', 'updatedOn',
               'exposedMachines', 'exploitVerified',
               'publicExploit']
    vulnerabilities_response = client.get_list_vulnerabilities_by_software(software_id)
    vulnerabilities_response_value = vulnerabilities_response.get('value')
    demisto.debug(f'Vulnerabilities Response {vulnerabilities_response_value}')
    if vulnerabilities_response_value:
        for cve in vulnerabilities_response_value:
            cve_id = cve.get('id')
            cve_indicator = Common.CVE(id=cve_id,
                                       cvss=cve.get('cvssV3'),
                                       description=cve.get('description'),
                                       published=cve.get('publishedOn'),
                                       modified=cve.get('updatedOn')
                                       )
            human_readable = tableToMarkdown(f'{INTEGRATION_NAME} vulnerability {cve_id} by software: {software_id}',
                                             add_backslash_infront_of_underscore_list([cve]), headers=headers,
                                             removeNull=True)
            results_list.append(CommandResults(outputs_prefix='MicrosoftATP.SoftwareCVE',
                                               outputs_key_field='id',
                                               outputs=cve,
                                               readable_output=human_readable,
                                               raw_response=cve,
                                               indicator=cve_indicator))
    else:
        results_list.append(
            CommandResults(readable_output=f'No vulnerabilities were found for software: {software_id}.'))
    return results_list


def create_filters_conjunction(filters_arg_list: list[str], name: str) -> str:
    """ Create filter conjunction (added 'or' between args)
        example output: id eq 'id1' or id eq 'id2'
        Args:
            filters_arg_list: list[str].
            name: str.
        Returns:
            A str corresponding to the filter param in a qury.
    """
    query = ''
    filters_arg_list = list(filter(None, filters_arg_list))
    list_length = len(filters_arg_list)
    if filters_arg_list:
        for index, list_item in enumerate(filters_arg_list):
            if index == list_length - 1 or list_length == 1:
                query = f"{query}{name} eq '{list_item}'"
            else:
                query = f"{query}{name} eq '{list_item}' or "
        demisto.debug(f'Filter conjunction query results: {query} ')
    return query


def add_backslash_infront_of_underscore_list(markdown_data: list[dict] | None) -> list[dict]:
    """ Escape underscores with a backslash in order to show underscores after markdown parsing.
        Args:
            markdown_data: list[dict] - list of dicts.
        Returns:
            A list of dicts with a backslash before each underscore.
    """
    markdown_data_to_return = []
    if markdown_data:
        for dict_item in markdown_data:
            dict = {}
            for k, v in dict_item.items():
                if isinstance(v, str):
                    v = str(v.replace('_', '\_'))
                dict[k] = v
            markdown_data_to_return.append(dict)
    return markdown_data_to_return


def create_filters_disjunctions(filters_arg_list: list[str]) -> str:
    """ Create filter disjunctions (added 'and' between args)
        example output: id eq 'id1' and vendor eq 'vendor1'
        Args:
            filters_arg_list: list[str].
        Returns:
            A str corresponding to the filter param in a qury.
    """
    query = ''
    filters_arg_list = list(filter(None, filters_arg_list))
    list_length = len(filters_arg_list)
    if filters_arg_list:
        for index, list_item in enumerate(filters_arg_list):
            if list_length == 1 and list_item == '':
                continue
            if list_length == 1:
                query = f'{query}{list_item}'
                continue
            if index == list_length - 1:
                query = f'{query}({list_item})'
                continue
            else:
                query = f'{query}({list_item}) and '
        demisto.debug(f'Filter disjunctions query results: {query} ')
    return query


def create_filter(args_and_name_list: list[tuple[list[str], str]]) -> str:
    """ Create filter with disjunctions and conjunction according to the API requirements
        example output: id eq 'id1' and vendor eq 'vendor1' or  vendor eq 'vendor2'
        Args:
            filters_arg_list: list[str].
        Returns:
            A str corresponding to the filter param in a qury.
    """
    list_for_disjunctions = []
    for arg_and_name in args_and_name_list:
        list_for_disjunctions.append(create_filters_conjunction(arg_and_name[0], arg_and_name[1]))
    return create_filters_disjunctions(list_for_disjunctions)


def list_software_command(client: MsClient, args: dict) -> CommandResults:
    """ Retrieves the organization software inventory.
        Args:
            client: MsClient.
            args: dict - arguments from CortexSOAR.
        Returns:
            A CommandResults object.
    """
    software_id = argToList(args.get('id', ''))
    names = argToList(args.get('name', ''))
    vendors = argToList(args.get('vendor', ''))
    limit = args.get('limit', '50')
    offset = args.get('offset', '0')
    filter_req = create_filter([(software_id, 'id'), (names, 'name'), (vendors, 'vendor')])
    headers = ['id', 'name', 'vendor', 'weaknesses', 'activeAlert', 'exposedMachines', 'installedMachines', 'publicExploit']
    list_software_response = client.get_list_software(filter_req, limit, offset)
    list_software_response_value = list_software_response.get('value')
    mark_down_values = add_backslash_infront_of_underscore_list(list_software_response_value)
    human_readable = tableToMarkdown(f'{INTEGRATION_NAME} list software:',
                                     mark_down_values, headers=headers, removeNull=True)
    return CommandResults(
        outputs_prefix='MicrosoftATP.Software',
        outputs_key_field='id',
        outputs=list_software_response_value,
        readable_output=human_readable,
        raw_response=list_software_response)


def list_vulnerabilities_by_machine_command(client: MsClient, args: dict) -> list[CommandResults]:
    """ Retrieves a list of all the vulnerabilities affecting the organization per machine.
        Args:
            client: MsClient.
            args: dict - arguments from CortexSOAR.
        Returns:
            A CommandResults object.
    """
    machine_id = argToList(args.get('machine_id'))
    software_id = argToList(args.get('software_id', ''))
    cve_id = argToList(args.get('cve_id', ''))
    product_name = argToList(args.get('product_name', ''))
    product_version = argToList(args.get('product_version', ''))
    severity = argToList(args.get('severity', ''))
    product_vendor = argToList(args.get('product_vendor', ''))
    limit = args.get('limit', '25')
    offset = args.get('offset', '0')
    results_list = []
    filter_req = create_filter([(machine_id, 'machineId'), (software_id, 'id'), (cve_id, 'cveId'),
                                (product_name, 'productName'), (product_version, 'productVersion'), (severity, 'severity'),
                                (product_vendor, 'productVendor')])
    headers = ['id', 'cveId', 'machineId', 'productName', 'productVendor', 'productVersion', 'severity']
    list_vulnerabilities_response = client.get_list_vulnerabilities_by_machine(filter_req, limit, offset)
    list_vulnerabilities_response_value = list_vulnerabilities_response.get('value')
    if list_vulnerabilities_response_value:
        for cve in list_vulnerabilities_response_value:
            cve_id = cve.get('cveId')
            cve_indicator = Common.CVE(id=cve_id,
                                       cvss='',
                                       description='',
                                       published='',
                                       modified=''
                                       )
            human_readable = tableToMarkdown(f'{INTEGRATION_NAME} vulnerability {cve_id}:',
                                             add_backslash_infront_of_underscore_list([cve]), headers=headers, removeNull=True)
            results_list.append(CommandResults(outputs_prefix='MicrosoftATP.MachineCVE',
                                               outputs_key_field='id',
                                               outputs=cve,
                                               readable_output=human_readable,
                                               raw_response=cve,
                                               indicator=cve_indicator))
    else:
        results_list.append(
            CommandResults(readable_output=f'No vulnerabilities were found for machine: {machine_id}.'))
    return results_list


def create_filter_list_vulnerabilities(id_and_severity: str, name_equal: str, name_contains: str, description: str,
                                       published_on: str, cvss: str, updated_on: str) -> str:
    """ Create a string filter.
        Args:
            id_and_severity: str - Id and severity of the vulnerability.
            name: str - Name of the vulnerability.
            description: str - Description of the vulnerability.
            published_on: str - Date when vulnerability was published.
            cvss: str - CVSS v3 score.
            updated_on: str - Date when vulnerability was updated.
        Returns:
            A string filter.
    """
    filter_query_list = []
    if id_and_severity:
        filter_query_list.append(id_and_severity)
    if name_contains:
        filter_query_list.append(f"contains(name, '{name_contains}')")
    if name_equal:
        filter_query_list.append(f"name eq '{name_equal}'")
    if description:
        filter_query_list.append(f"contains(description, '{description}')")
    if cvss:
        filter_query_list.append(f"cvssV3 ge {cvss}")
    if updated_on:
        filter_query_list.append(f"updatedOn ge {updated_on}")
    if published_on:
        filter_query_list.append(f"publishedOn ge {published_on}")

    return create_filters_disjunctions(filter_query_list)


def date_to_iso_format(date: str) -> str:
    """ Retrieves date string or relational expression to iso format date.
        Args:
            date: str - date or relational expression.
        Returns:
            A str in ISO format.
    """
    date = dateparser.parse(date)
    date = date.strftime("%Y-%m-%dT%H:%M:%SZ") if date else ''
    return date


def list_vulnerabilities_command(client: MsClient, args: dict) -> list[CommandResults]:
    """ Retrieves a list of all vulnerabilities.
        Args:
            client: MsClient.
            args: dict - arguments from CortexSOAR.
        Returns:
            A CommandResults object.
    """
    id = argToList(args.get('id', ''))
    severity = argToList(args.get('severity', ''))
    name_equal = args.get('name_equal', '')
    name_contains = args.get('name_contains', '')
    description = args.get('description_contains', '')
    published_on = date_to_iso_format(args.get('published_on', ''))
    updated_on = date_to_iso_format(args.get('updated_on', ''))
    cvss = args.get('cvss', '')
    limit = args.get('limit', '25')
    offset = args.get('offset', '0')
    filter_req_id_and_severity = create_filter([(id, 'id'), (severity, 'severity')])
    filter_req = create_filter_list_vulnerabilities(filter_req_id_and_severity, name_equal, name_contains, description,
                                                    published_on, cvss, updated_on)
    headers = ['id', 'name', 'description', 'severity', 'publishedOn', 'updatedOn', 'exposedMachines',
               'exploitVerified', 'publicExploit', 'cvssV3']
    list_vulnerabilities_response = client.get_list_vulnerabilities(filter_req, limit, offset)
    list_vulnerabilities_response_value = list_vulnerabilities_response.get('value')
    results_list = []
    if list_vulnerabilities_response_value:
        for cve in list_vulnerabilities_response_value:
            cve_id = cve.get('id')
            cve_indicator = Common.CVE(id=cve_id,
                                       cvss=cve.get('cvssV3'),
                                       description=cve.get('description'),
                                       published=cve.get('publishedOn'),
                                       modified=cve.get('updatedOn')
                                       )
            human_readable = tableToMarkdown(f'{INTEGRATION_NAME} vulnerabilities:',
                                             add_backslash_infront_of_underscore_list([cve]), headers=headers, removeNull=True)
            results_list.append(CommandResults(outputs_prefix='MicrosoftATP.Vulnerability',
                                               outputs_key_field='id',
                                               outputs=cve,
                                               readable_output=human_readable,
                                               raw_response=cve,
                                               indicator=cve_indicator))
    else:
        results_list.append(
            CommandResults(readable_output='No vulnerabilities were found.'))
    return results_list


def list_machines_by_vulnerability_command(client: MsClient, args: dict) -> CommandResults:
    """Retrieves a list of devices affected by a vulnerability (by the given CVE ID).

    Returns:
        CommandResults. Human readable, context, raw response
    """
    headers = ['ID', 'ComputerDNSName', 'OSPlatform', 'RBACGroupID', 'RBACGroupName', 'CVE']
    cve_ids = remove_duplicates_from_list_arg(args, 'cve_id')
    raw_response = []
    machines_outputs = []
    failed_cve = {}  # if we got an error, we will return the machine ids that failed

    for cve_id in cve_ids:
        try:
            machines_response = client.get_list_machines_by_vulnerability(cve_id)
            for machine in machines_response['value']:
                machine_data = get_machine_data(machine)
                machine_data.update({"CVE": cve_id})
                machines_outputs.append(machine_data)
            raw_response.append(machines_response)
        except Exception as e:
            failed_cve[cve_id] = e
            continue

    machines_outputs = create_related_cve_list_for_machine(machines_outputs)
    human_readable = tableToMarkdown(f'{INTEGRATION_NAME} machines by vulnerabilities: {cve_ids}',
                                     machines_outputs, headers=headers, removeNull=True)
    human_readable += add_error_message(failed_cve, cve_ids)
    return CommandResults(
        outputs_prefix='MicrosoftATP.CveMachine',
        outputs_key_field='ID',
        outputs=machines_outputs,
        readable_output=human_readable,
        raw_response=raw_response)


def create_related_cve_list_for_machine(machines):
    """
    Parses the machines list to include a CVE list for each machine by ID.
    For example,
    machines = [{'ID': 1, 'CVE': 'CVE-1'},{'ID': 1, 'CVE': 'CVE-2'},{'ID': 2, 'CVE': 'CVE-1'}]

    the output after the for loop will be:
    machines = [{'ID': 1, ['CVE': 'CVE-1','CVE-2']},{'ID': 1, ['CVE': 'CVE-1','CVE-2']},{'ID': 2, 'CVE': ['CVE-1']}]

    and the output after remove duplicates will be:
    unique_machines = [{'ID': 1, 'CVE': ['CVE-1','CVE-2']},{'ID': 2, 'CVE': ['CVE-1']}]
    """
    machine_id_to_cve_list: dict[str, list[str]] = {}
    for machine in machines:
        machine_id = machine.get('ID')
        cve_id = machine.get('CVE')
        if not machine_id_to_cve_list.get(machine_id):
            machine_id_to_cve_list[machine_id] = [cve_id]
        else:
            machine_id_to_cve_list[machine_id].append(cve_id)
        machine.pop('CVE')
        machine['CVE'] = machine_id_to_cve_list[machine_id]

    # handle duplicates
    unique_machines = []
    for machine in machines:
        if machine not in unique_machines:
            unique_machines.append(machine)
    return unique_machines


def get_file_context(file_info_response: dict[str, str], headers: list):
    return {key.capitalize(): value for (key, value) in file_info_response.items() if key in headers}


def get_file_info_command(client: MsClient, args: dict):
    """ Retrieves file info by a file hash (Sha1 or Sha256).

    Returns:
        CommandResults. Human readable, context, raw response
    """
    headers = ['Sha1', 'Sha256', 'Size', 'FileType', 'Signer', 'IsValidCertificate']
    file_context_path = 'File(val.SHA1 && val.SHA1 == obj.SHA1 || val.SHA256 && val.SHA256 == obj.SHA256 || ' \
                        'val.Type && val.Type == obj.Type || val.Size && val.Size == obj.Size )'
    file_hashes = remove_duplicates_from_list_arg(args, 'hash')
    raw_response = []
    file_outputs = []
    file_context_outputs = []
    failed_hashes = {}  # if we got an error, we will return the machine ids that failed
    sha1_value_in_files = []  # for not adding duplicates machines to the table
    not_found_ids = []

    for file_hash in file_hashes:
        try:
            file_info_response = client.get_file_data(file_hash)
            file_data = get_file_data(file_info_response)
            if file_data.get('Sha1', '') not in sha1_value_in_files:
                file_outputs.append(file_data)
                sha1_value_in_files.append(file_data.get('Sha1', ''))
            raw_response.append(file_info_response)
            file_context_outputs.append(get_file_context(file_info_response, ["sha1", "sha256", "filetype", "size"]))
        except NotFoundError:  # in case the error is not found hash, we want to return "No entries"
            not_found_ids.append(file_hash)
            continue
        except Exception as e:
            failed_hashes[file_hash] = e
            continue

    human_readable = tableToMarkdown(f'{INTEGRATION_NAME} file info by hashes: {file_hashes}',
                                     file_outputs, headers=headers, removeNull=True)
    human_readable += add_error_message(failed_hashes, file_hashes)
    human_readable += not_found_message(not_found_ids)
    if file_outputs:
        context = {
            'MicrosoftATP.File(val.Sha1 === obj.Sha1)': file_outputs,
            file_context_path: file_context_outputs
        }
        return {
            'Type': entryTypes['note'],
            'ContentsFormat': formats['text'],
            'Contents': file_outputs,
            'EntryContext': context,
            'HumanReadable': human_readable,
            'raw_response': raw_response
        }
    else:
        return "No entries."


def create_endpoint_verdict(machine: dict):
    return Common.Endpoint(
        id=machine.get('ID'),
        hostname=machine.get('ComputerDNSName'),
        ip_address=machine.get('LastIPAddress'),
        mac_address=machine.get('MACAddress'),
        os=machine.get('OSPlatform'),
        status=HEALTH_STATUS_TO_ENDPOINT_STATUS[machine.get('HealthStatus', 'Unknown')],
        vendor=INTEGRATION_NAME,
        os_version=f"{machine.get('OSVersion')} {machine.get('OSProcessor')} bit",
    )


def create_filter_for_endpoint_command(hostnames, ips, ids):
    """
    Creates a filter query for getting the machines according to the given args.
    The query build is: "or" operator separetes the key and the value between each arg.

    For example,
    for fields_to_values: {'computerDnsName': ['b.com', 'a.com'], 'lastIpAddress': ['1.2.3.4'], 'id': ['1','2']}
    the result is: "computerDnsName eq 'b.com' or computerDnsName eq 'a.com' or lastIpAddress eq '1.2.3.4' or
    id eq '1' or id eq '2'"

    Args:
        hostnames (list): Comma-separated list of computerDnsName.
        ips (list): Comma-separated list of lastIpAddress.
        ids (list): Comma-separated list of id.

    Returns: A string that represents the filter query according the inputs.
    """
    fields_to_values = {'computerDnsName': hostnames, 'lastIpAddress': ips, 'id': ids}
    return ' or '.join(
        f"{field_key} eq '{field_value}'" for (field_key, field_value_list) in fields_to_values.items() if
        field_value_list for field_value in field_value_list)


def validate_args_endpoint_command(hostnames, ips, ids):
    no_hostname = len(hostnames) == 0
    no_ip = len(ips) == 0
    no_id = len(ids) == 0
    if no_hostname and no_ip and no_id:
        raise DemistoException(
            f'{INTEGRATION_NAME} - In order to run this command, please provide valid id, ip or hostname')


def endpoint_command(client: MsClient, args: dict) -> list[CommandResults]:
    """Retrieves a collection of machines that have communicated with WDATP cloud on the last 30 days

    Returns:
        CommandResults list.
    """
    headers = ['ID', 'Hostname', 'OS', 'OSVersion', 'IPAddress', 'Status', 'MACAddress', 'Vendor']
    hostnames = argToList(args.get('hostname', ''))
    ips = argToList(args.get('ip', ''))
    ids = argToList(args.get('id', ''))
    validate_args_endpoint_command(hostnames, ips, ids)
    machines_response = client.get_machines(create_filter_for_endpoint_command(hostnames, ips, ids))
    machines_outputs = []

    for machine in machines_response.get('value', []):
        machine_data = get_machine_data(machine)
        machine_data['MACAddress'] = get_machine_mac_address(machine)
        endpoint_indicator = create_endpoint_verdict(machine_data)
        human_readable = tableToMarkdown(f'{INTEGRATION_NAME} Machine:',
                                         endpoint_indicator.to_context()[Common.Endpoint.CONTEXT_PATH], headers=headers,
                                         removeNull=True)
        machines_outputs.append(CommandResults(
            readable_output=human_readable,
            outputs_prefix='MicrosoftATP.Machine',
            raw_response=machines_response,
            outputs_key_field="ID",
            outputs=machine_data,
            indicator=endpoint_indicator,
        ))

    if not machines_outputs:
        machines_outputs.append(CommandResults(
            readable_output=f"{INTEGRATION_NAME} no device found.",
            raw_response=machines_response,
        ))
    return machines_outputs


def get_machine_users_command(client: MsClient, args: dict) -> CommandResults:
    """Retrieves a collection of logon users on a given machine

    Returns:
        CommandResults.
    """
    headers = ["ID", "AccountName", "AccountDomain", "FirstSeen", "LastSeen", "LogonTypes", "DomainAdmin", "NetworkUser"]
    machine_id = args.get("machine_id")
    response = client.get_machine_users(machine_id)
    users_list = [dict(**get_user_data(r), MachineID=machine_id) for r in response.get("value", [])]

    return CommandResults(
        outputs=users_list,
        outputs_key_field=["ID", "MachineID"],
        outputs_prefix="MicrosoftATP.MachineUser",
        readable_output=tableToMarkdown(
            f"Microsoft Defender ATP logon users for machine {machine_id}:",
            users_list,
            headers=headers,
            removeNull=True,
        ),
        raw_response=response,
    )


def get_machine_alerts_command(client: MsClient, args: dict) -> CommandResults:
    """Retrieves a collection of alerts related to specific device.

    Returns:
        CommandResults.
    """
    headers = [
        "ID",
        "Title",
        "Description",
        "IncidentID",
        "Severity",
        "Status",
        "Classification",
        "Category",
        "ThreatFamilyName",
        "MachineID"
    ]
    machine_id = args.get("machine_id")
    alerts_response = client.get_machine_alerts(machine_id)
    alert_list = get_alerts_list(alerts_response)

    return CommandResults(
        outputs=alert_list,
        outputs_key_field=["ID", "MachineID"],
        outputs_prefix="MicrosoftATP.MachineAlerts",
        readable_output=tableToMarkdown(
            f"Alerts that are related to machine {machine_id}:",
            alert_list,
            headers=headers,
            removeNull=True,
        ),
        raw_response=alerts_response,
    )


''' EXECUTION CODE '''
''' LIVE RESPONSE CODE '''


def run_polling_command(client: MsClient, args: dict, cmd: str, action_func: Callable,
                        results_function: Callable, post_polling_process: Callable):
    """
    This function is generically handling the polling flow. In the polling flow, there is always an initial call that
    starts the uploading to the API (referred here as the 'upload' function) and another call that retrieves the status
    of that upload (referred here as the 'results' function).
    The run_polling_command function runs the 'upload' function and returns a ScheduledCommand object that schedules
    the next 'results' function, until the polling is complete.
    Args:
        args: the arguments required to the command being called, under cmd
        cmd: the command to schedule by after the current command
        results_function: the function that retrieves the status of the previously initiated upload process
        client: a Microsoft Client object

    Returns:

    """
    ScheduledCommand.raise_error_if_not_supported()
    interval_in_secs = int(args.get('interval_in_seconds', 10))
    timeout_in_seconds = int(args.get('timeout_in_seconds', 600))

    # distinguish between the initial run, which is the upload run, and the results run
    is_first_run = 'machine_action_id' not in args
    if is_first_run:
        command_results = action_func(client, args)
        outputs = command_results.outputs
        # schedule next poll
        polling_args = {
            'machine_action_id': outputs.get('action_id'),
            'interval_in_seconds': interval_in_secs,
            'polling': True,
            **args,
        }
        scheduled_command = ScheduledCommand(
            command=cmd,
            next_run_in_seconds=interval_in_secs,
            args=polling_args,
            timeout_in_seconds=timeout_in_seconds)
        command_results.scheduled_command = scheduled_command
        return command_results

    # not a first run
    command_result = results_function(client, args)
    action_status = command_result.outputs.get("status")
    demisto.debug(f"action status is: {action_status}")

    # In case command is one of the put/get file/ run script there is command section, otherwise there isnt.
    if command_result.outputs.get("commands", []):
        command_status = command_result.outputs.get("commands", [{}])[0].get("commandStatus")
    else:
        command_status = 'Completed' if action_status == "Succeeded" else None

    if action_status in ['Failed', 'Cancelled'] or command_status == 'Failed':
        error_msg = f"Command {action_status}."
        if command_result.outputs.get("commands", []):
            error_msg += f'{command_result.outputs.get("commands", [{}])[0].get("errors")}'
        raise Exception(error_msg)

    elif command_status != 'Completed' or action_status == 'InProgress':
        demisto.debug("action status is not completed")
        # schedule next poll
        polling_args = {
            'interval_in_seconds': interval_in_secs,
            'polling': True,
            **args
        }

        scheduled_command = ScheduledCommand(
            command=cmd,
            next_run_in_seconds=interval_in_secs,
            args=polling_args,
            timeout_in_seconds=timeout_in_seconds
        )

        command_result = CommandResults(scheduled_command=scheduled_command)
        return command_result

    # action was completed
    else:
        return post_polling_process(client, command_result.outputs)


def get_live_response_result_command(client, args):
    machine_action_id = args['machine_action_id']
    command_index = arg_to_number(args['command_index'])
    res = client.get_live_response_result(machine_action_id, command_index)
    file_link = res['value']

    # download link, create file result
    f_data = client.download_file(file_link)
    try:
        outputs = f_data.json()
    except Exception:
        outputs = {'value': file_link}

    return [fileResult('Response Result', f_data.content), CommandResults(
        outputs_prefix='MicrosoftATP.LiveResponseResult',
        outputs=outputs,
        readable_output=f'file_link: {file_link}'
    )]


def get_machine_action_command(client, args):
    id = args['machine_action_id']
    res = client.get_machine_action_by_id(id, overwrite_rate_limit_retry=True)

    return CommandResults(
        outputs_prefix='MicrosoftATP.MachineAction',
        outputs_key_field='action_id',
        outputs=res
    )


def cancel_action_command(client, args):
    action_id = args['machine_action_id']
    comment = args['comment']
    body = {
        "Comment": comment
    }
    # cancel action should return either 200 or 404.
    try:
        client.cancel_action(action_id, body)
    except Exception as e:
        if '404' in str(e):
            raise DemistoException(f'Action ID {action_id} could not be found. Make sure you entered the correct ID.')
        raise

    return CommandResults(
        readable_output='Action was cancelled successfully.'
    )


# -------------- Run Script ---------------

def run_live_response_script_with_polling(client, args):
    return run_polling_command(client, args, 'microsoft-atp-live-response-run-script', run_live_response_script_action,
                               get_machine_action_command, get_successfull_action_results_as_info)


def run_live_response_script_action(client, args):
    machine_id = args['machine_id']
    scriptName = args['scriptName']
    comment = args['comment']
    arguments = args.get('arguments')
    params = [{
        "key": "ScriptName",
        "value": scriptName
    }]
    if arguments:
        params.append(
            {
                "key": "Args",
                "value": arguments
            }
        )
    request_body = {
        "Commands": [
            {
                "type": "RunScript",
                "params": params
            },
        ],
        "Comment": comment
    }

    # create action:
    res = client.create_action(machine_id, request_body, overwrite_rate_limit_retry=True)

    md = tableToMarkdown('Processing action. This may take a few minutes.', res['id'], headers=['id'])
    return CommandResults(
        outputs_prefix='MicrosoftATP.LiveResponseAction',
        outputs={'action_id': res['id']},
        readable_output=md
    )


def get_successfull_action_results_as_info(client, res):
    machine_action_id = res['id']
    file_link = client.get_live_response_result(machine_action_id, 0, overwrite_rate_limit_retry=True)['value']

    f_data = client.download_file(file_link)
    try:
        script_result = f_data.json()
    except Exception as e:
        demisto.debug(f'Failed download script results from link {file_link}. Error: {str(e)}')
        script_result = None
    return [
        CommandResults(
            outputs_prefix='MicrosoftATP.LiveResponseAction',
            outputs=script_result if script_result else res,
            readable_output=tableToMarkdown('Script Results:', script_result, is_auto_json_transform=True)
            if script_result else 'Could not retrieve script results.'
        ),
        fileResult('Response Result', f_data.content, file_type=EntryType.ENTRY_INFO_FILE)]


# -------------- Get File ---------------
def get_live_response_file_with_polling(client, args):
    return run_polling_command(client, args, 'microsoft-atp-live-response-get-file', get_live_response_file_action,
                               get_machine_action_command, get_file_get_successfull_action_results)


def get_live_response_file_action(client, args):
    machine_id = args['machine_id']
    file_path = args['path']
    comment = args['comment']

    request_body = {
        "Commands": [
            {
                "type": "GetFile",
                "params": [{
                    "key": "Path",
                    "value": file_path
                }]
            },
        ],
        "Comment": comment
    }

    # create action:
    res = client.create_action(machine_id, request_body, overwrite_rate_limit_retry=True)
    md = tableToMarkdown('Processing action. This may take a few minutes.', res['id'], headers=['id'])

    return CommandResults(
        outputs_prefix='MicrosoftATP.LiveResponseAction',
        outputs={'action_id': res['id']},
        readable_output=md)


def get_file_get_successfull_action_results(client, res):
    machine_action_id = res['id']

    # get file link from action:
    file_link = client.get_live_response_result(machine_action_id, 0, overwrite_rate_limit_retry=True)['value']
    demisto.debug(f'Got file for downloading: {file_link}')

    # download link, create file result. File comes back as compressed gz file.
    f_data = client.download_file(file_link)
    md_results = {
        'Machine Action Id': res.get('id'),
        'MachineId': res.get('machineId'),
        'Hostname': res.get('computerDnsName'),
        'Status': res.get('status'),
        'Creation time': res.get('creationDateTimeUtc'),
        'Commands': res.get('commands')
    }
    return [fileResult('Response Result.gz', f_data.content), CommandResults(
        outputs_prefix='MicrosoftATP.LiveResponseAction',
        outputs=res,
        readable_output=tableToMarkdown('Machine Action:', md_results, is_auto_json_transform=True)

    )]


# -------------- Put File ---------------
def put_live_response_file_with_polling(client, args):
    return run_polling_command(client, args, 'microsoft-atp-live-response-put-file', put_live_response_file_action,
                               get_machine_action_command, put_file_get_successful_action_results)


def put_live_response_file_action(client, args):
    machine_id = args['machine_id']
    file_path = args['file_name']
    comment = args['comment']

    request_body = {
        "Commands": [
            {
                "type": "PutFile",
                "params": [{
                    "key": "FileName",
                    "value": file_path
                }]
            },
        ],
        "Comment": comment
    }

    # create action:
    res = client.create_action(machine_id, request_body, overwrite_rate_limit_retry=True)
    md = tableToMarkdown('Processing action. This may take a few minutes.', res['id'], headers=['id'])

    return CommandResults(
        outputs_prefix='MicrosoftATP.LiveResponseAction',
        outputs={'action_id': res['id']},
        readable_output=md)


def put_file_get_successful_action_results(client, res):
    md_results = {
        'Machine Action Id': res.get('id'),
        'MachineId': res.get('machineId'),
        'Hostname': res.get('computerDnsName'),
        'Status': res.get('status'),
        'Creation time': res.get('creationDateTimeUtc'),
        'Commands': res.get('commands')
    }

    return CommandResults(
        outputs_prefix='MicrosoftATP.LiveResponseAction',
        outputs=res,
        readable_output=tableToMarkdown('Machine Action:', md_results, is_auto_json_transform=True)
    )


def main():  # pragma: no cover
    params: dict = demisto.params()
    params_endpoint_type = params.get('endpoint_type') or 'Worldwide'
    params_url = params.get('url')
    is_gcc = params.get('is_gcc', False)
    tenant_id = params.get('tenant_id') or params.get('_tenant_id')
    auth_id = params.get('_auth_id') or params.get('auth_id')
    enc_key = (params.get('credentials') or {}).get('password') or params.get('enc_key')
    use_ssl: bool = not params.get('insecure', False)
    proxy: bool = params.get('proxy', False)
    self_deployed: bool = params.get('self_deployed', False)
    certificate_thumbprint = params.get('creds_certificate', {}).get('identifier') or params.get('certificate_thumbprint')
    private_key = replace_spaces_in_credential(params.get('creds_certificate', {}).get('password')) or params.get('private_key')
    alert_detectionsource_to_fetch = params.get("fetch_detectionsource")
    alert_severities_to_fetch = params.get('fetch_severity')
    alert_status_to_fetch = params.get('fetch_status')
    alert_time_to_fetch = params.get('first_fetch_timestamp', '3 days')
    max_alert_to_fetch = arg_to_number(params.get('max_fetch', 50))
    fetch_evidence = argToBoolean(params.get('fetch_evidence', False))
    last_run = demisto.getLastRun()
    auth_type = params.get('auth_type', 'Client Credentials')
    auth_code = params.get('auth_code', {}).get('password', '')
    redirect_uri = params.get('redirect_uri', '')
    managed_identities_client_id = get_azure_managed_identities_client_id(params)
    self_deployed = self_deployed or managed_identities_client_id is not None

    endpoint_type, params_url = microsoft_defender_for_endpoint_get_base_url(params_endpoint_type, params_url, is_gcc)

    base_url: str = urljoin(params_url, '/api')

    if not managed_identities_client_id:
        if not self_deployed and not enc_key:
            raise DemistoException('Key must be provided. For further information see '
                                   'https://xsoar.pan.dev/docs/reference/articles/microsoft-integrations---authentication')
        elif not enc_key and (not certificate_thumbprint or not private_key):
            raise DemistoException('Key or Certificate Thumbprint and Private Key must be provided.')
        if not auth_id:
            raise Exception('Authentication ID must be provided.')
        if not tenant_id:
            raise Exception('Tenant ID must be provided.')
        if auth_code:
            if redirect_uri and not self_deployed:
                raise Exception('In order to use Authorization Code, set Self Deployed: True.')
            if not redirect_uri:
                raise Exception('In order to use Authorization Code auth flow, you should set: '
                                '"Application redirect URI", "Authorization code" and "Self Deployed=True".')

    command = demisto.command()
    args = demisto.args()
    LOG(f'command is {command}')
    try:

        client = MsClient(
            base_url=base_url, tenant_id=tenant_id, auth_id=auth_id, enc_key=enc_key, app_name=APP_NAME, verify=use_ssl,
            proxy=proxy, self_deployed=self_deployed, alert_severities_to_fetch=alert_severities_to_fetch,
            alert_status_to_fetch=alert_status_to_fetch, alert_time_to_fetch=alert_time_to_fetch,
            max_fetch=max_alert_to_fetch, certificate_thumbprint=certificate_thumbprint, private_key=private_key,
            auth_type=auth_type, endpoint_type=endpoint_type,
            auth_code=auth_code, redirect_uri=redirect_uri,
            managed_identities_client_id=managed_identities_client_id,
            alert_detectionsource_to_fetch=alert_detectionsource_to_fetch
        )
        if command == 'test-module':
            if auth_type == 'Authorization Code':
                raise Exception('Test-module is not available when using Authentication-code auth flow. '
                                'Please use `!microsoft-atp-test` command to test the connection')
            test_module(client)
            demisto.results('ok')

        elif command == 'microsoft-atp-test':
            test_module(client)
            return_results('✅ Success!')

        elif command == 'fetch-incidents':
            incidents, last_run = fetch_incidents(client, last_run, fetch_evidence)
            demisto.setLastRun(last_run)
            demisto.incidents(incidents)

        elif command == 'microsoft-atp-isolate-machine':
            return_outputs(*isolate_machine_command(client, args))

        elif command == 'microsoft-atp-unisolate-machine':
            return_outputs(*unisolate_machine_command(client, args))

        elif command == 'microsoft-atp-get-machines':
            return_outputs(*get_machines_command(client, args))

        elif command == 'microsoft-atp-get-file-related-machines':
            return_results(get_file_related_machines_command(client, args))

        elif command == 'microsoft-atp-get-machine-details':
            return_results(get_machine_details_command(client, args))

        elif command == 'microsoft-atp-run-antivirus-scan':
            return_outputs(*run_antivirus_scan_command(client, args))

        elif command == 'microsoft-atp-list-alerts':
            return_outputs(*list_alerts_command(client, args))

        elif command == 'microsoft-atp-update-alert':
            return_outputs(*update_alert_command(client, args))

        elif command == 'microsoft-atp-advanced-hunting':
            return_outputs(*get_advanced_hunting_command(client, args))

        elif command == 'microsoft-atp-create-alert':
            return_outputs(*create_alert_command(client, args))

        elif command == 'microsoft-atp-get-alert-related-user':
            return_outputs(*get_alert_related_user_command(client, args))

        elif command == 'microsoft-atp-get-alert-related-files':
            return_outputs(*get_alert_related_files_command(client, args))

        elif command == 'microsoft-atp-get-alert-related-ips':
            return_outputs(*get_alert_related_ips_command(client, args))

        elif command == 'microsoft-atp-get-alert-related-domains':
            return_outputs(*get_alert_related_domains_command(client, args))

        elif command == 'microsoft-atp-list-machine-actions-details':
            return_outputs(*get_machine_action_by_id_command(client, args))

        elif command == 'microsoft-atp-collect-investigation-package':
            return_outputs(*get_machine_investigation_package_command(client, args))

        elif command == 'microsoft-atp-get-investigation-package-sas-uri':
            return_outputs(*get_investigation_package_sas_uri_command(client, args))

        elif command == 'microsoft-atp-restrict-app-execution':
            return_outputs(*restrict_app_execution_command(client, args))

        elif command == 'microsoft-atp-remove-app-restriction':
            return_outputs(*remove_app_restriction_command(client, args))

        elif command == 'microsoft-atp-stop-and-quarantine-file':
            return_results(stop_and_quarantine_file_command(client, args))

        elif command == 'microsoft-atp-list-investigations':
            return_outputs(*get_investigations_by_id_command(client, args))

        elif command == 'microsoft-atp-start-investigation':
            return_outputs(*start_investigation_command(client, args))

        elif command == 'microsoft-atp-get-domain-statistics':
            return_outputs(*get_domain_statistics_command(client, args))

        elif command == 'microsoft-atp-get-domain-alerts':
            return_outputs(*get_domain_alerts_command(client, args))

        elif command == 'microsoft-atp-get-domain-machines':
            return_outputs(*get_domain_machine_command(client, args))

        elif command == 'microsoft-atp-get-file-statistics':
            return_outputs(*get_file_statistics_command(client, args))

        elif command == 'microsoft-atp-get-file-alerts':
            return_outputs(*get_file_alerts_command(client, args))

        elif command == 'microsoft-atp-get-ip-statistics':
            return_outputs(*get_ip_statistics_command(client, args))

        elif command == 'microsoft-atp-get-ip-alerts':
            return_outputs(*get_ip_alerts_command(client, args))

        elif command == 'microsoft-atp-get-user-alerts':
            return_outputs(*get_user_alerts_command(client, args))

        elif command == 'microsoft-atp-get-alert-by-id':
            return_results(get_alert_by_id_command(client, args))

        elif command == 'microsoft-atp-get-user-machines':
            return_outputs(*get_user_machine_command(client, args))

        elif command == 'microsoft-atp-add-remove-machine-tag':
            return_outputs(*add_remove_machine_tag_command(client, args))

        elif command == 'microsoft-atp-list-machines-by-vulnerability':
            return_results(list_machines_by_vulnerability_command(client, args))

        elif command == 'microsoft-atp-list-software-version-distribution':
            return_results(list_software_version_distribution_command(client, args))

        elif command == 'microsoft-atp-list-machines-by-software':
            return_results(list_machines_by_software_command(client, args))

        elif command == 'microsoft-atp-list-missing-kb-by-software':
            return_results(list_missing_kb_by_software_command(client, args))

        elif command == 'microsoft-atp-list-vulnerabilities-by-software':
            return_results(list_vulnerabilities_by_software_command(client, args))

        elif command == 'microsoft-atp-list-software':
            return_results(list_software_command(client, args))

        elif command == 'microsoft-atp-list-vulnerabilities-by-machine':
            return_results(list_vulnerabilities_by_machine_command(client, args))

        elif command == 'microsoft-atp-list-vulnerabilities':
            return_results(list_vulnerabilities_command(client, args))

        elif command == 'microsoft-atp-get-file-info':
            demisto.results(get_file_info_command(client, args))

        elif command == 'endpoint':
            return_results(endpoint_command(client, args))

        elif command in ('microsoft-atp-indicator-list', 'microsoft-atp-indicator-get-by-id'):
            return_outputs(*list_indicators_command(client, args))
        elif command == 'microsoft-atp-indicator-create-file':
            return_outputs(*create_file_indicator_command(client, args))
        elif command == 'microsoft-atp-indicator-create-network':
            return_outputs(*create_network_indicator_command(client, args))
        elif command == 'microsoft-atp-indicator-update':
            return_outputs(*update_indicator_command(client, args))
        elif command == 'microsoft-atp-indicator-delete':
            return_outputs(delete_indicator_command(client, args))
        elif command in ('microsoft-atp-sc-indicator-list', 'microsoft-atp-sc-indicator-get-by-id'):
            return_results(sc_list_indicators_command(client, args))
        elif command in ('microsoft-atp-sc-indicator-update', 'microsoft-atp-sc-indicator-create'):
            return_results(sc_create_update_indicator_command(client, args))
        elif command == 'microsoft-atp-sc-indicator-delete':
            return_results(sc_delete_indicator_command(client, args))
        elif command == 'microsoft-atp-indicator-batch-update':
            return_results(sc_update_batch_indicators_command(client, args))
        elif command == 'microsoft-atp-live-response-put-file':
            return_results(put_live_response_file_with_polling(client, args))
        elif command == 'microsoft-atp-live-response-get-file':
            return_results(get_live_response_file_with_polling(client, args))
        elif command == 'microsoft-atp-live-response-run-script':
            return_results(run_live_response_script_with_polling(client, args))
        elif command == 'microsoft-atp-live-response-cancel-action':
            return_results(cancel_action_command(client, args))
        elif command == 'microsoft-atp-live-response-result':
            return_results(get_live_response_result_command(client, args))
        elif command == 'microsoft-atp-advanced-hunting-lateral-movement-evidence':
            return_results(lateral_movement_evidence_command(client, args))
        elif command == 'microsoft-atp-advanced-hunting-persistence-evidence':
            return_results(persistence_evidence_command(client, args))
        elif command == 'microsoft-atp-advanced-hunting-file-origin':
            return_results(file_origin_command(client, args))
        elif command == 'microsoft-atp-advanced-hunting-process-details':
            return_results(process_details_command(client, args))
        elif command == 'microsoft-atp-advanced-hunting-network-connections':
            return_results(network_connections_command(client, args))
        elif command == 'microsoft-atp-advanced-hunting-privilege-escalation':
            return_results(privilege_escalation_command(client, args))
        elif command == 'microsoft-atp-advanced-hunting-tampering':
            return_results(tampering_command(client, args))
        elif command == 'microsoft-atp-advanced-hunting-cover-up':
            return_results(cover_up_command(client, args))
        elif command == 'microsoft-atp-offboard-machine':
            return_results(offboard_machine_command(client, args))
        elif command == 'microsoft-atp-get-machine-users':
            return_results(get_machine_users_command(client, args))
        elif command == 'microsoft-atp-get-machine-alerts':
            return_results(get_machine_alerts_command(client, args))
        elif command == 'microsoft-atp-request-and-download-investigation-package':
            return_results(request_download_investigation_package_command(client, args))
        elif command == 'microsoft-atp-generate-login-url':
            return_results(generate_login_url_command(client))
        elif command == 'microsoft-atp-auth-reset':
            return_results(reset_auth())

    except Exception as err:
        return_error(str(err))


if __name__ in ("__main__", "__builtin__", "builtins"):
    main()<|MERGE_RESOLUTION|>--- conflicted
+++ resolved
@@ -581,13 +581,9 @@
                 if not (device_id or device_name):
                     raise DemistoException(HuntingQueryBuilder.DEVICES_ARGS_ERR)
 
-<<<<<<< HEAD
-            elif (query_purpose != 'powershell_execution_unsigned_files' and
-            not (device_name or file_name or sha1 or sha256 or md5 or device_id)):
-=======
+
             elif query_purpose != 'powershell_execution_unsigned_files' \
                     and not (device_name or file_name or sha1 or sha256 or md5 or device_id):
->>>>>>> af3bc279
                 raise DemistoException(HuntingQueryBuilder.ANY_ARGS_ERR)
 
             self._limit = limit * (int(page))
@@ -1106,16 +1102,10 @@
     """
 
     def __init__(self, tenant_id, auth_id, enc_key, app_name, base_url, verify, proxy, self_deployed,
-<<<<<<< HEAD
-                 alert_detectionsource_to_fetch, alert_severities_to_fetch, alert_status_to_fetch,
-                 alert_time_to_fetch, max_fetch, auth_type, endpoint_type, redirect_uri, auth_code,
-                 certificate_thumbprint: Optional[str] = None, private_key: Optional[str] = None,
-                 managed_identities_client_id: Optional[str] = None):
-=======
                  alert_severities_to_fetch, alert_status_to_fetch, alert_time_to_fetch, max_fetch,
                  auth_type, endpoint_type, redirect_uri, auth_code, certificate_thumbprint: str | None = None,
                  private_key: str | None = None, managed_identities_client_id: str | None = None):
->>>>>>> af3bc279
+
         self.endpoint_type = endpoint_type
         if auth_type == 'Authorization Code':
             token_retrieval_url = urljoin(MICROSOFT_DEFENDER_FOR_ENDPOINT_TOKEN_RETRIVAL_ENDPOINTS.get(endpoint_type),
