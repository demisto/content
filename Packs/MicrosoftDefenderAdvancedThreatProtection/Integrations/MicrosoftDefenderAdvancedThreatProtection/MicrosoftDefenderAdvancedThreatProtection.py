import copy
from itertools import product
from json import JSONDecodeError
from typing import Any
from collections.abc import Callable
from CommonServerPython import *
import urllib3
from dateutil.parser import parse
from requests import Response
from MicrosoftApiModule import *  # noqa: E402

# Disable insecure warnings
urllib3.disable_warnings()

''' GLOBAL VARS '''
APP_NAME = 'ms-defender-atp'
TIME_FORMAT = '%Y-%m-%dT%H:%M:%S.%fZ'

''' HELPER FUNCTIONS '''

SEVERITY_TO_NUMBER = {
    'Informational': 0,
    'Low': 1,
    'MediumLow': 2,
    'MediumHigh': 3,
    'High': 4
}

NUMBER_TO_SEVERITY = {
    0: 'Informational',
    1: 'Low',
    2: 'MediumLow',
    3: 'MediumHigh',
    4: 'High',
    5: 'Informational'
}
SC_INDICATORS_HEADERS = (
    'id',
    'action',
    'indicatorValue',
    'indicatorType',
    'severity',
    'title',
    'description',
)

INDICATOR_TYPE_TO_DBOT_TYPE = {
    'FileSha256': DBotScoreType.FILE,
    'FileSha1': DBotScoreType.FILE,
    'FileMd5': DBotScoreType.FILE,
    'Url': DBotScoreType.URL,
    'DomainName': DBotScoreType.DOMAIN,
    'IpAddress': DBotScoreType.IP,
    'CertificateThumbprint': None,
}

HEALTH_STATUS_TO_ENDPOINT_STATUS = {
    "Active": "Online",
    "Inactive": "Offline",
    "ImpairedCommunication": "Online",
    "NoSensorData": "Online",
    "NoSensorDataImpairedCommunication": "Online",
    "Unknown": None,
}

DETECTION_SOURCE_TO_API_VALUE = {  # https://learn.microsoft.com/en-us/microsoft-365/security/defender-endpoint/alerts-queue
    "Third-party sensors": "ThirdPartySensors",
    "Antivirus": "WindowsDefenderAv",
    "Automated investigation": "AutomatedInvestigation",
    "Custom detection": "CustomDetection",
    "Custom TI": "CustomerTI",
    "EDR": "WindowsDefenderAtp",
    "Microsoft 365 Defender": "MTP",
    "Microsoft Defender for Office 365": "OfficeATP",
    "Microsoft Defender Experts": "ThreatExperts",
    "SmartScreen": "WindowsDefenderSmartScreen",
}

INTEGRATION_NAME = 'Microsoft Defender ATP'


class HuntingQueryBuilder:
    """ERROR MESSAGES"""
    FILE_ARGS_ERR = 'Please provide at least one file arguments: "file_name", "sha1", "sha256" or "md5".'
    DEVICES_ARGS_ERR = 'Please provide at least one devices arguments: "device_id" or "device_name".'
    ANY_ARGS_ERR = 'Please provide at least one of the query args: "device_name", "file_name", "sha1, "sha256", "md5"' \
                   ' or "device_id".'

    @staticmethod
    def get_time_range_query(time_range: str | None) -> str:
        """
        Given a human readable time_range returns the time_range query
        """
        if not time_range:
            return ''
        parsed_time = dateparser.parse(time_range)
        if parsed_time:
            time_in_minutes = int((datetime.now() - parsed_time).total_seconds() // 60)
            return f'Timestamp > ago({time_in_minutes}m)'
        else:
            return ''

    @staticmethod
    def rebuild_query_with_time_range(query: str, time_range: str) -> str:
        """
        Given a query and human readable time_range returns the query with a time_range query
        """
        time_range_query = HuntingQueryBuilder.get_time_range_query(time_range)
        insert_pos = query.find('|')
        if insert_pos == -1:
            return f'{query} | where {time_range_query}'
        return f'{query[:insert_pos - 1]} | where {time_range_query} {query[insert_pos:]}'

    @staticmethod
    def get_filter_values(list_values: list | str | None) -> str | None:
        """
        creates a string of CSV values wrapped by parenthesis and brackets
        """
        if isinstance(list_values, str):
            list_values = argToList(list_values)
        if not list_values or not isinstance(list_values, list):
            return None
        return '("' + '","'.join(list_values) + '")'

    @staticmethod
    def remove_last_expression(query, expression):
        """
        Removes the last expression from the given query
        """
        return query.rsplit(expression, 1)[0]

    @staticmethod
    def build_generic_query(
            query_prefix: str,
            query_suffix: str,
            query_dict: dict,
            query_operation: str,
            operator: str = 'has_any'
    ):
        if not query_dict:
            return query_prefix + query_suffix
        query = query_prefix + ' ('
        for key, val in query_dict.items():
            if isinstance(val, tuple):
                # dict_val with special operator
                query += f' {key} {val[0]} {val[1]} {query_operation}'
            else:
                query += f' ({key} {operator} {val}) {query_operation}'
        query = HuntingQueryBuilder.remove_last_expression(query, query_operation)
        query += ')'
        if query_suffix:
            return query + query_suffix
        return query

    class LateralMovementEvidence:
        """QUERY PREFIX"""
        NETWORK_CONNECTIONS_QUERY_PREFIX = 'DeviceNetworkEvents\n| where (RemoteIP startswith "172.16" or RemoteIP startswith "192.168" or RemoteIP startswith "10.") and'  # noqa: E501
        SMB_CONNECTIONS_QUERY_PREFIX = 'DeviceNetworkEvents\n| where RemotePort == 445 and InitiatingProcessId !in (0, 4) and'  # noqa: E501
        CREDENTIAL_DUMPING_QUERY_PREFIX = 'DeviceProcessEvents\n| where ((FileName has_any ("procdump.exe", "procdump64.exe") and ProcessCommandLine has "lsass") or (ProcessCommandLine has "lsass.exe" and (ProcessCommandLine has "-accepteula" or ProcessCommandLine contains "-ma")) ) and'  # noqa: E501
        MANAGEMENT_CONNECTION_QUERY_PREFIX = 'DeviceNetworkEvents\n| where RemotePort in (22,3389,139,135,23,1433) and'

        """QUERY SUFFIX"""
        NETWORK_CONNECTIONS_QUERY_SUFFIX = '\n| summarize TotalConnections = count() by DeviceName, RemoteIP, RemotePort, InitiatingProcessFileName\n| order by TotalConnections\n| limit {}'  # noqa: E501
        SMB_CONNECTIONS_QUERY_SUFFIX = '\n| summarize RemoteIPCount=dcount(RemoteIP) by DeviceName, InitiatingProcessFileName, InitiatingProcessId, InitiatingProcessCreationTime\n|{} limit {}'  # noqa: E501
        CREDENTIAL_DUMPING_QUERY_SUFFIX = '\n| project Timestamp, DeviceName, ActionType, FileName, ProcessCommandLine, AccountName, InitiatingProcessIntegrityLevel, InitiatingProcessTokenElevation\n| limit {}'  # noqa: E501
        MANAGEMENT_CONNECTION_QUERY_SUFFIX = '\n| summarize TotalCount=count() by DeviceName,LocalIP,RemoteIP,RemotePort\n| order by TotalCount\n| limit {}'  # noqa: E501

        def __init__(self,
                     limit: str,
                     query_operation: str,
                     page: str,
                     device_name: str | None = None,
                     file_name: str | None = None,
                     sha1: str | None = None,
                     sha256: str | None = None,
                     md5: str | None = None,
                     device_id: str | None = None,
                     remote_ip_count: str | None = None,
                     ):
            if not (device_name or file_name or sha1 or sha256 or md5 or device_id):
                raise DemistoException(HuntingQueryBuilder.ANY_ARGS_ERR)

            self._limit = limit * (int(page))
            self._query_operation = query_operation
            self._device_name = HuntingQueryBuilder.get_filter_values(device_name)
            self._file_name = HuntingQueryBuilder.get_filter_values(file_name)
            self._sha1 = HuntingQueryBuilder.get_filter_values(sha1)
            self._sha256 = HuntingQueryBuilder.get_filter_values(sha256)
            self._md5 = HuntingQueryBuilder.get_filter_values(md5)
            self._device_id = HuntingQueryBuilder.get_filter_values(device_id)
            self._remote_ip_count = remote_ip_count

        def build_network_connections_query(self):
            query_dict = assign_params(
                InitiatingProcessFileName=self._file_name,
                InitiatingProcessSHA1=self._sha1,
                InitiatingProcessSHA256=self._sha256,
                InitiatingProcessMD5=self._md5,
                DeviceName=self._device_name,
                DeviceId=self._device_id
            )
            query = HuntingQueryBuilder.build_generic_query(
                query_prefix=self.NETWORK_CONNECTIONS_QUERY_PREFIX,
                query_suffix=self.NETWORK_CONNECTIONS_QUERY_SUFFIX.format(self._limit),
                query_dict=query_dict,
                query_operation=self._query_operation,
            )

            return query

        def build_smb_connections_query(self):
            query_dict = assign_params(
                InitiatingProcessFileName=self._file_name,
                InitiatingProcessSHA1=self._sha1,
                InitiatingProcessSHA256=self._sha256,
                InitiatingProcessMD5=self._md5,
                DeviceName=self._device_name,
                DeviceId=self._device_id,
            )
            remote_ip_count_query = '' if not self._remote_ip_count else ' where RemoteIPCount > ' \
                                                                         f'{self._remote_ip_count} |'

            query = HuntingQueryBuilder.build_generic_query(
                query_prefix=self.SMB_CONNECTIONS_QUERY_PREFIX,
                query_suffix=self.SMB_CONNECTIONS_QUERY_SUFFIX.format(remote_ip_count_query, self._limit),
                query_dict=query_dict,
                query_operation=self._query_operation,
            )

            return query

        def build_credential_dumping_query(self):
            query_dict = assign_params(
                FileName=self._file_name,
                SHA1=self._sha1,
                SHA256=self._sha256,
                MD5=self._md5,
                DeviceName=self._device_name,
                DeviceId=self._device_id,
            )
            query = HuntingQueryBuilder.build_generic_query(
                query_prefix=self.CREDENTIAL_DUMPING_QUERY_PREFIX,
                query_suffix=self.CREDENTIAL_DUMPING_QUERY_SUFFIX.format(self._limit),
                query_dict=query_dict,
                query_operation=self._query_operation,
            )

            return query

        def build_management_connection_query(self):
            query_dict = assign_params(
                InitiatingProcessFileName=self._file_name,
                InitiatingProcessSHA1=self._sha1,
                InitiatingProcessSHA256=self._sha256,
                InitiatingProcessMD5=self._md5,
                DeviceName=self._device_name,
                DeviceId=self._device_id,
            )
            query = HuntingQueryBuilder.build_generic_query(
                query_prefix=self.MANAGEMENT_CONNECTION_QUERY_PREFIX,
                query_suffix=self.MANAGEMENT_CONNECTION_QUERY_SUFFIX.format(self._limit),
                query_dict=query_dict,
                query_operation=self._query_operation,
            )

            return query

    class PersistenceEvidence:
        """QUERY PREFIX"""
        SCHEDULE_JOB_QUERY_PREFIX = 'DeviceEvents | where ActionType == "ScheduledTaskCreated" and InitiatingProcessAccountSid != "S-1-5-18" and'  # noqa: E501
        REGISTRY_ENTRY_QUERY_PREFIX = 'DeviceRegistryEvents | where ActionType == "RegistryValueSet" and'
        STARTUP_FOLDER_CHANGES_QUERY_PREFIX = 'DeviceFileEvents | where FolderPath contains @"\AppData\Roaming\Microsoft\Windows\Start Menu\Programs\Startup\" and ActionType == "FileCreated" and'  # noqa: E501
        NEW_SERVICE_CREATED_QUERY_PREFIX = 'DeviceRegistryEvents | where RegistryKey contains @"HKEY_LOCAL_MACHINE\SYSTEM\ControlSet001\Services\" and ActionType == "RegistryKeyCreated" and'  # noqa: E501
        SERVICE_UPDATED_QUERY_PREFIX = 'DeviceRegistryEvents | where RegistryKey contains @"HKEY_LOCAL_MACHINE\SYSTEM\ControlSet001\Services\" and ActionType has_any ("RegistryValueSet","RegistryKeyCreated") and'  # noqa: E501
        FILE_REPLACED_QUERY_PREFIX = 'DeviceFileEvents | where FolderPath contains @"C:\Program Files" and ActionType == "FileModified" and'  # noqa: E501
        NEW_USER_QUERY_PREFIX = 'DeviceEvents | where ActionType == "UserAccountCreated" and'
        NEW_GROUP_QUERY_PREFIX = 'DeviceEvents | where ActionType == "SecurityGroupCreated" and'
        GROUP_USER_CHANGE_QUERY_PREFIX = 'DeviceEvents | where ActionType == "UserAccountAddedToLocalGroup" and'
        LOCAL_FIREWALL_CHANGE_QUERY_PREFIX = 'DeviceRegistryEvents | where RegistryKey contains @"HKEY_LOCAL_MACHINE\SYSTEM\CurrentControlSet\Services\SharedAccess\Parameters\FirewallPolicy" and'  # noqa: E501
        HOST_FILE_CHANGE_QUERY_PREFIX = 'DeviceFileEvents | where FolderPath contains @"C:\Windows\System32\drivers\etc\hosts" and ActionType == "FileModified" and'  # noqa: E501

        """QUERY SUFFIX"""
        SCHEDULE_JOB_QUERY_SUFFIX = '\n| project Timestamp, DeviceName, InitiatingProcessAccountDomain, InitiatingProcessAccountName, AdditionalFields\n| limit {}'  # noqa: E501
        REGISTRY_ENTRY_QUERY_SUFFIX = '\n| project Timestamp, DeviceName, RegistryKey, RegistryValueType, PreviousRegistryValueData, RegistryValueName, PreviousRegistryValueName, PreviousRegistryKey, InitiatingProcessFileName\n| limit {}'  # noqa: E501
        STARTUP_FOLDER_CHANGES_QUERY_SUFFIX = '\n| project Timestamp, DeviceName, FileName, FolderPath, InitiatingProcessFileName, InitiatingProcessVersionInfoProductName, InitiatingProcessVersionInfoOriginalFileName, InitiatingProcessCommandLine\n| limit {}'  # noqa: E501
        NEW_SERVICE_CREATED_QUERY_SUFFIX = '\n| project Timestamp, DeviceName, RegistryKey, RegistryValueName, RegistryValueType, RegistryValueData, InitiatingProcessFileName, InitiatingProcessVersionInfoProductName, InitiatingProcessVersionInfoOriginalFileName, InitiatingProcessCommandLine\n| limit {}'  # noqa: E501
        SERVICE_UPDATED_QUERY_SUFFIX = '\n| project Timestamp, DeviceName, ActionType, RegistryKey, PreviousRegistryKey, RegistryValueName, PreviousRegistryValueName, RegistryValueType, RegistryValueData, PreviousRegistryValueData, InitiatingProcessFileName, InitiatingProcessVersionInfoProductName, InitiatingProcessVersionInfoOriginalFileName, InitiatingProcessCommandLine\n| limit {}'  # noqa: E501
        FILE_REPLACED_QUERY_SUFFIX = '\n| project Timestamp, DeviceName, ActionType, FileName, FolderPath, InitiatingProcessFileName, InitiatingProcessVersionInfoProductName, InitiatingProcessVersionInfoOriginalFileName, InitiatingProcessCommandLine\n| limit {}'  # noqa: E501
        NEW_USER_QUERY_SUFFIX = '\n| project AccountName,DeviceName,Timestamp,AccountSid,AccountDomain,InitiatingProcessAccountName,InitiatingProcessLogonId\n| limit {}'  # noqa: E501
        NEW_GROUP_QUERY_SUFFIX = '\n| project AccountName,DeviceName,Timestamp,AccountSid,AccountDomain,InitiatingProcessAccountName,InitiatingProcessLogonId,AdditionalFields\n| limit {}'  # noqa: E501
        GROUP_USER_CHANGE_QUERY_SUFFIX = '\n| summarize by AccountSid\n| limit {}'
        LOCAL_FIREWALL_CHANGE_QUERY_SUFFIX = '\n| project Timestamp, DeviceName, ActionType, RegistryKey, PreviousRegistryKey, RegistryValueName, PreviousRegistryValueName, RegistryValueType, RegistryValueData, PreviousRegistryValueData, InitiatingProcessFileName, InitiatingProcessVersionInfoProductName, InitiatingProcessVersionInfoOriginalFileName, InitiatingProcessCommandLine\n| limit {}'  # noqa: E501
        HOST_FILE_CHANGE_QUERY_SUFFIX = '\n| project Timestamp, DeviceName, ActionType, FileName, FolderPath, SHA1, SHA256, MD5, InitiatingProcessFileName, InitiatingProcessVersionInfoProductName, InitiatingProcessVersionInfoOriginalFileName, InitiatingProcessCommandLine\n| limit {}'  # noqa: E501

        def __init__(self,
                     limit: str,
                     query_operation: str,
                     query_purpose: str,
                     page: str,
                     device_name: str | None = None,
                     file_name: str | None = None,
                     sha1: str | None = None,
                     sha256: str | None = None,
                     md5: str | None = None,
                     device_id: str | None = None,
                     process_cmd: str | None = None,
                     ):
            if query_purpose == 'registry_entry' and not process_cmd:
                raise DemistoException('Cannot initiate "registry_entry" query without "process_cmd" argument.')
            elif not (device_name or file_name or sha1 or sha256 or md5 or device_id):
                raise DemistoException(HuntingQueryBuilder.ANY_ARGS_ERR)

            self._limit = limit * (int(page))
            self._query_operation = query_operation
            self._device_name = HuntingQueryBuilder.get_filter_values(device_name)
            self._file_name = HuntingQueryBuilder.get_filter_values(file_name)
            self._sha1 = HuntingQueryBuilder.get_filter_values(sha1)
            self._sha256 = HuntingQueryBuilder.get_filter_values(sha256)
            self._md5 = HuntingQueryBuilder.get_filter_values(md5)
            self._device_id = HuntingQueryBuilder.get_filter_values(device_id)
            self._process_cmd = ('contains', f'"{process_cmd}"') if process_cmd else None

        def build_scheduled_job_query(self):
            query_dict = assign_params(
                FileName=self._file_name,
                SHA1=self._sha1,
                SHA256=self._sha256,
                MD5=self._md5,
                DeviceName=self._device_name,
                DeviceId=self._device_id
            )
            query = HuntingQueryBuilder.build_generic_query(
                query_prefix=self.SCHEDULE_JOB_QUERY_PREFIX,
                query_suffix=self.SCHEDULE_JOB_QUERY_SUFFIX.format(self._limit),
                query_dict=query_dict,
                query_operation=self._query_operation)

            return query

        def build_registry_entry_query(self):
            query_dict = assign_params(
                InitiatingProcessFileName=self._file_name,
                InitiatingProcessSHA1=self._sha1,
                InitiatingProcessSHA256=self._sha256,
                InitiatingProcessMD5=self._md5,
                DeviceName=self._device_name,
                DeviceId=self._device_id,
                InitiatingProcessCommandLine=self._process_cmd
            )
            query = HuntingQueryBuilder.build_generic_query(
                query_prefix=self.REGISTRY_ENTRY_QUERY_PREFIX,
                query_suffix=self.REGISTRY_ENTRY_QUERY_SUFFIX.format(self._limit),
                query_dict=query_dict,
                query_operation=self._query_operation)

            return query

        def build_startup_folder_changes_query(self):
            query_dict = assign_params(
                FileName=self._file_name,
                SHA1=self._sha1,
                SHA256=self._sha256,
                MD5=self._md5,
                DeviceName=self._device_name,
                DeviceId=self._device_id,
            )
            query = HuntingQueryBuilder.build_generic_query(
                query_prefix=self.STARTUP_FOLDER_CHANGES_QUERY_PREFIX,
                query_suffix=self.STARTUP_FOLDER_CHANGES_QUERY_SUFFIX.format(self._limit),
                query_dict=query_dict,
                query_operation=self._query_operation)

            return query

        def build_new_service_created_query(self):
            query_dict = assign_params(
                InitiatingProcessFileName=self._file_name,
                InitiatingProcessSHA1=self._sha1,
                InitiatingProcessSHA256=self._sha256,
                InitiatingProcessMD5=self._md5,
                DeviceName=self._device_name,
                DeviceId=self._device_id,
                InitiatingProcessCommandLine=self._process_cmd
            )
            query = HuntingQueryBuilder.build_generic_query(
                query_prefix=self.NEW_SERVICE_CREATED_QUERY_PREFIX,
                query_suffix=self.NEW_SERVICE_CREATED_QUERY_SUFFIX.format(self._limit),
                query_dict=query_dict,
                query_operation=self._query_operation)

            return query

        def build_service_updated_query(self):
            query_dict = assign_params(
                InitiatingProcessFileName=self._file_name,
                InitiatingProcessSHA1=self._sha1,
                InitiatingProcessSHA256=self._sha256,
                InitiatingProcessMD5=self._md5,
                DeviceName=self._device_name,
                DeviceId=self._device_id,
                InitiatingProcessCommandLine=self._process_cmd
            )
            query = HuntingQueryBuilder.build_generic_query(
                query_prefix=self.SERVICE_UPDATED_QUERY_PREFIX,
                query_suffix=self.SERVICE_UPDATED_QUERY_SUFFIX.format(self._limit),
                query_dict=query_dict,
                query_operation=self._query_operation)

            return query

        def build_file_replaced_query(self):
            query_dict = assign_params(
                FileName=self._file_name,
                SHA1=self._sha1,
                SHA256=self._sha256,
                MD5=self._md5,
                DeviceName=self._device_name,
                DeviceId=self._device_id,
            )
            query = HuntingQueryBuilder.build_generic_query(
                query_prefix=self.FILE_REPLACED_QUERY_PREFIX,
                query_suffix=self.FILE_REPLACED_QUERY_SUFFIX.format(self._limit),
                query_dict=query_dict,
                query_operation=self._query_operation)

            return query

        def build_new_user_query(self):
            query_dict = assign_params(
                FileName=self._file_name,
                SHA1=self._sha1,
                SHA256=self._sha256,
                MD5=self._md5,
                DeviceName=self._device_name,
                DeviceId=self._device_id,
            )
            query = HuntingQueryBuilder.build_generic_query(
                query_prefix=self.NEW_USER_QUERY_PREFIX,
                query_suffix=self.NEW_USER_QUERY_SUFFIX.format(self._limit),
                query_dict=query_dict,
                query_operation=self._query_operation)

            return query

        def build_new_group_query(self):
            query_dict = assign_params(
                FileName=self._file_name,
                SHA1=self._sha1,
                SHA256=self._sha256,
                MD5=self._md5,
                DeviceName=self._device_name,
                DeviceId=self._device_id,
            )
            query = HuntingQueryBuilder.build_generic_query(
                query_prefix=self.NEW_GROUP_QUERY_PREFIX,
                query_suffix=self.NEW_GROUP_QUERY_SUFFIX.format(self._limit),
                query_dict=query_dict,
                query_operation=self._query_operation)

            return query

        def build_group_user_change_query(self):
            query_dict = assign_params(
                FileName=self._file_name,
                SHA1=self._sha1,
                SHA256=self._sha256,
                MD5=self._md5,
                DeviceName=self._device_name,
                DeviceId=self._device_id,
            )
            query = HuntingQueryBuilder.build_generic_query(
                query_prefix=self.GROUP_USER_CHANGE_QUERY_PREFIX,
                query_suffix=self.GROUP_USER_CHANGE_QUERY_SUFFIX.format(self._limit),
                query_dict=query_dict,
                query_operation=self._query_operation)

            return query

        def build_local_firewall_change_query(self):
            query_dict = assign_params(
                InitiatingProcessFileName=self._file_name,
                InitiatingProcessSHA1=self._sha1,
                InitiatingProcessSHA256=self._sha256,
                InitiatingProcessMD5=self._md5,
                DeviceName=self._device_name,
                DeviceId=self._device_id,
                InitiatingProcessCommandLine=self._process_cmd
            )
            query = HuntingQueryBuilder.build_generic_query(
                query_prefix=self.LOCAL_FIREWALL_CHANGE_QUERY_PREFIX,
                query_suffix=self.LOCAL_FIREWALL_CHANGE_QUERY_SUFFIX.format(self._limit),
                query_dict=query_dict,
                query_operation=self._query_operation)

            return query

        def build_host_file_change_query(self):
            query_dict = assign_params(
                InitiatingProcessFileName=self._file_name,
                InitiatingProcessSHA1=self._sha1,
                InitiatingProcessSHA256=self._sha256,
                InitiatingProcessMD5=self._md5,
                DeviceName=self._device_name,
                DeviceId=self._device_id,
                InitiatingProcessCommandLine=self._process_cmd
            )
            query = HuntingQueryBuilder.build_generic_query(
                query_prefix=self.HOST_FILE_CHANGE_QUERY_PREFIX,
                query_suffix=self.HOST_FILE_CHANGE_QUERY_SUFFIX.format(self._limit),
                query_dict=query_dict,
                query_operation=self._query_operation)

            return query

    class FileOrigin:
        """QUERY PREFIX"""
        FILE_ORIGIN_QUERY_PREFIX = 'DeviceFileEvents | where'

        """QUERY SUFFIX"""
        FILE_ORIGIN_QUERY_SUFFIX = '\n| project Timestamp,FileName,FolderPath, ActionType,DeviceName,MD5,SHA1,SHA256,FileSize,FileOriginUrl,FileOriginIP,InitiatingProcessCommandLine,InitiatingProcessFileName,InitiatingProcessParentFileName\n| limit {}'  # noqa: E501

        def __init__(self,
                     limit: str,
                     query_operation: str,
                     page: str,
                     device_name: str | None = None,
                     file_name: str | None = None,
                     sha1: str | None = None,
                     sha256: str | None = None,
                     md5: str | None = None,
                     device_id: str | None = None,
                     ):
            if not (device_name or file_name or sha1 or sha256 or md5 or device_id):
                raise DemistoException(
                    'Please provide at least one of the query args: "device_name", "file_name", "sha1, '
                    '"sha256", "md5" or "device_id".')

            self._limit = limit * (int(page))
            self._query_operation = query_operation
            self._device_name = HuntingQueryBuilder.get_filter_values(device_name)
            self._file_name = HuntingQueryBuilder.get_filter_values(file_name)
            self._sha1 = HuntingQueryBuilder.get_filter_values(sha1)
            self._sha256 = HuntingQueryBuilder.get_filter_values(sha256)
            self._md5 = HuntingQueryBuilder.get_filter_values(md5)
            self._device_id = HuntingQueryBuilder.get_filter_values(device_id)

        def build_file_origin_query(self):
            query_dict = assign_params(
                FileName=self._file_name,
                SHA1=self._sha1,
                SHA256=self._sha256,
                MD5=self._md5,
                DeviceName=self._device_name,
                DeviceId=self._device_id
            )
            query = HuntingQueryBuilder.build_generic_query(
                query_prefix=self.FILE_ORIGIN_QUERY_PREFIX,
                query_suffix=self.FILE_ORIGIN_QUERY_SUFFIX.format(self._limit),
                query_dict=query_dict,
                query_operation=self._query_operation)

            return query

    class ProcessDetails:
        """QUERY PREFIX"""
        GENERIC_PROCESS_DETAILS_QUERY_PREFIX = 'DeviceProcessEvents | where'
        BECAONING_QUERY_PREFIX = 'DeviceNetworkEvents | where'
        POWERSHELL_EXECUTION_PROCESS_QUERY_PREFIX = 'DeviceProcessEvents | where FileName in~ ("powershell.exe", "powershell_ise.exe",".ps") and'  # noqa: E501
        POWERSHELL_EXECUTION_PROCESS_UNSIGNED_QUERY_PREFIX = 'DeviceProcessEvents | where FileName in~ ("powershell.exe", "powershell_ise.exe",".ps") and ( InitiatingProcessFileName != "SenerIR.exe" and InitiatingProcessParentFileName != "MsSense.exe" and InitiatingProcessSignatureStatus != "Valid" ) and (InitiatingProcessFileName != "CompatTelRunner.exe" and InitiatingProcessParentFileName != "CompatTelRunner.exe")'  # noqa: E501

        """QUERY SUFFIX"""
        PARENT_PROCESS_QUERY_SUFFIX = '\n| project Timestamp, DeviceId, DeviceName, ActionType, ProcessId, ProcessCommandLine, ProcessCreationTime, AccountSid, AccountName, AccountDomain,InitiatingProcessAccountDomain, InitiatingProcessAccountDomain, InitiatingProcessAccountName, InitiatingProcessAccountSid, InitiatingProcessAccountSid, InitiatingProcessAccountUpn, InitiatingProcessAccountObjectId, InitiatingProcessLogonId, InitiatingProcessIntegrityLevel, InitiatingProcessTokenElevation, InitiatingProcessSHA1, InitiatingProcessSHA256, InitiatingProcessMD5, InitiatingProcessFileName, InitiatingProcessFileSize, InitiatingProcessVersionInfoCompanyName, InitiatingProcessVersionInfoProductName, InitiatingProcessVersionInfoProductVersion, InitiatingProcessVersionInfoInternalFileName, InitiatingProcessVersionInfoOriginalFileName, InitiatingProcessVersionInfoFileDescription, InitiatingProcessId, InitiatingProcessCommandLine, InitiatingProcessCreationTime, InitiatingProcessFolderPath, InitiatingProcessAccountDomain, InitiatingProcessAccountName, InitiatingProcessAccountSid\n| limit {}'  # noqa: E501
        GRANDPARENT_PROCESS_QUERY_SUFFIX = '\n| project Timestamp, DeviceId, DeviceName, ActionType, ProcessId, ProcessCommandLine, ProcessIntegrityLevel, ProcessCreationTime, AccountSid, AccountName, AccountDomain, AccountObjectId, AccountUpn, InitiatingProcessSHA1, InitiatingProcessSHA256, InitiatingProcessMD5, InitiatingProcessFileName, InitiatingProcessId, InitiatingProcessCreationTime, InitiatingProcessFolderPath, InitiatingProcessParentFileName, InitiatingProcessParentId, InitiatingProcessParentCreationTime\n| limit {}'  # noqa: E501
        PROCESS_DETAILS_QUERY_SUFFIX = '\n| summarize by SHA1,FileName,SHA256,MD5 | join DeviceFileCertificateInfo on SHA1 | summarize by FileName,SHA1,SHA256,IsSigned,Signer,SignatureType,Issuer,CertificateExpirationTime,IsTrusted,IsRootSignerMicrosoft\n| limit {}'  # noqa: E501
        BEACONING_EVIDENCE_QUERY_SUFFIX = '\n| project Timestamp, DeviceId, DeviceName, ActionType, RemoteIP, RemotePort, RemoteUrl, LocalIP, LocalPort, Protocol, LocalIPType, RemoteIPType, InitiatingProcessSHA1, InitiatingProcessSHA256, InitiatingProcessMD5, InitiatingProcessFileName\n| limit {}'  # noqa: E501
        POWERSHELL_EXECUTION_PROCESS_QUERY_SUFFIX = '| project Timestamp, FileName, FolderPath, ProcessVersionInfoProductName, ProcessCommandLine, ProcessCreationTime, InitiatingProcessFileName, InitiatingProcessVersionInfoProductName, InitiatingProcessVersionInfoOriginalFileName, InitiatingProcessCommandLine, InitiatingProcessFolderPath, InitiatingProcessSignerType, InitiatingProcessSignatureStatus,DeviceId,DeviceName\n| limit {}'  # noqa: E501
        POWERSHELL_EXECUTION_PROCESS_UNSIGNED_QUERY_SUFFIX = '\n| summarize by InitiatingProcessFolderPath,InitiatingProcessFileName,InitiatingProcessParentFileName,InitiatingProcessVersionInfoOriginalFileName, InitiatingProcessVersionInfoProductName,InitiatingProcessCommandLine,InitiatingProcessSignerType,InitiatingProcessSignatureStatus'  # noqa: E501

        def __init__(self,
                     limit: str,
                     query_operation: str,
                     page: str,
                     device_name: str | None = None,
                     file_name: str | None = None,
                     sha1: str | None = None,
                     sha256: str | None = None,
                     md5: str | None = None,
                     device_id: str | None = None,
                     query_purpose: str | None = None,
                     ):
            if query_purpose == 'process_excecution_powershell':
                if not (file_name or sha1 or sha256 or md5):
                    raise DemistoException(HuntingQueryBuilder.FILE_ARGS_ERR)
                if not (device_id or device_name):
                    raise DemistoException(HuntingQueryBuilder.DEVICES_ARGS_ERR)

            elif query_purpose != 'powershell_execution_unsigned_files' \
                    and not (device_name or file_name or sha1 or sha256 or md5 or device_id):
                raise DemistoException(HuntingQueryBuilder.ANY_ARGS_ERR)

            self._limit = limit * (int(page))
            self._query_operation = query_operation
            self._device_name = HuntingQueryBuilder.get_filter_values(device_name)
            self._file_name = HuntingQueryBuilder.get_filter_values(file_name)
            self._sha1 = HuntingQueryBuilder.get_filter_values(sha1)
            self._sha256 = HuntingQueryBuilder.get_filter_values(sha256)
            self._md5 = HuntingQueryBuilder.get_filter_values(md5)
            self._device_id = HuntingQueryBuilder.get_filter_values(device_id)

        def build_parent_process_query(self):
            query_dict = assign_params(
                FileName=self._file_name,
                SHA1=self._sha1,
                SHA256=self._sha256,
                MD5=self._md5,
                DeviceName=self._device_name,
                DeviceId=self._device_id
            )
            query = HuntingQueryBuilder.build_generic_query(
                query_prefix=self.GENERIC_PROCESS_DETAILS_QUERY_PREFIX,
                query_suffix=self.PARENT_PROCESS_QUERY_SUFFIX.format(self._limit),
                query_dict=query_dict,
                query_operation=self._query_operation)

            return query

        def build_grandparent_process_query(self):
            query_dict = assign_params(
                FileName=self._file_name,
                SHA1=self._sha1,
                SHA256=self._sha256,
                MD5=self._md5,
                DeviceName=self._device_name,
                DeviceId=self._device_id
            )
            query = HuntingQueryBuilder.build_generic_query(
                query_prefix=self.GENERIC_PROCESS_DETAILS_QUERY_PREFIX,
                query_suffix=self.GRANDPARENT_PROCESS_QUERY_SUFFIX.format(self._limit),
                query_dict=query_dict,
                query_operation=self._query_operation)

            return query

        def build_process_details_query(self):
            query_dict = assign_params(
                FileName=self._file_name,
                SHA1=self._sha1,
                SHA256=self._sha256,
                MD5=self._md5,
                DeviceName=self._device_name,
                DeviceId=self._device_id
            )
            query = HuntingQueryBuilder.build_generic_query(
                query_prefix=self.GENERIC_PROCESS_DETAILS_QUERY_PREFIX,
                query_suffix=self.PROCESS_DETAILS_QUERY_SUFFIX.format(self._limit),
                query_dict=query_dict,
                query_operation=self._query_operation)

            return query

        def build_beaconing_evidence_query(self):
            query_dict = assign_params(
                InitiatingProcessFileName=self._file_name,
                InitiatingProcessSHA1=self._sha1,
                InitiatingProcessSHA256=self._sha256,
                InitiatingProcessMD5=self._md5,
                DeviceName=self._device_name,
                DeviceId=self._device_id
            )
            query = HuntingQueryBuilder.build_generic_query(
                query_prefix=self.BECAONING_QUERY_PREFIX,
                query_suffix=self.BEACONING_EVIDENCE_QUERY_SUFFIX.format(self._limit),
                query_dict=query_dict,
                query_operation=self._query_operation)

            return query

        def build_process_excecution_powershell_query(self):
            query_dict = assign_params(
                InitiatingProcessFileName=self._file_name,
                InitiatingProcessSHA1=self._sha1,
                InitiatingProcessSHA256=self._sha256,
                InitiatingProcessMD5=self._md5,
                DeviceName=self._device_name,
                DeviceId=self._device_id
            )
            query = HuntingQueryBuilder.build_generic_query(
                query_prefix=self.POWERSHELL_EXECUTION_PROCESS_QUERY_PREFIX,
                query_suffix=self.POWERSHELL_EXECUTION_PROCESS_QUERY_SUFFIX.format(self._limit),
                query_dict=query_dict,
                query_operation=self._query_operation)

            return query

        def build_powershell_execution_unsigned_files_query(self):
            query_dict = assign_params(
                InitiatingProcessFileName=self._file_name,
                InitiatingProcessSHA1=self._sha1,
                InitiatingProcessSHA256=self._sha256,
                InitiatingProcessMD5=self._md5,
                DeviceName=self._device_name,
                DeviceId=self._device_id
            )
            query = self.POWERSHELL_EXECUTION_PROCESS_UNSIGNED_QUERY_PREFIX
            if query_dict:
                query += ' and'

            return HuntingQueryBuilder.build_generic_query(
                query_prefix=query,
                query_suffix=self.POWERSHELL_EXECUTION_PROCESS_UNSIGNED_QUERY_SUFFIX,
                query_dict=query_dict,
                query_operation=self._query_operation
            )

    class NetworkConnections:
        """QUERY PREFIX"""
        EXTERNAL_ADDRESSES_QUERY_PREFIX = 'DeviceNetworkEvents | where not(RemoteIP matches regex "(^10\\\\.)|(^172\\\\.1[6-9]\\\\.)|(^172\\\\.2[0-9]\\\\.)|(^172\\\\.3[0-1]\\\\.)|(^192\\\\.168\\\\.)") and'  # noqa: E501
        DNS_QUERY_PREFIX = 'DeviceNetworkEvents | where RemotePort == 53 and'
        ENCODED_COMMANDS_QUERY_PREFIX = 'DeviceProcessEvents | where FileName in ("powershell.exe","powershell_ise.exe") and ProcessCommandLine contains "-encoded" and'  # noqa: E501

        """QUERY SUFFIX"""
        EXTERNAL_ADDRESSES_QUERY_SUFFIX = '\n| summarize TotalConnections = count() by DeviceName, RemoteIP, RemotePort, InitiatingProcessFileName,InitiatingProcessFolderPath | order by TotalConnections\n| limit {}'  # noqa: E501
        DNS_QUERY_SUFFIX = '| project Timestamp,DeviceName,ActionType,RemoteIP,Packetinfo = url_decode(AdditionalFields)\n| limit {}'  # noqa: E501
        ENCODED_COMMANDS_QUERY_SUFFIX = '\n| limit {}'

        def __init__(self,
                     limit: str,
                     query_operation: str,
                     query_purpose: str,
                     page: str,
                     device_name: str | None = None,
                     file_name: str | None = None,
                     sha1: str | None = None,
                     sha256: str | None = None,
                     md5: str | None = None,
                     device_id: str | None = None,
                     ):
            if query_purpose == 'encoded_commands':
                if not (device_id or device_name):
                    raise DemistoException(HuntingQueryBuilder.DEVICES_ARGS_ERR)
            else:
                if not (device_name or file_name or sha1 or sha256 or md5 or device_id):
                    raise DemistoException(HuntingQueryBuilder.ANY_ARGS_ERR)
            self._limit = limit * (int(page))
            self._query_operation = query_operation
            self._device_name = HuntingQueryBuilder.get_filter_values(device_name)
            self._file_name = HuntingQueryBuilder.get_filter_values(file_name)
            self._sha1 = HuntingQueryBuilder.get_filter_values(sha1)
            self._sha256 = HuntingQueryBuilder.get_filter_values(sha256)
            self._md5 = HuntingQueryBuilder.get_filter_values(md5)
            self._device_id = HuntingQueryBuilder.get_filter_values(device_id)

        def build_external_addresses_query(self):
            query_dict = assign_params(
                InitiatingProcessFileName=self._file_name,
                InitiatingProcessSHA1=self._sha1,
                InitiatingProcessSHA256=self._sha256,
                InitiatingProcessMD5=self._md5,
                DeviceName=self._device_name,
                DeviceId=self._device_id
            )
            query = HuntingQueryBuilder.build_generic_query(
                query_prefix=self.EXTERNAL_ADDRESSES_QUERY_PREFIX,
                query_suffix=self.EXTERNAL_ADDRESSES_QUERY_SUFFIX.format(self._limit),
                query_dict=query_dict,
                query_operation=self._query_operation)

            return query

        def build_dns_query(self):
            query_dict = assign_params(
                InitiatingProcessFileName=self._file_name,
                InitiatingProcessSHA1=self._sha1,
                InitiatingProcessSHA256=self._sha256,
                InitiatingProcessMD5=self._md5,
                DeviceName=self._device_name,
                DeviceId=self._device_id
            )
            query = HuntingQueryBuilder.build_generic_query(
                query_prefix=self.DNS_QUERY_PREFIX,
                query_suffix=self.DNS_QUERY_SUFFIX.format(self._limit),
                query_dict=query_dict,
                query_operation=self._query_operation)

            return query

        def build_encoded_commands_query(self):
            query_dict = assign_params(
                DeviceName=self._device_name,
                DeviceId=self._device_id
            )
            query = HuntingQueryBuilder.build_generic_query(
                query_prefix=self.ENCODED_COMMANDS_QUERY_PREFIX,
                query_suffix=self.ENCODED_COMMANDS_QUERY_SUFFIX.format(self._limit),
                query_dict=query_dict,
                query_operation=self._query_operation)

            return query

    class PrivilegeEscalation:
        QUERY_PREFIX = 'DeviceLogonEvents | where IsLocalAdmin == 1 and'
        QUERY_SUFFIX = ' and AccountDomain == DeviceName | project Timestamp, DeviceId, DeviceName, ActionType, LogonType, AccountDomain, AccountName, IsLocalAdmin, InitiatingProcessFileName\n| limit {}'  # noqa: E501

        def __init__(self,
                     limit: str,
                     query_operation: str,
                     page: str,
                     device_name: str | None = None,
                     device_id: str | None = None,
                     ):
            if not (device_name or device_id):
                raise DemistoException(HuntingQueryBuilder.DEVICES_ARGS_ERR)
            self._limit = limit * (int(page))
            self._query_operation = query_operation
            self._device_name = HuntingQueryBuilder.get_filter_values(device_name)
            self._device_id = HuntingQueryBuilder.get_filter_values(device_id)

        def build_query(self):
            query_dict = assign_params(
                DeviceName=self._device_name,
                DeviceId=self._device_id
            )
            query = HuntingQueryBuilder.build_generic_query(
                query_prefix=self.QUERY_PREFIX,
                query_suffix=self.QUERY_SUFFIX.format(self._limit),
                query_dict=query_dict,
                query_operation=self._query_operation)

            return query

    class Tampering:
        QUERY_PREFIX = 'let includeProc = dynamic(["sc.exe","net1.exe","net.exe", "taskkill.exe", "cmd.exe", "powershell.exe"]); let action = dynamic(["stop","disable", "delete"]); let service1 = dynamic([\'sense\', \'windefend\', \'mssecflt\']); let service2 = dynamic([\'sense\', \'windefend\', \'mssecflt\', \'healthservice\']); let params1 = dynamic(["-DisableRealtimeMonitoring", "-DisableBehaviorMonitoring" ,"-DisableIOAVProtection"]); let params2 = dynamic(["sgrmbroker.exe", "mssense.exe"]); let regparams1 = dynamic([\'reg add "HKLM\\\\SOFTWARE\\\\Policies\\\\Microsoft\\\\Windows Defender"\', \'reg add "HKLM\\\\SOFTWARE\\\\Policies\\\\Microsoft\\\\Windows Advanced Threat Protection"\']); let regparams2 = dynamic([\'ForceDefenderPassiveMode\', \'DisableAntiSpyware\']); let regparams3 = dynamic([\'sense\', \'windefend\']); let regparams4 = dynamic([\'demand\', \'disabled\']); let timeframe = 1d; DeviceProcessEvents'  # noqa: E501
        QUERY_SUFFIX = '\n| where InitiatingProcessFileName in~ (includeProc) | where (InitiatingProcessCommandLine has_any(action) and InitiatingProcessCommandLine has_any (service2) and InitiatingProcessParentFileName != \'cscript.exe\') or (InitiatingProcessCommandLine has_any (params1) and InitiatingProcessCommandLine has \'Set-MpPreference\' and InitiatingProcessCommandLine has \'$true\') or (InitiatingProcessCommandLine has_any (params2) and InitiatingProcessCommandLine has "/IM") or (InitiatingProcessCommandLine has_any (regparams1) and InitiatingProcessCommandLine has_any (regparams2) and InitiatingProcessCommandLine has \'/d 1\') or (InitiatingProcessCommandLine has_any("start") and InitiatingProcessCommandLine has "config" and InitiatingProcessCommandLine has_any (regparams3) and InitiatingProcessCommandLine has_any (regparams4))| extend Account = iff(isnotempty(InitiatingProcessAccountUpn), InitiatingProcessAccountUpn, InitiatingProcessAccountName), Computer = DeviceName| project Timestamp, Computer, Account, AccountDomain, ProcessName = InitiatingProcessFileName, ProcessNameFullPath = FolderPath, Activity = ActionType, CommandLine = InitiatingProcessCommandLine, InitiatingProcessParentFileName\n| limit {}'  # noqa: E501

        def __init__(self,
                     limit: str,
                     query_operation: str,
                     page: str,
                     device_name: str | None = None,
                     device_id: str | None = None,
                     ):
            self._limit = limit * (int(page))
            self._query_operation = query_operation
            self._device_name = HuntingQueryBuilder.get_filter_values(device_name)
            self._device_id = HuntingQueryBuilder.get_filter_values(device_id)

        def build_query(self):
            query_dict = assign_params(
                DeviceName=self._device_name,
                DeviceId=self._device_id
            )
            query = HuntingQueryBuilder.build_generic_query(
                query_prefix=f'{self.QUERY_PREFIX}{"| where" if query_dict else ""}',
                query_suffix=self.QUERY_SUFFIX.format(self._limit),
                query_dict=query_dict,
                query_operation=self._query_operation)

            return query

    class CoverUp:
        """ERRORS"""
        USERNAME_ERROR = 'Please provide the "username" argument.'

        """QUERY PREFIX"""
        FILE_DELETED_QUERY_PREFIX = 'DeviceFileEvents | where ActionType == "FileDeleted" and'
        EVENT_LOG_CLEARED_QUERY_PREFIX = 'DeviceProcessEvents | where (ProcessCommandLine has "WEVTUTIL" and ProcessCommandLine has_any ("CL","clear-log")) or (ProcessCommandLine contains "Clear-EventLog") and'  # noqa: E501
        ACCOUNT_QUERY_PREFIX = 'union Device* | where'

        """QUERY SUFFIX"""
        FILE_DELETED_QUERY_SUFFIX = '\n| project Timestamp, DeviceId, DeviceName, FileName, FolderPath, InitiatingProcessFileName, InitiatingProcessVersionInfoProductName, InitiatingProcessCommandLine\n| limit {}'  # noqa: E501
        EVENT_LOG_CLEARED_QUERY_SUFFIX = '\n| summarize LogClearCount = dcount(ProcessCommandLine), ClearedLogList = make_set(ProcessCommandLine) by DeviceId,DeviceName, bin(Timestamp, 5m),FileName,InitiatingProcessFileName\n| limit {}'  # noqa: E501
        COMPROMISED_INFORMATION_QUERY_SUFFIX = '\n| project Timestamp, DeviceId, DeviceName, ActionType, FileName, FolderPath, SHA1, SHA256, MD5, InitiatingProcessFileName\n| limit {}'  # noqa: E501
        CONNECTED_DEVICES_QUERY_SUFFIX = '\n| summarize by DeviceName\n| limit {}'
        ACTION_TYPES_QUERY_SUFFIX = '\n| summarize Number_of_actions=count(ActionType) by ActionType,DeviceName | order by Number_of_actions\n| limit {}'  # noqa: E501
        COMMON_FILES_QUERY_SUFFIX = '\n| summarize Number_of_accoiated_events=count(FileName) by FileName, MD5, SHA1, SHA256 | order by Number_of_accoiated_events\n| limit {}'  # noqa: E501

        def __init__(self,
                     limit: str,
                     query_operation: str,
                     query_purpose: str,
                     page: str,
                     device_name: str | None = None,
                     file_name: str | None = None,
                     sha1: str | None = None,
                     sha256: str | None = None,
                     md5: str | None = None,
                     device_id: str | None = None,
                     username: str | None = None,
                     ):
            if query_purpose in ('compromised_information', 'connected_devices', 'action_types', 'common_files'):
                if not username:
                    raise DemistoException(self.USERNAME_ERROR)
            elif query_purpose == 'event_log_cleared' and not (device_name or device_id):
                raise DemistoException(HuntingQueryBuilder.DEVICES_ARGS_ERR)
            elif not (device_name or file_name or sha1 or sha256 or md5 or device_id):
                raise DemistoException(HuntingQueryBuilder.ANY_ARGS_ERR)
            self._limit = limit * (int(page))
            self._query_operation = query_operation
            self._device_name = HuntingQueryBuilder.get_filter_values(device_name)
            self._file_name = HuntingQueryBuilder.get_filter_values(file_name)
            self._sha1 = HuntingQueryBuilder.get_filter_values(sha1)
            self._sha256 = HuntingQueryBuilder.get_filter_values(sha256)
            self._md5 = HuntingQueryBuilder.get_filter_values(md5)
            self._device_id = HuntingQueryBuilder.get_filter_values(device_id)
            self._username = HuntingQueryBuilder.get_filter_values(username)

        def build_file_deleted_query(self):
            query_dict = assign_params(
                FileName=self._file_name,
                SHA1=self._sha1,
                SHA256=self._sha256,
                MD5=self._md5,
                DeviceName=self._device_name,
                DeviceId=self._device_id
            )
            query = HuntingQueryBuilder.build_generic_query(
                query_prefix=self.FILE_DELETED_QUERY_PREFIX,
                query_suffix=self.FILE_DELETED_QUERY_SUFFIX.format(self._limit),
                query_dict=query_dict,
                query_operation=self._query_operation)

            return query

        def build_event_log_cleared_query(self):
            query_dict = assign_params(
                DeviceName=self._device_name,
                DeviceId=self._device_id
            )
            query = HuntingQueryBuilder.build_generic_query(
                query_prefix=self.EVENT_LOG_CLEARED_QUERY_PREFIX,
                query_suffix=self.EVENT_LOG_CLEARED_QUERY_SUFFIX.format(self._limit),
                query_dict=query_dict,
                query_operation=self._query_operation)

            return query

        def build_compromised_information_query(self):
            query_dict = assign_params(
                AccountName=self._username
            )
            query = HuntingQueryBuilder.build_generic_query(
                query_prefix=self.ACCOUNT_QUERY_PREFIX,
                query_suffix=self.COMPROMISED_INFORMATION_QUERY_SUFFIX.format(self._limit),
                query_dict=query_dict,
                query_operation=self._query_operation)

            return query

        def build_connected_devices_query(self):
            query_dict = assign_params(
                AccountName=self._username
            )
            query = HuntingQueryBuilder.build_generic_query(
                query_prefix=self.ACCOUNT_QUERY_PREFIX,
                query_suffix=self.CONNECTED_DEVICES_QUERY_SUFFIX.format(self._limit),
                query_dict=query_dict,
                query_operation=self._query_operation)

            return query

        def build_action_types_query(self):
            query_dict = assign_params(
                AccountName=self._username
            )
            query = HuntingQueryBuilder.build_generic_query(
                query_prefix=self.ACCOUNT_QUERY_PREFIX,
                query_suffix=self.ACTION_TYPES_QUERY_SUFFIX.format(self._limit),
                query_dict=query_dict,
                query_operation=self._query_operation)

            return query

        def build_common_files_query(self):
            query_dict = assign_params(
                AccountName=self._username
            )
            query = HuntingQueryBuilder.build_generic_query(
                query_prefix=self.ACCOUNT_QUERY_PREFIX,
                query_suffix=self.COMMON_FILES_QUERY_SUFFIX.format(self._limit),
                query_dict=query_dict,
                query_operation=self._query_operation)

            return query


def file_standard(observable: dict) -> Common.File:
    """Gets a file observable and returns a context key

    Args:
        observable: APT's file observable

    Returns:
        Context standard
    """
    file_obj = Common.File(
        Common.DBotScore.NONE,
        name=observable.get('fileName'),
        size=observable.get('fileSize'),
        path=observable.get('filePath')
    )
    hash_type = observable.get('fileHashType', '').lower()
    if hash_type and hash_type in INDICATOR_TYPE_TO_CONTEXT_KEY:
        hash_value = observable.get('fileHashValue')
        if hash_type == 'md5':
            file_obj.md5 = hash_value
        elif hash_type == 'sha256':
            file_obj.sha256 = hash_value
        elif hash_type == 'sha1':
            file_obj.sha1 = hash_value
    return file_obj


def network_standard(observable: dict) -> Common.Domain | Common.IP | Common.URL | None:
    """Gets a network observable and returns a context key

    Args:
        observable: APT's network observable

    Returns:
        Context standard or None of not supported
    """
    domain_name = observable.get('domainName')
    url = observable.get('url')
    ip = observable.get('networkIPv4', observable.get('networkIPv6'))
    if domain_name:
        return Common.Domain(domain_name, Common.DBotScore.NONE)
    elif ip:
        return Common.IP(ip, Common.DBotScore(ip, DBotScoreType.IP, 'Microsoft Defender Advanced Threat Protection', 0))
    elif url:
        return Common.URL(url, Common.DBotScore.NONE)
    return None


def standard_output(observable: dict) -> Common.Domain | Common.IP | Common.URL | Common.File | None:
    """Gets an observable and returns a context standard object.

    Args:
        observable: File or network observable from API.

    Links:
        File observable: https://docs.microsoft.com/en-us/graph/api/resources/tiindicator?view=graph-rest-beta#indicator-observables---file
        Network observable: https://docs.microsoft.com/en-us/graph/api/resources/tiindicator?view=graph-rest-beta#indicator-observables---network

    Returns:
        File, IP, URL or Domain object. If observable is not supported, will return None.
    """  # noqa: E501
    file_keys = {
        'fileHashType', 'fileHashValue', 'fileName', 'filePath', 'fileSize', 'fileType'
    }
    # Must be file key
    if any(key in observable for key in file_keys):
        return file_standard(observable)
    # Else it's a network
    return network_standard(observable)


def build_std_output(indicators: dict | list) -> dict:
    """

    Args:
        indicators: Network or File observable

    Returns:
        Dict of standard outputs.
    """
    if isinstance(indicators, dict):
        indicators = [indicators]
    outputs = {}
    for indicator in indicators:
        output = standard_output(indicator)
        if output:
            for key, value in output.to_context().items():
                if key not in outputs:
                    outputs[key] = [value]
                else:
                    outputs[key].append(value)
    return outputs


def get_future_time(expiration_time: str) -> str:
    """ Gets a time and returns a string of the future time of it.

    Args:
        expiration_time: (3 days, 1 hour etc)

    Returns:
        time now + the expiration time

    Examples:
        time now: 20:00
        function get expiration_time=1 hour
        returns: 21:00 (format '%Y-%m-%dT%H:%M:%SZ')
    """
    start, end = parse_date_range(
        expiration_time
    )
    future_time: datetime = end + (end - start)
    return future_time.strftime('%Y-%m-%dT%H:%M:%SZ')


def alert_to_incident(alert, alert_creation_time):
    incident = {
        'rawJSON': json.dumps(alert),
        'name': 'Microsoft Defender ATP Alert ' + alert['id'],
        'occurred': alert_creation_time.isoformat() + 'Z'
    }

    return incident


class MsClient:
    """
     Microsoft  Client enables authorized access to Microsoft Defender Advanced Threat Protection (ATP)
    """

    def __init__(self, tenant_id, auth_id, enc_key, app_name, base_url, verify, proxy, self_deployed,
                 alert_severities_to_fetch, alert_status_to_fetch, alert_time_to_fetch, max_fetch,
                 auth_type, endpoint_type, redirect_uri, auth_code, certificate_thumbprint: str | None = None,
                 private_key: str | None = None, managed_identities_client_id: str | None = None,
                 alert_detectionsource_to_fetch: str | None = None):

        self.endpoint_type = endpoint_type
        if auth_type == 'Authorization Code':
            token_retrieval_url = urljoin(MICROSOFT_DEFENDER_FOR_ENDPOINT_TOKEN_RETRIVAL_ENDPOINTS.get(endpoint_type),
                                          '/organizations/oauth2/v2.0/token')
            grant_type = AUTHORIZATION_CODE
        else:
            token_retrieval_url = None
            grant_type = None

        client_args = assign_params(
            self_deployed=self_deployed,
            auth_id=auth_id,
            token_retrieval_url=token_retrieval_url,
            grant_type=grant_type,
            base_url=base_url,
            verify=verify,
            proxy=proxy,
            scope=urljoin(MICROSOFT_DEFENDER_FOR_ENDPOINT_APT_SERVICE_ENDPOINTS[self.endpoint_type],
                          "/windowsatpservice/.default"),
            ok_codes=(200, 201, 202, 204),
            redirect_uri=redirect_uri,
            auth_code=auth_code,
            tenant_id=tenant_id,
            app_name=app_name,
            enc_key=enc_key,
            certificate_thumbprint=certificate_thumbprint,
            private_key=private_key,
            retry_on_rate_limit=True,
            managed_identities_client_id=managed_identities_client_id,
            managed_identities_resource_uri=MICROSOFT_DEFENDER_FOR_ENDPOINT_API[self.endpoint_type],
            command_prefix="microsoft-atp"
        )
        self.ms_client = MicrosoftClient(**client_args)
        self.alert_detectionsource_to_fetch = alert_detectionsource_to_fetch
        self.alert_severities_to_fetch = alert_severities_to_fetch
        self.alert_status_to_fetch = alert_status_to_fetch
        self.alert_time_to_fetch = alert_time_to_fetch
        self.max_alerts_to_fetch = max_fetch

    def indicators_http_request(self, *args, **kwargs):
        """ Wraps the ms_client.http_request with scope=Scopes.graph
            should_use_security_center (bool): whether to use the security center's scope and resource
        """
        if kwargs.pop('should_use_security_center', None):
            kwargs['scope'] = urljoin(MICROSOFT_DEFENDER_FOR_ENDPOINT_APT_SERVICE_ENDPOINTS[self.endpoint_type],
                                      "/windowsatpservice/.default")
            kwargs['resource'] = MICROSOFT_DEFENDER_FOR_ENDPOINT_API[self.endpoint_type]
        else:
            kwargs['scope'] = self.get_graph_scope()
        return self.ms_client.http_request(*args, **kwargs)

    def get_graph_scope(self):
        return "graph" if self.ms_client.auth_type == OPROXY_AUTH_TYPE else \
            urljoin(MICROSOFT_DEFENDER_FOR_ENDPOINT_GRAPH_ENDPOINTS[self.endpoint_type], "/.default")

    def get_graph_indicator_endpoint(self):
        return urljoin(MICROSOFT_DEFENDER_FOR_ENDPOINT_GRAPH_ENDPOINTS[self.endpoint_type],
                       "/beta/security/tiIndicators")

    def get_security_center_indicator_endpoint(self):
        return urljoin(MICROSOFT_DEFENDER_FOR_ENDPOINT_API[self.endpoint_type],
                       '/api/indicators')

    def get_security_center_indicator_endpoint_batch(self):
        return urljoin(MICROSOFT_DEFENDER_FOR_ENDPOINT_API[self.endpoint_type],
                       '/api/indicators/import')

    def offboard_machine(self, machine_id, comment):
        """ Offboard machine from defender.

         Args:
            machine_id (str): Machine ID
            comment (str): Comment to associate with the
        """
        cmd_url = f'/machines/{machine_id}/offboard'
        json_data = {
            "Comment": comment
        }
        response = self.ms_client.http_request(method='POST', url_suffix=cmd_url, json_data=json_data)
        return response

    def isolate_machine(self, machine_id, comment, isolation_type):
        """Isolates a machine from accessing external network.

        Args:
            machine_id (str): Machine ID
            comment (str): Comment to associate with the action.
            isolation_type (str): Type of the isolation.

        Notes:
            Machine action is a collection of actions you can apply on the machine, for more info
            https://docs.microsoft.com/en-us/windows/security/threat-protection/microsoft-defender-atp/machineaction

        Returns:
            dict. Machine action
        """
        cmd_url = f'/machines/{machine_id}/isolate'
        json_data = {
            "Comment": comment,
            "IsolationType": isolation_type
        }
        response = self.ms_client.http_request(method='POST', url_suffix=cmd_url, json_data=json_data)
        return response

    def unisolate_machine(self, machine_id, comment):
        """Undo isolation of a machine.

        Args:
            machine_id (str): Machine ID
            comment (str): Comment to associate with the action.

        Notes:
            Machine action is a collection of actions you can apply on the machine, for more info
            https://docs.microsoft.com/en-us/windows/security/threat-protection/microsoft-defender-atp/machineaction

        Returns:
            dict. Machine action
        """
        cmd_url = f'/machines/{machine_id}/unisolate'
        json_data = {
            'Comment': comment
        }
        return self.ms_client.http_request(method='POST', url_suffix=cmd_url, json_data=json_data)

    def get_machines(self, filter_req, page_size='', page_num=''):
        """Retrieves a collection of Machines that have communicated with Microsoft Defender ATP cloud on the last 30 days.

        Returns:
            dict. Machine's info
        """
        cmd_url = '/machines'
        params = {'$filter': filter_req} if filter_req else {}

        if page_size and page_num:
            page_size = arg_to_number(page_size)
            page_size = min(page_size, 10000)
            page_num = arg_to_number(page_num)
            page_num = 0 if not page_num else (page_num - 1)
            skip = page_num * page_size
            params['$skip'] = str(skip)
            params['$top'] = str(page_size)

        return self.ms_client.http_request(method='GET', url_suffix=cmd_url, params=params)

    def get_file_related_machines(self, file):
        """Retrieves a collection of Machines related to a given file hash.

        Args:
            file (str): File's hash

        Returns:
            dict. Related machines
        """
        cmd_url = f'/files/{file}/machines'
        return self.ms_client.http_request(method='GET', url_suffix=cmd_url)

    def get_machine_details(self, machine_id):
        """Retrieves specific Machine by its machine ID.

        Args:
            machine_id (str): Machine ID

        Returns:
            dict. Machine's info
        """
        cmd_url = f'/machines/{machine_id}'
        return self.ms_client.http_request(method='GET', url_suffix=cmd_url)

    def get_list_machines_by_vulnerability(self, cve_id):
        """Retrieves a list of devices affected by a vulnerability.
        https://docs.microsoft.com/en-us/microsoft-365/security/defender-endpoint/get-machines-by-vulnerability?view=o365-worldwide#http-request

        Args:
            cve_id (str): Vulnerability ID

        Returns:
            dict. Machine's info
        """
        cmd_url = f'/vulnerabilities/{cve_id}/machineReferences'
        return self.ms_client.http_request(method='GET', url_suffix=cmd_url)

    def run_antivirus_scan(self, machine_id, comment, scan_type):
        """Initiate Windows Defender Antivirus scan on a machine.

        Args:
            machine_id (str): Machine ID
            comment (str): 	Comment to associate with the action
            scan_type (str): Defines the type of the Scan (Quick, Full)

        Notes:
            Machine action is a collection of actions you can apply on the machine, for more info
            https://docs.microsoft.com/en-us/windows/security/threat-protection/microsoft-defender-atp/machineaction

        Returns:
            dict. Machine action
        """
        cmd_url = f'/machines/{machine_id}/runAntiVirusScan'
        json_data = {
            'Comment': comment,
            'ScanType': scan_type
        }
        return self.ms_client.http_request(method='POST', url_suffix=cmd_url, json_data=json_data)

    def list_alerts_by_params(self, filter_req=None, params=None, overwrite_rate_limit_retry=False):
        """Retrieves a collection of Alerts.
            overwrite_rate_limit_retry - Skip retry mechanism, True for fetch incidents
        Returns:
            dict. Alerts info
        """
        cmd_url = '/alerts'
        if not params:
            params = {'$filter': filter_req} if filter_req else None

        return self.ms_client.http_request(method='GET', url_suffix=cmd_url, params=params,
                                           overwrite_rate_limit_retry=overwrite_rate_limit_retry)

    def list_alerts(self, filter_req=None, limit=None, evidence=False, creation_time=None):
        """Retrieves a collection of Alerts.

        Returns:
            dict. Alerts info
        """
        cmd_url = '/alerts'
        params = {}
        if evidence:
            params['$expand'] = 'evidence'
        if filter_req:
            if creation_time:
                filter_req += f"and {create_filter_alerts_creation_time(creation_time)}"
            params['$filter'] = filter_req
        if limit:
            params['$top'] = limit
        return self.ms_client.http_request(method='GET', url_suffix=cmd_url, params=params)

    def update_alert(self, alert_id, json_data):
        """Updates properties of existing Alert.

        Returns:
            dict. Alerts info
        """
        cmd_url = f'/alerts/{alert_id}'
        return self.ms_client.http_request(method='PATCH', url_suffix=cmd_url, json_data=json_data)

    def get_advanced_hunting(self, query: str, timeout: int, time_range: str | None = None) -> dict[str, Any]:
        """Retrieves results according to query.

        Args:
            query (str): Query to do advanced hunting on
            timeout (int): Connection timeout
            time_range (Optional[int]): Time range in minutes given in timespan format

        Returns:
            dict. Advanced hunting results
        """
        cmd_url = '/advancedqueries/run'
        if time_range:
            query = HuntingQueryBuilder.rebuild_query_with_time_range(query, time_range)
        json_data = {
            'Query': query
        }
        return self.ms_client.http_request(method='POST', url_suffix=cmd_url, json_data=json_data, timeout=timeout)

    def create_alert(self, machine_id, severity, title, description, event_time, report_id, rec_action, category):
        """Creates new Alert on top of Event.

        Args:
            machine_id (str): ID of the machine on which the event was identified
            severity (str): Severity of the alert
            title (str): Title for the alert
            description (str): Description of the alert
            event_time (str): The precise time of the event as string
            report_id (str): The reportId of the event
            rec_action (str): Action that is recommended to be taken by security officer when analyzing the alert
            category (Str): Category of the alert

        Returns:
            dict. Related domains
        """
        cmd_url = '/alerts/CreateAlertByReference'
        json_data = {
            'machineId': machine_id,
            'severity': severity,
            'title': title,
            'description': description,
            'eventTime': event_time,
            'reportId': report_id,
            'recommendedAction': rec_action,
            'category': category
        }
        return self.ms_client.http_request(method='POST', url_suffix=cmd_url, json_data=json_data)

    def get_alert_related_domains(self, alert_id):
        """Retrieves all domains related to a specific alert.

        Args:
            alert_id (str): Alert ID

        Returns:
            dict. Related domains
        """
        cmd_url = f'/alerts/{alert_id}/domains'
        return self.ms_client.http_request(method='GET', url_suffix=cmd_url)

    def get_alert_related_files(self, alert_id):
        """Retrieves all files related to a specific alert.

        Args:
            alert_id (str): Alert ID

        Returns:
            dict. Related files
        """
        cmd_url = f'/alerts/{alert_id}/files'
        return self.ms_client.http_request(method='GET', url_suffix=cmd_url)

    def get_alert_related_ips(self, alert_id):
        """Retrieves all IPs related to a specific alert.

        Args:
            alert_id (str): Alert ID

        Returns:
            dict. Related IPs
        """
        cmd_url = f'/alerts/{alert_id}/ips'
        return self.ms_client.http_request(method='GET', url_suffix=cmd_url)

    def get_alert_related_user(self, alert_id):
        """Retrieves the User related to a specific alert.

        Args:
            alert_id (str): Alert ID

        Returns:
            dict. Related user
        """
        cmd_url = f'/alerts/{alert_id}/user'
        return self.ms_client.http_request(method='GET', url_suffix=cmd_url)

    def get_machine_action_by_id(self, action_id, overwrite_rate_limit_retry=False):
        """Retrieves specific Machine Action by its ID.

        Args:
            action_id (str): Action ID

        Notes:
            Machine action is a collection of actions you can apply on the machine, for more info
            https://docs.microsoft.com/en-us/windows/security/threat-protection/microsoft-defender-atp/machineaction

        Returns:
            dict. Machine Action entity
        """
        cmd_url = f'/machineactions/{action_id}'
        return self.ms_client.http_request(method='GET', url_suffix=cmd_url,
                                           overwrite_rate_limit_retry=overwrite_rate_limit_retry)

    def get_machine_actions(self, filter_req, limit):
        """Retrieves all Machine Actions.

        Notes:
            Machine action is a collection of actions you can apply on the machine, for more info
            https://docs.microsoft.com/en-us/windows/security/threat-protection/microsoft-defender-atp/machineaction

        Returns:
            dict. Machine Action entity
        """
        cmd_url = '/machineactions'
        params = {'$top': limit}
        if filter_req:
            params['$filter'] = filter_req
        return self.ms_client.http_request(method='GET', url_suffix=cmd_url, params=params)

    def get_investigation_package(self, machine_id, comment, overwrite_rate_limit_retry=False):
        """Collect investigation package from a machine.

        Args:
            machine_id (str): Machine ID
            comment (str): Comment to associate with the action
        Returns:

            dict. Machine's investigation_package
        """
        cmd_url = f'/machines/{machine_id}/collectInvestigationPackage'
        json_data = {
            'Comment': comment
        }
        return self.ms_client.http_request(method='POST', url_suffix=cmd_url, json_data=json_data,
                                           overwrite_rate_limit_retry=overwrite_rate_limit_retry)

    def get_investigation_package_sas_uri(self, action_id, overwrite_rate_limit_retry=False):
        """Get a URI that allows downloading of an Investigation package.

        Args:
            action_id (str): Action ID

        Returns:
            dict. An object that holds the link for the package
        """
        cmd_url = f'/machineactions/{action_id}/getPackageUri'
        return self.ms_client.http_request(method='GET', url_suffix=cmd_url,
                                           overwrite_rate_limit_retry=overwrite_rate_limit_retry)

    def restrict_app_execution(self, machine_id, comment):
        """Restrict execution of all applications on the machine except a predefined set.

        Args:
            machine_id (str): Machine ID
            comment (str): Comment to associate with the action

        Notes:
            Machine action is a collection of actions you can apply on the machine, for more info
            https://docs.microsoft.com/en-us/windows/security/threat-protection/microsoft-defender-atp/machineaction

        Returns:
            dict. Machine action
        """
        cmd_url = f'/machines/{machine_id}/restrictCodeExecution'
        json_data = {
            'Comment': comment
        }
        return self.ms_client.http_request(method='POST', url_suffix=cmd_url, json_data=json_data)

    def remove_app_restriction(self, machine_id, comment):
        """Enable execution of any application on the machine.

        Args:
            machine_id (str): Machine ID
            comment (str): Comment to associate with the action

        Notes:
            Machine action is a collection of actions you can apply on the machine, for more info
            https://docs.microsoft.com/en-us/windows/security/threat-protection/microsoft-defender-atp/machineaction

        Returns:
            dict. Machine action
        """
        cmd_url = f'/machines/{machine_id}/unrestrictCodeExecution'
        json_data = {
            'Comment': comment
        }
        return self.ms_client.http_request('POST', cmd_url, json_data=json_data)

    def stop_and_quarantine_file(self, machine_id, file_sha1, comment):
        """Stop execution of a file on a machine and delete it.

        Args:
            machine_id (str): Machine ID
            file_sha1: (str): File's hash
            comment (str): Comment to associate with the action

        Notes:
            Machine action is a collection of actions you can apply on the machine, for more info
            https://docs.microsoft.com/en-us/windows/security/threat-protection/microsoft-defender-atp/machineaction

        Returns:
            dict. Machine action
        """
        cmd_url = f'/machines/{machine_id}/stopAndQuarantineFile'
        json_data = {
            'Comment': comment,
            'Sha1': file_sha1
        }
        return self.ms_client.http_request('POST', cmd_url, json_data=json_data)

    def get_investigation_by_id(self, investigation_id):
        """Get the investigation ID and return the investigation details.

        Args:
            investigation_id (str): The investigation ID

        Returns:
            dict. Investigations entity
        """
        cmd_url = f'/investigations/{investigation_id}'
        return self.ms_client.http_request(method='GET', url_suffix=cmd_url)

    def get_alert_by_id(self, alert_id):
        """Get the alert ID and return the alert details.

        Args:
            alert_id (str): The alert ID

        Returns:
            dict. Alert's entity
        """
        cmd_url = f'/alerts/{alert_id}'
        return self.ms_client.http_request(method='GET', url_suffix=cmd_url)

    def get_investigation_list(self, ):
        """Retrieves a collection of Investigations.

        Returns:
            dict. A collection of Investigations entities.
        """
        cmd_url = '/investigations'
        return self.ms_client.http_request(method='GET', url_suffix=cmd_url)

    def start_investigation(self, machine_id, comment, timeout):
        """Start automated investigation on a machine.

        Args:
            machine_id (str): The Machine ID
            comment (str): Comment to associate with the action
            timeout (int): Connection timeout

        Returns:
            dict. Investigation's entity
        """
        cmd_url = f'/machines/{machine_id}/startInvestigation'
        json_data = {
            'Comment': comment,
        }
        return self.ms_client.http_request(method='POST', url_suffix=cmd_url, json_data=json_data, timeout=timeout)

    def get_domain_statistics(self, domain):
        """Retrieves the statistics on the given domain.

        Args:
            domain (str): The Domain's address

        Returns:
            dict. Domain's statistics
        """
        cmd_url = f'/domains/{domain}/stats'
        return self.ms_client.http_request(method='GET', url_suffix=cmd_url)

    def get_file_statistics(self, file_sha1):
        """Retrieves the statistics on the given file.

        Args:
            file_sha1 (str): The file's hash

        Returns:
            dict. File's statistics
        """
        cmd_url = f'/files/{file_sha1}/stats'
        return self.ms_client.http_request(method='GET', url_suffix=cmd_url)

    def get_ip_statistics(self, ip):
        """Retrieves the statistics on the given IP.

        Args:
            ip (str): The IP address

        Returns:
            dict. IP's statistics
        """
        cmd_url = f'/ips/{ip}/stats'
        return self.ms_client.http_request(method='GET', url_suffix=cmd_url)

    def get_domain_alerts(self, domain):
        """Retrieves a collection of Alerts related to a given domain address.

        Args:
            domain (str): The Domain's address

        Returns:
            dict. Alerts entities
        """
        cmd_url = f'/domains/{domain}/alerts'
        return self.ms_client.http_request(method='GET', url_suffix=cmd_url)

    def get_file_alerts(self, file_sha1):
        """Retrieves a collection of Alerts related to a given file hash.

        Args:
            file_sha1 (str): The file's hash

        Returns:
            dict. Alerts entities
        """
        cmd_url = f'/files/{file_sha1}/alerts'
        return self.ms_client.http_request(method='GET', url_suffix=cmd_url)

    def get_ip_alerts(self, ip):
        """Retrieves a collection of Alerts related to a given IP.

        Args:
            ip (str): The IP address

        Returns:
            dict. Alerts entities
        """
        cmd_url = f'/ips/{ip}/alerts'
        return self.ms_client.http_request(method='GET', url_suffix=cmd_url)

    def get_user_alerts(self, username):
        """Retrieves a collection of Alerts related to a given  user ID.

        Args:
            username (str): The user ID

        Returns:
            dict. Alerts entities
        """
        cmd_url = f'/users/{username}/alerts'
        return self.ms_client.http_request(method='GET', url_suffix=cmd_url)

    def get_domain_machines(self, domain):
        """Retrieves a collection of Machines that have communicated to or from a given domain address.

        Args:
            domain (str): The Domain's address

        Returns:
            dict. Machines entities
        """
        cmd_url = f'/domains/{domain}/machines'
        return self.ms_client.http_request(method='GET', url_suffix=cmd_url)

    def get_user_machines(self, username):
        """Retrieves a collection of machines related to a given user ID.

        Args:
            username (str): The user name

        Returns:
            dict. Machines entities
        """
        cmd_url = f'/users/{username}/machines'
        return self.ms_client.http_request(method='GET', url_suffix=cmd_url)

    def add_remove_machine_tag(self, machine_id, action, tag):
        """Retrieves a collection of machines related to a given user ID.

        Args:
            machine_id (str): The machine ID
            action (str): Add or Remove action
            tag (str): The tag name

        Returns:
            dict. Updated machine's entity
        """
        cmd_url = f'/machines/{machine_id}/tags'
        new_tags = {
            "Value": tag,
            "Action": action
        }
        return self.ms_client.http_request(method='POST', url_suffix=cmd_url, json_data=new_tags)

    def get_file_data(self, file_hash):
        """Retrieves a File by identifier SHA1 or SHA256.
        For more details, see the docs:
        https://docs.microsoft.com/en-us/microsoft-365/security/defender-endpoint/get-file-information?view=o365-worldwide#http-request
        Args:
            file_hash(str): The file hash.

        Returns:
            dict. File entities
        """
        cmd_url = f'/files/{file_hash}'
        return self.ms_client.http_request(method='GET', url_suffix=cmd_url)

    def sc_list_indicators(self, indicator_id: str | None = None, limit: int = 50, skip: int = 0, indicator_title:
                           str | None = None, indicator_value: str | None = None, indicator_type: str | None = None) -> list:
        """Lists indicators. if indicator_id supplied, will get only that indicator.

                Args:
                    indicator_id: if provided, will get only this specific id.
                    limit: Limit the returned results.
                    skip: The number of indicators that are to be skipped and not included in the result.
                    indicator_title: The title of the indicator to get.
                    indicator_value: The value of the indicator to get.
                    indicator_type: The type of the indicator to get.

                Returns:
                    List of responses.
                """
        cmd_url = urljoin(self.get_security_center_indicator_endpoint(),
                          indicator_id) if indicator_id else self.get_security_center_indicator_endpoint()
        params: dict = {'$top': limit, '$skip': skip}
        if indicator_title:
            params.setdefault("$filter", []).append(f"contains(title,'{indicator_title}')")
        if indicator_value:
            params.setdefault("$filter", []).append(f"contains(indicatorValue,'{indicator_value}')")
        if indicator_type:
            params.setdefault("$filter", []).append(f"indicatorType eq '{indicator_type}'")
        if params.get("$filter"):
            params["$filter"] = " and ".join(params["$filter"])
        resp = self.indicators_http_request(
            'GET', full_url=cmd_url, url_suffix=None, params=params, timeout=1000,
            ok_codes=(200, 204, 206, 404), resp_type='response', should_use_security_center=True)
        # 404 - No indicators found, an empty list.
        if resp.status_code == 404:
            return []

        resp = resp.json()
        values_list = resp.get('value', [])  # value list appears only when requesting indicators list
        return [assign_params(**item) for item in values_list] if values_list else [resp]

    def list_indicators(self,
                        indicator_id: str | None = None, page_size: str = '50', limit: int = 50,
                        should_use_security_center: bool = False) -> list:
        """Lists indicators. if indicator_id supplied, will get only that indicator.

        Args:
            indicator_id: if provided, will get only this specific id.
            page_size: specify the page size of the result set.
            limit: Limit the returned results.
            should_use_security_center: whether to use the security center's scope and resource.

        Returns:
            List of responses.
        """
        results = {}
        cmd_url = urljoin(self.get_graph_indicator_endpoint(), indicator_id) \
            if indicator_id else self.get_graph_indicator_endpoint()
        # For getting one indicator
        # TODO: check in the future if the filter is working. Then remove the filter function.
        # params = {'$filter': 'targetProduct=\'Microsoft Defender ATP\''}
        params = {'$top': page_size}
        resp = self.indicators_http_request(
            'GET', full_url=cmd_url, url_suffix=None, params=params, timeout=1000,
            ok_codes=(200, 204, 206, 404), resp_type='response', should_use_security_center=should_use_security_center)
        # 404 - No indicators found, an empty list.
        if resp.status_code == 404:
            return []
        resp = resp.json()
        results.update(resp)

        while next_link := resp.get('@odata.nextLink'):
            resp = self.indicators_http_request('GET', full_url=next_link, url_suffix=None,
                                                timeout=1000, should_use_security_center=should_use_security_center)
            results['value'].extend(resp.get('value'))
            if len(results['value']) >= limit:
                break

        # If 'value' is in the response, should filter and limit. The '@odata.context' key is in the root which we're
        # not returning
        if 'value' in results:
            results['value'] = list(
                filter(lambda item: item.get('targetProduct') == 'Microsoft Defender ATP', results.get('value', []))
            )
            results = results['value']
        # If a single object - should remove the '@odata.context' key.
        elif not isinstance(results, list):
            results.pop('@odata.context')
            results = [results]  # type: ignore
        return [assign_params(values_to_ignore=[None], **item) for item in results]

    def create_indicator(self, body: dict) -> dict:
        """Creates indicator from the given body.

        Args:
            body: Body represents an indicator.

        Returns:
            A response from the API.
        """
        resp = self.indicators_http_request('POST', full_url=self.get_graph_indicator_endpoint(), json_data=body,
                                            url_suffix=None, should_use_security_center=False)
        # A single object - should remove the '@odata.context' key.
        resp.pop('@odata.context')
        return assign_params(values_to_ignore=[None], **resp)

    def create_update_indicator_security_center_api(self, indicator_value: str,
                                                    indicator_type: str,
                                                    action: str,
                                                    indicator_title: str,
                                                    description: str,
                                                    expiration_date_time: str | None = None,
                                                    severity: str | None = None,
                                                    indicator_application: str | None = None,
                                                    recommended_actions: str | None = None,
                                                    rbac_group_names: list | None = None,
                                                    generate_alert: bool | None = True
                                                    ) -> dict:
        """creates or updates (if already exists) a given indicator

        Args:
            indicator_value: Value of the indicator to update.
            expiration_date_time: Expiration time of the indicator.
            description: A Brief description of the indicator.
            severity: The severity of the indicator.
            indicator_type: The type of the indicator.
            action: The action that will be taken if the indicator will be discovered.
            indicator_title: Indicator alert title.
            indicator_application: The application associated with the indicator.
            recommended_actions: TI indicator alert recommended actions.
            rbac_group_names: Comma-separated list of RBAC group names the indicator would be.
            generate_alert: Whether to generate an alert for the indicator.

        Returns:
            A response from the API.
        """
        body = {  # required params
            'indicatorValue': indicator_value,
            'indicatorType': indicator_type,
            'action': action,
            'title': indicator_title,
            'description': description,
            'generateAlert': generate_alert,
        }
        body.update(assign_params(  # optional params
            severity=severity,
            application=indicator_application,
            expirationTime=expiration_date_time,
            recommendedActions=recommended_actions,
            rbacGroupNames=rbac_group_names
        ))
        resp = self.indicators_http_request('POST', full_url=self.get_security_center_indicator_endpoint(),
                                            json_data=body, url_suffix=None, should_use_security_center=True)
        return assign_params(values_to_ignore=[None], **resp)

    def create_update_indicator_batch_security_center_api(self, body):
        """
        https://docs.microsoft.com/en-us/microsoft-365/security/defender-endpoint/import-ti-indicators?view=o365-worldwide
        """
        resp = self.indicators_http_request('POST', full_url=self.get_security_center_indicator_endpoint_batch(),
                                            json_data=body, url_suffix=None, should_use_security_center=True)
        return resp

    def update_indicator(
            self, indicator_id: str, expiration_date_time: str,
            description: str | None, severity: int | None
    ) -> dict:
        """Updates a given indicator

        Args:
            indicator_id: ID of the indicator to update.
            expiration_date_time: Expiration time of the indicator.
            description: A Brief description of the indicator.
            severity: The severity of the indicator.

        Returns:
            A response from the API.
        """
        cmd_url = urljoin(self.get_graph_indicator_endpoint(), indicator_id)
        header = {'Prefer': 'return=representation'}
        body = {
            'targetProduct': 'Microsoft Defender ATP',
            'expirationDateTime': expiration_date_time
        }
        body.update(assign_params(
            description=description,
            severity=severity
        ))
        resp = self.indicators_http_request('PATCH', full_url=cmd_url,
                                            json_data=body, url_suffix=None, headers=header,
                                            should_use_security_center=False)
        # A single object - should remove the '@odata.context' key.
        resp.pop('@odata.context')
        return assign_params(values_to_ignore=[None], **resp)

    def delete_indicator(self, indicator_id: str, indicators_endpoint: str,
                         use_security_center: bool = False) -> Response:
        """Deletes a given indicator

        Args:
            indicator_id: ID of the indicator to delete.
            indicators_endpoint: The indicator endpoint to use.
            use_security_center: whether to use the security center's scope and resource.

        Returns:
            A response from the API.
        """
        cmd_url = urljoin(indicators_endpoint, indicator_id)
        return self.indicators_http_request('DELETE', None, full_url=cmd_url,
                                            resp_type='response', should_use_security_center=use_security_center)

    def get_live_response_result(self, machine_action_id, command_index=0, overwrite_rate_limit_retry=False):
        cmd_url = f'machineactions/{machine_action_id}/GetLiveResponseResultDownloadLink(index={command_index})'
        response = self.ms_client.http_request(method='GET', url_suffix=cmd_url,
                                               overwrite_rate_limit_retry=overwrite_rate_limit_retry)
        return response

    def create_action(self, machine_id, request_body, overwrite_rate_limit_retry=False):
        cmd_url = f'machines/{machine_id}/runliveresponse'
        response = self.ms_client.http_request(method='POST', url_suffix=cmd_url, json_data=request_body,
                                               overwrite_rate_limit_retry=overwrite_rate_limit_retry)
        return response

    def download_file(self, url_link):
        try:
<<<<<<< HEAD
            demisto.info(f"{url_link=}")
            response = requests.get(url=url_link, verify=self.ms_client.verify, timeout=300)
            demisto.info(f"{response=}")
=======
            response = requests.get(url=url_link, verify=self.ms_client.verify, timeout=300)
>>>>>>> c77936e9
        except Exception as e:
            raise Exception(f'Could not download file. {url_link=}. error: {str(e)}')
        return response

    def cancel_action(self, action_id, request_body):
        cmd_url = f'machineactions/{action_id}/cancel'
        response = self.ms_client.http_request(method='POST', url_suffix=cmd_url, json_data=request_body)
        return response

    def get_machine_users(self, machine_id):
        """Retrieves a collection of users related to a given machine ID (logon users).
        https://docs.microsoft.com/en-us/microsoft-365/security/defender-endpoint/get-machine-log-on-users?view=o365-worldwide

        Args:
            machine_id (str): The machine ID

        Returns:
            dict. User entities
        """
        cmd_url = f"/machines/{machine_id}/logonusers"
        try:
            response = self.ms_client.http_request(method="GET", url_suffix=cmd_url)
        except Exception:
            raise Exception(f"Machine {machine_id} was not found")
        return response

    def get_machine_alerts(self, machine_id):
        """Retrieves a collection of alerts related to a given machine ID.
        https://docs.microsoft.com/en-us/microsoft-365/security/defender-endpoint/get-machine-related-alerts?view=o365-worldwide

        Args:
            machine_id (str): The machine ID

        Returns:
            dict. Alert entities
        """
        cmd_url = f"/machines/{machine_id}/alerts"
        try:
            response = self.ms_client.http_request(method="GET", url_suffix=cmd_url)
        except Exception:
            raise Exception(f"Machine {machine_id} not found")
        return response

    def get_list_machines_by_software(self, software_id: str) -> dict:
        """Retrieve a list of device references that has this software installed.
            Args:
                software_id (str): Software ID.
            Returns:
                dict: Machines list.
        """
        cmd_url = f'/Software/{software_id}/machineReferences'
        return self.ms_client.http_request(method='GET', url_suffix=cmd_url)

    def get_list_software_version_distribution(self, software_id: str) -> dict:
        """Retrieves a list of your organization's software version distribution.
            Args:
                software_id (str): Software ID.
            Returns:
                dict: Version distribution list.
        """
        cmd_url = f'/Software/{software_id}/distributions'
        return self.ms_client.http_request(method='GET', url_suffix=cmd_url)

    def get_list_missing_kb_by_software(self, software_id: str) -> dict:
        """Retrieves missing KBs (security updates) by software ID.
            Args:
                software_id (str): Software ID.
            Returns:
                dict:  Missing kb by software list.
        """
        cmd_url = f'/Software/{software_id}/getmissingkbs'
        return self.ms_client.http_request(method='GET', url_suffix=cmd_url)

    def get_list_vulnerabilities_by_software(self, software_id: str) -> dict:
        """Retrieve a list of vulnerabilities in the installed software.
            Args:
                software_id (str): Software ID.
            Returns:
                dict: list vulnerabilities by software.
        """
        cmd_url = f'/Software/{software_id}/vulnerabilities'
        return self.ms_client.http_request(method='GET', url_suffix=cmd_url)

    def get_list_software(self, filter_req: str, limit: str, offset: str) -> dict:
        """Retrieves the organization software inventory.

        Returns:
            dict. software inventory.
        """
        cmd_url = '/Software'
        params = {'$top': limit, '$skip': offset}
        if filter_req:
            params['$filter'] = filter_req

        return self.ms_client.http_request(method='GET', url_suffix=cmd_url, params=params)

    def get_list_vulnerabilities_by_machine(self, filter_req: str, limit: str, offset: str) -> dict:
        """Retrieves a list of all the vulnerabilities affecting the organization per machine.

        Returns:
            dict: list of all the vulnerabilities affecting the organization per machine.
        """
        cmd_url = '/vulnerabilities/machinesVulnerabilities'
        params = {'$top': limit, '$skip': offset}
        if filter_req:
            params['$filter'] = filter_req
        return self.ms_client.http_request(method='GET', url_suffix=cmd_url, params=params)

    def get_list_vulnerabilities(self, filter_req: str, limit: str, offset: str) -> dict:
        """Retrieves a list of all vulnerabilities.

        Returns:
            dict: list of all the vulnerabilities.
        """
        cmd_url = '/vulnerabilities'
        params = {'$top': limit, '$skip': offset}
        if filter_req:
            params['$filter'] = filter_req
        return self.ms_client.http_request(method='GET', url_suffix=cmd_url, params=params)


''' Commands '''


def get_alert_related_user_command(client: MsClient, args: dict):
    """Retrieves the User related to a specific alert.

    Returns:
        (str, dict, dict). Human readable, context, raw response
    """
    alert_id = args.get('id')
    response = client.get_alert_related_user(alert_id)

    user_data = get_user_data(response)
    context_output = {
        'AlertID': alert_id,
        'User': user_data
    }
    ec = {
        'MicrosoftATP.AlertUser(val.AlertID === obj.AlertID)': context_output
    }

    hr = tableToMarkdown('Alert Related User:', user_data, removeNull=True)
    return hr, ec, response


def get_user_data(user_response):
    """Get the user raw response and returns the user info in context and human readable format

    Returns:
        dict. User data
    """
    user_data = {
        'ID': user_response.get('id'),
        'AccountName': user_response.get('accountName'),
        'AccountDomain': user_response.get('accountDomain'),
        'AccountSID': user_response.get('accountSid'),
        'FirstSeen': user_response.get('firstSeen'),
        'LastSeen': user_response.get('lastSeen'),
        'MostPrevalentMachineID': user_response.get('mostPrevalentMachineId'),
        'LeastPrevalentMachineID': user_response.get('leastPrevalentMachineId'),
        'LogonTypes': user_response.get('logonTypes'),
        'LogonCount': user_response.get('logOnMachinesCount'),
        'DomainAdmin': user_response.get('isDomainAdmin'),
        'NetworkUser': user_response.get('isOnlyNetworkUser')
    }
    return user_data


def offboard_machine_command(client: MsClient, args: dict):
    """Offboard machine from defender.

    Returns:
       CommandResults. Human readable, context, raw response
    """
    if not args.get('machine_id') or not args.get('comment'):
        raise ValueError("Not all mandatory arguments are provided. Provide both machine_id and comment.")
    headers = ['ID', 'Type', 'Requestor', 'RequestorComment', 'Status', 'MachineID', 'ComputerDNSName']
    machine_ids = remove_duplicates_from_list_arg(args, 'machine_id')
    comment = args.get('comment')
    machines_action_data = []
    raw_response = []
    failed_machines = {}  # if we got an error, we will return the machine ids that failed
    for machine_id in machine_ids:
        try:
            machine_action_response = client.offboard_machine(machine_id, comment)
            raw_response.append(machine_action_response)
            machines_action_data.append(get_machine_action_data(machine_action_response))
        except Exception as e:
            # if we got an error for a machine, we want to get result for the other ones
            failed_machines[machine_id] = e
            continue

    human_readable = tableToMarkdown("The offboard request has been submitted successfully:", machines_action_data,
                                     headers=headers, removeNull=True)
    human_readable += add_error_message(failed_machines, machine_ids)

    return CommandResults(
        outputs=machines_action_data,
        outputs_prefix="MicrosoftATP.OffboardMachine",
        outputs_key_field=["ID", "MachineID"],
        readable_output=human_readable,
        raw_response=raw_response
    )


def isolate_machine_command(client: MsClient, args: dict):
    """Isolates a machine from accessing external network.

    Returns:
        (str, dict, dict). Human readable, context, raw response
    """
    headers = ['ID', 'Type', 'Requestor', 'RequestorComment', 'Status', 'MachineID', 'ComputerDNSName']
    machine_ids = remove_duplicates_from_list_arg(args, 'machine_id')
    comment = args.get('comment')
    isolation_type = args.get('isolation_type')
    machines_action_data = []
    raw_response = []
    failed_machines = {}  # if we got an error, we will return the machine ids that failed
    for machine_id in machine_ids:
        try:
            machine_action_response = client.isolate_machine(machine_id, comment, isolation_type)
            raw_response.append(machine_action_response)
            machines_action_data.append(get_machine_action_data(machine_action_response))
        except Exception as e:
            # if we got an error for a machine, we want to get result for the other ones
            failed_machines[machine_id] = e
            continue
    entry_context = {
        'MicrosoftATP.MachineAction(val.ID === obj.ID)': machines_action_data
    }
    human_readable = tableToMarkdown("The isolation request has been submitted successfully:", machines_action_data,
                                     headers=headers, removeNull=True)
    human_readable += add_error_message(failed_machines, machine_ids)
    return human_readable, entry_context, raw_response


def unisolate_machine_command(client: MsClient, args: dict):
    """Undo isolation of a machine.

    Returns:
        (str, dict, dict). Human readable, context, raw response
    """
    headers = ['ID', 'Type', 'Requestor', 'RequestorComment', 'Status', 'MachineID', 'ComputerDNSName']
    machine_ids = remove_duplicates_from_list_arg(args, 'machine_id')
    comment = args.get('comment')
    machines_action_data = []
    raw_response = []
    failed_machines = {}  # if we got an error, we will return the machine ids that failed
    for machine_id in machine_ids:
        try:
            machine_action_response = client.unisolate_machine(machine_id, comment)
            raw_response.append(machine_action_response)
            machines_action_data.append(get_machine_action_data(machine_action_response))
        except Exception as e:
            # if we got an error for a machine, we want to get result for the other ones
            failed_machines[machine_id] = e
            continue
    entry_context = {
        'MicrosoftATP.MachineAction(val.ID === obj.ID)': machines_action_data
    }
    human_readable = tableToMarkdown("The request to stop the isolation has been submitted successfully.",
                                     machines_action_data, headers=headers, removeNull=True)
    human_readable += add_error_message(failed_machines, machine_ids)
    return human_readable, entry_context, raw_response


def add_error_message(failed_devices, all_requested_devices):
    human_readable = ""
    if failed_devices:
        if len(all_requested_devices) == len(failed_devices):
            raise DemistoException(f"{INTEGRATION_NAME} The command was failed with the errors: {failed_devices}")
        human_readable = "Note: you don't see the following IDs in the results as the request was failed " \
                         "for them. \n"
        for device_id in failed_devices:
            human_readable += f'ID {device_id} failed with the error: {failed_devices[device_id]} \n'
    return human_readable


def not_found_message(not_found_devices):
    human_readable = ""
    if not_found_devices:
        human_readable = f"\n You don't see the following IDs in the results as they were not found: " \
                         f"{not_found_devices}."
    return human_readable


def get_machines_command(client: MsClient, args: dict):
    """Retrieves a collection of machines that have communicated with WDATP cloud on the last 30 days
    New: now the hostname and ip args can be from type list, but only one can be given as a list (not both).

    Returns:
        (str, dict, dict). Human readable, context, raw response
    """
    headers = ['ID', 'ComputerDNSName', 'OSPlatform', 'LastIPAddress', 'LastExternalIPAddress', 'HealthStatus',
               'RiskScore', 'ExposureLevel']
    hostname = remove_duplicates_from_list_arg(args, 'hostname')
    ip = remove_duplicates_from_list_arg(args, 'ip')
    risk_score = args.get('risk_score', '')
    health_status = args.get('health_status', '')
    os_platform = args.get('os_platform', '')
    page_num = args.get('page_num', '')
    page_size = args.get('page_size', '')

    more_than_one_hostname = len(hostname) > 1
    more_than_one_ip = len(ip) > 1
    if more_than_one_hostname and more_than_one_ip:
        raise DemistoException("Error: only hostname or ip can be an array, not both.")
    if more_than_one_hostname:
        ip = '' if not ip else ip[0]
        field_with_multiple_values = 'computerDnsName'
    elif more_than_one_ip:
        hostname = '' if not hostname else hostname[0]
        field_with_multiple_values = 'lastIpAddress'
    else:
        # both hostname and ip are not lists (each one is empty or includes only one value)
        field_with_multiple_values = ''
        ip = '' if not ip else ip[0]
        hostname = '' if not hostname else hostname[0]

    fields_to_filter_by = {
        'computerDnsName': hostname,
        'lastIpAddress': ip,
        'riskScore': risk_score,
        'healthStatus': health_status,
        'osPlatform': os_platform
    }

    if field_with_multiple_values:
        filter_req = reformat_filter_with_list_arg(fields_to_filter_by, field_with_multiple_values)
    else:
        filter_req = reformat_filter(fields_to_filter_by)
    machines_response = client.get_machines(filter_req, page_num=page_num, page_size=page_size)
    machines_list = get_machines_list(machines_response)

    entry_context = {
        'MicrosoftATP.Machine(val.ID === obj.ID)': machines_list
    }
    human_readable = tableToMarkdown(f'{INTEGRATION_NAME} Machines:', machines_list, headers=headers,
                                     removeNull=True)
    return human_readable, entry_context, machines_response


def get_machines_list(machines_response):
    """Get a raw response of machines list

    Args:
        machines_response (dict): The raw response with the machines list in it

    Returns:
        list. Machines list
    """
    machines_list = []
    for machine in machines_response['value']:
        machine_data = get_machine_data(machine)
        machines_list.append(machine_data)
    return machines_list


def get_machine_mac_address(machine):
    """
    return the machine MAC address where “ipAddresses[].ipAddress” = “lastIpAddress”
    """
    ip_addresses = machine.get('ipAddresses', [])
    last_ip_address = machine.get('lastIpAddress', '')
    for ip_object in ip_addresses:
        if last_ip_address and ip_object.get('ipAddress') == last_ip_address:
            return ip_object.get('macAddress', '')
    return None


def reformat_filter(fields_to_filter_by):
    """Get a dictionary with all of the fields to filter

    Args:
        fields_to_filter_by (dict): Dictionary with all the fields to filter

    Returns:
        string. Filter to send in the API request
    """
    filter_req = ' and '.join(
        f"{field_key} eq '{field_value}'" for field_key, field_value in fields_to_filter_by.items() if field_value)
    return filter_req


def reformat_filter_with_list_arg(fields_to_filter_by, field_key_from_type_list):
    """Get a dictionary with all of the fields to filter when one field is a list and create a DNF query.

    Args:
        fields_to_filter_by (dict): Dictionary with all the fields to filter
        field_key_from_type_list (str): The arg field name from type list

    Returns:
        string. Filter to send in the API request

    For example, when we get:
    fields_to_filter_by: {
                        'status': 'Succeeded',
                        'machineId': [100,200] ,
                        'type': 'RunAntiVirusScan',
                        'requestor': ''
                        }
    and
    field_key_from_type_list: 'machineId'

    we build a query looks like:
    " (machineId eq 100 and status eq Succeeded and type eq RunAntiVirusScan and requestor eq '') or
    (machineId eq 200 and status eq Succeeded and type eq RunAntiVirusScan and requestor eq '') "

    note: we have "or" operator between each clause in order to create a DNF query.
    """
    field_value_from_type_list = fields_to_filter_by.get(field_key_from_type_list)
    if not field_value_from_type_list:
        fields_to_filter_by[field_key_from_type_list] = ''
        return reformat_filter(fields_to_filter_by)
    elif len(field_value_from_type_list) == 1:
        # in case the list is empty or includes only one item
        fields_to_filter_by[field_key_from_type_list] = field_value_from_type_list[0]
        return reformat_filter(fields_to_filter_by)

    filter_conditions = []
    for item in field_value_from_type_list:
        current_fields_to_filter = {key: value for (key, value) in fields_to_filter_by.items() if
                                    key != field_key_from_type_list}
        current_fields_to_filter.update({field_key_from_type_list: item})
        filter_conditions.append(reformat_filter(current_fields_to_filter))

    return ' or '.join(f"({condition})" for condition in filter_conditions)


def get_file_related_machines_command(client: MsClient, args: dict) -> CommandResults:
    """Retrieves a collection of Machines related to a given file hash.

    Returns:
       CommandResults. Human readable, context, raw response
    """
    headers = ['ID', 'ComputerDNSName', 'OSPlatform', 'LastIPAddress', 'LastExternalIPAddress', 'HealthStatus',
               'RiskScore', 'ExposureLevel']
    files = remove_duplicates_from_list_arg(args, 'file_hash')
    raw_response = []
    context_outputs = []
    all_machines_outputs = []
    failed_files = {}  # if we got an error, we will return the file that failed

    for file in files:
        try:
            machines_response = client.get_file_related_machines(file)
            raw_response.append(machines_response)
            for machine in machines_response['value']:
                all_machines_outputs.append(get_machine_data(machine))
            context_outputs.append({
                'File': file,
                'Machines': get_machines_list(machines_response)
            })
        except Exception as e:
            failed_files[file] = e
            continue

    human_readable = tableToMarkdown(f'{INTEGRATION_NAME} machines related to files {files}', all_machines_outputs,
                                     headers=headers, removeNull=True)
    human_readable += add_error_message(failed_files, files)
    return CommandResults(readable_output=human_readable,
                          outputs=context_outputs,
                          outputs_prefix="MicrosoftATP.FileMachine",
                          raw_response=raw_response)


def parse_ip_addresses(ip_addresses: list[dict]) -> list[dict]:
    """
    Creates new dict with readable keys and concat all the ip addresses with the same MAC address.
    Args:
        ip_addresses (List[Dict]): List of ip addresses dictionaries as recieved from the api.

    Returns:
        List of dicts
    """
    mac_addresses = dict.fromkeys([item.get('macAddress') for item in ip_addresses])
    for item in ip_addresses:
        current_mac = item.get('macAddress')
        if not mac_addresses[current_mac]:
            mac_addresses[current_mac] = {
                'MACAddress': item['macAddress'],
                'IPAddresses': [item['ipAddress']],
                'Type': item['type'],
                'Status': item['operationalStatus']
            }
        else:
            mac_addresses[current_mac]['IPAddresses'].append(item['ipAddress'])  # type: ignore

    return list(mac_addresses.values())  # type: ignore


def print_ip_addresses(parsed_ip_addresses: list[dict]) -> str:
    """
    Converts the given list of ip addresses to ascii table.
    Args:
        parsed_ip_addresses (List[Dict]):

    Returns:
        ascii table without headers
    """

    rows = []
    for i, entry in enumerate(parsed_ip_addresses, start=1):
        rows.append([f"{i}.", f"MAC : {entry['MACAddress']}", f"IP Addresses : {','.join(entry['IPAddresses'])}",
                     f"Type : {entry['Type']}", f"Status : {entry['Status']}"])
    max_lengths = [len(max(col, key=lambda x: len(x))) for col in zip(*rows)]  # to make sure the table is pretty
    string_rows = [' | '.join([cell.ljust(max_len_col) for cell, max_len_col in zip(row, max_lengths)]) for row in rows]

    return '\n'.join(string_rows)


def get_machine_details_command(client: MsClient, args: dict) -> CommandResults:
    """Retrieves specific Machine by its machine ID or computer name.

    Returns:
        CommandResults. Human readable, context, raw response
    """
    headers = ['ID', 'ComputerDNSName', 'OSPlatform', 'LastIPAddress', 'LastExternalIPAddress', 'HealthStatus',
               'RiskScore', 'ExposureLevel', 'IPAddresses']
    machine_ids = remove_duplicates_from_list_arg(args, 'machine_id')
    raw_response = []
    machines_outputs = []
    machines_readable_outputs = []
    failed_machines = {}  # if we got an error, we will return the machine ids that failed
    for machine_id in machine_ids:
        try:
            machine_response = client.get_machine_details(machine_id)
            machine_data = get_machine_data(machine_response)

            machine_data_to_readable_outputs = copy.deepcopy(machine_data)
            raw_ip_addresses = machine_data_to_readable_outputs.get('IPAddresses', [])
            parsed_ip_address = parse_ip_addresses(raw_ip_addresses)
            human_readable_ip_addresses = print_ip_addresses(parsed_ip_address)
            machine_data_to_readable_outputs['IPAddresses'] = human_readable_ip_addresses

            machines_outputs.append(machine_data)
            machines_readable_outputs.append(machine_data_to_readable_outputs)
            raw_response.append(machine_response)
        except Exception as e:
            failed_machines[machine_id] = e
            continue

    human_readable = tableToMarkdown(f'{INTEGRATION_NAME} machines {machine_ids} details:',
                                     machines_readable_outputs, headers=headers, removeNull=True)
    human_readable += add_error_message(failed_machines, machine_ids)
    return CommandResults(
        outputs_prefix='MicrosoftATP.Machine',
        outputs_key_field='ID',
        outputs=machines_outputs,
        readable_output=human_readable,
        raw_response=raw_response)


def run_antivirus_scan_command(client: MsClient, args: dict):
    """Initiate Windows Defender Antivirus scan on a machine.

    Returns:
        (str, dict, dict). Human readable, context, raw response
    """
    headers = ['ID', 'Type', 'Requestor', 'RequestorComment', 'Status', 'MachineID', 'ComputerDNSName']
    machine_ids = remove_duplicates_from_list_arg(args, 'machine_id')
    scan_type = args.get('scan_type')
    comment = args.get('comment')
    machine_actions_data = []
    raw_response = []
    failed_machines = {}  # if we got an error, we will return the machine ids that failed
    for machine_id in machine_ids:
        try:
            machine_action_response = client.run_antivirus_scan(machine_id, comment, scan_type)
            machine_actions_data.append(get_machine_action_data(machine_action_response))
            raw_response.append(machine_action_response)
        except Exception as e:
            failed_machines[machine_id] = e
            continue

    entry_context = {
        'MicrosoftATP.MachineAction(val.ID === obj.ID)': machine_actions_data
    }
    human_readable = tableToMarkdown('Antivirus scan successfully triggered', machine_actions_data, headers=headers,
                                     removeNull=True)
    human_readable += add_error_message(failed_machines, machine_ids)
    return human_readable, entry_context, raw_response


def list_alerts_command(client: MsClient, args: dict):
    """Initiate Windows Defender Antivirus scan on a machine.

    Returns:
        (str, dict, dict). Human readable, context, raw response
    """
    headers = ['ID', 'Title', 'Description', 'IncidentID', 'Severity', 'Status', 'Classification', 'Category',
               'ThreatFamilyName', 'MachineID']
    severity = args.get('severity')
    status = args.get('status')
    category = args.get('category')
    limit = arg_to_number(args.get('limit', 50))
    creation_time = arg_to_datetime(args.get('creation_time'), required=False)
    fields_to_filter_by = {
        'severity': severity,
        'status': status,
        'category': category,
    }
    filter_req = reformat_filter(fields_to_filter_by)
    alerts_response = client.list_alerts(filter_req, limit, creation_time=creation_time, evidence=True)
    alerts_list = get_alerts_list(alerts_response)

    entry_context = {
        'MicrosoftATP.Alert(val.ID === obj.ID)': alerts_list
    }
    human_readable = tableToMarkdown(f'{INTEGRATION_NAME} alerts with limit of {limit}:', alerts_list,
                                     headers=headers, removeNull=True)
    return human_readable, entry_context, alerts_response


def get_alerts_list(alerts_response):
    """Get a raw response of alerts list

    Args:
        alerts_response (dict): The raw response with the alerts list in it

    Returns:
        list. Alerts list
    """
    alerts_list = []
    for alert in alerts_response['value']:
        alert_data = get_alert_data(alert)
        alerts_list.append(alert_data)
    return alerts_list


def update_alert_command(client: MsClient, args: dict):
    """Updates properties of existing Alert.

    Returns:
        (str, dict, dict). Human readable, context, raw response
    """
    alert_id = args.get('alert_id')
    assigned_to = args.get('assigned_to')
    status = args.get('status')
    classification = args.get('classification')
    determination = args.get('determination')
    comment = args.get('comment')

    args_list = [assigned_to, status, classification, determination, comment]
    check_given_args_update_alert(args_list)
    json_data, context = add_args_to_json_and_context(alert_id, assigned_to, status, classification, determination,
                                                      comment)
    alert_response = client.update_alert(alert_id, json_data)
    entry_context = {
        'MicrosoftATP.Alert(val.ID === obj.ID)': context
    }
    human_readable = f'The alert {alert_id} has been updated successfully'
    return human_readable, entry_context, alert_response


def check_given_args_update_alert(args_list):
    """Gets an arguments list and returns an error if all of them are empty
    """
    if all(v is None for v in args_list):
        raise Exception('No arguments were given to update the alert')


def add_args_to_json_and_context(alert_id, assigned_to, status, classification, determination, comment):
    """Gets arguments and returns the json and context with the arguments inside
    """
    json_data = {}
    context = {
        'ID': alert_id
    }
    if assigned_to:
        json_data['assignedTo'] = assigned_to
        context['AssignedTo'] = assigned_to
    if status:
        json_data['status'] = status
        context['Status'] = status
    if classification:
        json_data['classification'] = classification
        context['Classification'] = classification
    if determination:
        json_data['determination'] = determination
        context['Determination'] = determination
    if comment:
        json_data['comment'] = comment
        context['Comment'] = comment
    return json_data, context


def get_advanced_hunting_command(client: MsClient, args: dict):
    """Get results of advanced hunting according to user query.

    Returns:
        (str, dict, dict). Human readable, context, raw response
    """
    query = args.get('query', '')
    query_batch = args.get('query_batch', '')
    if query and query_batch:
        raise DemistoException('Both query and query_batch were given, please provide just one')
    if not query and not query_batch:
        raise DemistoException('Both query and query_batch were not given, please provide one')

    queries: list[dict[str, str]] = []
    if query:
        queries.append({'timeout': args.get('timeout', '10'),
                        'time_range': args.get('time_range', ''),
                        'name': args.get('name', ''),
                        'query': query
                        })
    else:
        query = safe_load_json(query_batch)
        queries.extend(query)

    if len(queries) > 10:
        raise DemistoException('Please provide only up to 10 queries.')

    human_readable = ''
    outputs = []
    for query_details in queries:
        query = query_details.get('query')
        name = query_details.get('name')
        timeout = int(query_details.get('timeout', '') or args.get('timeout', 10))
        time_range = query_details.get('time_range') or args.get('time_range', '')

        response = client.get_advanced_hunting(query, timeout, time_range)
        results: dict[str, Any] = response.get('Results', {})
        if isinstance(results, list) and len(results) == 1:
            report_id = results[0].get('ReportId')
            if report_id:
                results[0]['ReportId'] = str(report_id)
        if name:
            outputs.append({name: results})
        else:
            outputs = [results]
        human_readable += tableToMarkdown(f'Hunt results for {name} query:', results, removeNull=True)

    if len(outputs) == 1:
        entry_context: dict[str, Any] = {
            'MicrosoftATP.Hunt.Result': outputs[0]
        }
    else:
        entry_context = {
            'MicrosoftATP.Hunt.Result': outputs
        }
    return human_readable, entry_context, response


def create_alert_command(client: MsClient, args: dict):
    """Creates new Alert on top of Event.

    Returns:
        (str, dict, dict). Human readable, context, raw response
    """
    headers = ['ID', 'Title', 'Description', 'IncidentID', 'Severity', 'Status', 'Classification', 'Category',
               'ThreatFamilyName', 'MachineID']
    alert_response = client.create_alert(
        args.get('machine_id'),
        args.get('severity'),
        args.get('title'),
        args.get('description'),
        args.get('event_time'),
        args.get('report_id'),
        args.get('recommended_action'),
        args.get('category')
    )
    alert_data = get_alert_data(alert_response)

    entry_context = {
        'MicrosoftATP.Alert(val.ID === obj.ID)': alert_data
    }
    human_readable = tableToMarkdown('Alert created:', alert_data, headers=headers, removeNull=True)
    return human_readable, entry_context, alert_response


def get_alert_related_files_command(client: MsClient, args: dict):
    """Retrieves all files related to a specific alert.

    Returns:
        (str, dict, dict). Human readable, context, raw response
    """
    headers = ['Sha1', 'Sha256', 'SizeInBytes', 'FileType', 'FilePublisher', 'FileProductName']
    alert_id = args.get('id')
    limit = args.get('limit')
    offset = args.get('offset')
    limit, offset = check_limit_and_offset_values(limit, offset)

    response = client.get_alert_related_files(alert_id)
    response_files_list = response['value']

    files_data_list = []
    from_index = min(offset, len(response_files_list))
    to_index = min(offset + limit, len(response_files_list))
    for file_obj in response_files_list[from_index:to_index]:
        files_data_list.append(get_file_data(file_obj))

    context_output = {
        'AlertID': alert_id,
        'Files': files_data_list
    }
    entry_context = {
        'MicrosoftATP.AlertFile(val.AlertID === obj.AlertID)': context_output
    }
    human_readable = tableToMarkdown(f'Alert {alert_id} Related Files:', files_data_list, headers=headers,
                                     removeNull=True)
    return human_readable, entry_context, response_files_list


def check_limit_and_offset_values(limit, offset):
    """Gets the limit and offset values and return an error if the values are invalid
    """
    if not limit.isdigit():
        raise Exception("Error: You can only enter a positive integer or zero to limit argument.")
    elif not offset.isdigit():
        raise Exception("Error: You can only enter a positive integer to offset argument.")
    else:
        limit_int = int(limit)
        offset_int = int(offset)

        if limit_int == 0:
            raise Exception("Error: The value of the limit argument must be a positive integer.")

        return limit_int, offset_int


def get_file_data(file_response):
    """Get file raw response and returns the file's info for context and human readable.

    Returns:
        dict. File's info
    """
    file_data = assign_params(
        Sha1=file_response.get('sha1'),
        Size=file_response.get('size'),
        Sha256=file_response.get('sha256'),
        Md5=file_response.get('md5'),
        GlobalPrevalence=file_response.get('globalPrevalence'),
        GlobalFirstObserved=file_response.get('globalFirstObserved'),
        GlobalLastObserved=file_response.get('globalLastObserved'),
        SizeInBytes=file_response.get('size'),
        FileType=file_response.get('fileType'),
        IsPeFile=file_response.get('isPeFile'),
        FilePublisher=file_response.get('filePublisher'),
        FileProductName=file_response.get('fileProductName'),
        Signer=file_response.get('signer'),
        Issuer=file_response.get('issuer'),
        SignerHash=file_response.get('signerHash'),
        IsValidCertificate=file_response.get('isValidCertificate'),
        DeterminationType=file_response.get('determinationType'),
        DeterminationValue=file_response.get('determinationValue'),
    )
    return file_data


def get_alert_related_ips_command(client: MsClient, args: dict):
    """Retrieves all IPs related to a specific alert.

    Returns:
        (str, dict, dict). Human readable, context, raw response
    """
    alert_id = args.get('id')
    limit = args.get('limit')
    offset = args.get('offset')
    limit, offset = check_limit_and_offset_values(limit, offset)

    response = client.get_alert_related_ips(alert_id)
    response_ips_list = response['value']

    ips_list = []
    from_index = min(offset, len(response_ips_list))
    to_index = min(offset + limit, len(response_ips_list))

    for ip in response_ips_list[from_index:to_index]:
        ips_list.append(ip['id'])

    context_output = {
        'AlertID': alert_id,
        'IPs': ips_list
    }
    entry_context = {
        'MicrosoftATP.AlertIP(val.AlertID === obj.AlertID)': context_output
    }
    human_readable = f'Alert {alert_id} Related IPs: {ips_list}'
    return human_readable, entry_context, response_ips_list


def get_alert_related_domains_command(client: MsClient, args: dict):
    """Retrieves all domains related to a specific alert.

    Returns:
        (str, dict, dict). Human readable, context, raw response
    """
    alert_id = args.get('id')
    limit = args.get('limit')
    offset = args.get('offset')
    limit, offset = check_limit_and_offset_values(limit, offset)
    response = client.get_alert_related_domains(alert_id)
    response_domains_list = response['value']
    domains_list = []
    from_index = min(offset, len(response_domains_list))
    to_index = min(offset + limit, len(response_domains_list))
    for domain in response_domains_list[from_index:to_index]:
        domains_list.append(domain['host'])
    context_output = {
        'AlertID': alert_id,
        'Domains': domains_list
    }
    entry_context = {
        'MicrosoftATP.AlertDomain(val.AlertID === obj.AlertID)': context_output
    }
    human_readable = f'Alert {alert_id} Related Domains: {domains_list}'
    return human_readable, entry_context, response_domains_list


def get_machine_action_by_id_command(client: MsClient, args: dict):
    """Returns machine's actions, if action ID is None, return all actions.

    Returns:
        (str, dict, dict). Human readable, context, raw response
    """
    headers = ['ID', 'Type', 'Requestor', 'RequestorComment', 'Status', 'MachineID', 'ComputerDNSName']
    action_id = args.get('id', '')
    status = args.get('status', '')
    machine_id = remove_duplicates_from_list_arg(args, 'machine_id')
    type = args.get('type', '')
    requestor = args.get('requestor', '')
    filters = args.get('filters', '')
    limit = arg_to_number(args.get('limit', 50))
    if action_id:
        for index in range(3):
            try:
                response = client.get_machine_action_by_id(action_id)
                if response:
                    break
            except Exception as e:
                if 'ResourceNotFound' in str(e) and index < 3:
                    time.sleep(1)
                else:
                    raise Exception(f'Machine action {action_id} was not found')
        response = client.get_machine_action_by_id(action_id)
        action_data = get_machine_action_data(response)
        human_readable = tableToMarkdown(f'Action {action_id} Info:', action_data, headers=headers, removeNull=True)
        context_output = action_data
    else:
        # A dictionary that contains all of the fields the user want to filter results by.
        # It will be sent in the request so the requested filters are applied on the results
        fields_to_filter_by = {
            'status': status,
            'machineId': machine_id,
            'type': type,
            'requestor': requestor
        }
        filter_req = filters or reformat_filter_with_list_arg(fields_to_filter_by, "machineId")
        response = client.get_machine_actions(filter_req, limit)
        machine_actions_list = []
        for machine_action in response['value']:
            machine_actions_list.append(get_machine_action_data(machine_action))
        human_readable = tableToMarkdown(f'Machine actions Info with limit of {limit}:',
                                         machine_actions_list, headers=headers, removeNull=True)
        context_output = machine_actions_list
    entry_context = {
        'MicrosoftATP.MachineAction(val.ID === obj.ID)': context_output
    }
    return human_readable, entry_context, response


def get_machine_investigation_package(client: MsClient, args: dict):

    machine_id = args.get('machine_id')
    comment = args.get('comment')
    res = client.get_investigation_package(machine_id, comment, overwrite_rate_limit_retry=True)
    human_readable = tableToMarkdown('Processing action. This may take a few minutes.', res['id'], headers=['id'])

    return CommandResults(outputs_prefix='MicrosoftATP.MachineAction',
                          readable_output=human_readable, outputs={'action_id': res['id']})


def request_download_investigation_package_command(client: MsClient, args: dict):
    return run_polling_command(client, args, 'microsoft-atp-request-and-download-investigation-package',
                               get_machine_investigation_package,
                               get_machine_action_command, download_file_after_successful_status)


def generate_login_url_command(client: MsClient):
    return generate_login_url(client.ms_client,
                              MICROSOFT_DEFENDER_FOR_ENDPOINT_TOKEN_RETRIVAL_ENDPOINTS[client.endpoint_type])


def download_file_after_successful_status(client, res):
    demisto.debug("post polling - download file")
    machine_action_id = res['id']

    # get file uri from action:
    file_uri = client.get_investigation_package_sas_uri(machine_action_id, overwrite_rate_limit_retry=True)['value']
    demisto.debug(f'Got file for downloading: {file_uri}')

    # download link, create file result. File comes back as compressed gz file.
    f_data = client.download_file(file_uri)
    demisto.info(f"{f_data.content=}")
    md_results = {
        'Machine Action Id': res.get('id'),
        'MachineId': res.get('machineId'),
        'Status': res.get('status'),
    }
    return [fileResult('Response Result.gz', f_data.content),
            CommandResults(
                outputs_prefix='MicrosoftATP.MachineAction',
                outputs=res,
                readable_output=tableToMarkdown('Machine Action:', md_results)
    )]


def get_machine_action_data(machine_action_response):
    """Get machine raw response and returns the machine action info in context and human readable format.

    Notes:
         Machine action is a collection of actions you can apply on the machine, for more info
         https://docs.microsoft.com/en-us/windows/security/threat-protection/microsoft-defender-atp/machineaction

    Returns:
        dict. Machine action's info
    """
    action_data = \
        {
            "ID": machine_action_response.get('id'),
            "Type": machine_action_response.get('type'),
            "Scope": machine_action_response.get('scope'),
            "Requestor": machine_action_response.get('requestor'),
            "RequestorComment": machine_action_response.get('requestorComment'),
            "Status": machine_action_response.get('status'),
            "MachineID": machine_action_response.get('machineId'),
            "ComputerDNSName": machine_action_response.get('computerDnsName'),
            "CreationDateTimeUtc": machine_action_response.get('creationDateTimeUtc'),
            "LastUpdateTimeUtc": machine_action_response.get('lastUpdateTimeUtc'),
            "RelatedFileInfo": {
                "FileIdentifier": machine_action_response.get('fileIdentifier'),
                "FileIdentifierType": machine_action_response.get('fileIdentifierType')
            },
            "Commands": machine_action_response.get('commands')
        }
    return action_data


def get_machine_investigation_package_command(client: MsClient, args: dict):
    """Collect investigation package from a machine.

    Returns:
        (str, dict, dict). Human readable, context, raw response
    """
    headers = ['ID', 'Type', 'Requestor', 'RequestorComment', 'Status', 'MachineID', 'ComputerDNSName']
    machine_id = args.get('machine_id')
    comment = args.get('comment')
    machine_action_response = client.get_investigation_package(machine_id, comment)
    action_data = get_machine_action_data(machine_action_response)
    human_readable = tableToMarkdown(f'Initiating collect investigation package from {machine_id} machine :',
                                     action_data, headers=headers, removeNull=True)
    entry_context = {
        'MicrosoftATP.MachineAction(val.ID === obj.ID)': action_data
    }
    return human_readable, entry_context, machine_action_response


def get_investigation_package_sas_uri_command(client: MsClient, args: dict):
    """Returns a URI that allows downloading an Investigation package.

    Returns:
        (str, dict, dict). Human readable, context, raw response
    """
    action_id = args.get('action_id')
    response = client.get_investigation_package_sas_uri(action_id)
    link = {'Link': response['value']}
    human_readable = f'Success. This link is valid for a very short time and should be used immediately for' \
                     f' downloading the package to a local storage{link["Link"]}'
    entry_context = {
        'MicrosoftATP.InvestigationURI(val.Link === obj.Link)': link
    }
    return human_readable, entry_context, response


def restrict_app_execution_command(client: MsClient, args: dict):
    """Restrict execution of all applications on the machine except a predefined set.

    Returns:
        (str, dict, dict). Human readable, context, raw response
    """
    headers = ['ID', 'Type', 'Requestor', 'RequestorComment', 'Status', 'MachineID', 'ComputerDNSName']
    machine_id = args.get('machine_id')
    comment = args.get('comment')
    machine_action_response = client.restrict_app_execution(machine_id, comment)

    action_data = get_machine_action_data(machine_action_response)
    human_readable = tableToMarkdown(f'Initiating Restrict execution of all applications on the machine {machine_id} '
                                     f'except a predefined set:', action_data, headers=headers, removeNull=True)
    entry_context = {
        'MicrosoftATP.MachineAction(val.ID === obj.ID)': action_data
    }
    return human_readable, entry_context, machine_action_response


def remove_app_restriction_command(client: MsClient, args: dict):
    """Enable execution of any application on the machine.

    Returns:
        (str, dict, dict). Human readable, context, raw response
    """
    headers = ['ID', 'Type', 'Requestor', 'RequestorComment', 'Status', 'MachineID', 'ComputerDNSName']
    machine_id = args.get('machine_id')
    comment = args.get('comment')
    machine_action_response = client.remove_app_restriction(machine_id, comment)

    action_data = get_machine_action_data(machine_action_response)
    human_readable = tableToMarkdown(f'Removing applications restriction on the machine {machine_id}:', action_data,
                                     headers=headers, removeNull=True)
    entry_context = {
        'MicrosoftATP.MachineAction(val.ID === obj.ID)': action_data
    }
    return human_readable, entry_context, machine_action_response


def stop_and_quarantine_file_command(client: MsClient, args: dict):
    """Stop execution of a file on a machine and delete it.

    Returns:
         CommandResults
    """
    headers = ['ID', 'Type', 'Requestor', 'RequestorComment', 'Status', 'MachineID', 'ComputerDNSName']
    machine_ids = argToList(args.get('machine_id'))
    file_sha1s = argToList(args.get('file_hash'))
    comment = args.get('comment')
    command_results = []
    for machine_id, file_sha1 in product(machine_ids, file_sha1s):
        machine_action_response = client.stop_and_quarantine_file(machine_id, file_sha1, comment)
        action_data = get_machine_action_data(machine_action_response)
        human_readable = tableToMarkdown(f'Stopping the execution of a file on {machine_id} machine and deleting it:',
                                         action_data, headers=headers, removeNull=True)

        command_results.append(CommandResults(outputs_prefix='MicrosoftATP.MachineAction', outputs_key_field='id',
                                              readable_output=human_readable, outputs=action_data,
                                              raw_response=machine_action_response))
    return command_results


def get_investigations_by_id_command(client: MsClient, args: dict):
    """Returns the investigation info, if investigation ID is None, return all investigations.

    Returns:
        (str, dict, dict). Human readable, context, raw response
    """
    headers = ['ID', 'StartTime', 'EndTime', 'CancelledBy', 'InvestigationState', 'StatusDetails', 'MachineID',
               'ComputerDNSName', 'TriggeringAlertID']
    investigation_id = args.get('id', '')
    limit = args.get('limit')
    offset = args.get('offset')
    limit, offset = check_limit_and_offset_values(limit, offset)

    if investigation_id:
        response = client.get_investigation_by_id(investigation_id)
        investigation_data = get_investigation_data(response)
        human_readable = tableToMarkdown(f'Investigation {investigation_id} Info:', investigation_data, headers=headers,
                                         removeNull=True)
        context_output = investigation_data
    else:
        response = client.get_investigation_list()['value']
        investigations_list = []
        from_index = min(offset, len(response))
        to_index = min(offset + limit, len(response))
        for investigation in response[from_index:to_index]:
            investigations_list.append(get_investigation_data(investigation))
        human_readable = tableToMarkdown('Investigations Info:', investigations_list, headers=headers, removeNull=True)
        context_output = investigations_list
    entry_context = {
        'MicrosoftATP.Investigation(val.ID === obj.ID)': context_output
    }
    return human_readable, entry_context, response


def get_investigation_data(investigation_response):
    """Get investigation raw response and returns the investigation info for context and human readable.

    Args:
        investigation_response: The investigation raw response
    Returns:
        dict. Investigation's info
    """
    investigation_data = {
        "ID": investigation_response.get('id'),
        "StartTime": investigation_response.get('startTime'),
        "EndTime": investigation_response.get('endTime'),
        "InvestigationState": investigation_response.get('state'),
        "CancelledBy": investigation_response.get('cancelledBy'),
        "StatusDetails": investigation_response.get('statusDetails'),
        "MachineID": investigation_response.get('machineId'),
        "ComputerDNSName": investigation_response.get('computerDnsName'),
        "TriggeringAlertID": investigation_response.get('triggeringAlertId')
    }
    return investigation_data


def start_investigation_command(client: MsClient, args: dict):
    """Start automated investigation on a machine.

    Returns:
        (str, dict, dict). Human readable, context, raw response
    """
    headers = ['ID', 'StartTime', 'EndTime', 'CancelledBy', 'InvestigationState', 'StatusDetails', 'MachineID',
               'ComputerDNSName', 'TriggeringAlertID']
    machine_id = args.get('machine_id')
    comment = args.get('comment')
    timeout = int(args.get('timeout', 50))
    response = client.start_investigation(machine_id, comment, timeout)
    investigation_id = response['id']
    investigation_data = get_investigation_data(response)
    human_readable = tableToMarkdown(f'Starting investigation {investigation_id} on {machine_id} machine:',
                                     investigation_data, headers=headers, removeNull=True)
    entry_context = {
        'MicrosoftATP.Investigation(val.ID === obj.ID)': investigation_data
    }
    return human_readable, entry_context, response


def get_domain_statistics_command(client: MsClient, args: dict):
    """Retrieves the statistics on the given domain.

    Returns:
        (str, dict, dict). Human readable, context, raw response
    """
    domain = args.get('domain')
    response = client.get_domain_statistics(domain)
    domain_statistics = get_domain_statistics_context(response)
    human_readable = tableToMarkdown(f'Statistics on {domain} domain:', domain_statistics, removeNull=True)

    context_output = {
        'Domain': domain,
        'Statistics': domain_statistics
    }
    entry_context = {
        'MicrosoftATP.DomainStatistics(val.Domain === obj.Domain)': context_output
    }
    return human_readable, entry_context, response


def get_domain_statistics_context(domain_stat_response):
    """Gets the domain statistics response and returns it in context format.

    Returns:
        (dict). domain statistics context
    """
    domain_statistics = assign_params(
        Host=domain_stat_response.get('host'),
        OrgPrevalence=domain_stat_response.get('orgPrevalence'),
        OrgFirstSeen=domain_stat_response.get('orgFirstSeen'),
        OrgLastSeen=domain_stat_response.get('orgLastSeen'),
    )
    return domain_statistics


def get_domain_alerts_command(client: MsClient, args: dict):
    """Retrieves a collection of Alerts related to a given domain address.

    Returns:
        (str, dict, dict). Human readable, context, raw response
    """
    headers = ['ID', 'Title', 'Description', 'IncidentID', 'Severity', 'Status', 'Classification', 'Category',
               'ThreatFamilyName', 'MachineID']
    domain = args.get('domain')
    response = client.get_domain_alerts(domain)
    alerts_list = get_alerts_list(response)
    human_readable = tableToMarkdown(f'Domain {domain} related alerts Info:', alerts_list, headers=headers,
                                     removeNull=True)
    context_output = {
        'Domain': domain,
        'Alerts': alerts_list
    }
    entry_context = {
        'MicrosoftATP.DomainAlert(val.Domain === obj.Domain)': context_output
    }
    return human_readable, entry_context, response


def get_alert_data(alert_response):
    """Get alert raw response and returns the alert info in context and human readable format.

    Returns:
        dict. Alert info
    """
    alert_data = {
        "ID": alert_response.get('id'),
        "IncidentID": alert_response.get('incidentId'),
        "InvestigationID": alert_response.get('investigationId'),
        "InvestigationState": alert_response.get('investigationState'),
        "AssignedTo": alert_response.get('assignedTo'),
        "Severity": alert_response.get('severity'),
        "Status": alert_response.get('status'),
        "Classification": alert_response.get('classification'),
        "Determination": alert_response.get('determination'),
        "DetectionSource": alert_response.get('detectionSource'),
        "Category": alert_response.get('category'),
        "ThreatFamilyName": alert_response.get('threatFamilyName'),
        "Title": alert_response.get('title'),
        "Description": alert_response.get('description'),
        "AlertCreationTime": alert_response.get('alertCreationTime'),
        "FirstEventTime": alert_response.get('firstEventTime'),
        "LastEventTime": alert_response.get('lastEventTime'),
        "LastUpdateTime": alert_response.get('lastUpdateTime'),
        "ResolvedTime": alert_response.get('resolvedTime'),
        "MachineID": alert_response.get('machineId'),
        "ComputerDNSName": alert_response.get('computerDnsName'),
        "AADTenantID": alert_response.get('aadTenantId'),
        "Comments": [
            {
                "Comment": alert_response.get('comment'),
                "CreatedBy": alert_response.get('createdBy'),
                "CreatedTime": alert_response.get('createdTime')
            }
        ],
        "Evidence": alert_response.get('evidence'),
        "DetectorID": alert_response.get('detectorId'),
        "ThreatName": alert_response.get('threatName'),
        "RelatedUser": alert_response.get('relatedUser'),
        "MitreTechniques": alert_response.get('mitreTechniques'),
        "RBACGroupName": alert_response.get('rbacGroupName'),
    }
    return alert_data


def get_domain_machine_command(client: MsClient, args: dict):
    """Retrieves a collection of Machines that have communicated to or from a given domain address.

    Returns:
        (str, dict, dict). Human readable, context, raw response
    """

    headers = ['ID', 'ComputerDNSName', 'OSPlatform', 'LastIPAddress', 'LastExternalIPAddress', 'HealthStatus',
               'RiskScore', 'ExposureLevel']
    domain = args.get('domain')
    response = client.get_domain_machines(domain)
    machines_list = get_machines_list(response)
    human_readable = tableToMarkdown(f'Machines that have communicated with {domain} domain:', machines_list,
                                     headers=headers, removeNull=True)
    context_output = {
        'Domain': domain,
        'Machines': machines_list
    }
    entry_context = {
        'MicrosoftATP.DomainMachine(val.Domain === obj.Domain)': context_output
    }
    return human_readable, entry_context, response


def get_machine_data(machine):
    """Get machine raw response and returns the machine's info in context and human readable format.

    Returns:
        dict. Machine's info
    """
    machine_data = assign_params(
        ID=machine.get('id'),
        ComputerDNSName=machine.get('computerDnsName'),
        FirstSeen=machine.get('firstSeen'),
        LastSeen=machine.get('lastSeen'),
        OSPlatform=machine.get('osPlatform'),
        OSVersion=machine.get('version'),
        OSProcessor=machine.get('osProcessor'),
        LastIPAddress=machine.get('lastIpAddress'),
        LastExternalIPAddress=machine.get('lastExternalIpAddress'),
        AgentVersion=machine.get('agentVersion'),
        OSBuild=machine.get('osBuild'),
        HealthStatus=machine.get('healthStatus'),
        RBACGroupID=machine.get('rbacGroupId'),
        RBACGroupName=machine.get('rbacGroupName'),
        RiskScore=machine.get('riskScore'),
        ExposureLevel=machine.get('exposureLevel'),
        AADDeviceID=machine.get('aadDeviceId'),
        IsAADJoined=machine.get('isAadJoined'),
        MachineTags=machine.get('machineTags'),
        IPAddresses=machine.get('ipAddresses'),
    )
    return machine_data


def get_file_statistics_command(client: MsClient, args: dict):
    """Retrieves the statistics on the given file.

    Returns:
        (str, dict, dict). Human readable, context, raw response
    """
    file_sha1 = args.get('file_hash')
    response = client.get_file_statistics(file_sha1)
    file_stat = get_file_statistics_context(response)
    human_readable = tableToMarkdown(f'Statistics on {file_sha1} file:', file_stat, removeNull=True)
    context_output = {
        'Sha1': file_sha1,
        'Statistics': file_stat
    }
    entry_context = {
        'MicrosoftATP.FileStatistics(val.Sha1 === obj.Sha1)': context_output
    }
    return human_readable, entry_context, response


def get_file_statistics_context(file_stat_response):
    """Gets the file statistics response and returns it in context format.

    Returns:
        (dict). File statistics context
    """
    file_stat = assign_params(
        OrgPrevalence=file_stat_response.get('orgPrevalence'),
        OrgFirstSeen=file_stat_response.get('orgFirstSeen'),
        OrgLastSeen=file_stat_response.get('orgLastSeen'),
        GlobalPrevalence=file_stat_response.get('globalPrevalence'),
        GlobalFirstObserved=file_stat_response.get('globalFirstObserved'),
        GlobalLastObserved=file_stat_response.get('globalLastObserved'),
        TopFileNames=file_stat_response.get('topFileNames'),
    )
    return file_stat


def get_file_alerts_command(client: MsClient, args: dict):
    """Retrieves a collection of Alerts related to a given file hash.

    Returns:
        (str, dict, dict). Human readable, context, raw response
    """
    headers = ['ID', 'Title', 'Description', 'IncidentID', 'Severity', 'Status', 'Classification', 'Category',
               'ThreatFamilyName', 'MachineID']
    file_sha1 = args.get('file_hash')
    response = client.get_file_alerts(file_sha1)
    alerts_list = get_alerts_list(response)
    hr = tableToMarkdown(f'File {file_sha1} related alerts Info:', alerts_list, headers=headers, removeNull=True)
    context_output = {
        'Sha1': file_sha1,
        'Alerts': alerts_list
    }
    ec = {
        'MicrosoftATP.FileAlert(val.Sha1 === obj.Sha1)': context_output
    }
    return hr, ec, response


def get_ip_statistics_command(client: MsClient, args: dict):
    """Retrieves the statistics on the given IP.

    Returns:
        (str, dict, dict). Human readable, context, raw response
    """
    ip = args.get('ip')
    response = client.get_ip_statistics(ip)
    ip_statistics = get_ip_statistics_context(response)
    hr = tableToMarkdown(f'Statistics on {ip} IP:', ip_statistics, removeNull=True)
    context_output = {
        'IPAddress': ip,
        'Statistics': ip_statistics
    }
    ec = {
        'MicrosoftATP.IPStatistics(val.IPAddress === obj.IPAddress)': context_output
    }
    return hr, ec, response


def get_ip_statistics_context(ip_statistics_response):
    """Gets the IP statistics response and returns it in context format.

    Returns:
        (dict). IP statistics context
    """
    ip_statistics = assign_params(
        OrgPrevalence=ip_statistics_response.get('orgPrevalence'),
        OrgFirstSeen=ip_statistics_response.get('orgFirstSeen'),
        OrgLastSeen=ip_statistics_response.get('orgLastSeen')
    )
    return ip_statistics


def get_ip_alerts_command(client: MsClient, args: dict):
    """Retrieves a collection of Alerts related to a given IP.

    Returns:
        (str, dict, dict). Human readable, context, raw response
    """
    headers = ['ID', 'Title', 'Description', 'IncidentID', 'Severity', 'Status', 'Classification', 'Category',
               'ThreatFamilyName', 'MachineID']
    ip = args.get('ip')
    response = client.get_ip_alerts(ip)
    alerts_list = get_alerts_list(response)
    human_readable = tableToMarkdown(f'IP {ip} related alerts Info:', alerts_list, headers=headers, removeNull=True)
    context_output = {
        'IPAddress': ip,
        'Alerts': alerts_list
    }
    entry_context = {
        'MicrosoftATP.IPAlert(val.IPAddress === obj.IPAddress)': context_output
    }
    return human_readable, entry_context, response


def get_user_alerts_command(client: MsClient, args: dict):
    """Retrieves a collection of Alerts related to a given user ID.

    Returns:
        (str, dict, dict). Human readable, context, raw response
    """
    headers = ['ID', 'Title', 'Description', 'IncidentID', 'Severity', 'Status', 'Classification', 'Category',
               'ThreatFamilyName', 'MachineID']
    username = args.get('username')
    response = client.get_user_alerts(username)
    alerts_list = get_alerts_list(response)
    human_readable = tableToMarkdown(f'User {username} related alerts Info:', alerts_list, headers=headers,
                                     removeNull=True)
    context_output = {
        'Username': username,
        'Alerts': alerts_list
    }
    entry_context = {
        'MicrosoftATP.UserAlert(val.Username === obj.Username)': context_output
    }
    return human_readable, entry_context, response


def get_alert_by_id_command(client: MsClient, args: dict) -> CommandResults:
    """Retrieves a specific alert by the given ID.

    Returns:
        CommandResults.
    """
    headers = ['ID', 'Title', 'Description', 'IncidentID', 'Severity', 'Status', 'Classification', 'Category',
               'ThreatFamilyName', 'MachineID']
    alert_ids = remove_duplicates_from_list_arg(args, 'alert_ids')
    raw_response = []
    alert_outputs = []
    failed_alerts = {}  # if we got an error, we will return the machine ids that failed
    not_found_ids = []

    for alert in alert_ids:
        try:
            alert_response = client.get_alert_by_id(alert)
            alerts_data = get_alert_data(alert_response)
            raw_response.append(alert_response)
            alert_outputs.append(alerts_data)
        except NotFoundError:  # in case the error is not found alert id, we want to return "No entries"
            not_found_ids.append(alert)
            continue
        except Exception as e:
            failed_alerts[alert] = e
            continue

    human_readable = tableToMarkdown(f'{INTEGRATION_NAME} Alerts Info for IDs {alert_ids}:', alert_outputs,
                                     headers=headers, removeNull=True)
    human_readable += add_error_message(failed_alerts, alert_ids)
    human_readable += not_found_message(not_found_ids)
    return CommandResults(outputs_prefix="MicrosoftATP.Alert", outputs=alert_outputs, readable_output=human_readable,
                          raw_response=raw_response, outputs_key_field="ID")


def get_user_machine_command(client: MsClient, args: dict):
    """Retrieves a collection of machines related to a given user ID.

    Returns:
        (str, dict, dict). Human readable, context, raw response
    """
    headers = ['ID', 'ComputerDNSName', 'OSPlatform', 'LastIPAddress', 'LastExternalIPAddress', 'HealthStatus',
               'RiskScore', 'ExposureLevel']
    username = args.get('username')
    response = client.get_user_machines(username)
    machines_list = get_machines_list(response)
    human_readable = tableToMarkdown(f'Machines that are related to user {username}:', machines_list, headers=headers,
                                     removeNull=True)
    context_output = {
        'Username': username,
        'Machines': machines_list
    }
    entry_context = {
        'MicrosoftATP.UserMachine(val.Username === obj.Username)': context_output
    }
    return human_readable, entry_context, response


def add_remove_machine_tag_command(client: MsClient, args: dict):
    """Adds or remove tag to a specific Machine.

    Returns:
        (str, dict, dict). Human readable, context, raw response
    """
    headers = ['ID', 'ComputerDNSName', 'OSPlatform', 'LastIpAddress', 'LastExternalIPAddress', 'HealthStatus',
               'RiskScore', 'ExposureLevel', 'MachineTags']
    machine_id = args.get('machine_id')
    action = args.get('action')
    tag = args.get('tag')
    response = client.add_remove_machine_tag(machine_id, action, tag)
    machine_data = get_machine_data(response)
    human_readable = tableToMarkdown(f'Succeed to {action} tag to {machine_id}:', machine_data, headers=headers,
                                     removeNull=True)
    entry_context = {
        'MicrosoftATP.Machine(val.ID === obj.ID)': machine_data
    }
    return human_readable, entry_context, response


def fetch_incidents(client: MsClient, last_run, fetch_evidence):

    demisto.debug("Microsoft-ATP - Start fetching")

    first_fetch_time = dateparser.parse(client.alert_time_to_fetch,
                                        settings={'RETURN_AS_TIMEZONE_AWARE': True, 'TIMEZONE': 'UTC'})
    demisto.debug(f'First fetch time: {first_fetch_time}')

    if last_run:
        demisto.debug(f"Microsoft-ATP - Last run: {json.dumps(last_run)}")
        last_fetch_time = last_run.get('last_alert_fetched_time')
        last_fetch_time = datetime.strftime(parse_date_string(last_fetch_time) + timedelta(milliseconds=1), TIME_FORMAT)
        # handling old version of time format:
        if not last_fetch_time.endswith('Z'):
            last_fetch_time = last_fetch_time + "Z"

    else:
        last_fetch_time = datetime.strftime(first_fetch_time, TIME_FORMAT)  # type: ignore
        demisto.debug(f"Microsoft-ATP - Last run: {last_fetch_time}")

    latest_created_time = dateparser.parse(last_fetch_time,
                                           settings={'RETURN_AS_TIMEZONE_AWARE': True, 'TIMEZONE': 'UTC'})
    demisto.debug(f'latest_created_time: {latest_created_time}')

    params = _get_incidents_query_params(client, fetch_evidence, last_fetch_time)
    demisto.debug(f"Microsoft-ATP - Query sent to the server: {params}")
    incidents = []
    # get_alerts:
    try:
        alerts = client.list_alerts_by_params(params=params, overwrite_rate_limit_retry=True)['value']
    except DemistoException as err:
        big_query_err_msg = 'Verify that the server URL parameter is correct and that you have access to the server' \
                            ' from your host.'
        if str(err).startswith(big_query_err_msg):
            demisto.debug(f'Query crashed API, probably due to a big response. Params sent to query: {params}')
            raise Exception(
                f'Failed to fetch {client.max_alerts_to_fetch} alerts. This may caused due to large amount of alert. '
                f'Try using a lower limit.')
        demisto.debug(f'Query crashed API. Params sent to query: {params}')
        raise err
    skipped_incidents = 0

    for alert in alerts:
        alert_time = dateparser.parse(alert['alertCreationTime'],
                                      settings={'RETURN_AS_TIMEZONE_AWARE': True, 'TIMEZONE': 'UTC'})
        # to prevent duplicates, adding incidents with creation_time > last fetched incident
        if last_fetch_time:
            parsed = dateparser.parse(last_fetch_time, settings={'RETURN_AS_TIMEZONE_AWARE': True, 'TIMEZONE': 'UTC'})
            demisto.debug(f'Checking alert {alert["id"]} with parsed time {parsed}. last alert time is {alert_time}')
            if alert_time <= parsed:  # type: ignore
                skipped_incidents += 1
                demisto.debug(f'Microsoft - ATP - Skipping incident with id={alert["id"]} with time {alert_time} because its'
                              ' creation time is smaller than the last fetch.')
                continue
        demisto.debug(f'Adding alert {alert["id"]}')
        incidents.append({
            'rawJSON': json.dumps(alert),
            'name': f'{INTEGRATION_NAME} Alert {alert["id"]}',
            'occurred': alert['alertCreationTime'],
            'dbotMirrorId': alert["id"]
        })

        # Update last run and add incident if the incident is newer than last fetch
        if alert_time > latest_created_time:  # type: ignore
            demisto.debug(f'Updating last created time to {alert_time}')
            latest_created_time = alert_time  # type: ignore

    # last alert is the newest as we ordered by it ascending
    demisto.debug(f'Microsoft-ATP - Next run after incidents fetching: {latest_created_time}')
    demisto.debug(f"Microsoft-ATP - Number of incidents before filtering: {len(alerts)}")
    demisto.debug(f"Microsoft-ATP - Number of incidents after filtering: {len(incidents)}")
    demisto.debug(f"Microsoft-ATP - Number of incidents skipped: {skipped_incidents}")
    last_run['last_alert_fetched_time'] = datetime.strftime(latest_created_time, TIME_FORMAT)  # type: ignore
    return incidents, last_run


def _get_incidents_query_params(client, fetch_evidence, last_fetch_time):
    filter_query = f'alertCreationTime+gt+{last_fetch_time}'
    if client.alert_detectionsource_to_fetch:
        sources = argToList(client.alert_detectionsource_to_fetch)
        source_filter_list = [f"detectionSource+eq+'{DETECTION_SOURCE_TO_API_VALUE[source]}'" for source in sources]
        if len(source_filter_list) > 1:
            source_filter_list = [f"({x})" for x in source_filter_list]
        filter_query = filter_query + " and (" + " or ".join(source_filter_list) + ")"
    if client.alert_status_to_fetch:
        statuses = argToList(client.alert_status_to_fetch)
        status_filter_list = [f"status+eq+'{status}'" for status in statuses]
        if len(status_filter_list) > 1:
            status_filter_list = [f'({x})' for x in status_filter_list]
        filter_query = filter_query + ' and (' + ' or '.join(status_filter_list) + ')'
    if client.alert_severities_to_fetch:
        severities = argToList(client.alert_severities_to_fetch)
        severities_filter_list = [f"severity+eq+'{severity}'" for severity in severities]
        if len(severities_filter_list) > 1:
            severities_filter_list = [f'({x})' for x in severities_filter_list]
        filter_query = filter_query + ' and (' + ' or '.join(severities_filter_list) + ')'
    params = {'$filter': filter_query}
    params['$orderby'] = 'alertCreationTime asc'
    if fetch_evidence:
        params['$expand'] = 'evidence'
    params['$top'] = client.max_alerts_to_fetch
    return params


def create_filter_alerts_creation_time(last_alert_fetched_time):
    """Create filter with the last alert fetched time to send in the request.

    Args:
        last_alert_fetched_time(date): Last date and time of alert that been fetched

    Returns:
        (str). The filter of alerts creation time that will be send in the  alerts list API request
    """
    filter_alerts_creation_time = f"alertCreationTime+gt+{last_alert_fetched_time.isoformat()}"

    if not filter_alerts_creation_time.endswith('Z'):
        filter_alerts_creation_time = filter_alerts_creation_time + "Z"

    return filter_alerts_creation_time


def all_alerts_to_incidents(alerts, latest_creation_time, existing_ids, alert_status_to_fetch,
                            alert_severities_to_fetch):
    """Gets the alerts list and convert it to incidents.

    Args:
        alerts(list): List of alerts filtered by the first_fetch_timestamp parameter
        latest_creation_time(date):  Last date and time of alert that been fetched
        existing_ids(list): List of alerts IDs that already been fetched
        alert_status_to_fetch(str): Status to filter out alerts for fetching as incidents.
        alert_severities_to_fetch(str): Severity to filter out alerts for fetching as incidents.

    Returns:(list, list, date). Incidents list, new alerts IDs list, latest alert creation time
    """
    incidents = []
    new_ids = []
    for alert in alerts:
        alert_creation_time_for_incident = parse(alert['alertCreationTime'])
        reformatted_alert_creation_time_for_incident = \
            aware_timestamp_to_naive_timestamp(alert_creation_time_for_incident)

        if should_fetch_alert(alert, existing_ids, alert_status_to_fetch, alert_severities_to_fetch):
            incident = alert_to_incident(alert, reformatted_alert_creation_time_for_incident)
            incidents.append(incident)

            if reformatted_alert_creation_time_for_incident == latest_creation_time:
                new_ids.append(alert["id"])
            if reformatted_alert_creation_time_for_incident > latest_creation_time:
                latest_creation_time = reformatted_alert_creation_time_for_incident
                new_ids = [alert['id']]

    if not new_ids:
        new_ids = existing_ids
    return incidents, new_ids, latest_creation_time


def aware_timestamp_to_naive_timestamp(aware_timestamp):
    """Gets aware timestamp and reformatting it to naive timestamp

    Args:
        aware_timestamp(date): The alert creation time after parse to aware timestamp

    Returns:(date). Naive timestamp for alert creation time
    """
    iso_aware = aware_timestamp.isoformat()
    # Deal with timestamp like: 2020-03-26T17:24:58.441093
    if '.' in iso_aware:
        iso_aware = iso_aware.split('.')[0]
    # Deal with timestamp like: 2020-03-14T22:11:20+0000
    elif '+' in iso_aware:
        iso_aware = iso_aware.split('+')[0]
    return datetime.strptime(iso_aware, '%Y-%m-%dT%H:%M:%S')


def should_fetch_alert(alert, existing_ids, alert_status_to_fetch, alert_severities_to_fetch):
    """ Check the alert to see if it's data stands by the conditions.

    Args:
        alert (dict): The alert data
        existing_ids (list): The existing alert's ids list
        alert_status_to_fetch(str): Status to filter out alerts for fetching as incidents.
        alert_severities_to_fetch(str): Severity to filter out alerts for fetching as incidents.


    Returns:
        True - if the alert is according to the conditions, else False
    """
    alert_status = alert['status']
    alert_severity = alert['severity']
    return (alert_status in alert_status_to_fetch
            and alert_severity in str(alert_severities_to_fetch) and alert['id'] not in existing_ids)


def get_last_alert_fetched_time(last_run, alert_time_to_fetch):
    """Gets fetch last run and returns the last alert fetch time.

    Returns:
        (date). The date and time of the last alert that been fetched
    """
    if last_run and last_run['last_alert_fetched_time']:
        last_alert_fetched_time = datetime.strptime(last_run['last_alert_fetched_time'], '%Y-%m-%dT%H:%M:%S')
    else:
        last_alert_fetched_time, _ = parse_date_range(date_range=alert_time_to_fetch, date_format='%Y-%m-%dT%H:%M:%S',
                                                      utc=False, to_timestamp=False)
        last_alert_fetched_time = datetime.strptime(str(last_alert_fetched_time), '%Y-%m-%dT%H:%M:%S')

    return last_alert_fetched_time


def list_indicators_command(client: MsClient, args: dict[str, str]) -> tuple[str, dict | None, list | None]:
    """

    Args:
        client: MsClient
        args: arguments from CortexSOAR. May include 'indicator_id' and 'page_size'

    Returns:
        human_readable, outputs.
    """
    limit = int(args.get('limit', 50))
    raw_response = client.list_indicators(args.get('indicator_id'), args.get('page_size', '50'), limit)
    raw_response = raw_response[:limit]
    if raw_response:
        indicators = []
        for item in raw_response:
            item['severity'] = NUMBER_TO_SEVERITY.get(item['severity'])
            indicators.append(item)

        human_readable = tableToMarkdown(
            'Microsoft Defender ATP Indicators:',
            indicators,
            headers=[
                'id',
                'action',
                'threatType',
                'severity',
                'fileName',
                'fileHashType',
                'fileHashValue',
                'domainName',
                'networkIPv4',
                'url'
            ],
            removeNull=True
        )

        outputs = {'MicrosoftATP.Indicators(val.id == obj.id)': indicators}
        std_outputs = build_std_output(indicators)
        outputs.update(std_outputs)
        return human_readable, outputs, indicators
    else:
        return 'No indicators found', None, None


def create_indicator_command(client: MsClient, args: dict, specific_args: dict) -> dict:
    """Adds required arguments to indicator (arguments that must be in every create call).

    Args:
        client: MsClient
        args: arguments from CortexSOAR.
            Must include the following keys:
            - action
            - description
            - expiration_time
            - threat_type
        specific_args: file, email or network object.

    Returns:
        A response from API.

    Raises:
        AssertionError: For some arguments.

    Documentation:
    https://docs.microsoft.com/en-us/graph/api/resources/tiindicator?view=graph-rest-beta#properties
    """
    action = args.get('action', '')
    description = args.get('description', '')
    assert 1 <= len(description) <= 100, 'The description argument must contain at' \
                                         ' least 1 character and not more than 100'
    expiration_time = get_future_time(args.get('expiration_time', ''))
    threat_type = args.get('threat_type', '')
    tlp_level = args.get('tlp_level', '')
    confidence = args.get('confidence', None)
    try:
        if confidence is not None:
            confidence = int(confidence)
            assert 0 <= confidence <= 100, 'The confidence argument must be between 0 and 100'
    except ValueError:
        raise DemistoException('The confidence argument must be an integer.')
    severity = SEVERITY_TO_NUMBER.get(args.get('severity', 'Informational'))
    tags = argToList(args.get('tags'))
    body = assign_params(
        action=action,
        description=description,
        expirationDateTime=expiration_time,
        targetProduct='Microsoft Defender ATP',
        threatType=threat_type,
        tlpLevel=tlp_level,
        confidence=confidence,
        severity=severity,
        tags=tags
    )
    body.update(specific_args)
    return client.create_indicator(body)


def create_file_indicator_command(client: MsClient, args: dict) -> tuple[str, dict, dict]:
    """Creates a file indicator

    Args:
        client: MsClient
        args: arguments from CortexSOAR.
            Should contain a file observable:
            - https://docs.microsoft.com/en-us/graph/api/resources/tiindicator?view=graph-rest-beta#indicator-observables---file

    Returns:
        human readable, outputs, raw response

    Raises:
        AssertionError: If no file arguments.
    """
    file_object = assign_params(
        fileCompileDateTime=args.get('file_compile_date_time'),
        fileCreatedDateTime=args.get('file_created_date_time'),
        fileHashType=args.get('file_hash_type'),
        fileHashValue=args.get('file_hash_value'),
        fileMutexName=args.get('file_mutex_name'),
        fileName=args.get('file_name'),
        filePacker=args.get('file_packer'),
        filePath=args.get('file_path'),
        fileSize=args.get('file_size'),
        fileType=args.get('file_type')
    )
    assert file_object, 'Must supply at least one file attribute.'
    raw_response = create_indicator_command(client, args, file_object)
    indicator = raw_response.copy()
    indicator['severity'] = NUMBER_TO_SEVERITY.get(indicator['severity'])
    human_readable = tableToMarkdown(
        f'Indicator {indicator.get("id")} was successfully created:',
        indicator,
        headers=[
            'id',
            'action',
            'threatType',
            'severity',
            'fileName',
            'fileHashType',
            'fileHashValue',
            'domainName',
            'networkIPv4',
            'url'
        ],
        removeNull=True
    )
    outputs = {'MicrosoftATP.Indicators(val.id == obj.id)': indicator}
    std_outputs = build_std_output(indicator)
    outputs.update(std_outputs)
    return human_readable, outputs, raw_response


def create_network_indicator_command(client, args) -> tuple[str, dict, dict]:
    """Creates a network indicator

    Args:
        client: MsClient
        args: arguments from CortexSOAR.
            Should contain a network observable:
            - https://docs.microsoft.com/en-us/graph/api/resources/tiindicator?view=graph-rest-betaindicator-observables---network
    Returns:
        human readable, outputs, raw response

    Raises:
        AssertionError: If no file arguments.
    """  # noqa: E501
    network_object = assign_params(
        domainName=args.get('domain_name'),
        networkCidrBlock=args.get('network_cidr_block'),
        networkDestinationAsn=args.get('network_destination_asn'),
        networkDestinationCidrBlock=args.get('network_destination_cidr_block'),
        networkDestinationIPv4=args.get('network_destination_ipv4'),
        networkDestinationIPv6=args.get('network_destination_ipv6'),
        networkDestinationPort=args.get('network_destination_port'),
        networkIPv4=args.get('network_ipv4'),
        networkIPv6=args.get('network_ipv6'),
        networkPort=args.get('network_port'),
        networkProtocol=args.get('network_protocol'),
        networkSourceAsn=args.get('network_source_asn'),
        networkSourceCidrBlock=args.get('network_source_cidr_block'),
        networkSourceIPv4=args.get('network_source_ipv4'),
        networkSourceIPv6=args.get('network_source_ipv6'),
        networkSourcePort=args.get('network_source_port'),
        userAgent=args.get('user_agent'),
        url=args.get('url')
    )
    assert network_object, 'Must supply at least one network attribute.'
    raw_response = create_indicator_command(client, args, network_object)
    indicator = raw_response.copy()
    indicator['severity'] = NUMBER_TO_SEVERITY.get(indicator['severity'])
    human_readable = tableToMarkdown(
        f'Indicator {indicator.get("id")} was successfully created:',
        indicator,
        headers=[
            'id',
            'action',
            'threatType',
            'severity',
            'fileName',
            'fileHashType',
            'fileHashValue',
            'domainName',
            'networkIPv4',
            'url'
        ],
        removeNull=True
    )
    outputs = {'MicrosoftATP.Indicators(val.id == obj.id)': indicator}
    std_outputs = build_std_output(indicator)
    outputs.update(std_outputs)
    return human_readable, outputs, raw_response


def update_indicator_command(client: MsClient, args: dict) -> tuple[str, dict, dict]:
    """Updates an indicator

    Args:
        client: MsClient
        args: arguments from CortexSOAR.
            Must contains 'indicator_id' and 'expiration_time'
    Returns:
        human readable, outputs
    """
    indicator_id = args.get('indicator_id', '')
    severity = SEVERITY_TO_NUMBER.get(args.get('severity', 'Informational'))
    expiration_time = get_future_time(args.get('expiration_time', ''))
    description = args.get('description')
    if description is not None:
        assert 1 <= len(
            description) <= 100, 'The description argument must contain at least 1 character and not more than 100'

    raw_response = client.update_indicator(
        indicator_id=indicator_id, expiration_date_time=expiration_time, description=description, severity=severity)
    indicator = raw_response.copy()
    indicator['severity'] = NUMBER_TO_SEVERITY.get(indicator['severity'])
    human_readable = tableToMarkdown(
        f'Indicator ID: {indicator_id} was updated successfully.',
        indicator,
        removeNull=True
    )
    outputs = {'MicrosoftATP.Indicators(val.id == obj.id)': indicator}
    std_outputs = build_std_output(indicator)
    outputs.update(std_outputs)
    return human_readable, outputs, raw_response


def delete_indicator_command(client: MsClient, args: dict) -> str:
    """Deletes an indicator

    Args:
        client: MsClient
        args: arguments from CortexSOAR.
            Must contains 'indicator_id'
    Returns:
        human readable
    """
    indicator_id = args.get('indicator_id', '')
    client.delete_indicator(indicator_id, client.get_graph_indicator_endpoint())
    return f'Indicator ID: {indicator_id} was successfully deleted'


def sc_delete_indicator_command(client: MsClient, args: dict[str, str]) -> CommandResults:
    """Deletes an indicator
    https://docs.microsoft.com/en-us/microsoft-365/security/defender-endpoint/delete-ti-indicator-by-id?view=o365-worldwide
    Args:
        client: MsClient
        args: arguments from CortexSOAR.
            Must contains 'indicator_id'
    Returns:
          An indication of whether the indicator was deleted successfully.
    """
    indicator_id = args['indicator_id']
    client.delete_indicator(indicator_id, client.get_security_center_indicator_endpoint(), use_security_center=True)
    return CommandResults(readable_output=f'Indicator ID: {indicator_id} was successfully deleted')


def sc_create_update_indicator_command(client: MsClient, args: dict[str, str]) -> CommandResults:
    """Updates an indicator if exists, if does not exist, create new one
    Note: CIDR notation for IPs is not supported.

    Args:
        client: MsClient
        args: arguments from CortexSOAR.
           Must contains 'indicator_value', 'indicator_type','indicator_description', 'indicator_title', and 'action'.

    """
    indicator_value = args['indicator_value']
    indicator_type = args['indicator_type']
    action = args['action']
    severity = args.get('severity')
    expiration_time = get_future_time(args.get('expiration_time', '1 day'))
    indicator_description = args['indicator_description']
    indicator_title = args['indicator_title']
    indicator_application = args.get('indicator_application', '')
    recommended_actions = args.get('recommended_actions', '')
    rbac_group_names = argToList(args.get('rbac_group_names', []))
    generate_alert = argToBoolean(args.get('generate_alert', True))

    indicator = client.create_update_indicator_security_center_api(
        indicator_value=indicator_value, expiration_date_time=expiration_time,
        description=indicator_description, severity=severity, indicator_type=indicator_type, action=action,
        indicator_title=indicator_title, indicator_application=indicator_application,
        recommended_actions=recommended_actions, rbac_group_names=rbac_group_names, generate_alert=generate_alert
    )
    if indicator:
        indicator_value = indicator.get('indicatorValue')  # type:ignore
        dbot_indicator = get_indicator_dbot_object(indicator)
        human_readable = tableToMarkdown(f'Indicator {indicator_value} was updated successfully.',
                                         indicator, headers=list(SC_INDICATORS_HEADERS), removeNull=True)
        return CommandResults(outputs=indicator, indicator=dbot_indicator,
                              readable_output=human_readable, outputs_key_field='id',
                              outputs_prefix='MicrosoftATP.Indicators')
    else:
        return CommandResults(readable_output=f'Indicator {indicator_value} was NOT updated.')


def sc_update_batch_indicators_command(client: MsClient, args: dict[str, str]):  # -> CommandResults:
    """Updates batch of indicators. If an indicator exists it will be updated. Otherwise, will create new one
    Note: CIDR notation for IPs is not supported.

    Args:
        client: MsClient
        args: arguments from CortexSOAR.
           Must contains 'indicator_batch' as a JSON file.

    """
    indicator_batch = args.get('indicator_batch', "")
    headers = ["ID", "Value", "IsFailed", "FailureReason"]
    try:
        batch_json = json.loads(indicator_batch)
    except JSONDecodeError as e:
        raise DemistoException(f'{INTEGRATION_NAME}: The `indicator_batch` argument is not a valid json, {e}.')

    all_indicators = client.create_update_indicator_batch_security_center_api({"Indicators": batch_json})
    outputs = parse_indicator_batch_response(all_indicators)
    if outputs:
        human_readable = tableToMarkdown('Indicators updated successfully.', outputs, headers=headers, removeNull=True)
        return CommandResults(outputs=outputs, readable_output=human_readable, outputs_key_field='id',
                              outputs_prefix='MicrosoftATP.Indicators')
    return CommandResults(readable_output='Indicators were not updated.')


def parse_indicator_batch_response(indicators_response):
    parsed_response = []
    if indicators_response and indicators_response.get('value'):
        indicators = indicators_response.get('value')
        for indicator in indicators:
            parsed_response.append({
                "ID": indicator.get("id"),
                "Value": indicator.get("indicator"),
                "IsFailed": indicator.get("isFailed"),
                "FailureReason": indicator.get("failureReason"),
            })
    return parsed_response


def sc_list_indicators_command(client: MsClient, args: dict[str, str]) -> CommandResults | list[CommandResults]:
    """
    https://docs.microsoft.com/en-us/microsoft-365/security/defender-endpoint/get-ti-indicators-collection?view=o365-worldwide
    Args:
        client: MsClient
        args: arguments from CortexSOAR. May include 'indicator_id' and 'page_size'

    Returns:
        human_readable, outputs.
    """
    limit = arg_to_number(args.get('limit', 50)) or 50
    skip = arg_to_number(args.get('skip', 0)) or 0
    raw_response = client.sc_list_indicators(args.get('indicator_id'), limit, skip, args.get('indicator_title'),
                                             args.get('indicator_value'), args.get('indicator_type'))
    if raw_response:
        command_results = []
        for indicator in raw_response:
            indicator_value = indicator.get('indicatorValue')
            dbot_indicator = get_indicator_dbot_object(indicator)
            human_readable = tableToMarkdown(f'Results found in {INTEGRATION_NAME} SC for value: {indicator_value}',
                                             indicator, headers=list(SC_INDICATORS_HEADERS), removeNull=True)
            command_results.append(CommandResults(outputs=indicator, indicator=dbot_indicator,
                                                  readable_output=human_readable, outputs_key_field='id',
                                                  outputs_prefix='MicrosoftATP.Indicators'))
        return command_results
    else:
        return CommandResults(readable_output='No indicators found')


def lateral_movement_evidence_command(client, args):  # pragma: no cover
    # prepare query
    timeout = int(args.pop('timeout', 10))
    time_range = args.pop('time_range', None)
    query_purpose = args.pop('query_purpose')
    page = int(args.get('page', 1))
    limit = int(args.get('limit', 50))
    show_query = argToBoolean(args.pop('show_query', False))
    query_args = assign_params(
        limit=args.get('limit'),
        query_operation=args.get('query_operation'),
        page=args.get('page'),
        device_name=args.get('device_name'),
        file_name=args.get('file_name'),
        sha1=args.get('sha1'),
        sha256=args.get('sha256'),
        md5=args.get('md5'),
        device_id=args.get('device_id'),
        remote_ip_count=args.get('remote_ip_count'))
    query_builder = HuntingQueryBuilder.LateralMovementEvidence(**query_args)
    query_options = {
        'network_connections': query_builder.build_network_connections_query,
        'smb_connections': query_builder.build_smb_connections_query,
        'credential_dumping': query_builder.build_credential_dumping_query,
        'management_connection': query_builder.build_management_connection_query
    }
    if query_purpose not in query_options:
        raise DemistoException(f'Unsupported query_purpose: {query_purpose}.')
    query = query_options[query_purpose]()

    # send request + handle result
    response = client.get_advanced_hunting(query, timeout, time_range)
    results = response.get('Results')
    if isinstance(results, list) and page > 1:
        results = results[(page - 1) * limit:limit * page]
    readable_output = tableToMarkdown(f'Lateral Movement Evidence Hunt ({query_purpose}) Results',
                                      results,
                                      removeNull=True
                                      )
    if show_query:
        readable_output = f'### The Query:\n{query}\n{readable_output}'
    return CommandResults(
        readable_output=readable_output,
        outputs_prefix=f'MicrosoftATP.HuntLateralMovementEvidence.Result.{query_purpose}',
        outputs=results
    )


def persistence_evidence_command(client, args):  # pragma: no cover
    # prepare query
    timeout = int(args.pop('timeout', 10))
    time_range = args.pop('time_range', None)
    query_purpose = args.get('query_purpose')
    show_query = argToBoolean(args.pop('show_query', False))
    quey_args = assign_params(
        limit=args.get('limit'),
        query_operation=args.get('query_operation'),
        query_purpose=args.get('query_purpose'),
        page=args.get('page'),
        device_name=args.get('device_name'),
        file_name=args.get('file_name'),
        sha1=args.get('sha1'),
        sha256=args.get('sha256'),
        md5=args.get('md5'),
        device_id=args.get('device_id'),
        process_cmd=args.get('process_cmd'))
    query_builder = HuntingQueryBuilder.PersistenceEvidence(**quey_args)
    query_options = {
        'scheduled_job': query_builder.build_scheduled_job_query,
        'registry_entry': query_builder.build_registry_entry_query,
        'startup_folder_changes': query_builder.build_startup_folder_changes_query,
        'new_service_created': query_builder.build_new_service_created_query,
        'service_updated': query_builder.build_service_updated_query,
        'file_replaced': query_builder.build_file_replaced_query,
        'new_user': query_builder.build_new_user_query,
        'new_group': query_builder.build_new_group_query,
        'group_user_change': query_builder.build_group_user_change_query,
        'local_firewall_change': query_builder.build_local_firewall_change_query,
        'host_file_change': query_builder.build_host_file_change_query,
    }
    if query_purpose not in query_options:
        raise DemistoException(f'Unsupported query_purpose: {query_purpose}.')
    query = query_options[query_purpose]()

    # send request + handle result
    response = client.get_advanced_hunting(query, timeout, time_range)
    results = response.get('Results')
    readable_output = tableToMarkdown(f'Persistence EvidenceHunt Hunt ({query_purpose}) Results', results, removeNull=True)
    if show_query:
        readable_output = f'### The Query:\n{query}\n{readable_output}'
    return CommandResults(
        readable_output=readable_output,
        outputs_prefix=f'MicrosoftATP.HuntPersistenceEvidence.Result.{query_purpose}',
        outputs=results
    )


def file_origin_command(client, args):  # pragma: no cover
    # prepare query
    timeout = int(args.pop('timeout', 10))
    time_range = args.pop('time_range', None)
    page = int(args.get('page', 1))
    limit = int(args.get('limit', 50))
    show_query = argToBoolean(args.pop('show_query', False))
    quey_params = assign_params(
        limit=args.get('limit'),
        query_operation=args.get('query_operation'),
        page=args.get('page'),
        device_name=args.get('device_name'),
        file_name=args.get('file_name'),
        sha1=args.get('sha1'),
        sha256=args.get('sha256'),
        md5=args.get('md5'),
        device_id=args.get('device_id'))
    query_builder = HuntingQueryBuilder.FileOrigin(**quey_params)
    query = query_builder.build_file_origin_query()

    # send request + handle result
    response = client.get_advanced_hunting(query, timeout, time_range)
    results = response.get('Results')
    if isinstance(results, list) and page > 1:
        results = results[(page - 1) * limit:limit * page]
    readable_output = tableToMarkdown('File Origin Hunt Results', results, removeNull=True)
    if show_query:
        readable_output = f'### The Query:\n{query}\n{readable_output}'
    return CommandResults(
        readable_output=readable_output,
        outputs_prefix='MicrosoftATP.HuntFileOrigin.Result',
        outputs=results
    )


def process_details_command(client, args):  # pragma: no cover
    # prepare query
    timeout = int(args.pop('timeout', 10))
    time_range = args.pop('time_range', None)
    query_purpose = args.get('query_purpose')
    page = int(args.get('page', 1))
    limit = int(args.get('limit', 50))
    show_query = argToBoolean(args.pop('show_query', False))
    query_params = assign_params(
        limit=args.get('limit'),
        query_operation=args.get('query_operation'),
        page=args.get('page'),
        device_name=args.get('device_name'),
        file_name=args.get('file_name'),
        sha1=args.get('sha1'),
        sha256=args.get('sha256'),
        md5=args.get('md5'),
        device_id=args.get('device_id'),
        query_purpose=args.get('query_purpose')
    )
    query_builder = HuntingQueryBuilder.ProcessDetails(**query_params)
    query_options = {
        'parent_process': query_builder.build_parent_process_query,
        'grandparent_process': query_builder.build_grandparent_process_query,
        'process_details': query_builder.build_process_details_query,
        'beaconing_evidence': query_builder.build_beaconing_evidence_query,
        'powershell_execution_unsigned_files': query_builder.build_powershell_execution_unsigned_files_query,
        'process_excecution_powershell': query_builder.build_process_excecution_powershell_query,
    }
    if query_purpose not in query_options:
        raise DemistoException(f'Unsupported query_purpose: {query_purpose}.')
    query = query_options[query_purpose]()

    # send request + handle result
    response = client.get_advanced_hunting(query, timeout, time_range)
    results = response.get('Results')
    if isinstance(results, list) and page > 1:
        results = results[(page - 1) * limit:limit * page]
    readable_output = tableToMarkdown(f'Process Details Hunt ({query_purpose}) Results', results, removeNull=True)
    if show_query:
        readable_output = f'### The Query:\n{query}\n{readable_output}'
    return CommandResults(
        readable_output=readable_output,
        outputs_prefix=f'MicrosoftATP.HuntProcessDetails.Result.{query_purpose}',
        outputs=results
    )


def network_connections_command(client, args):  # pragma: no cover
    # prepare query
    timeout = int(args.pop('timeout', 10))
    time_range = args.pop('time_range', None)
    query_purpose = args.get('query_purpose')
    page = int(args.get('page', 1))
    limit = int(args.get('limit', 50))
    show_query = argToBoolean(args.pop('show_query', False))
    query_params = assign_params(
        limit=args.get('limit'),
        query_operation=args.get('query_operation'),
        query_purpose=args.get('query_purpose'),
        page=args.get('page'),
        device_name=args.get('device_name'),
        file_name=args.get('file_name'),
        sha1=args.get('sha1'),
        sha256=args.get('sha256'),
        md5=args.get('md5'),
        device_id=args.get('device_id')
    )
    query_builder = HuntingQueryBuilder.NetworkConnections(**query_params)
    query_options = {
        'external_addresses': query_builder.build_external_addresses_query,
        'dns_query': query_builder.build_dns_query,
        'encoded_commands': query_builder.build_encoded_commands_query
    }
    if query_purpose not in query_options:
        raise DemistoException(f'Unsupported query_purpose: {query_purpose}.')
    query = query_options[query_purpose]()

    # send request + handle result
    response = client.get_advanced_hunting(query, timeout, time_range)
    results = response.get('Results')
    if isinstance(results, list) and page > 1:
        results = results[(page - 1) * limit:limit * page]
    readable_output = tableToMarkdown(f'Network Connections Hunt ({query_purpose}) Results', results, removeNull=True)
    if show_query:
        readable_output = f'### The Query:\n{query}\n{readable_output}'
    return CommandResults(
        readable_output=readable_output,
        outputs_prefix=f'MicrosoftATP.HuntNetworkConnections.Result.{query_purpose}',
        outputs=results
    )


def privilege_escalation_command(client, args):  # pragma: no cover
    # prepare query
    timeout = int(args.pop('timeout', 10))
    time_range = args.pop('time_range', None)
    page = int(args.get('page', 1))
    limit = int(args.get('limit', 50))
    show_query = argToBoolean(args.pop('show_query', False))
    quey_args = assign_params(
        limit=args.get('limit'),
        query_operation=args.get('query_operation'),
        page=args.get('page'),
        device_name=args.get('device_name'),
        device_id=args.get('device_id'))
    query_builder = HuntingQueryBuilder.PrivilegeEscalation(**quey_args)
    query = query_builder.build_query()

    # send request + handle result
    response = client.get_advanced_hunting(query, timeout, time_range)
    results = response.get('Results')
    if isinstance(results, list) and page > 1:
        results = results[(page - 1) * limit:limit * page]
    readable_output = tableToMarkdown('Privilege Escalation Hunt Results', results, removeNull=True)
    if show_query:
        readable_output = f'### The Query:\n{query}\n{readable_output}'
    return CommandResults(
        readable_output=readable_output,
        outputs_prefix='MicrosoftATP.HuntPrivilegeEscalation.Result',
        outputs=results
    )


def tampering_command(client, args):  # pragma: no cover
    # prepare query
    timeout = int(args.pop('timeout', 10))
    time_range = args.pop('time_range', None)
    page = int(args.get('page', 1))
    limit = int(args.get('limit', 50))
    show_query = argToBoolean(args.pop('show_query', False))
    quey_args = assign_params(
        limit=args.get('limit'),
        query_operation=args.get('query_operation'),
        page=args.get('page'),
        device_name=args.get('device_name'),
        device_id=args.get('device_id')
    )
    query_builder = HuntingQueryBuilder.Tampering(**quey_args)
    query = query_builder.build_query()

    # send request + handle result
    response = client.get_advanced_hunting(query, timeout, time_range)
    results = response.get('Results')
    if isinstance(results, list) and page > 1:
        results = results[(page - 1) * limit:limit * page]
    readable_output = tableToMarkdown('Tampering Hunt Results', results, removeNull=True)
    if show_query:
        readable_output = f'### The Query:\n{query}\n{readable_output}'
    return CommandResults(
        readable_output=readable_output,
        outputs_prefix='MicrosoftATP.HuntTampering.Result',
        outputs=results
    )


def cover_up_command(client, args):  # pragma: no cover
    # prepare query
    timeout = int(args.pop('timeout', 10))
    time_range = args.pop('time_range', None)
    query_purpose = args.get('query_purpose')
    page = int(args.get('page', 1))
    limit = int(args.get('limit', 50))
    show_query = argToBoolean(args.pop('show_query', False))
    quey_args = assign_params(
        limit=args.get('limit'),
        query_operation=args.get('query_operation'),
        query_purpose=args.get('query_purpose'),
        page=args.get('page'),
        device_name=args.get('device_name'),
        file_name=args.get('file_name'),
        sha1=args.get('sha1'),
        sha256=args.get('sha256'),
        md5=args.get('md5'),
        device_id=args.get('device_id'),
        username=args.get('username')
    )
    query_builder = HuntingQueryBuilder.CoverUp(**quey_args)
    query_options = {
        'file_deleted': query_builder.build_file_deleted_query,
        'event_log_cleared': query_builder.build_event_log_cleared_query,
        'compromised_information': query_builder.build_compromised_information_query,
        'connected_devices': query_builder.build_connected_devices_query,
        'action_types': query_builder.build_action_types_query,
        'common_files': query_builder.build_common_files_query
    }
    if query_purpose not in query_options:
        raise DemistoException(f'Unsupported query_purpose: {query_purpose}.')
    query = query_options[query_purpose]()

    # send request + handle result
    response = client.get_advanced_hunting(query, timeout, time_range)
    results = response.get('Results')
    if isinstance(results, list) and page > 1:
        results = results[(page - 1) * limit:limit * page]
    readable_output = tableToMarkdown(f'Cover Up Hunt ({query_purpose}) Results', results, removeNull=True)
    if show_query:
        readable_output = f'### The Query:\n{query}\n{readable_output}'
    return CommandResults(
        readable_output=readable_output,
        outputs_prefix=f'MicrosoftATP.HuntCoverUp.Result.{query_purpose}',
        outputs=results
    )


def test_module(client: MsClient):
    client.ms_client.http_request(method='GET', url_suffix='/alerts', params={'$top': '1'}, overwrite_rate_limit_retry=True)


def get_dbot_indicator(dbot_type, dbot_score, value):
    if dbot_type == DBotScoreType.FILE:
        hash_type = get_hash_type(value)
        if hash_type == 'md5':
            return Common.File(dbot_score=dbot_score, md5=value)
        if hash_type == 'sha1':
            return Common.File(dbot_score=dbot_score, sha1=value)
        if hash_type == 'sha256':
            return Common.File(dbot_score=dbot_score, sha256=value)
    if dbot_type == DBotScoreType.IP:
        return Common.IP(ip=value, dbot_score=dbot_score)
    if dbot_type == DBotScoreType.DOMAIN:
        return Common.Domain(domain=value, dbot_score=dbot_score)
    if dbot_type == DBotScoreType.URL:
        return Common.URL(url=value, dbot_score=dbot_score)
    return None


def get_indicator_dbot_object(indicator):
    indicator_type = INDICATOR_TYPE_TO_DBOT_TYPE.get(indicator.get('indicatorType'))
    if indicator_type:
        indicator_value = indicator.get('indicatorValue')
        dbot = Common.DBotScore(indicator=indicator_value, indicator_type=indicator_type,
                                score=Common.DBotScore.NONE)  # type:ignore
        return get_dbot_indicator(indicator_type, dbot, indicator_value)
    else:
        return None


def list_machines_by_software_command(client: MsClient, args: dict) -> CommandResults:
    """ Retrieve a list of device references that has the given software installed.
        Args:
            client: MsClient.
            args: dict - arguments from CortexSOAR.
        Returns:
            A CommandResults object with a list of machines by software.
    """
    software_id = str(args.get('id'))
    headers = ['id', 'computerDnsName', 'osPlatform', 'rbacGroupName', 'rbacGroupId']
    machines_response = client.get_list_machines_by_software(software_id)
    machines_response_value = machines_response.get('value')
    human_readable = tableToMarkdown(f'{INTEGRATION_NAME} list machines by software: {software_id}',
                                     machines_response_value, headers=headers, removeNull=True)
    return CommandResults(
        outputs_prefix='MicrosoftATP.SoftwareMachine',
        outputs_key_field='id',
        outputs=machines_response_value,
        readable_output=human_readable,
        raw_response=machines_response)


def list_software_version_distribution_command(client: MsClient, args: dict) -> CommandResults:
    """ Retrieves a list of your organization's software version distribution.
        Args:
            client: MsClient.
            args: dict - arguments from CortexSOAR.
        Returns:
            A CommandResults object with a list of software version distribution.
    """
    software_id = str(args.get('id'))
    headers = ['version', 'installations', 'vulnerabilities']
    software_version_distribution_response = client.get_list_software_version_distribution(software_id)
    software_version_distribution_response_value = software_version_distribution_response.get('value')
    human_readable = tableToMarkdown(f'{INTEGRATION_NAME} software version distribution:',
                                     software_version_distribution_response_value, headers=headers, removeNull=True)
    return CommandResults(
        outputs_prefix='MicrosoftATP.SoftwareVersion',
        outputs=software_version_distribution_response_value,
        outputs_key_field=['version', 'installations', 'vulnerabilities'],
        readable_output=human_readable,
        raw_response=software_version_distribution_response)


def list_missing_kb_by_software_command(client: MsClient, args: dict) -> CommandResults:
    """ Retrieves missing KBs (security updates) by software ID
        Args:
            client: MsClient.
            args: dict - arguments from CortexSOAR.
        Returns:
            A CommandResults object with a list of missing kb by software.
    """
    software_id = str(args.get('id'))
    headers = ['id', 'name', 'osBuild', 'productsNames', 'url', 'machineMissedOn', 'cveAddressed']
    missing_kb_by_software_response = client.get_list_missing_kb_by_software(software_id)
    missing_kb_by_software_response_value = missing_kb_by_software_response.get('value')
    mark_down_values = add_backslash_infront_of_underscore_list(missing_kb_by_software_response_value)
    human_readable = tableToMarkdown(f'{INTEGRATION_NAME} missing kb by software: {software_id}',
                                     mark_down_values, headers=headers, removeNull=True)
    return CommandResults(
        outputs_prefix='MicrosoftATP.SoftwareKB',
        outputs_key_field='id',
        outputs=missing_kb_by_software_response_value,
        readable_output=human_readable,
        raw_response=missing_kb_by_software_response)


def list_vulnerabilities_by_software_command(client: MsClient, args: dict) -> list[CommandResults]:
    """ Retrieves list of vulnerabilities by software.
        Args:
            client: MsClient.
            args: dict - arguments from CortexSOAR.
        Returns:
            A CommandResult list with a list of vulnerabilities by software.
    """
    results_list = []
    software_id = str(args.get('id'))
    headers = ['id', 'name', 'description', 'severity', 'cvssV3', 'publishedOn', 'updatedOn',
               'exposedMachines', 'exploitVerified',
               'publicExploit']
    vulnerabilities_response = client.get_list_vulnerabilities_by_software(software_id)
    vulnerabilities_response_value = vulnerabilities_response.get('value')
    demisto.debug(f'Vulnerabilities Response {vulnerabilities_response_value}')
    if vulnerabilities_response_value:
        for cve in vulnerabilities_response_value:
            cve_id = cve.get('id')
            cve_indicator = Common.CVE(id=cve_id,
                                       cvss=cve.get('cvssV3'),
                                       description=cve.get('description'),
                                       published=cve.get('publishedOn'),
                                       modified=cve.get('updatedOn')
                                       )
            human_readable = tableToMarkdown(f'{INTEGRATION_NAME} vulnerability {cve_id} by software: {software_id}',
                                             add_backslash_infront_of_underscore_list([cve]), headers=headers,
                                             removeNull=True)
            results_list.append(CommandResults(outputs_prefix='MicrosoftATP.SoftwareCVE',
                                               outputs_key_field='id',
                                               outputs=cve,
                                               readable_output=human_readable,
                                               raw_response=cve,
                                               indicator=cve_indicator))
    else:
        results_list.append(
            CommandResults(readable_output=f'No vulnerabilities were found for software: {software_id}.'))
    return results_list


def create_filters_conjunction(filters_arg_list: list[str], name: str) -> str:
    """ Create filter conjunction (added 'or' between args)
        example output: id eq 'id1' or id eq 'id2'
        Args:
            filters_arg_list: list[str].
            name: str.
        Returns:
            A str corresponding to the filter param in a qury.
    """
    query = ''
    filters_arg_list = list(filter(None, filters_arg_list))
    list_length = len(filters_arg_list)
    if filters_arg_list:
        for index, list_item in enumerate(filters_arg_list):
            if index == list_length - 1 or list_length == 1:
                query = f"{query}{name} eq '{list_item}'"
            else:
                query = f"{query}{name} eq '{list_item}' or "
        demisto.debug(f'Filter conjunction query results: {query} ')
    return query


def add_backslash_infront_of_underscore_list(markdown_data: list[dict] | None) -> list[dict]:
    """ Escape underscores with a backslash in order to show underscores after markdown parsing.
        Args:
            markdown_data: list[dict] - list of dicts.
        Returns:
            A list of dicts with a backslash before each underscore.
    """
    markdown_data_to_return = []
    if markdown_data:
        for dict_item in markdown_data:
            dict = {}
            for k, v in dict_item.items():
                if isinstance(v, str):
                    v = str(v.replace('_', '\_'))
                dict[k] = v
            markdown_data_to_return.append(dict)
    return markdown_data_to_return


def create_filters_disjunctions(filters_arg_list: list[str]) -> str:
    """ Create filter disjunctions (added 'and' between args)
        example output: id eq 'id1' and vendor eq 'vendor1'
        Args:
            filters_arg_list: list[str].
        Returns:
            A str corresponding to the filter param in a qury.
    """
    query = ''
    filters_arg_list = list(filter(None, filters_arg_list))
    list_length = len(filters_arg_list)
    if filters_arg_list:
        for index, list_item in enumerate(filters_arg_list):
            if list_length == 1 and list_item == '':
                continue
            if list_length == 1:
                query = f'{query}{list_item}'
                continue
            if index == list_length - 1:
                query = f'{query}({list_item})'
                continue
            else:
                query = f'{query}({list_item}) and '
        demisto.debug(f'Filter disjunctions query results: {query} ')
    return query


def create_filter(args_and_name_list: list[tuple[list[str], str]]) -> str:
    """ Create filter with disjunctions and conjunction according to the API requirements
        example output: id eq 'id1' and vendor eq 'vendor1' or  vendor eq 'vendor2'
        Args:
            filters_arg_list: list[str].
        Returns:
            A str corresponding to the filter param in a qury.
    """
    list_for_disjunctions = []
    for arg_and_name in args_and_name_list:
        list_for_disjunctions.append(create_filters_conjunction(arg_and_name[0], arg_and_name[1]))
    return create_filters_disjunctions(list_for_disjunctions)


def list_software_command(client: MsClient, args: dict) -> CommandResults:
    """ Retrieves the organization software inventory.
        Args:
            client: MsClient.
            args: dict - arguments from CortexSOAR.
        Returns:
            A CommandResults object.
    """
    software_id = argToList(args.get('id', ''))
    names = argToList(args.get('name', ''))
    vendors = argToList(args.get('vendor', ''))
    limit = args.get('limit', '50')
    offset = args.get('offset', '0')
    filter_req = create_filter([(software_id, 'id'), (names, 'name'), (vendors, 'vendor')])
    headers = ['id', 'name', 'vendor', 'weaknesses', 'activeAlert', 'exposedMachines', 'installedMachines', 'publicExploit']
    list_software_response = client.get_list_software(filter_req, limit, offset)
    list_software_response_value = list_software_response.get('value')
    mark_down_values = add_backslash_infront_of_underscore_list(list_software_response_value)
    human_readable = tableToMarkdown(f'{INTEGRATION_NAME} list software:',
                                     mark_down_values, headers=headers, removeNull=True)
    return CommandResults(
        outputs_prefix='MicrosoftATP.Software',
        outputs_key_field='id',
        outputs=list_software_response_value,
        readable_output=human_readable,
        raw_response=list_software_response)


def list_vulnerabilities_by_machine_command(client: MsClient, args: dict) -> list[CommandResults]:
    """ Retrieves a list of all the vulnerabilities affecting the organization per machine.
        Args:
            client: MsClient.
            args: dict - arguments from CortexSOAR.
        Returns:
            A CommandResults object.
    """
    machine_id = argToList(args.get('machine_id'))
    software_id = argToList(args.get('software_id', ''))
    cve_id = argToList(args.get('cve_id', ''))
    product_name = argToList(args.get('product_name', ''))
    product_version = argToList(args.get('product_version', ''))
    severity = argToList(args.get('severity', ''))
    product_vendor = argToList(args.get('product_vendor', ''))
    limit = args.get('limit', '25')
    offset = args.get('offset', '0')
    results_list = []
    filter_req = create_filter([(machine_id, 'machineId'), (software_id, 'id'), (cve_id, 'cveId'),
                                (product_name, 'productName'), (product_version, 'productVersion'), (severity, 'severity'),
                                (product_vendor, 'productVendor')])
    headers = ['id', 'cveId', 'machineId', 'productName', 'productVendor', 'productVersion', 'severity']
    list_vulnerabilities_response = client.get_list_vulnerabilities_by_machine(filter_req, limit, offset)
    list_vulnerabilities_response_value = list_vulnerabilities_response.get('value')
    if list_vulnerabilities_response_value:
        for cve in list_vulnerabilities_response_value:
            cve_id = cve.get('cveId')
            cve_indicator = Common.CVE(id=cve_id,
                                       cvss='',
                                       description='',
                                       published='',
                                       modified=''
                                       )
            human_readable = tableToMarkdown(f'{INTEGRATION_NAME} vulnerability {cve_id}:',
                                             add_backslash_infront_of_underscore_list([cve]), headers=headers, removeNull=True)
            results_list.append(CommandResults(outputs_prefix='MicrosoftATP.MachineCVE',
                                               outputs_key_field='id',
                                               outputs=cve,
                                               readable_output=human_readable,
                                               raw_response=cve,
                                               indicator=cve_indicator))
    else:
        results_list.append(
            CommandResults(readable_output=f'No vulnerabilities were found for machine: {machine_id}.'))
    return results_list


def create_filter_list_vulnerabilities(id_and_severity: str, name_equal: str, name_contains: str, description: str,
                                       published_on: str, cvss: str, updated_on: str) -> str:
    """ Create a string filter.
        Args:
            id_and_severity: str - Id and severity of the vulnerability.
            name: str - Name of the vulnerability.
            description: str - Description of the vulnerability.
            published_on: str - Date when vulnerability was published.
            cvss: str - CVSS v3 score.
            updated_on: str - Date when vulnerability was updated.
        Returns:
            A string filter.
    """
    filter_query_list = []
    if id_and_severity:
        filter_query_list.append(id_and_severity)
    if name_contains:
        filter_query_list.append(f"contains(name, '{name_contains}')")
    if name_equal:
        filter_query_list.append(f"name eq '{name_equal}'")
    if description:
        filter_query_list.append(f"contains(description, '{description}')")
    if cvss:
        filter_query_list.append(f"cvssV3 ge {cvss}")
    if updated_on:
        filter_query_list.append(f"updatedOn ge {updated_on}")
    if published_on:
        filter_query_list.append(f"publishedOn ge {published_on}")

    return create_filters_disjunctions(filter_query_list)


def date_to_iso_format(date: str) -> str:
    """ Retrieves date string or relational expression to iso format date.
        Args:
            date: str - date or relational expression.
        Returns:
            A str in ISO format.
    """
    date = dateparser.parse(date)
    date = date.strftime("%Y-%m-%dT%H:%M:%SZ") if date else ''
    return date


def list_vulnerabilities_command(client: MsClient, args: dict) -> list[CommandResults]:
    """ Retrieves a list of all vulnerabilities.
        Args:
            client: MsClient.
            args: dict - arguments from CortexSOAR.
        Returns:
            A CommandResults object.
    """
    id = argToList(args.get('id', ''))
    severity = argToList(args.get('severity', ''))
    name_equal = args.get('name_equal', '')
    name_contains = args.get('name_contains', '')
    description = args.get('description_contains', '')
    published_on = date_to_iso_format(args.get('published_on', ''))
    updated_on = date_to_iso_format(args.get('updated_on', ''))
    cvss = args.get('cvss', '')
    limit = args.get('limit', '25')
    offset = args.get('offset', '0')
    filter_req_id_and_severity = create_filter([(id, 'id'), (severity, 'severity')])
    filter_req = create_filter_list_vulnerabilities(filter_req_id_and_severity, name_equal, name_contains, description,
                                                    published_on, cvss, updated_on)
    headers = ['id', 'name', 'description', 'severity', 'publishedOn', 'updatedOn', 'exposedMachines',
               'exploitVerified', 'publicExploit', 'cvssV3']
    list_vulnerabilities_response = client.get_list_vulnerabilities(filter_req, limit, offset)
    list_vulnerabilities_response_value = list_vulnerabilities_response.get('value')
    results_list = []
    if list_vulnerabilities_response_value:
        for cve in list_vulnerabilities_response_value:
            cve_id = cve.get('id')
            cve_indicator = Common.CVE(id=cve_id,
                                       cvss=cve.get('cvssV3'),
                                       description=cve.get('description'),
                                       published=cve.get('publishedOn'),
                                       modified=cve.get('updatedOn')
                                       )
            human_readable = tableToMarkdown(f'{INTEGRATION_NAME} vulnerabilities:',
                                             add_backslash_infront_of_underscore_list([cve]), headers=headers, removeNull=True)
            results_list.append(CommandResults(outputs_prefix='MicrosoftATP.Vulnerability',
                                               outputs_key_field='id',
                                               outputs=cve,
                                               readable_output=human_readable,
                                               raw_response=cve,
                                               indicator=cve_indicator))
    else:
        results_list.append(
            CommandResults(readable_output='No vulnerabilities were found.'))
    return results_list


def list_machines_by_vulnerability_command(client: MsClient, args: dict) -> CommandResults:
    """Retrieves a list of devices affected by a vulnerability (by the given CVE ID).

    Returns:
        CommandResults. Human readable, context, raw response
    """
    headers = ['ID', 'ComputerDNSName', 'OSPlatform', 'RBACGroupID', 'RBACGroupName', 'CVE']
    cve_ids = remove_duplicates_from_list_arg(args, 'cve_id')
    raw_response = []
    machines_outputs = []
    failed_cve = {}  # if we got an error, we will return the machine ids that failed

    for cve_id in cve_ids:
        try:
            machines_response = client.get_list_machines_by_vulnerability(cve_id)
            for machine in machines_response['value']:
                machine_data = get_machine_data(machine)
                machine_data.update({"CVE": cve_id})
                machines_outputs.append(machine_data)
            raw_response.append(machines_response)
        except Exception as e:
            failed_cve[cve_id] = e
            continue

    machines_outputs = create_related_cve_list_for_machine(machines_outputs)
    human_readable = tableToMarkdown(f'{INTEGRATION_NAME} machines by vulnerabilities: {cve_ids}',
                                     machines_outputs, headers=headers, removeNull=True)
    human_readable += add_error_message(failed_cve, cve_ids)
    return CommandResults(
        outputs_prefix='MicrosoftATP.CveMachine',
        outputs_key_field='ID',
        outputs=machines_outputs,
        readable_output=human_readable,
        raw_response=raw_response)


def create_related_cve_list_for_machine(machines):
    """
    Parses the machines list to include a CVE list for each machine by ID.
    For example,
    machines = [{'ID': 1, 'CVE': 'CVE-1'},{'ID': 1, 'CVE': 'CVE-2'},{'ID': 2, 'CVE': 'CVE-1'}]

    the output after the for loop will be:
    machines = [{'ID': 1, ['CVE': 'CVE-1','CVE-2']},{'ID': 1, ['CVE': 'CVE-1','CVE-2']},{'ID': 2, 'CVE': ['CVE-1']}]

    and the output after remove duplicates will be:
    unique_machines = [{'ID': 1, 'CVE': ['CVE-1','CVE-2']},{'ID': 2, 'CVE': ['CVE-1']}]
    """
    machine_id_to_cve_list: dict[str, list[str]] = {}
    for machine in machines:
        machine_id = machine.get('ID')
        cve_id = machine.get('CVE')
        if not machine_id_to_cve_list.get(machine_id):
            machine_id_to_cve_list[machine_id] = [cve_id]
        else:
            machine_id_to_cve_list[machine_id].append(cve_id)
        machine.pop('CVE')
        machine['CVE'] = machine_id_to_cve_list[machine_id]

    # handle duplicates
    unique_machines = []
    for machine in machines:
        if machine not in unique_machines:
            unique_machines.append(machine)
    return unique_machines


def get_file_context(file_info_response: dict[str, str], headers: list):
    return {key.capitalize(): value for (key, value) in file_info_response.items() if key in headers}


def get_file_info_command(client: MsClient, args: dict):
    """ Retrieves file info by a file hash (Sha1 or Sha256).

    Returns:
        CommandResults. Human readable, context, raw response
    """
    headers = ['Sha1', 'Sha256', 'Size', 'FileType', 'Signer', 'IsValidCertificate']
    file_context_path = 'File(val.SHA1 && val.SHA1 == obj.SHA1 || val.SHA256 && val.SHA256 == obj.SHA256 || ' \
                        'val.Type && val.Type == obj.Type || val.Size && val.Size == obj.Size )'
    file_hashes = remove_duplicates_from_list_arg(args, 'hash')
    raw_response = []
    file_outputs = []
    file_context_outputs = []
    failed_hashes = {}  # if we got an error, we will return the machine ids that failed
    sha1_value_in_files = []  # for not adding duplicates machines to the table
    not_found_ids = []

    for file_hash in file_hashes:
        try:
            file_info_response = client.get_file_data(file_hash)
            file_data = get_file_data(file_info_response)
            if file_data.get('Sha1', '') not in sha1_value_in_files:
                file_outputs.append(file_data)
                sha1_value_in_files.append(file_data.get('Sha1', ''))
            raw_response.append(file_info_response)
            file_context_outputs.append(get_file_context(file_info_response, ["sha1", "sha256", "filetype", "size"]))
        except NotFoundError:  # in case the error is not found hash, we want to return "No entries"
            not_found_ids.append(file_hash)
            continue
        except Exception as e:
            failed_hashes[file_hash] = e
            continue

    human_readable = tableToMarkdown(f'{INTEGRATION_NAME} file info by hashes: {file_hashes}',
                                     file_outputs, headers=headers, removeNull=True)
    human_readable += add_error_message(failed_hashes, file_hashes)
    human_readable += not_found_message(not_found_ids)
    if file_outputs:
        context = {
            'MicrosoftATP.File(val.Sha1 === obj.Sha1)': file_outputs,
            file_context_path: file_context_outputs
        }
        return {
            'Type': entryTypes['note'],
            'ContentsFormat': formats['text'],
            'Contents': file_outputs,
            'EntryContext': context,
            'HumanReadable': human_readable,
            'raw_response': raw_response
        }
    else:
        return "No entries."


def create_endpoint_verdict(machine: dict):
    return Common.Endpoint(
        id=machine.get('ID'),
        hostname=machine.get('ComputerDNSName'),
        ip_address=machine.get('LastIPAddress'),
        mac_address=machine.get('MACAddress'),
        os=machine.get('OSPlatform'),
        status=HEALTH_STATUS_TO_ENDPOINT_STATUS[machine.get('HealthStatus', 'Unknown')],
        vendor=INTEGRATION_NAME,
        os_version=f"{machine.get('OSVersion')} {machine.get('OSProcessor')} bit",
    )


def create_filter_for_endpoint_command(hostnames, ips, ids):
    """
    Creates a filter query for getting the machines according to the given args.
    The query build is: "or" operator separetes the key and the value between each arg.

    For example,
    for fields_to_values: {'computerDnsName': ['b.com', 'a.com'], 'lastIpAddress': ['1.2.3.4'], 'id': ['1','2']}
    the result is: "computerDnsName eq 'b.com' or computerDnsName eq 'a.com' or lastIpAddress eq '1.2.3.4' or
    id eq '1' or id eq '2'"

    Args:
        hostnames (list): Comma-separated list of computerDnsName.
        ips (list): Comma-separated list of lastIpAddress.
        ids (list): Comma-separated list of id.

    Returns: A string that represents the filter query according the inputs.
    """
    fields_to_values = {'computerDnsName': hostnames, 'lastIpAddress': ips, 'id': ids}
    return ' or '.join(
        f"{field_key} eq '{field_value}'" for (field_key, field_value_list) in fields_to_values.items() if
        field_value_list for field_value in field_value_list)


def validate_args_endpoint_command(hostnames, ips, ids):
    no_hostname = len(hostnames) == 0
    no_ip = len(ips) == 0
    no_id = len(ids) == 0
    if no_hostname and no_ip and no_id:
        raise DemistoException(
            f'{INTEGRATION_NAME} - In order to run this command, please provide valid id, ip or hostname')


def endpoint_command(client: MsClient, args: dict) -> list[CommandResults]:
    """Retrieves a collection of machines that have communicated with WDATP cloud on the last 30 days

    Returns:
        CommandResults list.
    """
    headers = ['ID', 'Hostname', 'OS', 'OSVersion', 'IPAddress', 'Status', 'MACAddress', 'Vendor']
    hostnames = argToList(args.get('hostname', ''))
    ips = argToList(args.get('ip', ''))
    ids = argToList(args.get('id', ''))
    validate_args_endpoint_command(hostnames, ips, ids)
    machines_response = client.get_machines(create_filter_for_endpoint_command(hostnames, ips, ids))
    machines_outputs = []

    for machine in machines_response.get('value', []):
        machine_data = get_machine_data(machine)
        machine_data['MACAddress'] = get_machine_mac_address(machine)
        endpoint_indicator = create_endpoint_verdict(machine_data)
        human_readable = tableToMarkdown(f'{INTEGRATION_NAME} Machine:',
                                         endpoint_indicator.to_context()[Common.Endpoint.CONTEXT_PATH], headers=headers,
                                         removeNull=True)
        machines_outputs.append(CommandResults(
            readable_output=human_readable,
            outputs_prefix='MicrosoftATP.Machine',
            raw_response=machines_response,
            outputs_key_field="ID",
            outputs=machine_data,
            indicator=endpoint_indicator,
        ))

    if not machines_outputs:
        machines_outputs.append(CommandResults(
            readable_output=f"{INTEGRATION_NAME} no device found.",
            raw_response=machines_response,
        ))
    return machines_outputs


def get_machine_users_command(client: MsClient, args: dict) -> CommandResults:
    """Retrieves a collection of logon users on a given machine

    Returns:
        CommandResults.
    """
    headers = ["ID", "AccountName", "AccountDomain", "FirstSeen", "LastSeen", "LogonTypes", "DomainAdmin", "NetworkUser"]
    machine_id = args.get("machine_id")
    response = client.get_machine_users(machine_id)
    users_list = [dict(**get_user_data(r), MachineID=machine_id) for r in response.get("value", [])]

    return CommandResults(
        outputs=users_list,
        outputs_key_field=["ID", "MachineID"],
        outputs_prefix="MicrosoftATP.MachineUser",
        readable_output=tableToMarkdown(
            f"Microsoft Defender ATP logon users for machine {machine_id}:",
            users_list,
            headers=headers,
            removeNull=True,
        ),
        raw_response=response,
    )


def get_machine_alerts_command(client: MsClient, args: dict) -> CommandResults:
    """Retrieves a collection of alerts related to specific device.

    Returns:
        CommandResults.
    """
    headers = [
        "ID",
        "Title",
        "Description",
        "IncidentID",
        "Severity",
        "Status",
        "Classification",
        "Category",
        "ThreatFamilyName",
        "MachineID"
    ]
    machine_id = args.get("machine_id")
    alerts_response = client.get_machine_alerts(machine_id)
    alert_list = get_alerts_list(alerts_response)

    return CommandResults(
        outputs=alert_list,
        outputs_key_field=["ID", "MachineID"],
        outputs_prefix="MicrosoftATP.MachineAlerts",
        readable_output=tableToMarkdown(
            f"Alerts that are related to machine {machine_id}:",
            alert_list,
            headers=headers,
            removeNull=True,
        ),
        raw_response=alerts_response,
    )


''' EXECUTION CODE '''
''' LIVE RESPONSE CODE '''


def run_polling_command(client: MsClient, args: dict, cmd: str, action_func: Callable,
                        results_function: Callable, post_polling_process: Callable):
    """
    This function is generically handling the polling flow. In the polling flow, there is always an initial call that
    starts the uploading to the API (referred here as the 'upload' function) and another call that retrieves the status
    of that upload (referred here as the 'results' function).
    The run_polling_command function runs the 'upload' function and returns a ScheduledCommand object that schedules
    the next 'results' function, until the polling is complete.
    Args:
        args: the arguments required to the command being called, under cmd
        cmd: the command to schedule by after the current command
        results_function: the function that retrieves the status of the previously initiated upload process
        client: a Microsoft Client object

    Returns:

    """
    ScheduledCommand.raise_error_if_not_supported()
    interval_in_secs = int(args.get('interval_in_seconds', 10))
    timeout_in_seconds = int(args.get('timeout_in_seconds', 600))

    # distinguish between the initial run, which is the upload run, and the results run
    is_first_run = 'machine_action_id' not in args
    if is_first_run:
        command_results = action_func(client, args)
        outputs = command_results.outputs
        # schedule next poll
        polling_args = {
            'machine_action_id': outputs.get('action_id'),
            'interval_in_seconds': interval_in_secs,
            'polling': True,
            **args,
        }
        scheduled_command = ScheduledCommand(
            command=cmd,
            next_run_in_seconds=interval_in_secs,
            args=polling_args,
            timeout_in_seconds=timeout_in_seconds)
        command_results.scheduled_command = scheduled_command
        return command_results

    # not a first run
    command_result = results_function(client, args)
    action_status = command_result.outputs.get("status")
    demisto.debug(f"action status is: {action_status}")

    # In case command is one of the put/get file/ run script there is command section, otherwise there isnt.
    if command_result.outputs.get("commands", []):
        command_status = command_result.outputs.get("commands", [{}])[0].get("commandStatus")
    else:
        command_status = 'Completed' if action_status == "Succeeded" else None

    if action_status in ['Failed', 'Cancelled'] or command_status == 'Failed':
        error_msg = f"Command {action_status}."
        if command_result.outputs.get("commands", []):
            error_msg += f'{command_result.outputs.get("commands", [{}])[0].get("errors")}'
        raise Exception(error_msg)

    elif command_status != 'Completed' or action_status in ('InProgress', 'Pending'):
        demisto.debug("action status is not completed")
        # schedule next poll
        polling_args = {
            'interval_in_seconds': interval_in_secs,
            'polling': True,
            **args
        }

        scheduled_command = ScheduledCommand(
            command=cmd,
            next_run_in_seconds=interval_in_secs,
            args=polling_args,
            timeout_in_seconds=timeout_in_seconds
        )

        command_result = CommandResults(scheduled_command=scheduled_command)
        return command_result

    # action was completed
    else:
        return post_polling_process(client, command_result.outputs)


def get_live_response_result_command(client, args):
    machine_action_id = args['machine_action_id']
    command_index = arg_to_number(args['command_index'])
    res = client.get_live_response_result(machine_action_id, command_index)
    file_link = res['value']

    # download link, create file result
    f_data = client.download_file(file_link)
    try:
        outputs = f_data.json()
    except Exception:
        outputs = {'value': file_link}

    return [fileResult('Response Result', f_data.content), CommandResults(
        outputs_prefix='MicrosoftATP.LiveResponseResult',
        outputs=outputs,
        readable_output=f'file_link: {file_link}'
    )]


def get_machine_action_command(client, args):
    id = args['machine_action_id']
    res = client.get_machine_action_by_id(id, overwrite_rate_limit_retry=True)

    return CommandResults(
        outputs_prefix='MicrosoftATP.MachineAction',
        outputs_key_field='action_id',
        outputs=res
    )


def cancel_action_command(client, args):
    action_id = args['machine_action_id']
    comment = args['comment']
    body = {
        "Comment": comment
    }
    # cancel action should return either 200 or 404.
    try:
        client.cancel_action(action_id, body)
    except Exception as e:
        if '404' in str(e):
            raise DemistoException(f'Action ID {action_id} could not be found. Make sure you entered the correct ID.')
        raise

    return CommandResults(
        readable_output='Action was cancelled successfully.'
    )


# -------------- Run Script ---------------

def run_live_response_script_with_polling(client, args):
    return run_polling_command(client, args, 'microsoft-atp-live-response-run-script', run_live_response_script_action,
                               get_machine_action_command, get_successfull_action_results_as_info)


def run_live_response_script_action(client, args):
    machine_id = args['machine_id']
    scriptName = args['scriptName']
    comment = args['comment']
    arguments = args.get('arguments')
    params = [{
        "key": "ScriptName",
        "value": scriptName
    }]
    if arguments:
        params.append(
            {
                "key": "Args",
                "value": arguments
            }
        )
    request_body = {
        "Commands": [
            {
                "type": "RunScript",
                "params": params
            },
        ],
        "Comment": comment
    }

    # create action:
    res = client.create_action(machine_id, request_body, overwrite_rate_limit_retry=True)

    md = tableToMarkdown('Processing action. This may take a few minutes.', res['id'], headers=['id'])
    return CommandResults(
        outputs_prefix='MicrosoftATP.LiveResponseAction',
        outputs={'action_id': res['id']},
        readable_output=md
    )


def get_successfull_action_results_as_info(client, res):
    machine_action_id = res['id']
    file_link = client.get_live_response_result(machine_action_id, 0, overwrite_rate_limit_retry=True)['value']

    f_data = client.download_file(file_link)
    try:
        script_result = f_data.json()
    except Exception as e:
        demisto.debug(f'Failed download script results from link {file_link}. Error: {str(e)}')
        script_result = None
    return [
        CommandResults(
            outputs_prefix='MicrosoftATP.LiveResponseAction',
            outputs=script_result if script_result else res,
            readable_output=tableToMarkdown('Script Results:', script_result, is_auto_json_transform=True)
            if script_result else 'Could not retrieve script results.'
        ),
        fileResult('Response Result', f_data.content, file_type=EntryType.ENTRY_INFO_FILE)]


# -------------- Get File ---------------
def get_live_response_file_with_polling(client, args):
    return run_polling_command(client, args, 'microsoft-atp-live-response-get-file', get_live_response_file_action,
                               get_machine_action_command, get_file_get_successfull_action_results)


def get_live_response_file_action(client, args):
    machine_id = args['machine_id']
    file_path = args['path']
    comment = args['comment']

    request_body = {
        "Commands": [
            {
                "type": "GetFile",
                "params": [{
                    "key": "Path",
                    "value": file_path
                }]
            },
        ],
        "Comment": comment
    }

    # create action:
    res = client.create_action(machine_id, request_body, overwrite_rate_limit_retry=True)
    md = tableToMarkdown('Processing action. This may take a few minutes.', res['id'], headers=['id'])

    return CommandResults(
        outputs_prefix='MicrosoftATP.LiveResponseAction',
        outputs={'action_id': res['id']},
        readable_output=md)


def get_file_get_successfull_action_results(client, res):
    machine_action_id = res['id']

    # get file link from action:
    file_link = client.get_live_response_result(machine_action_id, 0, overwrite_rate_limit_retry=True)['value']
    demisto.debug(f'Got file for downloading: {file_link}')

    # download link, create file result. File comes back as compressed gz file.
    f_data = client.download_file(file_link)
    md_results = {
        'Machine Action Id': res.get('id'),
        'MachineId': res.get('machineId'),
        'Hostname': res.get('computerDnsName'),
        'Status': res.get('status'),
        'Creation time': res.get('creationDateTimeUtc'),
        'Commands': res.get('commands')
    }
    return [fileResult('Response Result.gz', f_data.content), CommandResults(
        outputs_prefix='MicrosoftATP.LiveResponseAction',
        outputs=res,
        readable_output=tableToMarkdown('Machine Action:', md_results, is_auto_json_transform=True)

    )]


# -------------- Put File ---------------
def put_live_response_file_with_polling(client, args):
    return run_polling_command(client, args, 'microsoft-atp-live-response-put-file', put_live_response_file_action,
                               get_machine_action_command, put_file_get_successful_action_results)


def put_live_response_file_action(client, args):
    machine_id = args['machine_id']
    file_path = args['file_name']
    comment = args['comment']

    request_body = {
        "Commands": [
            {
                "type": "PutFile",
                "params": [{
                    "key": "FileName",
                    "value": file_path
                }]
            },
        ],
        "Comment": comment
    }

    # create action:
    res = client.create_action(machine_id, request_body, overwrite_rate_limit_retry=True)
    md = tableToMarkdown('Processing action. This may take a few minutes.', res['id'], headers=['id'])

    return CommandResults(
        outputs_prefix='MicrosoftATP.LiveResponseAction',
        outputs={'action_id': res['id']},
        readable_output=md)


def put_file_get_successful_action_results(client, res):
    md_results = {
        'Machine Action Id': res.get('id'),
        'MachineId': res.get('machineId'),
        'Hostname': res.get('computerDnsName'),
        'Status': res.get('status'),
        'Creation time': res.get('creationDateTimeUtc'),
        'Commands': res.get('commands')
    }

    return CommandResults(
        outputs_prefix='MicrosoftATP.LiveResponseAction',
        outputs=res,
        readable_output=tableToMarkdown('Machine Action:', md_results, is_auto_json_transform=True)
    )


def main():  # pragma: no cover
    params: dict = demisto.params()
    params_endpoint_type = params.get('endpoint_type') or 'Worldwide'
    params_url = params.get('url')
    is_gcc = params.get('is_gcc', False)
    tenant_id = params.get('tenant_id') or params.get('_tenant_id')
    auth_id = params.get('_auth_id') or params.get('auth_id')
    enc_key = (params.get('credentials') or {}).get('password') or params.get('enc_key')
    use_ssl: bool = not params.get('insecure', False)
    proxy: bool = params.get('proxy', False)
    self_deployed: bool = params.get('self_deployed', False)
    certificate_thumbprint = params.get('creds_certificate', {}).get('identifier') or params.get('certificate_thumbprint')
    private_key = replace_spaces_in_credential(params.get('creds_certificate', {}).get('password')) or params.get('private_key')
    alert_detectionsource_to_fetch = params.get("fetch_detectionsource")
    alert_severities_to_fetch = params.get('fetch_severity')
    alert_status_to_fetch = params.get('fetch_status')
    alert_time_to_fetch = params.get('first_fetch_timestamp', '3 days')
    max_alert_to_fetch = arg_to_number(params.get('max_fetch', 50))
    fetch_evidence = argToBoolean(params.get('fetch_evidence', False))
    last_run = demisto.getLastRun()
    auth_type = params.get('auth_type', 'Client Credentials')
    auth_code = params.get('auth_code', {}).get('password', '')
    redirect_uri = params.get('redirect_uri', '')
    managed_identities_client_id = get_azure_managed_identities_client_id(params)
    self_deployed = self_deployed or managed_identities_client_id is not None

    endpoint_type, params_url = microsoft_defender_for_endpoint_get_base_url(params_endpoint_type, params_url, is_gcc)

    base_url: str = urljoin(params_url, '/api')

    if not managed_identities_client_id:
        if not self_deployed and not enc_key:
            raise DemistoException('Key must be provided. For further information see '
                                   'https://xsoar.pan.dev/docs/reference/articles/microsoft-integrations---authentication')
        elif not enc_key and (not certificate_thumbprint or not private_key):
            raise DemistoException('Key or Certificate Thumbprint and Private Key must be provided.')
        if not auth_id:
            raise Exception('Authentication ID must be provided.')
        if not tenant_id:
            raise Exception('Tenant ID must be provided.')
        if auth_code:
            if redirect_uri and not self_deployed:
                raise Exception('In order to use Authorization Code, set Self Deployed: True.')
            if not redirect_uri:
                raise Exception('In order to use Authorization Code auth flow, you should set: '
                                '"Application redirect URI", "Authorization code" and "Self Deployed=True".')

    command = demisto.command()
    args = demisto.args()
    LOG(f'command is {command}')
    try:

        client = MsClient(
            base_url=base_url, tenant_id=tenant_id, auth_id=auth_id, enc_key=enc_key, app_name=APP_NAME, verify=use_ssl,
            proxy=proxy, self_deployed=self_deployed, alert_severities_to_fetch=alert_severities_to_fetch,
            alert_status_to_fetch=alert_status_to_fetch, alert_time_to_fetch=alert_time_to_fetch,
            max_fetch=max_alert_to_fetch, certificate_thumbprint=certificate_thumbprint, private_key=private_key,
            auth_type=auth_type, endpoint_type=endpoint_type,
            auth_code=auth_code, redirect_uri=redirect_uri,
            managed_identities_client_id=managed_identities_client_id,
            alert_detectionsource_to_fetch=alert_detectionsource_to_fetch
        )
        if command == 'test-module':
            if auth_type == 'Authorization Code':
                raise Exception('Test-module is not available when using Authentication-code auth flow. '
                                'Please use `!microsoft-atp-test` command to test the connection')
            test_module(client)
            demisto.results('ok')

        elif command == 'microsoft-atp-test':
            test_module(client)
            return_results('✅ Success!')

        elif command == 'fetch-incidents':
            incidents, last_run = fetch_incidents(client, last_run, fetch_evidence)
            demisto.setLastRun(last_run)
            demisto.incidents(incidents)

        elif command == 'microsoft-atp-isolate-machine':
            return_outputs(*isolate_machine_command(client, args))

        elif command == 'microsoft-atp-unisolate-machine':
            return_outputs(*unisolate_machine_command(client, args))

        elif command == 'microsoft-atp-get-machines':
            return_outputs(*get_machines_command(client, args))

        elif command == 'microsoft-atp-get-file-related-machines':
            return_results(get_file_related_machines_command(client, args))

        elif command == 'microsoft-atp-get-machine-details':
            return_results(get_machine_details_command(client, args))

        elif command == 'microsoft-atp-run-antivirus-scan':
            return_outputs(*run_antivirus_scan_command(client, args))

        elif command == 'microsoft-atp-list-alerts':
            return_outputs(*list_alerts_command(client, args))

        elif command == 'microsoft-atp-update-alert':
            return_outputs(*update_alert_command(client, args))

        elif command == 'microsoft-atp-advanced-hunting':
            return_outputs(*get_advanced_hunting_command(client, args))

        elif command == 'microsoft-atp-create-alert':
            return_outputs(*create_alert_command(client, args))

        elif command == 'microsoft-atp-get-alert-related-user':
            return_outputs(*get_alert_related_user_command(client, args))

        elif command == 'microsoft-atp-get-alert-related-files':
            return_outputs(*get_alert_related_files_command(client, args))

        elif command == 'microsoft-atp-get-alert-related-ips':
            return_outputs(*get_alert_related_ips_command(client, args))

        elif command == 'microsoft-atp-get-alert-related-domains':
            return_outputs(*get_alert_related_domains_command(client, args))

        elif command == 'microsoft-atp-list-machine-actions-details':
            return_outputs(*get_machine_action_by_id_command(client, args))

        elif command == 'microsoft-atp-collect-investigation-package':
            return_outputs(*get_machine_investigation_package_command(client, args))

        elif command == 'microsoft-atp-get-investigation-package-sas-uri':
            return_outputs(*get_investigation_package_sas_uri_command(client, args))

        elif command == 'microsoft-atp-restrict-app-execution':
            return_outputs(*restrict_app_execution_command(client, args))

        elif command == 'microsoft-atp-remove-app-restriction':
            return_outputs(*remove_app_restriction_command(client, args))

        elif command == 'microsoft-atp-stop-and-quarantine-file':
            return_results(stop_and_quarantine_file_command(client, args))

        elif command == 'microsoft-atp-list-investigations':
            return_outputs(*get_investigations_by_id_command(client, args))

        elif command == 'microsoft-atp-start-investigation':
            return_outputs(*start_investigation_command(client, args))

        elif command == 'microsoft-atp-get-domain-statistics':
            return_outputs(*get_domain_statistics_command(client, args))

        elif command == 'microsoft-atp-get-domain-alerts':
            return_outputs(*get_domain_alerts_command(client, args))

        elif command == 'microsoft-atp-get-domain-machines':
            return_outputs(*get_domain_machine_command(client, args))

        elif command == 'microsoft-atp-get-file-statistics':
            return_outputs(*get_file_statistics_command(client, args))

        elif command == 'microsoft-atp-get-file-alerts':
            return_outputs(*get_file_alerts_command(client, args))

        elif command == 'microsoft-atp-get-ip-statistics':
            return_outputs(*get_ip_statistics_command(client, args))

        elif command == 'microsoft-atp-get-ip-alerts':
            return_outputs(*get_ip_alerts_command(client, args))

        elif command == 'microsoft-atp-get-user-alerts':
            return_outputs(*get_user_alerts_command(client, args))

        elif command == 'microsoft-atp-get-alert-by-id':
            return_results(get_alert_by_id_command(client, args))

        elif command == 'microsoft-atp-get-user-machines':
            return_outputs(*get_user_machine_command(client, args))

        elif command == 'microsoft-atp-add-remove-machine-tag':
            return_outputs(*add_remove_machine_tag_command(client, args))

        elif command == 'microsoft-atp-list-machines-by-vulnerability':
            return_results(list_machines_by_vulnerability_command(client, args))

        elif command == 'microsoft-atp-list-software-version-distribution':
            return_results(list_software_version_distribution_command(client, args))

        elif command == 'microsoft-atp-list-machines-by-software':
            return_results(list_machines_by_software_command(client, args))

        elif command == 'microsoft-atp-list-missing-kb-by-software':
            return_results(list_missing_kb_by_software_command(client, args))

        elif command == 'microsoft-atp-list-vulnerabilities-by-software':
            return_results(list_vulnerabilities_by_software_command(client, args))

        elif command == 'microsoft-atp-list-software':
            return_results(list_software_command(client, args))

        elif command == 'microsoft-atp-list-vulnerabilities-by-machine':
            return_results(list_vulnerabilities_by_machine_command(client, args))

        elif command == 'microsoft-atp-list-vulnerabilities':
            return_results(list_vulnerabilities_command(client, args))

        elif command == 'microsoft-atp-get-file-info':
            demisto.results(get_file_info_command(client, args))

        elif command == 'endpoint':
            return_results(endpoint_command(client, args))

        elif command in ('microsoft-atp-indicator-list', 'microsoft-atp-indicator-get-by-id'):
            return_outputs(*list_indicators_command(client, args))
        elif command == 'microsoft-atp-indicator-create-file':
            return_outputs(*create_file_indicator_command(client, args))
        elif command == 'microsoft-atp-indicator-create-network':
            return_outputs(*create_network_indicator_command(client, args))
        elif command == 'microsoft-atp-indicator-update':
            return_outputs(*update_indicator_command(client, args))
        elif command == 'microsoft-atp-indicator-delete':
            return_outputs(delete_indicator_command(client, args))
        elif command in ('microsoft-atp-sc-indicator-list', 'microsoft-atp-sc-indicator-get-by-id'):
            return_results(sc_list_indicators_command(client, args))
        elif command in ('microsoft-atp-sc-indicator-update', 'microsoft-atp-sc-indicator-create'):
            return_results(sc_create_update_indicator_command(client, args))
        elif command == 'microsoft-atp-sc-indicator-delete':
            return_results(sc_delete_indicator_command(client, args))
        elif command == 'microsoft-atp-indicator-batch-update':
            return_results(sc_update_batch_indicators_command(client, args))
        elif command == 'microsoft-atp-live-response-put-file':
            return_results(put_live_response_file_with_polling(client, args))
        elif command == 'microsoft-atp-live-response-get-file':
            return_results(get_live_response_file_with_polling(client, args))
        elif command == 'microsoft-atp-live-response-run-script':
            return_results(run_live_response_script_with_polling(client, args))
        elif command == 'microsoft-atp-live-response-cancel-action':
            return_results(cancel_action_command(client, args))
        elif command == 'microsoft-atp-live-response-result':
            return_results(get_live_response_result_command(client, args))
        elif command == 'microsoft-atp-advanced-hunting-lateral-movement-evidence':
            return_results(lateral_movement_evidence_command(client, args))
        elif command == 'microsoft-atp-advanced-hunting-persistence-evidence':
            return_results(persistence_evidence_command(client, args))
        elif command == 'microsoft-atp-advanced-hunting-file-origin':
            return_results(file_origin_command(client, args))
        elif command == 'microsoft-atp-advanced-hunting-process-details':
            return_results(process_details_command(client, args))
        elif command == 'microsoft-atp-advanced-hunting-network-connections':
            return_results(network_connections_command(client, args))
        elif command == 'microsoft-atp-advanced-hunting-privilege-escalation':
            return_results(privilege_escalation_command(client, args))
        elif command == 'microsoft-atp-advanced-hunting-tampering':
            return_results(tampering_command(client, args))
        elif command == 'microsoft-atp-advanced-hunting-cover-up':
            return_results(cover_up_command(client, args))
        elif command == 'microsoft-atp-offboard-machine':
            return_results(offboard_machine_command(client, args))
        elif command == 'microsoft-atp-get-machine-users':
            return_results(get_machine_users_command(client, args))
        elif command == 'microsoft-atp-get-machine-alerts':
            return_results(get_machine_alerts_command(client, args))
        elif command == 'microsoft-atp-request-and-download-investigation-package':
            return_results(request_download_investigation_package_command(client, args))
        elif command == 'microsoft-atp-generate-login-url':
            return_results(generate_login_url_command(client))
        elif command == 'microsoft-atp-auth-reset':
            return_results(reset_auth())

    except Exception as err:
        return_error(str(err))


if __name__ in ("__main__", "__builtin__", "builtins"):
    main()<|MERGE_RESOLUTION|>--- conflicted
+++ resolved
@@ -1993,13 +1993,7 @@
 
     def download_file(self, url_link):
         try:
-<<<<<<< HEAD
-            demisto.info(f"{url_link=}")
             response = requests.get(url=url_link, verify=self.ms_client.verify, timeout=300)
-            demisto.info(f"{response=}")
-=======
-            response = requests.get(url=url_link, verify=self.ms_client.verify, timeout=300)
->>>>>>> c77936e9
         except Exception as e:
             raise Exception(f'Could not download file. {url_link=}. error: {str(e)}')
         return response
@@ -2996,7 +2990,6 @@
 
     # download link, create file result. File comes back as compressed gz file.
     f_data = client.download_file(file_uri)
-    demisto.info(f"{f_data.content=}")
     md_results = {
         'Machine Action Id': res.get('id'),
         'MachineId': res.get('machineId'),
