import copy
from itertools import product
from json import JSONDecodeError
from typing import Any
from collections.abc import Callable
from CommonServerPython import *
import urllib3
from dateutil.parser import parse
from requests import Response
from MicrosoftApiModule import *  # noqa: E402

# Disable insecure warnings
urllib3.disable_warnings()

''' GLOBAL VARS '''
APP_NAME = 'ms-defender-atp'
TIME_FORMAT = '%Y-%m-%dT%H:%M:%S.%fZ'

''' HELPER FUNCTIONS '''

SEVERITY_TO_NUMBER = {
    'Informational': 0,
    'Low': 1,
    'MediumLow': 2,
    'MediumHigh': 3,
    'High': 4
}

NUMBER_TO_SEVERITY = {
    0: 'Informational',
    1: 'Low',
    2: 'MediumLow',
    3: 'MediumHigh',
    4: 'High',
    5: 'Informational'
}
SC_INDICATORS_HEADERS = (
    'id',
    'action',
    'indicatorValue',
    'indicatorType',
    'severity',
    'title',
    'description',
)

INDICATOR_TYPE_TO_DBOT_TYPE = {
    'FileSha256': DBotScoreType.FILE,
    'FileSha1': DBotScoreType.FILE,
    'FileMd5': DBotScoreType.FILE,
    'Url': DBotScoreType.URL,
    'DomainName': DBotScoreType.DOMAIN,
    'IpAddress': DBotScoreType.IP,
    'CertificateThumbprint': None,
}

HEALTH_STATUS_TO_ENDPOINT_STATUS = {
    "Active": "Online",
    "Inactive": "Offline",
    "ImpairedCommunication": "Online",
    "NoSensorData": "Online",
    "NoSensorDataImpairedCommunication": "Online",
    "Unknown": None,
}

DETECTION_SOURCE_TO_API_VALUE = {  # https://learn.microsoft.com/en-us/microsoft-365/security/defender-endpoint/alerts-queue
    "Third-party sensors": "ThirdPartySensors",
    "Antivirus": "WindowsDefenderAv",
    "Automated investigation": "AutomatedInvestigation",
    "Custom detection": "CustomDetection",
    "Custom TI": "CustomerTI",
    "EDR": "WindowsDefenderAtp",
    "Microsoft 365 Defender": "MTP",
    "Microsoft Defender for Office 365": "OfficeATP",
    "Microsoft Defender Experts": "ThreatExperts",
    "SmartScreen": "WindowsDefenderSmartScreen",
}

INTEGRATION_NAME = 'Microsoft Defender ATP'


class HuntingQueryBuilder:
    """ERROR MESSAGES"""
    FILE_ARGS_ERR = 'Please provide at least one file arguments: "file_name", "sha1", "sha256" or "md5".'
    DEVICES_ARGS_ERR = 'Please provide at least one devices arguments: "device_id" or "device_name".'
    ANY_ARGS_ERR = 'Please provide at least one of the query args: "device_name", "file_name", "sha1, "sha256", "md5"' \
                   ' or "device_id".'

    @staticmethod
    def get_time_range_query(time_range: str | None) -> str:
        """
        Given a human readable time_range returns the time_range query
        """
        if not time_range:
            return ''
        parsed_time = dateparser.parse(time_range)
        if parsed_time:
            time_in_minutes = int((datetime.now() - parsed_time).total_seconds() // 60)
            return f'Timestamp > ago({time_in_minutes}m)'
        else:
            return ''

    @staticmethod
    def rebuild_query_with_time_range(query: str, time_range: str) -> str:
        """
        Given a query and human readable time_range returns the query with a time_range query
        """
        time_range_query = HuntingQueryBuilder.get_time_range_query(time_range)
        insert_pos = query.find('|')
        if insert_pos == -1:
            return f'{query} | where {time_range_query}'
        return f'{query[:insert_pos - 1]} | where {time_range_query} {query[insert_pos:]}'

    @staticmethod
    def get_filter_values(list_values: list | str | None) -> str | None:
        """
        creates a string of CSV values wrapped by parenthesis and brackets
        """
        if isinstance(list_values, str):
            list_values = argToList(list_values)
        if not list_values or not isinstance(list_values, list):
            return None
        return '("' + '","'.join(list_values) + '")'

    @staticmethod
    def remove_last_expression(query, expression):
        """
        Removes the last expression from the given query
        """
        return query.rsplit(expression, 1)[0]

    @staticmethod
    def build_generic_query(
            query_prefix: str,
            query_suffix: str,
            query_dict: dict,
            query_operation: str,
            operator: str = 'has_any'
    ):
        if not query_dict:
            return query_prefix + query_suffix
        query = query_prefix + ' ('
        for key, val in query_dict.items():
            if isinstance(val, tuple):
                # dict_val with special operator
                query += f' {key} {val[0]} {val[1]} {query_operation}'
            else:
                query += f' ({key} {operator} {val}) {query_operation}'
        query = HuntingQueryBuilder.remove_last_expression(query, query_operation)
        query += ')'
        if query_suffix:
            return query + query_suffix
        return query

    class LateralMovementEvidence:
        """QUERY PREFIX"""
        NETWORK_CONNECTIONS_QUERY_PREFIX = 'DeviceNetworkEvents\n| where (RemoteIP startswith "172.16" or RemoteIP startswith "192.168" or RemoteIP startswith "10.") and'  # noqa: E501
        SMB_CONNECTIONS_QUERY_PREFIX = 'DeviceNetworkEvents\n| where RemotePort == 445 and InitiatingProcessId !in (0, 4) and'  # noqa: E501
        CREDENTIAL_DUMPING_QUERY_PREFIX = 'DeviceProcessEvents\n| where ((FileName has_any ("procdump.exe", "procdump64.exe") and ProcessCommandLine has "lsass") or (ProcessCommandLine has "lsass.exe" and (ProcessCommandLine has "-accepteula" or ProcessCommandLine contains "-ma")) ) and'  # noqa: E501
        MANAGEMENT_CONNECTION_QUERY_PREFIX = 'DeviceNetworkEvents\n| where RemotePort in (22,3389,139,135,23,1433) and'

        """QUERY SUFFIX"""
        NETWORK_CONNECTIONS_QUERY_SUFFIX = '\n| summarize TotalConnections = count() by DeviceName, RemoteIP, RemotePort, InitiatingProcessFileName\n| order by TotalConnections\n| limit {}'  # noqa: E501
        SMB_CONNECTIONS_QUERY_SUFFIX = '\n| summarize RemoteIPCount=dcount(RemoteIP) by DeviceName, InitiatingProcessFileName, InitiatingProcessId, InitiatingProcessCreationTime\n|{} limit {}'  # noqa: E501
        CREDENTIAL_DUMPING_QUERY_SUFFIX = '\n| project Timestamp, DeviceName, ActionType, FileName, ProcessCommandLine, AccountName, InitiatingProcessIntegrityLevel, InitiatingProcessTokenElevation\n| limit {}'  # noqa: E501
        MANAGEMENT_CONNECTION_QUERY_SUFFIX = '\n| summarize TotalCount=count() by DeviceName,LocalIP,RemoteIP,RemotePort\n| order by TotalCount\n| limit {}'  # noqa: E501

        def __init__(self,
                     limit: str,
                     query_operation: str,
                     page: str,
                     device_name: str | None = None,
                     file_name: str | None = None,
                     sha1: str | None = None,
                     sha256: str | None = None,
                     md5: str | None = None,
                     device_id: str | None = None,
                     remote_ip_count: str | None = None,
                     ):
            if not (device_name or file_name or sha1 or sha256 or md5 or device_id):
                raise DemistoException(HuntingQueryBuilder.ANY_ARGS_ERR)

            self._limit = limit * (int(page))
            self._query_operation = query_operation
            self._device_name = HuntingQueryBuilder.get_filter_values(device_name)
            self._file_name = HuntingQueryBuilder.get_filter_values(file_name)
            self._sha1 = HuntingQueryBuilder.get_filter_values(sha1)
            self._sha256 = HuntingQueryBuilder.get_filter_values(sha256)
            self._md5 = HuntingQueryBuilder.get_filter_values(md5)
            self._device_id = HuntingQueryBuilder.get_filter_values(device_id)
            self._remote_ip_count = remote_ip_count

        def build_network_connections_query(self):
            query_dict = assign_params(
                InitiatingProcessFileName=self._file_name,
                InitiatingProcessSHA1=self._sha1,
                InitiatingProcessSHA256=self._sha256,
                InitiatingProcessMD5=self._md5,
                DeviceName=self._device_name,
                DeviceId=self._device_id
            )
            query = HuntingQueryBuilder.build_generic_query(
                query_prefix=self.NETWORK_CONNECTIONS_QUERY_PREFIX,
                query_suffix=self.NETWORK_CONNECTIONS_QUERY_SUFFIX.format(self._limit),
                query_dict=query_dict,
                query_operation=self._query_operation,
            )

            return query

        def build_smb_connections_query(self):
            query_dict = assign_params(
                InitiatingProcessFileName=self._file_name,
                InitiatingProcessSHA1=self._sha1,
                InitiatingProcessSHA256=self._sha256,
                InitiatingProcessMD5=self._md5,
                DeviceName=self._device_name,
                DeviceId=self._device_id,
            )
            remote_ip_count_query = '' if not self._remote_ip_count else ' where RemoteIPCount > ' \
                                                                         f'{self._remote_ip_count} |'

            query = HuntingQueryBuilder.build_generic_query(
                query_prefix=self.SMB_CONNECTIONS_QUERY_PREFIX,
                query_suffix=self.SMB_CONNECTIONS_QUERY_SUFFIX.format(remote_ip_count_query, self._limit),
                query_dict=query_dict,
                query_operation=self._query_operation,
            )

            return query

        def build_credential_dumping_query(self):
            query_dict = assign_params(
                FileName=self._file_name,
                SHA1=self._sha1,
                SHA256=self._sha256,
                MD5=self._md5,
                DeviceName=self._device_name,
                DeviceId=self._device_id,
            )
            query = HuntingQueryBuilder.build_generic_query(
                query_prefix=self.CREDENTIAL_DUMPING_QUERY_PREFIX,
                query_suffix=self.CREDENTIAL_DUMPING_QUERY_SUFFIX.format(self._limit),
                query_dict=query_dict,
                query_operation=self._query_operation,
            )

            return query

        def build_management_connection_query(self):
            query_dict = assign_params(
                InitiatingProcessFileName=self._file_name,
                InitiatingProcessSHA1=self._sha1,
                InitiatingProcessSHA256=self._sha256,
                InitiatingProcessMD5=self._md5,
                DeviceName=self._device_name,
                DeviceId=self._device_id,
            )
            query = HuntingQueryBuilder.build_generic_query(
                query_prefix=self.MANAGEMENT_CONNECTION_QUERY_PREFIX,
                query_suffix=self.MANAGEMENT_CONNECTION_QUERY_SUFFIX.format(self._limit),
                query_dict=query_dict,
                query_operation=self._query_operation,
            )

            return query

    class PersistenceEvidence:
        """QUERY PREFIX"""
        SCHEDULE_JOB_QUERY_PREFIX = 'DeviceEvents | where ActionType == "ScheduledTaskCreated" and InitiatingProcessAccountSid != "S-1-5-18" and'  # noqa: E501
        REGISTRY_ENTRY_QUERY_PREFIX = 'DeviceRegistryEvents | where ActionType == "RegistryValueSet" and'
        STARTUP_FOLDER_CHANGES_QUERY_PREFIX = 'DeviceFileEvents | where FolderPath contains @"\AppData\Roaming\Microsoft\Windows\Start Menu\Programs\Startup\" and ActionType == "FileCreated" and'  # noqa: E501
        NEW_SERVICE_CREATED_QUERY_PREFIX = 'DeviceRegistryEvents | where RegistryKey contains @"HKEY_LOCAL_MACHINE\SYSTEM\ControlSet001\Services\" and ActionType == "RegistryKeyCreated" and'  # noqa: E501
        SERVICE_UPDATED_QUERY_PREFIX = 'DeviceRegistryEvents | where RegistryKey contains @"HKEY_LOCAL_MACHINE\SYSTEM\ControlSet001\Services\" and ActionType has_any ("RegistryValueSet","RegistryKeyCreated") and'  # noqa: E501
        FILE_REPLACED_QUERY_PREFIX = 'DeviceFileEvents | where FolderPath contains @"C:\Program Files" and ActionType == "FileModified" and'  # noqa: E501
        NEW_USER_QUERY_PREFIX = 'DeviceEvents | where ActionType == "UserAccountCreated" and'
        NEW_GROUP_QUERY_PREFIX = 'DeviceEvents | where ActionType == "SecurityGroupCreated" and'
        GROUP_USER_CHANGE_QUERY_PREFIX = 'DeviceEvents | where ActionType == "UserAccountAddedToLocalGroup" and'
        LOCAL_FIREWALL_CHANGE_QUERY_PREFIX = 'DeviceRegistryEvents | where RegistryKey contains @"HKEY_LOCAL_MACHINE\SYSTEM\CurrentControlSet\Services\SharedAccess\Parameters\FirewallPolicy" and'  # noqa: E501
        HOST_FILE_CHANGE_QUERY_PREFIX = 'DeviceFileEvents | where FolderPath contains @"C:\Windows\System32\drivers\etc\hosts" and ActionType == "FileModified" and'  # noqa: E501

        """QUERY SUFFIX"""
        SCHEDULE_JOB_QUERY_SUFFIX = '\n| project Timestamp, DeviceName, InitiatingProcessAccountDomain, InitiatingProcessAccountName, AdditionalFields\n| limit {}'  # noqa: E501
        REGISTRY_ENTRY_QUERY_SUFFIX = '\n| project Timestamp, DeviceName, RegistryKey, RegistryValueType, PreviousRegistryValueData, RegistryValueName, PreviousRegistryValueName, PreviousRegistryKey, InitiatingProcessFileName\n| limit {}'  # noqa: E501
        STARTUP_FOLDER_CHANGES_QUERY_SUFFIX = '\n| project Timestamp, DeviceName, FileName, FolderPath, InitiatingProcessFileName, InitiatingProcessVersionInfoProductName, InitiatingProcessVersionInfoOriginalFileName, InitiatingProcessCommandLine\n| limit {}'  # noqa: E501
        NEW_SERVICE_CREATED_QUERY_SUFFIX = '\n| project Timestamp, DeviceName, RegistryKey, RegistryValueName, RegistryValueType, RegistryValueData, InitiatingProcessFileName, InitiatingProcessVersionInfoProductName, InitiatingProcessVersionInfoOriginalFileName, InitiatingProcessCommandLine\n| limit {}'  # noqa: E501
        SERVICE_UPDATED_QUERY_SUFFIX = '\n| project Timestamp, DeviceName, ActionType, RegistryKey, PreviousRegistryKey, RegistryValueName, PreviousRegistryValueName, RegistryValueType, RegistryValueData, PreviousRegistryValueData, InitiatingProcessFileName, InitiatingProcessVersionInfoProductName, InitiatingProcessVersionInfoOriginalFileName, InitiatingProcessCommandLine\n| limit {}'  # noqa: E501
        FILE_REPLACED_QUERY_SUFFIX = '\n| project Timestamp, DeviceName, ActionType, FileName, FolderPath, InitiatingProcessFileName, InitiatingProcessVersionInfoProductName, InitiatingProcessVersionInfoOriginalFileName, InitiatingProcessCommandLine\n| limit {}'  # noqa: E501
        NEW_USER_QUERY_SUFFIX = '\n| project AccountName,DeviceName,Timestamp,AccountSid,AccountDomain,InitiatingProcessAccountName,InitiatingProcessLogonId\n| limit {}'  # noqa: E501
        NEW_GROUP_QUERY_SUFFIX = '\n| project AccountName,DeviceName,Timestamp,AccountSid,AccountDomain,InitiatingProcessAccountName,InitiatingProcessLogonId,AdditionalFields\n| limit {}'  # noqa: E501
        GROUP_USER_CHANGE_QUERY_SUFFIX = '\n| summarize by AccountSid\n| limit {}'
        LOCAL_FIREWALL_CHANGE_QUERY_SUFFIX = '\n| project Timestamp, DeviceName, ActionType, RegistryKey, PreviousRegistryKey, RegistryValueName, PreviousRegistryValueName, RegistryValueType, RegistryValueData, PreviousRegistryValueData, InitiatingProcessFileName, InitiatingProcessVersionInfoProductName, InitiatingProcessVersionInfoOriginalFileName, InitiatingProcessCommandLine\n| limit {}'  # noqa: E501
        HOST_FILE_CHANGE_QUERY_SUFFIX = '\n| project Timestamp, DeviceName, ActionType, FileName, FolderPath, SHA1, SHA256, MD5, InitiatingProcessFileName, InitiatingProcessVersionInfoProductName, InitiatingProcessVersionInfoOriginalFileName, InitiatingProcessCommandLine\n| limit {}'  # noqa: E501

        def __init__(self,
                     limit: str,
                     query_operation: str,
                     query_purpose: str,
                     page: str,
                     device_name: str | None = None,
                     file_name: str | None = None,
                     sha1: str | None = None,
                     sha256: str | None = None,
                     md5: str | None = None,
                     device_id: str | None = None,
                     process_cmd: str | None = None,
                     ):
            if query_purpose == 'registry_entry' and not process_cmd:
                raise DemistoException('Cannot initiate "registry_entry" query without "process_cmd" argument.')
            elif not (device_name or file_name or sha1 or sha256 or md5 or device_id):
                raise DemistoException(HuntingQueryBuilder.ANY_ARGS_ERR)

            self._limit = limit * (int(page))
            self._query_operation = query_operation
            self._device_name = HuntingQueryBuilder.get_filter_values(device_name)
            self._file_name = HuntingQueryBuilder.get_filter_values(file_name)
            self._sha1 = HuntingQueryBuilder.get_filter_values(sha1)
            self._sha256 = HuntingQueryBuilder.get_filter_values(sha256)
            self._md5 = HuntingQueryBuilder.get_filter_values(md5)
            self._device_id = HuntingQueryBuilder.get_filter_values(device_id)
            self._process_cmd = ('contains', f'"{process_cmd}"') if process_cmd else None

        def build_scheduled_job_query(self):
            query_dict = assign_params(
                FileName=self._file_name,
                SHA1=self._sha1,
                SHA256=self._sha256,
                MD5=self._md5,
                DeviceName=self._device_name,
                DeviceId=self._device_id
            )
            query = HuntingQueryBuilder.build_generic_query(
                query_prefix=self.SCHEDULE_JOB_QUERY_PREFIX,
                query_suffix=self.SCHEDULE_JOB_QUERY_SUFFIX.format(self._limit),
                query_dict=query_dict,
                query_operation=self._query_operation)

            return query

        def build_registry_entry_query(self):
            query_dict = assign_params(
                InitiatingProcessFileName=self._file_name,
                InitiatingProcessSHA1=self._sha1,
                InitiatingProcessSHA256=self._sha256,
                InitiatingProcessMD5=self._md5,
                DeviceName=self._device_name,
                DeviceId=self._device_id,
                InitiatingProcessCommandLine=self._process_cmd
            )
            query = HuntingQueryBuilder.build_generic_query(
                query_prefix=self.REGISTRY_ENTRY_QUERY_PREFIX,
                query_suffix=self.REGISTRY_ENTRY_QUERY_SUFFIX.format(self._limit),
                query_dict=query_dict,
                query_operation=self._query_operation)

            return query

        def build_startup_folder_changes_query(self):
            query_dict = assign_params(
                FileName=self._file_name,
                SHA1=self._sha1,
                SHA256=self._sha256,
                MD5=self._md5,
                DeviceName=self._device_name,
                DeviceId=self._device_id,
            )
            query = HuntingQueryBuilder.build_generic_query(
                query_prefix=self.STARTUP_FOLDER_CHANGES_QUERY_PREFIX,
                query_suffix=self.STARTUP_FOLDER_CHANGES_QUERY_SUFFIX.format(self._limit),
                query_dict=query_dict,
                query_operation=self._query_operation)

            return query

        def build_new_service_created_query(self):
            query_dict = assign_params(
                InitiatingProcessFileName=self._file_name,
                InitiatingProcessSHA1=self._sha1,
                InitiatingProcessSHA256=self._sha256,
                InitiatingProcessMD5=self._md5,
                DeviceName=self._device_name,
                DeviceId=self._device_id,
                InitiatingProcessCommandLine=self._process_cmd
            )
            query = HuntingQueryBuilder.build_generic_query(
                query_prefix=self.NEW_SERVICE_CREATED_QUERY_PREFIX,
                query_suffix=self.NEW_SERVICE_CREATED_QUERY_SUFFIX.format(self._limit),
                query_dict=query_dict,
                query_operation=self._query_operation)

            return query

        def build_service_updated_query(self):
            query_dict = assign_params(
                InitiatingProcessFileName=self._file_name,
                InitiatingProcessSHA1=self._sha1,
                InitiatingProcessSHA256=self._sha256,
                InitiatingProcessMD5=self._md5,
                DeviceName=self._device_name,
                DeviceId=self._device_id,
                InitiatingProcessCommandLine=self._process_cmd
            )
            query = HuntingQueryBuilder.build_generic_query(
                query_prefix=self.SERVICE_UPDATED_QUERY_PREFIX,
                query_suffix=self.SERVICE_UPDATED_QUERY_SUFFIX.format(self._limit),
                query_dict=query_dict,
                query_operation=self._query_operation)

            return query

        def build_file_replaced_query(self):
            query_dict = assign_params(
                FileName=self._file_name,
                SHA1=self._sha1,
                SHA256=self._sha256,
                MD5=self._md5,
                DeviceName=self._device_name,
                DeviceId=self._device_id,
            )
            query = HuntingQueryBuilder.build_generic_query(
                query_prefix=self.FILE_REPLACED_QUERY_PREFIX,
                query_suffix=self.FILE_REPLACED_QUERY_SUFFIX.format(self._limit),
                query_dict=query_dict,
                query_operation=self._query_operation)

            return query

        def build_new_user_query(self):
            query_dict = assign_params(
                FileName=self._file_name,
                SHA1=self._sha1,
                SHA256=self._sha256,
                MD5=self._md5,
                DeviceName=self._device_name,
                DeviceId=self._device_id,
            )
            query = HuntingQueryBuilder.build_generic_query(
                query_prefix=self.NEW_USER_QUERY_PREFIX,
                query_suffix=self.NEW_USER_QUERY_SUFFIX.format(self._limit),
                query_dict=query_dict,
                query_operation=self._query_operation)

            return query

        def build_new_group_query(self):
            query_dict = assign_params(
                FileName=self._file_name,
                SHA1=self._sha1,
                SHA256=self._sha256,
                MD5=self._md5,
                DeviceName=self._device_name,
                DeviceId=self._device_id,
            )
            query = HuntingQueryBuilder.build_generic_query(
                query_prefix=self.NEW_GROUP_QUERY_PREFIX,
                query_suffix=self.NEW_GROUP_QUERY_SUFFIX.format(self._limit),
                query_dict=query_dict,
                query_operation=self._query_operation)

            return query

        def build_group_user_change_query(self):
            query_dict = assign_params(
                FileName=self._file_name,
                SHA1=self._sha1,
                SHA256=self._sha256,
                MD5=self._md5,
                DeviceName=self._device_name,
                DeviceId=self._device_id,
            )
            query = HuntingQueryBuilder.build_generic_query(
                query_prefix=self.GROUP_USER_CHANGE_QUERY_PREFIX,
                query_suffix=self.GROUP_USER_CHANGE_QUERY_SUFFIX.format(self._limit),
                query_dict=query_dict,
                query_operation=self._query_operation)

            return query

        def build_local_firewall_change_query(self):
            query_dict = assign_params(
                InitiatingProcessFileName=self._file_name,
                InitiatingProcessSHA1=self._sha1,
                InitiatingProcessSHA256=self._sha256,
                InitiatingProcessMD5=self._md5,
                DeviceName=self._device_name,
                DeviceId=self._device_id,
                InitiatingProcessCommandLine=self._process_cmd
            )
            query = HuntingQueryBuilder.build_generic_query(
                query_prefix=self.LOCAL_FIREWALL_CHANGE_QUERY_PREFIX,
                query_suffix=self.LOCAL_FIREWALL_CHANGE_QUERY_SUFFIX.format(self._limit),
                query_dict=query_dict,
                query_operation=self._query_operation)

            return query

        def build_host_file_change_query(self):
            query_dict = assign_params(
                InitiatingProcessFileName=self._file_name,
                InitiatingProcessSHA1=self._sha1,
                InitiatingProcessSHA256=self._sha256,
                InitiatingProcessMD5=self._md5,
                DeviceName=self._device_name,
                DeviceId=self._device_id,
                InitiatingProcessCommandLine=self._process_cmd
            )
            query = HuntingQueryBuilder.build_generic_query(
                query_prefix=self.HOST_FILE_CHANGE_QUERY_PREFIX,
                query_suffix=self.HOST_FILE_CHANGE_QUERY_SUFFIX.format(self._limit),
                query_dict=query_dict,
                query_operation=self._query_operation)

            return query

    class FileOrigin:
        """QUERY PREFIX"""
        FILE_ORIGIN_QUERY_PREFIX = 'DeviceFileEvents | where'

        """QUERY SUFFIX"""
        FILE_ORIGIN_QUERY_SUFFIX = '\n| project Timestamp,FileName,FolderPath, ActionType,DeviceName,MD5,SHA1,SHA256,FileSize,FileOriginUrl,FileOriginIP,InitiatingProcessCommandLine,InitiatingProcessFileName,InitiatingProcessParentFileName\n| limit {}'  # noqa: E501

        def __init__(self,
                     limit: str,
                     query_operation: str,
                     page: str,
                     device_name: str | None = None,
                     file_name: str | None = None,
                     sha1: str | None = None,
                     sha256: str | None = None,
                     md5: str | None = None,
                     device_id: str | None = None,
                     ):
            if not (device_name or file_name or sha1 or sha256 or md5 or device_id):
                raise DemistoException(
                    'Please provide at least one of the query args: "device_name", "file_name", "sha1, '
                    '"sha256", "md5" or "device_id".')

            self._limit = limit * (int(page))
            self._query_operation = query_operation
            self._device_name = HuntingQueryBuilder.get_filter_values(device_name)
            self._file_name = HuntingQueryBuilder.get_filter_values(file_name)
            self._sha1 = HuntingQueryBuilder.get_filter_values(sha1)
            self._sha256 = HuntingQueryBuilder.get_filter_values(sha256)
            self._md5 = HuntingQueryBuilder.get_filter_values(md5)
            self._device_id = HuntingQueryBuilder.get_filter_values(device_id)

        def build_file_origin_query(self):
            query_dict = assign_params(
                FileName=self._file_name,
                SHA1=self._sha1,
                SHA256=self._sha256,
                MD5=self._md5,
                DeviceName=self._device_name,
                DeviceId=self._device_id
            )
            query = HuntingQueryBuilder.build_generic_query(
                query_prefix=self.FILE_ORIGIN_QUERY_PREFIX,
                query_suffix=self.FILE_ORIGIN_QUERY_SUFFIX.format(self._limit),
                query_dict=query_dict,
                query_operation=self._query_operation)

            return query

    class ProcessDetails:
        """QUERY PREFIX"""
        GENERIC_PROCESS_DETAILS_QUERY_PREFIX = 'DeviceProcessEvents | where'
        BECAONING_QUERY_PREFIX = 'DeviceNetworkEvents | where'
        POWERSHELL_EXECUTION_PROCESS_QUERY_PREFIX = 'DeviceProcessEvents | where FileName in~ ("powershell.exe", "powershell_ise.exe",".ps") and'  # noqa: E501
        POWERSHELL_EXECUTION_PROCESS_UNSIGNED_QUERY_PREFIX = 'DeviceProcessEvents | where FileName in~ ("powershell.exe", "powershell_ise.exe",".ps") and ( InitiatingProcessFileName != "SenerIR.exe" and InitiatingProcessParentFileName != "MsSense.exe" and InitiatingProcessSignatureStatus != "Valid" ) and (InitiatingProcessFileName != "CompatTelRunner.exe" and InitiatingProcessParentFileName != "CompatTelRunner.exe")'  # noqa: E501

        """QUERY SUFFIX"""
        PARENT_PROCESS_QUERY_SUFFIX = '\n| project Timestamp, DeviceId, DeviceName, ActionType, ProcessId, ProcessCommandLine, ProcessCreationTime, AccountSid, AccountName, AccountDomain,InitiatingProcessAccountDomain, InitiatingProcessAccountDomain, InitiatingProcessAccountName, InitiatingProcessAccountSid, InitiatingProcessAccountSid, InitiatingProcessAccountUpn, InitiatingProcessAccountObjectId, InitiatingProcessLogonId, InitiatingProcessIntegrityLevel, InitiatingProcessTokenElevation, InitiatingProcessSHA1, InitiatingProcessSHA256, InitiatingProcessMD5, InitiatingProcessFileName, InitiatingProcessFileSize, InitiatingProcessVersionInfoCompanyName, InitiatingProcessVersionInfoProductName, InitiatingProcessVersionInfoProductVersion, InitiatingProcessVersionInfoInternalFileName, InitiatingProcessVersionInfoOriginalFileName, InitiatingProcessVersionInfoFileDescription, InitiatingProcessId, InitiatingProcessCommandLine, InitiatingProcessCreationTime, InitiatingProcessFolderPath, InitiatingProcessAccountDomain, InitiatingProcessAccountName, InitiatingProcessAccountSid\n| limit {}'  # noqa: E501
        GRANDPARENT_PROCESS_QUERY_SUFFIX = '\n| project Timestamp, DeviceId, DeviceName, ActionType, ProcessId, ProcessCommandLine, ProcessIntegrityLevel, ProcessCreationTime, AccountSid, AccountName, AccountDomain, AccountObjectId, AccountUpn, InitiatingProcessSHA1, InitiatingProcessSHA256, InitiatingProcessMD5, InitiatingProcessFileName, InitiatingProcessId, InitiatingProcessCreationTime, InitiatingProcessFolderPath, InitiatingProcessParentFileName, InitiatingProcessParentId, InitiatingProcessParentCreationTime\n| limit {}'  # noqa: E501
        PROCESS_DETAILS_QUERY_SUFFIX = '\n| summarize by SHA1,FileName,SHA256,MD5 | join DeviceFileCertificateInfo on SHA1 | summarize by FileName,SHA1,SHA256,IsSigned,Signer,SignatureType,Issuer,CertificateExpirationTime,IsTrusted,IsRootSignerMicrosoft\n| limit {}'  # noqa: E501
        BEACONING_EVIDENCE_QUERY_SUFFIX = '\n| project Timestamp, DeviceId, DeviceName, ActionType, RemoteIP, RemotePort, RemoteUrl, LocalIP, LocalPort, Protocol, LocalIPType, RemoteIPType, InitiatingProcessSHA1, InitiatingProcessSHA256, InitiatingProcessMD5, InitiatingProcessFileName\n| limit {}'  # noqa: E501
        POWERSHELL_EXECUTION_PROCESS_QUERY_SUFFIX = '| project Timestamp, FileName, FolderPath, ProcessVersionInfoProductName, ProcessCommandLine, ProcessCreationTime, InitiatingProcessFileName, InitiatingProcessVersionInfoProductName, InitiatingProcessVersionInfoOriginalFileName, InitiatingProcessCommandLine, InitiatingProcessFolderPath, InitiatingProcessSignerType, InitiatingProcessSignatureStatus,DeviceId,DeviceName\n| limit {}'  # noqa: E501
        POWERSHELL_EXECUTION_PROCESS_UNSIGNED_QUERY_SUFFIX = '\n| summarize by InitiatingProcessFolderPath,InitiatingProcessFileName,InitiatingProcessParentFileName,InitiatingProcessVersionInfoOriginalFileName, InitiatingProcessVersionInfoProductName,InitiatingProcessCommandLine,InitiatingProcessSignerType,InitiatingProcessSignatureStatus'  # noqa: E501

        def __init__(self,
                     limit: str,
                     query_operation: str,
                     page: str,
                     device_name: str | None = None,
                     file_name: str | None = None,
                     sha1: str | None = None,
                     sha256: str | None = None,
                     md5: str | None = None,
                     device_id: str | None = None,
                     query_purpose: str | None = None,
                     ):
            if query_purpose == 'process_excecution_powershell':
                if not (file_name or sha1 or sha256 or md5):
                    raise DemistoException(HuntingQueryBuilder.FILE_ARGS_ERR)
                if not (device_id or device_name):
                    raise DemistoException(HuntingQueryBuilder.DEVICES_ARGS_ERR)

            elif query_purpose != 'powershell_execution_unsigned_files' \
                    and not (device_name or file_name or sha1 or sha256 or md5 or device_id):
                raise DemistoException(HuntingQueryBuilder.ANY_ARGS_ERR)

            self._limit = limit * (int(page))
            self._query_operation = query_operation
            self._device_name = HuntingQueryBuilder.get_filter_values(device_name)
            self._file_name = HuntingQueryBuilder.get_filter_values(file_name)
            self._sha1 = HuntingQueryBuilder.get_filter_values(sha1)
            self._sha256 = HuntingQueryBuilder.get_filter_values(sha256)
            self._md5 = HuntingQueryBuilder.get_filter_values(md5)
            self._device_id = HuntingQueryBuilder.get_filter_values(device_id)

        def build_parent_process_query(self):
            query_dict = assign_params(
                FileName=self._file_name,
                SHA1=self._sha1,
                SHA256=self._sha256,
                MD5=self._md5,
                DeviceName=self._device_name,
                DeviceId=self._device_id
            )
            query = HuntingQueryBuilder.build_generic_query(
                query_prefix=self.GENERIC_PROCESS_DETAILS_QUERY_PREFIX,
                query_suffix=self.PARENT_PROCESS_QUERY_SUFFIX.format(self._limit),
                query_dict=query_dict,
                query_operation=self._query_operation)

            return query

        def build_grandparent_process_query(self):
            query_dict = assign_params(
                FileName=self._file_name,
                SHA1=self._sha1,
                SHA256=self._sha256,
                MD5=self._md5,
                DeviceName=self._device_name,
                DeviceId=self._device_id
            )
            query = HuntingQueryBuilder.build_generic_query(
                query_prefix=self.GENERIC_PROCESS_DETAILS_QUERY_PREFIX,
                query_suffix=self.GRANDPARENT_PROCESS_QUERY_SUFFIX.format(self._limit),
                query_dict=query_dict,
                query_operation=self._query_operation)

            return query

        def build_process_details_query(self):
            query_dict = assign_params(
                FileName=self._file_name,
                SHA1=self._sha1,
                SHA256=self._sha256,
                MD5=self._md5,
                DeviceName=self._device_name,
                DeviceId=self._device_id
            )
            query = HuntingQueryBuilder.build_generic_query(
                query_prefix=self.GENERIC_PROCESS_DETAILS_QUERY_PREFIX,
                query_suffix=self.PROCESS_DETAILS_QUERY_SUFFIX.format(self._limit),
                query_dict=query_dict,
                query_operation=self._query_operation)

            return query

        def build_beaconing_evidence_query(self):
            query_dict = assign_params(
                InitiatingProcessFileName=self._file_name,
                InitiatingProcessSHA1=self._sha1,
                InitiatingProcessSHA256=self._sha256,
                InitiatingProcessMD5=self._md5,
                DeviceName=self._device_name,
                DeviceId=self._device_id
            )
            query = HuntingQueryBuilder.build_generic_query(
                query_prefix=self.BECAONING_QUERY_PREFIX,
                query_suffix=self.BEACONING_EVIDENCE_QUERY_SUFFIX.format(self._limit),
                query_dict=query_dict,
                query_operation=self._query_operation)

            return query

        def build_process_excecution_powershell_query(self):
            query_dict = assign_params(
                InitiatingProcessFileName=self._file_name,
                InitiatingProcessSHA1=self._sha1,
                InitiatingProcessSHA256=self._sha256,
                InitiatingProcessMD5=self._md5,
                DeviceName=self._device_name,
                DeviceId=self._device_id
            )
            query = HuntingQueryBuilder.build_generic_query(
                query_prefix=self.POWERSHELL_EXECUTION_PROCESS_QUERY_PREFIX,
                query_suffix=self.POWERSHELL_EXECUTION_PROCESS_QUERY_SUFFIX.format(self._limit),
                query_dict=query_dict,
                query_operation=self._query_operation)

            return query

        def build_powershell_execution_unsigned_files_query(self):
            query_dict = assign_params(
                InitiatingProcessFileName=self._file_name,
                InitiatingProcessSHA1=self._sha1,
                InitiatingProcessSHA256=self._sha256,
                InitiatingProcessMD5=self._md5,
                DeviceName=self._device_name,
                DeviceId=self._device_id
            )
            query = self.POWERSHELL_EXECUTION_PROCESS_UNSIGNED_QUERY_PREFIX
            if query_dict:
                query += ' and'

            return HuntingQueryBuilder.build_generic_query(
                query_prefix=query,
                query_suffix=self.POWERSHELL_EXECUTION_PROCESS_UNSIGNED_QUERY_SUFFIX,
                query_dict=query_dict,
                query_operation=self._query_operation
            )

    class NetworkConnections:
        """QUERY PREFIX"""
        EXTERNAL_ADDRESSES_QUERY_PREFIX = 'DeviceNetworkEvents | where not(RemoteIP matches regex "(^10\\\\.)|(^172\\\\.1[6-9]\\\\.)|(^172\\\\.2[0-9]\\\\.)|(^172\\\\.3[0-1]\\\\.)|(^192\\\\.168\\\\.)") and'  # noqa: E501
        DNS_QUERY_PREFIX = 'DeviceNetworkEvents | where RemotePort == 53 and'
        ENCODED_COMMANDS_QUERY_PREFIX = 'DeviceProcessEvents | where FileName in ("powershell.exe","powershell_ise.exe") and ProcessCommandLine contains "-encoded" and'  # noqa: E501

        """QUERY SUFFIX"""
        EXTERNAL_ADDRESSES_QUERY_SUFFIX = '\n| summarize TotalConnections = count() by DeviceName, RemoteIP, RemotePort, InitiatingProcessFileName,InitiatingProcessFolderPath | order by TotalConnections\n| limit {}'  # noqa: E501
        DNS_QUERY_SUFFIX = '| project Timestamp,DeviceName,ActionType,RemoteIP,Packetinfo = url_decode(AdditionalFields)\n| limit {}'  # noqa: E501
        ENCODED_COMMANDS_QUERY_SUFFIX = '\n| limit {}'

        def __init__(self,
                     limit: str,
                     query_operation: str,
                     query_purpose: str,
                     page: str,
                     device_name: str | None = None,
                     file_name: str | None = None,
                     sha1: str | None = None,
                     sha256: str | None = None,
                     md5: str | None = None,
                     device_id: str | None = None,
                     ):
            if query_purpose == 'encoded_commands':
                if not (device_id or device_name):
                    raise DemistoException(HuntingQueryBuilder.DEVICES_ARGS_ERR)
            else:
                if not (device_name or file_name or sha1 or sha256 or md5 or device_id):
                    raise DemistoException(HuntingQueryBuilder.ANY_ARGS_ERR)
            self._limit = limit * (int(page))
            self._query_operation = query_operation
            self._device_name = HuntingQueryBuilder.get_filter_values(device_name)
            self._file_name = HuntingQueryBuilder.get_filter_values(file_name)
            self._sha1 = HuntingQueryBuilder.get_filter_values(sha1)
            self._sha256 = HuntingQueryBuilder.get_filter_values(sha256)
            self._md5 = HuntingQueryBuilder.get_filter_values(md5)
            self._device_id = HuntingQueryBuilder.get_filter_values(device_id)

        def build_external_addresses_query(self):
            query_dict = assign_params(
                InitiatingProcessFileName=self._file_name,
                InitiatingProcessSHA1=self._sha1,
                InitiatingProcessSHA256=self._sha256,
                InitiatingProcessMD5=self._md5,
                DeviceName=self._device_name,
                DeviceId=self._device_id
            )
            query = HuntingQueryBuilder.build_generic_query(
                query_prefix=self.EXTERNAL_ADDRESSES_QUERY_PREFIX,
                query_suffix=self.EXTERNAL_ADDRESSES_QUERY_SUFFIX.format(self._limit),
                query_dict=query_dict,
                query_operation=self._query_operation)

            return query

        def build_dns_query(self):
            query_dict = assign_params(
                InitiatingProcessFileName=self._file_name,
                InitiatingProcessSHA1=self._sha1,
                InitiatingProcessSHA256=self._sha256,
                InitiatingProcessMD5=self._md5,
                DeviceName=self._device_name,
                DeviceId=self._device_id
            )
            query = HuntingQueryBuilder.build_generic_query(
                query_prefix=self.DNS_QUERY_PREFIX,
                query_suffix=self.DNS_QUERY_SUFFIX.format(self._limit),
                query_dict=query_dict,
                query_operation=self._query_operation)

            return query

        def build_encoded_commands_query(self):
            query_dict = assign_params(
                DeviceName=self._device_name,
                DeviceId=self._device_id
            )
            query = HuntingQueryBuilder.build_generic_query(
                query_prefix=self.ENCODED_COMMANDS_QUERY_PREFIX,
                query_suffix=self.ENCODED_COMMANDS_QUERY_SUFFIX.format(self._limit),
                query_dict=query_dict,
                query_operation=self._query_operation)

            return query

    class PrivilegeEscalation:
        QUERY_PREFIX = 'DeviceLogonEvents | where IsLocalAdmin == 1 and'
        QUERY_SUFFIX = ' and AccountDomain == DeviceName | project Timestamp, DeviceId, DeviceName, ActionType, LogonType, AccountDomain, AccountName, IsLocalAdmin, InitiatingProcessFileName\n| limit {}'  # noqa: E501

        def __init__(self,
                     limit: str,
                     query_operation: str,
                     page: str,
                     device_name: str | None = None,
                     device_id: str | None = None,
                     ):
            if not (device_name or device_id):
                raise DemistoException(HuntingQueryBuilder.DEVICES_ARGS_ERR)
            self._limit = limit * (int(page))
            self._query_operation = query_operation
            self._device_name = HuntingQueryBuilder.get_filter_values(device_name)
            self._device_id = HuntingQueryBuilder.get_filter_values(device_id)

        def build_query(self):
            query_dict = assign_params(
                DeviceName=self._device_name,
                DeviceId=self._device_id
            )
            query = HuntingQueryBuilder.build_generic_query(
                query_prefix=self.QUERY_PREFIX,
                query_suffix=self.QUERY_SUFFIX.format(self._limit),
                query_dict=query_dict,
                query_operation=self._query_operation)

            return query

    class Tampering:
        QUERY_PREFIX = 'let includeProc = dynamic(["sc.exe","net1.exe","net.exe", "taskkill.exe", "cmd.exe", "powershell.exe"]); let action = dynamic(["stop","disable", "delete"]); let service1 = dynamic([\'sense\', \'windefend\', \'mssecflt\']); let service2 = dynamic([\'sense\', \'windefend\', \'mssecflt\', \'healthservice\']); let params1 = dynamic(["-DisableRealtimeMonitoring", "-DisableBehaviorMonitoring" ,"-DisableIOAVProtection"]); let params2 = dynamic(["sgrmbroker.exe", "mssense.exe"]); let regparams1 = dynamic([\'reg add "HKLM\\\\SOFTWARE\\\\Policies\\\\Microsoft\\\\Windows Defender"\', \'reg add "HKLM\\\\SOFTWARE\\\\Policies\\\\Microsoft\\\\Windows Advanced Threat Protection"\']); let regparams2 = dynamic([\'ForceDefenderPassiveMode\', \'DisableAntiSpyware\']); let regparams3 = dynamic([\'sense\', \'windefend\']); let regparams4 = dynamic([\'demand\', \'disabled\']); let timeframe = 1d; DeviceProcessEvents'  # noqa: E501
        QUERY_SUFFIX = '\n| where InitiatingProcessFileName in~ (includeProc) | where (InitiatingProcessCommandLine has_any(action) and InitiatingProcessCommandLine has_any (service2) and InitiatingProcessParentFileName != \'cscript.exe\') or (InitiatingProcessCommandLine has_any (params1) and InitiatingProcessCommandLine has \'Set-MpPreference\' and InitiatingProcessCommandLine has \'$true\') or (InitiatingProcessCommandLine has_any (params2) and InitiatingProcessCommandLine has "/IM") or (InitiatingProcessCommandLine has_any (regparams1) and InitiatingProcessCommandLine has_any (regparams2) and InitiatingProcessCommandLine has \'/d 1\') or (InitiatingProcessCommandLine has_any("start") and InitiatingProcessCommandLine has "config" and InitiatingProcessCommandLine has_any (regparams3) and InitiatingProcessCommandLine has_any (regparams4))| extend Account = iff(isnotempty(InitiatingProcessAccountUpn), InitiatingProcessAccountUpn, InitiatingProcessAccountName), Computer = DeviceName| project Timestamp, Computer, Account, AccountDomain, ProcessName = InitiatingProcessFileName, ProcessNameFullPath = FolderPath, Activity = ActionType, CommandLine = InitiatingProcessCommandLine, InitiatingProcessParentFileName\n| limit {}'  # noqa: E501

        def __init__(self,
                     limit: str,
                     query_operation: str,
                     page: str,
                     device_name: str | None = None,
                     device_id: str | None = None,
                     ):
            self._limit = limit * (int(page))
            self._query_operation = query_operation
            self._device_name = HuntingQueryBuilder.get_filter_values(device_name)
            self._device_id = HuntingQueryBuilder.get_filter_values(device_id)

        def build_query(self):
            query_dict = assign_params(
                DeviceName=self._device_name,
                DeviceId=self._device_id
            )
            query = HuntingQueryBuilder.build_generic_query(
                query_prefix=f'{self.QUERY_PREFIX}{"| where" if query_dict else ""}',
                query_suffix=self.QUERY_SUFFIX.format(self._limit),
                query_dict=query_dict,
                query_operation=self._query_operation)

            return query

    class CoverUp:
        """ERRORS"""
        USERNAME_ERROR = 'Please provide the "username" argument.'

        """QUERY PREFIX"""
        FILE_DELETED_QUERY_PREFIX = 'DeviceFileEvents | where ActionType == "FileDeleted" and'
        EVENT_LOG_CLEARED_QUERY_PREFIX = 'DeviceProcessEvents | where (ProcessCommandLine has "WEVTUTIL" and ProcessCommandLine has_any ("CL","clear-log")) or (ProcessCommandLine contains "Clear-EventLog") and'  # noqa: E501
        ACCOUNT_QUERY_PREFIX = 'union Device* | where'

        """QUERY SUFFIX"""
        FILE_DELETED_QUERY_SUFFIX = '\n| project Timestamp, DeviceId, DeviceName, FileName, FolderPath, InitiatingProcessFileName, InitiatingProcessVersionInfoProductName, InitiatingProcessCommandLine\n| limit {}'  # noqa: E501
        EVENT_LOG_CLEARED_QUERY_SUFFIX = '\n| summarize LogClearCount = dcount(ProcessCommandLine), ClearedLogList = make_set(ProcessCommandLine) by DeviceId,DeviceName, bin(Timestamp, 5m),FileName,InitiatingProcessFileName\n| limit {}'  # noqa: E501
        COMPROMISED_INFORMATION_QUERY_SUFFIX = '\n| project Timestamp, DeviceId, DeviceName, ActionType, FileName, FolderPath, SHA1, SHA256, MD5, InitiatingProcessFileName\n| limit {}'  # noqa: E501
        CONNECTED_DEVICES_QUERY_SUFFIX = '\n| summarize by DeviceName\n| limit {}'
        ACTION_TYPES_QUERY_SUFFIX = '\n| summarize Number_of_actions=count(ActionType) by ActionType,DeviceName | order by Number_of_actions\n| limit {}'  # noqa: E501
        COMMON_FILES_QUERY_SUFFIX = '\n| summarize Number_of_accoiated_events=count(FileName) by FileName, MD5, SHA1, SHA256 | order by Number_of_accoiated_events\n| limit {}'  # noqa: E501

        def __init__(self,
                     limit: str,
                     query_operation: str,
                     query_purpose: str,
                     page: str,
                     device_name: str | None = None,
                     file_name: str | None = None,
                     sha1: str | None = None,
                     sha256: str | None = None,
                     md5: str | None = None,
                     device_id: str | None = None,
                     username: str | None = None,
                     ):
            if query_purpose in ('compromised_information', 'connected_devices', 'action_types', 'common_files'):
                if not username:
                    raise DemistoException(self.USERNAME_ERROR)
            elif query_purpose == 'event_log_cleared' and not (device_name or device_id):
                raise DemistoException(HuntingQueryBuilder.DEVICES_ARGS_ERR)
            elif not (device_name or file_name or sha1 or sha256 or md5 or device_id):
                raise DemistoException(HuntingQueryBuilder.ANY_ARGS_ERR)
            self._limit = limit * (int(page))
            self._query_operation = query_operation
            self._device_name = HuntingQueryBuilder.get_filter_values(device_name)
            self._file_name = HuntingQueryBuilder.get_filter_values(file_name)
            self._sha1 = HuntingQueryBuilder.get_filter_values(sha1)
            self._sha256 = HuntingQueryBuilder.get_filter_values(sha256)
            self._md5 = HuntingQueryBuilder.get_filter_values(md5)
            self._device_id = HuntingQueryBuilder.get_filter_values(device_id)
            self._username = HuntingQueryBuilder.get_filter_values(username)

        def build_file_deleted_query(self):
            query_dict = assign_params(
                FileName=self._file_name,
                SHA1=self._sha1,
                SHA256=self._sha256,
                MD5=self._md5,
                DeviceName=self._device_name,
                DeviceId=self._device_id
            )
            query = HuntingQueryBuilder.build_generic_query(
                query_prefix=self.FILE_DELETED_QUERY_PREFIX,
                query_suffix=self.FILE_DELETED_QUERY_SUFFIX.format(self._limit),
                query_dict=query_dict,
                query_operation=self._query_operation)

            return query

        def build_event_log_cleared_query(self):
            query_dict = assign_params(
                DeviceName=self._device_name,
                DeviceId=self._device_id
            )
            query = HuntingQueryBuilder.build_generic_query(
                query_prefix=self.EVENT_LOG_CLEARED_QUERY_PREFIX,
                query_suffix=self.EVENT_LOG_CLEARED_QUERY_SUFFIX.format(self._limit),
                query_dict=query_dict,
                query_operation=self._query_operation)

            return query

        def build_compromised_information_query(self):
            query_dict = assign_params(
                AccountName=self._username
            )
            query = HuntingQueryBuilder.build_generic_query(
                query_prefix=self.ACCOUNT_QUERY_PREFIX,
                query_suffix=self.COMPROMISED_INFORMATION_QUERY_SUFFIX.format(self._limit),
                query_dict=query_dict,
                query_operation=self._query_operation)

            return query

        def build_connected_devices_query(self):
            query_dict = assign_params(
                AccountName=self._username
            )
            query = HuntingQueryBuilder.build_generic_query(
                query_prefix=self.ACCOUNT_QUERY_PREFIX,
                query_suffix=self.CONNECTED_DEVICES_QUERY_SUFFIX.format(self._limit),
                query_dict=query_dict,
                query_operation=self._query_operation)

            return query

        def build_action_types_query(self):
            query_dict = assign_params(
                AccountName=self._username
            )
            query = HuntingQueryBuilder.build_generic_query(
                query_prefix=self.ACCOUNT_QUERY_PREFIX,
                query_suffix=self.ACTION_TYPES_QUERY_SUFFIX.format(self._limit),
                query_dict=query_dict,
                query_operation=self._query_operation)

            return query

        def build_common_files_query(self):
            query_dict = assign_params(
                AccountName=self._username
            )
            query = HuntingQueryBuilder.build_generic_query(
                query_prefix=self.ACCOUNT_QUERY_PREFIX,
                query_suffix=self.COMMON_FILES_QUERY_SUFFIX.format(self._limit),
                query_dict=query_dict,
                query_operation=self._query_operation)

            return query


def file_standard(observable: dict) -> Common.File:
    """Gets a file observable and returns a context key

    Args:
        observable: APT's file observable

    Returns:
        Context standard
    """
    file_obj = Common.File(
        Common.DBotScore.NONE,
        name=observable.get('fileName'),
        size=observable.get('fileSize'),
        path=observable.get('filePath')
    )
    hash_type = observable.get('fileHashType', '').lower()
    if hash_type and hash_type in INDICATOR_TYPE_TO_CONTEXT_KEY:
        hash_value = observable.get('fileHashValue')
        if hash_type == 'md5':
            file_obj.md5 = hash_value
        elif hash_type == 'sha256':
            file_obj.sha256 = hash_value
        elif hash_type == 'sha1':
            file_obj.sha1 = hash_value
    return file_obj


def network_standard(observable: dict) -> Common.Domain | Common.IP | Common.URL | None:
    """Gets a network observable and returns a context key

    Args:
        observable: APT's network observable

    Returns:
        Context standard or None of not supported
    """
    domain_name = observable.get('domainName')
    url = observable.get('url')
    ip = observable.get('networkIPv4', observable.get('networkIPv6'))
    if domain_name:
        return Common.Domain(domain_name, Common.DBotScore.NONE)
    elif ip:
        return Common.IP(ip, Common.DBotScore(ip, DBotScoreType.IP, 'Microsoft Defender Advanced Threat Protection', 0))
    elif url:
        return Common.URL(url, Common.DBotScore.NONE)
    return None


def standard_output(observable: dict) -> Common.Domain | Common.IP | Common.URL | Common.File | None:
    """Gets an observable and returns a context standard object.

    Args:
        observable: File or network observable from API.

    Links:
        File observable: https://docs.microsoft.com/en-us/graph/api/resources/tiindicator?view=graph-rest-beta#indicator-observables---file
        Network observable: https://docs.microsoft.com/en-us/graph/api/resources/tiindicator?view=graph-rest-beta#indicator-observables---network

    Returns:
        File, IP, URL or Domain object. If observable is not supported, will return None.
    """  # noqa: E501
    file_keys = {
        'fileHashType', 'fileHashValue', 'fileName', 'filePath', 'fileSize', 'fileType'
    }
    # Must be file key
    if any(key in observable for key in file_keys):
        return file_standard(observable)
    # Else it's a network
    return network_standard(observable)


def build_std_output(indicators: dict | list) -> dict:
    """

    Args:
        indicators: Network or File observable

    Returns:
        Dict of standard outputs.
    """
    if isinstance(indicators, dict):
        indicators = [indicators]
    outputs = {}
    for indicator in indicators:
        output = standard_output(indicator)
        if output:
            for key, value in output.to_context().items():
                if key not in outputs:
                    outputs[key] = [value]
                else:
                    outputs[key].append(value)
    return outputs


def get_future_time(expiration_time: str) -> str:
    """ Gets a time and returns a string of the future time of it.

    Args:
        expiration_time: (3 days, 1 hour etc)

    Returns:
        time now + the expiration time

    Examples:
        time now: 20:00
        function get expiration_time=1 hour
        returns: 21:00 (format '%Y-%m-%dT%H:%M:%SZ')
    """
    start, end = parse_date_range(
        expiration_time
    )
    future_time: datetime = end + (end - start)
    return future_time.strftime('%Y-%m-%dT%H:%M:%SZ')


def alert_to_incident(alert, alert_creation_time):
    incident = {
        'rawJSON': json.dumps(alert),
        'name': 'Microsoft Defender ATP Alert ' + alert['id'],
        'occurred': alert_creation_time.isoformat() + 'Z'
    }

    return incident


class MsClient:
    """
     Microsoft  Client enables authorized access to Microsoft Defender Advanced Threat Protection (ATP)
    """

    def __init__(self, tenant_id, auth_id, enc_key, app_name, base_url, verify, proxy, self_deployed,
                 alert_severities_to_fetch, alert_status_to_fetch, alert_time_to_fetch, max_fetch,
                 auth_type, endpoint_type, redirect_uri, auth_code, certificate_thumbprint: str | None = None,
                 private_key: str | None = None, managed_identities_client_id: str | None = None,
                 alert_detectionsource_to_fetch: str | None = None):

        self.endpoint_type = endpoint_type
        if auth_type == 'Authorization Code':
            token_retrieval_url = urljoin(MICROSOFT_DEFENDER_FOR_ENDPOINT_TOKEN_RETRIVAL_ENDPOINTS.get(endpoint_type),
                                          '/organizations/oauth2/v2.0/token')
            grant_type = AUTHORIZATION_CODE
        else:
            token_retrieval_url = None
            grant_type = None

        client_args = assign_params(
            self_deployed=self_deployed,
            auth_id=auth_id,
            token_retrieval_url=token_retrieval_url,
            grant_type=grant_type,
            base_url=base_url,
            verify=verify,
            proxy=proxy,
            scope=urljoin(MICROSOFT_DEFENDER_FOR_ENDPOINT_APT_SERVICE_ENDPOINTS[self.endpoint_type],
                          "/windowsatpservice/.default"),
            ok_codes=(200, 201, 202, 204),
            redirect_uri=redirect_uri,
            auth_code=auth_code,
            tenant_id=tenant_id,
            app_name=app_name,
            enc_key=enc_key,
            certificate_thumbprint=certificate_thumbprint,
            private_key=private_key,
            retry_on_rate_limit=True,
            managed_identities_client_id=managed_identities_client_id,
            managed_identities_resource_uri=MICROSOFT_DEFENDER_FOR_ENDPOINT_API[self.endpoint_type],
            command_prefix="microsoft-atp"
        )
        self.ms_client = MicrosoftClient(**client_args)
        self.alert_detectionsource_to_fetch = alert_detectionsource_to_fetch
        self.alert_severities_to_fetch = alert_severities_to_fetch
        self.alert_status_to_fetch = alert_status_to_fetch
        self.alert_time_to_fetch = alert_time_to_fetch
        self.max_alerts_to_fetch = max_fetch

    def indicators_http_request(self, *args, **kwargs):
        """ Wraps the ms_client.http_request with scope=Scopes.graph
            should_use_security_center (bool): whether to use the security center's scope and resource
        """
        if kwargs.pop('should_use_security_center', None):
            kwargs['scope'] = urljoin(MICROSOFT_DEFENDER_FOR_ENDPOINT_APT_SERVICE_ENDPOINTS[self.endpoint_type],
                                      "/windowsatpservice/.default")
            kwargs['resource'] = MICROSOFT_DEFENDER_FOR_ENDPOINT_API[self.endpoint_type]
        else:
            kwargs['scope'] = self.get_graph_scope()
        return self.ms_client.http_request(*args, **kwargs)

    def get_graph_scope(self):
        return "graph" if self.ms_client.auth_type == OPROXY_AUTH_TYPE else \
            urljoin(MICROSOFT_DEFENDER_FOR_ENDPOINT_GRAPH_ENDPOINTS[self.endpoint_type], "/.default")

    def get_graph_indicator_endpoint(self):
        return urljoin(MICROSOFT_DEFENDER_FOR_ENDPOINT_GRAPH_ENDPOINTS[self.endpoint_type],
                       "/beta/security/tiIndicators")

    def get_security_center_indicator_endpoint(self):
        return urljoin(MICROSOFT_DEFENDER_FOR_ENDPOINT_API[self.endpoint_type],
                       '/api/indicators')

    def get_security_center_indicator_endpoint_batch(self):
        return urljoin(MICROSOFT_DEFENDER_FOR_ENDPOINT_API[self.endpoint_type],
                       '/api/indicators/import')

    def offboard_machine(self, machine_id, comment):
        """ Offboard machine from defender.

         Args:
            machine_id (str): Machine ID
            comment (str): Comment to associate with the
        """
        cmd_url = f'/machines/{machine_id}/offboard'
        json_data = {
            "Comment": comment
        }
        response = self.ms_client.http_request(method='POST', url_suffix=cmd_url, json_data=json_data)
        return response

    def isolate_machine(self, machine_id, comment, isolation_type):
        """Isolates a machine from accessing external network.

        Args:
            machine_id (str): Machine ID
            comment (str): Comment to associate with the action.
            isolation_type (str): Type of the isolation.

        Notes:
            Machine action is a collection of actions you can apply on the machine, for more info
            https://docs.microsoft.com/en-us/windows/security/threat-protection/microsoft-defender-atp/machineaction

        Returns:
            dict. Machine action
        """
        cmd_url = f'/machines/{machine_id}/isolate'
        json_data = {
            "Comment": comment,
            "IsolationType": isolation_type
        }
        response = self.ms_client.http_request(method='POST', url_suffix=cmd_url, json_data=json_data)
        return response

    def unisolate_machine(self, machine_id, comment):
        """Undo isolation of a machine.

        Args:
            machine_id (str): Machine ID
            comment (str): Comment to associate with the action.

        Notes:
            Machine action is a collection of actions you can apply on the machine, for more info
            https://docs.microsoft.com/en-us/windows/security/threat-protection/microsoft-defender-atp/machineaction

        Returns:
            dict. Machine action
        """
        cmd_url = f'/machines/{machine_id}/unisolate'
        json_data = {
            'Comment': comment
        }
        return self.ms_client.http_request(method='POST', url_suffix=cmd_url, json_data=json_data)

    def get_machines(self, filter_req, page_size='', page_num=''):
        """Retrieves a collection of Machines that have communicated with Microsoft Defender ATP cloud on the last 30 days.

        Returns:
            dict. Machine's info
        """
        cmd_url = '/machines'
        params = {'$filter': filter_req} if filter_req else {}

        if page_size and page_num:
            page_size = arg_to_number(page_size)
            page_size = min(page_size, 10000)
            page_num = arg_to_number(page_num)
            page_num = 0 if not page_num else (page_num - 1)
            skip = page_num * page_size
            params['$skip'] = str(skip)
            params['$top'] = str(page_size)

        return self.ms_client.http_request(method='GET', url_suffix=cmd_url, params=params)
    
    def get_machines_for_get_machine_by_ip_command(self, filter_req):
        """

        Args:
            filter_req string: a query request to use to filter machines,
            for example: "(ip='8.8.8.8',timestamp=2024-05-19T01:00:05Z)".
            Link to documentation: https://learn.microsoft.com/en-us/defender-endpoint/api/find-machines-by-ip?view=o365-worldwide
        Returns:
            dict: Machines info
        """
        demisto.debug(f'current request is: api/machines/findbyip{filter_req}')
        cmd_url = 'machines/findbyip'+filter_req
        return self.ms_client.http_request(method='GET', url_suffix=cmd_url)
        

    def get_file_related_machines(self, file):
        """Retrieves a collection of Machines related to a given file hash.

        Args:
            file (str): File's hash

        Returns:
            dict. Related machines
        """
        cmd_url = f'/files/{file}/machines'
        return self.ms_client.http_request(method='GET', url_suffix=cmd_url)

    def get_machine_details(self, machine_id):
        """Retrieves specific Machine by its machine ID.

        Args:
            machine_id (str): Machine ID

        Returns:
            dict. Machine's info
        """
        cmd_url = f'/machines/{machine_id}'
        return self.ms_client.http_request(method='GET', url_suffix=cmd_url)

    def get_list_machines_by_vulnerability(self, cve_id):
        """Retrieves a list of devices affected by a vulnerability.
        https://docs.microsoft.com/en-us/microsoft-365/security/defender-endpoint/get-machines-by-vulnerability?view=o365-worldwide#http-request

        Args:
            cve_id (str): Vulnerability ID

        Returns:
            dict. Machine's info
        """
        cmd_url = f'/vulnerabilities/{cve_id}/machineReferences'
        return self.ms_client.http_request(method='GET', url_suffix=cmd_url)

    def run_antivirus_scan(self, machine_id, comment, scan_type):
        """Initiate Windows Defender Antivirus scan on a machine.

        Args:
            machine_id (str): Machine ID
            comment (str): 	Comment to associate with the action
            scan_type (str): Defines the type of the Scan (Quick, Full)

        Notes:
            Machine action is a collection of actions you can apply on the machine, for more info
            https://docs.microsoft.com/en-us/windows/security/threat-protection/microsoft-defender-atp/machineaction

        Returns:
            dict. Machine action
        """
        cmd_url = f'/machines/{machine_id}/runAntiVirusScan'
        json_data = {
            'Comment': comment,
            'ScanType': scan_type
        }
        return self.ms_client.http_request(method='POST', url_suffix=cmd_url, json_data=json_data)

    def list_alerts_by_params(self, filter_req=None, params=None, overwrite_rate_limit_retry=False):
        """Retrieves a collection of Alerts.
            overwrite_rate_limit_retry - Skip retry mechanism, True for fetch incidents
        Returns:
            dict. Alerts info
        """
        cmd_url = '/alerts'
        if not params:
            params = {'$filter': filter_req} if filter_req else None

        return self.ms_client.http_request(method='GET', url_suffix=cmd_url, params=params,
                                           overwrite_rate_limit_retry=overwrite_rate_limit_retry)

    def list_alerts(self, filter_req=None, limit=None, evidence=False, creation_time=None):
        """Retrieves a collection of Alerts.

        Returns:
            dict. Alerts info
        """
        cmd_url = '/alerts'
        params = {}
        if evidence:
            params['$expand'] = 'evidence'
        if filter_req:
            if creation_time:
                filter_req += f"and {create_filter_alerts_creation_time(creation_time)}"
            params['$filter'] = filter_req
        if limit:
            params['$top'] = limit
        return self.ms_client.http_request(method='GET', url_suffix=cmd_url, params=params)

    def update_alert(self, alert_id, json_data):
        """Updates properties of existing Alert.

        Returns:
            dict. Alerts info
        """
        cmd_url = f'/alerts/{alert_id}'
        return self.ms_client.http_request(method='PATCH', url_suffix=cmd_url, json_data=json_data)

    def get_advanced_hunting(self, query: str, timeout: int, time_range: str | None = None) -> dict[str, Any]:
        """Retrieves results according to query.

        Args:
            query (str): Query to do advanced hunting on
            timeout (int): Connection timeout
            time_range (Optional[int]): Time range in minutes given in timespan format

        Returns:
            dict. Advanced hunting results
        """
        cmd_url = '/advancedqueries/run'
        if time_range:
            query = HuntingQueryBuilder.rebuild_query_with_time_range(query, time_range)
        json_data = {
            'Query': query
        }
        return self.ms_client.http_request(method='POST', url_suffix=cmd_url, json_data=json_data, timeout=timeout)

    def create_alert(self, machine_id, severity, title, description, event_time, report_id, rec_action, category):
        """Creates new Alert on top of Event.

        Args:
            machine_id (str): ID of the machine on which the event was identified
            severity (str): Severity of the alert
            title (str): Title for the alert
            description (str): Description of the alert
            event_time (str): The precise time of the event as string
            report_id (str): The reportId of the event
            rec_action (str): Action that is recommended to be taken by security officer when analyzing the alert
            category (Str): Category of the alert

        Returns:
            dict. Related domains
        """
        cmd_url = '/alerts/CreateAlertByReference'
        json_data = {
            'machineId': machine_id,
            'severity': severity,
            'title': title,
            'description': description,
            'eventTime': event_time,
            'reportId': report_id,
            'recommendedAction': rec_action,
            'category': category
        }
        return self.ms_client.http_request(method='POST', url_suffix=cmd_url, json_data=json_data)

    def get_alert_related_domains(self, alert_id):
        """Retrieves all domains related to a specific alert.

        Args:
            alert_id (str): Alert ID

        Returns:
            dict. Related domains
        """
        cmd_url = f'/alerts/{alert_id}/domains'
        return self.ms_client.http_request(method='GET', url_suffix=cmd_url)

    def get_alert_related_files(self, alert_id):
        """Retrieves all files related to a specific alert.

        Args:
            alert_id (str): Alert ID

        Returns:
            dict. Related files
        """
        cmd_url = f'/alerts/{alert_id}/files'
        return self.ms_client.http_request(method='GET', url_suffix=cmd_url)

    def get_alert_related_ips(self, alert_id):
        """Retrieves all IPs related to a specific alert.

        Args:
            alert_id (str): Alert ID

        Returns:
            dict. Related IPs
        """
        cmd_url = f'/alerts/{alert_id}/ips'
        return self.ms_client.http_request(method='GET', url_suffix=cmd_url)

    def get_alert_related_user(self, alert_id):
        """Retrieves the User related to a specific alert.

        Args:
            alert_id (str): Alert ID

        Returns:
            dict. Related user
        """
        cmd_url = f'/alerts/{alert_id}/user'
        return self.ms_client.http_request(method='GET', url_suffix=cmd_url)

    def get_machine_action_by_id(self, action_id, overwrite_rate_limit_retry=False):
        """Retrieves specific Machine Action by its ID.

        Args:
            action_id (str): Action ID

        Notes:
            Machine action is a collection of actions you can apply on the machine, for more info
            https://docs.microsoft.com/en-us/windows/security/threat-protection/microsoft-defender-atp/machineaction

        Returns:
            dict. Machine Action entity
        """
        cmd_url = f'/machineactions/{action_id}'
        return self.ms_client.http_request(method='GET', url_suffix=cmd_url,
                                           overwrite_rate_limit_retry=overwrite_rate_limit_retry)

    def get_machine_actions(self, filter_req, limit):
        """Retrieves all Machine Actions.

        Notes:
            Machine action is a collection of actions you can apply on the machine, for more info
            https://docs.microsoft.com/en-us/windows/security/threat-protection/microsoft-defender-atp/machineaction

        Returns:
            dict. Machine Action entity
        """
        cmd_url = '/machineactions'
        params = {'$top': limit}
        if filter_req:
            params['$filter'] = filter_req
        return self.ms_client.http_request(method='GET', url_suffix=cmd_url, params=params)

    def get_investigation_package(self, machine_id, comment, overwrite_rate_limit_retry=False):
        """Collect investigation package from a machine.

        Args:
            machine_id (str): Machine ID
            comment (str): Comment to associate with the action
        Returns:

            dict. Machine's investigation_package
        """
        cmd_url = f'/machines/{machine_id}/collectInvestigationPackage'
        json_data = {
            'Comment': comment
        }
        return self.ms_client.http_request(method='POST', url_suffix=cmd_url, json_data=json_data,
                                           overwrite_rate_limit_retry=overwrite_rate_limit_retry)

    def get_investigation_package_sas_uri(self, action_id, overwrite_rate_limit_retry=False):
        """Get a URI that allows downloading of an Investigation package.

        Args:
            action_id (str): Action ID

        Returns:
            dict. An object that holds the link for the package
        """
        cmd_url = f'/machineactions/{action_id}/getPackageUri'
        return self.ms_client.http_request(method='GET', url_suffix=cmd_url,
                                           overwrite_rate_limit_retry=overwrite_rate_limit_retry)

    def restrict_app_execution(self, machine_id, comment):
        """Restrict execution of all applications on the machine except a predefined set.

        Args:
            machine_id (str): Machine ID
            comment (str): Comment to associate with the action

        Notes:
            Machine action is a collection of actions you can apply on the machine, for more info
            https://docs.microsoft.com/en-us/windows/security/threat-protection/microsoft-defender-atp/machineaction

        Returns:
            dict. Machine action
        """
        cmd_url = f'/machines/{machine_id}/restrictCodeExecution'
        json_data = {
            'Comment': comment
        }
        return self.ms_client.http_request(method='POST', url_suffix=cmd_url, json_data=json_data)

    def remove_app_restriction(self, machine_id, comment):
        """Enable execution of any application on the machine.

        Args:
            machine_id (str): Machine ID
            comment (str): Comment to associate with the action

        Notes:
            Machine action is a collection of actions you can apply on the machine, for more info
            https://docs.microsoft.com/en-us/windows/security/threat-protection/microsoft-defender-atp/machineaction

        Returns:
            dict. Machine action
        """
        cmd_url = f'/machines/{machine_id}/unrestrictCodeExecution'
        json_data = {
            'Comment': comment
        }
        return self.ms_client.http_request('POST', cmd_url, json_data=json_data)

    def stop_and_quarantine_file(self, machine_id, file_sha1, comment):
        """Stop execution of a file on a machine and delete it.

        Args:
            machine_id (str): Machine ID
            file_sha1: (str): File's hash
            comment (str): Comment to associate with the action

        Notes:
            Machine action is a collection of actions you can apply on the machine, for more info
            https://docs.microsoft.com/en-us/windows/security/threat-protection/microsoft-defender-atp/machineaction

        Returns:
            dict. Machine action
        """
        cmd_url = f'/machines/{machine_id}/stopAndQuarantineFile'
        json_data = {
            'Comment': comment,
            'Sha1': file_sha1
        }
        return self.ms_client.http_request('POST', cmd_url, json_data=json_data)

    def get_investigation_by_id(self, investigation_id):
        """Get the investigation ID and return the investigation details.

        Args:
            investigation_id (str): The investigation ID

        Returns:
            dict. Investigations entity
        """
        cmd_url = f'/investigations/{investigation_id}'
        return self.ms_client.http_request(method='GET', url_suffix=cmd_url)

    def get_alert_by_id(self, alert_id):
        """Get the alert ID and return the alert details.

        Args:
            alert_id (str): The alert ID

        Returns:
            dict. Alert's entity
        """
        cmd_url = f'/alerts/{alert_id}'
        return self.ms_client.http_request(method='GET', url_suffix=cmd_url)

    def get_investigation_list(self, ):
        """Retrieves a collection of Investigations.

        Returns:
            dict. A collection of Investigations entities.
        """
        cmd_url = '/investigations'
        return self.ms_client.http_request(method='GET', url_suffix=cmd_url)

    def start_investigation(self, machine_id, comment, timeout):
        """Start automated investigation on a machine.

        Args:
            machine_id (str): The Machine ID
            comment (str): Comment to associate with the action
            timeout (int): Connection timeout

        Returns:
            dict. Investigation's entity
        """
        cmd_url = f'/machines/{machine_id}/startInvestigation'
        json_data = {
            'Comment': comment,
        }
        return self.ms_client.http_request(method='POST', url_suffix=cmd_url, json_data=json_data, timeout=timeout)

    def get_domain_statistics(self, domain):
        """Retrieves the statistics on the given domain.

        Args:
            domain (str): The Domain's address

        Returns:
            dict. Domain's statistics
        """
        cmd_url = f'/domains/{domain}/stats'
        return self.ms_client.http_request(method='GET', url_suffix=cmd_url)

    def get_file_statistics(self, file_sha1):
        """Retrieves the statistics on the given file.

        Args:
            file_sha1 (str): The file's hash

        Returns:
            dict. File's statistics
        """
        cmd_url = f'/files/{file_sha1}/stats'
        return self.ms_client.http_request(method='GET', url_suffix=cmd_url)

    def get_ip_statistics(self, ip):
        """Retrieves the statistics on the given IP.

        Args:
            ip (str): The IP address

        Returns:
            dict. IP's statistics
        """
        cmd_url = f'/ips/{ip}/stats'
        return self.ms_client.http_request(method='GET', url_suffix=cmd_url)

    def get_domain_alerts(self, domain):
        """Retrieves a collection of Alerts related to a given domain address.

        Args:
            domain (str): The Domain's address

        Returns:
            dict. Alerts entities
        """
        cmd_url = f'/domains/{domain}/alerts'
        return self.ms_client.http_request(method='GET', url_suffix=cmd_url)

    def get_file_alerts(self, file_sha1):
        """Retrieves a collection of Alerts related to a given file hash.

        Args:
            file_sha1 (str): The file's hash

        Returns:
            dict. Alerts entities
        """
        cmd_url = f'/files/{file_sha1}/alerts'
        return self.ms_client.http_request(method='GET', url_suffix=cmd_url)

    def get_ip_alerts(self, ip):
        """Retrieves a collection of Alerts related to a given IP.

        Args:
            ip (str): The IP address

        Returns:
            dict. Alerts entities
        """
        cmd_url = f'/ips/{ip}/alerts'
        return self.ms_client.http_request(method='GET', url_suffix=cmd_url)

    def get_user_alerts(self, username):
        """Retrieves a collection of Alerts related to a given  user ID.

        Args:
            username (str): The user ID

        Returns:
            dict. Alerts entities
        """
        cmd_url = f'/users/{username}/alerts'
        return self.ms_client.http_request(method='GET', url_suffix=cmd_url)

    def get_domain_machines(self, domain):
        """Retrieves a collection of Machines that have communicated to or from a given domain address.

        Args:
            domain (str): The Domain's address

        Returns:
            dict. Machines entities
        """
        cmd_url = f'/domains/{domain}/machines'
        return self.ms_client.http_request(method='GET', url_suffix=cmd_url)

    def get_user_machines(self, username):
        """Retrieves a collection of machines related to a given user ID.

        Args:
            username (str): The user name

        Returns:
            dict. Machines entities
        """
        cmd_url = f'/users/{username}/machines'
        return self.ms_client.http_request(method='GET', url_suffix=cmd_url)

    def add_remove_machine_tag(self, machine_id, action, tag):
        """Retrieves a collection of machines related to a given user ID.

        Args:
            machine_id (str): The machine ID
            action (str): Add or Remove action
            tag (str): The tag name

        Returns:
            dict. Updated machine's entity
        """
        cmd_url = f'/machines/{machine_id}/tags'
        new_tags = {
            "Value": tag,
            "Action": action
        }
        return self.ms_client.http_request(method='POST', url_suffix=cmd_url, json_data=new_tags)

    def get_file_data(self, file_hash):
        """Retrieves a File by identifier SHA1 or SHA256.
        For more details, see the docs:
        https://docs.microsoft.com/en-us/microsoft-365/security/defender-endpoint/get-file-information?view=o365-worldwide#http-request
        Args:
            file_hash(str): The file hash.

        Returns:
            dict. File entities
        """
        cmd_url = f'/files/{file_hash}'
        return self.ms_client.http_request(method='GET', url_suffix=cmd_url)

    def sc_list_indicators(self, indicator_id: str | None = None, limit: int = 50, skip: int = 0, indicator_title:
                           str | None = None, indicator_value: str | None = None, indicator_type: str | None = None) -> list:
        """Lists indicators. if indicator_id supplied, will get only that indicator.

                Args:
                    indicator_id: if provided, will get only this specific id.
                    limit: Limit the returned results.
                    skip: The number of indicators that are to be skipped and not included in the result.
                    indicator_title: The title of the indicator to get.
                    indicator_value: The value of the indicator to get.
                    indicator_type: The type of the indicator to get.

                Returns:
                    List of responses.
                """
        cmd_url = urljoin(self.get_security_center_indicator_endpoint(),
                          indicator_id) if indicator_id else self.get_security_center_indicator_endpoint()
        params: dict = {'$top': limit, '$skip': skip}
        if indicator_title:
            params.setdefault("$filter", []).append(f"contains(title,'{indicator_title}')")
        if indicator_value:
            params.setdefault("$filter", []).append(f"contains(indicatorValue,'{indicator_value}')")
        if indicator_type:
            params.setdefault("$filter", []).append(f"indicatorType eq '{indicator_type}'")
        if params.get("$filter"):
            params["$filter"] = " and ".join(params["$filter"])
        resp = self.indicators_http_request(
            'GET', full_url=cmd_url, url_suffix=None, params=params, timeout=1000,
            ok_codes=(200, 204, 206, 404), resp_type='response', should_use_security_center=True)
        # 404 - No indicators found, an empty list.
        if resp.status_code == 404:
            return []

        resp = resp.json()
        values_list = resp.get('value', [])  # value list appears only when requesting indicators list
        return [assign_params(**item) for item in values_list] if values_list else [resp]

    def list_indicators(self,
                        indicator_id: str | None = None, page_size: str = '50', limit: int = 50,
                        should_use_security_center: bool = False) -> list:
        """Lists indicators. if indicator_id supplied, will get only that indicator.

        Args:
            indicator_id: if provided, will get only this specific id.
            page_size: specify the page size of the result set.
            limit: Limit the returned results.
            should_use_security_center: whether to use the security center's scope and resource.

        Returns:
            List of responses.
        """
        results = {}
        cmd_url = urljoin(self.get_graph_indicator_endpoint(), indicator_id) \
            if indicator_id else self.get_graph_indicator_endpoint()
        # For getting one indicator
        # TODO: check in the future if the filter is working. Then remove the filter function.
        # params = {'$filter': 'targetProduct=\'Microsoft Defender ATP\''}
        params = {'$top': page_size}
        resp = self.indicators_http_request(
            'GET', full_url=cmd_url, url_suffix=None, params=params, timeout=1000,
            ok_codes=(200, 204, 206, 404), resp_type='response', should_use_security_center=should_use_security_center)
        # 404 - No indicators found, an empty list.
        if resp.status_code == 404:
            return []
        resp = resp.json()
        results.update(resp)

        while next_link := resp.get('@odata.nextLink'):
            resp = self.indicators_http_request('GET', full_url=next_link, url_suffix=None,
                                                timeout=1000, should_use_security_center=should_use_security_center)
            results['value'].extend(resp.get('value'))
            if len(results['value']) >= limit:
                break

        # If 'value' is in the response, should filter and limit. The '@odata.context' key is in the root which we're
        # not returning
        if 'value' in results:
            results['value'] = list(
                filter(lambda item: item.get('targetProduct') == 'Microsoft Defender ATP', results.get('value', []))
            )
            results = results['value']
        # If a single object - should remove the '@odata.context' key.
        elif not isinstance(results, list):
            results.pop('@odata.context')
            results = [results]  # type: ignore
        return [assign_params(values_to_ignore=[None], **item) for item in results]

    def create_indicator(self, body: dict) -> dict:
        """Creates indicator from the given body.

        Args:
            body: Body represents an indicator.

        Returns:
            A response from the API.
        """
        resp = self.indicators_http_request('POST', full_url=self.get_graph_indicator_endpoint(), json_data=body,
                                            url_suffix=None, should_use_security_center=False)
        # A single object - should remove the '@odata.context' key.
        resp.pop('@odata.context')
        return assign_params(values_to_ignore=[None], **resp)

    def create_update_indicator_security_center_api(self, indicator_value: str,
                                                    indicator_type: str,
                                                    action: str,
                                                    indicator_title: str,
                                                    description: str,
                                                    expiration_date_time: str | None = None,
                                                    severity: str | None = None,
                                                    indicator_application: str | None = None,
                                                    recommended_actions: str | None = None,
                                                    rbac_group_names: list | None = None,
                                                    generate_alert: bool | None = True
                                                    ) -> dict:
        """creates or updates (if already exists) a given indicator

        Args:
            indicator_value: Value of the indicator to update.
            expiration_date_time: Expiration time of the indicator.
            description: A Brief description of the indicator.
            severity: The severity of the indicator.
            indicator_type: The type of the indicator.
            action: The action that will be taken if the indicator will be discovered.
            indicator_title: Indicator alert title.
            indicator_application: The application associated with the indicator.
            recommended_actions: TI indicator alert recommended actions.
            rbac_group_names: Comma-separated list of RBAC group names the indicator would be.
            generate_alert: Whether to generate an alert for the indicator.

        Returns:
            A response from the API.
        """
        body = {  # required params
            'indicatorValue': indicator_value,
            'indicatorType': indicator_type,
            'action': action,
            'title': indicator_title,
            'description': description,
            'generateAlert': generate_alert,
        }
        body.update(assign_params(  # optional params
            severity=severity,
            application=indicator_application,
            expirationTime=expiration_date_time,
            recommendedActions=recommended_actions,
            rbacGroupNames=rbac_group_names
        ))
        resp = self.indicators_http_request('POST', full_url=self.get_security_center_indicator_endpoint(),
                                            json_data=body, url_suffix=None, should_use_security_center=True)
        return assign_params(values_to_ignore=[None], **resp)

    def create_update_indicator_batch_security_center_api(self, body):
        """
        https://docs.microsoft.com/en-us/microsoft-365/security/defender-endpoint/import-ti-indicators?view=o365-worldwide
        """
        resp = self.indicators_http_request('POST', full_url=self.get_security_center_indicator_endpoint_batch(),
                                            json_data=body, url_suffix=None, should_use_security_center=True)
        return resp

    def update_indicator(
            self, indicator_id: str, expiration_date_time: str,
            description: str | None, severity: int | None
    ) -> dict:
        """Updates a given indicator

        Args:
            indicator_id: ID of the indicator to update.
            expiration_date_time: Expiration time of the indicator.
            description: A Brief description of the indicator.
            severity: The severity of the indicator.

        Returns:
            A response from the API.
        """
        cmd_url = urljoin(self.get_graph_indicator_endpoint(), indicator_id)
        header = {'Prefer': 'return=representation'}
        body = {
            'targetProduct': 'Microsoft Defender ATP',
            'expirationDateTime': expiration_date_time
        }
        body.update(assign_params(
            description=description,
            severity=severity
        ))
        resp = self.indicators_http_request('PATCH', full_url=cmd_url,
                                            json_data=body, url_suffix=None, headers=header,
                                            should_use_security_center=False)
        # A single object - should remove the '@odata.context' key.
        resp.pop('@odata.context')
        return assign_params(values_to_ignore=[None], **resp)

    def delete_indicator(self, indicator_id: str, indicators_endpoint: str,
                         use_security_center: bool = False) -> Response:
        """Deletes a given indicator

        Args:
            indicator_id: ID of the indicator to delete.
            indicators_endpoint: The indicator endpoint to use.
            use_security_center: whether to use the security center's scope and resource.

        Returns:
            A response from the API.
        """
        cmd_url = urljoin(indicators_endpoint, indicator_id)
        return self.indicators_http_request('DELETE', None, full_url=cmd_url,
                                            resp_type='response', should_use_security_center=use_security_center)

    def get_live_response_result(self, machine_action_id, command_index=0, overwrite_rate_limit_retry=False):
        cmd_url = f'machineactions/{machine_action_id}/GetLiveResponseResultDownloadLink(index={command_index})'
        response = self.ms_client.http_request(method='GET', url_suffix=cmd_url,
                                               overwrite_rate_limit_retry=overwrite_rate_limit_retry)
        return response

    def create_action(self, machine_id, request_body, overwrite_rate_limit_retry=False):
        cmd_url = f'machines/{machine_id}/runliveresponse'
        response = self.ms_client.http_request(method='POST', url_suffix=cmd_url, json_data=request_body,
                                               overwrite_rate_limit_retry=overwrite_rate_limit_retry)
        return response

    def download_file(self, url_link):
        try:
            response = requests.get(url=url_link, verify=self.ms_client.verify, timeout=300)
        except Exception as e:
            raise Exception(f'Could not download file. {url_link=}. error: {str(e)}')
        return response

    def cancel_action(self, action_id, request_body):
        cmd_url = f'machineactions/{action_id}/cancel'
        response = self.ms_client.http_request(method='POST', url_suffix=cmd_url, json_data=request_body)
        return response

    def get_machine_users(self, machine_id):
        """Retrieves a collection of users related to a given machine ID (logon users).
        https://docs.microsoft.com/en-us/microsoft-365/security/defender-endpoint/get-machine-log-on-users?view=o365-worldwide

        Args:
            machine_id (str): The machine ID

        Returns:
            dict. User entities
        """
        cmd_url = f"/machines/{machine_id}/logonusers"
        try:
            response = self.ms_client.http_request(method="GET", url_suffix=cmd_url)
        except Exception:
            raise Exception(f"Machine {machine_id} was not found")
        return response

    def get_machine_alerts(self, machine_id):
        """Retrieves a collection of alerts related to a given machine ID.
        https://docs.microsoft.com/en-us/microsoft-365/security/defender-endpoint/get-machine-related-alerts?view=o365-worldwide

        Args:
            machine_id (str): The machine ID

        Returns:
            dict. Alert entities
        """
        cmd_url = f"/machines/{machine_id}/alerts"
        try:
            response = self.ms_client.http_request(method="GET", url_suffix=cmd_url)
        except Exception:
            raise Exception(f"Machine {machine_id} not found")
        return response

    def get_list_machines_by_software(self, software_id: str) -> dict:
        """Retrieve a list of device references that has this software installed.
            Args:
                software_id (str): Software ID.
            Returns:
                dict: Machines list.
        """
        cmd_url = f'/Software/{software_id}/machineReferences'
        return self.ms_client.http_request(method='GET', url_suffix=cmd_url)

    def get_list_software_version_distribution(self, software_id: str) -> dict:
        """Retrieves a list of your organization's software version distribution.
            Args:
                software_id (str): Software ID.
            Returns:
                dict: Version distribution list.
        """
        cmd_url = f'/Software/{software_id}/distributions'
        return self.ms_client.http_request(method='GET', url_suffix=cmd_url)

    def get_list_missing_kb_by_software(self, software_id: str) -> dict:
        """Retrieves missing KBs (security updates) by software ID.
            Args:
                software_id (str): Software ID.
            Returns:
                dict:  Missing kb by software list.
        """
        cmd_url = f'/Software/{software_id}/getmissingkbs'
        return self.ms_client.http_request(method='GET', url_suffix=cmd_url)

    def get_list_vulnerabilities_by_software(self, software_id: str) -> dict:
        """Retrieve a list of vulnerabilities in the installed software.
            Args:
                software_id (str): Software ID.
            Returns:
                dict: list vulnerabilities by software.
        """
        cmd_url = f'/Software/{software_id}/vulnerabilities'
        return self.ms_client.http_request(method='GET', url_suffix=cmd_url)

    def get_list_software(self, filter_req: str, limit: str, offset: str) -> dict:
        """Retrieves the organization software inventory.

        Returns:
            dict. software inventory.
        """
        cmd_url = '/Software'
        params = {'$top': limit, '$skip': offset}
        if filter_req:
            params['$filter'] = filter_req

        return self.ms_client.http_request(method='GET', url_suffix=cmd_url, params=params)

    def get_list_vulnerabilities_by_machine(self, filter_req: str, limit: str, offset: str) -> dict:
        """Retrieves a list of all the vulnerabilities affecting the organization per machine.

        Returns:
            dict: list of all the vulnerabilities affecting the organization per machine.
        """
        cmd_url = '/vulnerabilities/machinesVulnerabilities'
        params = {'$top': limit, '$skip': offset}
        if filter_req:
            params['$filter'] = filter_req
        return self.ms_client.http_request(method='GET', url_suffix=cmd_url, params=params)

    def get_list_vulnerabilities(self, filter_req: str, limit: str, offset: str) -> dict:
        """Retrieves a list of all vulnerabilities.

        Returns:
            dict: list of all the vulnerabilities.
        """
        cmd_url = '/vulnerabilities'
        params = {'$top': limit, '$skip': offset}
        if filter_req:
            params['$filter'] = filter_req
        return self.ms_client.http_request(method='GET', url_suffix=cmd_url, params=params)


''' Commands '''


def get_alert_related_user_command(client: MsClient, args: dict):
    """Retrieves the User related to a specific alert.

    Returns:
        (str, dict, dict). Human readable, context, raw response
    """
    alert_id = args.get('id')
    response = client.get_alert_related_user(alert_id)

    user_data = get_user_data(response)
    context_output = {
        'AlertID': alert_id,
        'User': user_data
    }
    ec = {
        'MicrosoftATP.AlertUser(val.AlertID === obj.AlertID)': context_output
    }

    hr = tableToMarkdown('Alert Related User:', user_data, removeNull=True)
    return hr, ec, response


def get_user_data(user_response):
    """Get the user raw response and returns the user info in context and human readable format

    Returns:
        dict. User data
    """
    user_data = {
        'ID': user_response.get('id'),
        'AccountName': user_response.get('accountName'),
        'AccountDomain': user_response.get('accountDomain'),
        'AccountSID': user_response.get('accountSid'),
        'FirstSeen': user_response.get('firstSeen'),
        'LastSeen': user_response.get('lastSeen'),
        'MostPrevalentMachineID': user_response.get('mostPrevalentMachineId'),
        'LeastPrevalentMachineID': user_response.get('leastPrevalentMachineId'),
        'LogonTypes': user_response.get('logonTypes'),
        'LogonCount': user_response.get('logOnMachinesCount'),
        'DomainAdmin': user_response.get('isDomainAdmin'),
        'NetworkUser': user_response.get('isOnlyNetworkUser')
    }
    return user_data


def offboard_machine_command(client: MsClient, args: dict):
    """Offboard machine from defender.

    Returns:
       CommandResults. Human readable, context, raw response
    """
    if not args.get('machine_id') or not args.get('comment'):
        raise ValueError("Not all mandatory arguments are provided. Provide both machine_id and comment.")
    headers = ['ID', 'Type', 'Requestor', 'RequestorComment', 'Status', 'MachineID', 'ComputerDNSName']
    machine_ids = remove_duplicates_from_list_arg(args, 'machine_id')
    comment = args.get('comment')
    machines_action_data = []
    raw_response = []
    failed_machines = {}  # if we got an error, we will return the machine ids that failed
    for machine_id in machine_ids:
        try:
            machine_action_response = client.offboard_machine(machine_id, comment)
            raw_response.append(machine_action_response)
            machines_action_data.append(get_machine_action_data(machine_action_response))
        except Exception as e:
            # if we got an error for a machine, we want to get result for the other ones
            failed_machines[machine_id] = e
            continue

    human_readable = tableToMarkdown("The offboard request has been submitted successfully:", machines_action_data,
                                     headers=headers, removeNull=True)
    human_readable += add_error_message(failed_machines, machine_ids)

    return CommandResults(
        outputs=machines_action_data,
        outputs_prefix="MicrosoftATP.OffboardMachine",
        outputs_key_field=["ID", "MachineID"],
        readable_output=human_readable,
        raw_response=raw_response
    )


def isolate_machine_command(client: MsClient, args: dict):
    """Isolates a machine from accessing external network.

    Returns:
        (str, dict, dict). Human readable, context, raw response
    """
    headers = ['ID', 'Type', 'Requestor', 'RequestorComment', 'Status', 'MachineID', 'ComputerDNSName']
    machine_ids = remove_duplicates_from_list_arg(args, 'machine_id')
    comment = args.get('comment')
    isolation_type = args.get('isolation_type')
    machines_action_data = []
    raw_response = []
    failed_machines = {}  # if we got an error, we will return the machine ids that failed
    for machine_id in machine_ids:
        try:
            machine_action_response = client.isolate_machine(machine_id, comment, isolation_type)
            raw_response.append(machine_action_response)
            machines_action_data.append(get_machine_action_data(machine_action_response))
        except Exception as e:
            # if we got an error for a machine, we want to get result for the other ones
            failed_machines[machine_id] = e
            continue
    entry_context = {
        'MicrosoftATP.MachineAction(val.ID === obj.ID)': machines_action_data
    }
    human_readable = tableToMarkdown("The isolation request has been submitted successfully:", machines_action_data,
                                     headers=headers, removeNull=True)
    human_readable += add_error_message(failed_machines, machine_ids)
    return human_readable, entry_context, raw_response


def unisolate_machine_command(client: MsClient, args: dict):
    """Undo isolation of a machine.

    Returns:
        (str, dict, dict). Human readable, context, raw response
    """
    headers = ['ID', 'Type', 'Requestor', 'RequestorComment', 'Status', 'MachineID', 'ComputerDNSName']
    machine_ids = remove_duplicates_from_list_arg(args, 'machine_id')
    comment = args.get('comment')
    machines_action_data = []
    raw_response = []
    failed_machines = {}  # if we got an error, we will return the machine ids that failed
    for machine_id in machine_ids:
        try:
            machine_action_response = client.unisolate_machine(machine_id, comment)
            raw_response.append(machine_action_response)
            machines_action_data.append(get_machine_action_data(machine_action_response))
        except Exception as e:
            # if we got an error for a machine, we want to get result for the other ones
            failed_machines[machine_id] = e
            continue
    entry_context = {
        'MicrosoftATP.MachineAction(val.ID === obj.ID)': machines_action_data
    }
    human_readable = tableToMarkdown("The request to stop the isolation has been submitted successfully.",
                                     machines_action_data, headers=headers, removeNull=True)
    human_readable += add_error_message(failed_machines, machine_ids)
    return human_readable, entry_context, raw_response


def add_error_message(failed_devices, all_requested_devices):
    human_readable = ""
    if failed_devices:
        if len(all_requested_devices) == len(failed_devices):
            raise DemistoException(f"{INTEGRATION_NAME} The command was failed with the errors: {failed_devices}")
        human_readable = "Note: you don't see the following IDs in the results as the request was failed " \
                         "for them. \n"
        for device_id in failed_devices:
            human_readable += f'ID {device_id} failed with the error: {failed_devices[device_id]} \n'
    return human_readable


def not_found_message(not_found_devices):
    human_readable = ""
    if not_found_devices:
        human_readable = f"\n You don't see the following IDs in the results as they were not found: " \
                         f"{not_found_devices}."
    return human_readable


def get_machines_command(client: MsClient, args: dict):
    """Retrieves a collection of machines that have communicated with WDATP cloud on the last 30 days
    New: now the hostname and ip args can be from type list, but only one can be given as a list (not both).

    Returns:
        (str, dict, dict). Human readable, context, raw response
    """
    headers = ['ID', 'ComputerDNSName', 'OSPlatform', 'LastIPAddress', 'LastExternalIPAddress', 'HealthStatus',
               'RiskScore', 'ExposureLevel']
    hostname = remove_duplicates_from_list_arg(args, 'hostname')
    ip = remove_duplicates_from_list_arg(args, 'ip')
    risk_score = args.get('risk_score', '')
    health_status = args.get('health_status', '')
    os_platform = args.get('os_platform', '')
    page_num = args.get('page_num', '')
    page_size = args.get('page_size', '')

    more_than_one_hostname = len(hostname) > 1
    more_than_one_ip = len(ip) > 1
    if more_than_one_hostname and more_than_one_ip:
        raise DemistoException("Error: only hostname or ip can be an array, not both.")
    if more_than_one_hostname:
        ip = '' if not ip else ip[0]
        field_with_multiple_values = 'computerDnsName'
    elif more_than_one_ip:
        hostname = '' if not hostname else hostname[0]
        field_with_multiple_values = 'lastIpAddress'
    else:
        # both hostname and ip are not lists (each one is empty or includes only one value)
        field_with_multiple_values = ''
        ip = '' if not ip else ip[0]
        hostname = '' if not hostname else hostname[0]

    fields_to_filter_by = {
        'computerDnsName': hostname,
        'lastIpAddress': ip,
        'riskScore': risk_score,
        'healthStatus': health_status,
        'osPlatform': os_platform
    }

    if field_with_multiple_values:
        filter_req = reformat_filter_with_list_arg(fields_to_filter_by, field_with_multiple_values)
    else:
        filter_req = reformat_filter(fields_to_filter_by)
    machines_response = client.get_machines(filter_req, page_num=page_num, page_size=page_size)
    machines_list = get_machines_list(machines_response)

    entry_context = {
        'MicrosoftATP.Machine(val.ID === obj.ID)': machines_list
    }
    human_readable = tableToMarkdown(f'{INTEGRATION_NAME} Machines:', machines_list, headers=headers,
                                     removeNull=True)
    return human_readable, entry_context, machines_response


def get_machines_list(machines_response):
    """Get a raw response of machines list

    Args:
        machines_response (dict): The raw response with the machines list in it

    Returns:
        list. Machines list
    """
    machines_list = []
    for machine in machines_response['value']:
        machine_data = get_machine_data(machine)
        machines_list.append(machine_data)
    return machines_list


def get_machine_mac_address(machine):
    """
    return the machine MAC address where “ipAddresses[].ipAddress” = “lastIpAddress”
    """
    ip_addresses = machine.get('ipAddresses', [])
    last_ip_address = machine.get('lastIpAddress', '')
    for ip_object in ip_addresses:
        if last_ip_address and ip_object.get('ipAddress') == last_ip_address:
            return ip_object.get('macAddress', '')
    return None


def reformat_filter(fields_to_filter_by):
    """Get a dictionary with all of the fields to filter

    Args:
        fields_to_filter_by (dict): Dictionary with all the fields to filter

    Returns:
        string. Filter to send in the API request
    """
    filter_req = ' and '.join(
        f"{field_key} eq '{field_value}'" for field_key, field_value in fields_to_filter_by.items() if field_value)
    return filter_req


def reformat_filter_with_list_arg(fields_to_filter_by, field_key_from_type_list):
    """Get a dictionary with all of the fields to filter when one field is a list and create a DNF query.

    Args:
        fields_to_filter_by (dict): Dictionary with all the fields to filter
        field_key_from_type_list (str): The arg field name from type list

    Returns:
        string. Filter to send in the API request

    For example, when we get:
    fields_to_filter_by: {
                        'status': 'Succeeded',
                        'machineId': [100,200] ,
                        'type': 'RunAntiVirusScan',
                        'requestor': ''
                        }
    and
    field_key_from_type_list: 'machineId'

    we build a query looks like:
    " (machineId eq 100 and status eq Succeeded and type eq RunAntiVirusScan and requestor eq '') or
    (machineId eq 200 and status eq Succeeded and type eq RunAntiVirusScan and requestor eq '') "

    note: we have "or" operator between each clause in order to create a DNF query.
    """
    field_value_from_type_list = fields_to_filter_by.get(field_key_from_type_list)
    if not field_value_from_type_list:
        fields_to_filter_by[field_key_from_type_list] = ''
        return reformat_filter(fields_to_filter_by)
    elif len(field_value_from_type_list) == 1:
        # in case the list is empty or includes only one item
        fields_to_filter_by[field_key_from_type_list] = field_value_from_type_list[0]
        return reformat_filter(fields_to_filter_by)

    filter_conditions = []
    for item in field_value_from_type_list:
        current_fields_to_filter = {key: value for (key, value) in fields_to_filter_by.items() if
                                    key != field_key_from_type_list}
        current_fields_to_filter.update({field_key_from_type_list: item})
        filter_conditions.append(reformat_filter(current_fields_to_filter))

    return ' or '.join(f"({condition})" for condition in filter_conditions)


def get_file_related_machines_command(client: MsClient, args: dict) -> CommandResults:
    """Retrieves a collection of Machines related to a given file hash.

    Returns:
       CommandResults. Human readable, context, raw response
    """
    headers = ['ID', 'ComputerDNSName', 'OSPlatform', 'LastIPAddress', 'LastExternalIPAddress', 'HealthStatus',
               'RiskScore', 'ExposureLevel']
    files = remove_duplicates_from_list_arg(args, 'file_hash')
    raw_response = []
    context_outputs = []
    all_machines_outputs = []
    failed_files = {}  # if we got an error, we will return the file that failed

    for file in files:
        try:
            machines_response = client.get_file_related_machines(file)
            raw_response.append(machines_response)
            for machine in machines_response['value']:
                all_machines_outputs.append(get_machine_data(machine))
            context_outputs.append({
                'File': file,
                'Machines': get_machines_list(machines_response)
            })
        except Exception as e:
            failed_files[file] = e
            continue

    human_readable = tableToMarkdown(f'{INTEGRATION_NAME} machines related to files {files}', all_machines_outputs,
                                     headers=headers, removeNull=True)
    human_readable += add_error_message(failed_files, files)
    return CommandResults(readable_output=human_readable,
                          outputs=context_outputs,
                          outputs_prefix="MicrosoftATP.FileMachine",
                          raw_response=raw_response)


def parse_ip_addresses(ip_addresses: list[dict]) -> list[dict]:
    """
    Creates new dict with readable keys and concat all the ip addresses with the same MAC address.
    Args:
        ip_addresses (List[Dict]): List of ip addresses dictionaries as recieved from the api.

    Returns:
        List of dicts
    """
    mac_addresses = dict.fromkeys([item.get('macAddress') for item in ip_addresses])
    for item in ip_addresses:
        current_mac = item.get('macAddress')
        if not mac_addresses[current_mac]:
            mac_addresses[current_mac] = {
                'MACAddress': item['macAddress'],
                'IPAddresses': [item['ipAddress']],
                'Type': item['type'],
                'Status': item['operationalStatus']
            }
        else:
            mac_addresses[current_mac]['IPAddresses'].append(item['ipAddress'])  # type: ignore

    return list(mac_addresses.values())  # type: ignore


def print_ip_addresses(parsed_ip_addresses: list[dict]) -> str:
    """
    Converts the given list of ip addresses to ascii table.
    Args:
        parsed_ip_addresses (List[Dict]):

    Returns:
        ascii table without headers
    """

    rows = []
    for i, entry in enumerate(parsed_ip_addresses, start=1):
        rows.append([f"{i}.", f"MAC : {entry['MACAddress']}", f"IP Addresses : {','.join(entry['IPAddresses'])}",
                     f"Type : {entry['Type']}", f"Status : {entry['Status']}"])
    max_lengths = [len(max(col, key=lambda x: len(x))) for col in zip(*rows)]  # to make sure the table is pretty
    string_rows = [' | '.join([cell.ljust(max_len_col) for cell, max_len_col in zip(row, max_lengths)]) for row in rows]

    return '\n'.join(string_rows)


def get_machine_details_command(client: MsClient, args: dict) -> CommandResults:
    """Retrieves specific Machine by its machine ID or computer name.

    Returns:
        CommandResults. Human readable, context, raw response
    """
    headers = ['ID', 'ComputerDNSName', 'OSPlatform', 'LastIPAddress', 'LastExternalIPAddress', 'HealthStatus',
               'RiskScore', 'ExposureLevel', 'IPAddresses']
    machine_ids = remove_duplicates_from_list_arg(args, 'machine_id')
    raw_response = []
    machines_outputs = []
    machines_readable_outputs = []
    failed_machines = {}  # if we got an error, we will return the machine ids that failed
    for machine_id in machine_ids:
        try:
            machine_response = client.get_machine_details(machine_id)
            machine_data = get_machine_data(machine_response)

            machine_data_to_readable_outputs = copy.deepcopy(machine_data)
            raw_ip_addresses = machine_data_to_readable_outputs.get('IPAddresses', [])
            parsed_ip_address = parse_ip_addresses(raw_ip_addresses)
            human_readable_ip_addresses = print_ip_addresses(parsed_ip_address)
            machine_data_to_readable_outputs['IPAddresses'] = human_readable_ip_addresses

            machines_outputs.append(machine_data)
            machines_readable_outputs.append(machine_data_to_readable_outputs)
            raw_response.append(machine_response)
        except Exception as e:
            failed_machines[machine_id] = e
            continue

    human_readable = tableToMarkdown(f'{INTEGRATION_NAME} machines {machine_ids} details:',
                                     machines_readable_outputs, headers=headers, removeNull=True)
    human_readable += add_error_message(failed_machines, machine_ids)
    return CommandResults(
        outputs_prefix='MicrosoftATP.Machine',
        outputs_key_field='ID',
        outputs=machines_outputs,
        readable_output=human_readable,
        raw_response=raw_response)


def run_antivirus_scan_command(client: MsClient, args: dict):
    """Initiate Windows Defender Antivirus scan on a machine.

    Returns:
        (str, dict, dict). Human readable, context, raw response
    """
    headers = ['ID', 'Type', 'Requestor', 'RequestorComment', 'Status', 'MachineID', 'ComputerDNSName']
    machine_ids = remove_duplicates_from_list_arg(args, 'machine_id')
    scan_type = args.get('scan_type')
    comment = args.get('comment')
    machine_actions_data = []
    raw_response = []
    failed_machines = {}  # if we got an error, we will return the machine ids that failed
    for machine_id in machine_ids:
        try:
            machine_action_response = client.run_antivirus_scan(machine_id, comment, scan_type)
            machine_actions_data.append(get_machine_action_data(machine_action_response))
            raw_response.append(machine_action_response)
        except Exception as e:
            failed_machines[machine_id] = e
            continue

    entry_context = {
        'MicrosoftATP.MachineAction(val.ID === obj.ID)': machine_actions_data
    }
    human_readable = tableToMarkdown('Antivirus scan successfully triggered', machine_actions_data, headers=headers,
                                     removeNull=True)
    human_readable += add_error_message(failed_machines, machine_ids)
    return human_readable, entry_context, raw_response


def list_alerts_command(client: MsClient, args: dict):
    """Initiate Windows Defender Antivirus scan on a machine.

    Returns:
        (str, dict, dict). Human readable, context, raw response
    """
    headers = ['ID', 'Title', 'Description', 'IncidentID', 'Severity', 'Status', 'Classification', 'Category',
               'ThreatFamilyName', 'MachineID']
    severity = args.get('severity')
    status = args.get('status')
    category = args.get('category')
    limit = arg_to_number(args.get('limit', 50))
    creation_time = arg_to_datetime(args.get('creation_time'), required=False)
    fields_to_filter_by = {
        'severity': severity,
        'status': status,
        'category': category,
    }
    filter_req = reformat_filter(fields_to_filter_by)
    alerts_response = client.list_alerts(filter_req, limit, creation_time=creation_time, evidence=True)
    alerts_list = get_alerts_list(alerts_response)

    entry_context = {
        'MicrosoftATP.Alert(val.ID === obj.ID)': alerts_list
    }
    human_readable = tableToMarkdown(f'{INTEGRATION_NAME} alerts with limit of {limit}:', alerts_list,
                                     headers=headers, removeNull=True)
    return human_readable, entry_context, alerts_response


def get_alerts_list(alerts_response):
    """Get a raw response of alerts list

    Args:
        alerts_response (dict): The raw response with the alerts list in it

    Returns:
        list. Alerts list
    """
    alerts_list = []
    for alert in alerts_response['value']:
        alert_data = get_alert_data(alert)
        alerts_list.append(alert_data)
    return alerts_list


def update_alert_command(client: MsClient, args: dict):
    """Updates properties of existing Alert.

    Returns:
        (str, dict, dict). Human readable, context, raw response
    """
    alert_id = args.get('alert_id')
    assigned_to = args.get('assigned_to')
    status = args.get('status')
    classification = args.get('classification')
    determination = args.get('determination')
    comment = args.get('comment')

    args_list = [assigned_to, status, classification, determination, comment]
    check_given_args_update_alert(args_list)
    json_data, context = add_args_to_json_and_context(alert_id, assigned_to, status, classification, determination,
                                                      comment)
    alert_response = client.update_alert(alert_id, json_data)
    entry_context = {
        'MicrosoftATP.Alert(val.ID === obj.ID)': context
    }
    human_readable = f'The alert {alert_id} has been updated successfully'
    return human_readable, entry_context, alert_response


def check_given_args_update_alert(args_list):
    """Gets an arguments list and returns an error if all of them are empty
    """
    if all(v is None for v in args_list):
        raise Exception('No arguments were given to update the alert')


def add_args_to_json_and_context(alert_id, assigned_to, status, classification, determination, comment):
    """Gets arguments and returns the json and context with the arguments inside
    """
    json_data = {}
    context = {
        'ID': alert_id
    }
    if assigned_to:
        json_data['assignedTo'] = assigned_to
        context['AssignedTo'] = assigned_to
    if status:
        json_data['status'] = status
        context['Status'] = status
    if classification:
        json_data['classification'] = classification
        context['Classification'] = classification
    if determination:
        json_data['determination'] = determination
        context['Determination'] = determination
    if comment:
        json_data['comment'] = comment
        context['Comment'] = comment
    return json_data, context


def get_advanced_hunting_command(client: MsClient, args: dict):
    """Get results of advanced hunting according to user query.

    Returns:
        (str, dict, dict). Human readable, context, raw response
    """
    query = args.get('query', '')
    query_batch = args.get('query_batch', '')
    if query and query_batch:
        raise DemistoException('Both query and query_batch were given, please provide just one')
    if not query and not query_batch:
        raise DemistoException('Both query and query_batch were not given, please provide one')

    queries: list[dict[str, str]] = []
    if query:
        queries.append({'timeout': args.get('timeout', '10'),
                        'time_range': args.get('time_range', ''),
                        'name': args.get('name', ''),
                        'query': query
                        })
    else:
        query = safe_load_json(query_batch)
        queries.extend(query)

    if len(queries) > 10:
        raise DemistoException('Please provide only up to 10 queries.')

    human_readable = ''
    outputs = []
    for query_details in queries:
        query = query_details.get('query')
        name = query_details.get('name')
        timeout = int(query_details.get('timeout', '') or args.get('timeout', 10))
        time_range = query_details.get('time_range') or args.get('time_range', '')

        response = client.get_advanced_hunting(query, timeout, time_range)
        results: dict[str, Any] = response.get('Results', {})
        if isinstance(results, list) and len(results) == 1:
            report_id = results[0].get('ReportId')
            if report_id:
                results[0]['ReportId'] = str(report_id)
        if name:
            outputs.append({name: results})
        else:
            outputs = [results]
        human_readable += tableToMarkdown(f'Hunt results for {name} query:', results, removeNull=True)

    if len(outputs) == 1:
        entry_context: dict[str, Any] = {
            'MicrosoftATP.Hunt.Result': outputs[0]
        }
    else:
        entry_context = {
            'MicrosoftATP.Hunt.Result': outputs
        }
    return human_readable, entry_context, response


def create_alert_command(client: MsClient, args: dict):
    """Creates new Alert on top of Event.

    Returns:
        (str, dict, dict). Human readable, context, raw response
    """
    headers = ['ID', 'Title', 'Description', 'IncidentID', 'Severity', 'Status', 'Classification', 'Category',
               'ThreatFamilyName', 'MachineID']
    alert_response = client.create_alert(
        args.get('machine_id'),
        args.get('severity'),
        args.get('title'),
        args.get('description'),
        args.get('event_time'),
        args.get('report_id'),
        args.get('recommended_action'),
        args.get('category')
    )
    alert_data = get_alert_data(alert_response)

    entry_context = {
        'MicrosoftATP.Alert(val.ID === obj.ID)': alert_data
    }
    human_readable = tableToMarkdown('Alert created:', alert_data, headers=headers, removeNull=True)
    return human_readable, entry_context, alert_response


def get_alert_related_files_command(client: MsClient, args: dict):
    """Retrieves all files related to a specific alert.

    Returns:
        (str, dict, dict). Human readable, context, raw response
    """
    headers = ['Sha1', 'Sha256', 'SizeInBytes', 'FileType', 'FilePublisher', 'FileProductName']
    alert_id = args.get('id')
    limit = args.get('limit')
    offset = args.get('offset')
    limit, offset = check_limit_and_offset_values(limit, offset)

    response = client.get_alert_related_files(alert_id)
    response_files_list = response['value']

    files_data_list = []
    from_index = min(offset, len(response_files_list))
    to_index = min(offset + limit, len(response_files_list))
    for file_obj in response_files_list[from_index:to_index]:
        files_data_list.append(get_file_data(file_obj))

    context_output = {
        'AlertID': alert_id,
        'Files': files_data_list
    }
    entry_context = {
        'MicrosoftATP.AlertFile(val.AlertID === obj.AlertID)': context_output
    }
    human_readable = tableToMarkdown(f'Alert {alert_id} Related Files:', files_data_list, headers=headers,
                                     removeNull=True)
    return human_readable, entry_context, response_files_list


def check_limit_and_offset_values(limit, offset):
    """Gets the limit and offset values and return an error if the values are invalid
    """
    if not limit.isdigit():
        raise Exception("Error: You can only enter a positive integer or zero to limit argument.")
    elif not offset.isdigit():
        raise Exception("Error: You can only enter a positive integer to offset argument.")
    else:
        limit_int = int(limit)
        offset_int = int(offset)

        if limit_int == 0:
            raise Exception("Error: The value of the limit argument must be a positive integer.")

        return limit_int, offset_int


def get_file_data(file_response):
    """Get file raw response and returns the file's info for context and human readable.

    Returns:
        dict. File's info
    """
    file_data = assign_params(
        Sha1=file_response.get('sha1'),
        Size=file_response.get('size'),
        Sha256=file_response.get('sha256'),
        Md5=file_response.get('md5'),
        GlobalPrevalence=file_response.get('globalPrevalence'),
        GlobalFirstObserved=file_response.get('globalFirstObserved'),
        GlobalLastObserved=file_response.get('globalLastObserved'),
        SizeInBytes=file_response.get('size'),
        FileType=file_response.get('fileType'),
        IsPeFile=file_response.get('isPeFile'),
        FilePublisher=file_response.get('filePublisher'),
        FileProductName=file_response.get('fileProductName'),
        Signer=file_response.get('signer'),
        Issuer=file_response.get('issuer'),
        SignerHash=file_response.get('signerHash'),
        IsValidCertificate=file_response.get('isValidCertificate'),
        DeterminationType=file_response.get('determinationType'),
        DeterminationValue=file_response.get('determinationValue'),
    )
    return file_data


def get_alert_related_ips_command(client: MsClient, args: dict):
    """Retrieves all IPs related to a specific alert.

    Returns:
        (str, dict, dict). Human readable, context, raw response
    """
    alert_id = args.get('id')
    limit = args.get('limit')
    offset = args.get('offset')
    limit, offset = check_limit_and_offset_values(limit, offset)

    response = client.get_alert_related_ips(alert_id)
    response_ips_list = response['value']

    ips_list = []
    from_index = min(offset, len(response_ips_list))
    to_index = min(offset + limit, len(response_ips_list))

    for ip in response_ips_list[from_index:to_index]:
        ips_list.append(ip['id'])

    context_output = {
        'AlertID': alert_id,
        'IPs': ips_list
    }
    entry_context = {
        'MicrosoftATP.AlertIP(val.AlertID === obj.AlertID)': context_output
    }
    human_readable = f'Alert {alert_id} Related IPs: {ips_list}'
    return human_readable, entry_context, response_ips_list


def get_alert_related_domains_command(client: MsClient, args: dict):
    """Retrieves all domains related to a specific alert.

    Returns:
        (str, dict, dict). Human readable, context, raw response
    """
    alert_id = args.get('id')
    limit = args.get('limit')
    offset = args.get('offset')
    limit, offset = check_limit_and_offset_values(limit, offset)
    response = client.get_alert_related_domains(alert_id)
    response_domains_list = response['value']
    domains_list = []
    from_index = min(offset, len(response_domains_list))
    to_index = min(offset + limit, len(response_domains_list))
    for domain in response_domains_list[from_index:to_index]:
        domains_list.append(domain['host'])
    context_output = {
        'AlertID': alert_id,
        'Domains': domains_list
    }
    entry_context = {
        'MicrosoftATP.AlertDomain(val.AlertID === obj.AlertID)': context_output
    }
    human_readable = f'Alert {alert_id} Related Domains: {domains_list}'
    return human_readable, entry_context, response_domains_list


def get_machine_action_by_id_command(client: MsClient, args: dict):
    """Returns machine's actions, if action ID is None, return all actions.

    Returns:
        (str, dict, dict). Human readable, context, raw response
    """
    headers = ['ID', 'Type', 'Requestor', 'RequestorComment', 'Status', 'MachineID', 'ComputerDNSName']
    action_id = args.get('id', '')
    status = args.get('status', '')
    machine_id = remove_duplicates_from_list_arg(args, 'machine_id')
    type = args.get('type', '')
    requestor = args.get('requestor', '')
    filters = args.get('filters', '')
    limit = arg_to_number(args.get('limit', 50))
    if action_id:
        for index in range(3):
            try:
                response = client.get_machine_action_by_id(action_id)
                if response:
                    break
            except Exception as e:
                if 'ResourceNotFound' in str(e) and index < 3:
                    time.sleep(1)
                else:
                    raise Exception(f'Machine action {action_id} was not found')
        response = client.get_machine_action_by_id(action_id)
        action_data = get_machine_action_data(response)
        human_readable = tableToMarkdown(f'Action {action_id} Info:', action_data, headers=headers, removeNull=True)
        context_output = action_data
    else:
        # A dictionary that contains all of the fields the user want to filter results by.
        # It will be sent in the request so the requested filters are applied on the results
        fields_to_filter_by = {
            'status': status,
            'machineId': machine_id,
            'type': type,
            'requestor': requestor
        }
        filter_req = filters or reformat_filter_with_list_arg(fields_to_filter_by, "machineId")
        response = client.get_machine_actions(filter_req, limit)
        machine_actions_list = []
        for machine_action in response['value']:
            machine_actions_list.append(get_machine_action_data(machine_action))
        human_readable = tableToMarkdown(f'Machine actions Info with limit of {limit}:',
                                         machine_actions_list, headers=headers, removeNull=True)
        context_output = machine_actions_list
    entry_context = {
        'MicrosoftATP.MachineAction(val.ID === obj.ID)': context_output
    }
    return human_readable, entry_context, response


def get_machine_investigation_package(client: MsClient, args: dict):

    machine_id = args.get('machine_id')
    comment = args.get('comment')
    res = client.get_investigation_package(machine_id, comment, overwrite_rate_limit_retry=True)
    human_readable = tableToMarkdown('Processing action. This may take a few minutes.', res['id'], headers=['id'])

    return CommandResults(outputs_prefix='MicrosoftATP.MachineAction',
                          readable_output=human_readable, outputs={'action_id': res['id']})


def request_download_investigation_package_command(client: MsClient, args: dict):
    return run_polling_command(client, args, 'microsoft-atp-request-and-download-investigation-package',
                               get_machine_investigation_package,
                               get_machine_action_command, download_file_after_successful_status)


def generate_login_url_command(client: MsClient):
    return generate_login_url(client.ms_client,
                              MICROSOFT_DEFENDER_FOR_ENDPOINT_TOKEN_RETRIVAL_ENDPOINTS[client.endpoint_type])


def download_file_after_successful_status(client, res):
    demisto.debug("post polling - download file")
    machine_action_id = res['id']

    # get file uri from action:
    file_uri = client.get_investigation_package_sas_uri(machine_action_id, overwrite_rate_limit_retry=True)['value']
    demisto.debug(f'Got file for downloading: {file_uri}')

    # download link, create file result. File comes back as compressed gz file.
    f_data = client.download_file(file_uri)
    md_results = {
        'Machine Action Id': res.get('id'),
        'MachineId': res.get('machineId'),
        'Status': res.get('status'),
    }
    return [fileResult('Response Result.gz', f_data.content),
            CommandResults(
                outputs_prefix='MicrosoftATP.MachineAction',
                outputs=res,
                readable_output=tableToMarkdown('Machine Action:', md_results)
    )]


def get_machine_action_data(machine_action_response):
    """Get machine raw response and returns the machine action info in context and human readable format.

    Notes:
         Machine action is a collection of actions you can apply on the machine, for more info
         https://docs.microsoft.com/en-us/windows/security/threat-protection/microsoft-defender-atp/machineaction

    Returns:
        dict. Machine action's info
    """
    action_data = \
        {
            "ID": machine_action_response.get('id'),
            "Type": machine_action_response.get('type'),
            "Scope": machine_action_response.get('scope'),
            "Requestor": machine_action_response.get('requestor'),
            "RequestorComment": machine_action_response.get('requestorComment'),
            "Status": machine_action_response.get('status'),
            "MachineID": machine_action_response.get('machineId'),
            "ComputerDNSName": machine_action_response.get('computerDnsName'),
            "CreationDateTimeUtc": machine_action_response.get('creationDateTimeUtc'),
            "LastUpdateTimeUtc": machine_action_response.get('lastUpdateTimeUtc'),
            "RelatedFileInfo": {
                "FileIdentifier": machine_action_response.get('fileIdentifier'),
                "FileIdentifierType": machine_action_response.get('fileIdentifierType')
            },
            "Commands": machine_action_response.get('commands')
        }
    return action_data


def get_machine_investigation_package_command(client: MsClient, args: dict):
    """Collect investigation package from a machine.

    Returns:
        (str, dict, dict). Human readable, context, raw response
    """
    headers = ['ID', 'Type', 'Requestor', 'RequestorComment', 'Status', 'MachineID', 'ComputerDNSName']
    machine_id = args.get('machine_id')
    comment = args.get('comment')
    machine_action_response = client.get_investigation_package(machine_id, comment)
    action_data = get_machine_action_data(machine_action_response)
    human_readable = tableToMarkdown(f'Initiating collect investigation package from {machine_id} machine :',
                                     action_data, headers=headers, removeNull=True)
    entry_context = {
        'MicrosoftATP.MachineAction(val.ID === obj.ID)': action_data
    }
    return human_readable, entry_context, machine_action_response


def get_investigation_package_sas_uri_command(client: MsClient, args: dict):
    """Returns a URI that allows downloading an Investigation package.

    Returns:
        (str, dict, dict). Human readable, context, raw response
    """
    action_id = args.get('action_id')
    response = client.get_investigation_package_sas_uri(action_id)
    link = {'Link': response['value']}
    human_readable = f'Success. This link is valid for a very short time and should be used immediately for' \
                     f' downloading the package to a local storage{link["Link"]}'
    entry_context = {
        'MicrosoftATP.InvestigationURI(val.Link === obj.Link)': link
    }
    return human_readable, entry_context, response


def restrict_app_execution_command(client: MsClient, args: dict):
    """Restrict execution of all applications on the machine except a predefined set.

    Returns:
        (str, dict, dict). Human readable, context, raw response
    """
    headers = ['ID', 'Type', 'Requestor', 'RequestorComment', 'Status', 'MachineID', 'ComputerDNSName']
    machine_id = args.get('machine_id')
    comment = args.get('comment')
    machine_action_response = client.restrict_app_execution(machine_id, comment)

    action_data = get_machine_action_data(machine_action_response)
    human_readable = tableToMarkdown(f'Initiating Restrict execution of all applications on the machine {machine_id} '
                                     f'except a predefined set:', action_data, headers=headers, removeNull=True)
    entry_context = {
        'MicrosoftATP.MachineAction(val.ID === obj.ID)': action_data
    }
    return human_readable, entry_context, machine_action_response


def remove_app_restriction_command(client: MsClient, args: dict):
    """Enable execution of any application on the machine.

    Returns:
        (str, dict, dict). Human readable, context, raw response
    """
    headers = ['ID', 'Type', 'Requestor', 'RequestorComment', 'Status', 'MachineID', 'ComputerDNSName']
    machine_id = args.get('machine_id')
    comment = args.get('comment')
    machine_action_response = client.remove_app_restriction(machine_id, comment)

    action_data = get_machine_action_data(machine_action_response)
    human_readable = tableToMarkdown(f'Removing applications restriction on the machine {machine_id}:', action_data,
                                     headers=headers, removeNull=True)
    entry_context = {
        'MicrosoftATP.MachineAction(val.ID === obj.ID)': action_data
    }
    return human_readable, entry_context, machine_action_response


def stop_and_quarantine_file_command(client: MsClient, args: dict):
    """Stop execution of a file on a machine and delete it.

    Returns:
         CommandResults
    """
    headers = ['ID', 'Type', 'Requestor', 'RequestorComment', 'Status', 'MachineID', 'ComputerDNSName']
    machine_ids = argToList(args.get('machine_id'))
    file_sha1s = argToList(args.get('file_hash'))
    comment = args.get('comment')
    command_results = []
    for machine_id, file_sha1 in product(machine_ids, file_sha1s):
        machine_action_response = client.stop_and_quarantine_file(machine_id, file_sha1, comment)
        action_data = get_machine_action_data(machine_action_response)
        human_readable = tableToMarkdown(f'Stopping the execution of a file on {machine_id} machine and deleting it:',
                                         action_data, headers=headers, removeNull=True)

        command_results.append(CommandResults(outputs_prefix='MicrosoftATP.MachineAction', outputs_key_field='id',
                                              readable_output=human_readable, outputs=action_data,
                                              raw_response=machine_action_response))
    return command_results


def get_investigations_by_id_command(client: MsClient, args: dict):
    """Returns the investigation info, if investigation ID is None, return all investigations.

    Returns:
        (str, dict, dict). Human readable, context, raw response
    """
    headers = ['ID', 'StartTime', 'EndTime', 'CancelledBy', 'InvestigationState', 'StatusDetails', 'MachineID',
               'ComputerDNSName', 'TriggeringAlertID']
    investigation_id = args.get('id', '')
    limit = args.get('limit')
    offset = args.get('offset')
    limit, offset = check_limit_and_offset_values(limit, offset)

    if investigation_id:
        response = client.get_investigation_by_id(investigation_id)
        investigation_data = get_investigation_data(response)
        human_readable = tableToMarkdown(f'Investigation {investigation_id} Info:', investigation_data, headers=headers,
                                         removeNull=True)
        context_output = investigation_data
    else:
        response = client.get_investigation_list()['value']
        investigations_list = []
        from_index = min(offset, len(response))
        to_index = min(offset + limit, len(response))
        for investigation in response[from_index:to_index]:
            investigations_list.append(get_investigation_data(investigation))
        human_readable = tableToMarkdown('Investigations Info:', investigations_list, headers=headers, removeNull=True)
        context_output = investigations_list
    entry_context = {
        'MicrosoftATP.Investigation(val.ID === obj.ID)': context_output
    }
    return human_readable, entry_context, response


def get_investigation_data(investigation_response):
    """Get investigation raw response and returns the investigation info for context and human readable.

    Args:
        investigation_response: The investigation raw response
    Returns:
        dict. Investigation's info
    """
    investigation_data = {
        "ID": investigation_response.get('id'),
        "StartTime": investigation_response.get('startTime'),
        "EndTime": investigation_response.get('endTime'),
        "InvestigationState": investigation_response.get('state'),
        "CancelledBy": investigation_response.get('cancelledBy'),
        "StatusDetails": investigation_response.get('statusDetails'),
        "MachineID": investigation_response.get('machineId'),
        "ComputerDNSName": investigation_response.get('computerDnsName'),
        "TriggeringAlertID": investigation_response.get('triggeringAlertId')
    }
    return investigation_data


def start_investigation_command(client: MsClient, args: dict):
    """Start automated investigation on a machine.

    Returns:
        (str, dict, dict). Human readable, context, raw response
    """
    headers = ['ID', 'StartTime', 'EndTime', 'CancelledBy', 'InvestigationState', 'StatusDetails', 'MachineID',
               'ComputerDNSName', 'TriggeringAlertID']
    machine_id = args.get('machine_id')
    comment = args.get('comment')
    timeout = int(args.get('timeout', 50))
    response = client.start_investigation(machine_id, comment, timeout)
    investigation_id = response['id']
    investigation_data = get_investigation_data(response)
    human_readable = tableToMarkdown(f'Starting investigation {investigation_id} on {machine_id} machine:',
                                     investigation_data, headers=headers, removeNull=True)
    entry_context = {
        'MicrosoftATP.Investigation(val.ID === obj.ID)': investigation_data
    }
    return human_readable, entry_context, response


def get_domain_statistics_command(client: MsClient, args: dict):
    """Retrieves the statistics on the given domain.

    Returns:
        (str, dict, dict). Human readable, context, raw response
    """
    domain = args.get('domain')
    response = client.get_domain_statistics(domain)
    domain_statistics = get_domain_statistics_context(response)
    human_readable = tableToMarkdown(f'Statistics on {domain} domain:', domain_statistics, removeNull=True)

    context_output = {
        'Domain': domain,
        'Statistics': domain_statistics
    }
    entry_context = {
        'MicrosoftATP.DomainStatistics(val.Domain === obj.Domain)': context_output
    }
    return human_readable, entry_context, response


def get_domain_statistics_context(domain_stat_response):
    """Gets the domain statistics response and returns it in context format.

    Returns:
        (dict). domain statistics context
    """
    domain_statistics = assign_params(
        Host=domain_stat_response.get('host'),
        OrgPrevalence=domain_stat_response.get('orgPrevalence'),
        OrgFirstSeen=domain_stat_response.get('orgFirstSeen'),
        OrgLastSeen=domain_stat_response.get('orgLastSeen'),
    )
    return domain_statistics


def get_domain_alerts_command(client: MsClient, args: dict):
    """Retrieves a collection of Alerts related to a given domain address.

    Returns:
        (str, dict, dict). Human readable, context, raw response
    """
    headers = ['ID', 'Title', 'Description', 'IncidentID', 'Severity', 'Status', 'Classification', 'Category',
               'ThreatFamilyName', 'MachineID']
    domain = args.get('domain')
    response = client.get_domain_alerts(domain)
    alerts_list = get_alerts_list(response)
    human_readable = tableToMarkdown(f'Domain {domain} related alerts Info:', alerts_list, headers=headers,
                                     removeNull=True)
    context_output = {
        'Domain': domain,
        'Alerts': alerts_list
    }
    entry_context = {
        'MicrosoftATP.DomainAlert(val.Domain === obj.Domain)': context_output
    }
    return human_readable, entry_context, response


def get_alert_data(alert_response):
    """Get alert raw response and returns the alert info in context and human readable format.

    Returns:
        dict. Alert info
    """
    alert_data = {
        "ID": alert_response.get('id'),
        "IncidentID": alert_response.get('incidentId'),
        "InvestigationID": alert_response.get('investigationId'),
        "InvestigationState": alert_response.get('investigationState'),
        "AssignedTo": alert_response.get('assignedTo'),
        "Severity": alert_response.get('severity'),
        "Status": alert_response.get('status'),
        "Classification": alert_response.get('classification'),
        "Determination": alert_response.get('determination'),
        "DetectionSource": alert_response.get('detectionSource'),
        "Category": alert_response.get('category'),
        "ThreatFamilyName": alert_response.get('threatFamilyName'),
        "Title": alert_response.get('title'),
        "Description": alert_response.get('description'),
        "AlertCreationTime": alert_response.get('alertCreationTime'),
        "FirstEventTime": alert_response.get('firstEventTime'),
        "LastEventTime": alert_response.get('lastEventTime'),
        "LastUpdateTime": alert_response.get('lastUpdateTime'),
        "ResolvedTime": alert_response.get('resolvedTime'),
        "MachineID": alert_response.get('machineId'),
        "ComputerDNSName": alert_response.get('computerDnsName'),
        "AADTenantID": alert_response.get('aadTenantId'),
        "Comments": [
            {
                "Comment": alert_response.get('comment'),
                "CreatedBy": alert_response.get('createdBy'),
                "CreatedTime": alert_response.get('createdTime')
            }
        ],
        "Evidence": alert_response.get('evidence'),
        "DetectorID": alert_response.get('detectorId'),
        "ThreatName": alert_response.get('threatName'),
        "RelatedUser": alert_response.get('relatedUser'),
        "MitreTechniques": alert_response.get('mitreTechniques'),
        "RBACGroupName": alert_response.get('rbacGroupName'),
    }
    return alert_data


def get_domain_machine_command(client: MsClient, args: dict):
    """Retrieves a collection of Machines that have communicated to or from a given domain address.

    Returns:
        (str, dict, dict). Human readable, context, raw response
    """

    headers = ['ID', 'ComputerDNSName', 'OSPlatform', 'LastIPAddress', 'LastExternalIPAddress', 'HealthStatus',
               'RiskScore', 'ExposureLevel']
    domain = args.get('domain')
    response = client.get_domain_machines(domain)
    machines_list = get_machines_list(response)
    human_readable = tableToMarkdown(f'Machines that have communicated with {domain} domain:', machines_list,
                                     headers=headers, removeNull=True)
    context_output = {
        'Domain': domain,
        'Machines': machines_list
    }
    entry_context = {
        'MicrosoftATP.DomainMachine(val.Domain === obj.Domain)': context_output
    }
    return human_readable, entry_context, response


def get_machine_data(machine):
    """Get machine raw response and returns the machine's info in context and human readable format.

    Returns:
        dict. Machine's info
    """
    machine_data = assign_params(
        ID=machine.get('id'),
        ComputerDNSName=machine.get('computerDnsName'),
        FirstSeen=machine.get('firstSeen'),
        LastSeen=machine.get('lastSeen'),
        OSPlatform=machine.get('osPlatform'),
        OSVersion=machine.get('version'),
        OSProcessor=machine.get('osProcessor'),
        LastIPAddress=machine.get('lastIpAddress'),
        LastExternalIPAddress=machine.get('lastExternalIpAddress'),
        AgentVersion=machine.get('agentVersion'),
        OSBuild=machine.get('osBuild'),
        HealthStatus=machine.get('healthStatus'),
        RBACGroupID=machine.get('rbacGroupId'),
        RBACGroupName=machine.get('rbacGroupName'),
        RiskScore=machine.get('riskScore'),
        ExposureLevel=machine.get('exposureLevel'),
        AADDeviceID=machine.get('aadDeviceId'),
        IsAADJoined=machine.get('isAadJoined'),
        MachineTags=machine.get('machineTags'),
        IPAddresses=machine.get('ipAddresses'),
    )
    return machine_data


def get_file_statistics_command(client: MsClient, args: dict):
    """Retrieves the statistics on the given file.

    Returns:
        (str, dict, dict). Human readable, context, raw response
    """
    file_sha1 = args.get('file_hash')
    response = client.get_file_statistics(file_sha1)
    file_stat = get_file_statistics_context(response)
    human_readable = tableToMarkdown(f'Statistics on {file_sha1} file:', file_stat, removeNull=True)
    context_output = {
        'Sha1': file_sha1,
        'Statistics': file_stat
    }
    entry_context = {
        'MicrosoftATP.FileStatistics(val.Sha1 === obj.Sha1)': context_output
    }
    return human_readable, entry_context, response


def get_file_statistics_context(file_stat_response):
    """Gets the file statistics response and returns it in context format.

    Returns:
        (dict). File statistics context
    """
    file_stat = assign_params(
        OrgPrevalence=file_stat_response.get('orgPrevalence'),
        OrgFirstSeen=file_stat_response.get('orgFirstSeen'),
        OrgLastSeen=file_stat_response.get('orgLastSeen'),
        GlobalPrevalence=file_stat_response.get('globalPrevalence'),
        GlobalFirstObserved=file_stat_response.get('globalFirstObserved'),
        GlobalLastObserved=file_stat_response.get('globalLastObserved'),
        TopFileNames=file_stat_response.get('topFileNames'),
    )
    return file_stat


def get_file_alerts_command(client: MsClient, args: dict):
    """Retrieves a collection of Alerts related to a given file hash.

    Returns:
        (str, dict, dict). Human readable, context, raw response
    """
    headers = ['ID', 'Title', 'Description', 'IncidentID', 'Severity', 'Status', 'Classification', 'Category',
               'ThreatFamilyName', 'MachineID']
    file_sha1 = args.get('file_hash')
    response = client.get_file_alerts(file_sha1)
    alerts_list = get_alerts_list(response)
    hr = tableToMarkdown(f'File {file_sha1} related alerts Info:', alerts_list, headers=headers, removeNull=True)
    context_output = {
        'Sha1': file_sha1,
        'Alerts': alerts_list
    }
    ec = {
        'MicrosoftATP.FileAlert(val.Sha1 === obj.Sha1)': context_output
    }
    return hr, ec, response


def get_ip_statistics_command(client: MsClient, args: dict):
    """Retrieves the statistics on the given IP.

    Returns:
        (str, dict, dict). Human readable, context, raw response
    """
    ip = args.get('ip')
    response = client.get_ip_statistics(ip)
    ip_statistics = get_ip_statistics_context(response)
    hr = tableToMarkdown(f'Statistics on {ip} IP:', ip_statistics, removeNull=True)
    context_output = {
        'IPAddress': ip,
        'Statistics': ip_statistics
    }
    ec = {
        'MicrosoftATP.IPStatistics(val.IPAddress === obj.IPAddress)': context_output
    }
    return hr, ec, response


def get_ip_statistics_context(ip_statistics_response):
    """Gets the IP statistics response and returns it in context format.

    Returns:
        (dict). IP statistics context
    """
    ip_statistics = assign_params(
        OrgPrevalence=ip_statistics_response.get('orgPrevalence'),
        OrgFirstSeen=ip_statistics_response.get('orgFirstSeen'),
        OrgLastSeen=ip_statistics_response.get('orgLastSeen')
    )
    return ip_statistics


def get_ip_alerts_command(client: MsClient, args: dict):
    """Retrieves a collection of Alerts related to a given IP.

    Returns:
        (str, dict, dict). Human readable, context, raw response
    """
    headers = ['ID', 'Title', 'Description', 'IncidentID', 'Severity', 'Status', 'Classification', 'Category',
               'ThreatFamilyName', 'MachineID']
    ip = args.get('ip')
    response = client.get_ip_alerts(ip)
    alerts_list = get_alerts_list(response)
    human_readable = tableToMarkdown(f'IP {ip} related alerts Info:', alerts_list, headers=headers, removeNull=True)
    context_output = {
        'IPAddress': ip,
        'Alerts': alerts_list
    }
    entry_context = {
        'MicrosoftATP.IPAlert(val.IPAddress === obj.IPAddress)': context_output
    }
    return human_readable, entry_context, response


def get_user_alerts_command(client: MsClient, args: dict):
    """Retrieves a collection of Alerts related to a given user ID.

    Returns:
        (str, dict, dict). Human readable, context, raw response
    """
    headers = ['ID', 'Title', 'Description', 'IncidentID', 'Severity', 'Status', 'Classification', 'Category',
               'ThreatFamilyName', 'MachineID']
    username = args.get('username')
    response = client.get_user_alerts(username)
    alerts_list = get_alerts_list(response)
    human_readable = tableToMarkdown(f'User {username} related alerts Info:', alerts_list, headers=headers,
                                     removeNull=True)
    context_output = {
        'Username': username,
        'Alerts': alerts_list
    }
    entry_context = {
        'MicrosoftATP.UserAlert(val.Username === obj.Username)': context_output
    }
    return human_readable, entry_context, response


def get_alert_by_id_command(client: MsClient, args: dict) -> CommandResults:
    """Retrieves a specific alert by the given ID.

    Returns:
        CommandResults.
    """
    headers = ['ID', 'Title', 'Description', 'IncidentID', 'Severity', 'Status', 'Classification', 'Category',
               'ThreatFamilyName', 'MachineID']
    alert_ids = remove_duplicates_from_list_arg(args, 'alert_ids')
    raw_response = []
    alert_outputs = []
    failed_alerts = {}  # if we got an error, we will return the machine ids that failed
    not_found_ids = []

    for alert in alert_ids:
        try:
            alert_response = client.get_alert_by_id(alert)
            alerts_data = get_alert_data(alert_response)
            raw_response.append(alert_response)
            alert_outputs.append(alerts_data)
        except NotFoundError:  # in case the error is not found alert id, we want to return "No entries"
            not_found_ids.append(alert)
            continue
        except Exception as e:
            failed_alerts[alert] = e
            continue

    human_readable = tableToMarkdown(f'{INTEGRATION_NAME} Alerts Info for IDs {alert_ids}:', alert_outputs,
                                     headers=headers, removeNull=True)
    human_readable += add_error_message(failed_alerts, alert_ids)
    human_readable += not_found_message(not_found_ids)
    return CommandResults(outputs_prefix="MicrosoftATP.Alert", outputs=alert_outputs, readable_output=human_readable,
                          raw_response=raw_response, outputs_key_field="ID")


def get_user_machine_command(client: MsClient, args: dict):
    """Retrieves a collection of machines related to a given user ID.

    Returns:
        (str, dict, dict). Human readable, context, raw response
    """
    headers = ['ID', 'ComputerDNSName', 'OSPlatform', 'LastIPAddress', 'LastExternalIPAddress', 'HealthStatus',
               'RiskScore', 'ExposureLevel']
    username = args.get('username')
    response = client.get_user_machines(username)
    machines_list = get_machines_list(response)
    human_readable = tableToMarkdown(f'Machines that are related to user {username}:', machines_list, headers=headers,
                                     removeNull=True)
    context_output = {
        'Username': username,
        'Machines': machines_list
    }
    entry_context = {
        'MicrosoftATP.UserMachine(val.Username === obj.Username)': context_output
    }
    return human_readable, entry_context, response


def add_remove_machine_tag_command(client: MsClient, args: dict):
    """Adds or remove tag to a specific Machine.

    Returns:
        (str, dict, dict). Human readable, context, raw response
    """
    headers = ['ID', 'ComputerDNSName', 'OSPlatform', 'LastIpAddress', 'LastExternalIPAddress', 'HealthStatus',
               'RiskScore', 'ExposureLevel', 'MachineTags']
    machine_id = args.get('machine_id')
    action = args.get('action')
    tag = args.get('tag')
    response = client.add_remove_machine_tag(machine_id, action, tag)
    machine_data = get_machine_data(response)
    human_readable = tableToMarkdown(f'Succeed to {action} tag to {machine_id}:', machine_data, headers=headers,
                                     removeNull=True)
    entry_context = {
        'MicrosoftATP.Machine(val.ID === obj.ID)': machine_data
    }
    return human_readable, entry_context, response


def fetch_incidents(client: MsClient, last_run, fetch_evidence):

    demisto.debug("Microsoft-ATP - Start fetching")

    first_fetch_time = dateparser.parse(client.alert_time_to_fetch,
                                        settings={'RETURN_AS_TIMEZONE_AWARE': True, 'TIMEZONE': 'UTC'})
    demisto.debug(f'First fetch time: {first_fetch_time}')

    if last_run:
        demisto.debug(f"Microsoft-ATP - Last run: {json.dumps(last_run)}")
        last_fetch_time = last_run.get('last_alert_fetched_time')
        last_fetch_time = datetime.strftime(parse_date_string(last_fetch_time) + timedelta(milliseconds=1), TIME_FORMAT)
        # handling old version of time format:
        if not last_fetch_time.endswith('Z'):
            last_fetch_time = last_fetch_time + "Z"

    else:
        last_fetch_time = datetime.strftime(first_fetch_time, TIME_FORMAT)  # type: ignore
        demisto.debug(f"Microsoft-ATP - Last run: {last_fetch_time}")

    latest_created_time = dateparser.parse(last_fetch_time,
                                           settings={'RETURN_AS_TIMEZONE_AWARE': True, 'TIMEZONE': 'UTC'})
    demisto.debug(f'latest_created_time: {latest_created_time}')

    params = _get_incidents_query_params(client, fetch_evidence, last_fetch_time)
    demisto.debug(f"Microsoft-ATP - Query sent to the server: {params}")
    incidents = []
    # get_alerts:
    try:
        alerts = client.list_alerts_by_params(params=params, overwrite_rate_limit_retry=True)['value']
    except DemistoException as err:
        big_query_err_msg = 'Verify that the server URL parameter is correct and that you have access to the server' \
                            ' from your host.'
        if str(err).startswith(big_query_err_msg):
            demisto.debug(f'Query crashed API, probably due to a big response. Params sent to query: {params}')
            raise Exception(
                f'Failed to fetch {client.max_alerts_to_fetch} alerts. This may caused due to large amount of alert. '
                f'Try using a lower limit.')
        demisto.debug(f'Query crashed API. Params sent to query: {params}')
        raise err
    skipped_incidents = 0

    for alert in alerts:
        alert_time = dateparser.parse(alert['alertCreationTime'],
                                      settings={'RETURN_AS_TIMEZONE_AWARE': True, 'TIMEZONE': 'UTC'})
        # to prevent duplicates, adding incidents with creation_time > last fetched incident
        if last_fetch_time:
            parsed = dateparser.parse(last_fetch_time, settings={'RETURN_AS_TIMEZONE_AWARE': True, 'TIMEZONE': 'UTC'})
            demisto.debug(f'Checking alert {alert["id"]} with parsed time {parsed}. last alert time is {alert_time}')
            if alert_time <= parsed:  # type: ignore
                skipped_incidents += 1
                demisto.debug(f'Microsoft - ATP - Skipping incident with id={alert["id"]} with time {alert_time} because its'
                              ' creation time is smaller than the last fetch.')
                continue
        demisto.debug(f'Adding alert {alert["id"]}')
        incidents.append({
            'rawJSON': json.dumps(alert),
            'name': f'{INTEGRATION_NAME} Alert {alert["id"]}',
            'occurred': alert['alertCreationTime'],
            'dbotMirrorId': alert["id"]
        })

        # Update last run and add incident if the incident is newer than last fetch
        if alert_time > latest_created_time:  # type: ignore
            demisto.debug(f'Updating last created time to {alert_time}')
            latest_created_time = alert_time  # type: ignore

    # last alert is the newest as we ordered by it ascending
    demisto.debug(f'Microsoft-ATP - Next run after incidents fetching: {latest_created_time}')
    demisto.debug(f"Microsoft-ATP - Number of incidents before filtering: {len(alerts)}")
    demisto.debug(f"Microsoft-ATP - Number of incidents after filtering: {len(incidents)}")
    demisto.debug(f"Microsoft-ATP - Number of incidents skipped: {skipped_incidents}")
    last_run['last_alert_fetched_time'] = datetime.strftime(latest_created_time, TIME_FORMAT)  # type: ignore
    return incidents, last_run


def _get_incidents_query_params(client, fetch_evidence, last_fetch_time):
    filter_query = f'alertCreationTime+gt+{last_fetch_time}'
    if client.alert_detectionsource_to_fetch:
        sources = argToList(client.alert_detectionsource_to_fetch)
        source_filter_list = [f"detectionSource+eq+'{DETECTION_SOURCE_TO_API_VALUE[source]}'" for source in sources]
        if len(source_filter_list) > 1:
            source_filter_list = [f"({x})" for x in source_filter_list]
        filter_query = filter_query + " and (" + " or ".join(source_filter_list) + ")"
    if client.alert_status_to_fetch:
        statuses = argToList(client.alert_status_to_fetch)
        status_filter_list = [f"status+eq+'{status}'" for status in statuses]
        if len(status_filter_list) > 1:
            status_filter_list = [f'({x})' for x in status_filter_list]
        filter_query = filter_query + ' and (' + ' or '.join(status_filter_list) + ')'
    if client.alert_severities_to_fetch:
        severities = argToList(client.alert_severities_to_fetch)
        severities_filter_list = [f"severity+eq+'{severity}'" for severity in severities]
        if len(severities_filter_list) > 1:
            severities_filter_list = [f'({x})' for x in severities_filter_list]
        filter_query = filter_query + ' and (' + ' or '.join(severities_filter_list) + ')'
    params = {'$filter': filter_query}
    params['$orderby'] = 'alertCreationTime asc'
    if fetch_evidence:
        params['$expand'] = 'evidence'
    params['$top'] = client.max_alerts_to_fetch
    return params


def create_filter_alerts_creation_time(last_alert_fetched_time):
    """Create filter with the last alert fetched time to send in the request.

    Args:
        last_alert_fetched_time(date): Last date and time of alert that been fetched

    Returns:
        (str). The filter of alerts creation time that will be send in the  alerts list API request
    """
    filter_alerts_creation_time = f"alertCreationTime+gt+{last_alert_fetched_time.isoformat()}"

    if not filter_alerts_creation_time.endswith('Z'):
        filter_alerts_creation_time = filter_alerts_creation_time + "Z"

    return filter_alerts_creation_time


def all_alerts_to_incidents(alerts, latest_creation_time, existing_ids, alert_status_to_fetch,
                            alert_severities_to_fetch):
    """Gets the alerts list and convert it to incidents.

    Args:
        alerts(list): List of alerts filtered by the first_fetch_timestamp parameter
        latest_creation_time(date):  Last date and time of alert that been fetched
        existing_ids(list): List of alerts IDs that already been fetched
        alert_status_to_fetch(str): Status to filter out alerts for fetching as incidents.
        alert_severities_to_fetch(str): Severity to filter out alerts for fetching as incidents.

    Returns:(list, list, date). Incidents list, new alerts IDs list, latest alert creation time
    """
    incidents = []
    new_ids = []
    for alert in alerts:
        alert_creation_time_for_incident = parse(alert['alertCreationTime'])
        reformatted_alert_creation_time_for_incident = \
            aware_timestamp_to_naive_timestamp(alert_creation_time_for_incident)

        if should_fetch_alert(alert, existing_ids, alert_status_to_fetch, alert_severities_to_fetch):
            incident = alert_to_incident(alert, reformatted_alert_creation_time_for_incident)
            incidents.append(incident)

            if reformatted_alert_creation_time_for_incident == latest_creation_time:
                new_ids.append(alert["id"])
            if reformatted_alert_creation_time_for_incident > latest_creation_time:
                latest_creation_time = reformatted_alert_creation_time_for_incident
                new_ids = [alert['id']]

    if not new_ids:
        new_ids = existing_ids
    return incidents, new_ids, latest_creation_time


def aware_timestamp_to_naive_timestamp(aware_timestamp):
    """Gets aware timestamp and reformatting it to naive timestamp

    Args:
        aware_timestamp(date): The alert creation time after parse to aware timestamp

    Returns:(date). Naive timestamp for alert creation time
    """
    iso_aware = aware_timestamp.isoformat()
    # Deal with timestamp like: 2020-03-26T17:24:58.441093
    if '.' in iso_aware:
        iso_aware = iso_aware.split('.')[0]
    # Deal with timestamp like: 2020-03-14T22:11:20+0000
    elif '+' in iso_aware:
        iso_aware = iso_aware.split('+')[0]
    return datetime.strptime(iso_aware, '%Y-%m-%dT%H:%M:%S')


def should_fetch_alert(alert, existing_ids, alert_status_to_fetch, alert_severities_to_fetch):
    """ Check the alert to see if it's data stands by the conditions.

    Args:
        alert (dict): The alert data
        existing_ids (list): The existing alert's ids list
        alert_status_to_fetch(str): Status to filter out alerts for fetching as incidents.
        alert_severities_to_fetch(str): Severity to filter out alerts for fetching as incidents.


    Returns:
        True - if the alert is according to the conditions, else False
    """
    alert_status = alert['status']
    alert_severity = alert['severity']
    return (alert_status in alert_status_to_fetch
            and alert_severity in str(alert_severities_to_fetch) and alert['id'] not in existing_ids)


def get_last_alert_fetched_time(last_run, alert_time_to_fetch):
    """Gets fetch last run and returns the last alert fetch time.

    Returns:
        (date). The date and time of the last alert that been fetched
    """
    if last_run and last_run['last_alert_fetched_time']:
        last_alert_fetched_time = datetime.strptime(last_run['last_alert_fetched_time'], '%Y-%m-%dT%H:%M:%S')
    else:
        last_alert_fetched_time, _ = parse_date_range(date_range=alert_time_to_fetch, date_format='%Y-%m-%dT%H:%M:%S',
                                                      utc=False, to_timestamp=False)
        last_alert_fetched_time = datetime.strptime(str(last_alert_fetched_time), '%Y-%m-%dT%H:%M:%S')

    return last_alert_fetched_time


def list_indicators_command(client: MsClient, args: dict[str, str]) -> tuple[str, dict | None, list | None]:
    """

    Args:
        client: MsClient
        args: arguments from CortexSOAR. May include 'indicator_id' and 'page_size'

    Returns:
        human_readable, outputs.
    """
    limit = int(args.get('limit', 50))
    raw_response = client.list_indicators(args.get('indicator_id'), args.get('page_size', '50'), limit)
    raw_response = raw_response[:limit]
    if raw_response:
        indicators = []
        for item in raw_response:
            item['severity'] = NUMBER_TO_SEVERITY.get(item['severity'])
            indicators.append(item)

        human_readable = tableToMarkdown(
            'Microsoft Defender ATP Indicators:',
            indicators,
            headers=[
                'id',
                'action',
                'threatType',
                'severity',
                'fileName',
                'fileHashType',
                'fileHashValue',
                'domainName',
                'networkIPv4',
                'url'
            ],
            removeNull=True
        )

        outputs = {'MicrosoftATP.Indicators(val.id == obj.id)': indicators}
        std_outputs = build_std_output(indicators)
        outputs.update(std_outputs)
        return human_readable, outputs, indicators
    else:
        return 'No indicators found', None, None


def create_indicator_command(client: MsClient, args: dict, specific_args: dict) -> dict:
    """Adds required arguments to indicator (arguments that must be in every create call).

    Args:
        client: MsClient
        args: arguments from CortexSOAR.
            Must include the following keys:
            - action
            - description
            - expiration_time
            - threat_type
        specific_args: file, email or network object.

    Returns:
        A response from API.

    Raises:
        AssertionError: For some arguments.

    Documentation:
    https://docs.microsoft.com/en-us/graph/api/resources/tiindicator?view=graph-rest-beta#properties
    """
    action = args.get('action', '')
    description = args.get('description', '')
    assert 1 <= len(description) <= 100, 'The description argument must contain at' \
                                         ' least 1 character and not more than 100'
    expiration_time = get_future_time(args.get('expiration_time', ''))
    threat_type = args.get('threat_type', '')
    tlp_level = args.get('tlp_level', '')
    confidence = args.get('confidence', None)
    try:
        if confidence is not None:
            confidence = int(confidence)
            assert 0 <= confidence <= 100, 'The confidence argument must be between 0 and 100'
    except ValueError:
        raise DemistoException('The confidence argument must be an integer.')
    severity = SEVERITY_TO_NUMBER.get(args.get('severity', 'Informational'))
    tags = argToList(args.get('tags'))
    body = assign_params(
        action=action,
        description=description,
        expirationDateTime=expiration_time,
        targetProduct='Microsoft Defender ATP',
        threatType=threat_type,
        tlpLevel=tlp_level,
        confidence=confidence,
        severity=severity,
        tags=tags
    )
    body.update(specific_args)
    return client.create_indicator(body)


def create_file_indicator_command(client: MsClient, args: dict) -> tuple[str, dict, dict]:
    """Creates a file indicator

    Args:
        client: MsClient
        args: arguments from CortexSOAR.
            Should contain a file observable:
            - https://docs.microsoft.com/en-us/graph/api/resources/tiindicator?view=graph-rest-beta#indicator-observables---file

    Returns:
        human readable, outputs, raw response

    Raises:
        AssertionError: If no file arguments.
    """
    file_object = assign_params(
        fileCompileDateTime=args.get('file_compile_date_time'),
        fileCreatedDateTime=args.get('file_created_date_time'),
        fileHashType=args.get('file_hash_type'),
        fileHashValue=args.get('file_hash_value'),
        fileMutexName=args.get('file_mutex_name'),
        fileName=args.get('file_name'),
        filePacker=args.get('file_packer'),
        filePath=args.get('file_path'),
        fileSize=args.get('file_size'),
        fileType=args.get('file_type')
    )
    assert file_object, 'Must supply at least one file attribute.'
    raw_response = create_indicator_command(client, args, file_object)
    indicator = raw_response.copy()
    indicator['severity'] = NUMBER_TO_SEVERITY.get(indicator['severity'])
    human_readable = tableToMarkdown(
        f'Indicator {indicator.get("id")} was successfully created:',
        indicator,
        headers=[
            'id',
            'action',
            'threatType',
            'severity',
            'fileName',
            'fileHashType',
            'fileHashValue',
            'domainName',
            'networkIPv4',
            'url'
        ],
        removeNull=True
    )
    outputs = {'MicrosoftATP.Indicators(val.id == obj.id)': indicator}
    std_outputs = build_std_output(indicator)
    outputs.update(std_outputs)
    return human_readable, outputs, raw_response


def create_network_indicator_command(client, args) -> tuple[str, dict, dict]:
    """Creates a network indicator

    Args:
        client: MsClient
        args: arguments from CortexSOAR.
            Should contain a network observable:
            - https://docs.microsoft.com/en-us/graph/api/resources/tiindicator?view=graph-rest-betaindicator-observables---network
    Returns:
        human readable, outputs, raw response

    Raises:
        AssertionError: If no file arguments.
    """  # noqa: E501
    network_object = assign_params(
        domainName=args.get('domain_name'),
        networkCidrBlock=args.get('network_cidr_block'),
        networkDestinationAsn=args.get('network_destination_asn'),
        networkDestinationCidrBlock=args.get('network_destination_cidr_block'),
        networkDestinationIPv4=args.get('network_destination_ipv4'),
        networkDestinationIPv6=args.get('network_destination_ipv6'),
        networkDestinationPort=args.get('network_destination_port'),
        networkIPv4=args.get('network_ipv4'),
        networkIPv6=args.get('network_ipv6'),
        networkPort=args.get('network_port'),
        networkProtocol=args.get('network_protocol'),
        networkSourceAsn=args.get('network_source_asn'),
        networkSourceCidrBlock=args.get('network_source_cidr_block'),
        networkSourceIPv4=args.get('network_source_ipv4'),
        networkSourceIPv6=args.get('network_source_ipv6'),
        networkSourcePort=args.get('network_source_port'),
        userAgent=args.get('user_agent'),
        url=args.get('url')
    )
    assert network_object, 'Must supply at least one network attribute.'
    raw_response = create_indicator_command(client, args, network_object)
    indicator = raw_response.copy()
    indicator['severity'] = NUMBER_TO_SEVERITY.get(indicator['severity'])
    human_readable = tableToMarkdown(
        f'Indicator {indicator.get("id")} was successfully created:',
        indicator,
        headers=[
            'id',
            'action',
            'threatType',
            'severity',
            'fileName',
            'fileHashType',
            'fileHashValue',
            'domainName',
            'networkIPv4',
            'url'
        ],
        removeNull=True
    )
    outputs = {'MicrosoftATP.Indicators(val.id == obj.id)': indicator}
    std_outputs = build_std_output(indicator)
    outputs.update(std_outputs)
    return human_readable, outputs, raw_response


def update_indicator_command(client: MsClient, args: dict) -> tuple[str, dict, dict]:
    """Updates an indicator

    Args:
        client: MsClient
        args: arguments from CortexSOAR.
            Must contains 'indicator_id' and 'expiration_time'
    Returns:
        human readable, outputs
    """
    indicator_id = args.get('indicator_id', '')
    severity = SEVERITY_TO_NUMBER.get(args.get('severity', 'Informational'))
    expiration_time = get_future_time(args.get('expiration_time', ''))
    description = args.get('description')
    if description is not None:
        assert 1 <= len(
            description) <= 100, 'The description argument must contain at least 1 character and not more than 100'

    raw_response = client.update_indicator(
        indicator_id=indicator_id, expiration_date_time=expiration_time, description=description, severity=severity)
    indicator = raw_response.copy()
    indicator['severity'] = NUMBER_TO_SEVERITY.get(indicator['severity'])
    human_readable = tableToMarkdown(
        f'Indicator ID: {indicator_id} was updated successfully.',
        indicator,
        removeNull=True
    )
    outputs = {'MicrosoftATP.Indicators(val.id == obj.id)': indicator}
    std_outputs = build_std_output(indicator)
    outputs.update(std_outputs)
    return human_readable, outputs, raw_response


def delete_indicator_command(client: MsClient, args: dict) -> str:
    """Deletes an indicator

    Args:
        client: MsClient
        args: arguments from CortexSOAR.
            Must contains 'indicator_id'
    Returns:
        human readable
    """
    indicator_id = args.get('indicator_id', '')
    client.delete_indicator(indicator_id, client.get_graph_indicator_endpoint())
    return f'Indicator ID: {indicator_id} was successfully deleted'


def sc_delete_indicator_command(client: MsClient, args: dict[str, str]) -> CommandResults:
    """Deletes an indicator
    https://docs.microsoft.com/en-us/microsoft-365/security/defender-endpoint/delete-ti-indicator-by-id?view=o365-worldwide
    Args:
        client: MsClient
        args: arguments from CortexSOAR.
            Must contains 'indicator_id'
    Returns:
          An indication of whether the indicator was deleted successfully.
    """
    indicator_id = args['indicator_id']
    client.delete_indicator(indicator_id, client.get_security_center_indicator_endpoint(), use_security_center=True)
    return CommandResults(readable_output=f'Indicator ID: {indicator_id} was successfully deleted')


def sc_create_update_indicator_command(client: MsClient, args: dict[str, str]) -> CommandResults:
    """Updates an indicator if exists, if does not exist, create new one
    Note: CIDR notation for IPs is not supported.

    Args:
        client: MsClient
        args: arguments from CortexSOAR.
           Must contains 'indicator_value', 'indicator_type','indicator_description', 'indicator_title', and 'action'.

    """
    indicator_value = args['indicator_value']
    indicator_type = args['indicator_type']
    action = args['action']
    severity = args.get('severity')
    expiration_time = get_future_time(args.get('expiration_time', '1 day'))
    indicator_description = args['indicator_description']
    indicator_title = args['indicator_title']
    indicator_application = args.get('indicator_application', '')
    recommended_actions = args.get('recommended_actions', '')
    rbac_group_names = argToList(args.get('rbac_group_names', []))
    generate_alert = argToBoolean(args.get('generate_alert', True))

    indicator = client.create_update_indicator_security_center_api(
        indicator_value=indicator_value, expiration_date_time=expiration_time,
        description=indicator_description, severity=severity, indicator_type=indicator_type, action=action,
        indicator_title=indicator_title, indicator_application=indicator_application,
        recommended_actions=recommended_actions, rbac_group_names=rbac_group_names, generate_alert=generate_alert
    )
    if indicator:
        indicator_value = indicator.get('indicatorValue')  # type:ignore
        dbot_indicator = get_indicator_dbot_object(indicator)
        human_readable = tableToMarkdown(f'Indicator {indicator_value} was updated successfully.',
                                         indicator, headers=list(SC_INDICATORS_HEADERS), removeNull=True)
        return CommandResults(outputs=indicator, indicator=dbot_indicator,
                              readable_output=human_readable, outputs_key_field='id',
                              outputs_prefix='MicrosoftATP.Indicators')
    else:
        return CommandResults(readable_output=f'Indicator {indicator_value} was NOT updated.')


def sc_update_batch_indicators_command(client: MsClient, args: dict[str, str]):  # -> CommandResults:
    """Updates batch of indicators. If an indicator exists it will be updated. Otherwise, will create new one
    Note: CIDR notation for IPs is not supported.

    Args:
        client: MsClient
        args: arguments from CortexSOAR.
           Must contains 'indicator_batch' as a JSON file.

    """
    indicator_batch = args.get('indicator_batch', "")
    headers = ["ID", "Value", "IsFailed", "FailureReason"]
    try:
        batch_json = json.loads(indicator_batch)
    except JSONDecodeError as e:
        raise DemistoException(f'{INTEGRATION_NAME}: The `indicator_batch` argument is not a valid json, {e}.')

    all_indicators = client.create_update_indicator_batch_security_center_api({"Indicators": batch_json})
    outputs = parse_indicator_batch_response(all_indicators)
    if outputs:
        human_readable = tableToMarkdown('Indicators updated successfully.', outputs, headers=headers, removeNull=True)
        return CommandResults(outputs=outputs, readable_output=human_readable, outputs_key_field='id',
                              outputs_prefix='MicrosoftATP.Indicators')
    return CommandResults(readable_output='Indicators were not updated.')


def parse_indicator_batch_response(indicators_response):
    parsed_response = []
    if indicators_response and indicators_response.get('value'):
        indicators = indicators_response.get('value')
        for indicator in indicators:
            parsed_response.append({
                "ID": indicator.get("id"),
                "Value": indicator.get("indicator"),
                "IsFailed": indicator.get("isFailed"),
                "FailureReason": indicator.get("failureReason"),
            })
    return parsed_response


def sc_list_indicators_command(client: MsClient, args: dict[str, str]) -> CommandResults | list[CommandResults]:
    """
    https://docs.microsoft.com/en-us/microsoft-365/security/defender-endpoint/get-ti-indicators-collection?view=o365-worldwide
    Args:
        client: MsClient
        args: arguments from CortexSOAR. May include 'indicator_id' and 'page_size'

    Returns:
        human_readable, outputs.
    """
    limit = arg_to_number(args.get('limit', 50)) or 50
    skip = arg_to_number(args.get('skip', 0)) or 0
    raw_response = client.sc_list_indicators(args.get('indicator_id'), limit, skip, args.get('indicator_title'),
                                             args.get('indicator_value'), args.get('indicator_type'))
    if raw_response:
        command_results = []
        for indicator in raw_response:
            indicator_value = indicator.get('indicatorValue')
            dbot_indicator = get_indicator_dbot_object(indicator)
            human_readable = tableToMarkdown(f'Results found in {INTEGRATION_NAME} SC for value: {indicator_value}',
                                             indicator, headers=list(SC_INDICATORS_HEADERS), removeNull=True)
            command_results.append(CommandResults(outputs=indicator, indicator=dbot_indicator,
                                                  readable_output=human_readable, outputs_key_field='id',
                                                  outputs_prefix='MicrosoftATP.Indicators'))
        return command_results
    else:
        return CommandResults(readable_output='No indicators found')


def lateral_movement_evidence_command(client, args):  # pragma: no cover
    # prepare query
    timeout = int(args.pop('timeout', 10))
    time_range = args.pop('time_range', None)
    query_purpose = args.pop('query_purpose')
    page = int(args.get('page', 1))
    limit = int(args.get('limit', 50))
    show_query = argToBoolean(args.pop('show_query', False))
    query_args = assign_params(
        limit=args.get('limit'),
        query_operation=args.get('query_operation'),
        page=args.get('page'),
        device_name=args.get('device_name'),
        file_name=args.get('file_name'),
        sha1=args.get('sha1'),
        sha256=args.get('sha256'),
        md5=args.get('md5'),
        device_id=args.get('device_id'),
        remote_ip_count=args.get('remote_ip_count'))
    query_builder = HuntingQueryBuilder.LateralMovementEvidence(**query_args)
    query_options = {
        'network_connections': query_builder.build_network_connections_query,
        'smb_connections': query_builder.build_smb_connections_query,
        'credential_dumping': query_builder.build_credential_dumping_query,
        'management_connection': query_builder.build_management_connection_query
    }
    if query_purpose not in query_options:
        raise DemistoException(f'Unsupported query_purpose: {query_purpose}.')
    query = query_options[query_purpose]()

    # send request + handle result
    response = client.get_advanced_hunting(query, timeout, time_range)
    results = response.get('Results')
    if isinstance(results, list) and page > 1:
        results = results[(page - 1) * limit:limit * page]
    readable_output = tableToMarkdown(f'Lateral Movement Evidence Hunt ({query_purpose}) Results',
                                      results,
                                      removeNull=True
                                      )
    if show_query:
        readable_output = f'### The Query:\n{query}\n{readable_output}'
    return CommandResults(
        readable_output=readable_output,
        outputs_prefix=f'MicrosoftATP.HuntLateralMovementEvidence.Result.{query_purpose}',
        outputs=results
    )


def persistence_evidence_command(client, args):  # pragma: no cover
    # prepare query
    timeout = int(args.pop('timeout', 10))
    time_range = args.pop('time_range', None)
    query_purpose = args.get('query_purpose')
    show_query = argToBoolean(args.pop('show_query', False))
    quey_args = assign_params(
        limit=args.get('limit'),
        query_operation=args.get('query_operation'),
        query_purpose=args.get('query_purpose'),
        page=args.get('page'),
        device_name=args.get('device_name'),
        file_name=args.get('file_name'),
        sha1=args.get('sha1'),
        sha256=args.get('sha256'),
        md5=args.get('md5'),
        device_id=args.get('device_id'),
        process_cmd=args.get('process_cmd'))
    query_builder = HuntingQueryBuilder.PersistenceEvidence(**quey_args)
    query_options = {
        'scheduled_job': query_builder.build_scheduled_job_query,
        'registry_entry': query_builder.build_registry_entry_query,
        'startup_folder_changes': query_builder.build_startup_folder_changes_query,
        'new_service_created': query_builder.build_new_service_created_query,
        'service_updated': query_builder.build_service_updated_query,
        'file_replaced': query_builder.build_file_replaced_query,
        'new_user': query_builder.build_new_user_query,
        'new_group': query_builder.build_new_group_query,
        'group_user_change': query_builder.build_group_user_change_query,
        'local_firewall_change': query_builder.build_local_firewall_change_query,
        'host_file_change': query_builder.build_host_file_change_query,
    }
    if query_purpose not in query_options:
        raise DemistoException(f'Unsupported query_purpose: {query_purpose}.')
    query = query_options[query_purpose]()

    # send request + handle result
    response = client.get_advanced_hunting(query, timeout, time_range)
    results = response.get('Results')
    readable_output = tableToMarkdown(f'Persistence EvidenceHunt Hunt ({query_purpose}) Results', results, removeNull=True)
    if show_query:
        readable_output = f'### The Query:\n{query}\n{readable_output}'
    return CommandResults(
        readable_output=readable_output,
        outputs_prefix=f'MicrosoftATP.HuntPersistenceEvidence.Result.{query_purpose}',
        outputs=results
    )


def file_origin_command(client, args):  # pragma: no cover
    # prepare query
    timeout = int(args.pop('timeout', 10))
    time_range = args.pop('time_range', None)
    page = int(args.get('page', 1))
    limit = int(args.get('limit', 50))
    show_query = argToBoolean(args.pop('show_query', False))
    quey_params = assign_params(
        limit=args.get('limit'),
        query_operation=args.get('query_operation'),
        page=args.get('page'),
        device_name=args.get('device_name'),
        file_name=args.get('file_name'),
        sha1=args.get('sha1'),
        sha256=args.get('sha256'),
        md5=args.get('md5'),
        device_id=args.get('device_id'))
    query_builder = HuntingQueryBuilder.FileOrigin(**quey_params)
    query = query_builder.build_file_origin_query()

    # send request + handle result
    response = client.get_advanced_hunting(query, timeout, time_range)
    results = response.get('Results')
    if isinstance(results, list) and page > 1:
        results = results[(page - 1) * limit:limit * page]
    readable_output = tableToMarkdown('File Origin Hunt Results', results, removeNull=True)
    if show_query:
        readable_output = f'### The Query:\n{query}\n{readable_output}'
    return CommandResults(
        readable_output=readable_output,
        outputs_prefix='MicrosoftATP.HuntFileOrigin.Result',
        outputs=results
    )


def process_details_command(client, args):  # pragma: no cover
    # prepare query
    timeout = int(args.pop('timeout', 10))
    time_range = args.pop('time_range', None)
    query_purpose = args.get('query_purpose')
    page = int(args.get('page', 1))
    limit = int(args.get('limit', 50))
    show_query = argToBoolean(args.pop('show_query', False))
    query_params = assign_params(
        limit=args.get('limit'),
        query_operation=args.get('query_operation'),
        page=args.get('page'),
        device_name=args.get('device_name'),
        file_name=args.get('file_name'),
        sha1=args.get('sha1'),
        sha256=args.get('sha256'),
        md5=args.get('md5'),
        device_id=args.get('device_id'),
        query_purpose=args.get('query_purpose')
    )
    query_builder = HuntingQueryBuilder.ProcessDetails(**query_params)
    query_options = {
        'parent_process': query_builder.build_parent_process_query,
        'grandparent_process': query_builder.build_grandparent_process_query,
        'process_details': query_builder.build_process_details_query,
        'beaconing_evidence': query_builder.build_beaconing_evidence_query,
        'powershell_execution_unsigned_files': query_builder.build_powershell_execution_unsigned_files_query,
        'process_excecution_powershell': query_builder.build_process_excecution_powershell_query,
    }
    if query_purpose not in query_options:
        raise DemistoException(f'Unsupported query_purpose: {query_purpose}.')
    query = query_options[query_purpose]()

    # send request + handle result
    response = client.get_advanced_hunting(query, timeout, time_range)
    results = response.get('Results')
    if isinstance(results, list) and page > 1:
        results = results[(page - 1) * limit:limit * page]
    readable_output = tableToMarkdown(f'Process Details Hunt ({query_purpose}) Results', results, removeNull=True)
    if show_query:
        readable_output = f'### The Query:\n{query}\n{readable_output}'
    return CommandResults(
        readable_output=readable_output,
        outputs_prefix=f'MicrosoftATP.HuntProcessDetails.Result.{query_purpose}',
        outputs=results
    )


def network_connections_command(client, args):  # pragma: no cover
    # prepare query
    timeout = int(args.pop('timeout', 10))
    time_range = args.pop('time_range', None)
    query_purpose = args.get('query_purpose')
    page = int(args.get('page', 1))
    limit = int(args.get('limit', 50))
    show_query = argToBoolean(args.pop('show_query', False))
    query_params = assign_params(
        limit=args.get('limit'),
        query_operation=args.get('query_operation'),
        query_purpose=args.get('query_purpose'),
        page=args.get('page'),
        device_name=args.get('device_name'),
        file_name=args.get('file_name'),
        sha1=args.get('sha1'),
        sha256=args.get('sha256'),
        md5=args.get('md5'),
        device_id=args.get('device_id')
    )
    query_builder = HuntingQueryBuilder.NetworkConnections(**query_params)
    query_options = {
        'external_addresses': query_builder.build_external_addresses_query,
        'dns_query': query_builder.build_dns_query,
        'encoded_commands': query_builder.build_encoded_commands_query
    }
    if query_purpose not in query_options:
        raise DemistoException(f'Unsupported query_purpose: {query_purpose}.')
    query = query_options[query_purpose]()

    # send request + handle result
    response = client.get_advanced_hunting(query, timeout, time_range)
    results = response.get('Results')
    if isinstance(results, list) and page > 1:
        results = results[(page - 1) * limit:limit * page]
    readable_output = tableToMarkdown(f'Network Connections Hunt ({query_purpose}) Results', results, removeNull=True)
    if show_query:
        readable_output = f'### The Query:\n{query}\n{readable_output}'
    return CommandResults(
        readable_output=readable_output,
        outputs_prefix=f'MicrosoftATP.HuntNetworkConnections.Result.{query_purpose}',
        outputs=results
    )


def privilege_escalation_command(client, args):  # pragma: no cover
    # prepare query
    timeout = int(args.pop('timeout', 10))
    time_range = args.pop('time_range', None)
    page = int(args.get('page', 1))
    limit = int(args.get('limit', 50))
    show_query = argToBoolean(args.pop('show_query', False))
    quey_args = assign_params(
        limit=args.get('limit'),
        query_operation=args.get('query_operation'),
        page=args.get('page'),
        device_name=args.get('device_name'),
        device_id=args.get('device_id'))
    query_builder = HuntingQueryBuilder.PrivilegeEscalation(**quey_args)
    query = query_builder.build_query()

    # send request + handle result
    response = client.get_advanced_hunting(query, timeout, time_range)
    results = response.get('Results')
    if isinstance(results, list) and page > 1:
        results = results[(page - 1) * limit:limit * page]
    readable_output = tableToMarkdown('Privilege Escalation Hunt Results', results, removeNull=True)
    if show_query:
        readable_output = f'### The Query:\n{query}\n{readable_output}'
    return CommandResults(
        readable_output=readable_output,
        outputs_prefix='MicrosoftATP.HuntPrivilegeEscalation.Result',
        outputs=results
    )


def tampering_command(client, args):  # pragma: no cover
    # prepare query
    timeout = int(args.pop('timeout', 10))
    time_range = args.pop('time_range', None)
    page = int(args.get('page', 1))
    limit = int(args.get('limit', 50))
    show_query = argToBoolean(args.pop('show_query', False))
    quey_args = assign_params(
        limit=args.get('limit'),
        query_operation=args.get('query_operation'),
        page=args.get('page'),
        device_name=args.get('device_name'),
        device_id=args.get('device_id')
    )
    query_builder = HuntingQueryBuilder.Tampering(**quey_args)
    query = query_builder.build_query()

    # send request + handle result
    response = client.get_advanced_hunting(query, timeout, time_range)
    results = response.get('Results')
    if isinstance(results, list) and page > 1:
        results = results[(page - 1) * limit:limit * page]
    readable_output = tableToMarkdown('Tampering Hunt Results', results, removeNull=True)
    if show_query:
        readable_output = f'### The Query:\n{query}\n{readable_output}'
    return CommandResults(
        readable_output=readable_output,
        outputs_prefix='MicrosoftATP.HuntTampering.Result',
        outputs=results
    )


def cover_up_command(client, args):  # pragma: no cover
    # prepare query
    timeout = int(args.pop('timeout', 10))
    time_range = args.pop('time_range', None)
    query_purpose = args.get('query_purpose')
    page = int(args.get('page', 1))
    limit = int(args.get('limit', 50))
    show_query = argToBoolean(args.pop('show_query', False))
    quey_args = assign_params(
        limit=args.get('limit'),
        query_operation=args.get('query_operation'),
        query_purpose=args.get('query_purpose'),
        page=args.get('page'),
        device_name=args.get('device_name'),
        file_name=args.get('file_name'),
        sha1=args.get('sha1'),
        sha256=args.get('sha256'),
        md5=args.get('md5'),
        device_id=args.get('device_id'),
        username=args.get('username')
    )
    query_builder = HuntingQueryBuilder.CoverUp(**quey_args)
    query_options = {
        'file_deleted': query_builder.build_file_deleted_query,
        'event_log_cleared': query_builder.build_event_log_cleared_query,
        'compromised_information': query_builder.build_compromised_information_query,
        'connected_devices': query_builder.build_connected_devices_query,
        'action_types': query_builder.build_action_types_query,
        'common_files': query_builder.build_common_files_query
    }
    if query_purpose not in query_options:
        raise DemistoException(f'Unsupported query_purpose: {query_purpose}.')
    query = query_options[query_purpose]()

    # send request + handle result
    response = client.get_advanced_hunting(query, timeout, time_range)
    results = response.get('Results')
    if isinstance(results, list) and page > 1:
        results = results[(page - 1) * limit:limit * page]
    readable_output = tableToMarkdown(f'Cover Up Hunt ({query_purpose}) Results', results, removeNull=True)
    if show_query:
        readable_output = f'### The Query:\n{query}\n{readable_output}'
    return CommandResults(
        readable_output=readable_output,
        outputs_prefix=f'MicrosoftATP.HuntCoverUp.Result.{query_purpose}',
        outputs=results
    )


def test_module(client: MsClient):
    client.ms_client.http_request(method='GET', url_suffix='/alerts', params={'$top': '1'}, overwrite_rate_limit_retry=True)


def get_dbot_indicator(dbot_type, dbot_score, value):
    if dbot_type == DBotScoreType.FILE:
        hash_type = get_hash_type(value)
        if hash_type == 'md5':
            return Common.File(dbot_score=dbot_score, md5=value)
        if hash_type == 'sha1':
            return Common.File(dbot_score=dbot_score, sha1=value)
        if hash_type == 'sha256':
            return Common.File(dbot_score=dbot_score, sha256=value)
    if dbot_type == DBotScoreType.IP:
        return Common.IP(ip=value, dbot_score=dbot_score)
    if dbot_type == DBotScoreType.DOMAIN:
        return Common.Domain(domain=value, dbot_score=dbot_score)
    if dbot_type == DBotScoreType.URL:
        return Common.URL(url=value, dbot_score=dbot_score)
    return None


def get_indicator_dbot_object(indicator):
    indicator_type = INDICATOR_TYPE_TO_DBOT_TYPE.get(indicator.get('indicatorType'))
    if indicator_type:
        indicator_value = indicator.get('indicatorValue')
        dbot = Common.DBotScore(indicator=indicator_value, indicator_type=indicator_type,
                                score=Common.DBotScore.NONE)  # type:ignore
        return get_dbot_indicator(indicator_type, dbot, indicator_value)
    else:
        return None


def list_machines_by_software_command(client: MsClient, args: dict) -> CommandResults:
    """ Retrieve a list of device references that has the given software installed.
        Args:
            client: MsClient.
            args: dict - arguments from CortexSOAR.
        Returns:
            A CommandResults object with a list of machines by software.
    """
    software_id = str(args.get('id'))
    headers = ['id', 'computerDnsName', 'osPlatform', 'rbacGroupName', 'rbacGroupId']
    machines_response = client.get_list_machines_by_software(software_id)
    machines_response_value = machines_response.get('value')
    human_readable = tableToMarkdown(f'{INTEGRATION_NAME} list machines by software: {software_id}',
                                     machines_response_value, headers=headers, removeNull=True)
    return CommandResults(
        outputs_prefix='MicrosoftATP.SoftwareMachine',
        outputs_key_field='id',
        outputs=machines_response_value,
        readable_output=human_readable,
        raw_response=machines_response)


def list_software_version_distribution_command(client: MsClient, args: dict) -> CommandResults:
    """ Retrieves a list of your organization's software version distribution.
        Args:
            client: MsClient.
            args: dict - arguments from CortexSOAR.
        Returns:
            A CommandResults object with a list of software version distribution.
    """
    software_id = str(args.get('id'))
    headers = ['version', 'installations', 'vulnerabilities']
    software_version_distribution_response = client.get_list_software_version_distribution(software_id)
    software_version_distribution_response_value = software_version_distribution_response.get('value')
    human_readable = tableToMarkdown(f'{INTEGRATION_NAME} software version distribution:',
                                     software_version_distribution_response_value, headers=headers, removeNull=True)
    return CommandResults(
        outputs_prefix='MicrosoftATP.SoftwareVersion',
        outputs=software_version_distribution_response_value,
        outputs_key_field=['version', 'installations', 'vulnerabilities'],
        readable_output=human_readable,
        raw_response=software_version_distribution_response)


def list_missing_kb_by_software_command(client: MsClient, args: dict) -> CommandResults:
    """ Retrieves missing KBs (security updates) by software ID
        Args:
            client: MsClient.
            args: dict - arguments from CortexSOAR.
        Returns:
            A CommandResults object with a list of missing kb by software.
    """
    software_id = str(args.get('id'))
    headers = ['id', 'name', 'osBuild', 'productsNames', 'url', 'machineMissedOn', 'cveAddressed']
    missing_kb_by_software_response = client.get_list_missing_kb_by_software(software_id)
    missing_kb_by_software_response_value = missing_kb_by_software_response.get('value')
    mark_down_values = add_backslash_infront_of_underscore_list(missing_kb_by_software_response_value)
    human_readable = tableToMarkdown(f'{INTEGRATION_NAME} missing kb by software: {software_id}',
                                     mark_down_values, headers=headers, removeNull=True)
    return CommandResults(
        outputs_prefix='MicrosoftATP.SoftwareKB',
        outputs_key_field='id',
        outputs=missing_kb_by_software_response_value,
        readable_output=human_readable,
        raw_response=missing_kb_by_software_response)


def list_vulnerabilities_by_software_command(client: MsClient, args: dict) -> list[CommandResults]:
    """ Retrieves list of vulnerabilities by software.
        Args:
            client: MsClient.
            args: dict - arguments from CortexSOAR.
        Returns:
            A CommandResult list with a list of vulnerabilities by software.
    """
    results_list = []
    software_id = str(args.get('id'))
    headers = ['id', 'name', 'description', 'severity', 'cvssV3', 'publishedOn', 'updatedOn',
               'exposedMachines', 'exploitVerified',
               'publicExploit']
    vulnerabilities_response = client.get_list_vulnerabilities_by_software(software_id)
    vulnerabilities_response_value = vulnerabilities_response.get('value')
    demisto.debug(f'Vulnerabilities Response {vulnerabilities_response_value}')
    if vulnerabilities_response_value:
        for cve in vulnerabilities_response_value:
            cve_id = cve.get('id')
            cve_indicator = Common.CVE(id=cve_id,
                                       cvss=cve.get('cvssV3'),
                                       description=cve.get('description'),
                                       published=cve.get('publishedOn'),
                                       modified=cve.get('updatedOn')
                                       )
            human_readable = tableToMarkdown(f'{INTEGRATION_NAME} vulnerability {cve_id} by software: {software_id}',
                                             add_backslash_infront_of_underscore_list([cve]), headers=headers,
                                             removeNull=True)
            results_list.append(CommandResults(outputs_prefix='MicrosoftATP.SoftwareCVE',
                                               outputs_key_field='id',
                                               outputs=cve,
                                               readable_output=human_readable,
                                               raw_response=cve,
                                               indicator=cve_indicator))
    else:
        results_list.append(
            CommandResults(readable_output=f'No vulnerabilities were found for software: {software_id}.'))
    return results_list


def create_filters_conjunction(filters_arg_list: list[str], name: str) -> str:
    """ Create filter conjunction (added 'or' between args)
        example output: id eq 'id1' or id eq 'id2'
        Args:
            filters_arg_list: list[str].
            name: str.
        Returns:
            A str corresponding to the filter param in a qury.
    """
    query = ''
    filters_arg_list = list(filter(None, filters_arg_list))
    list_length = len(filters_arg_list)
    if filters_arg_list:
        for index, list_item in enumerate(filters_arg_list):
            if index == list_length - 1 or list_length == 1:
                query = f"{query}{name} eq '{list_item}'"
            else:
                query = f"{query}{name} eq '{list_item}' or "
        demisto.debug(f'Filter conjunction query results: {query} ')
    return query


def add_backslash_infront_of_underscore_list(markdown_data: list[dict] | None) -> list[dict]:
    """ Escape underscores with a backslash in order to show underscores after markdown parsing.
        Args:
            markdown_data: list[dict] - list of dicts.
        Returns:
            A list of dicts with a backslash before each underscore.
    """
    markdown_data_to_return = []
    if markdown_data:
        for dict_item in markdown_data:
            dict = {}
            for k, v in dict_item.items():
                if isinstance(v, str):
                    v = str(v.replace('_', '\_'))
                dict[k] = v
            markdown_data_to_return.append(dict)
    return markdown_data_to_return


def create_filters_disjunctions(filters_arg_list: list[str]) -> str:
    """ Create filter disjunctions (added 'and' between args)
        example output: id eq 'id1' and vendor eq 'vendor1'
        Args:
            filters_arg_list: list[str].
        Returns:
            A str corresponding to the filter param in a qury.
    """
    query = ''
    filters_arg_list = list(filter(None, filters_arg_list))
    list_length = len(filters_arg_list)
    if filters_arg_list:
        for index, list_item in enumerate(filters_arg_list):
            if list_length == 1 and list_item == '':
                continue
            if list_length == 1:
                query = f'{query}{list_item}'
                continue
            if index == list_length - 1:
                query = f'{query}({list_item})'
                continue
            else:
                query = f'{query}({list_item}) and '
        demisto.debug(f'Filter disjunctions query results: {query} ')
    return query


def create_filter(args_and_name_list: list[tuple[list[str], str]]) -> str:
    """ Create filter with disjunctions and conjunction according to the API requirements
        example output: id eq 'id1' and vendor eq 'vendor1' or  vendor eq 'vendor2'
        Args:
            filters_arg_list: list[str].
        Returns:
            A str corresponding to the filter param in a qury.
    """
    list_for_disjunctions = []
    for arg_and_name in args_and_name_list:
        list_for_disjunctions.append(create_filters_conjunction(arg_and_name[0], arg_and_name[1]))
    return create_filters_disjunctions(list_for_disjunctions)


def list_software_command(client: MsClient, args: dict) -> CommandResults:
    """ Retrieves the organization software inventory.
        Args:
            client: MsClient.
            args: dict - arguments from CortexSOAR.
        Returns:
            A CommandResults object.
    """
    software_id = argToList(args.get('id', ''))
    names = argToList(args.get('name', ''))
    vendors = argToList(args.get('vendor', ''))
    limit = args.get('limit', '50')
    offset = args.get('offset', '0')
    filter_req = create_filter([(software_id, 'id'), (names, 'name'), (vendors, 'vendor')])
    headers = ['id', 'name', 'vendor', 'weaknesses', 'activeAlert', 'exposedMachines', 'installedMachines', 'publicExploit']
    list_software_response = client.get_list_software(filter_req, limit, offset)
    list_software_response_value = list_software_response.get('value')
    mark_down_values = add_backslash_infront_of_underscore_list(list_software_response_value)
    human_readable = tableToMarkdown(f'{INTEGRATION_NAME} list software:',
                                     mark_down_values, headers=headers, removeNull=True)
    return CommandResults(
        outputs_prefix='MicrosoftATP.Software',
        outputs_key_field='id',
        outputs=list_software_response_value,
        readable_output=human_readable,
        raw_response=list_software_response)


def list_vulnerabilities_by_machine_command(client: MsClient, args: dict) -> list[CommandResults]:
    """ Retrieves a list of all the vulnerabilities affecting the organization per machine.
        Args:
            client: MsClient.
            args: dict - arguments from CortexSOAR.
        Returns:
            A CommandResults object.
    """
    machine_id = argToList(args.get('machine_id'))
    software_id = argToList(args.get('software_id', ''))
    cve_id = argToList(args.get('cve_id', ''))
    product_name = argToList(args.get('product_name', ''))
    product_version = argToList(args.get('product_version', ''))
    severity = argToList(args.get('severity', ''))
    product_vendor = argToList(args.get('product_vendor', ''))
    limit = args.get('limit', '25')
    offset = args.get('offset', '0')
    results_list = []
    filter_req = create_filter([(machine_id, 'machineId'), (software_id, 'id'), (cve_id, 'cveId'),
                                (product_name, 'productName'), (product_version, 'productVersion'), (severity, 'severity'),
                                (product_vendor, 'productVendor')])
    headers = ['id', 'cveId', 'machineId', 'productName', 'productVendor', 'productVersion', 'severity']
    list_vulnerabilities_response = client.get_list_vulnerabilities_by_machine(filter_req, limit, offset)
    list_vulnerabilities_response_value = list_vulnerabilities_response.get('value')
    if list_vulnerabilities_response_value:
        for cve in list_vulnerabilities_response_value:
            cve_id = cve.get('cveId')
            cve_indicator = Common.CVE(id=cve_id,
                                       cvss='',
                                       description='',
                                       published='',
                                       modified=''
                                       )
            human_readable = tableToMarkdown(f'{INTEGRATION_NAME} vulnerability {cve_id}:',
                                             add_backslash_infront_of_underscore_list([cve]), headers=headers, removeNull=True)
            results_list.append(CommandResults(outputs_prefix='MicrosoftATP.MachineCVE',
                                               outputs_key_field='id',
                                               outputs=cve,
                                               readable_output=human_readable,
                                               raw_response=cve,
                                               indicator=cve_indicator))
    else:
        results_list.append(
            CommandResults(readable_output=f'No vulnerabilities were found for machine: {machine_id}.'))
    return results_list


def create_filter_list_vulnerabilities(id_and_severity: str, name_equal: str, name_contains: str, description: str,
                                       published_on: str, cvss: str, updated_on: str) -> str:
    """ Create a string filter.
        Args:
            id_and_severity: str - Id and severity of the vulnerability.
            name: str - Name of the vulnerability.
            description: str - Description of the vulnerability.
            published_on: str - Date when vulnerability was published.
            cvss: str - CVSS v3 score.
            updated_on: str - Date when vulnerability was updated.
        Returns:
            A string filter.
    """
    filter_query_list = []
    if id_and_severity:
        filter_query_list.append(id_and_severity)
    if name_contains:
        filter_query_list.append(f"contains(name, '{name_contains}')")
    if name_equal:
        filter_query_list.append(f"name eq '{name_equal}'")
    if description:
        filter_query_list.append(f"contains(description, '{description}')")
    if cvss:
        filter_query_list.append(f"cvssV3 ge {cvss}")
    if updated_on:
        filter_query_list.append(f"updatedOn ge {updated_on}")
    if published_on:
        filter_query_list.append(f"publishedOn ge {published_on}")

    return create_filters_disjunctions(filter_query_list)


def date_to_iso_format(date: str) -> str:
    """ Retrieves date string or relational expression to iso format date.
        Args:
            date: str - date or relational expression.
        Returns:
            A str in ISO format.
    """
    date = dateparser.parse(date)
    date = date.strftime("%Y-%m-%dT%H:%M:%SZ") if date else ''
    return date


def list_vulnerabilities_command(client: MsClient, args: dict) -> list[CommandResults]:
    """ Retrieves a list of all vulnerabilities.
        Args:
            client: MsClient.
            args: dict - arguments from CortexSOAR.
        Returns:
            A CommandResults object.
    """
    id = argToList(args.get('id', ''))
    severity = argToList(args.get('severity', ''))
    name_equal = args.get('name_equal', '')
    name_contains = args.get('name_contains', '')
    description = args.get('description_contains', '')
    published_on = date_to_iso_format(args.get('published_on', ''))
    updated_on = date_to_iso_format(args.get('updated_on', ''))
    cvss = args.get('cvss', '')
    limit = args.get('limit', '25')
    offset = args.get('offset', '0')
    filter_req_id_and_severity = create_filter([(id, 'id'), (severity, 'severity')])
    filter_req = create_filter_list_vulnerabilities(filter_req_id_and_severity, name_equal, name_contains, description,
                                                    published_on, cvss, updated_on)
    headers = ['id', 'name', 'description', 'severity', 'publishedOn', 'updatedOn', 'exposedMachines',
               'exploitVerified', 'publicExploit', 'cvssV3']
    list_vulnerabilities_response = client.get_list_vulnerabilities(filter_req, limit, offset)
    list_vulnerabilities_response_value = list_vulnerabilities_response.get('value')
    results_list = []
    if list_vulnerabilities_response_value:
        for cve in list_vulnerabilities_response_value:
            cve_id = cve.get('id')
            cve_indicator = Common.CVE(id=cve_id,
                                       cvss=cve.get('cvssV3'),
                                       description=cve.get('description'),
                                       published=cve.get('publishedOn'),
                                       modified=cve.get('updatedOn')
                                       )
            human_readable = tableToMarkdown(f'{INTEGRATION_NAME} vulnerabilities:',
                                             add_backslash_infront_of_underscore_list([cve]), headers=headers, removeNull=True)
            results_list.append(CommandResults(outputs_prefix='MicrosoftATP.Vulnerability',
                                               outputs_key_field='id',
                                               outputs=cve,
                                               readable_output=human_readable,
                                               raw_response=cve,
                                               indicator=cve_indicator))
    else:
        results_list.append(
            CommandResults(readable_output='No vulnerabilities were found.'))
    return results_list


def list_machines_by_vulnerability_command(client: MsClient, args: dict) -> CommandResults:
    """Retrieves a list of devices affected by a vulnerability (by the given CVE ID).

    Returns:
        CommandResults. Human readable, context, raw response
    """
    headers = ['ID', 'ComputerDNSName', 'OSPlatform', 'RBACGroupID', 'RBACGroupName', 'CVE']
    cve_ids = remove_duplicates_from_list_arg(args, 'cve_id')
    raw_response = []
    machines_outputs = []
    failed_cve = {}  # if we got an error, we will return the machine ids that failed

    for cve_id in cve_ids:
        try:
            machines_response = client.get_list_machines_by_vulnerability(cve_id)
            for machine in machines_response['value']:
                machine_data = get_machine_data(machine)
                machine_data.update({"CVE": cve_id})
                machines_outputs.append(machine_data)
            raw_response.append(machines_response)
        except Exception as e:
            failed_cve[cve_id] = e
            continue

    machines_outputs = create_related_cve_list_for_machine(machines_outputs)
    human_readable = tableToMarkdown(f'{INTEGRATION_NAME} machines by vulnerabilities: {cve_ids}',
                                     machines_outputs, headers=headers, removeNull=True)
    human_readable += add_error_message(failed_cve, cve_ids)
    return CommandResults(
        outputs_prefix='MicrosoftATP.CveMachine',
        outputs_key_field='ID',
        outputs=machines_outputs,
        readable_output=human_readable,
        raw_response=raw_response)


def create_related_cve_list_for_machine(machines):
    """
    Parses the machines list to include a CVE list for each machine by ID.
    For example,
    machines = [{'ID': 1, 'CVE': 'CVE-1'},{'ID': 1, 'CVE': 'CVE-2'},{'ID': 2, 'CVE': 'CVE-1'}]

    the output after the for loop will be:
    machines = [{'ID': 1, ['CVE': 'CVE-1','CVE-2']},{'ID': 1, ['CVE': 'CVE-1','CVE-2']},{'ID': 2, 'CVE': ['CVE-1']}]

    and the output after remove duplicates will be:
    unique_machines = [{'ID': 1, 'CVE': ['CVE-1','CVE-2']},{'ID': 2, 'CVE': ['CVE-1']}]
    """
    machine_id_to_cve_list: dict[str, list[str]] = {}
    for machine in machines:
        machine_id = machine.get('ID')
        cve_id = machine.get('CVE')
        if not machine_id_to_cve_list.get(machine_id):
            machine_id_to_cve_list[machine_id] = [cve_id]
        else:
            machine_id_to_cve_list[machine_id].append(cve_id)
        machine.pop('CVE')
        machine['CVE'] = machine_id_to_cve_list[machine_id]

    # handle duplicates
    unique_machines = []
    for machine in machines:
        if machine not in unique_machines:
            unique_machines.append(machine)
    return unique_machines


def get_file_context(file_info_response: dict[str, str], headers: list):
    return {key.capitalize(): value for (key, value) in file_info_response.items() if key in headers}


def get_file_info_command(client: MsClient, args: dict):
    """ Retrieves file info by a file hash (Sha1 or Sha256).

    Returns:
        CommandResults. Human readable, context, raw response
    """
    headers = ['Sha1', 'Sha256', 'Size', 'FileType', 'Signer', 'IsValidCertificate']
    file_context_path = 'File(val.SHA1 && val.SHA1 == obj.SHA1 || val.SHA256 && val.SHA256 == obj.SHA256 || ' \
                        'val.Type && val.Type == obj.Type || val.Size && val.Size == obj.Size )'
    file_hashes = remove_duplicates_from_list_arg(args, 'hash')
    raw_response = []
    file_outputs = []
    file_context_outputs = []
    failed_hashes = {}  # if we got an error, we will return the machine ids that failed
    sha1_value_in_files = []  # for not adding duplicates machines to the table
    not_found_ids = []

    for file_hash in file_hashes:
        try:
            file_info_response = client.get_file_data(file_hash)
            file_data = get_file_data(file_info_response)
            if file_data.get('Sha1', '') not in sha1_value_in_files:
                file_outputs.append(file_data)
                sha1_value_in_files.append(file_data.get('Sha1', ''))
            raw_response.append(file_info_response)
            file_context_outputs.append(get_file_context(file_info_response, ["sha1", "sha256", "filetype", "size"]))
        except NotFoundError:  # in case the error is not found hash, we want to return "No entries"
            not_found_ids.append(file_hash)
            continue
        except Exception as e:
            failed_hashes[file_hash] = e
            continue

    human_readable = tableToMarkdown(f'{INTEGRATION_NAME} file info by hashes: {file_hashes}',
                                     file_outputs, headers=headers, removeNull=True)
    human_readable += add_error_message(failed_hashes, file_hashes)
    human_readable += not_found_message(not_found_ids)
    if file_outputs:
        context = {
            'MicrosoftATP.File(val.Sha1 === obj.Sha1)': file_outputs,
            file_context_path: file_context_outputs
        }
        return {
            'Type': entryTypes['note'],
            'ContentsFormat': formats['text'],
            'Contents': file_outputs,
            'EntryContext': context,
            'HumanReadable': human_readable,
            'raw_response': raw_response
        }
    else:
        return "No entries."


def create_endpoint_verdict(machine: dict):
    return Common.Endpoint(
        id=machine.get('ID'),
        hostname=machine.get('ComputerDNSName'),
        ip_address=machine.get('LastIPAddress'),
        mac_address=machine.get('MACAddress'),
        os=machine.get('OSPlatform'),
        status=HEALTH_STATUS_TO_ENDPOINT_STATUS[machine.get('HealthStatus', 'Unknown')],
        vendor=INTEGRATION_NAME,
        os_version=f"{machine.get('OSVersion')} {machine.get('OSProcessor')} bit",
    )


def create_filter_for_endpoint_command(hostnames, ips, ids):
    """
    Creates a filter query for getting the machines according to the given args.
    The query build is: "or" operator separetes the key and the value between each arg.

    For example,
    for fields_to_values: {'computerDnsName': ['b.com', 'a.com'], 'lastIpAddress': ['1.2.3.4'], 'id': ['1','2']}
    the result is: "computerDnsName eq 'b.com' or computerDnsName eq 'a.com' or lastIpAddress eq '1.2.3.4' or
    id eq '1' or id eq '2'"

    Args:
        hostnames (list): Comma-separated list of computerDnsName.
        ips (list): Comma-separated list of lastIpAddress.
        ids (list): Comma-separated list of id.

    Returns: A string that represents the filter query according the inputs.
    """
    fields_to_values = {'computerDnsName': hostnames, 'lastIpAddress': ips, 'id': ids}
    return ' or '.join(
        f"{field_key} eq '{field_value}'" for (field_key, field_value_list) in fields_to_values.items() if
        field_value_list for field_value in field_value_list)


def validate_args_endpoint_command(hostnames, ips, ids):
    no_hostname = len(hostnames) == 0
    no_ip = len(ips) == 0
    no_id = len(ids) == 0
    if no_hostname and no_ip and no_id:
        raise DemistoException(
            f'{INTEGRATION_NAME} - In order to run this command, please provide valid id, ip or hostname')


def handle_machines(machines_response: list) ->list[CommandResults]:
    """Converts the raw response of the API to a CommandResults list with relevant keys.
    Args:
        The raw API response, a list of machines.
    Returns:
        CommandResults list.
    """

    headers = ['ID', 'Hostname','OS', 'OSVersion', 'IPAddress', 'Status', 'MACAddress', 'Vendor']

    machines_outputs = []

    for machine in machines_response:
        machine_data = get_machine_data(machine)
        machine_data['MACAddress'] = get_machine_mac_address(machine)
        endpoint_indicator = create_endpoint_verdict(machine_data)
        human_readable = tableToMarkdown(f'{INTEGRATION_NAME} Machine:',
                                         endpoint_indicator.to_context()[Common.Endpoint.CONTEXT_PATH], headers=headers,
                                         removeNull=True)
        machines_outputs.append(CommandResults(
            readable_output=human_readable,
            outputs_prefix='MicrosoftATP.Machine',
            raw_response=machines_response,
            outputs_key_field="ID",
            outputs=machine_data,
            indicator=endpoint_indicator,
        ))

    if not machines_outputs:
        machines_outputs.append(CommandResults(
            readable_output=f"{INTEGRATION_NAME} no device found.",
            raw_response=machines_response,
        ))
    return machines_outputs


def get_machine_by_ip_command(client: MsClient, args: dict) -> list[CommandResults]:
    """Retreives Machines that were seen with the requested internal IP
    in the time range of 15 minutes prior and aftera given timestamp.
    Args:
        client: MsClient
        args: dict
    Returns:
        CommandResults list.
    """
    ip = args['ip']
    timestamp = args['timestamp']
    limit = arg_to_number(args.get('limit', 50))
    should_limit_result = not argToBoolean(args.get('all_results', False))

    filter = f"(ip='{ip}',timestamp={timestamp})"

    machines_response = client.get_machines_for_get_machine_by_ip_command(filter)
    machines_response = machines_response.get('value', [])
    
    demisto.debug(f'limit is set to: {limit}')
    limited_machines_response = machines_response[:limit] if should_limit_result else machines_response

<<<<<<< HEAD
    demisto.debug('Colling handle_machines function to convert raw response to CommandResults list')
=======
    demisto.debug('Calling handle_machines function to convert raw response to CommandResults list')
>>>>>>> 182c4137
    return handle_machines(limited_machines_response)


def endpoint_command(client: MsClient, args: dict) -> list[CommandResults]:
    """Retrieves a collection of machines that have communicated with WDATP cloud on the last 30 days

    Returns:
        CommandResults list.
    """
    hostnames = argToList(args.get('hostname', ''))
    ips = argToList(args.get('ip', ''))
    ids = argToList(args.get('id', ''))
    validate_args_endpoint_command(hostnames, ips, ids)
    machines_response = client.get_machines(create_filter_for_endpoint_command(hostnames, ips, ids))

    return handle_machines(machines_response.get('value', []))


def get_machine_users_command(client: MsClient, args: dict) -> CommandResults:
    """Retrieves a collection of logon users on a given machine

    Returns:
        CommandResults.
    """
    headers = ["ID", "AccountName", "AccountDomain", "FirstSeen", "LastSeen", "LogonTypes", "DomainAdmin", "NetworkUser"]
    machine_id = args.get("machine_id")
    response = client.get_machine_users(machine_id)
    users_list = [dict(**get_user_data(r), MachineID=machine_id) for r in response.get("value", [])]

    return CommandResults(
        outputs=users_list,
        outputs_key_field=["ID", "MachineID"],
        outputs_prefix="MicrosoftATP.MachineUser",
        readable_output=tableToMarkdown(
            f"Microsoft Defender ATP logon users for machine {machine_id}:",
            users_list,
            headers=headers,
            removeNull=True,
        ),
        raw_response=response,
    )


def get_machine_alerts_command(client: MsClient, args: dict) -> CommandResults:
    """Retrieves a collection of alerts related to specific device.

    Returns:
        CommandResults.
    """
    headers = [
        "ID",
        "Title",
        "Description",
        "IncidentID",
        "Severity",
        "Status",
        "Classification",
        "Category",
        "ThreatFamilyName",
        "MachineID"
    ]
    machine_id = args.get("machine_id")
    alerts_response = client.get_machine_alerts(machine_id)
    alert_list = get_alerts_list(alerts_response)

    return CommandResults(
        outputs=alert_list,
        outputs_key_field=["ID", "MachineID"],
        outputs_prefix="MicrosoftATP.MachineAlerts",
        readable_output=tableToMarkdown(
            f"Alerts that are related to machine {machine_id}:",
            alert_list,
            headers=headers,
            removeNull=True,
        ),
        raw_response=alerts_response,
    )


''' EXECUTION CODE '''
''' LIVE RESPONSE CODE '''


def run_polling_command(client: MsClient, args: dict, cmd: str, action_func: Callable,
                        results_function: Callable, post_polling_process: Callable):
    """
    This function is generically handling the polling flow. In the polling flow, there is always an initial call that
    starts the uploading to the API (referred here as the 'upload' function) and another call that retrieves the status
    of that upload (referred here as the 'results' function).
    The run_polling_command function runs the 'upload' function and returns a ScheduledCommand object that schedules
    the next 'results' function, until the polling is complete.
    Args:
        args: the arguments required to the command being called, under cmd
        cmd: the command to schedule by after the current command
        results_function: the function that retrieves the status of the previously initiated upload process
        client: a Microsoft Client object

    Returns:

    """
    ScheduledCommand.raise_error_if_not_supported()
    interval_in_secs = int(args.get('interval_in_seconds', 10))
    timeout_in_seconds = int(args.get('timeout_in_seconds', 600))

    # distinguish between the initial run, which is the upload run, and the results run
    is_first_run = 'machine_action_id' not in args
    if is_first_run:
        command_results = action_func(client, args)
        outputs = command_results.outputs
        # schedule next poll
        polling_args = {
            'machine_action_id': outputs.get('action_id'),
            'interval_in_seconds': interval_in_secs,
            'polling': True,
            **args,
        }
        scheduled_command = ScheduledCommand(
            command=cmd,
            next_run_in_seconds=interval_in_secs,
            args=polling_args,
            timeout_in_seconds=timeout_in_seconds)
        command_results.scheduled_command = scheduled_command
        return command_results

    # not a first run
    command_result = results_function(client, args)
    action_status = command_result.outputs.get("status")
    demisto.debug(f"action status is: {action_status}")

    # In case command is one of the put/get file/ run script there is command section, otherwise there isnt.
    if command_result.outputs.get("commands", []):
        command_status = command_result.outputs.get("commands", [{}])[0].get("commandStatus")
    else:
        command_status = 'Completed' if action_status == "Succeeded" else None

    if action_status in ['Failed', 'Cancelled'] or command_status == 'Failed':
        error_msg = f"Command {action_status}."
        if command_result.outputs.get("commands", []):
            error_msg += f'{command_result.outputs.get("commands", [{}])[0].get("errors")}'
        raise Exception(error_msg)

    elif command_status != 'Completed' or action_status in ('InProgress', 'Pending'):
        demisto.debug("action status is not completed")
        # schedule next poll
        polling_args = {
            'interval_in_seconds': interval_in_secs,
            'polling': True,
            **args
        }

        scheduled_command = ScheduledCommand(
            command=cmd,
            next_run_in_seconds=interval_in_secs,
            args=polling_args,
            timeout_in_seconds=timeout_in_seconds
        )

        command_result = CommandResults(scheduled_command=scheduled_command)
        return command_result

    # action was completed
    else:
        return post_polling_process(client, command_result.outputs)


def get_live_response_result_command(client, args):
    machine_action_id = args['machine_action_id']
    command_index = arg_to_number(args['command_index'])
    res = client.get_live_response_result(machine_action_id, command_index)
    file_link = res['value']

    # download link, create file result
    f_data = client.download_file(file_link)
    try:
        outputs = f_data.json()
    except Exception:
        outputs = {'value': file_link}

    return [fileResult('Response Result', f_data.content), CommandResults(
        outputs_prefix='MicrosoftATP.LiveResponseResult',
        outputs=outputs,
        readable_output=f'file_link: {file_link}'
    )]


def get_machine_action_command(client, args):
    id = args['machine_action_id']
    res = client.get_machine_action_by_id(id, overwrite_rate_limit_retry=True)

    return CommandResults(
        outputs_prefix='MicrosoftATP.MachineAction',
        outputs_key_field='action_id',
        outputs=res
    )


def cancel_action_command(client, args):
    action_id = args['machine_action_id']
    comment = args['comment']
    body = {
        "Comment": comment
    }
    # cancel action should return either 200 or 404.
    try:
        client.cancel_action(action_id, body)
    except Exception as e:
        if '404' in str(e):
            raise DemistoException(f'Action ID {action_id} could not be found. Make sure you entered the correct ID.')
        raise

    return CommandResults(
        readable_output='Action was cancelled successfully.'
    )


# -------------- Run Script ---------------

def run_live_response_script_with_polling(client, args):
    return run_polling_command(client, args, 'microsoft-atp-live-response-run-script', run_live_response_script_action,
                               get_machine_action_command, get_successfull_action_results_as_info)


def run_live_response_script_action(client, args):
    machine_id = args['machine_id']
    scriptName = args['scriptName']
    comment = args['comment']
    arguments = args.get('arguments')
    params = [{
        "key": "ScriptName",
        "value": scriptName
    }]
    if arguments:
        params.append(
            {
                "key": "Args",
                "value": arguments
            }
        )
    request_body = {
        "Commands": [
            {
                "type": "RunScript",
                "params": params
            },
        ],
        "Comment": comment
    }

    # create action:
    res = client.create_action(machine_id, request_body, overwrite_rate_limit_retry=True)

    md = tableToMarkdown('Processing action. This may take a few minutes.', res['id'], headers=['id'])
    return CommandResults(
        outputs_prefix='MicrosoftATP.LiveResponseAction',
        outputs={'action_id': res['id']},
        readable_output=md
    )


def get_successfull_action_results_as_info(client, res):
    machine_action_id = res['id']
    file_link = client.get_live_response_result(machine_action_id, 0, overwrite_rate_limit_retry=True)['value']

    f_data = client.download_file(file_link)
    try:
        script_result = f_data.json()
    except Exception as e:
        demisto.debug(f'Failed download script results from link {file_link}. Error: {str(e)}')
        script_result = None
    return [
        CommandResults(
            outputs_prefix='MicrosoftATP.LiveResponseAction',
            outputs=script_result if script_result else res,
            readable_output=tableToMarkdown('Script Results:', script_result, is_auto_json_transform=True)
            if script_result else 'Could not retrieve script results.'
        ),
        fileResult('Response Result', f_data.content, file_type=EntryType.ENTRY_INFO_FILE)]


# -------------- Get File ---------------
def get_live_response_file_with_polling(client, args):
    return run_polling_command(client, args, 'microsoft-atp-live-response-get-file', get_live_response_file_action,
                               get_machine_action_command, get_file_get_successfull_action_results)


def get_live_response_file_action(client, args):
    machine_id = args['machine_id']
    file_path = args['path']
    comment = args['comment']

    request_body = {
        "Commands": [
            {
                "type": "GetFile",
                "params": [{
                    "key": "Path",
                    "value": file_path
                }]
            },
        ],
        "Comment": comment
    }

    # create action:
    res = client.create_action(machine_id, request_body, overwrite_rate_limit_retry=True)
    md = tableToMarkdown('Processing action. This may take a few minutes.', res['id'], headers=['id'])

    return CommandResults(
        outputs_prefix='MicrosoftATP.LiveResponseAction',
        outputs={'action_id': res['id']},
        readable_output=md)


def get_file_get_successfull_action_results(client, res):
    machine_action_id = res['id']

    # get file link from action:
    file_link = client.get_live_response_result(machine_action_id, 0, overwrite_rate_limit_retry=True)['value']
    demisto.debug(f'Got file for downloading: {file_link}')

    # download link, create file result. File comes back as compressed gz file.
    f_data = client.download_file(file_link)
    md_results = {
        'Machine Action Id': res.get('id'),
        'MachineId': res.get('machineId'),
        'Hostname': res.get('computerDnsName'),
        'Status': res.get('status'),
        'Creation time': res.get('creationDateTimeUtc'),
        'Commands': res.get('commands')
    }
    return [fileResult('Response Result.gz', f_data.content), CommandResults(
        outputs_prefix='MicrosoftATP.LiveResponseAction',
        outputs=res,
        readable_output=tableToMarkdown('Machine Action:', md_results, is_auto_json_transform=True)

    )]


# -------------- Put File ---------------
def put_live_response_file_with_polling(client, args):
    return run_polling_command(client, args, 'microsoft-atp-live-response-put-file', put_live_response_file_action,
                               get_machine_action_command, put_file_get_successful_action_results)


def put_live_response_file_action(client, args):
    machine_id = args['machine_id']
    file_path = args['file_name']
    comment = args['comment']

    request_body = {
        "Commands": [
            {
                "type": "PutFile",
                "params": [{
                    "key": "FileName",
                    "value": file_path
                }]
            },
        ],
        "Comment": comment
    }

    # create action:
    res = client.create_action(machine_id, request_body, overwrite_rate_limit_retry=True)
    md = tableToMarkdown('Processing action. This may take a few minutes.', res['id'], headers=['id'])

    return CommandResults(
        outputs_prefix='MicrosoftATP.LiveResponseAction',
        outputs={'action_id': res['id']},
        readable_output=md)


def put_file_get_successful_action_results(client, res):
    md_results = {
        'Machine Action Id': res.get('id'),
        'MachineId': res.get('machineId'),
        'Hostname': res.get('computerDnsName'),
        'Status': res.get('status'),
        'Creation time': res.get('creationDateTimeUtc'),
        'Commands': res.get('commands')
    }

    return CommandResults(
        outputs_prefix='MicrosoftATP.LiveResponseAction',
        outputs=res,
        readable_output=tableToMarkdown('Machine Action:', md_results, is_auto_json_transform=True)
    )


def main():  # pragma: no cover
    params: dict = demisto.params()
    params_endpoint_type = params.get('endpoint_type') or 'Worldwide'
    params_url = params.get('url')
    is_gcc = params.get('is_gcc', False)
    tenant_id = params.get('tenant_id') or params.get('_tenant_id')
    auth_id = params.get('_auth_id') or params.get('auth_id')
    enc_key = (params.get('credentials') or {}).get('password') or params.get('enc_key')
    use_ssl: bool = not params.get('insecure', False)
    proxy: bool = params.get('proxy', False)
    self_deployed: bool = params.get('self_deployed', False)
    certificate_thumbprint = params.get('creds_certificate', {}).get('identifier') or params.get('certificate_thumbprint')
    private_key = replace_spaces_in_credential(params.get('creds_certificate', {}).get('password')) or params.get('private_key')
    alert_detectionsource_to_fetch = params.get("fetch_detectionsource")
    alert_severities_to_fetch = params.get('fetch_severity')
    alert_status_to_fetch = params.get('fetch_status')
    alert_time_to_fetch = params.get('first_fetch_timestamp', '3 days')
    max_alert_to_fetch = arg_to_number(params.get('max_fetch', 50))
    fetch_evidence = argToBoolean(params.get('fetch_evidence', False))
    last_run = demisto.getLastRun()
    auth_type = params.get('auth_type', 'Client Credentials')
    auth_code = params.get('auth_code', {}).get('password', '')
    redirect_uri = params.get('redirect_uri', '')
    managed_identities_client_id = get_azure_managed_identities_client_id(params)
    self_deployed = self_deployed or managed_identities_client_id is not None

    endpoint_type, params_url = microsoft_defender_for_endpoint_get_base_url(params_endpoint_type, params_url, is_gcc)

    base_url: str = urljoin(params_url, '/api')

    if not managed_identities_client_id:
        if not self_deployed and not enc_key:
            raise DemistoException('Key must be provided. For further information see '
                                   'https://xsoar.pan.dev/docs/reference/articles/microsoft-integrations---authentication')
        elif not enc_key and (not certificate_thumbprint or not private_key):
            raise DemistoException('Key or Certificate Thumbprint and Private Key must be provided.')
        if not auth_id:
            raise Exception('Authentication ID must be provided.')
        if not tenant_id:
            raise Exception('Tenant ID must be provided.')
        if auth_code:
            if redirect_uri and not self_deployed:
                raise Exception('In order to use Authorization Code, set Self Deployed: True.')
            if not redirect_uri:
                raise Exception('In order to use Authorization Code auth flow, you should set: '
                                '"Application redirect URI", "Authorization code" and "Self Deployed=True".')

    command = demisto.command()
    args = demisto.args()
    LOG(f'command is {command}')
    try:

        client = MsClient(
            base_url=base_url, tenant_id=tenant_id, auth_id=auth_id, enc_key=enc_key, app_name=APP_NAME, verify=use_ssl,
            proxy=proxy, self_deployed=self_deployed, alert_severities_to_fetch=alert_severities_to_fetch,
            alert_status_to_fetch=alert_status_to_fetch, alert_time_to_fetch=alert_time_to_fetch,
            max_fetch=max_alert_to_fetch, certificate_thumbprint=certificate_thumbprint, private_key=private_key,
            auth_type=auth_type, endpoint_type=endpoint_type,
            auth_code=auth_code, redirect_uri=redirect_uri,
            managed_identities_client_id=managed_identities_client_id,
            alert_detectionsource_to_fetch=alert_detectionsource_to_fetch
        )
        if command == 'test-module':
            if auth_type == 'Authorization Code':
                raise Exception('Test-module is not available when using Authentication-code auth flow. '
                                'Please use `!microsoft-atp-test` command to test the connection')
            test_module(client)
            demisto.results('ok')

        elif command == 'microsoft-atp-test':
            test_module(client)
            return_results('✅ Success!')

        elif command == 'fetch-incidents':
            incidents, last_run = fetch_incidents(client, last_run, fetch_evidence)
            demisto.setLastRun(last_run)
            demisto.incidents(incidents)

        elif command == 'microsoft-atp-get-machine-by-ip':
            return_results(get_machine_by_ip_command(client, args))

        elif command == 'microsoft-atp-isolate-machine':
            return_outputs(*isolate_machine_command(client, args))

        elif command == 'microsoft-atp-unisolate-machine':
            return_outputs(*unisolate_machine_command(client, args))

        elif command == 'microsoft-atp-get-machines':
            return_outputs(*get_machines_command(client, args))

        elif command == 'microsoft-atp-get-file-related-machines':
            return_results(get_file_related_machines_command(client, args))

        elif command == 'microsoft-atp-get-machine-details':
            return_results(get_machine_details_command(client, args))

        elif command == 'microsoft-atp-run-antivirus-scan':
            return_outputs(*run_antivirus_scan_command(client, args))

        elif command == 'microsoft-atp-list-alerts':
            return_outputs(*list_alerts_command(client, args))

        elif command == 'microsoft-atp-update-alert':
            return_outputs(*update_alert_command(client, args))

        elif command == 'microsoft-atp-advanced-hunting':
            return_outputs(*get_advanced_hunting_command(client, args))

        elif command == 'microsoft-atp-create-alert':
            return_outputs(*create_alert_command(client, args))

        elif command == 'microsoft-atp-get-alert-related-user':
            return_outputs(*get_alert_related_user_command(client, args))

        elif command == 'microsoft-atp-get-alert-related-files':
            return_outputs(*get_alert_related_files_command(client, args))

        elif command == 'microsoft-atp-get-alert-related-ips':
            return_outputs(*get_alert_related_ips_command(client, args))

        elif command == 'microsoft-atp-get-alert-related-domains':
            return_outputs(*get_alert_related_domains_command(client, args))

        elif command == 'microsoft-atp-list-machine-actions-details':
            return_outputs(*get_machine_action_by_id_command(client, args))

        elif command == 'microsoft-atp-collect-investigation-package':
            return_outputs(*get_machine_investigation_package_command(client, args))

        elif command == 'microsoft-atp-get-investigation-package-sas-uri':
            return_outputs(*get_investigation_package_sas_uri_command(client, args))

        elif command == 'microsoft-atp-restrict-app-execution':
            return_outputs(*restrict_app_execution_command(client, args))

        elif command == 'microsoft-atp-remove-app-restriction':
            return_outputs(*remove_app_restriction_command(client, args))

        elif command == 'microsoft-atp-stop-and-quarantine-file':
            return_results(stop_and_quarantine_file_command(client, args))

        elif command == 'microsoft-atp-list-investigations':
            return_outputs(*get_investigations_by_id_command(client, args))

        elif command == 'microsoft-atp-start-investigation':
            return_outputs(*start_investigation_command(client, args))

        elif command == 'microsoft-atp-get-domain-statistics':
            return_outputs(*get_domain_statistics_command(client, args))

        elif command == 'microsoft-atp-get-domain-alerts':
            return_outputs(*get_domain_alerts_command(client, args))

        elif command == 'microsoft-atp-get-domain-machines':
            return_outputs(*get_domain_machine_command(client, args))

        elif command == 'microsoft-atp-get-file-statistics':
            return_outputs(*get_file_statistics_command(client, args))

        elif command == 'microsoft-atp-get-file-alerts':
            return_outputs(*get_file_alerts_command(client, args))

        elif command == 'microsoft-atp-get-ip-statistics':
            return_outputs(*get_ip_statistics_command(client, args))

        elif command == 'microsoft-atp-get-ip-alerts':
            return_outputs(*get_ip_alerts_command(client, args))

        elif command == 'microsoft-atp-get-user-alerts':
            return_outputs(*get_user_alerts_command(client, args))

        elif command == 'microsoft-atp-get-alert-by-id':
            return_results(get_alert_by_id_command(client, args))

        elif command == 'microsoft-atp-get-user-machines':
            return_outputs(*get_user_machine_command(client, args))

        elif command == 'microsoft-atp-add-remove-machine-tag':
            return_outputs(*add_remove_machine_tag_command(client, args))

        elif command == 'microsoft-atp-list-machines-by-vulnerability':
            return_results(list_machines_by_vulnerability_command(client, args))

        elif command == 'microsoft-atp-list-software-version-distribution':
            return_results(list_software_version_distribution_command(client, args))

        elif command == 'microsoft-atp-list-machines-by-software':
            return_results(list_machines_by_software_command(client, args))

        elif command == 'microsoft-atp-list-missing-kb-by-software':
            return_results(list_missing_kb_by_software_command(client, args))

        elif command == 'microsoft-atp-list-vulnerabilities-by-software':
            return_results(list_vulnerabilities_by_software_command(client, args))

        elif command == 'microsoft-atp-list-software':
            return_results(list_software_command(client, args))

        elif command == 'microsoft-atp-list-vulnerabilities-by-machine':
            return_results(list_vulnerabilities_by_machine_command(client, args))

        elif command == 'microsoft-atp-list-vulnerabilities':
            return_results(list_vulnerabilities_command(client, args))

        elif command == 'microsoft-atp-get-file-info':
            demisto.results(get_file_info_command(client, args))

        elif command == 'endpoint':
            return_results(endpoint_command(client, args))

        elif command in ('microsoft-atp-indicator-list', 'microsoft-atp-indicator-get-by-id'):
            return_outputs(*list_indicators_command(client, args))
        elif command == 'microsoft-atp-indicator-create-file':
            return_outputs(*create_file_indicator_command(client, args))
        elif command == 'microsoft-atp-indicator-create-network':
            return_outputs(*create_network_indicator_command(client, args))
        elif command == 'microsoft-atp-indicator-update':
            return_outputs(*update_indicator_command(client, args))
        elif command == 'microsoft-atp-indicator-delete':
            return_outputs(delete_indicator_command(client, args))
        elif command in ('microsoft-atp-sc-indicator-list', 'microsoft-atp-sc-indicator-get-by-id'):
            return_results(sc_list_indicators_command(client, args))
        elif command in ('microsoft-atp-sc-indicator-update', 'microsoft-atp-sc-indicator-create'):
            return_results(sc_create_update_indicator_command(client, args))
        elif command == 'microsoft-atp-sc-indicator-delete':
            return_results(sc_delete_indicator_command(client, args))
        elif command == 'microsoft-atp-indicator-batch-update':
            return_results(sc_update_batch_indicators_command(client, args))
        elif command == 'microsoft-atp-live-response-put-file':
            return_results(put_live_response_file_with_polling(client, args))
        elif command == 'microsoft-atp-live-response-get-file':
            return_results(get_live_response_file_with_polling(client, args))
        elif command == 'microsoft-atp-live-response-run-script':
            return_results(run_live_response_script_with_polling(client, args))
        elif command == 'microsoft-atp-live-response-cancel-action':
            return_results(cancel_action_command(client, args))
        elif command == 'microsoft-atp-live-response-result':
            return_results(get_live_response_result_command(client, args))
        elif command == 'microsoft-atp-advanced-hunting-lateral-movement-evidence':
            return_results(lateral_movement_evidence_command(client, args))
        elif command == 'microsoft-atp-advanced-hunting-persistence-evidence':
            return_results(persistence_evidence_command(client, args))
        elif command == 'microsoft-atp-advanced-hunting-file-origin':
            return_results(file_origin_command(client, args))
        elif command == 'microsoft-atp-advanced-hunting-process-details':
            return_results(process_details_command(client, args))
        elif command == 'microsoft-atp-advanced-hunting-network-connections':
            return_results(network_connections_command(client, args))
        elif command == 'microsoft-atp-advanced-hunting-privilege-escalation':
            return_results(privilege_escalation_command(client, args))
        elif command == 'microsoft-atp-advanced-hunting-tampering':
            return_results(tampering_command(client, args))
        elif command == 'microsoft-atp-advanced-hunting-cover-up':
            return_results(cover_up_command(client, args))
        elif command == 'microsoft-atp-offboard-machine':
            return_results(offboard_machine_command(client, args))
        elif command == 'microsoft-atp-get-machine-users':
            return_results(get_machine_users_command(client, args))
        elif command == 'microsoft-atp-get-machine-alerts':
            return_results(get_machine_alerts_command(client, args))
        elif command == 'microsoft-atp-request-and-download-investigation-package':
            return_results(request_download_investigation_package_command(client, args))
        elif command == 'microsoft-atp-generate-login-url':
            return_results(generate_login_url_command(client))
        elif command == 'microsoft-atp-auth-reset':
            return_results(reset_auth())

    except Exception as err:
        return_error(str(err))


if __name__ in ("__main__", "__builtin__", "builtins"):
    main()<|MERGE_RESOLUTION|>--- conflicted
+++ resolved
@@ -5153,11 +5153,7 @@
     demisto.debug(f'limit is set to: {limit}')
     limited_machines_response = machines_response[:limit] if should_limit_result else machines_response
 
-<<<<<<< HEAD
-    demisto.debug('Colling handle_machines function to convert raw response to CommandResults list')
-=======
     demisto.debug('Calling handle_machines function to convert raw response to CommandResults list')
->>>>>>> 182c4137
     return handle_machines(limited_machines_response)
 
 
