import copy
import dataclasses
from collections.abc import Callable
from itertools import product
from json import JSONDecodeError
from typing import Any

import urllib3
from CommonServerPython import *
from dateutil.parser import parse
from MicrosoftApiModule import *  # noqa: E402
from requests import Response

# Disable insecure warnings
urllib3.disable_warnings()

""" GLOBAL VARS """
APP_NAME = "ms-defender-atp"
TIME_FORMAT = "%Y-%m-%dT%H:%M:%S.%fZ"

""" HELPER FUNCTIONS """

SEVERITY_TO_NUMBER = {"Informational": 0, "Low": 1, "MediumLow": 2, "MediumHigh": 3, "High": 4}

NUMBER_TO_SEVERITY = {0: "Informational", 1: "Low", 2: "MediumLow", 3: "MediumHigh", 4: "High", 5: "Informational"}
SC_INDICATORS_HEADERS = (
    "id",
    "action",
    "indicatorValue",
    "indicatorType",
    "severity",
    "title",
    "description",
)

INDICATOR_TYPE_TO_DBOT_TYPE = {
    "FileSha256": DBotScoreType.FILE,
    "FileSha1": DBotScoreType.FILE,
    "FileMd5": DBotScoreType.FILE,
    "Url": DBotScoreType.URL,
    "DomainName": DBotScoreType.DOMAIN,
    "IpAddress": DBotScoreType.IP,
    "CertificateThumbprint": None,
}

HEALTH_STATUS_TO_ENDPOINT_STATUS = {
    "Active": "Online",
    "Inactive": "Offline",
    "ImpairedCommunication": "Online",
    "NoSensorData": "Online",
    "NoSensorDataImpairedCommunication": "Online",
    "Unknown": None,
}

DETECTION_SOURCE_TO_API_VALUE = {  # https://learn.microsoft.com/en-us/microsoft-365/security/defender-endpoint/alerts-queue
    "Third-party sensors": "ThirdPartySensors",
    "Antivirus": "WindowsDefenderAv",
    "Automated investigation": "AutomatedInvestigation",
    "Custom detection": "CustomDetection",
    "Custom TI": "CustomerTI",
    "EDR": "WindowsDefenderAtp",
    "Microsoft 365 Defender": "MTP",
    "Microsoft Defender for Office 365": "OfficeATP",
    "Microsoft Defender Experts": "ThreatExperts",
    "SmartScreen": "WindowsDefenderSmartScreen",
}

INTEGRATION_NAME = "Microsoft Defender ATP"


@dataclasses.dataclass
class FileStatisticsAPIParser:
    sha1: str
    org_prevalence: str
    organization_prevalence: int
    org_first_seen: str | None  # same as 'org_prevalence', but as integer
    org_last_seen: str | None
    global_prevalence: str
    globally_prevalence: int  # same as 'global_prevalence', but as integer
    global_first_observed: str
    global_last_observed: str
    top_file_names: list[str]

    @classmethod
    def from_raw_response(cls, raw_response: dict):
        """Creates an instance from the file stats API raw response body (ignores extra fields, if any).

        Args:
            raw_response (dict): File stats API response

        Returns:
            FileStatisticsAPIParser
        """
        dataclass_field_names = {field.name for field in dataclasses.fields(cls)}
        snake_case_response = snakify(raw_response)
        return cls(**{key: value for key, value in snake_case_response.items() if key in dataclass_field_names})

    def to_context_output(self) -> dict:
        """Generates context output from an instance of FileStatisticsAPIParser.

        Returns:
            dict: context output
        """
        return {
            "Sha1": self.sha1,
            "Statistics": assign_params(
                **{camelize_string(key): value for key, value in dataclasses.asdict(self).items() if key != "sha1"}
            ),
        }

    def to_human_readable(self, file_hash: str) -> str:
        """Generates a human readable table from an instance of FileStatisticsAPIParser.

        Args:
            file_hash (str): The hash of the file

        Returns:
            str: human readable markdown table
        """
        table_data = {self.format_for_table(key): value for key, value in dataclasses.asdict(self).items() if key != "sha1"}
        return tableToMarkdown(f"Statistics on {file_hash} file:", table_data, removeNull=True)

    def to_file_indicator(self, file_hash: str) -> Common.File:
        """Generates a File indicator object from an instance of FileStatisticsAPIParser.

        Args:
            file_hash (str): The hash of the file

        Returns:
            Common.File
        """
        return Common.File(
            dbot_score=Common.DBotScore(file_hash, DBotScoreType.FILE, INTEGRATION_NAME, Common.DBotScore.NONE),
            sha1=self.sha1,
            organization_prevalence=self.organization_prevalence,
            global_prevalence=self.globally_prevalence,
            organization_first_seen=self.org_first_seen,
            organization_last_seen=self.org_last_seen,
            first_seen_by_source=self.global_first_observed,
            last_seen_by_source=self.global_last_observed,
        )

    @staticmethod
    def format_for_table(field_name: str) -> str:
        """Replaces certain words and formats fields from 'snake_case' to 'Space Case'.

        Args:
            field_name (str): Name of field in snake_case.

        Returns:
            str: Formatted in Space Case with replacements.
        """
        replacements = {"globally_": "global_", "org_": "organization_"}
        for old_value, new_value in replacements.items():
            field_name = field_name.replace(old_value, new_value)
        return pascalToSpace(camelize_string(field_name))


class HuntingQueryBuilder:
    """ERROR MESSAGES"""

    FILE_ARGS_ERR = 'Please provide at least one file arguments: "file_name", "sha1", "sha256" or "md5".'
    DEVICES_ARGS_ERR = 'Please provide at least one devices arguments: "device_id" or "device_name".'
    ANY_ARGS_ERR = (
        'Please provide at least one of the query args: "device_name", "file_name", "sha1, "sha256", "md5" or "device_id".'
    )

    @staticmethod
    def get_time_range_query(time_range: str | None) -> str:
        """
        Given a human readable time_range returns the time_range query
        """
        if not time_range:
            return ""
        parsed_time = dateparser.parse(time_range)
        if parsed_time:
            time_in_minutes = int((datetime.now() - parsed_time).total_seconds() // 60)
            return f"Timestamp > ago({time_in_minutes}m)"
        else:
            return ""

    @staticmethod
    def rebuild_query_with_time_range(query: str, time_range: str) -> str:
        """
        Given a query and human readable time_range returns the query with a time_range query
        """
        time_range_query = HuntingQueryBuilder.get_time_range_query(time_range)
        insert_pos = query.find("|")
        if insert_pos == -1:
            return f"{query} | where {time_range_query}"
        return f"{query[:insert_pos - 1]} | where {time_range_query} {query[insert_pos:]}"

    @staticmethod
    def get_filter_values(list_values: list | str | None) -> str | None:
        """
        creates a string of CSV values wrapped by parenthesis and brackets
        """
        if isinstance(list_values, str):
            list_values = argToList(list_values)
        if not list_values or not isinstance(list_values, list):
            return None
        return '("' + '","'.join(list_values) + '")'

    @staticmethod
    def remove_last_expression(query, expression):
        """
        Removes the last expression from the given query
        """
        return query.rsplit(expression, 1)[0]

    @staticmethod
    def build_generic_query(
        query_prefix: str, query_suffix: str, query_dict: dict, query_operation: str, operator: str = "has_any"
    ):
        if not query_dict:
            return query_prefix + query_suffix
        query = query_prefix + " ("
        for key, val in query_dict.items():
            if isinstance(val, tuple):
                # dict_val with special operator
                query += f" {key} {val[0]} {val[1]} {query_operation}"
            else:
                query += f" ({key} {operator} {val}) {query_operation}"
        query = HuntingQueryBuilder.remove_last_expression(query, query_operation)
        query += ")"
        if query_suffix:
            return query + query_suffix
        return query

    class LateralMovementEvidence:
        """QUERY PREFIX"""

        NETWORK_CONNECTIONS_QUERY_PREFIX = 'DeviceNetworkEvents\n| where (RemoteIP startswith "172.16" or RemoteIP startswith "192.168" or RemoteIP startswith "10.") and'  # noqa: E501
        SMB_CONNECTIONS_QUERY_PREFIX = "DeviceNetworkEvents\n| where RemotePort == 445 and InitiatingProcessId !in (0, 4) and"  # noqa: E501
        CREDENTIAL_DUMPING_QUERY_PREFIX = 'DeviceProcessEvents\n| where ((FileName has_any ("procdump.exe", "procdump64.exe") and ProcessCommandLine has "lsass") or (ProcessCommandLine has "lsass.exe" and (ProcessCommandLine has "-accepteula" or ProcessCommandLine contains "-ma")) ) and'  # noqa: E501
        MANAGEMENT_CONNECTION_QUERY_PREFIX = "DeviceNetworkEvents\n| where RemotePort in (22,3389,139,135,23,1433) and"

        """QUERY SUFFIX"""
        NETWORK_CONNECTIONS_QUERY_SUFFIX = "\n| summarize TotalConnections = count() by DeviceName, RemoteIP, RemotePort, InitiatingProcessFileName\n| order by TotalConnections\n| limit {}"  # noqa: E501
        SMB_CONNECTIONS_QUERY_SUFFIX = "\n| summarize RemoteIPCount=dcount(RemoteIP) by DeviceName, InitiatingProcessFileName, InitiatingProcessId, InitiatingProcessCreationTime\n|{} limit {}"  # noqa: E501
        CREDENTIAL_DUMPING_QUERY_SUFFIX = "\n| project Timestamp, DeviceName, ActionType, FileName, ProcessCommandLine, AccountName, InitiatingProcessIntegrityLevel, InitiatingProcessTokenElevation\n| limit {}"  # noqa: E501
        MANAGEMENT_CONNECTION_QUERY_SUFFIX = (
            "\n| summarize TotalCount=count() by DeviceName,LocalIP,RemoteIP,RemotePort\n| order by TotalCount\n| limit {}"  # noqa: E501
        )

        def __init__(
            self,
            limit: str,
            query_operation: str,
            page: str,
            device_name: str | None = None,
            file_name: str | None = None,
            sha1: str | None = None,
            sha256: str | None = None,
            md5: str | None = None,
            device_id: str | None = None,
            remote_ip_count: str | None = None,
        ):
            if not (device_name or file_name or sha1 or sha256 or md5 or device_id):
                raise DemistoException(HuntingQueryBuilder.ANY_ARGS_ERR)

            self._limit = limit * (int(page))
            self._query_operation = query_operation
            self._device_name = HuntingQueryBuilder.get_filter_values(device_name)
            self._file_name = HuntingQueryBuilder.get_filter_values(file_name)
            self._sha1 = HuntingQueryBuilder.get_filter_values(sha1)
            self._sha256 = HuntingQueryBuilder.get_filter_values(sha256)
            self._md5 = HuntingQueryBuilder.get_filter_values(md5)
            self._device_id = HuntingQueryBuilder.get_filter_values(device_id)
            self._remote_ip_count = remote_ip_count

        def build_network_connections_query(self):
            query_dict = assign_params(
                InitiatingProcessFileName=self._file_name,
                InitiatingProcessSHA1=self._sha1,
                InitiatingProcessSHA256=self._sha256,
                InitiatingProcessMD5=self._md5,
                DeviceName=self._device_name,
                DeviceId=self._device_id,
            )
            query = HuntingQueryBuilder.build_generic_query(
                query_prefix=self.NETWORK_CONNECTIONS_QUERY_PREFIX,
                query_suffix=self.NETWORK_CONNECTIONS_QUERY_SUFFIX.format(self._limit),
                query_dict=query_dict,
                query_operation=self._query_operation,
            )

            return query

        def build_smb_connections_query(self):
            query_dict = assign_params(
                InitiatingProcessFileName=self._file_name,
                InitiatingProcessSHA1=self._sha1,
                InitiatingProcessSHA256=self._sha256,
                InitiatingProcessMD5=self._md5,
                DeviceName=self._device_name,
                DeviceId=self._device_id,
            )
            remote_ip_count_query = "" if not self._remote_ip_count else f" where RemoteIPCount > {self._remote_ip_count} |"

            query = HuntingQueryBuilder.build_generic_query(
                query_prefix=self.SMB_CONNECTIONS_QUERY_PREFIX,
                query_suffix=self.SMB_CONNECTIONS_QUERY_SUFFIX.format(remote_ip_count_query, self._limit),
                query_dict=query_dict,
                query_operation=self._query_operation,
            )

            return query

        def build_credential_dumping_query(self):
            query_dict = assign_params(
                FileName=self._file_name,
                SHA1=self._sha1,
                SHA256=self._sha256,
                MD5=self._md5,
                DeviceName=self._device_name,
                DeviceId=self._device_id,
            )
            query = HuntingQueryBuilder.build_generic_query(
                query_prefix=self.CREDENTIAL_DUMPING_QUERY_PREFIX,
                query_suffix=self.CREDENTIAL_DUMPING_QUERY_SUFFIX.format(self._limit),
                query_dict=query_dict,
                query_operation=self._query_operation,
            )

            return query

        def build_management_connection_query(self):
            query_dict = assign_params(
                InitiatingProcessFileName=self._file_name,
                InitiatingProcessSHA1=self._sha1,
                InitiatingProcessSHA256=self._sha256,
                InitiatingProcessMD5=self._md5,
                DeviceName=self._device_name,
                DeviceId=self._device_id,
            )
            query = HuntingQueryBuilder.build_generic_query(
                query_prefix=self.MANAGEMENT_CONNECTION_QUERY_PREFIX,
                query_suffix=self.MANAGEMENT_CONNECTION_QUERY_SUFFIX.format(self._limit),
                query_dict=query_dict,
                query_operation=self._query_operation,
            )

            return query

    class PersistenceEvidence:
        """QUERY PREFIX"""

        SCHEDULE_JOB_QUERY_PREFIX = (
            'DeviceEvents | where ActionType == "ScheduledTaskCreated" and InitiatingProcessAccountSid != "S-1-5-18" and'  # noqa: E501
        )
        REGISTRY_ENTRY_QUERY_PREFIX = 'DeviceRegistryEvents | where ActionType == "RegistryValueSet" and'
        STARTUP_FOLDER_CHANGES_QUERY_PREFIX = 'DeviceFileEvents | where FolderPath contains @"\AppData\Roaming\Microsoft\Windows\Start Menu\Programs\Startup" and ActionType == "FileCreated" and'  # noqa: E501
        NEW_SERVICE_CREATED_QUERY_PREFIX = 'DeviceRegistryEvents | where RegistryKey contains @"HKEY_LOCAL_MACHINE\SYSTEM\ControlSet001\Services" and ActionType == "RegistryKeyCreated" and'  # noqa: E501
        SERVICE_UPDATED_QUERY_PREFIX = 'DeviceRegistryEvents | where RegistryKey contains @"HKEY_LOCAL_MACHINE\SYSTEM\ControlSet001\Services" and ActionType has_any ("RegistryValueSet","RegistryKeyCreated") and'  # noqa: E501
        FILE_REPLACED_QUERY_PREFIX = (
            'DeviceFileEvents | where FolderPath contains @"C:\Program Files" and ActionType == "FileModified" and'  # noqa: E501
        )
        NEW_USER_QUERY_PREFIX = 'DeviceEvents | where ActionType == "UserAccountCreated" and'
        NEW_GROUP_QUERY_PREFIX = 'DeviceEvents | where ActionType == "SecurityGroupCreated" and'
        GROUP_USER_CHANGE_QUERY_PREFIX = 'DeviceEvents | where ActionType == "UserAccountAddedToLocalGroup" and'
        LOCAL_FIREWALL_CHANGE_QUERY_PREFIX = 'DeviceRegistryEvents | where RegistryKey contains @"HKEY_LOCAL_MACHINE\SYSTEM\CurrentControlSet\Services\SharedAccess\Parameters\FirewallPolicy" and'  # noqa: E501
        HOST_FILE_CHANGE_QUERY_PREFIX = 'DeviceFileEvents | where FolderPath contains @"C:\Windows\System32\drivers\etc\hosts" and ActionType == "FileModified" and'  # noqa: E501

        """QUERY SUFFIX"""
        SCHEDULE_JOB_QUERY_SUFFIX = "\n| project Timestamp, DeviceName, InitiatingProcessAccountDomain, InitiatingProcessAccountName, AdditionalFields\n| limit {}"  # noqa: E501
        REGISTRY_ENTRY_QUERY_SUFFIX = "\n| project Timestamp, DeviceName, RegistryKey, RegistryValueType, PreviousRegistryValueData, RegistryValueName, PreviousRegistryValueName, PreviousRegistryKey, InitiatingProcessFileName\n| limit {}"  # noqa: E501
        STARTUP_FOLDER_CHANGES_QUERY_SUFFIX = "\n| project Timestamp, DeviceName, FileName, FolderPath, InitiatingProcessFileName, InitiatingProcessVersionInfoProductName, InitiatingProcessVersionInfoOriginalFileName, InitiatingProcessCommandLine\n| limit {}"  # noqa: E501
        NEW_SERVICE_CREATED_QUERY_SUFFIX = "\n| project Timestamp, DeviceName, RegistryKey, RegistryValueName, RegistryValueType, RegistryValueData, InitiatingProcessFileName, InitiatingProcessVersionInfoProductName, InitiatingProcessVersionInfoOriginalFileName, InitiatingProcessCommandLine\n| limit {}"  # noqa: E501
        SERVICE_UPDATED_QUERY_SUFFIX = "\n| project Timestamp, DeviceName, ActionType, RegistryKey, PreviousRegistryKey, RegistryValueName, PreviousRegistryValueName, RegistryValueType, RegistryValueData, PreviousRegistryValueData, InitiatingProcessFileName, InitiatingProcessVersionInfoProductName, InitiatingProcessVersionInfoOriginalFileName, InitiatingProcessCommandLine\n| limit {}"  # noqa: E501
        FILE_REPLACED_QUERY_SUFFIX = "\n| project Timestamp, DeviceName, ActionType, FileName, FolderPath, InitiatingProcessFileName, InitiatingProcessVersionInfoProductName, InitiatingProcessVersionInfoOriginalFileName, InitiatingProcessCommandLine\n| limit {}"  # noqa: E501
        NEW_USER_QUERY_SUFFIX = "\n| project AccountName,DeviceName,Timestamp,AccountSid,AccountDomain,InitiatingProcessAccountName,InitiatingProcessLogonId\n| limit {}"  # noqa: E501
        NEW_GROUP_QUERY_SUFFIX = "\n| project AccountName,DeviceName,Timestamp,AccountSid,AccountDomain,InitiatingProcessAccountName,InitiatingProcessLogonId,AdditionalFields\n| limit {}"  # noqa: E501
        GROUP_USER_CHANGE_QUERY_SUFFIX = "\n| summarize by AccountSid\n| limit {}"
        LOCAL_FIREWALL_CHANGE_QUERY_SUFFIX = "\n| project Timestamp, DeviceName, ActionType, RegistryKey, PreviousRegistryKey, RegistryValueName, PreviousRegistryValueName, RegistryValueType, RegistryValueData, PreviousRegistryValueData, InitiatingProcessFileName, InitiatingProcessVersionInfoProductName, InitiatingProcessVersionInfoOriginalFileName, InitiatingProcessCommandLine\n| limit {}"  # noqa: E501
        HOST_FILE_CHANGE_QUERY_SUFFIX = "\n| project Timestamp, DeviceName, ActionType, FileName, FolderPath, SHA1, SHA256, MD5, InitiatingProcessFileName, InitiatingProcessVersionInfoProductName, InitiatingProcessVersionInfoOriginalFileName, InitiatingProcessCommandLine\n| limit {}"  # noqa: E501

        def __init__(
            self,
            limit: str,
            query_operation: str,
            query_purpose: str,
            page: str,
            device_name: str | None = None,
            file_name: str | None = None,
            sha1: str | None = None,
            sha256: str | None = None,
            md5: str | None = None,
            device_id: str | None = None,
            process_cmd: str | None = None,
        ):
            if query_purpose == "registry_entry" and not process_cmd:
                raise DemistoException('Cannot initiate "registry_entry" query without "process_cmd" argument.')
            elif not (device_name or file_name or sha1 or sha256 or md5 or device_id):
                raise DemistoException(HuntingQueryBuilder.ANY_ARGS_ERR)

            self._limit = limit * (int(page))
            self._query_operation = query_operation
            self._device_name = HuntingQueryBuilder.get_filter_values(device_name)
            self._file_name = HuntingQueryBuilder.get_filter_values(file_name)
            self._sha1 = HuntingQueryBuilder.get_filter_values(sha1)
            self._sha256 = HuntingQueryBuilder.get_filter_values(sha256)
            self._md5 = HuntingQueryBuilder.get_filter_values(md5)
            self._device_id = HuntingQueryBuilder.get_filter_values(device_id)
            self._process_cmd = ("contains", f'"{process_cmd}"') if process_cmd else None

        def build_scheduled_job_query(self):
            query_dict = assign_params(
                FileName=self._file_name,
                SHA1=self._sha1,
                SHA256=self._sha256,
                MD5=self._md5,
                DeviceName=self._device_name,
                DeviceId=self._device_id,
            )
            query = HuntingQueryBuilder.build_generic_query(
                query_prefix=self.SCHEDULE_JOB_QUERY_PREFIX,
                query_suffix=self.SCHEDULE_JOB_QUERY_SUFFIX.format(self._limit),
                query_dict=query_dict,
                query_operation=self._query_operation,
            )

            return query

        def build_registry_entry_query(self):
            query_dict = assign_params(
                InitiatingProcessFileName=self._file_name,
                InitiatingProcessSHA1=self._sha1,
                InitiatingProcessSHA256=self._sha256,
                InitiatingProcessMD5=self._md5,
                DeviceName=self._device_name,
                DeviceId=self._device_id,
                InitiatingProcessCommandLine=self._process_cmd,
            )
            query = HuntingQueryBuilder.build_generic_query(
                query_prefix=self.REGISTRY_ENTRY_QUERY_PREFIX,
                query_suffix=self.REGISTRY_ENTRY_QUERY_SUFFIX.format(self._limit),
                query_dict=query_dict,
                query_operation=self._query_operation,
            )

            return query

        def build_startup_folder_changes_query(self):
            query_dict = assign_params(
                FileName=self._file_name,
                SHA1=self._sha1,
                SHA256=self._sha256,
                MD5=self._md5,
                DeviceName=self._device_name,
                DeviceId=self._device_id,
            )
            query = HuntingQueryBuilder.build_generic_query(
                query_prefix=self.STARTUP_FOLDER_CHANGES_QUERY_PREFIX,
                query_suffix=self.STARTUP_FOLDER_CHANGES_QUERY_SUFFIX.format(self._limit),
                query_dict=query_dict,
                query_operation=self._query_operation,
            )

            return query

        def build_new_service_created_query(self):
            query_dict = assign_params(
                InitiatingProcessFileName=self._file_name,
                InitiatingProcessSHA1=self._sha1,
                InitiatingProcessSHA256=self._sha256,
                InitiatingProcessMD5=self._md5,
                DeviceName=self._device_name,
                DeviceId=self._device_id,
                InitiatingProcessCommandLine=self._process_cmd,
            )
            query = HuntingQueryBuilder.build_generic_query(
                query_prefix=self.NEW_SERVICE_CREATED_QUERY_PREFIX,
                query_suffix=self.NEW_SERVICE_CREATED_QUERY_SUFFIX.format(self._limit),
                query_dict=query_dict,
                query_operation=self._query_operation,
            )

            return query

        def build_service_updated_query(self):
            query_dict = assign_params(
                InitiatingProcessFileName=self._file_name,
                InitiatingProcessSHA1=self._sha1,
                InitiatingProcessSHA256=self._sha256,
                InitiatingProcessMD5=self._md5,
                DeviceName=self._device_name,
                DeviceId=self._device_id,
                InitiatingProcessCommandLine=self._process_cmd,
            )
            query = HuntingQueryBuilder.build_generic_query(
                query_prefix=self.SERVICE_UPDATED_QUERY_PREFIX,
                query_suffix=self.SERVICE_UPDATED_QUERY_SUFFIX.format(self._limit),
                query_dict=query_dict,
                query_operation=self._query_operation,
            )

            return query

        def build_file_replaced_query(self):
            query_dict = assign_params(
                FileName=self._file_name,
                SHA1=self._sha1,
                SHA256=self._sha256,
                MD5=self._md5,
                DeviceName=self._device_name,
                DeviceId=self._device_id,
            )
            query = HuntingQueryBuilder.build_generic_query(
                query_prefix=self.FILE_REPLACED_QUERY_PREFIX,
                query_suffix=self.FILE_REPLACED_QUERY_SUFFIX.format(self._limit),
                query_dict=query_dict,
                query_operation=self._query_operation,
            )

            return query

        def build_new_user_query(self):
            query_dict = assign_params(
                FileName=self._file_name,
                SHA1=self._sha1,
                SHA256=self._sha256,
                MD5=self._md5,
                DeviceName=self._device_name,
                DeviceId=self._device_id,
            )
            query = HuntingQueryBuilder.build_generic_query(
                query_prefix=self.NEW_USER_QUERY_PREFIX,
                query_suffix=self.NEW_USER_QUERY_SUFFIX.format(self._limit),
                query_dict=query_dict,
                query_operation=self._query_operation,
            )

            return query

        def build_new_group_query(self):
            query_dict = assign_params(
                FileName=self._file_name,
                SHA1=self._sha1,
                SHA256=self._sha256,
                MD5=self._md5,
                DeviceName=self._device_name,
                DeviceId=self._device_id,
            )
            query = HuntingQueryBuilder.build_generic_query(
                query_prefix=self.NEW_GROUP_QUERY_PREFIX,
                query_suffix=self.NEW_GROUP_QUERY_SUFFIX.format(self._limit),
                query_dict=query_dict,
                query_operation=self._query_operation,
            )

            return query

        def build_group_user_change_query(self):
            query_dict = assign_params(
                FileName=self._file_name,
                SHA1=self._sha1,
                SHA256=self._sha256,
                MD5=self._md5,
                DeviceName=self._device_name,
                DeviceId=self._device_id,
            )
            query = HuntingQueryBuilder.build_generic_query(
                query_prefix=self.GROUP_USER_CHANGE_QUERY_PREFIX,
                query_suffix=self.GROUP_USER_CHANGE_QUERY_SUFFIX.format(self._limit),
                query_dict=query_dict,
                query_operation=self._query_operation,
            )

            return query

        def build_local_firewall_change_query(self):
            query_dict = assign_params(
                InitiatingProcessFileName=self._file_name,
                InitiatingProcessSHA1=self._sha1,
                InitiatingProcessSHA256=self._sha256,
                InitiatingProcessMD5=self._md5,
                DeviceName=self._device_name,
                DeviceId=self._device_id,
                InitiatingProcessCommandLine=self._process_cmd,
            )
            query = HuntingQueryBuilder.build_generic_query(
                query_prefix=self.LOCAL_FIREWALL_CHANGE_QUERY_PREFIX,
                query_suffix=self.LOCAL_FIREWALL_CHANGE_QUERY_SUFFIX.format(self._limit),
                query_dict=query_dict,
                query_operation=self._query_operation,
            )

            return query

        def build_host_file_change_query(self):
            query_dict = assign_params(
                InitiatingProcessFileName=self._file_name,
                InitiatingProcessSHA1=self._sha1,
                InitiatingProcessSHA256=self._sha256,
                InitiatingProcessMD5=self._md5,
                DeviceName=self._device_name,
                DeviceId=self._device_id,
                InitiatingProcessCommandLine=self._process_cmd,
            )
            query = HuntingQueryBuilder.build_generic_query(
                query_prefix=self.HOST_FILE_CHANGE_QUERY_PREFIX,
                query_suffix=self.HOST_FILE_CHANGE_QUERY_SUFFIX.format(self._limit),
                query_dict=query_dict,
                query_operation=self._query_operation,
            )

            return query

    class FileOrigin:
        """QUERY PREFIX"""

        FILE_ORIGIN_QUERY_PREFIX = "DeviceFileEvents | where"

        """QUERY SUFFIX"""
        FILE_ORIGIN_QUERY_SUFFIX = "\n| project Timestamp,FileName,FolderPath, ActionType,DeviceName,MD5,SHA1,SHA256,FileSize,FileOriginUrl,FileOriginIP,InitiatingProcessCommandLine,InitiatingProcessFileName,InitiatingProcessParentFileName\n| limit {}"  # noqa: E501

        def __init__(
            self,
            limit: str,
            query_operation: str,
            page: str,
            device_name: str | None = None,
            file_name: str | None = None,
            sha1: str | None = None,
            sha256: str | None = None,
            md5: str | None = None,
            device_id: str | None = None,
        ):
            if not (device_name or file_name or sha1 or sha256 or md5 or device_id):
                raise DemistoException(
                    'Please provide at least one of the query args: "device_name", "file_name", "sha1, '
                    '"sha256", "md5" or "device_id".'
                )

            self._limit = limit * (int(page))
            self._query_operation = query_operation
            self._device_name = HuntingQueryBuilder.get_filter_values(device_name)
            self._file_name = HuntingQueryBuilder.get_filter_values(file_name)
            self._sha1 = HuntingQueryBuilder.get_filter_values(sha1)
            self._sha256 = HuntingQueryBuilder.get_filter_values(sha256)
            self._md5 = HuntingQueryBuilder.get_filter_values(md5)
            self._device_id = HuntingQueryBuilder.get_filter_values(device_id)

        def build_file_origin_query(self):
            query_dict = assign_params(
                FileName=self._file_name,
                SHA1=self._sha1,
                SHA256=self._sha256,
                MD5=self._md5,
                DeviceName=self._device_name,
                DeviceId=self._device_id,
            )
            query = HuntingQueryBuilder.build_generic_query(
                query_prefix=self.FILE_ORIGIN_QUERY_PREFIX,
                query_suffix=self.FILE_ORIGIN_QUERY_SUFFIX.format(self._limit),
                query_dict=query_dict,
                query_operation=self._query_operation,
            )

            return query

    class ProcessDetails:
        """QUERY PREFIX"""

        GENERIC_PROCESS_DETAILS_QUERY_PREFIX = "DeviceProcessEvents | where"
        BECAONING_QUERY_PREFIX = "DeviceNetworkEvents | where"
        POWERSHELL_EXECUTION_PROCESS_QUERY_PREFIX = (
            'DeviceProcessEvents | where FileName in~ ("powershell.exe", "powershell_ise.exe",".ps") and'  # noqa: E501
        )
        POWERSHELL_EXECUTION_PROCESS_UNSIGNED_QUERY_PREFIX = 'DeviceProcessEvents | where FileName in~ ("powershell.exe", "powershell_ise.exe",".ps") and ( InitiatingProcessFileName != "SenerIR.exe" and InitiatingProcessParentFileName != "MsSense.exe" and InitiatingProcessSignatureStatus != "Valid" ) and (InitiatingProcessFileName != "CompatTelRunner.exe" and InitiatingProcessParentFileName != "CompatTelRunner.exe")'  # noqa: E501

        """QUERY SUFFIX"""
        PARENT_PROCESS_QUERY_SUFFIX = "\n| project Timestamp, DeviceId, DeviceName, ActionType, ProcessId, ProcessCommandLine, ProcessCreationTime, AccountSid, AccountName, AccountDomain,InitiatingProcessAccountDomain, InitiatingProcessAccountDomain, InitiatingProcessAccountName, InitiatingProcessAccountSid, InitiatingProcessAccountSid, InitiatingProcessAccountUpn, InitiatingProcessAccountObjectId, InitiatingProcessLogonId, InitiatingProcessIntegrityLevel, InitiatingProcessTokenElevation, InitiatingProcessSHA1, InitiatingProcessSHA256, InitiatingProcessMD5, InitiatingProcessFileName, InitiatingProcessFileSize, InitiatingProcessVersionInfoCompanyName, InitiatingProcessVersionInfoProductName, InitiatingProcessVersionInfoProductVersion, InitiatingProcessVersionInfoInternalFileName, InitiatingProcessVersionInfoOriginalFileName, InitiatingProcessVersionInfoFileDescription, InitiatingProcessId, InitiatingProcessCommandLine, InitiatingProcessCreationTime, InitiatingProcessFolderPath, InitiatingProcessAccountDomain, InitiatingProcessAccountName, InitiatingProcessAccountSid\n| limit {}"  # noqa: E501
        GRANDPARENT_PROCESS_QUERY_SUFFIX = "\n| project Timestamp, DeviceId, DeviceName, ActionType, ProcessId, ProcessCommandLine, ProcessIntegrityLevel, ProcessCreationTime, AccountSid, AccountName, AccountDomain, AccountObjectId, AccountUpn, InitiatingProcessSHA1, InitiatingProcessSHA256, InitiatingProcessMD5, InitiatingProcessFileName, InitiatingProcessId, InitiatingProcessCreationTime, InitiatingProcessFolderPath, InitiatingProcessParentFileName, InitiatingProcessParentId, InitiatingProcessParentCreationTime\n| limit {}"  # noqa: E501
        PROCESS_DETAILS_QUERY_SUFFIX = "\n| summarize by SHA1,FileName,SHA256,MD5 | join DeviceFileCertificateInfo on SHA1 | summarize by FileName,SHA1,SHA256,IsSigned,Signer,SignatureType,Issuer,CertificateExpirationTime,IsTrusted,IsRootSignerMicrosoft\n| limit {}"  # noqa: E501
        BEACONING_EVIDENCE_QUERY_SUFFIX = "\n| project Timestamp, DeviceId, DeviceName, ActionType, RemoteIP, RemotePort, RemoteUrl, LocalIP, LocalPort, Protocol, LocalIPType, RemoteIPType, InitiatingProcessSHA1, InitiatingProcessSHA256, InitiatingProcessMD5, InitiatingProcessFileName\n| limit {}"  # noqa: E501
        POWERSHELL_EXECUTION_PROCESS_QUERY_SUFFIX = "| project Timestamp, FileName, FolderPath, ProcessVersionInfoProductName, ProcessCommandLine, ProcessCreationTime, InitiatingProcessFileName, InitiatingProcessVersionInfoProductName, InitiatingProcessVersionInfoOriginalFileName, InitiatingProcessCommandLine, InitiatingProcessFolderPath, InitiatingProcessSignerType, InitiatingProcessSignatureStatus,DeviceId,DeviceName\n| limit {}"  # noqa: E501
        POWERSHELL_EXECUTION_PROCESS_UNSIGNED_QUERY_SUFFIX = "\n| summarize by InitiatingProcessFolderPath,InitiatingProcessFileName,InitiatingProcessParentFileName,InitiatingProcessVersionInfoOriginalFileName, InitiatingProcessVersionInfoProductName,InitiatingProcessCommandLine,InitiatingProcessSignerType,InitiatingProcessSignatureStatus"  # noqa: E501

        def __init__(
            self,
            limit: str,
            query_operation: str,
            page: str,
            device_name: str | None = None,
            file_name: str | None = None,
            sha1: str | None = None,
            sha256: str | None = None,
            md5: str | None = None,
            device_id: str | None = None,
            query_purpose: str | None = None,
        ):
            if query_purpose == "process_excecution_powershell":
                if not (file_name or sha1 or sha256 or md5):
                    raise DemistoException(HuntingQueryBuilder.FILE_ARGS_ERR)
                if not (device_id or device_name):
                    raise DemistoException(HuntingQueryBuilder.DEVICES_ARGS_ERR)

            elif query_purpose != "powershell_execution_unsigned_files" and not (
                device_name or file_name or sha1 or sha256 or md5 or device_id
            ):
                raise DemistoException(HuntingQueryBuilder.ANY_ARGS_ERR)

            self._limit = limit * (int(page))
            self._query_operation = query_operation
            self._device_name = HuntingQueryBuilder.get_filter_values(device_name)
            self._file_name = HuntingQueryBuilder.get_filter_values(file_name)
            self._sha1 = HuntingQueryBuilder.get_filter_values(sha1)
            self._sha256 = HuntingQueryBuilder.get_filter_values(sha256)
            self._md5 = HuntingQueryBuilder.get_filter_values(md5)
            self._device_id = HuntingQueryBuilder.get_filter_values(device_id)

        def build_parent_process_query(self):
            query_dict = assign_params(
                FileName=self._file_name,
                SHA1=self._sha1,
                SHA256=self._sha256,
                MD5=self._md5,
                DeviceName=self._device_name,
                DeviceId=self._device_id,
            )
            query = HuntingQueryBuilder.build_generic_query(
                query_prefix=self.GENERIC_PROCESS_DETAILS_QUERY_PREFIX,
                query_suffix=self.PARENT_PROCESS_QUERY_SUFFIX.format(self._limit),
                query_dict=query_dict,
                query_operation=self._query_operation,
            )

            return query

        def build_grandparent_process_query(self):
            query_dict = assign_params(
                FileName=self._file_name,
                SHA1=self._sha1,
                SHA256=self._sha256,
                MD5=self._md5,
                DeviceName=self._device_name,
                DeviceId=self._device_id,
            )
            query = HuntingQueryBuilder.build_generic_query(
                query_prefix=self.GENERIC_PROCESS_DETAILS_QUERY_PREFIX,
                query_suffix=self.GRANDPARENT_PROCESS_QUERY_SUFFIX.format(self._limit),
                query_dict=query_dict,
                query_operation=self._query_operation,
            )

            return query

        def build_process_details_query(self):
            query_dict = assign_params(
                FileName=self._file_name,
                SHA1=self._sha1,
                SHA256=self._sha256,
                MD5=self._md5,
                DeviceName=self._device_name,
                DeviceId=self._device_id,
            )
            query = HuntingQueryBuilder.build_generic_query(
                query_prefix=self.GENERIC_PROCESS_DETAILS_QUERY_PREFIX,
                query_suffix=self.PROCESS_DETAILS_QUERY_SUFFIX.format(self._limit),
                query_dict=query_dict,
                query_operation=self._query_operation,
            )

            return query

        def build_beaconing_evidence_query(self):
            query_dict = assign_params(
                InitiatingProcessFileName=self._file_name,
                InitiatingProcessSHA1=self._sha1,
                InitiatingProcessSHA256=self._sha256,
                InitiatingProcessMD5=self._md5,
                DeviceName=self._device_name,
                DeviceId=self._device_id,
            )
            query = HuntingQueryBuilder.build_generic_query(
                query_prefix=self.BECAONING_QUERY_PREFIX,
                query_suffix=self.BEACONING_EVIDENCE_QUERY_SUFFIX.format(self._limit),
                query_dict=query_dict,
                query_operation=self._query_operation,
            )

            return query

        def build_process_excecution_powershell_query(self):
            query_dict = assign_params(
                InitiatingProcessFileName=self._file_name,
                InitiatingProcessSHA1=self._sha1,
                InitiatingProcessSHA256=self._sha256,
                InitiatingProcessMD5=self._md5,
                DeviceName=self._device_name,
                DeviceId=self._device_id,
            )
            query = HuntingQueryBuilder.build_generic_query(
                query_prefix=self.POWERSHELL_EXECUTION_PROCESS_QUERY_PREFIX,
                query_suffix=self.POWERSHELL_EXECUTION_PROCESS_QUERY_SUFFIX.format(self._limit),
                query_dict=query_dict,
                query_operation=self._query_operation,
            )

            return query

        def build_powershell_execution_unsigned_files_query(self):
            query_dict = assign_params(
                InitiatingProcessFileName=self._file_name,
                InitiatingProcessSHA1=self._sha1,
                InitiatingProcessSHA256=self._sha256,
                InitiatingProcessMD5=self._md5,
                DeviceName=self._device_name,
                DeviceId=self._device_id,
            )
            query = self.POWERSHELL_EXECUTION_PROCESS_UNSIGNED_QUERY_PREFIX
            if query_dict:
                query += " and"

            return HuntingQueryBuilder.build_generic_query(
                query_prefix=query,
                query_suffix=self.POWERSHELL_EXECUTION_PROCESS_UNSIGNED_QUERY_SUFFIX,
                query_dict=query_dict,
                query_operation=self._query_operation,
            )

    class NetworkConnections:
        """QUERY PREFIX"""

        EXTERNAL_ADDRESSES_QUERY_PREFIX = 'DeviceNetworkEvents | where not(RemoteIP matches regex "(^10\\\\.)|(^172\\\\.1[6-9]\\\\.)|(^172\\\\.2[0-9]\\\\.)|(^172\\\\.3[0-1]\\\\.)|(^192\\\\.168\\\\.)") and'  # noqa: E501
        DNS_QUERY_PREFIX = "DeviceNetworkEvents | where RemotePort == 53 and"
        ENCODED_COMMANDS_QUERY_PREFIX = 'DeviceProcessEvents | where FileName in ("powershell.exe","powershell_ise.exe") and ProcessCommandLine contains "-encoded" and'  # noqa: E501

        """QUERY SUFFIX"""
        EXTERNAL_ADDRESSES_QUERY_SUFFIX = "\n| summarize TotalConnections = count() by DeviceName, RemoteIP, RemotePort, InitiatingProcessFileName,InitiatingProcessFolderPath | order by TotalConnections\n| limit {}"  # noqa: E501
        DNS_QUERY_SUFFIX = (
            "| project Timestamp,DeviceName,ActionType,RemoteIP,Packetinfo = url_decode(AdditionalFields)\n| limit {}"  # noqa: E501
        )
        ENCODED_COMMANDS_QUERY_SUFFIX = "\n| limit {}"

        def __init__(
            self,
            limit: str,
            query_operation: str,
            query_purpose: str,
            page: str,
            device_name: str | None = None,
            file_name: str | None = None,
            sha1: str | None = None,
            sha256: str | None = None,
            md5: str | None = None,
            device_id: str | None = None,
        ):
            if query_purpose == "encoded_commands":
                if not (device_id or device_name):
                    raise DemistoException(HuntingQueryBuilder.DEVICES_ARGS_ERR)
            else:
                if not (device_name or file_name or sha1 or sha256 or md5 or device_id):
                    raise DemistoException(HuntingQueryBuilder.ANY_ARGS_ERR)
            self._limit = limit * (int(page))
            self._query_operation = query_operation
            self._device_name = HuntingQueryBuilder.get_filter_values(device_name)
            self._file_name = HuntingQueryBuilder.get_filter_values(file_name)
            self._sha1 = HuntingQueryBuilder.get_filter_values(sha1)
            self._sha256 = HuntingQueryBuilder.get_filter_values(sha256)
            self._md5 = HuntingQueryBuilder.get_filter_values(md5)
            self._device_id = HuntingQueryBuilder.get_filter_values(device_id)

        def build_external_addresses_query(self):
            query_dict = assign_params(
                InitiatingProcessFileName=self._file_name,
                InitiatingProcessSHA1=self._sha1,
                InitiatingProcessSHA256=self._sha256,
                InitiatingProcessMD5=self._md5,
                DeviceName=self._device_name,
                DeviceId=self._device_id,
            )
            query = HuntingQueryBuilder.build_generic_query(
                query_prefix=self.EXTERNAL_ADDRESSES_QUERY_PREFIX,
                query_suffix=self.EXTERNAL_ADDRESSES_QUERY_SUFFIX.format(self._limit),
                query_dict=query_dict,
                query_operation=self._query_operation,
            )

            return query

        def build_dns_query(self):
            query_dict = assign_params(
                InitiatingProcessFileName=self._file_name,
                InitiatingProcessSHA1=self._sha1,
                InitiatingProcessSHA256=self._sha256,
                InitiatingProcessMD5=self._md5,
                DeviceName=self._device_name,
                DeviceId=self._device_id,
            )
            query = HuntingQueryBuilder.build_generic_query(
                query_prefix=self.DNS_QUERY_PREFIX,
                query_suffix=self.DNS_QUERY_SUFFIX.format(self._limit),
                query_dict=query_dict,
                query_operation=self._query_operation,
            )

            return query

        def build_encoded_commands_query(self):
            query_dict = assign_params(DeviceName=self._device_name, DeviceId=self._device_id)
            query = HuntingQueryBuilder.build_generic_query(
                query_prefix=self.ENCODED_COMMANDS_QUERY_PREFIX,
                query_suffix=self.ENCODED_COMMANDS_QUERY_SUFFIX.format(self._limit),
                query_dict=query_dict,
                query_operation=self._query_operation,
            )

            return query

    class PrivilegeEscalation:
        QUERY_PREFIX = "DeviceLogonEvents | where IsLocalAdmin == 1 and"
        QUERY_SUFFIX = " and AccountDomain == DeviceName | project Timestamp, DeviceId, DeviceName, ActionType, LogonType, AccountDomain, AccountName, IsLocalAdmin, InitiatingProcessFileName\n| limit {}"  # noqa: E501

        def __init__(
            self,
            limit: str,
            query_operation: str,
            page: str,
            device_name: str | None = None,
            device_id: str | None = None,
        ):
            if not (device_name or device_id):
                raise DemistoException(HuntingQueryBuilder.DEVICES_ARGS_ERR)
            self._limit = limit * (int(page))
            self._query_operation = query_operation
            self._device_name = HuntingQueryBuilder.get_filter_values(device_name)
            self._device_id = HuntingQueryBuilder.get_filter_values(device_id)

        def build_query(self):
            query_dict = assign_params(DeviceName=self._device_name, DeviceId=self._device_id)
            query = HuntingQueryBuilder.build_generic_query(
                query_prefix=self.QUERY_PREFIX,
                query_suffix=self.QUERY_SUFFIX.format(self._limit),
                query_dict=query_dict,
                query_operation=self._query_operation,
            )

            return query

    class Tampering:
        QUERY_PREFIX = 'let includeProc = dynamic(["sc.exe","net1.exe","net.exe", "taskkill.exe", "cmd.exe", "powershell.exe"]); let action = dynamic(["stop","disable", "delete"]); let service1 = dynamic([\'sense\', \'windefend\', \'mssecflt\']); let service2 = dynamic([\'sense\', \'windefend\', \'mssecflt\', \'healthservice\']); let params1 = dynamic(["-DisableRealtimeMonitoring", "-DisableBehaviorMonitoring" ,"-DisableIOAVProtection"]); let params2 = dynamic(["sgrmbroker.exe", "mssense.exe"]); let regparams1 = dynamic([\'reg add "HKLM\\\\SOFTWARE\\\\Policies\\\\Microsoft\\\\Windows Defender"\', \'reg add "HKLM\\\\SOFTWARE\\\\Policies\\\\Microsoft\\\\Windows Advanced Threat Protection"\']); let regparams2 = dynamic([\'ForceDefenderPassiveMode\', \'DisableAntiSpyware\']); let regparams3 = dynamic([\'sense\', \'windefend\']); let regparams4 = dynamic([\'demand\', \'disabled\']); let timeframe = 1d; DeviceProcessEvents'  # noqa: E501
        QUERY_SUFFIX = "\n| where InitiatingProcessFileName in~ (includeProc) | where (InitiatingProcessCommandLine has_any(action) and InitiatingProcessCommandLine has_any (service2) and InitiatingProcessParentFileName != 'cscript.exe') or (InitiatingProcessCommandLine has_any (params1) and InitiatingProcessCommandLine has 'Set-MpPreference' and InitiatingProcessCommandLine has '$true') or (InitiatingProcessCommandLine has_any (params2) and InitiatingProcessCommandLine has \"/IM\") or (InitiatingProcessCommandLine has_any (regparams1) and InitiatingProcessCommandLine has_any (regparams2) and InitiatingProcessCommandLine has '/d 1') or (InitiatingProcessCommandLine has_any(\"start\") and InitiatingProcessCommandLine has \"config\" and InitiatingProcessCommandLine has_any (regparams3) and InitiatingProcessCommandLine has_any (regparams4))| extend Account = iff(isnotempty(InitiatingProcessAccountUpn), InitiatingProcessAccountUpn, InitiatingProcessAccountName), Computer = DeviceName| project Timestamp, Computer, Account, AccountDomain, ProcessName = InitiatingProcessFileName, ProcessNameFullPath = FolderPath, Activity = ActionType, CommandLine = InitiatingProcessCommandLine, InitiatingProcessParentFileName\n| limit {}"  # noqa: E501

        def __init__(
            self,
            limit: str,
            query_operation: str,
            page: str,
            device_name: str | None = None,
            device_id: str | None = None,
        ):
            self._limit = limit * (int(page))
            self._query_operation = query_operation
            self._device_name = HuntingQueryBuilder.get_filter_values(device_name)
            self._device_id = HuntingQueryBuilder.get_filter_values(device_id)

        def build_query(self):
            query_dict = assign_params(DeviceName=self._device_name, DeviceId=self._device_id)
            query = HuntingQueryBuilder.build_generic_query(
                query_prefix=f'{self.QUERY_PREFIX}{"| where" if query_dict else ""}',
                query_suffix=self.QUERY_SUFFIX.format(self._limit),
                query_dict=query_dict,
                query_operation=self._query_operation,
            )

            return query

    class CoverUp:
        """ERRORS"""

        USERNAME_ERROR = 'Please provide the "username" argument.'

        """QUERY PREFIX"""
        FILE_DELETED_QUERY_PREFIX = 'DeviceFileEvents | where ActionType == "FileDeleted" and'
        EVENT_LOG_CLEARED_QUERY_PREFIX = 'DeviceProcessEvents | where (ProcessCommandLine has "WEVTUTIL" and ProcessCommandLine has_any ("CL","clear-log")) or (ProcessCommandLine contains "Clear-EventLog") and'  # noqa: E501
        ACCOUNT_QUERY_PREFIX = "union Device* | where"

        """QUERY SUFFIX"""
        FILE_DELETED_QUERY_SUFFIX = "\n| project Timestamp, DeviceId, DeviceName, FileName, FolderPath, InitiatingProcessFileName, InitiatingProcessVersionInfoProductName, InitiatingProcessCommandLine\n| limit {}"  # noqa: E501
        EVENT_LOG_CLEARED_QUERY_SUFFIX = "\n| summarize LogClearCount = dcount(ProcessCommandLine), ClearedLogList = make_set(ProcessCommandLine) by DeviceId,DeviceName, bin(Timestamp, 5m),FileName,InitiatingProcessFileName\n| limit {}"  # noqa: E501
        COMPROMISED_INFORMATION_QUERY_SUFFIX = "\n| project Timestamp, DeviceId, DeviceName, ActionType, FileName, FolderPath, SHA1, SHA256, MD5, InitiatingProcessFileName\n| limit {}"  # noqa: E501
        CONNECTED_DEVICES_QUERY_SUFFIX = "\n| summarize by DeviceName\n| limit {}"
        ACTION_TYPES_QUERY_SUFFIX = (
            "\n| summarize Number_of_actions=count(ActionType) by ActionType,DeviceName | order by Number_of_actions\n| limit {}"  # noqa: E501
        )
        COMMON_FILES_QUERY_SUFFIX = "\n| summarize Number_of_accoiated_events=count(FileName) by FileName, MD5, SHA1, SHA256 | order by Number_of_accoiated_events\n| limit {}"  # noqa: E501

        def __init__(
            self,
            limit: str,
            query_operation: str,
            query_purpose: str,
            page: str,
            device_name: str | None = None,
            file_name: str | None = None,
            sha1: str | None = None,
            sha256: str | None = None,
            md5: str | None = None,
            device_id: str | None = None,
            username: str | None = None,
        ):
            if query_purpose in ("compromised_information", "connected_devices", "action_types", "common_files"):
                if not username:
                    raise DemistoException(self.USERNAME_ERROR)
            elif query_purpose == "event_log_cleared" and not (device_name or device_id):
                raise DemistoException(HuntingQueryBuilder.DEVICES_ARGS_ERR)
            elif not (device_name or file_name or sha1 or sha256 or md5 or device_id):
                raise DemistoException(HuntingQueryBuilder.ANY_ARGS_ERR)
            self._limit = limit * (int(page))
            self._query_operation = query_operation
            self._device_name = HuntingQueryBuilder.get_filter_values(device_name)
            self._file_name = HuntingQueryBuilder.get_filter_values(file_name)
            self._sha1 = HuntingQueryBuilder.get_filter_values(sha1)
            self._sha256 = HuntingQueryBuilder.get_filter_values(sha256)
            self._md5 = HuntingQueryBuilder.get_filter_values(md5)
            self._device_id = HuntingQueryBuilder.get_filter_values(device_id)
            self._username = HuntingQueryBuilder.get_filter_values(username)

        def build_file_deleted_query(self):
            query_dict = assign_params(
                FileName=self._file_name,
                SHA1=self._sha1,
                SHA256=self._sha256,
                MD5=self._md5,
                DeviceName=self._device_name,
                DeviceId=self._device_id,
            )
            query = HuntingQueryBuilder.build_generic_query(
                query_prefix=self.FILE_DELETED_QUERY_PREFIX,
                query_suffix=self.FILE_DELETED_QUERY_SUFFIX.format(self._limit),
                query_dict=query_dict,
                query_operation=self._query_operation,
            )

            return query

        def build_event_log_cleared_query(self):
            query_dict = assign_params(DeviceName=self._device_name, DeviceId=self._device_id)
            query = HuntingQueryBuilder.build_generic_query(
                query_prefix=self.EVENT_LOG_CLEARED_QUERY_PREFIX,
                query_suffix=self.EVENT_LOG_CLEARED_QUERY_SUFFIX.format(self._limit),
                query_dict=query_dict,
                query_operation=self._query_operation,
            )

            return query

        def build_compromised_information_query(self):
            query_dict = assign_params(AccountName=self._username)
            query = HuntingQueryBuilder.build_generic_query(
                query_prefix=self.ACCOUNT_QUERY_PREFIX,
                query_suffix=self.COMPROMISED_INFORMATION_QUERY_SUFFIX.format(self._limit),
                query_dict=query_dict,
                query_operation=self._query_operation,
            )

            return query

        def build_connected_devices_query(self):
            query_dict = assign_params(AccountName=self._username)
            query = HuntingQueryBuilder.build_generic_query(
                query_prefix=self.ACCOUNT_QUERY_PREFIX,
                query_suffix=self.CONNECTED_DEVICES_QUERY_SUFFIX.format(self._limit),
                query_dict=query_dict,
                query_operation=self._query_operation,
            )

            return query

        def build_action_types_query(self):
            query_dict = assign_params(AccountName=self._username)
            query = HuntingQueryBuilder.build_generic_query(
                query_prefix=self.ACCOUNT_QUERY_PREFIX,
                query_suffix=self.ACTION_TYPES_QUERY_SUFFIX.format(self._limit),
                query_dict=query_dict,
                query_operation=self._query_operation,
            )

            return query

        def build_common_files_query(self):
            query_dict = assign_params(AccountName=self._username)
            query = HuntingQueryBuilder.build_generic_query(
                query_prefix=self.ACCOUNT_QUERY_PREFIX,
                query_suffix=self.COMMON_FILES_QUERY_SUFFIX.format(self._limit),
                query_dict=query_dict,
                query_operation=self._query_operation,
            )

            return query


def file_standard(observable: dict) -> Common.File:
    """Gets a file observable and returns a context key

    Args:
        observable: APT's file observable

    Returns:
        Context standard
    """
    file_obj = Common.File(
        Common.DBotScore.NONE, name=observable.get("fileName"), size=observable.get("fileSize"), path=observable.get("filePath")
    )
    hash_type = observable.get("fileHashType", "").lower()
    if hash_type and hash_type in INDICATOR_TYPE_TO_CONTEXT_KEY:
        hash_value = observable.get("fileHashValue")
        if hash_type == "md5":
            file_obj.md5 = hash_value
        elif hash_type == "sha256":
            file_obj.sha256 = hash_value
        elif hash_type == "sha1":
            file_obj.sha1 = hash_value
    return file_obj


def network_standard(observable: dict) -> Common.Domain | Common.IP | Common.URL | None:
    """Gets a network observable and returns a context key

    Args:
        observable: APT's network observable

    Returns:
        Context standard or None of not supported
    """
    domain_name = observable.get("domainName")
    url = observable.get("url")
    ip = observable.get("networkIPv4", observable.get("networkIPv6"))
    if domain_name:
        return Common.Domain(domain_name, Common.DBotScore.NONE)
    elif ip:
        return Common.IP(ip, Common.DBotScore(ip, DBotScoreType.IP, "Microsoft Defender Advanced Threat Protection", 0))
    elif url:
        return Common.URL(url, Common.DBotScore.NONE)
    return None


def standard_output(observable: dict) -> Common.Domain | Common.IP | Common.URL | Common.File | None:
    """Gets an observable and returns a context standard object.

    Args:
        observable: File or network observable from API.

    Links:
        File observable: https://docs.microsoft.com/en-us/graph/api/resources/tiindicator?view=graph-rest-beta#indicator-observables---file
        Network observable: https://docs.microsoft.com/en-us/graph/api/resources/tiindicator?view=graph-rest-beta#indicator-observables---network

    Returns:
        File, IP, URL or Domain object. If observable is not supported, will return None.
    """  # noqa: E501
    file_keys = {"fileHashType", "fileHashValue", "fileName", "filePath", "fileSize", "fileType"}
    # Must be file key
    if any(key in observable for key in file_keys):
        return file_standard(observable)
    # Else it's a network
    return network_standard(observable)


def build_std_output(indicators: dict | list) -> dict:
    """

    Args:
        indicators: Network or File observable

    Returns:
        Dict of standard outputs.
    """
    if isinstance(indicators, dict):
        indicators = [indicators]
    outputs = {}
    for indicator in indicators:
        output = standard_output(indicator)
        if output:
            for key, value in output.to_context().items():
                if key not in outputs:
                    outputs[key] = [value]
                else:
                    outputs[key].append(value)
    return outputs


def get_future_time(expiration_time: str) -> str:
    """Gets a time and returns a string of the future time of it.

    Args:
        expiration_time: (3 days, 1 hour etc)

    Returns:
        time now + the expiration time

    Examples:
        time now: 20:00
        function get expiration_time=1 hour
        returns: 21:00 (format '%Y-%m-%dT%H:%M:%SZ')
    """
    start, end = parse_date_range(expiration_time)
    future_time: datetime = end + (end - start)
    return future_time.strftime("%Y-%m-%dT%H:%M:%SZ")


def alert_to_incident(alert, alert_creation_time):
    incident = {
        "rawJSON": json.dumps(alert),
        "name": "Microsoft Defender ATP Alert " + alert["id"],
        "occurred": alert_creation_time.isoformat() + "Z",
    }

    return incident


class MsClient:
    """
    Microsoft  Client enables authorized access to Microsoft Defender Advanced Threat Protection (ATP)
    """

    def __init__(
        self,
        tenant_id,
        auth_id,
        enc_key,
        app_name,
        base_url,
        verify,
        proxy,
        self_deployed,
        alert_severities_to_fetch,
        alert_status_to_fetch,
        alert_time_to_fetch,
        max_fetch,
        auth_type,
        endpoint_type,
        redirect_uri,
        auth_code,
        certificate_thumbprint: str | None = None,
        private_key: str | None = None,
        managed_identities_client_id: str | None = None,
        alert_detectionsource_to_fetch: str | None = None,
    ):
        self.endpoint_type = endpoint_type
        if auth_type == "Authorization Code":
            token_retrieval_url = urljoin(
                MICROSOFT_DEFENDER_FOR_ENDPOINT_TOKEN_RETRIVAL_ENDPOINTS.get(endpoint_type), "/organizations/oauth2/v2.0/token"
            )
            grant_type = AUTHORIZATION_CODE
        else:
            token_retrieval_url = None
            grant_type = None

        client_args = assign_params(
            self_deployed=self_deployed,
            auth_id=auth_id,
            endpoint=endpoint_type,
            token_retrieval_url=token_retrieval_url,
            grant_type=grant_type,
            base_url=base_url,
            verify=verify,
            proxy=proxy,
            scope=urljoin(
                MICROSOFT_DEFENDER_FOR_ENDPOINT_APT_SERVICE_ENDPOINTS[self.endpoint_type], "/windowsatpservice/.default"
            ),
            ok_codes=(200, 201, 202, 204),
            redirect_uri=redirect_uri,
            auth_code=auth_code,
            tenant_id=tenant_id,
            app_name=app_name,
            enc_key=enc_key,
            certificate_thumbprint=certificate_thumbprint,
            private_key=private_key,
            retry_on_rate_limit=True,
            managed_identities_client_id=managed_identities_client_id,
            managed_identities_resource_uri=MICROSOFT_DEFENDER_FOR_ENDPOINT_API[self.endpoint_type],
            command_prefix="microsoft-atp",
        )
        self.ms_client = MicrosoftClient(**client_args)
        self.alert_detectionsource_to_fetch = alert_detectionsource_to_fetch
        self.alert_severities_to_fetch = alert_severities_to_fetch
        self.alert_status_to_fetch = alert_status_to_fetch
        self.alert_time_to_fetch = alert_time_to_fetch
        self.max_alerts_to_fetch = max_fetch

    def indicators_http_request(self, *args, **kwargs):
        """Wraps the ms_client.http_request with scope=Scopes.graph
        should_use_security_center (bool): whether to use the security center's scope and resource
        """
        if kwargs.pop("should_use_security_center", None):
            kwargs["scope"] = urljoin(
                MICROSOFT_DEFENDER_FOR_ENDPOINT_APT_SERVICE_ENDPOINTS[self.endpoint_type], "/windowsatpservice/.default"
            )
            kwargs["resource"] = MICROSOFT_DEFENDER_FOR_ENDPOINT_API[self.endpoint_type]
        else:
            kwargs["scope"] = self.get_graph_scope()
        return self.ms_client.http_request(*args, **kwargs)

    def get_graph_scope(self):
        return (
            "graph"
            if self.ms_client.auth_type == OPROXY_AUTH_TYPE
            else urljoin(MICROSOFT_DEFENDER_FOR_ENDPOINT_GRAPH_ENDPOINTS[self.endpoint_type], "/.default")
        )

    def get_graph_indicator_endpoint(self):
        return urljoin(MICROSOFT_DEFENDER_FOR_ENDPOINT_GRAPH_ENDPOINTS[self.endpoint_type], "/beta/security/tiIndicators")

    def get_security_center_indicator_endpoint(self):
        return urljoin(MICROSOFT_DEFENDER_FOR_ENDPOINT_API[self.endpoint_type], "/api/indicators")

    def get_security_center_indicator_endpoint_batch(self):
        return urljoin(MICROSOFT_DEFENDER_FOR_ENDPOINT_API[self.endpoint_type], "/api/indicators/import")

    def offboard_machine(self, machine_id, comment):
        """Offboard machine from defender.

        Args:
           machine_id (str): Machine ID
           comment (str): Comment to associate with the
        """
        cmd_url = f"/machines/{machine_id}/offboard"
        json_data = {"Comment": comment}
        response = self.ms_client.http_request(method="POST", url_suffix=cmd_url, json_data=json_data)
        return response

    def isolate_machine(self, machine_id, comment, isolation_type):
        """Isolates a machine from accessing external network.

        Args:
            machine_id (str): Machine ID
            comment (str): Comment to associate with the action.
            isolation_type (str): Type of the isolation.

        Notes:
            Machine action is a collection of actions you can apply on the machine, for more info
            https://docs.microsoft.com/en-us/windows/security/threat-protection/microsoft-defender-atp/machineaction

        Returns:
            dict. Machine action
        """
        cmd_url = f"/machines/{machine_id}/isolate"
        json_data = {"Comment": comment, "IsolationType": isolation_type}
        response = self.ms_client.http_request(method="POST", url_suffix=cmd_url, json_data=json_data)
        return response

    def unisolate_machine(self, machine_id, comment):
        """Undo isolation of a machine.

        Args:
            machine_id (str): Machine ID
            comment (str): Comment to associate with the action.

        Notes:
            Machine action is a collection of actions you can apply on the machine, for more info
            https://docs.microsoft.com/en-us/windows/security/threat-protection/microsoft-defender-atp/machineaction

        Returns:
            dict. Machine action
        """
        cmd_url = f"/machines/{machine_id}/unisolate"
        json_data = {"Comment": comment}
        return self.ms_client.http_request(method="POST", url_suffix=cmd_url, json_data=json_data)

    def get_machines(self, filter_req, page_size="", page_num=""):
        """Retrieves a collection of Machines that have communicated with Microsoft Defender ATP cloud on the last 30 days.

        Returns:
            dict. Machine's info
        """
        cmd_url = "/machines"
        params = {"$filter": filter_req} if filter_req else {}

        if page_size and page_num:
            page_size = arg_to_number(page_size)
            page_size = min(page_size, 10000)
            page_num = arg_to_number(page_num)
            page_num = 0 if not page_num else (page_num - 1)
            skip = page_num * page_size
            params["$skip"] = str(skip)
            params["$top"] = str(page_size)

        return self.ms_client.http_request(method="GET", url_suffix=cmd_url, params=params)

    def get_machines_for_get_machine_by_ip_command(self, filter_req):
        """

        Args:
            filter_req string: a query request to use to filter machines,
            for example: "(ip='8.8.8.8',timestamp=2024-05-19T01:00:05Z)".
            Link to documentation: https://learn.microsoft.com/en-us/defender-endpoint/api/find-machines-by-ip?view=o365-worldwide
        Returns:
            dict: Machines info
        """
        demisto.debug(f"current request is: api/machines/findbyip{filter_req}")
        cmd_url = "machines/findbyip" + filter_req
        return self.ms_client.http_request(method="GET", url_suffix=cmd_url)

    def get_file_related_machines(self, file):
        """Retrieves a collection of Machines related to a given file hash.

        Args:
            file (str): File's hash

        Returns:
            dict. Related machines
        """
        cmd_url = f"/files/{file}/machines"
        return self.ms_client.http_request(method="GET", url_suffix=cmd_url)

    def get_machine_details(self, machine_id):
        """Retrieves specific Machine by its machine ID.

        Args:
            machine_id (str): Machine ID

        Returns:
            dict. Machine's info
        """
        cmd_url = f"/machines/{machine_id}"
        return self.ms_client.http_request(method="GET", url_suffix=cmd_url)

    def get_list_machines_by_vulnerability(self, cve_id):
        """Retrieves a list of devices affected by a vulnerability.
        https://docs.microsoft.com/en-us/microsoft-365/security/defender-endpoint/get-machines-by-vulnerability?view=o365-worldwide#http-request

        Args:
            cve_id (str): Vulnerability ID

        Returns:
            dict. Machine's info
        """
        cmd_url = f"/vulnerabilities/{cve_id}/machineReferences"
        return self.ms_client.http_request(method="GET", url_suffix=cmd_url)

    def run_antivirus_scan(self, machine_id, comment, scan_type):
        """Initiate Windows Defender Antivirus scan on a machine.

        Args:
            machine_id (str): Machine ID
            comment (str): 	Comment to associate with the action
            scan_type (str): Defines the type of the Scan (Quick, Full)

        Notes:
            Machine action is a collection of actions you can apply on the machine, for more info
            https://docs.microsoft.com/en-us/windows/security/threat-protection/microsoft-defender-atp/machineaction

        Returns:
            dict. Machine action
        """
        cmd_url = f"/machines/{machine_id}/runAntiVirusScan"
        json_data = {"Comment": comment, "ScanType": scan_type}
        return self.ms_client.http_request(method="POST", url_suffix=cmd_url, json_data=json_data)

    def list_alerts_by_params(self, filter_req=None, params=None, overwrite_rate_limit_retry=False):
        """Retrieves a collection of Alerts.
            overwrite_rate_limit_retry - Skip retry mechanism, True for fetch incidents
        Returns:
            dict. Alerts info
        """
        cmd_url = "/alerts"
        if not params:
            params = {"$filter": filter_req} if filter_req else None

        return self.ms_client.http_request(
            method="GET", url_suffix=cmd_url, params=params, overwrite_rate_limit_retry=overwrite_rate_limit_retry
        )

    def list_alerts(self, filter_req=None, limit=None, evidence=False, creation_time=None):
        """Retrieves a collection of Alerts.

        Returns:
            dict. Alerts info
        """
        cmd_url = "/alerts"
        params = {}
        if evidence:
            params["$expand"] = "evidence"
        if filter_req:
            if creation_time:
                filter_req += f"and {create_filter_alerts_creation_time(creation_time)}"
            params["$filter"] = filter_req
        if limit:
            params["$top"] = limit
        return self.ms_client.http_request(method="GET", url_suffix=cmd_url, params=params)

    def update_alert(self, alert_id, json_data):
        """Updates properties of existing Alert.

        Returns:
            dict. Alerts info
        """
        cmd_url = f"/alerts/{alert_id}"
        return self.ms_client.http_request(method="PATCH", url_suffix=cmd_url, json_data=json_data)

    def get_advanced_hunting(self, query: str, timeout: int, time_range: str | None = None) -> dict[str, Any]:
        """Retrieves results according to query.

        Args:
            query (str): Query to do advanced hunting on
            timeout (int): Connection timeout
            time_range (Optional[int]): Time range in minutes given in timespan format

        Returns:
            dict. Advanced hunting results
        """
        cmd_url = "/advancedqueries/run"
        if time_range:
            query = HuntingQueryBuilder.rebuild_query_with_time_range(query, time_range)
        json_data = {"Query": query}
        return self.ms_client.http_request(method="POST", url_suffix=cmd_url, json_data=json_data, timeout=timeout)

    def create_alert(self, machine_id, severity, title, description, event_time, report_id, rec_action, category):
        """Creates new Alert on top of Event.

        Args:
            machine_id (str): ID of the machine on which the event was identified
            severity (str): Severity of the alert
            title (str): Title for the alert
            description (str): Description of the alert
            event_time (str): The precise time of the event as string
            report_id (str): The reportId of the event
            rec_action (str): Action that is recommended to be taken by security officer when analyzing the alert
            category (Str): Category of the alert

        Returns:
            dict. Related domains
        """
        cmd_url = "/alerts/CreateAlertByReference"
        json_data = {
            "machineId": machine_id,
            "severity": severity,
            "title": title,
            "description": description,
            "eventTime": event_time,
            "reportId": report_id,
            "recommendedAction": rec_action,
            "category": category,
        }
        return self.ms_client.http_request(method="POST", url_suffix=cmd_url, json_data=json_data)

    def get_alert_related_domains(self, alert_id):
        """Retrieves all domains related to a specific alert.

        Args:
            alert_id (str): Alert ID

        Returns:
            dict. Related domains
        """
        cmd_url = f"/alerts/{alert_id}/domains"
        return self.ms_client.http_request(method="GET", url_suffix=cmd_url)

    def get_alert_related_files(self, alert_id):
        """Retrieves all files related to a specific alert.

        Args:
            alert_id (str): Alert ID

        Returns:
            dict. Related files
        """
        cmd_url = f"/alerts/{alert_id}/files"
        return self.ms_client.http_request(method="GET", url_suffix=cmd_url)

    def get_alert_related_ips(self, alert_id):
        """Retrieves all IPs related to a specific alert.

        Args:
            alert_id (str): Alert ID

        Returns:
            dict. Related IPs
        """
        cmd_url = f"/alerts/{alert_id}/ips"
        return self.ms_client.http_request(method="GET", url_suffix=cmd_url)

    def get_alert_related_user(self, alert_id):
        """Retrieves the User related to a specific alert.

        Args:
            alert_id (str): Alert ID

        Returns:
            dict. Related user
        """
        cmd_url = f"/alerts/{alert_id}/user"
        return self.ms_client.http_request(method="GET", url_suffix=cmd_url)

    def get_machine_action_by_id(self, action_id, overwrite_rate_limit_retry=False):
        """Retrieves specific Machine Action by its ID.

        Args:
            action_id (str): Action ID

        Notes:
            Machine action is a collection of actions you can apply on the machine, for more info
            https://docs.microsoft.com/en-us/windows/security/threat-protection/microsoft-defender-atp/machineaction

        Returns:
            dict. Machine Action entity
        """
        cmd_url = f"/machineactions/{action_id}"
        return self.ms_client.http_request(
            method="GET", url_suffix=cmd_url, overwrite_rate_limit_retry=overwrite_rate_limit_retry
        )

    def get_machine_actions(self, filter_req, limit):
        """Retrieves all Machine Actions.

        Notes:
            Machine action is a collection of actions you can apply on the machine, for more info
            https://docs.microsoft.com/en-us/windows/security/threat-protection/microsoft-defender-atp/machineaction

        Returns:
            dict. Machine Action entity
        """
        cmd_url = "/machineactions"
        params = {"$top": limit}
        if filter_req:
            params["$filter"] = filter_req
        return self.ms_client.http_request(method="GET", url_suffix=cmd_url, params=params)

    def get_investigation_package(self, machine_id, comment, overwrite_rate_limit_retry=False):
        """Collect investigation package from a machine.

        Args:
            machine_id (str): Machine ID
            comment (str): Comment to associate with the action
        Returns:

            dict. Machine's investigation_package
        """
        cmd_url = f"/machines/{machine_id}/collectInvestigationPackage"
        json_data = {"Comment": comment}
        return self.ms_client.http_request(
            method="POST", url_suffix=cmd_url, json_data=json_data, overwrite_rate_limit_retry=overwrite_rate_limit_retry
        )

    def get_investigation_package_sas_uri(self, action_id, overwrite_rate_limit_retry=False):
        """Get a URI that allows downloading of an Investigation package.

        Args:
            action_id (str): Action ID

        Returns:
            dict. An object that holds the link for the package
        """
        cmd_url = f"/machineactions/{action_id}/getPackageUri"
        return self.ms_client.http_request(
            method="GET", url_suffix=cmd_url, overwrite_rate_limit_retry=overwrite_rate_limit_retry
        )

    def restrict_app_execution(self, machine_id, comment):
        """Restrict execution of all applications on the machine except a predefined set.

        Args:
            machine_id (str): Machine ID
            comment (str): Comment to associate with the action

        Notes:
            Machine action is a collection of actions you can apply on the machine, for more info
            https://docs.microsoft.com/en-us/windows/security/threat-protection/microsoft-defender-atp/machineaction

        Returns:
            dict. Machine action
        """
        cmd_url = f"/machines/{machine_id}/restrictCodeExecution"
        json_data = {"Comment": comment}
        return self.ms_client.http_request(method="POST", url_suffix=cmd_url, json_data=json_data)

    def remove_app_restriction(self, machine_id, comment):
        """Enable execution of any application on the machine.

        Args:
            machine_id (str): Machine ID
            comment (str): Comment to associate with the action

        Notes:
            Machine action is a collection of actions you can apply on the machine, for more info
            https://docs.microsoft.com/en-us/windows/security/threat-protection/microsoft-defender-atp/machineaction

        Returns:
            dict. Machine action
        """
        cmd_url = f"/machines/{machine_id}/unrestrictCodeExecution"
        json_data = {"Comment": comment}
        return self.ms_client.http_request("POST", cmd_url, json_data=json_data)

    def stop_and_quarantine_file(self, machine_id, file_sha1, comment):
        """Stop execution of a file on a machine and delete it.

        Args:
            machine_id (str): Machine ID
            file_sha1: (str): File's hash
            comment (str): Comment to associate with the action

        Notes:
            Machine action is a collection of actions you can apply on the machine, for more info
            https://docs.microsoft.com/en-us/windows/security/threat-protection/microsoft-defender-atp/machineaction

        Returns:
            dict. Machine action
        """
        cmd_url = f"/machines/{machine_id}/stopAndQuarantineFile"
        json_data = {"Comment": comment, "Sha1": file_sha1}
        return self.ms_client.http_request("POST", cmd_url, json_data=json_data)

    def get_investigation_by_id(self, investigation_id):
        """Get the investigation ID and return the investigation details.

        Args:
            investigation_id (str): The investigation ID

        Returns:
            dict. Investigations entity
        """
        cmd_url = f"/investigations/{investigation_id}"
        return self.ms_client.http_request(method="GET", url_suffix=cmd_url)

    def get_alert_by_id(self, alert_id):
        """Get the alert ID and return the alert details.

        Args:
            alert_id (str): The alert ID

        Returns:
            dict. Alert's entity
        """
        cmd_url = f"/alerts/{alert_id}"
        return self.ms_client.http_request(method="GET", url_suffix=cmd_url)

    def get_investigation_list(
        self,
    ):
        """Retrieves a collection of Investigations.

        Returns:
            dict. A collection of Investigations entities.
        """
        cmd_url = "/investigations"
        return self.ms_client.http_request(method="GET", url_suffix=cmd_url)

    def start_investigation(self, machine_id, comment, timeout):
        """Start automated investigation on a machine.

        Args:
            machine_id (str): The Machine ID
            comment (str): Comment to associate with the action
            timeout (int): Connection timeout

        Returns:
            dict. Investigation's entity
        """
        cmd_url = f"/machines/{machine_id}/startInvestigation"
        json_data = {
            "Comment": comment,
        }
        return self.ms_client.http_request(method="POST", url_suffix=cmd_url, json_data=json_data, timeout=timeout)

    def get_domain_statistics(self, domain):
        """Retrieves the statistics on the given domain.

        Args:
            domain (str): The Domain's address

        Returns:
            dict. Domain's statistics
        """
        cmd_url = f"/domains/{domain}/stats"
        return self.ms_client.http_request(method="GET", url_suffix=cmd_url)

    def get_file_statistics(self, file_sha1):
        """Retrieves the statistics on the given file.

        Args:
            file_sha1 (str): The file's hash

        Returns:
            dict. File's statistics
        """
        cmd_url = f"/files/{file_sha1}/stats"
        return self.ms_client.http_request(method="GET", url_suffix=cmd_url)

    def get_ip_statistics(self, ip):
        """Retrieves the statistics on the given IP.

        Args:
            ip (str): The IP address

        Returns:
            dict. IP's statistics
        """
        cmd_url = f"/ips/{ip}/stats"
        return self.ms_client.http_request(method="GET", url_suffix=cmd_url)

    def get_domain_alerts(self, domain):
        """Retrieves a collection of Alerts related to a given domain address.

        Args:
            domain (str): The Domain's address

        Returns:
            dict. Alerts entities
        """
        cmd_url = f"/domains/{domain}/alerts"
        return self.ms_client.http_request(method="GET", url_suffix=cmd_url)

    def get_file_alerts(self, file_sha1):
        """Retrieves a collection of Alerts related to a given file hash.

        Args:
            file_sha1 (str): The file's hash

        Returns:
            dict. Alerts entities
        """
        cmd_url = f"/files/{file_sha1}/alerts"
        return self.ms_client.http_request(method="GET", url_suffix=cmd_url)

    def get_ip_alerts(self, ip):
        """Retrieves a collection of Alerts related to a given IP.

        Args:
            ip (str): The IP address

        Returns:
            dict. Alerts entities
        """
        cmd_url = f"/ips/{ip}/alerts"
        return self.ms_client.http_request(method="GET", url_suffix=cmd_url)

    def get_user_alerts(self, username):
        """Retrieves a collection of Alerts related to a given  user ID.

        Args:
            username (str): The user ID

        Returns:
            dict. Alerts entities
        """
        cmd_url = f"/users/{username}/alerts"
        return self.ms_client.http_request(method="GET", url_suffix=cmd_url)

    def get_domain_machines(self, domain):
        """Retrieves a collection of Machines that have communicated to or from a given domain address.

        Args:
            domain (str): The Domain's address

        Returns:
            dict. Machines entities
        """
        cmd_url = f"/domains/{domain}/machines"
        return self.ms_client.http_request(method="GET", url_suffix=cmd_url)

    def get_user_machines(self, username):
        """Retrieves a collection of machines related to a given user ID.

        Args:
            username (str): The user name

        Returns:
            dict. Machines entities
        """
        cmd_url = f"/users/{username}/machines"
        return self.ms_client.http_request(method="GET", url_suffix=cmd_url)

    def add_remove_machine_tag(self, machine_id, action, tag):
        """Retrieves a collection of machines related to a given user ID.

        Args:
            machine_id (str): The machine ID
            action (str): Add or Remove action
            tag (str): The tag name

        Returns:
            dict. Updated machine's entity
        """
        cmd_url = f"/machines/{machine_id}/tags"
        new_tags = {"Value": tag, "Action": action}
        return self.ms_client.http_request(method="POST", url_suffix=cmd_url, json_data=new_tags)

    def get_file_data(self, file_hash):
        """Retrieves a File by identifier SHA1 or SHA256.
        For more details, see the docs:
        https://docs.microsoft.com/en-us/microsoft-365/security/defender-endpoint/get-file-information?view=o365-worldwide#http-request
        Args:
            file_hash(str): The file hash.

        Returns:
            dict. File entities
        """
        cmd_url = f"/files/{file_hash}"
        return self.ms_client.http_request(method="GET", url_suffix=cmd_url)

    def sc_list_indicators(
        self,
        indicator_id: str | None = None,
        limit: int = 50,
        skip: int = 0,
        indicator_title: str | None = None,
        indicator_value: str | None = None,
        indicator_type: str | None = None,
    ) -> list:
        """Lists indicators. if indicator_id supplied, will get only that indicator.

        Args:
            indicator_id: if provided, will get only this specific id.
            limit: Limit the returned results.
            skip: The number of indicators that are to be skipped and not included in the result.
            indicator_title: The title of the indicator to get.
            indicator_value: The value of the indicator to get.
            indicator_type: The type of the indicator to get.

        Returns:
            List of responses.
        """
        cmd_url = (
            urljoin(self.get_security_center_indicator_endpoint(), indicator_id)
            if indicator_id
            else self.get_security_center_indicator_endpoint()
        )
        params: dict = {"$top": limit, "$skip": skip}
        if indicator_title:
            params.setdefault("$filter", []).append(f"contains(title,'{indicator_title}')")
        if indicator_value:
            params.setdefault("$filter", []).append(f"contains(indicatorValue,'{indicator_value}')")
        if indicator_type:
            params.setdefault("$filter", []).append(f"indicatorType eq '{indicator_type}'")
        if params.get("$filter"):
            params["$filter"] = " and ".join(params["$filter"])
        resp = self.indicators_http_request(
            "GET",
            full_url=cmd_url,
            url_suffix=None,
            params=params,
            timeout=1000,
            ok_codes=(200, 204, 206, 404),
            resp_type="response",
            should_use_security_center=True,
        )
        # 404 - No indicators found, an empty list.
        if resp.status_code == 404:
            return []

        resp = resp.json()
        values_list = resp.get("value", [])  # value list appears only when requesting indicators list
        return [assign_params(**item) for item in values_list] if values_list else [resp]

    def list_indicators(
        self, indicator_id: str | None = None, page_size: str = "50", limit: int = 50, should_use_security_center: bool = False
    ) -> list:
        """Lists indicators. if indicator_id supplied, will get only that indicator.

        Args:
            indicator_id: if provided, will get only this specific id.
            page_size: specify the page size of the result set.
            limit: Limit the returned results.
            should_use_security_center: whether to use the security center's scope and resource.

        Returns:
            List of responses.
        """
        results = {}
        cmd_url = (
            urljoin(self.get_graph_indicator_endpoint(), indicator_id) if indicator_id else self.get_graph_indicator_endpoint()
        )
        # For getting one indicator
        # TODO: check in the future if the filter is working. Then remove the filter function.
        # params = {'$filter': 'targetProduct=\'Microsoft Defender ATP\''}
        params = {"$top": page_size}
        resp = self.indicators_http_request(
            "GET",
            full_url=cmd_url,
            url_suffix=None,
            params=params,
            timeout=1000,
            ok_codes=(200, 204, 206, 404),
            resp_type="response",
            should_use_security_center=should_use_security_center,
        )
        # 404 - No indicators found, an empty list.
        if resp.status_code == 404:
            return []
        resp = resp.json()
        results.update(resp)

        while next_link := resp.get("@odata.nextLink"):
            resp = self.indicators_http_request(
                "GET", full_url=next_link, url_suffix=None, timeout=1000, should_use_security_center=should_use_security_center
            )
            results["value"].extend(resp.get("value"))
            if len(results["value"]) >= limit:
                break

        # If 'value' is in the response, should filter and limit. The '@odata.context' key is in the root which we're
        # not returning
        if "value" in results:
            results["value"] = list(
                filter(lambda item: item.get("targetProduct") == "Microsoft Defender ATP", results.get("value", []))
            )
            results = results["value"]
        # If a single object - should remove the '@odata.context' key.
        elif not isinstance(results, list):
            results.pop("@odata.context")
            results = [results]  # type: ignore
        return [assign_params(values_to_ignore=[None], **item) for item in results]

    def create_indicator(self, body: dict) -> dict:
        """Creates indicator from the given body.

        Args:
            body: Body represents an indicator.

        Returns:
            A response from the API.
        """
        resp = self.indicators_http_request(
            "POST",
            full_url=self.get_graph_indicator_endpoint(),
            json_data=body,
            url_suffix=None,
            should_use_security_center=False,
        )
        # A single object - should remove the '@odata.context' key.
        resp.pop("@odata.context")
        return assign_params(values_to_ignore=[None], **resp)

    def create_update_indicator_security_center_api(
        self,
        indicator_value: str,
        indicator_type: str,
        action: str,
        indicator_title: str,
        description: str,
        expiration_date_time: str | None = None,
        severity: str | None = None,
        indicator_application: str | None = None,
        recommended_actions: str | None = None,
        rbac_group_names: list | None = None,
        generate_alert: bool | None = True,
    ) -> dict:
        """creates or updates (if already exists) a given indicator

        Args:
            indicator_value: Value of the indicator to update.
            expiration_date_time: Expiration time of the indicator.
            description: A Brief description of the indicator.
            severity: The severity of the indicator.
            indicator_type: The type of the indicator.
            action: The action that will be taken if the indicator will be discovered.
            indicator_title: Indicator alert title.
            indicator_application: The application associated with the indicator.
            recommended_actions: TI indicator alert recommended actions.
            rbac_group_names: Comma-separated list of RBAC group names the indicator would be.
            generate_alert: Whether to generate an alert for the indicator.

        Returns:
            A response from the API.
        """
        body = {  # required params
            "indicatorValue": indicator_value,
            "indicatorType": indicator_type,
            "action": action,
            "title": indicator_title,
            "description": description,
            "generateAlert": generate_alert,
        }
        body.update(
            assign_params(  # optional params
                severity=severity,
                application=indicator_application,
                expirationTime=expiration_date_time,
                recommendedActions=recommended_actions,
                rbacGroupNames=rbac_group_names,
            )
        )
        resp = self.indicators_http_request(
            "POST",
            full_url=self.get_security_center_indicator_endpoint(),
            json_data=body,
            url_suffix=None,
            should_use_security_center=True,
        )
        return assign_params(values_to_ignore=[None], **resp)

    def create_update_indicator_batch_security_center_api(self, body):
        """
        https://docs.microsoft.com/en-us/microsoft-365/security/defender-endpoint/import-ti-indicators?view=o365-worldwide
        """
        resp = self.indicators_http_request(
            "POST",
            full_url=self.get_security_center_indicator_endpoint_batch(),
            json_data=body,
            url_suffix=None,
            should_use_security_center=True,
        )
        return resp

    def update_indicator(
        self, indicator_id: str, expiration_date_time: str, description: str | None, severity: int | None
    ) -> dict:
        """Updates a given indicator

        Args:
            indicator_id: ID of the indicator to update.
            expiration_date_time: Expiration time of the indicator.
            description: A Brief description of the indicator.
            severity: The severity of the indicator.

        Returns:
            A response from the API.
        """
        cmd_url = urljoin(self.get_graph_indicator_endpoint(), indicator_id)
        header = {"Prefer": "return=representation"}
        body = {"targetProduct": "Microsoft Defender ATP", "expirationDateTime": expiration_date_time}
        body.update(assign_params(description=description, severity=severity))
        resp = self.indicators_http_request(
            "PATCH", full_url=cmd_url, json_data=body, url_suffix=None, headers=header, should_use_security_center=False
        )
        # A single object - should remove the '@odata.context' key.
        resp.pop("@odata.context")
        return assign_params(values_to_ignore=[None], **resp)

    def delete_indicator(self, indicator_id: str, indicators_endpoint: str, use_security_center: bool = False) -> Response:
        """Deletes a given indicator

        Args:
            indicator_id: ID of the indicator to delete.
            indicators_endpoint: The indicator endpoint to use.
            use_security_center: whether to use the security center's scope and resource.

        Returns:
            A response from the API.
        """
        cmd_url = urljoin(indicators_endpoint, indicator_id)
        return self.indicators_http_request(
            "DELETE", None, full_url=cmd_url, resp_type="response", should_use_security_center=use_security_center
        )

    def get_live_response_result(self, machine_action_id, command_index=0, overwrite_rate_limit_retry=False):
        cmd_url = f"machineactions/{machine_action_id}/GetLiveResponseResultDownloadLink(index={command_index})"
        response = self.ms_client.http_request(
            method="GET", url_suffix=cmd_url, overwrite_rate_limit_retry=overwrite_rate_limit_retry
        )
        return response

    def create_action(self, machine_id, request_body, overwrite_rate_limit_retry=False):
        cmd_url = f"machines/{machine_id}/runliveresponse"
        response = self.ms_client.http_request(
            method="POST", url_suffix=cmd_url, json_data=request_body, overwrite_rate_limit_retry=overwrite_rate_limit_retry
        )
        return response

    def download_file(self, url_link):
        try:
            response = requests.get(url=url_link, verify=self.ms_client.verify, timeout=300)
        except Exception as e:
            raise Exception(f"Could not download file. {url_link=}. error: {e!s}")
        return response

    def cancel_action(self, action_id, request_body):
        cmd_url = f"machineactions/{action_id}/cancel"
        response = self.ms_client.http_request(method="POST", url_suffix=cmd_url, json_data=request_body)
        return response

    def get_machine_users(self, machine_id):
        """Retrieves a collection of users related to a given machine ID (logon users).
        https://docs.microsoft.com/en-us/microsoft-365/security/defender-endpoint/get-machine-log-on-users?view=o365-worldwide

        Args:
            machine_id (str): The machine ID

        Returns:
            dict. User entities
        """
        cmd_url = f"/machines/{machine_id}/logonusers"
        try:
            response = self.ms_client.http_request(method="GET", url_suffix=cmd_url)
        except Exception:
            raise Exception(f"Machine {machine_id} was not found")
        return response

    def get_machine_alerts(self, machine_id):
        """Retrieves a collection of alerts related to a given machine ID.
        https://docs.microsoft.com/en-us/microsoft-365/security/defender-endpoint/get-machine-related-alerts?view=o365-worldwide

        Args:
            machine_id (str): The machine ID

        Returns:
            dict. Alert entities
        """
        cmd_url = f"/machines/{machine_id}/alerts"
        try:
            response = self.ms_client.http_request(method="GET", url_suffix=cmd_url)
        except Exception:
            raise Exception(f"Machine {machine_id} not found")
        return response

    def get_list_machines_by_software(self, software_id: str) -> dict:
        """Retrieve a list of device references that has this software installed.
        Args:
            software_id (str): Software ID.
        Returns:
            dict: Machines list.
        """
        cmd_url = f"/Software/{software_id}/machineReferences"
        return self.ms_client.http_request(method="GET", url_suffix=cmd_url)

    def get_list_software_version_distribution(self, software_id: str) -> dict:
        """Retrieves a list of your organization's software version distribution.
        Args:
            software_id (str): Software ID.
        Returns:
            dict: Version distribution list.
        """
        cmd_url = f"/Software/{software_id}/distributions"
        return self.ms_client.http_request(method="GET", url_suffix=cmd_url)

    def get_list_missing_kb_by_software(self, software_id: str) -> dict:
        """Retrieves missing KBs (security updates) by software ID.
        Args:
            software_id (str): Software ID.
        Returns:
            dict:  Missing kb by software list.
        """
        cmd_url = f"/Software/{software_id}/getmissingkbs"
        return self.ms_client.http_request(method="GET", url_suffix=cmd_url)

    def get_list_vulnerabilities_by_software(self, software_id: str) -> dict:
        """Retrieve a list of vulnerabilities in the installed software.
        Args:
            software_id (str): Software ID.
        Returns:
            dict: list vulnerabilities by software.
        """
        cmd_url = f"/Software/{software_id}/vulnerabilities"
        return self.ms_client.http_request(method="GET", url_suffix=cmd_url)

    def get_list_software(self, filter_req: str, limit: str, offset: str) -> dict:
        """Retrieves the organization software inventory.

        Returns:
            dict. software inventory.
        """
        cmd_url = "/Software"
        params = {"$top": limit, "$skip": offset}
        if filter_req:
            params["$filter"] = filter_req

        return self.ms_client.http_request(method="GET", url_suffix=cmd_url, params=params)

    def get_missing_kbs_by_machine_id(self, machine_id: str) -> dict:
        """Retrieves a list of missing security updates (KBs) by machine id.
        https://learn.microsoft.com/en-us/microsoft-365/security/defender-endpoint/get-missing-kbs-machine?view=o365-worldwide

        Args:
            machine_id (str): Machine ID

        Returns:
            dict. Machine's info
        """
        cmd_url = f"/machines/{machine_id}/getmissingkbs"
        return self.ms_client.http_request(method="GET", url_suffix=cmd_url)

    def get_software_by_machine_id(self, machine_id: str) -> dict:
        """Retrieve a list of the installed software from the defined machine_id .
            Args:
                machine_id (str): Machine ID.
            Returns:
                dict:  machine specific software inventory.
        """
        cmd_url = f'/machines/{machine_id}/software'
        return self.ms_client.http_request(method="GET", url_suffix=cmd_url)

    def get_list_vulnerabilities_by_machine(self, filter_req: str, limit: str, offset: str) -> dict:
        """Retrieves a list of all the vulnerabilities affecting the organization per machine.

        Returns:
            dict: list of all the vulnerabilities affecting the organization per machine.
        """
        cmd_url = "/vulnerabilities/machinesVulnerabilities"
        params = {"$top": limit, "$skip": offset}
        if filter_req:
            params["$filter"] = filter_req
        return self.ms_client.http_request(method="GET", url_suffix=cmd_url, params=params)

    def get_vulnerabilities_by_machine_id(self, machine_id: str) -> dict:
        """Retrieves a list of vulnerabilities affected by a machine id.
        https://learn.microsoft.com/en-us/microsoft-365/security/defender-endpoint/get-discovered-vulnerabilities?view=o365-worldwide

        Args:
            machine_id (str): Machine ID

        Returns:
            dict. Machine's info
        """
        cmd_url = f"/machines/{machine_id}/vulnerabilities"
        return self.ms_client.http_request(method="GET", url_suffix=cmd_url)

    def get_list_vulnerabilities(self, filter_req: str, limit: str, offset: str) -> dict:
        """Retrieves a list of all vulnerabilities.

        Returns:
            dict: list of all the vulnerabilities.
        """
        cmd_url = "/vulnerabilities"
        params = {"$top": limit, "$skip": offset}
        if filter_req:
            params["$filter"] = filter_req
        return self.ms_client.http_request(method="GET", url_suffix=cmd_url, params=params)


""" Commands """


def get_alert_related_user_command(client: MsClient, args: dict):
    """Retrieves the User related to a specific alert.

    Returns:
        (str, dict, dict). Human readable, context, raw response
    """
    alert_id = args.get("id")
    response = client.get_alert_related_user(alert_id)

    user_data = get_user_data(response)
    context_output = {"AlertID": alert_id, "User": user_data}
    ec = {"MicrosoftATP.AlertUser(val.AlertID === obj.AlertID)": context_output}

    hr = tableToMarkdown("Alert Related User:", user_data, removeNull=True)
    return hr, ec, response


def get_user_data(user_response):
    """Get the user raw response and returns the user info in context and human readable format

    Returns:
        dict. User data
    """
    user_data = {
        "ID": user_response.get("id"),
        "AccountName": user_response.get("accountName"),
        "AccountDomain": user_response.get("accountDomain"),
        "AccountSID": user_response.get("accountSid"),
        "FirstSeen": user_response.get("firstSeen"),
        "LastSeen": user_response.get("lastSeen"),
        "MostPrevalentMachineID": user_response.get("mostPrevalentMachineId"),
        "LeastPrevalentMachineID": user_response.get("leastPrevalentMachineId"),
        "LogonTypes": user_response.get("logonTypes"),
        "LogonCount": user_response.get("logOnMachinesCount"),
        "DomainAdmin": user_response.get("isDomainAdmin"),
        "NetworkUser": user_response.get("isOnlyNetworkUser"),
    }
    return user_data


def offboard_machine_command(client: MsClient, args: dict):
    """Offboard machine from defender.

    Returns:
       CommandResults. Human readable, context, raw response
    """
    if not args.get("machine_id") or not args.get("comment"):
        raise ValueError("Not all mandatory arguments are provided. Provide both machine_id and comment.")
    headers = ["ID", "Type", "Requestor", "RequestorComment", "Status", "MachineID", "ComputerDNSName"]
    machine_ids = remove_duplicates_from_list_arg(args, "machine_id")
    comment = args.get("comment")
    machines_action_data = []
    raw_response = []
    failed_machines = {}  # if we got an error, we will return the machine ids that failed
    for machine_id in machine_ids:
        try:
            machine_action_response = client.offboard_machine(machine_id, comment)
            raw_response.append(machine_action_response)
            machines_action_data.append(get_machine_action_data(machine_action_response))
        except Exception as e:
            # if we got an error for a machine, we want to get result for the other ones
            failed_machines[machine_id] = e
            continue

    human_readable = tableToMarkdown(
        "The offboard request has been submitted successfully:", machines_action_data, headers=headers, removeNull=True
    )
    human_readable += add_error_message(failed_machines, machine_ids)

    return CommandResults(
        outputs=machines_action_data,
        outputs_prefix="MicrosoftATP.OffboardMachine",
        outputs_key_field=["ID", "MachineID"],
        readable_output=human_readable,
        raw_response=raw_response,
    )


def isolate_machine_command(client: MsClient, args: dict):
    """Isolates a machine from accessing external network.

    Returns:
        (str, dict, dict). Human readable, context, raw response
    """
    headers = ["ID", "Type", "Requestor", "RequestorComment", "Status", "MachineID", "ComputerDNSName"]
    machine_ids = remove_duplicates_from_list_arg(args, "machine_id")
    comment = args.get("comment")
    isolation_type = args.get("isolation_type")
    machines_action_data = []
    raw_response = []
    failed_machines = {}  # if we got an error, we will return the machine ids that failed
    for machine_id in machine_ids:
        try:
            machine_action_response = client.isolate_machine(machine_id, comment, isolation_type)
            raw_response.append(machine_action_response)
            machines_action_data.append(get_machine_action_data(machine_action_response))
        except Exception as e:
            # if we got an error for a machine, we want to get result for the other ones
            failed_machines[machine_id] = e
            continue
    entry_context = {"MicrosoftATP.MachineAction(val.ID === obj.ID)": machines_action_data}
    human_readable = tableToMarkdown(
        "The isolation request has been submitted successfully:", machines_action_data, headers=headers, removeNull=True
    )
    human_readable += add_error_message(failed_machines, machine_ids)
    return human_readable, entry_context, raw_response


def unisolate_machine_command(client: MsClient, args: dict):
    """Undo isolation of a machine.

    Returns:
        (str, dict, dict). Human readable, context, raw response
    """
    headers = ["ID", "Type", "Requestor", "RequestorComment", "Status", "MachineID", "ComputerDNSName"]
    machine_ids = remove_duplicates_from_list_arg(args, "machine_id")
    comment = args.get("comment")
    machines_action_data = []
    raw_response = []
    failed_machines = {}  # if we got an error, we will return the machine ids that failed
    for machine_id in machine_ids:
        try:
            machine_action_response = client.unisolate_machine(machine_id, comment)
            raw_response.append(machine_action_response)
            machines_action_data.append(get_machine_action_data(machine_action_response))
        except Exception as e:
            # if we got an error for a machine, we want to get result for the other ones
            failed_machines[machine_id] = e
            continue
    entry_context = {"MicrosoftATP.MachineAction(val.ID === obj.ID)": machines_action_data}
    human_readable = tableToMarkdown(
        "The request to stop the isolation has been submitted successfully.",
        machines_action_data,
        headers=headers,
        removeNull=True,
    )
    human_readable += add_error_message(failed_machines, machine_ids)
    return human_readable, entry_context, raw_response


def add_error_message(failed_devices, all_requested_devices):
    human_readable = ""
    if failed_devices:
        if len(all_requested_devices) == len(failed_devices):
            raise DemistoException(f"{INTEGRATION_NAME} The command was failed with the errors: {failed_devices}")
        human_readable = "Note: you don't see the following IDs in the results as the request was failed for them. \n"
        for device_id in failed_devices:
            human_readable += f"ID {device_id} failed with the error: {failed_devices[device_id]} \n"
    return human_readable


def not_found_message(not_found_devices):
    human_readable = ""
    if not_found_devices:
        human_readable = f"\n You don't see the following IDs in the results as they were not found: {not_found_devices}."
    return human_readable


def get_machines_command(client: MsClient, args: dict):
    """Retrieves a collection of machines that have communicated with WDATP cloud on the last 30 days
    New: now the hostname and ip args can be from type list, but only one can be given as a list (not both).

    Returns:
        (str, dict, dict). Human readable, context, raw response
    """
    headers = [
        "ID",
        "ComputerDNSName",
        "OSPlatform",
        "LastIPAddress",
        "LastExternalIPAddress",
        "HealthStatus",
        "RiskScore",
        "ExposureLevel",
    ]
    hostname = remove_duplicates_from_list_arg(args, "hostname")
    ip = remove_duplicates_from_list_arg(args, "ip")
    risk_score = args.get("risk_score", "")
    health_status = args.get("health_status", "")
    os_platform = args.get("os_platform", "")
    page_num = args.get("page_num", "")
    page_size = args.get("page_size", "")

    more_than_one_hostname = len(hostname) > 1
    more_than_one_ip = len(ip) > 1
    if more_than_one_hostname and more_than_one_ip:
        raise DemistoException("Error: only hostname or ip can be an array, not both.")
    if more_than_one_hostname:
        ip = "" if not ip else ip[0]
        field_with_multiple_values = "computerDnsName"
    elif more_than_one_ip:
        hostname = "" if not hostname else hostname[0]
        field_with_multiple_values = "lastIpAddress"
    else:
        # both hostname and ip are not lists (each one is empty or includes only one value)
        field_with_multiple_values = ""
        ip = "" if not ip else ip[0]
        hostname = "" if not hostname else hostname[0]

    fields_to_filter_by = {
        "computerDnsName": hostname,
        "lastIpAddress": ip,
        "riskScore": risk_score,
        "healthStatus": health_status,
        "osPlatform": os_platform,
    }

    if field_with_multiple_values:
        filter_req = reformat_filter_with_list_arg(fields_to_filter_by, field_with_multiple_values)
    else:
        filter_req = reformat_filter(fields_to_filter_by)
    machines_response = client.get_machines(filter_req, page_num=page_num, page_size=page_size)
    machines_list = get_machines_list(machines_response)

    entry_context = {"MicrosoftATP.Machine(val.ID === obj.ID)": machines_list}
    human_readable = tableToMarkdown(f"{INTEGRATION_NAME} Machines:", machines_list, headers=headers, removeNull=True)
    return human_readable, entry_context, machines_response


def get_machines_list(machines_response):
    """Get a raw response of machines list

    Args:
        machines_response (dict): The raw response with the machines list in it

    Returns:
        list. Machines list
    """
    machines_list = []
    for machine in machines_response["value"]:
        machine_data = get_machine_data(machine)
        machines_list.append(machine_data)
    return machines_list


def get_machine_softwares_list(machine_softwares_response):
    """Get a raw response of machines softwares

    Args:
        Machine_softwares_response (dict): The raw response with the machines software list in it

    Returns:
        list. Machines list
    """
    machine_softwares_list = []
    for machine_software in machine_softwares_response['value']:
        machine_software_data = get_machine_software_data(machine_software)
        machine_softwares_list.append(machine_software_data)
    return machine_softwares_list


def get_machine_missing_kbs_list(missing_kbs_response):
    """Get a raw response of a machine's missing kbs

    Args:
        missing_kbs_response (dict): The raw response with the machines missing kbs list in it

    Returns:
        list. Machines list
    """
    missing_kbs_list = []
    for kb in missing_kbs_response['value']:
        missing_kb_data = get_machine_missing_kb_data(kb)
        missing_kbs_list.append(missing_kb_data)
    return missing_kbs_list


def get_machine_vulnerabilities_list(vulnerabilities_response):
    """Get a raw response of machine vulnerabilities

    Args:
        missing_kbs_response (dict): The raw response with the machines vulnerability list in it

    Returns:
        list. Machines list
    """
    vulnerabilities_list = []
    for vuln in vulnerabilities_response['value']:
        missing_kb_data = get_machine_vulnerability_data(vuln)
        vulnerabilities_list.append(missing_kb_data)
    return vulnerabilities_list


def get_machine_mac_address(machine):
    """
    return the machine MAC address where “ipAddresses[].ipAddress” = “lastIpAddress”
    """
    ip_addresses = machine.get("ipAddresses", [])
    last_ip_address = machine.get("lastIpAddress", "")
    for ip_object in ip_addresses:
        if last_ip_address and ip_object.get("ipAddress") == last_ip_address:
            return ip_object.get("macAddress", "")
    return None


def reformat_filter(fields_to_filter_by):
    """Get a dictionary with all of the fields to filter

    Args:
        fields_to_filter_by (dict): Dictionary with all the fields to filter

    Returns:
        string. Filter to send in the API request
    """
    filter_req = " and ".join(
        f"{field_key} eq '{field_value}'" for field_key, field_value in fields_to_filter_by.items() if field_value
    )
    return filter_req


def reformat_filter_with_list_arg(fields_to_filter_by, field_key_from_type_list):
    """Get a dictionary with all of the fields to filter when one field is a list and create a DNF query.

    Args:
        fields_to_filter_by (dict): Dictionary with all the fields to filter
        field_key_from_type_list (str): The arg field name from type list

    Returns:
        string. Filter to send in the API request

    For example, when we get:
    fields_to_filter_by: {
                        'status': 'Succeeded',
                        'machineId': [100,200] ,
                        'type': 'RunAntiVirusScan',
                        'requestor': ''
                        }
    and
    field_key_from_type_list: 'machineId'

    we build a query looks like:
    " (machineId eq 100 and status eq Succeeded and type eq RunAntiVirusScan and requestor eq '') or
    (machineId eq 200 and status eq Succeeded and type eq RunAntiVirusScan and requestor eq '') "

    note: we have "or" operator between each clause in order to create a DNF query.
    """
    field_value_from_type_list = fields_to_filter_by.get(field_key_from_type_list)
    if not field_value_from_type_list:
        fields_to_filter_by[field_key_from_type_list] = ""
        return reformat_filter(fields_to_filter_by)
    elif len(field_value_from_type_list) == 1:
        # in case the list is empty or includes only one item
        fields_to_filter_by[field_key_from_type_list] = field_value_from_type_list[0]
        return reformat_filter(fields_to_filter_by)

    filter_conditions = []
    for item in field_value_from_type_list:
        current_fields_to_filter = {key: value for (key, value) in fields_to_filter_by.items() if key != field_key_from_type_list}
        current_fields_to_filter.update({field_key_from_type_list: item})
        filter_conditions.append(reformat_filter(current_fields_to_filter))

    return " or ".join(f"({condition})" for condition in filter_conditions)


def get_file_related_machines_command(client: MsClient, args: dict) -> CommandResults:
    """Retrieves a collection of Machines related to a given file hash.

    Returns:
       CommandResults. Human readable, context, raw response
    """
    headers = [
        "ID",
        "ComputerDNSName",
        "OSPlatform",
        "LastIPAddress",
        "LastExternalIPAddress",
        "HealthStatus",
        "RiskScore",
        "ExposureLevel",
    ]
    files = remove_duplicates_from_list_arg(args, "file_hash")
    raw_response = []
    context_outputs = []
    all_machines_outputs = []
    failed_files = {}  # if we got an error, we will return the file that failed

    for file in files:
        try:
            machines_response = client.get_file_related_machines(file)
            raw_response.append(machines_response)
            for machine in machines_response["value"]:
                all_machines_outputs.append(get_machine_data(machine))
            context_outputs.append({"File": file, "Machines": get_machines_list(machines_response)})
        except Exception as e:
            failed_files[file] = e
            continue

    human_readable = tableToMarkdown(
        f"{INTEGRATION_NAME} machines related to files {files}", all_machines_outputs, headers=headers, removeNull=True
    )
    human_readable += add_error_message(failed_files, files)
    return CommandResults(
        readable_output=human_readable,
        outputs=context_outputs,
        outputs_prefix="MicrosoftATP.FileMachine",
        raw_response=raw_response,
    )


def parse_ip_addresses(ip_addresses: list[dict]) -> list[dict]:
    """
    Creates new dict with readable keys and concat all the ip addresses with the same MAC address.
    Args:
        ip_addresses (List[Dict]): List of ip addresses dictionaries as recieved from the api.

    Returns:
        List of dicts
    """
    mac_addresses = dict.fromkeys([item.get("macAddress") for item in ip_addresses])
    for item in ip_addresses:
        current_mac = item.get("macAddress")
        if not mac_addresses[current_mac]:
            mac_addresses[current_mac] = {
                "MACAddress": item["macAddress"],
                "IPAddresses": [item["ipAddress"]],
                "Type": item["type"],
                "Status": item["operationalStatus"],
            }
        else:
            mac_addresses[current_mac]["IPAddresses"].append(item["ipAddress"])  # type: ignore

    return list(mac_addresses.values())  # type: ignore


def print_ip_addresses(parsed_ip_addresses: list[dict]) -> str:
    """
    Converts the given list of ip addresses to ascii table.
    Args:
        parsed_ip_addresses (List[Dict]):

    Returns:
        ascii table without headers
    """

    rows = []
    for i, entry in enumerate(parsed_ip_addresses, start=1):
        rows.append(
            [
                f"{i}.",
                f"MAC : {entry['MACAddress']}",
                f"IP Addresses : {','.join(entry['IPAddresses'])}",
                f"Type : {entry['Type']}",
                f"Status : {entry['Status']}",
            ]
        )
    max_lengths = [len(max(col, key=lambda x: len(x))) for col in zip(*rows)]  # to make sure the table is pretty
    string_rows = [" | ".join([cell.ljust(max_len_col) for cell, max_len_col in zip(row, max_lengths)]) for row in rows]

    return "\n".join(string_rows)


def get_machine_details_command(client: MsClient, args: dict) -> CommandResults:
    """Retrieves specific Machine by its machine ID or computer name.

    Returns:
        CommandResults. Human readable, context, raw response
    """
    headers = [
        "ID",
        "ComputerDNSName",
        "OSPlatform",
        "LastIPAddress",
        "LastExternalIPAddress",
        "HealthStatus",
        "RiskScore",
        "ExposureLevel",
        "IPAddresses",
    ]
    machine_ids = remove_duplicates_from_list_arg(args, "machine_id")
    raw_response = []
    machines_outputs = []
    machines_readable_outputs = []
    failed_machines = {}  # if we got an error, we will return the machine ids that failed
    for machine_id in machine_ids:
        try:
            machine_response = client.get_machine_details(machine_id)
            machine_data = get_machine_data(machine_response)

            machine_data_to_readable_outputs = copy.deepcopy(machine_data)
            raw_ip_addresses = machine_data_to_readable_outputs.get("IPAddresses", [])
            parsed_ip_address = parse_ip_addresses(raw_ip_addresses)
            human_readable_ip_addresses = print_ip_addresses(parsed_ip_address)
            machine_data_to_readable_outputs["IPAddresses"] = human_readable_ip_addresses

            machines_outputs.append(machine_data)
            machines_readable_outputs.append(machine_data_to_readable_outputs)
            raw_response.append(machine_response)
        except Exception as e:
            failed_machines[machine_id] = e
            continue

    human_readable = tableToMarkdown(
        f"{INTEGRATION_NAME} machines {machine_ids} details:", machines_readable_outputs, headers=headers, removeNull=True
    )
    human_readable += add_error_message(failed_machines, machine_ids)
    return CommandResults(
        outputs_prefix="MicrosoftATP.Machine",
        outputs_key_field="ID",
        outputs=machines_outputs,
        readable_output=human_readable,
        raw_response=raw_response,
    )


def get_machine_software_command(client: MsClient, args: dict) -> CommandResults:
    """Retrieves a collection of installed software on a specific device.
    https://learn.microsoft.com/en-us/microsoft-365/security/defender-endpoint/get-installed-software?view=o365-worldwide

    Args:
        client: MsClient
        args: arguments from CortexSOAR. May include 'machine_id'.

    Returns:
        CommandResults.
    """
    headers = ['ID', 'Name', 'Vendor', 'Weakness', 'PublicExploit', 'ActiveAlert',
               'ExposedMachines', 'InstalledMachines', 'ImpactScore', "IsNormalized", "Category"]
    machine_id = args.get("machine_id", "")

    raw_response = client.get_software_by_machine_id(machine_id)
    software_outputs = get_machine_softwares_list(raw_response)

    human_readable = tableToMarkdown(f'{INTEGRATION_NAME} software on machine: {machine_id}',
                                     software_outputs, headers=headers, removeNull=True)

    return CommandResults(
        outputs_prefix='MicrosoftATP.Software',
        outputs_key_field='ID',
        outputs=software_outputs,
        readable_output=human_readable,
        raw_response=raw_response)


def get_machine_vulnerabilities_command(client: MsClient, args: dict) -> CommandResults:
    """Retrieves a collection of vulnerabilities related to specific device.
    Args:
        client: MsClient
        args: arguments from CortexSOAR. May include 'machine_id'.

    Returns:
        CommandResults.
    """
    headers = ["ID", "Name", "CVESupportability", "CVSSV3", "CVSSVector", "Description", "EPSS", "ExploitInKit", "ExploitTypes",
               "ExploitURIs", "ExploitVerified", "ExposedMachines", "FirstDetected", "PublicExploit", "PublishedOn", "Severity", "Tags", "UpdatedOn"]  # noqa: E501

    machine_id = args.get("machine_id", "")
    raw_response = client.get_vulnerabilities_by_machine_id(machine_id)
    vulns_outputs = get_machine_vulnerabilities_list(raw_response)

    human_readable = tableToMarkdown(f'{INTEGRATION_NAME} Vulnerabilities for machine: {machine_id}',
                                     vulns_outputs, headers=headers, removeNull=True)

    return CommandResults(
        outputs_prefix='MicrosoftATP.PublicVulnerability',
        outputs_key_field='ID',
        outputs=vulns_outputs,
        readable_output=human_readable,
        raw_response=raw_response)


def get_machine_missing_kbs_command(client: MsClient, args: dict) -> CommandResults:
    """Retrieves a collection of missing security updates on a specific device.

    Args:
        client: MsClient
        args: arguments from CortexSOAR. May include 'machine_id'.

    Returns:
        CommandResults.
    """

    headers = ['ID', 'Name', 'OSBuild', 'URL', 'MachineMissedOn', 'CVEAddressed', 'ProductNames']
    machine_id = args.get("machine_id", "")

    raw_response = client.get_missing_kbs_by_machine_id(machine_id)

    missing_kbs_output = get_machine_missing_kbs_list(raw_response)

    human_readable = tableToMarkdown(
        f"Missing Security Updates (KBs) for machine: {machine_id}",
        missing_kbs_output, headers=headers, removeNull=True,
    )

    return CommandResults(
        outputs_prefix="MicrosoftATP.PublicProductFix",
        outputs=missing_kbs_output,
        outputs_key_field='ID',
        readable_output=human_readable,
        raw_response=raw_response,
    )


def run_antivirus_scan_command(client: MsClient, args: dict):
    """Initiate Windows Defender Antivirus scan on a machine.

    Returns:
        (str, dict, dict). Human readable, context, raw response
    """
    headers = ["ID", "Type", "Requestor", "RequestorComment", "Status", "MachineID", "ComputerDNSName"]
    machine_ids = remove_duplicates_from_list_arg(args, "machine_id")
    scan_type = args.get("scan_type")
    comment = args.get("comment")
    machine_actions_data = []
    raw_response = []
    failed_machines = {}  # if we got an error, we will return the machine ids that failed
    for machine_id in machine_ids:
        try:
            machine_action_response = client.run_antivirus_scan(machine_id, comment, scan_type)
            machine_actions_data.append(get_machine_action_data(machine_action_response))
            raw_response.append(machine_action_response)
        except Exception as e:
            failed_machines[machine_id] = e
            continue

    entry_context = {"MicrosoftATP.MachineAction(val.ID === obj.ID)": machine_actions_data}
    human_readable = tableToMarkdown(
        "Antivirus scan successfully triggered", machine_actions_data, headers=headers, removeNull=True
    )
    human_readable += add_error_message(failed_machines, machine_ids)
    return human_readable, entry_context, raw_response


def list_alerts_command(client: MsClient, args: dict):
    """Initiate Windows Defender Antivirus scan on a machine.

    Returns:
        (str, dict, dict). Human readable, context, raw response
    """
    headers = [
        "ID",
        "Title",
        "Description",
        "IncidentID",
        "Severity",
        "Status",
        "Classification",
        "Category",
        "ThreatFamilyName",
        "MachineID",
    ]
    severity = args.get("severity")
    status = args.get("status")
    category = args.get("category")
    limit = arg_to_number(args.get("limit", 50))
    creation_time = arg_to_datetime(args.get("creation_time"), required=False)
    fields_to_filter_by = {
        "severity": severity,
        "status": status,
        "category": category,
    }
    filter_req = reformat_filter(fields_to_filter_by)
    alerts_response = client.list_alerts(filter_req, limit, creation_time=creation_time, evidence=True)
    alerts_list = get_alerts_list(alerts_response)

    entry_context = {"MicrosoftATP.Alert(val.ID === obj.ID)": alerts_list}
    human_readable = tableToMarkdown(
        f"{INTEGRATION_NAME} alerts with limit of {limit}:", alerts_list, headers=headers, removeNull=True
    )
    return human_readable, entry_context, alerts_response


def get_alerts_list(alerts_response):
    """Get a raw response of alerts list

    Args:
        alerts_response (dict): The raw response with the alerts list in it

    Returns:
        list. Alerts list
    """
    alerts_list = []
    for alert in alerts_response["value"]:
        alert_data = get_alert_data(alert)
        alerts_list.append(alert_data)
    return alerts_list


def update_alert_command(client: MsClient, args: dict):
    """Updates properties of existing Alert.

    Returns:
        (str, dict, dict). Human readable, context, raw response
    """
    alert_id = args.get("alert_id")
    assigned_to = args.get("assigned_to")
    status = args.get("status")
    classification = args.get("classification")
    determination = args.get("determination")
    comment = args.get("comment")

    args_list = [assigned_to, status, classification, determination, comment]
    check_given_args_update_alert(args_list)
    json_data, context = add_args_to_json_and_context(alert_id, assigned_to, status, classification, determination, comment)
    alert_response = client.update_alert(alert_id, json_data)
    entry_context = {"MicrosoftATP.Alert(val.ID === obj.ID)": context}
    human_readable = f"The alert {alert_id} has been updated successfully"
    return human_readable, entry_context, alert_response


def check_given_args_update_alert(args_list):
    """Gets an arguments list and returns an error if all of them are empty"""
    if all(v is None for v in args_list):
        raise Exception("No arguments were given to update the alert")


def add_args_to_json_and_context(alert_id, assigned_to, status, classification, determination, comment):
    """Gets arguments and returns the json and context with the arguments inside"""
    json_data = {}
    context = {"ID": alert_id}
    if assigned_to:
        json_data["assignedTo"] = assigned_to
        context["AssignedTo"] = assigned_to
    if status:
        json_data["status"] = status
        context["Status"] = status
    if classification:
        json_data["classification"] = classification
        context["Classification"] = classification
    if determination:
        json_data["determination"] = determination
        context["Determination"] = determination
    if comment:
        json_data["comment"] = comment
        context["Comment"] = comment
    return json_data, context


def get_advanced_hunting_command(client: MsClient, args: dict):
    """Get results of advanced hunting according to user query.

    Returns:
        (str, dict, dict). Human readable, context, raw response
    """
    query = args.get("query", "")
    query_batch = args.get("query_batch", "")
    if query and query_batch:
        raise DemistoException("Both query and query_batch were given, please provide just one")
    if not query and not query_batch:
        raise DemistoException("Both query and query_batch were not given, please provide one")

    queries: list[dict[str, str]] = []
    if query:
        queries.append(
            {
                "timeout": args.get("timeout", "10"),
                "time_range": args.get("time_range", ""),
                "name": args.get("name", ""),
                "query": query,
            }
        )
    else:
        query = safe_load_json(query_batch)
        queries.extend(query)

    if len(queries) > 10:
        raise DemistoException("Please provide only up to 10 queries.")

    human_readable = ""
    outputs = []
    for query_details in queries:
        query = query_details.get("query")
        name = query_details.get("name")
        timeout = int(query_details.get("timeout", "") or args.get("timeout", 10))
        time_range = query_details.get("time_range") or args.get("time_range", "")

        response = client.get_advanced_hunting(query, timeout, time_range)
        results: dict[str, Any] = response.get("Results", {})
        if isinstance(results, list) and len(results) == 1:
            report_id = results[0].get("ReportId")
            if report_id:
                results[0]["ReportId"] = str(report_id)
        if name:
            outputs.append({name: results})
        else:
            outputs = [results]
        human_readable += tableToMarkdown(f"Hunt results for {name} query:", results, removeNull=True)

    if len(outputs) == 1:
        entry_context: dict[str, Any] = {"MicrosoftATP.Hunt.Result": outputs[0]}
    else:
        entry_context = {"MicrosoftATP.Hunt.Result": outputs}
    return human_readable, entry_context, response


def create_alert_command(client: MsClient, args: dict):
    """Creates new Alert on top of Event.

    Returns:
        (str, dict, dict). Human readable, context, raw response
    """
    headers = [
        "ID",
        "Title",
        "Description",
        "IncidentID",
        "Severity",
        "Status",
        "Classification",
        "Category",
        "ThreatFamilyName",
        "MachineID",
    ]
    alert_response = client.create_alert(
        args.get("machine_id"),
        args.get("severity"),
        args.get("title"),
        args.get("description"),
        args.get("event_time"),
        args.get("report_id"),
        args.get("recommended_action"),
        args.get("category"),
    )
    alert_data = get_alert_data(alert_response)

    entry_context = {"MicrosoftATP.Alert(val.ID === obj.ID)": alert_data}
    human_readable = tableToMarkdown("Alert created:", alert_data, headers=headers, removeNull=True)
    return human_readable, entry_context, alert_response


def get_alert_related_files_command(client: MsClient, args: dict):
    """Retrieves all files related to a specific alert.

    Returns:
        (str, dict, dict). Human readable, context, raw response
    """
    headers = ["Sha1", "Sha256", "SizeInBytes", "FileType", "FilePublisher", "FileProductName"]
    alert_id = args.get("id")
    limit = args.get("limit")
    offset = args.get("offset")
    limit, offset = check_limit_and_offset_values(limit, offset)

    response = client.get_alert_related_files(alert_id)
    response_files_list = response["value"]

    files_data_list = []
    from_index = min(offset, len(response_files_list))
    to_index = min(offset + limit, len(response_files_list))
    for file_obj in response_files_list[from_index:to_index]:
        files_data_list.append(get_file_data(file_obj))

    context_output = {"AlertID": alert_id, "Files": files_data_list}
    entry_context = {"MicrosoftATP.AlertFile(val.AlertID === obj.AlertID)": context_output}
    human_readable = tableToMarkdown(f"Alert {alert_id} Related Files:", files_data_list, headers=headers, removeNull=True)
    return human_readable, entry_context, response_files_list


def check_limit_and_offset_values(limit, offset):
    """Gets the limit and offset values and return an error if the values are invalid"""
    if not limit.isdigit():
        raise Exception("Error: You can only enter a positive integer or zero to limit argument.")
    elif not offset.isdigit():
        raise Exception("Error: You can only enter a positive integer to offset argument.")
    else:
        limit_int = int(limit)
        offset_int = int(offset)

        if limit_int == 0:
            raise Exception("Error: The value of the limit argument must be a positive integer.")

        return limit_int, offset_int


def get_file_data(file_response):
    """Get file raw response and returns the file's info for context and human readable.

    Returns:
        dict. File's info
    """
    file_data = assign_params(
        Sha1=file_response.get("sha1"),
        Size=file_response.get("size"),
        Sha256=file_response.get("sha256"),
        Md5=file_response.get("md5"),
        GlobalPrevalence=file_response.get("globalPrevalence"),
        GlobalFirstObserved=file_response.get("globalFirstObserved"),
        GlobalLastObserved=file_response.get("globalLastObserved"),
        SizeInBytes=file_response.get("size"),
        FileType=file_response.get("fileType"),
        IsPeFile=file_response.get("isPeFile"),
        FilePublisher=file_response.get("filePublisher"),
        FileProductName=file_response.get("fileProductName"),
        Signer=file_response.get("signer"),
        Issuer=file_response.get("issuer"),
        SignerHash=file_response.get("signerHash"),
        IsValidCertificate=file_response.get("isValidCertificate"),
        DeterminationType=file_response.get("determinationType"),
        DeterminationValue=file_response.get("determinationValue"),
    )
    return file_data


def get_alert_related_ips_command(client: MsClient, args: dict):
    """Retrieves all IPs related to a specific alert.

    Returns:
        (str, dict, dict). Human readable, context, raw response
    """
    alert_id = args.get("id")
    limit = args.get("limit")
    offset = args.get("offset")
    limit, offset = check_limit_and_offset_values(limit, offset)

    response = client.get_alert_related_ips(alert_id)
    response_ips_list = response["value"]

    ips_list = []
    from_index = min(offset, len(response_ips_list))
    to_index = min(offset + limit, len(response_ips_list))

    for ip in response_ips_list[from_index:to_index]:
        ips_list.append(ip["id"])

    context_output = {"AlertID": alert_id, "IPs": ips_list}
    entry_context = {"MicrosoftATP.AlertIP(val.AlertID === obj.AlertID)": context_output}
    human_readable = f"Alert {alert_id} Related IPs: {ips_list}"
    return human_readable, entry_context, response_ips_list


def get_alert_related_domains_command(client: MsClient, args: dict):
    """Retrieves all domains related to a specific alert.

    Returns:
        (str, dict, dict). Human readable, context, raw response
    """
    alert_id = args.get("id")
    limit = args.get("limit")
    offset = args.get("offset")
    limit, offset = check_limit_and_offset_values(limit, offset)
    response = client.get_alert_related_domains(alert_id)
    response_domains_list = response["value"]
    domains_list = []
    from_index = min(offset, len(response_domains_list))
    to_index = min(offset + limit, len(response_domains_list))
    for domain in response_domains_list[from_index:to_index]:
        domains_list.append(domain["host"])
    context_output = {"AlertID": alert_id, "Domains": domains_list}
    entry_context = {"MicrosoftATP.AlertDomain(val.AlertID === obj.AlertID)": context_output}
    human_readable = f"Alert {alert_id} Related Domains: {domains_list}"
    return human_readable, entry_context, response_domains_list


def get_machine_action_by_id_command(client: MsClient, args: dict):
    """Returns machine's actions, if action ID is None, return all actions.

    Returns:
        (str, dict, dict). Human readable, context, raw response
    """
    headers = ["ID", "Type", "Requestor", "RequestorComment", "Status", "MachineID", "ComputerDNSName"]
    action_id = args.get("id", "")
    status = args.get("status", "")
    machine_id = remove_duplicates_from_list_arg(args, "machine_id")
    type = args.get("type", "")
    requestor = args.get("requestor", "")
    filters = args.get("filters", "")
    limit = arg_to_number(args.get("limit", 50))
    if action_id:
        for index in range(3):
            try:
                response = client.get_machine_action_by_id(action_id)
                if response:
                    break
            except Exception as e:
                if "ResourceNotFound" in str(e) and index < 3:
                    time.sleep(1)
                else:
                    raise Exception(f"Machine action {action_id} was not found")
        response = client.get_machine_action_by_id(action_id)
        action_data = get_machine_action_data(response)
        human_readable = tableToMarkdown(f"Action {action_id} Info:", action_data, headers=headers, removeNull=True)
        context_output = action_data
    else:
        # A dictionary that contains all of the fields the user want to filter results by.
        # It will be sent in the request so the requested filters are applied on the results
        fields_to_filter_by = {"status": status, "machineId": machine_id, "type": type, "requestor": requestor}
        filter_req = filters or reformat_filter_with_list_arg(fields_to_filter_by, "machineId")
        response = client.get_machine_actions(filter_req, limit)
        machine_actions_list = []
        for machine_action in response["value"]:
            machine_actions_list.append(get_machine_action_data(machine_action))
        human_readable = tableToMarkdown(
            f"Machine actions Info with limit of {limit}:", machine_actions_list, headers=headers, removeNull=True
        )
        context_output = machine_actions_list
    entry_context = {"MicrosoftATP.MachineAction(val.ID === obj.ID)": context_output}
    return human_readable, entry_context, response


def get_machine_investigation_package(client: MsClient, args: dict):
    machine_id = args.get("machine_id")
    comment = args.get("comment")
    res = client.get_investigation_package(machine_id, comment, overwrite_rate_limit_retry=True)
    human_readable = tableToMarkdown("Processing action. This may take a few minutes.", res["id"], headers=["id"])

    return CommandResults(
        outputs_prefix="MicrosoftATP.MachineAction", readable_output=human_readable, outputs={"action_id": res["id"]}
    )


def request_download_investigation_package_command(client: MsClient, args: dict):
    return run_polling_command(
        client,
        args,
        "microsoft-atp-request-and-download-investigation-package",
        get_machine_investigation_package,
        get_machine_action_command,
        download_file_after_successful_status,
    )


def generate_login_url_command(client: MsClient):
    return generate_login_url(client.ms_client, MICROSOFT_DEFENDER_FOR_ENDPOINT_TOKEN_RETRIVAL_ENDPOINTS[client.endpoint_type])


def download_file_after_successful_status(client, res):
    demisto.debug("post polling - download file")
    machine_action_id = res["id"]

    # get file uri from action:
    file_uri = client.get_investigation_package_sas_uri(machine_action_id, overwrite_rate_limit_retry=True)["value"]
    demisto.debug(f"Got file for downloading: {file_uri}")

    # download link, create file result. File comes back as compressed gz file.
    f_data = client.download_file(file_uri)
    md_results = {
        "Machine Action Id": res.get("id"),
        "MachineId": res.get("machineId"),
        "Status": res.get("status"),
    }
    return [
        fileResult("Response Result.gz", f_data.content),
        CommandResults(
            outputs_prefix="MicrosoftATP.MachineAction",
            outputs=res,
            readable_output=tableToMarkdown("Machine Action:", md_results),
        ),
    ]


def get_machine_action_data(machine_action_response):
    """Get machine raw response and returns the machine action info in context and human readable format.

    Notes:
         Machine action is a collection of actions you can apply on the machine, for more info
         https://docs.microsoft.com/en-us/windows/security/threat-protection/microsoft-defender-atp/machineaction

    Returns:
        dict. Machine action's info
    """
    action_data = {
        "ID": machine_action_response.get("id"),
        "Type": machine_action_response.get("type"),
        "Scope": machine_action_response.get("scope"),
        "Requestor": machine_action_response.get("requestor"),
        "RequestorComment": machine_action_response.get("requestorComment"),
        "Status": machine_action_response.get("status"),
        "MachineID": machine_action_response.get("machineId"),
        "ComputerDNSName": machine_action_response.get("computerDnsName"),
        "CreationDateTimeUtc": machine_action_response.get("creationDateTimeUtc"),
        "LastUpdateTimeUtc": machine_action_response.get("lastUpdateTimeUtc"),
        "RelatedFileInfo": {
            "FileIdentifier": machine_action_response.get("fileIdentifier"),
            "FileIdentifierType": machine_action_response.get("fileIdentifierType"),
        },
        "Commands": machine_action_response.get("commands"),
    }
    return action_data


def get_machine_investigation_package_command(client: MsClient, args: dict):
    """Collect investigation package from a machine.

    Returns:
        (str, dict, dict). Human readable, context, raw response
    """
    headers = ["ID", "Type", "Requestor", "RequestorComment", "Status", "MachineID", "ComputerDNSName"]
    machine_id = args.get("machine_id")
    comment = args.get("comment")
    machine_action_response = client.get_investigation_package(machine_id, comment)
    action_data = get_machine_action_data(machine_action_response)
    human_readable = tableToMarkdown(
        f"Initiating collect investigation package from {machine_id} machine :", action_data, headers=headers, removeNull=True
    )
    entry_context = {"MicrosoftATP.MachineAction(val.ID === obj.ID)": action_data}
    return human_readable, entry_context, machine_action_response


def get_investigation_package_sas_uri_command(client: MsClient, args: dict):
    """Returns a URI that allows downloading an Investigation package.

    Returns:
        (str, dict, dict). Human readable, context, raw response
    """
    action_id = args.get("action_id")
    response = client.get_investigation_package_sas_uri(action_id)
    link = {"Link": response["value"]}
    human_readable = (
        f'Success. This link is valid for a very short time and should be used immediately for'
        f' downloading the package to a local storage{link["Link"]}'
    )
    entry_context = {"MicrosoftATP.InvestigationURI(val.Link === obj.Link)": link}
    return human_readable, entry_context, response


def restrict_app_execution_command(client: MsClient, args: dict):
    """Restrict execution of all applications on the machine except a predefined set.

    Returns:
        (str, dict, dict). Human readable, context, raw response
    """
    headers = ["ID", "Type", "Requestor", "RequestorComment", "Status", "MachineID", "ComputerDNSName"]
    machine_id = args.get("machine_id")
    comment = args.get("comment")
    machine_action_response = client.restrict_app_execution(machine_id, comment)

    action_data = get_machine_action_data(machine_action_response)
    human_readable = tableToMarkdown(
        f"Initiating Restrict execution of all applications on the machine {machine_id} except a predefined set:",
        action_data,
        headers=headers,
        removeNull=True,
    )
    entry_context = {"MicrosoftATP.MachineAction(val.ID === obj.ID)": action_data}
    return human_readable, entry_context, machine_action_response


def remove_app_restriction_command(client: MsClient, args: dict):
    """Enable execution of any application on the machine.

    Returns:
        (str, dict, dict). Human readable, context, raw response
    """
    headers = ["ID", "Type", "Requestor", "RequestorComment", "Status", "MachineID", "ComputerDNSName"]
    machine_id = args.get("machine_id")
    comment = args.get("comment")
    machine_action_response = client.remove_app_restriction(machine_id, comment)

    action_data = get_machine_action_data(machine_action_response)
    human_readable = tableToMarkdown(
        f"Removing applications restriction on the machine {machine_id}:", action_data, headers=headers, removeNull=True
    )
    entry_context = {"MicrosoftATP.MachineAction(val.ID === obj.ID)": action_data}
    return human_readable, entry_context, machine_action_response


def stop_and_quarantine_file_command(client: MsClient, args: dict):
    """Stop execution of a file on a machine and delete it.

    Returns:
         CommandResults
    """
    headers = ["ID", "Type", "Requestor", "RequestorComment", "Status", "MachineID", "ComputerDNSName"]
    machine_ids = argToList(args.get("machine_id"))
    file_sha1s = argToList(args.get("file_hash"))
    comment = args.get("comment")
    command_results = []
    for machine_id, file_sha1 in product(machine_ids, file_sha1s):
        machine_action_response = client.stop_and_quarantine_file(machine_id, file_sha1, comment)
        action_data = get_machine_action_data(machine_action_response)
        human_readable = tableToMarkdown(
            f"Stopping the execution of a file on {machine_id} machine and deleting it:",
            action_data,
            headers=headers,
            removeNull=True,
        )

        command_results.append(
            CommandResults(
                outputs_prefix="MicrosoftATP.MachineAction",
                outputs_key_field="id",
                readable_output=human_readable,
                outputs=action_data,
                raw_response=machine_action_response,
            )
        )
    return command_results


def get_investigations_by_id_command(client: MsClient, args: dict):
    """Returns the investigation info, if investigation ID is None, return all investigations.

    Returns:
        (str, dict, dict). Human readable, context, raw response
    """
    headers = [
        "ID",
        "StartTime",
        "EndTime",
        "CancelledBy",
        "InvestigationState",
        "StatusDetails",
        "MachineID",
        "ComputerDNSName",
        "TriggeringAlertID",
    ]
    investigation_id = args.get("id", "")
    limit = args.get("limit")
    offset = args.get("offset")
    limit, offset = check_limit_and_offset_values(limit, offset)

    if investigation_id:
        response = client.get_investigation_by_id(investigation_id)
        investigation_data = get_investigation_data(response)
        human_readable = tableToMarkdown(
            f"Investigation {investigation_id} Info:", investigation_data, headers=headers, removeNull=True
        )
        context_output = investigation_data
    else:
        response = client.get_investigation_list()["value"]
        investigations_list = []
        from_index = min(offset, len(response))
        to_index = min(offset + limit, len(response))
        for investigation in response[from_index:to_index]:
            investigations_list.append(get_investigation_data(investigation))
        human_readable = tableToMarkdown("Investigations Info:", investigations_list, headers=headers, removeNull=True)
        context_output = investigations_list
    entry_context = {"MicrosoftATP.Investigation(val.ID === obj.ID)": context_output}
    return human_readable, entry_context, response


def get_investigation_data(investigation_response):
    """Get investigation raw response and returns the investigation info for context and human readable.

    Args:
        investigation_response: The investigation raw response
    Returns:
        dict. Investigation's info
    """
    investigation_data = {
        "ID": investigation_response.get("id"),
        "StartTime": investigation_response.get("startTime"),
        "EndTime": investigation_response.get("endTime"),
        "InvestigationState": investigation_response.get("state"),
        "CancelledBy": investigation_response.get("cancelledBy"),
        "StatusDetails": investigation_response.get("statusDetails"),
        "MachineID": investigation_response.get("machineId"),
        "ComputerDNSName": investigation_response.get("computerDnsName"),
        "TriggeringAlertID": investigation_response.get("triggeringAlertId"),
    }
    return investigation_data


def start_investigation_command(client: MsClient, args: dict):
    """Start automated investigation on a machine.

    Returns:
        (str, dict, dict). Human readable, context, raw response
    """
    headers = [
        "ID",
        "StartTime",
        "EndTime",
        "CancelledBy",
        "InvestigationState",
        "StatusDetails",
        "MachineID",
        "ComputerDNSName",
        "TriggeringAlertID",
    ]
    machine_id = args.get("machine_id")
    comment = args.get("comment")
    timeout = int(args.get("timeout", 50))
    response = client.start_investigation(machine_id, comment, timeout)
    investigation_id = response["id"]
    investigation_data = get_investigation_data(response)
    human_readable = tableToMarkdown(
        f"Starting investigation {investigation_id} on {machine_id} machine:",
        investigation_data,
        headers=headers,
        removeNull=True,
    )
    entry_context = {"MicrosoftATP.Investigation(val.ID === obj.ID)": investigation_data}
    return human_readable, entry_context, response


def get_domain_statistics_command(client: MsClient, args: dict):
    """Retrieves the statistics on the given domain.

    Returns:
        (str, dict, dict). Human readable, context, raw response
    """
    domain = args.get("domain")
    response = client.get_domain_statistics(domain)
    domain_statistics = get_domain_statistics_context(response)
    human_readable = tableToMarkdown(f"Statistics on {domain} domain:", domain_statistics, removeNull=True)

    context_output = {"Domain": domain, "Statistics": domain_statistics}
    entry_context = {"MicrosoftATP.DomainStatistics(val.Domain === obj.Domain)": context_output}
    return human_readable, entry_context, response


def get_domain_statistics_context(domain_stat_response):
    """Gets the domain statistics response and returns it in context format.

    Returns:
        (dict). domain statistics context
    """
    domain_statistics = assign_params(
        Host=domain_stat_response.get("host"),
        OrgPrevalence=domain_stat_response.get("orgPrevalence"),
        OrgFirstSeen=domain_stat_response.get("orgFirstSeen"),
        OrgLastSeen=domain_stat_response.get("orgLastSeen"),
    )
    return domain_statistics


def get_domain_alerts_command(client: MsClient, args: dict):
    """Retrieves a collection of Alerts related to a given domain address.

    Returns:
        (str, dict, dict). Human readable, context, raw response
    """
    headers = [
        "ID",
        "Title",
        "Description",
        "IncidentID",
        "Severity",
        "Status",
        "Classification",
        "Category",
        "ThreatFamilyName",
        "MachineID",
    ]
    domain = args.get("domain")
    response = client.get_domain_alerts(domain)
    alerts_list = get_alerts_list(response)
    human_readable = tableToMarkdown(f"Domain {domain} related alerts Info:", alerts_list, headers=headers, removeNull=True)
    context_output = {"Domain": domain, "Alerts": alerts_list}
    entry_context = {"MicrosoftATP.DomainAlert(val.Domain === obj.Domain)": context_output}
    return human_readable, entry_context, response


def get_alert_data(alert_response):
    """Get alert raw response and returns the alert info in context and human readable format.

    Returns:
        dict. Alert info
    """
    alert_data = {
        "ID": alert_response.get("id"),
        "IncidentID": alert_response.get("incidentId"),
        "InvestigationID": alert_response.get("investigationId"),
        "InvestigationState": alert_response.get("investigationState"),
        "AssignedTo": alert_response.get("assignedTo"),
        "Severity": alert_response.get("severity"),
        "Status": alert_response.get("status"),
        "Classification": alert_response.get("classification"),
        "Determination": alert_response.get("determination"),
        "DetectionSource": alert_response.get("detectionSource"),
        "Category": alert_response.get("category"),
        "ThreatFamilyName": alert_response.get("threatFamilyName"),
        "Title": alert_response.get("title"),
        "Description": alert_response.get("description"),
        "AlertCreationTime": alert_response.get("alertCreationTime"),
        "FirstEventTime": alert_response.get("firstEventTime"),
        "LastEventTime": alert_response.get("lastEventTime"),
        "LastUpdateTime": alert_response.get("lastUpdateTime"),
        "ResolvedTime": alert_response.get("resolvedTime"),
        "MachineID": alert_response.get("machineId"),
        "ComputerDNSName": alert_response.get("computerDnsName"),
        "AADTenantID": alert_response.get("aadTenantId"),
        "Comments": [
            {
                "Comment": alert_response.get("comment"),
                "CreatedBy": alert_response.get("createdBy"),
                "CreatedTime": alert_response.get("createdTime"),
            }
        ],
        "Evidence": alert_response.get("evidence"),
        "DetectorID": alert_response.get("detectorId"),
        "ThreatName": alert_response.get("threatName"),
        "RelatedUser": alert_response.get("relatedUser"),
        "MitreTechniques": alert_response.get("mitreTechniques"),
        "RBACGroupName": alert_response.get("rbacGroupName"),
    }
    return alert_data


def get_domain_machine_command(client: MsClient, args: dict):
    """Retrieves a collection of Machines that have communicated to or from a given domain address.

    Returns:
        (str, dict, dict). Human readable, context, raw response
    """

    headers = [
        "ID",
        "ComputerDNSName",
        "OSPlatform",
        "LastIPAddress",
        "LastExternalIPAddress",
        "HealthStatus",
        "RiskScore",
        "ExposureLevel",
    ]
    domain = args.get("domain")
    response = client.get_domain_machines(domain)
    machines_list = get_machines_list(response)
    human_readable = tableToMarkdown(
        f"Machines that have communicated with {domain} domain:", machines_list, headers=headers, removeNull=True
    )
    context_output = {"Domain": domain, "Machines": machines_list}
    entry_context = {"MicrosoftATP.DomainMachine(val.Domain === obj.Domain)": context_output}
    return human_readable, entry_context, response


def get_machine_data(machine):
    """Get machine raw response and returns the machine's info in context and human readable format.

    Returns:
        dict. Machine's info
    """
    machine_data = assign_params(
        ID=machine.get("id"),
        ComputerDNSName=machine.get("computerDnsName"),
        FirstSeen=machine.get("firstSeen"),
        LastSeen=machine.get("lastSeen"),
        OSPlatform=machine.get("osPlatform"),
        OSVersion=machine.get("version"),
        OSProcessor=machine.get("osProcessor"),
        LastIPAddress=machine.get("lastIpAddress"),
        LastExternalIPAddress=machine.get("lastExternalIpAddress"),
        AgentVersion=machine.get("agentVersion"),
        OSBuild=machine.get("osBuild"),
        HealthStatus=machine.get("healthStatus"),
        RBACGroupID=machine.get("rbacGroupId"),
        RBACGroupName=machine.get("rbacGroupName"),
        RiskScore=machine.get("riskScore"),
        ExposureLevel=machine.get("exposureLevel"),
        AADDeviceID=machine.get("aadDeviceId"),
        IsAADJoined=machine.get("isAadJoined"),
        MachineTags=machine.get("machineTags"),
        IPAddresses=machine.get("ipAddresses"),
    )
    return machine_data


def get_machine_software_data(machine_software):
    """Get machine raw response and returns the machine's software info in context and human readable format.

    Returns:
        dict. Machine's software info
    """
    machine_software_data = assign_params(
        ID=machine_software.get('id'),
        Name=machine_software.get('name'),
        Vendor=machine_software.get('vendor'),
        Weakness=machine_software.get('weakness'),
        PublicExploit=machine_software.get('publicExploit'),
        ActiveAlerts=machine_software.get('activeAlert'),
        ExposedMachines=machine_software.get('exposedMachines'),
        InstalledMachines=machine_software.get('installedMachines'),
        ImpactScore=machine_software.get('impactScore'),
        IsNormalized=machine_software.get('isNormalized'),
        Category=machine_software.get('category'),
    )
    return machine_software_data


def get_machine_missing_kb_data(missing_kb):
    """Get machine missing KB raw response and returns the machine's missing KB info in context and human readable format.

    Returns:
        dict. Machine's missing KB info
    """
    missing_kb_data = assign_params(
        ID=missing_kb.get('id'),
        Name=missing_kb.get('name'),
        OSBuild=missing_kb.get('osBuild'),
        URL=missing_kb.get('url'),
        MachinesMissedOn=missing_kb.get('machinesMissedOn'),
        CVEAddressed=missing_kb.get('cveAddressed'),
        ProductNames=missing_kb.get('productNames'),
    )
    return missing_kb_data


def get_machine_vulnerability_data(vulnerabiliy):
    """Get machine vulnerability raw response and returns the machine's vulnerability info in context and human readable format.

    Returns:
        dict. Machine's vulnerability info
    """
    vulnerability_data = assign_params(
        ID=vulnerabiliy.get('id'),
        Name=vulnerabiliy.get('name'),
        CVESupportability=vulnerabiliy.get('cveSupportability'),
        CVSSV3=vulnerabiliy.get('cvssV3'),
        CVSSVector=vulnerabiliy.get('cvssVector'),
        Description=vulnerabiliy.get('description'),
        EPSS=vulnerabiliy.get('epss'),
        ExploitInKit=vulnerabiliy.get('exploitInKit'),
        ExploitTypes=vulnerabiliy.get('exploitTypes'),
        ExploitURIs=vulnerabiliy.get('exploitURIs'),
        ExploitVerified=vulnerabiliy.get('exploitVerified'),
        ExposedMachines=vulnerabiliy.get('exposedMachines'),
        FirstDetected=vulnerabiliy.get('firstDetected'),
        PublicExploit=vulnerabiliy.get('publicExploit'),
        PublishedOn=vulnerabiliy.get('publishedOn'),
        Severity=vulnerabiliy.get('severity'),
        Tags=vulnerabiliy.get('tags'),
        UpdatedOn=vulnerabiliy.get('updatedOn')
    )
    return vulnerability_data


def get_file_statistics_command(client: MsClient, args: dict) -> CommandResults:
    """Retrieves the statistics on the given file.

    Returns:
        CommandResults.
    """
    file_hash = args.get("file_hash", "")
    response = client.get_file_statistics(file_hash)
    file_stats = FileStatisticsAPIParser.from_raw_response(response)

    return CommandResults(
        outputs_prefix="MicrosoftATP.FileStatistics",
        outputs_key_field="Sha1",
        indicator=file_stats.to_file_indicator(file_hash),
        readable_output=file_stats.to_human_readable(file_hash),
        outputs=file_stats.to_context_output(),
        raw_response=response,
    )


def get_file_alerts_command(client: MsClient, args: dict):
    """Retrieves a collection of Alerts related to a given file hash.

    Returns:
        (str, dict, dict). Human readable, context, raw response
    """
    headers = [
        "ID",
        "Title",
        "Description",
        "IncidentID",
        "Severity",
        "Status",
        "Classification",
        "Category",
        "ThreatFamilyName",
        "MachineID",
    ]
    file_sha1 = args.get("file_hash")
    response = client.get_file_alerts(file_sha1)
    alerts_list = get_alerts_list(response)
    hr = tableToMarkdown(f"File {file_sha1} related alerts Info:", alerts_list, headers=headers, removeNull=True)
    context_output = {"Sha1": file_sha1, "Alerts": alerts_list}
    ec = {"MicrosoftATP.FileAlert(val.Sha1 === obj.Sha1)": context_output}
    return hr, ec, response


def get_ip_statistics_command(client: MsClient, args: dict):
    """Retrieves the statistics on the given IP.

    Returns:
        (str, dict, dict). Human readable, context, raw response
    """
    ip = args.get("ip")
    response = client.get_ip_statistics(ip)
    ip_statistics = get_ip_statistics_context(response)
    hr = tableToMarkdown(f"Statistics on {ip} IP:", ip_statistics, removeNull=True)
    context_output = {"IPAddress": ip, "Statistics": ip_statistics}
    ec = {"MicrosoftATP.IPStatistics(val.IPAddress === obj.IPAddress)": context_output}
    return hr, ec, response


def get_ip_statistics_context(ip_statistics_response):
    """Gets the IP statistics response and returns it in context format.

    Returns:
        (dict). IP statistics context
    """
    ip_statistics = assign_params(
        OrgPrevalence=ip_statistics_response.get("orgPrevalence"),
        OrgFirstSeen=ip_statistics_response.get("orgFirstSeen"),
        OrgLastSeen=ip_statistics_response.get("orgLastSeen"),
    )
    return ip_statistics


def get_ip_alerts_command(client: MsClient, args: dict):
    """Retrieves a collection of Alerts related to a given IP.

    Returns:
        (str, dict, dict). Human readable, context, raw response
    """
    headers = [
        "ID",
        "Title",
        "Description",
        "IncidentID",
        "Severity",
        "Status",
        "Classification",
        "Category",
        "ThreatFamilyName",
        "MachineID",
    ]
    ip = args.get("ip")
    response = client.get_ip_alerts(ip)
    alerts_list = get_alerts_list(response)
    human_readable = tableToMarkdown(f"IP {ip} related alerts Info:", alerts_list, headers=headers, removeNull=True)
    context_output = {"IPAddress": ip, "Alerts": alerts_list}
    entry_context = {"MicrosoftATP.IPAlert(val.IPAddress === obj.IPAddress)": context_output}
    return human_readable, entry_context, response


def get_user_alerts_command(client: MsClient, args: dict):
    """Retrieves a collection of Alerts related to a given user ID.

    Returns:
        (str, dict, dict). Human readable, context, raw response
    """
    headers = [
        "ID",
        "Title",
        "Description",
        "IncidentID",
        "Severity",
        "Status",
        "Classification",
        "Category",
        "ThreatFamilyName",
        "MachineID",
    ]
    username = args.get("username")
    response = client.get_user_alerts(username)
    alerts_list = get_alerts_list(response)
    human_readable = tableToMarkdown(f"User {username} related alerts Info:", alerts_list, headers=headers, removeNull=True)
    context_output = {"Username": username, "Alerts": alerts_list}
    entry_context = {"MicrosoftATP.UserAlert(val.Username === obj.Username)": context_output}
    return human_readable, entry_context, response


def get_alert_by_id_command(client: MsClient, args: dict) -> CommandResults:
    """Retrieves a specific alert by the given ID.

    Returns:
        CommandResults.
    """
    headers = [
        "ID",
        "Title",
        "Description",
        "IncidentID",
        "Severity",
        "Status",
        "Classification",
        "Category",
        "ThreatFamilyName",
        "MachineID",
    ]
    alert_ids = remove_duplicates_from_list_arg(args, "alert_ids")
    raw_response = []
    alert_outputs = []
    failed_alerts = {}  # if we got an error, we will return the machine ids that failed
    not_found_ids = []

    for alert in alert_ids:
        try:
            alert_response = client.get_alert_by_id(alert)
            alerts_data = get_alert_data(alert_response)
            raw_response.append(alert_response)
            alert_outputs.append(alerts_data)
        except NotFoundError:  # in case the error is not found alert id, we want to return "No entries"
            not_found_ids.append(alert)
            continue
        except Exception as e:
            failed_alerts[alert] = e
            continue

    human_readable = tableToMarkdown(
        f"{INTEGRATION_NAME} Alerts Info for IDs {alert_ids}:", alert_outputs, headers=headers, removeNull=True
    )
    human_readable += add_error_message(failed_alerts, alert_ids)
    human_readable += not_found_message(not_found_ids)
    return CommandResults(
        outputs_prefix="MicrosoftATP.Alert",
        outputs=alert_outputs,
        readable_output=human_readable,
        raw_response=raw_response,
        outputs_key_field="ID",
    )


def get_user_machine_command(client: MsClient, args: dict):
    """Retrieves a collection of machines related to a given user ID.

    Returns:
        (str, dict, dict). Human readable, context, raw response
    """
    headers = [
        "ID",
        "ComputerDNSName",
        "OSPlatform",
        "LastIPAddress",
        "LastExternalIPAddress",
        "HealthStatus",
        "RiskScore",
        "ExposureLevel",
    ]
    username = args.get("username")
    response = client.get_user_machines(username)
    machines_list = get_machines_list(response)
    human_readable = tableToMarkdown(
        f"Machines that are related to user {username}:", machines_list, headers=headers, removeNull=True
    )
    context_output = {"Username": username, "Machines": machines_list}
    entry_context = {"MicrosoftATP.UserMachine(val.Username === obj.Username)": context_output}
    return human_readable, entry_context, response


def add_remove_machine_tag_command(client: MsClient, args: dict):
    """Adds or remove tag to a specific Machine.

    Returns:
        (str, dict, dict). Human readable, context, raw response
    """
    headers = [
        "ID",
        "ComputerDNSName",
        "OSPlatform",
        "LastIpAddress",
        "LastExternalIPAddress",
        "HealthStatus",
        "RiskScore",
        "ExposureLevel",
        "MachineTags",
    ]
    machine_id = args.get("machine_id")
    action = args.get("action")
    tag = args.get("tag")
    response = client.add_remove_machine_tag(machine_id, action, tag)
    machine_data = get_machine_data(response)
    human_readable = tableToMarkdown(f"Succeed to {action} tag to {machine_id}:", machine_data, headers=headers, removeNull=True)
    entry_context = {"MicrosoftATP.Machine(val.ID === obj.ID)": machine_data}
    return human_readable, entry_context, response


def fetch_incidents(client: MsClient, last_run, fetch_evidence):
    demisto.debug("Microsoft-ATP - Start fetching")

    first_fetch_time = dateparser.parse(
        client.alert_time_to_fetch, settings={"RETURN_AS_TIMEZONE_AWARE": True, "TIMEZONE": "UTC"}
    )
    demisto.debug(f"First fetch time: {first_fetch_time}")

    if last_run:
        demisto.debug(f"Microsoft-ATP - Last run: {json.dumps(last_run)}")
        last_fetch_time = last_run.get("last_alert_fetched_time")
        last_fetch_time = datetime.strftime(parse_date_string(last_fetch_time) + timedelta(milliseconds=1), TIME_FORMAT)
        # handling old version of time format:
        if not last_fetch_time.endswith("Z"):
            last_fetch_time = last_fetch_time + "Z"

    else:
        last_fetch_time = datetime.strftime(first_fetch_time, TIME_FORMAT)  # type: ignore
        demisto.debug(f"Microsoft-ATP - Last run: {last_fetch_time}")

    latest_created_time = dateparser.parse(last_fetch_time, settings={"RETURN_AS_TIMEZONE_AWARE": True, "TIMEZONE": "UTC"})
    demisto.debug(f"latest_created_time: {latest_created_time}")

    params = _get_incidents_query_params(client, fetch_evidence, last_fetch_time)
    demisto.debug(f"Microsoft-ATP - Query sent to the server: {params}")
    incidents = []
    # get_alerts:
    try:
        alerts = client.list_alerts_by_params(params=params, overwrite_rate_limit_retry=True)["value"]
    except DemistoException as err:
        big_query_err_msg = (
            "Verify that the server URL parameter is correct and that you have access to the server from your host."
        )
        if str(err).startswith(big_query_err_msg):
            demisto.debug(f"Query crashed API, probably due to a big response. Params sent to query: {params}")
            raise Exception(
                f"Failed to fetch {client.max_alerts_to_fetch} alerts. This may caused due to large amount of alert. "
                f"Try using a lower limit."
            )
        demisto.debug(f"Query crashed API. Params sent to query: {params}")
        raise err
    skipped_incidents = 0

    for alert in alerts:
        alert_time = dateparser.parse(alert["alertCreationTime"], settings={"RETURN_AS_TIMEZONE_AWARE": True, "TIMEZONE": "UTC"})
        # to prevent duplicates, adding incidents with creation_time > last fetched incident
        if last_fetch_time:
            parsed = dateparser.parse(last_fetch_time, settings={"RETURN_AS_TIMEZONE_AWARE": True, "TIMEZONE": "UTC"})
            demisto.debug(f'Checking alert {alert["id"]} with parsed time {parsed}. last alert time is {alert_time}')
            if alert_time <= parsed:  # type: ignore
                skipped_incidents += 1
                demisto.debug(
                    f'Microsoft - ATP - Skipping incident with id={alert["id"]} with time {alert_time} because its'
                    ' creation time is smaller than the last fetch.'
                )
                continue
        demisto.debug(f'Adding alert {alert["id"]}')
        incidents.append(
            {
                "rawJSON": json.dumps(alert),
                "name": f'{INTEGRATION_NAME} Alert {alert["id"]}',
                "occurred": alert["alertCreationTime"],
                "dbotMirrorId": alert["id"],
            }
        )

        # Update last run and add incident if the incident is newer than last fetch
        if alert_time > latest_created_time:  # type: ignore
            demisto.debug(f"Updating last created time to {alert_time}")
            latest_created_time = alert_time  # type: ignore

    # last alert is the newest as we ordered by it ascending
    demisto.debug(f"Microsoft-ATP - Next run after incidents fetching: {latest_created_time}")
    demisto.debug(f"Microsoft-ATP - Number of incidents before filtering: {len(alerts)}")
    demisto.debug(f"Microsoft-ATP - Number of incidents after filtering: {len(incidents)}")
    demisto.debug(f"Microsoft-ATP - Number of incidents skipped: {skipped_incidents}")
    last_run["last_alert_fetched_time"] = datetime.strftime(latest_created_time, TIME_FORMAT)  # type: ignore
    return incidents, last_run


def _get_incidents_query_params(client, fetch_evidence, last_fetch_time):
    filter_query = f"alertCreationTime+gt+{last_fetch_time}"
    if client.alert_detectionsource_to_fetch:
        sources = argToList(client.alert_detectionsource_to_fetch)
        source_filter_list = [f"detectionSource+eq+'{DETECTION_SOURCE_TO_API_VALUE[source]}'" for source in sources]
        if len(source_filter_list) > 1:
            source_filter_list = [f"({x})" for x in source_filter_list]
        filter_query = filter_query + " and (" + " or ".join(source_filter_list) + ")"
    if client.alert_status_to_fetch:
        statuses = argToList(client.alert_status_to_fetch)
        status_filter_list = [f"status+eq+'{status}'" for status in statuses]
        if len(status_filter_list) > 1:
            status_filter_list = [f"({x})" for x in status_filter_list]
        filter_query = filter_query + " and (" + " or ".join(status_filter_list) + ")"
    if client.alert_severities_to_fetch:
        severities = argToList(client.alert_severities_to_fetch)
        severities_filter_list = [f"severity+eq+'{severity}'" for severity in severities]
        if len(severities_filter_list) > 1:
            severities_filter_list = [f"({x})" for x in severities_filter_list]
        filter_query = filter_query + " and (" + " or ".join(severities_filter_list) + ")"
    params = {"$filter": filter_query}
    params["$orderby"] = "alertCreationTime asc"
    if fetch_evidence:
        params["$expand"] = "evidence"
    params["$top"] = client.max_alerts_to_fetch
    return params


def create_filter_alerts_creation_time(last_alert_fetched_time):
    """Create filter with the last alert fetched time to send in the request.

    Args:
        last_alert_fetched_time(date): Last date and time of alert that been fetched

    Returns:
        (str). The filter of alerts creation time that will be send in the  alerts list API request
    """
    filter_alerts_creation_time = f"alertCreationTime+gt+{last_alert_fetched_time.isoformat()}"

    if not filter_alerts_creation_time.endswith("Z"):
        filter_alerts_creation_time = filter_alerts_creation_time + "Z"

    return filter_alerts_creation_time


def all_alerts_to_incidents(alerts, latest_creation_time, existing_ids, alert_status_to_fetch, alert_severities_to_fetch):
    """Gets the alerts list and convert it to incidents.

    Args:
        alerts(list): List of alerts filtered by the first_fetch_timestamp parameter
        latest_creation_time(date):  Last date and time of alert that been fetched
        existing_ids(list): List of alerts IDs that already been fetched
        alert_status_to_fetch(str): Status to filter out alerts for fetching as incidents.
        alert_severities_to_fetch(str): Severity to filter out alerts for fetching as incidents.

    Returns:(list, list, date). Incidents list, new alerts IDs list, latest alert creation time
    """
    incidents = []
    new_ids = []
    for alert in alerts:
        alert_creation_time_for_incident = parse(alert["alertCreationTime"])
        reformatted_alert_creation_time_for_incident = aware_timestamp_to_naive_timestamp(alert_creation_time_for_incident)

        if should_fetch_alert(alert, existing_ids, alert_status_to_fetch, alert_severities_to_fetch):
            incident = alert_to_incident(alert, reformatted_alert_creation_time_for_incident)
            incidents.append(incident)

            if reformatted_alert_creation_time_for_incident == latest_creation_time:
                new_ids.append(alert["id"])
            if reformatted_alert_creation_time_for_incident > latest_creation_time:
                latest_creation_time = reformatted_alert_creation_time_for_incident
                new_ids = [alert["id"]]

    if not new_ids:
        new_ids = existing_ids
    return incidents, new_ids, latest_creation_time


def aware_timestamp_to_naive_timestamp(aware_timestamp):
    """Gets aware timestamp and reformatting it to naive timestamp

    Args:
        aware_timestamp(date): The alert creation time after parse to aware timestamp

    Returns:(date). Naive timestamp for alert creation time
    """
    iso_aware = aware_timestamp.isoformat()
    # Deal with timestamp like: 2020-03-26T17:24:58.441093
    if "." in iso_aware:
        iso_aware = iso_aware.split(".")[0]
    # Deal with timestamp like: 2020-03-14T22:11:20+0000
    elif "+" in iso_aware:
        iso_aware = iso_aware.split("+")[0]
    return datetime.strptime(iso_aware, "%Y-%m-%dT%H:%M:%S")


def should_fetch_alert(alert, existing_ids, alert_status_to_fetch, alert_severities_to_fetch):
    """Check the alert to see if it's data stands by the conditions.

    Args:
        alert (dict): The alert data
        existing_ids (list): The existing alert's ids list
        alert_status_to_fetch(str): Status to filter out alerts for fetching as incidents.
        alert_severities_to_fetch(str): Severity to filter out alerts for fetching as incidents.


    Returns:
        True - if the alert is according to the conditions, else False
    """
    alert_status = alert["status"]
    alert_severity = alert["severity"]
    return (
        alert_status in alert_status_to_fetch
        and alert_severity in str(alert_severities_to_fetch)
        and alert["id"] not in existing_ids
    )


def get_last_alert_fetched_time(last_run, alert_time_to_fetch):
    """Gets fetch last run and returns the last alert fetch time.

    Returns:
        (date). The date and time of the last alert that been fetched
    """
    if last_run and last_run["last_alert_fetched_time"]:
        last_alert_fetched_time = datetime.strptime(last_run["last_alert_fetched_time"], "%Y-%m-%dT%H:%M:%S")
    else:
        last_alert_fetched_time, _ = parse_date_range(
            date_range=alert_time_to_fetch, date_format="%Y-%m-%dT%H:%M:%S", utc=False, to_timestamp=False
        )
        last_alert_fetched_time = datetime.strptime(str(last_alert_fetched_time), "%Y-%m-%dT%H:%M:%S")

    return last_alert_fetched_time


def list_indicators_command(client: MsClient, args: dict[str, str]) -> tuple[str, dict | None, list | None]:
    """

    Args:
        client: MsClient
        args: arguments from CortexSOAR. May include 'indicator_id' and 'page_size'

    Returns:
        human_readable, outputs.
    """
    limit = int(args.get("limit", 50))
    raw_response = client.list_indicators(args.get("indicator_id"), args.get("page_size", "50"), limit)
    raw_response = raw_response[:limit]
    if raw_response:
        indicators = []
        for item in raw_response:
            item["severity"] = NUMBER_TO_SEVERITY.get(item["severity"])
            indicators.append(item)

        human_readable = tableToMarkdown(
            "Microsoft Defender ATP Indicators:",
            indicators,
            headers=[
                "id",
                "action",
                "threatType",
                "severity",
                "fileName",
                "fileHashType",
                "fileHashValue",
                "domainName",
                "networkIPv4",
                "url",
            ],
            removeNull=True,
        )

        outputs = {"MicrosoftATP.Indicators(val.id == obj.id)": indicators}
        std_outputs = build_std_output(indicators)
        outputs.update(std_outputs)
        return human_readable, outputs, indicators
    else:
        return "No indicators found", None, None


def create_indicator_command(client: MsClient, args: dict, specific_args: dict) -> dict:
    """Adds required arguments to indicator (arguments that must be in every create call).

    Args:
        client: MsClient
        args: arguments from CortexSOAR.
            Must include the following keys:
            - action
            - description
            - expiration_time
            - threat_type
        specific_args: file, email or network object.

    Returns:
        A response from API.

    Raises:
        AssertionError: For some arguments.

    Documentation:
    https://docs.microsoft.com/en-us/graph/api/resources/tiindicator?view=graph-rest-beta#properties
    """
    action = args.get("action", "")
    description = args.get("description", "")
    assert 1 <= len(description) <= 100, "The description argument must contain at least 1 character and not more than 100"
    expiration_time = get_future_time(args.get("expiration_time", ""))
    threat_type = args.get("threat_type", "")
    tlp_level = args.get("tlp_level", "")
    confidence = args.get("confidence", None)
    try:
        if confidence is not None:
            confidence = int(confidence)
            assert 0 <= confidence <= 100, "The confidence argument must be between 0 and 100"
    except ValueError:
        raise DemistoException("The confidence argument must be an integer.")
    severity = SEVERITY_TO_NUMBER.get(args.get("severity", "Informational"))
    tags = argToList(args.get("tags"))
    body = assign_params(
        action=action,
        description=description,
        expirationDateTime=expiration_time,
        targetProduct="Microsoft Defender ATP",
        threatType=threat_type,
        tlpLevel=tlp_level,
        confidence=confidence,
        severity=severity,
        tags=tags,
    )
    body.update(specific_args)
    return client.create_indicator(body)


def create_file_indicator_command(client: MsClient, args: dict) -> tuple[str, dict, dict]:
    """Creates a file indicator

    Args:
        client: MsClient
        args: arguments from CortexSOAR.
            Should contain a file observable:
            - https://docs.microsoft.com/en-us/graph/api/resources/tiindicator?view=graph-rest-beta#indicator-observables---file

    Returns:
        human readable, outputs, raw response

    Raises:
        AssertionError: If no file arguments.
    """
    file_object = assign_params(
        fileCompileDateTime=args.get("file_compile_date_time"),
        fileCreatedDateTime=args.get("file_created_date_time"),
        fileHashType=args.get("file_hash_type"),
        fileHashValue=args.get("file_hash_value"),
        fileMutexName=args.get("file_mutex_name"),
        fileName=args.get("file_name"),
        filePacker=args.get("file_packer"),
        filePath=args.get("file_path"),
        fileSize=args.get("file_size"),
        fileType=args.get("file_type"),
    )
    assert file_object, "Must supply at least one file attribute."
    raw_response = create_indicator_command(client, args, file_object)
    indicator = raw_response.copy()
    indicator["severity"] = NUMBER_TO_SEVERITY.get(indicator["severity"])
    human_readable = tableToMarkdown(
        f'Indicator {indicator.get("id")} was successfully created:',
        indicator,
        headers=[
            "id",
            "action",
            "threatType",
            "severity",
            "fileName",
            "fileHashType",
            "fileHashValue",
            "domainName",
            "networkIPv4",
            "url",
        ],
        removeNull=True,
    )
    outputs = {"MicrosoftATP.Indicators(val.id == obj.id)": indicator}
    std_outputs = build_std_output(indicator)
    outputs.update(std_outputs)
    return human_readable, outputs, raw_response


def create_network_indicator_command(client, args) -> tuple[str, dict, dict]:
    """Creates a network indicator

    Args:
        client: MsClient
        args: arguments from CortexSOAR.
            Should contain a network observable:
            - https://docs.microsoft.com/en-us/graph/api/resources/tiindicator?view=graph-rest-betaindicator-observables---network
    Returns:
        human readable, outputs, raw response

    Raises:
        AssertionError: If no file arguments.
    """  # noqa: E501
    network_object = assign_params(
        domainName=args.get("domain_name"),
        networkCidrBlock=args.get("network_cidr_block"),
        networkDestinationAsn=args.get("network_destination_asn"),
        networkDestinationCidrBlock=args.get("network_destination_cidr_block"),
        networkDestinationIPv4=args.get("network_destination_ipv4"),
        networkDestinationIPv6=args.get("network_destination_ipv6"),
        networkDestinationPort=args.get("network_destination_port"),
        networkIPv4=args.get("network_ipv4"),
        networkIPv6=args.get("network_ipv6"),
        networkPort=args.get("network_port"),
        networkProtocol=args.get("network_protocol"),
        networkSourceAsn=args.get("network_source_asn"),
        networkSourceCidrBlock=args.get("network_source_cidr_block"),
        networkSourceIPv4=args.get("network_source_ipv4"),
        networkSourceIPv6=args.get("network_source_ipv6"),
        networkSourcePort=args.get("network_source_port"),
        userAgent=args.get("user_agent"),
        url=args.get("url"),
    )
    assert network_object, "Must supply at least one network attribute."
    raw_response = create_indicator_command(client, args, network_object)
    indicator = raw_response.copy()
    indicator["severity"] = NUMBER_TO_SEVERITY.get(indicator["severity"])
    human_readable = tableToMarkdown(
        f'Indicator {indicator.get("id")} was successfully created:',
        indicator,
        headers=[
            "id",
            "action",
            "threatType",
            "severity",
            "fileName",
            "fileHashType",
            "fileHashValue",
            "domainName",
            "networkIPv4",
            "url",
        ],
        removeNull=True,
    )
    outputs = {"MicrosoftATP.Indicators(val.id == obj.id)": indicator}
    std_outputs = build_std_output(indicator)
    outputs.update(std_outputs)
    return human_readable, outputs, raw_response


def update_indicator_command(client: MsClient, args: dict) -> tuple[str, dict, dict]:
    """Updates an indicator

    Args:
        client: MsClient
        args: arguments from CortexSOAR.
            Must contains 'indicator_id' and 'expiration_time'
    Returns:
        human readable, outputs
    """
    indicator_id = args.get("indicator_id", "")
    severity = SEVERITY_TO_NUMBER.get(args.get("severity", "Informational"))
    expiration_time = get_future_time(args.get("expiration_time", ""))
    description = args.get("description")
    if description is not None:
        assert 1 <= len(description) <= 100, "The description argument must contain at least 1 character and not more than 100"

    raw_response = client.update_indicator(
        indicator_id=indicator_id, expiration_date_time=expiration_time, description=description, severity=severity
    )
    indicator = raw_response.copy()
    indicator["severity"] = NUMBER_TO_SEVERITY.get(indicator["severity"])
    human_readable = tableToMarkdown(f"Indicator ID: {indicator_id} was updated successfully.", indicator, removeNull=True)
    outputs = {"MicrosoftATP.Indicators(val.id == obj.id)": indicator}
    std_outputs = build_std_output(indicator)
    outputs.update(std_outputs)
    return human_readable, outputs, raw_response


def delete_indicator_command(client: MsClient, args: dict) -> str:
    """Deletes an indicator

    Args:
        client: MsClient
        args: arguments from CortexSOAR.
            Must contains 'indicator_id'
    Returns:
        human readable
    """
    indicator_id = args.get("indicator_id", "")
    client.delete_indicator(indicator_id, client.get_graph_indicator_endpoint())
    return f"Indicator ID: {indicator_id} was successfully deleted"


def sc_delete_indicator_command(client: MsClient, args: dict[str, str]) -> CommandResults:
    """Deletes an indicator
    https://docs.microsoft.com/en-us/microsoft-365/security/defender-endpoint/delete-ti-indicator-by-id?view=o365-worldwide
    Args:
        client: MsClient
        args: arguments from CortexSOAR.
            Must contains 'indicator_id'
    Returns:
          An indication of whether the indicator was deleted successfully.
    """
    indicator_id = args["indicator_id"]
    client.delete_indicator(indicator_id, client.get_security_center_indicator_endpoint(), use_security_center=True)
    return CommandResults(readable_output=f"Indicator ID: {indicator_id} was successfully deleted")


def sc_create_update_indicator_command(client: MsClient, args: dict[str, str]) -> CommandResults:
    """Updates an indicator if exists, if does not exist, create new one
    Note: CIDR notation for IPs is not supported.

    Args:
        client: MsClient
        args: arguments from CortexSOAR.
           Must contains 'indicator_value', 'indicator_type','indicator_description', 'indicator_title', and 'action'.

    """
    indicator_value = args["indicator_value"]
    indicator_type = args["indicator_type"]
    action = args["action"]
    severity = args.get("severity")
    expiration_time = get_future_time(args.get("expiration_time", "1 day"))
    indicator_description = args["indicator_description"]
    indicator_title = args["indicator_title"]
    indicator_application = args.get("indicator_application", "")
    recommended_actions = args.get("recommended_actions", "")
    rbac_group_names = argToList(args.get("rbac_group_names", []))
    generate_alert = argToBoolean(args.get("generate_alert", True))

    indicator = client.create_update_indicator_security_center_api(
        indicator_value=indicator_value,
        expiration_date_time=expiration_time,
        description=indicator_description,
        severity=severity,
        indicator_type=indicator_type,
        action=action,
        indicator_title=indicator_title,
        indicator_application=indicator_application,
        recommended_actions=recommended_actions,
        rbac_group_names=rbac_group_names,
        generate_alert=generate_alert,
    )
    if indicator:
        indicator_value = indicator.get("indicatorValue")  # type:ignore
        dbot_indicator = get_indicator_dbot_object(indicator)
        human_readable = tableToMarkdown(
            f"Indicator {indicator_value} was updated successfully.",
            indicator,
            headers=list(SC_INDICATORS_HEADERS),
            removeNull=True,
        )
        return CommandResults(
            outputs=indicator,
            indicator=dbot_indicator,
            readable_output=human_readable,
            outputs_key_field="id",
            outputs_prefix="MicrosoftATP.Indicators",
        )
    else:
        return CommandResults(readable_output=f"Indicator {indicator_value} was NOT updated.")


def sc_update_batch_indicators_command(client: MsClient, args: dict[str, str]):  # -> CommandResults:
    """Updates batch of indicators. If an indicator exists it will be updated. Otherwise, will create new one
    Note: CIDR notation for IPs is not supported.

    Args:
        client: MsClient
        args: arguments from CortexSOAR.
           Must contains 'indicator_batch' as a JSON file.

    """
    indicator_batch = args.get("indicator_batch", "")
    headers = ["ID", "Value", "IsFailed", "FailureReason"]
    try:
        batch_json = json.loads(indicator_batch)
    except JSONDecodeError as e:
        raise DemistoException(f"{INTEGRATION_NAME}: The `indicator_batch` argument is not a valid json, {e}.")

    all_indicators = client.create_update_indicator_batch_security_center_api({"Indicators": batch_json})
    outputs = parse_indicator_batch_response(all_indicators)
    if outputs:
        human_readable = tableToMarkdown("Indicators updated successfully.", outputs, headers=headers, removeNull=True)
        return CommandResults(
            outputs=outputs, readable_output=human_readable, outputs_key_field="id", outputs_prefix="MicrosoftATP.Indicators"
        )
    return CommandResults(readable_output="Indicators were not updated.")


def parse_indicator_batch_response(indicators_response):
    parsed_response = []
    if indicators_response and indicators_response.get("value"):
        indicators = indicators_response.get("value")
        for indicator in indicators:
            parsed_response.append(
                {
                    "ID": indicator.get("id"),
                    "Value": indicator.get("indicator"),
                    "IsFailed": indicator.get("isFailed"),
                    "FailureReason": indicator.get("failureReason"),
                }
            )
    return parsed_response


def sc_list_indicators_command(client: MsClient, args: dict[str, str]) -> CommandResults | list[CommandResults]:
    """
    https://docs.microsoft.com/en-us/microsoft-365/security/defender-endpoint/get-ti-indicators-collection?view=o365-worldwide
    Args:
        client: MsClient
        args: arguments from CortexSOAR. May include 'indicator_id' and 'page_size'

    Returns:
        human_readable, outputs.
    """
    limit = arg_to_number(args.get("limit", 50)) or 50
    skip = arg_to_number(args.get("skip", 0)) or 0
    raw_response = client.sc_list_indicators(
        args.get("indicator_id"),
        limit,
        skip,
        args.get("indicator_title"),
        args.get("indicator_value"),
        args.get("indicator_type"),
    )
    if raw_response:
        command_results = []
        for indicator in raw_response:
            indicator_value = indicator.get("indicatorValue")
            dbot_indicator = get_indicator_dbot_object(indicator)
            human_readable = tableToMarkdown(
                f"Results found in {INTEGRATION_NAME} SC for value: {indicator_value}",
                indicator,
                headers=list(SC_INDICATORS_HEADERS),
                removeNull=True,
            )
            command_results.append(
                CommandResults(
                    outputs=indicator,
                    indicator=dbot_indicator,
                    readable_output=human_readable,
                    outputs_key_field="id",
                    outputs_prefix="MicrosoftATP.Indicators",
                )
            )
        return command_results
    else:
        return CommandResults(readable_output="No indicators found")


def lateral_movement_evidence_command(client, args):  # pragma: no cover
    # prepare query
    timeout = int(args.pop("timeout", 10))
    time_range = args.pop("time_range", None)
    query_purpose = args.pop("query_purpose")
    page = int(args.get("page", 1))
    limit = int(args.get("limit", 50))
    show_query = argToBoolean(args.pop("show_query", False))
    query_args = assign_params(
        limit=args.get("limit"),
        query_operation=args.get("query_operation"),
        page=args.get("page"),
        device_name=args.get("device_name"),
        file_name=args.get("file_name"),
        sha1=args.get("sha1"),
        sha256=args.get("sha256"),
        md5=args.get("md5"),
        device_id=args.get("device_id"),
        remote_ip_count=args.get("remote_ip_count"),
    )
    query_builder = HuntingQueryBuilder.LateralMovementEvidence(**query_args)
    query_options = {
        "network_connections": query_builder.build_network_connections_query,
        "smb_connections": query_builder.build_smb_connections_query,
        "credential_dumping": query_builder.build_credential_dumping_query,
        "management_connection": query_builder.build_management_connection_query,
    }
    if query_purpose not in query_options:
        raise DemistoException(f"Unsupported query_purpose: {query_purpose}.")
    query = query_options[query_purpose]()

    # send request + handle result
    response = client.get_advanced_hunting(query, timeout, time_range)
    results = response.get("Results")
    if isinstance(results, list) and page > 1:
        results = results[(page - 1) * limit : limit * page]
    readable_output = tableToMarkdown(f"Lateral Movement Evidence Hunt ({query_purpose}) Results", results, removeNull=True)
    if show_query:
        readable_output = f"### The Query:\n{query}\n{readable_output}"
    return CommandResults(
        readable_output=readable_output,
        outputs_prefix=f"MicrosoftATP.HuntLateralMovementEvidence.Result.{query_purpose}",
        outputs=results,
    )


def persistence_evidence_command(client, args):  # pragma: no cover
    # prepare query
    timeout = int(args.pop("timeout", 10))
    time_range = args.pop("time_range", None)
    query_purpose = args.get("query_purpose")
    show_query = argToBoolean(args.pop("show_query", False))
    quey_args = assign_params(
        limit=args.get("limit"),
        query_operation=args.get("query_operation"),
        query_purpose=args.get("query_purpose"),
        page=args.get("page"),
        device_name=args.get("device_name"),
        file_name=args.get("file_name"),
        sha1=args.get("sha1"),
        sha256=args.get("sha256"),
        md5=args.get("md5"),
        device_id=args.get("device_id"),
        process_cmd=args.get("process_cmd"),
    )
    query_builder = HuntingQueryBuilder.PersistenceEvidence(**quey_args)
    query_options = {
        "scheduled_job": query_builder.build_scheduled_job_query,
        "registry_entry": query_builder.build_registry_entry_query,
        "startup_folder_changes": query_builder.build_startup_folder_changes_query,
        "new_service_created": query_builder.build_new_service_created_query,
        "service_updated": query_builder.build_service_updated_query,
        "file_replaced": query_builder.build_file_replaced_query,
        "new_user": query_builder.build_new_user_query,
        "new_group": query_builder.build_new_group_query,
        "group_user_change": query_builder.build_group_user_change_query,
        "local_firewall_change": query_builder.build_local_firewall_change_query,
        "host_file_change": query_builder.build_host_file_change_query,
    }
    if query_purpose not in query_options:
        raise DemistoException(f"Unsupported query_purpose: {query_purpose}.")
    query = query_options[query_purpose]()

    # send request + handle result
    response = client.get_advanced_hunting(query, timeout, time_range)
    results = response.get("Results")
    readable_output = tableToMarkdown(f"Persistence EvidenceHunt Hunt ({query_purpose}) Results", results, removeNull=True)
    if show_query:
        readable_output = f"### The Query:\n{query}\n{readable_output}"
    return CommandResults(
        readable_output=readable_output,
        outputs_prefix=f"MicrosoftATP.HuntPersistenceEvidence.Result.{query_purpose}",
        outputs=results,
    )


def file_origin_command(client, args):  # pragma: no cover
    # prepare query
    timeout = int(args.pop("timeout", 10))
    time_range = args.pop("time_range", None)
    page = int(args.get("page", 1))
    limit = int(args.get("limit", 50))
    show_query = argToBoolean(args.pop("show_query", False))
    quey_params = assign_params(
        limit=args.get("limit"),
        query_operation=args.get("query_operation"),
        page=args.get("page"),
        device_name=args.get("device_name"),
        file_name=args.get("file_name"),
        sha1=args.get("sha1"),
        sha256=args.get("sha256"),
        md5=args.get("md5"),
        device_id=args.get("device_id"),
    )
    query_builder = HuntingQueryBuilder.FileOrigin(**quey_params)
    query = query_builder.build_file_origin_query()

    # send request + handle result
    response = client.get_advanced_hunting(query, timeout, time_range)
    results = response.get("Results")
    if isinstance(results, list) and page > 1:
        results = results[(page - 1) * limit : limit * page]
    readable_output = tableToMarkdown("File Origin Hunt Results", results, removeNull=True)
    if show_query:
        readable_output = f"### The Query:\n{query}\n{readable_output}"
    return CommandResults(readable_output=readable_output, outputs_prefix="MicrosoftATP.HuntFileOrigin.Result", outputs=results)


def process_details_command(client, args):  # pragma: no cover
    # prepare query
    timeout = int(args.pop("timeout", 10))
    time_range = args.pop("time_range", None)
    query_purpose = args.get("query_purpose")
    page = int(args.get("page", 1))
    limit = int(args.get("limit", 50))
    show_query = argToBoolean(args.pop("show_query", False))
    query_params = assign_params(
        limit=args.get("limit"),
        query_operation=args.get("query_operation"),
        page=args.get("page"),
        device_name=args.get("device_name"),
        file_name=args.get("file_name"),
        sha1=args.get("sha1"),
        sha256=args.get("sha256"),
        md5=args.get("md5"),
        device_id=args.get("device_id"),
        query_purpose=args.get("query_purpose"),
    )
    query_builder = HuntingQueryBuilder.ProcessDetails(**query_params)
    query_options = {
        "parent_process": query_builder.build_parent_process_query,
        "grandparent_process": query_builder.build_grandparent_process_query,
        "process_details": query_builder.build_process_details_query,
        "beaconing_evidence": query_builder.build_beaconing_evidence_query,
        "powershell_execution_unsigned_files": query_builder.build_powershell_execution_unsigned_files_query,
        "process_excecution_powershell": query_builder.build_process_excecution_powershell_query,
    }
    if query_purpose not in query_options:
        raise DemistoException(f"Unsupported query_purpose: {query_purpose}.")
    query = query_options[query_purpose]()

    # send request + handle result
    response = client.get_advanced_hunting(query, timeout, time_range)
    results = response.get("Results")
    if isinstance(results, list) and page > 1:
        results = results[(page - 1) * limit : limit * page]
    readable_output = tableToMarkdown(f"Process Details Hunt ({query_purpose}) Results", results, removeNull=True)
    if show_query:
        readable_output = f"### The Query:\n{query}\n{readable_output}"
    return CommandResults(
        readable_output=readable_output, outputs_prefix=f"MicrosoftATP.HuntProcessDetails.Result.{query_purpose}", outputs=results
    )


def network_connections_command(client, args):  # pragma: no cover
    # prepare query
    timeout = int(args.pop("timeout", 10))
    time_range = args.pop("time_range", None)
    query_purpose = args.get("query_purpose")
    page = int(args.get("page", 1))
    limit = int(args.get("limit", 50))
    show_query = argToBoolean(args.pop("show_query", False))
    query_params = assign_params(
        limit=args.get("limit"),
        query_operation=args.get("query_operation"),
        query_purpose=args.get("query_purpose"),
        page=args.get("page"),
        device_name=args.get("device_name"),
        file_name=args.get("file_name"),
        sha1=args.get("sha1"),
        sha256=args.get("sha256"),
        md5=args.get("md5"),
        device_id=args.get("device_id"),
    )
    query_builder = HuntingQueryBuilder.NetworkConnections(**query_params)
    query_options = {
        "external_addresses": query_builder.build_external_addresses_query,
        "dns_query": query_builder.build_dns_query,
        "encoded_commands": query_builder.build_encoded_commands_query,
    }
    if query_purpose not in query_options:
        raise DemistoException(f"Unsupported query_purpose: {query_purpose}.")
    query = query_options[query_purpose]()

    # send request + handle result
    response = client.get_advanced_hunting(query, timeout, time_range)
    results = response.get("Results")
    if isinstance(results, list) and page > 1:
        results = results[(page - 1) * limit : limit * page]
    readable_output = tableToMarkdown(f"Network Connections Hunt ({query_purpose}) Results", results, removeNull=True)
    if show_query:
        readable_output = f"### The Query:\n{query}\n{readable_output}"
    return CommandResults(
        readable_output=readable_output,
        outputs_prefix=f"MicrosoftATP.HuntNetworkConnections.Result.{query_purpose}",
        outputs=results,
    )


def privilege_escalation_command(client, args):  # pragma: no cover
    # prepare query
    timeout = int(args.pop("timeout", 10))
    time_range = args.pop("time_range", None)
    page = int(args.get("page", 1))
    limit = int(args.get("limit", 50))
    show_query = argToBoolean(args.pop("show_query", False))
    quey_args = assign_params(
        limit=args.get("limit"),
        query_operation=args.get("query_operation"),
        page=args.get("page"),
        device_name=args.get("device_name"),
        device_id=args.get("device_id"),
    )
    query_builder = HuntingQueryBuilder.PrivilegeEscalation(**quey_args)
    query = query_builder.build_query()

    # send request + handle result
    response = client.get_advanced_hunting(query, timeout, time_range)
    results = response.get("Results")
    if isinstance(results, list) and page > 1:
        results = results[(page - 1) * limit : limit * page]
    readable_output = tableToMarkdown("Privilege Escalation Hunt Results", results, removeNull=True)
    if show_query:
        readable_output = f"### The Query:\n{query}\n{readable_output}"
    return CommandResults(
        readable_output=readable_output, outputs_prefix="MicrosoftATP.HuntPrivilegeEscalation.Result", outputs=results
    )


def tampering_command(client, args):  # pragma: no cover
    # prepare query
    timeout = int(args.pop("timeout", 10))
    time_range = args.pop("time_range", None)
    page = int(args.get("page", 1))
    limit = int(args.get("limit", 50))
    show_query = argToBoolean(args.pop("show_query", False))
    quey_args = assign_params(
        limit=args.get("limit"),
        query_operation=args.get("query_operation"),
        page=args.get("page"),
        device_name=args.get("device_name"),
        device_id=args.get("device_id"),
    )
    query_builder = HuntingQueryBuilder.Tampering(**quey_args)
    query = query_builder.build_query()

    # send request + handle result
    response = client.get_advanced_hunting(query, timeout, time_range)
    results = response.get("Results")
    if isinstance(results, list) and page > 1:
        results = results[(page - 1) * limit : limit * page]
    readable_output = tableToMarkdown("Tampering Hunt Results", results, removeNull=True)
    if show_query:
        readable_output = f"### The Query:\n{query}\n{readable_output}"
    return CommandResults(readable_output=readable_output, outputs_prefix="MicrosoftATP.HuntTampering.Result", outputs=results)


def cover_up_command(client, args):  # pragma: no cover
    # prepare query
    timeout = int(args.pop("timeout", 10))
    time_range = args.pop("time_range", None)
    query_purpose = args.get("query_purpose")
    page = int(args.get("page", 1))
    limit = int(args.get("limit", 50))
    show_query = argToBoolean(args.pop("show_query", False))
    quey_args = assign_params(
        limit=args.get("limit"),
        query_operation=args.get("query_operation"),
        query_purpose=args.get("query_purpose"),
        page=args.get("page"),
        device_name=args.get("device_name"),
        file_name=args.get("file_name"),
        sha1=args.get("sha1"),
        sha256=args.get("sha256"),
        md5=args.get("md5"),
        device_id=args.get("device_id"),
        username=args.get("username"),
    )
    query_builder = HuntingQueryBuilder.CoverUp(**quey_args)
    query_options = {
        "file_deleted": query_builder.build_file_deleted_query,
        "event_log_cleared": query_builder.build_event_log_cleared_query,
        "compromised_information": query_builder.build_compromised_information_query,
        "connected_devices": query_builder.build_connected_devices_query,
        "action_types": query_builder.build_action_types_query,
        "common_files": query_builder.build_common_files_query,
    }
    if query_purpose not in query_options:
        raise DemistoException(f"Unsupported query_purpose: {query_purpose}.")
    query = query_options[query_purpose]()

    # send request + handle result
    response = client.get_advanced_hunting(query, timeout, time_range)
    results = response.get("Results")
    if isinstance(results, list) and page > 1:
        results = results[(page - 1) * limit : limit * page]
    readable_output = tableToMarkdown(f"Cover Up Hunt ({query_purpose}) Results", results, removeNull=True)
    if show_query:
        readable_output = f"### The Query:\n{query}\n{readable_output}"
    return CommandResults(
        readable_output=readable_output, outputs_prefix=f"MicrosoftATP.HuntCoverUp.Result.{query_purpose}", outputs=results
    )


def test_module(client: MsClient):
    client.ms_client.http_request(method="GET", url_suffix="/alerts", params={"$top": "1"}, overwrite_rate_limit_retry=True)


def get_dbot_indicator(dbot_type, dbot_score, value):
    if dbot_type == DBotScoreType.FILE:
        hash_type = get_hash_type(value)
        if hash_type == "md5":
            return Common.File(dbot_score=dbot_score, md5=value)
        if hash_type == "sha1":
            return Common.File(dbot_score=dbot_score, sha1=value)
        if hash_type == "sha256":
            return Common.File(dbot_score=dbot_score, sha256=value)
    if dbot_type == DBotScoreType.IP:
        return Common.IP(ip=value, dbot_score=dbot_score)
    if dbot_type == DBotScoreType.DOMAIN:
        return Common.Domain(domain=value, dbot_score=dbot_score)
    if dbot_type == DBotScoreType.URL:
        return Common.URL(url=value, dbot_score=dbot_score)
    return None


def get_indicator_dbot_object(indicator):
    indicator_type = INDICATOR_TYPE_TO_DBOT_TYPE.get(indicator.get("indicatorType"))
    if indicator_type:
        indicator_value = indicator.get("indicatorValue")
        dbot = Common.DBotScore(indicator=indicator_value, indicator_type=indicator_type, score=Common.DBotScore.NONE)  # type:ignore
        return get_dbot_indicator(indicator_type, dbot, indicator_value)
    else:
        return None


def list_machines_by_software_command(client: MsClient, args: dict) -> CommandResults:
    """Retrieve a list of device references that has the given software installed.
    Args:
        client: MsClient.
        args: dict - arguments from CortexSOAR.
    Returns:
        A CommandResults object with a list of machines by software.
    """
    software_id = str(args.get("id"))
    headers = ["id", "computerDnsName", "osPlatform", "rbacGroupName", "rbacGroupId"]
    machines_response = client.get_list_machines_by_software(software_id)
    machines_response_value = machines_response.get("value")
    human_readable = tableToMarkdown(
        f"{INTEGRATION_NAME} list machines by software: {software_id}", machines_response_value, headers=headers, removeNull=True
    )
    return CommandResults(
        outputs_prefix="MicrosoftATP.SoftwareMachine",
        outputs_key_field="id",
        outputs=machines_response_value,
        readable_output=human_readable,
        raw_response=machines_response,
    )


def list_software_version_distribution_command(client: MsClient, args: dict) -> CommandResults:
    """Retrieves a list of your organization's software version distribution.
    Args:
        client: MsClient.
        args: dict - arguments from CortexSOAR.
    Returns:
        A CommandResults object with a list of software version distribution.
    """
    software_id = str(args.get("id"))
    headers = ["version", "installations", "vulnerabilities"]
    software_version_distribution_response = client.get_list_software_version_distribution(software_id)
    software_version_distribution_response_value = software_version_distribution_response.get("value")
    human_readable = tableToMarkdown(
        f"{INTEGRATION_NAME} software version distribution:",
        software_version_distribution_response_value,
        headers=headers,
        removeNull=True,
    )
    return CommandResults(
        outputs_prefix="MicrosoftATP.SoftwareVersion",
        outputs=software_version_distribution_response_value,
        outputs_key_field=["version", "installations", "vulnerabilities"],
        readable_output=human_readable,
        raw_response=software_version_distribution_response,
    )


def list_missing_kb_by_software_command(client: MsClient, args: dict) -> CommandResults:
    """Retrieves missing KBs (security updates) by software ID
    Args:
        client: MsClient.
        args: dict - arguments from CortexSOAR.
    Returns:
        A CommandResults object with a list of missing kb by software.
    """
    software_id = str(args.get("id"))
    headers = ["id", "name", "osBuild", "productsNames", "url", "machineMissedOn", "cveAddressed"]
    missing_kb_by_software_response = client.get_list_missing_kb_by_software(software_id)
    missing_kb_by_software_response_value = missing_kb_by_software_response.get("value")
    mark_down_values = add_backslash_infront_of_underscore_list(missing_kb_by_software_response_value)
    human_readable = tableToMarkdown(
        f"{INTEGRATION_NAME} missing kb by software: {software_id}", mark_down_values, headers=headers, removeNull=True
    )
    return CommandResults(
        outputs_prefix="MicrosoftATP.SoftwareKB",
        outputs_key_field="id",
        outputs=missing_kb_by_software_response_value,
        readable_output=human_readable,
        raw_response=missing_kb_by_software_response,
    )


def list_vulnerabilities_by_software_command(client: MsClient, args: dict) -> list[CommandResults]:
    """Retrieves list of vulnerabilities by software.
    Args:
        client: MsClient.
        args: dict - arguments from CortexSOAR.
    Returns:
        A CommandResult list with a list of vulnerabilities by software.
    """
    results_list = []
    software_id = str(args.get("id"))
    headers = [
        "id",
        "name",
        "description",
        "severity",
        "cvssV3",
        "publishedOn",
        "updatedOn",
        "exposedMachines",
        "exploitVerified",
        "publicExploit",
    ]
    vulnerabilities_response = client.get_list_vulnerabilities_by_software(software_id)
    vulnerabilities_response_value = vulnerabilities_response.get("value")
    demisto.debug(f"Vulnerabilities Response {vulnerabilities_response_value}")
    if vulnerabilities_response_value:
        for cve in vulnerabilities_response_value:
            cve_id = cve.get("id")
            cve_indicator = Common.CVE(
                id=cve_id,
                cvss=cve.get("cvssV3"),
                description=cve.get("description"),
                published=cve.get("publishedOn"),
                modified=cve.get("updatedOn"),
            )
            human_readable = tableToMarkdown(
                f"{INTEGRATION_NAME} vulnerability {cve_id} by software: {software_id}",
                add_backslash_infront_of_underscore_list([cve]),
                headers=headers,
                removeNull=True,
            )
            results_list.append(
                CommandResults(
                    outputs_prefix="MicrosoftATP.SoftwareCVE",
                    outputs_key_field="id",
                    outputs=cve,
                    readable_output=human_readable,
                    raw_response=cve,
                    indicator=cve_indicator,
                )
            )
    else:
        results_list.append(CommandResults(readable_output=f"No vulnerabilities were found for software: {software_id}."))
    return results_list


def create_filters_conjunction(filters_arg_list: list[str], name: str) -> str:
    """Create filter conjunction (added 'or' between args)
    example output: id eq 'id1' or id eq 'id2'
    Args:
        filters_arg_list: list[str].
        name: str.
    Returns:
        A str corresponding to the filter param in a qury.
    """
    query = ""
    filters_arg_list = list(filter(None, filters_arg_list))
    list_length = len(filters_arg_list)
    if filters_arg_list:
        for index, list_item in enumerate(filters_arg_list):
            if index == list_length - 1 or list_length == 1:
                query = f"{query}{name} eq '{list_item}'"
            else:
                query = f"{query}{name} eq '{list_item}' or "
        demisto.debug(f"Filter conjunction query results: {query} ")
    return query


def add_backslash_infront_of_underscore_list(markdown_data: list[dict] | None) -> list[dict]:
    """Escape underscores with a backslash in order to show underscores after markdown parsing.
    Args:
        markdown_data: list[dict] - list of dicts.
    Returns:
        A list of dicts with a backslash before each underscore.
    """
    markdown_data_to_return = []
    if markdown_data:
        for dict_item in markdown_data:
            dict = {}
            for k, v in dict_item.items():
                if isinstance(v, str):
                    v = str(v.replace("_", "\_"))
                dict[k] = v
            markdown_data_to_return.append(dict)
    return markdown_data_to_return


def create_filters_disjunctions(filters_arg_list: list[str]) -> str:
    """Create filter disjunctions (added 'and' between args)
    example output: id eq 'id1' and vendor eq 'vendor1'
    Args:
        filters_arg_list: list[str].
    Returns:
        A str corresponding to the filter param in a qury.
    """
    query = ""
    filters_arg_list = list(filter(None, filters_arg_list))
    list_length = len(filters_arg_list)
    if filters_arg_list:
        for index, list_item in enumerate(filters_arg_list):
            if list_length == 1 and list_item == "":
                continue
            if list_length == 1:
                query = f"{query}{list_item}"
                continue
            if index == list_length - 1:
                query = f"{query}({list_item})"
                continue
            else:
                query = f"{query}({list_item}) and "
        demisto.debug(f"Filter disjunctions query results: {query} ")
    return query


def create_filter(args_and_name_list: list[tuple[list[str], str]]) -> str:
    """Create filter with disjunctions and conjunction according to the API requirements
    example output: id eq 'id1' and vendor eq 'vendor1' or  vendor eq 'vendor2'
    Args:
        filters_arg_list: list[str].
    Returns:
        A str corresponding to the filter param in a qury.
    """
    list_for_disjunctions = []
    for arg_and_name in args_and_name_list:
        list_for_disjunctions.append(create_filters_conjunction(arg_and_name[0], arg_and_name[1]))
    return create_filters_disjunctions(list_for_disjunctions)


def list_software_command(client: MsClient, args: dict) -> CommandResults:
    """Retrieves the organization software inventory.
    Args:
        client: MsClient.
        args: dict - arguments from CortexSOAR.
    Returns:
        A CommandResults object.
    """
    software_id = argToList(args.get("id", ""))
    names = argToList(args.get("name", ""))
    vendors = argToList(args.get("vendor", ""))
    limit = args.get("limit", "50")
    offset = args.get("offset", "0")
    filter_req = create_filter([(software_id, "id"), (names, "name"), (vendors, "vendor")])
    headers = ["id", "name", "vendor", "weaknesses", "activeAlert", "exposedMachines", "installedMachines", "publicExploit"]
    list_software_response = client.get_list_software(filter_req, limit, offset)
    list_software_response_value = list_software_response.get("value")
    mark_down_values = add_backslash_infront_of_underscore_list(list_software_response_value)
    human_readable = tableToMarkdown(f"{INTEGRATION_NAME} list software:", mark_down_values, headers=headers, removeNull=True)
    return CommandResults(
        outputs_prefix="MicrosoftATP.Software",
        outputs_key_field="id",
        outputs=list_software_response_value,
        readable_output=human_readable,
        raw_response=list_software_response,
    )


def list_vulnerabilities_by_machine_command(client: MsClient, args: dict) -> list[CommandResults]:
    """Retrieves a list of all the vulnerabilities affecting the organization per machine.
    Args:
        client: MsClient.
        args: dict - arguments from CortexSOAR.
    Returns:
        A CommandResults object.
    """
    machine_id = argToList(args.get("machine_id"))
    software_id = argToList(args.get("software_id", ""))
    cve_id = argToList(args.get("cve_id", ""))
    product_name = argToList(args.get("product_name", ""))
    product_version = argToList(args.get("product_version", ""))
    severity = argToList(args.get("severity", ""))
    product_vendor = argToList(args.get("product_vendor", ""))
    limit = args.get("limit", "25")
    offset = args.get("offset", "0")
    results_list = []
    filter_req = create_filter(
        [
            (machine_id, "machineId"),
            (software_id, "id"),
            (cve_id, "cveId"),
            (product_name, "productName"),
            (product_version, "productVersion"),
            (severity, "severity"),
            (product_vendor, "productVendor"),
        ]
    )
    headers = ["id", "cveId", "machineId", "productName", "productVendor", "productVersion", "severity"]
    list_vulnerabilities_response = client.get_list_vulnerabilities_by_machine(filter_req, limit, offset)
    list_vulnerabilities_response_value = list_vulnerabilities_response.get("value")
    if list_vulnerabilities_response_value:
        for cve in list_vulnerabilities_response_value:
            cve_id = cve.get("cveId")
            cve_indicator = Common.CVE(id=cve_id, cvss="", description="", published="", modified="")
            human_readable = tableToMarkdown(
                f"{INTEGRATION_NAME} vulnerability {cve_id}:",
                add_backslash_infront_of_underscore_list([cve]),
                headers=headers,
                removeNull=True,
            )
            results_list.append(
                CommandResults(
                    outputs_prefix="MicrosoftATP.MachineCVE",
                    outputs_key_field="id",
                    outputs=cve,
                    readable_output=human_readable,
                    raw_response=cve,
                    indicator=cve_indicator,
                )
            )
    else:
        results_list.append(CommandResults(readable_output=f"No vulnerabilities were found for machine: {machine_id}."))
    return results_list


def create_filter_list_vulnerabilities(
    id_and_severity: str, name_equal: str, name_contains: str, description: str, published_on: str, cvss: str, updated_on: str
) -> str:
    """Create a string filter.
    Args:
        id_and_severity: str - Id and severity of the vulnerability.
        name: str - Name of the vulnerability.
        description: str - Description of the vulnerability.
        published_on: str - Date when vulnerability was published.
        cvss: str - CVSS v3 score.
        updated_on: str - Date when vulnerability was updated.
    Returns:
        A string filter.
    """
    filter_query_list = []
    if id_and_severity:
        filter_query_list.append(id_and_severity)
    if name_contains:
        filter_query_list.append(f"contains(name, '{name_contains}')")
    if name_equal:
        filter_query_list.append(f"name eq '{name_equal}'")
    if description:
        filter_query_list.append(f"contains(description, '{description}')")
    if cvss:
        filter_query_list.append(f"cvssV3 ge {cvss}")
    if updated_on:
        filter_query_list.append(f"updatedOn ge {updated_on}")
    if published_on:
        filter_query_list.append(f"publishedOn ge {published_on}")

    return create_filters_disjunctions(filter_query_list)


def date_to_iso_format(date: str) -> str:
    """Retrieves date string or relational expression to iso format date.
    Args:
        date: str - date or relational expression.
    Returns:
        A str in ISO format.
    """
    date = dateparser.parse(date)
    date = date.strftime("%Y-%m-%dT%H:%M:%SZ") if date else ""
    return date


def list_vulnerabilities_command(client: MsClient, args: dict) -> list[CommandResults]:
    """Retrieves a list of all vulnerabilities.
    Args:
        client: MsClient.
        args: dict - arguments from CortexSOAR.
    Returns:
        A CommandResults object.
    """
    id = argToList(args.get("id", ""))
    severity = argToList(args.get("severity", ""))
    name_equal = args.get("name_equal", "")
    name_contains = args.get("name_contains", "")
    description = args.get("description_contains", "")
    published_on = date_to_iso_format(args.get("published_on", ""))
    updated_on = date_to_iso_format(args.get("updated_on", ""))
    cvss = args.get("cvss", "")
    limit = args.get("limit", "25")
    offset = args.get("offset", "0")
    filter_req_id_and_severity = create_filter([(id, "id"), (severity, "severity")])
    filter_req = create_filter_list_vulnerabilities(
        filter_req_id_and_severity, name_equal, name_contains, description, published_on, cvss, updated_on
    )
    headers = [
        "id",
        "name",
        "description",
        "severity",
        "publishedOn",
        "updatedOn",
        "exposedMachines",
        "exploitVerified",
        "publicExploit",
        "cvssV3",
    ]
    list_vulnerabilities_response = client.get_list_vulnerabilities(filter_req, limit, offset)
    list_vulnerabilities_response_value = list_vulnerabilities_response.get("value")
    results_list = []
    if list_vulnerabilities_response_value:
        for cve in list_vulnerabilities_response_value:
            cve_id = cve.get("id")
            cve_indicator = Common.CVE(
                id=cve_id,
                cvss=cve.get("cvssV3"),
                description=cve.get("description"),
                published=cve.get("publishedOn"),
                modified=cve.get("updatedOn"),
            )
            human_readable = tableToMarkdown(
                f"{INTEGRATION_NAME} vulnerabilities:",
                add_backslash_infront_of_underscore_list([cve]),
                headers=headers,
                removeNull=True,
            )
            results_list.append(
                CommandResults(
                    outputs_prefix="MicrosoftATP.Vulnerability",
                    outputs_key_field="id",
                    outputs=cve,
                    readable_output=human_readable,
                    raw_response=cve,
                    indicator=cve_indicator,
                )
            )
    else:
        results_list.append(CommandResults(readable_output="No vulnerabilities were found."))
    return results_list


def list_machines_by_vulnerability_command(client: MsClient, args: dict) -> CommandResults:
    """Retrieves a list of devices affected by a vulnerability (by the given CVE ID).

    Returns:
        CommandResults. Human readable, context, raw response
    """
    headers = ["ID", "ComputerDNSName", "OSPlatform", "RBACGroupID", "RBACGroupName", "CVE"]
    cve_ids = remove_duplicates_from_list_arg(args, "cve_id")
    raw_response = []
    machines_outputs = []
    failed_cve = {}  # if we got an error, we will return the machine ids that failed

    for cve_id in cve_ids:
        try:
            machines_response = client.get_list_machines_by_vulnerability(cve_id)
            for machine in machines_response["value"]:
                machine_data = get_machine_data(machine)
                machine_data.update({"CVE": cve_id})
                machines_outputs.append(machine_data)
            raw_response.append(machines_response)
        except Exception as e:
            failed_cve[cve_id] = e
            continue

    machines_outputs = create_related_cve_list_for_machine(machines_outputs)
    human_readable = tableToMarkdown(
        f"{INTEGRATION_NAME} machines by vulnerabilities: {cve_ids}", machines_outputs, headers=headers, removeNull=True
    )
    human_readable += add_error_message(failed_cve, cve_ids)
    return CommandResults(
        outputs_prefix="MicrosoftATP.CveMachine",
        outputs_key_field="ID",
        outputs=machines_outputs,
        readable_output=human_readable,
        raw_response=raw_response,
    )


def create_related_cve_list_for_machine(machines):
    """
    Parses the machines list to include a CVE list for each machine by ID.
    For example,
    machines = [{'ID': 1, 'CVE': 'CVE-1'},{'ID': 1, 'CVE': 'CVE-2'},{'ID': 2, 'CVE': 'CVE-1'}]

    the output after the for loop will be:
    machines = [{'ID': 1, ['CVE': 'CVE-1','CVE-2']},{'ID': 1, ['CVE': 'CVE-1','CVE-2']},{'ID': 2, 'CVE': ['CVE-1']}]

    and the output after remove duplicates will be:
    unique_machines = [{'ID': 1, 'CVE': ['CVE-1','CVE-2']},{'ID': 2, 'CVE': ['CVE-1']}]
    """
    machine_id_to_cve_list: dict[str, list[str]] = {}
    for machine in machines:
        machine_id = machine.get("ID")
        cve_id = machine.get("CVE")
        if not machine_id_to_cve_list.get(machine_id):
            machine_id_to_cve_list[machine_id] = [cve_id]
        else:
            machine_id_to_cve_list[machine_id].append(cve_id)
        machine.pop("CVE")
        machine["CVE"] = machine_id_to_cve_list[machine_id]

    # handle duplicates
    unique_machines = []
    for machine in machines:
        if machine not in unique_machines:
            unique_machines.append(machine)
    return unique_machines


def get_file_context(file_info_response: dict[str, str], headers: list):
    return {key.capitalize(): value for (key, value) in file_info_response.items() if key in headers}


def get_file_info_command(client: MsClient, args: dict):
    """Retrieves file info by a file hash (Sha1 or Sha256).

    Returns:
        CommandResults. Human readable, context, raw response
    """
    headers = ["Sha1", "Sha256", "Size", "FileType", "Signer", "IsValidCertificate"]
    file_context_path = (
        "File(val.SHA1 && val.SHA1 == obj.SHA1 || val.SHA256 && val.SHA256 == obj.SHA256 || "
        "val.Type && val.Type == obj.Type || val.Size && val.Size == obj.Size )"
    )
    file_hashes = remove_duplicates_from_list_arg(args, "hash")
    raw_response = []
    file_outputs = []
    file_context_outputs = []
    failed_hashes = {}  # if we got an error, we will return the machine ids that failed
    sha1_value_in_files = []  # for not adding duplicates machines to the table
    not_found_ids = []

    for file_hash in file_hashes:
        try:
            file_info_response = client.get_file_data(file_hash)
            file_data = get_file_data(file_info_response)
            if file_data.get("Sha1", "") not in sha1_value_in_files:
                file_outputs.append(file_data)
                sha1_value_in_files.append(file_data.get("Sha1", ""))
            raw_response.append(file_info_response)
            file_context_outputs.append(get_file_context(file_info_response, ["sha1", "sha256", "filetype", "size"]))
        except NotFoundError:  # in case the error is not found hash, we want to return "No entries"
            not_found_ids.append(file_hash)
            continue
        except Exception as e:
            failed_hashes[file_hash] = e
            continue

    human_readable = tableToMarkdown(
        f"{INTEGRATION_NAME} file info by hashes: {file_hashes}", file_outputs, headers=headers, removeNull=True
    )
    human_readable += add_error_message(failed_hashes, file_hashes)
    human_readable += not_found_message(not_found_ids)
    if file_outputs:
        context = {"MicrosoftATP.File(val.Sha1 === obj.Sha1)": file_outputs, file_context_path: file_context_outputs}
        return {
            "Type": entryTypes["note"],
            "ContentsFormat": formats["text"],
            "Contents": file_outputs,
            "EntryContext": context,
            "HumanReadable": human_readable,
            "raw_response": raw_response,
        }
    else:
        return "No entries."


def create_endpoint_verdict(machine: dict):
    return Common.Endpoint(
        id=machine.get("ID"),
        hostname=machine.get("ComputerDNSName"),
        ip_address=machine.get("LastIPAddress"),
        mac_address=machine.get("MACAddress"),
        os=machine.get("OSPlatform"),
        status=HEALTH_STATUS_TO_ENDPOINT_STATUS[machine.get("HealthStatus", "Unknown")],
        vendor=INTEGRATION_NAME,
        os_version=f"{machine.get('OSVersion')} {machine.get('OSProcessor')} bit",
    )


def create_filter_for_endpoint_command(hostnames, ips, ids):
    """
    Creates a filter query for getting the machines according to the given args.
    The query build is: "or" operator separetes the key and the value between each arg.

    For example,
    for fields_to_values: {'computerDnsName': ['b.com', 'a.com'], 'lastIpAddress': ['1.2.3.4'], 'id': ['1','2']}
    the result is: "computerDnsName eq 'b.com' or computerDnsName eq 'a.com' or lastIpAddress eq '1.2.3.4' or
    id eq '1' or id eq '2'"

    Args:
        hostnames (list): Comma-separated list of computerDnsName.
        ips (list): Comma-separated list of lastIpAddress.
        ids (list): Comma-separated list of id.

    Returns: A string that represents the filter query according the inputs.
    """
    fields_to_values = {"computerDnsName": hostnames, "lastIpAddress": ips, "id": ids}
    return " or ".join(
        f"{field_key} eq '{field_value}'"
        for (field_key, field_value_list) in fields_to_values.items()
        if field_value_list
        for field_value in field_value_list
    )


def validate_args_endpoint_command(hostnames, ips, ids):
    no_hostname = len(hostnames) == 0
    no_ip = len(ips) == 0
    no_id = len(ids) == 0
    if no_hostname and no_ip and no_id:
        raise DemistoException(f"{INTEGRATION_NAME} - In order to run this command, please provide valid id, ip or hostname")


def handle_machines(machines_response: dict) -> list[CommandResults]:
    """Converts the raw response of the API to a CommandResults list with relevant keys.
    Args:
        The raw API response, a list of machines.
    Returns:
        CommandResults list.
    """

    headers = ["ID", "Hostname", "OS", "OSVersion", "IPAddress", "Status", "MACAddress", "Vendor"]

    machines_outputs = []

    for machine in machines_response.get("value", []):
        machine_data = get_machine_data(machine)
        machine_data["MACAddress"] = get_machine_mac_address(machine)
        endpoint_indicator = create_endpoint_verdict(machine_data)
        human_readable = tableToMarkdown(
            f"{INTEGRATION_NAME} Machine:",
            endpoint_indicator.to_context()[Common.Endpoint.CONTEXT_PATH],
            headers=headers,
            removeNull=True,
        )
        machines_outputs.append(
            CommandResults(
                readable_output=human_readable,
                outputs_prefix="MicrosoftATP.Machine",
                raw_response=machines_response,
                outputs_key_field="ID",
                outputs=machine_data,
                indicator=endpoint_indicator,
            )
        )

    if not machines_outputs:
        machines_outputs.append(
            CommandResults(
                readable_output=f"{INTEGRATION_NAME} no device found.",
                raw_response=machines_response,
            )
        )
    return machines_outputs


def get_machine_by_ip_command(client: MsClient, args: dict) -> list[CommandResults]:
    """Retreives Machines that were seen with the requested internal IP
    in the time range of 15 minutes prior and aftera given timestamp.
    Args:
        client: MsClient
        args: dict
    Returns:
        CommandResults list.
    """
    ip = args["ip"]
    timestamp = args["timestamp"]
    limit = arg_to_number(args.get("limit", 50))
    should_limit_result = not argToBoolean(args.get("all_results", False))

    filter = f"(ip='{ip}',timestamp={timestamp})"

    raw_machines_response = client.get_machines_for_get_machine_by_ip_command(filter)
    machines_response = raw_machines_response.get("value", [])

    demisto.debug(f"limit is set to: {limit}")
    limited_machines_response = machines_response[:limit] if should_limit_result else machines_response
    raw_machines_response["value"] = limited_machines_response

    demisto.debug("Calling handle_machines function to convert raw response to CommandResults list")
    return handle_machines(raw_machines_response)


def endpoint_command(client: MsClient, args: dict) -> list[CommandResults]:
    """Retrieves a collection of machines that have communicated with WDATP cloud on the last 30 days

    Returns:
        CommandResults list.
    """
    hostnames = argToList(args.get("hostname", ""))
    ips = argToList(args.get("ip", ""))
    ids = argToList(args.get("id", ""))
    validate_args_endpoint_command(hostnames, ips, ids)
    machines_response = client.get_machines(create_filter_for_endpoint_command(hostnames, ips, ids))

    return handle_machines(machines_response)


def get_machine_users_command(client: MsClient, args: dict) -> CommandResults:
    """Retrieves a collection of logon users on a given machine

    Returns:
        CommandResults.
    """
    headers = ["ID", "AccountName", "AccountDomain", "FirstSeen", "LastSeen", "LogonTypes", "DomainAdmin", "NetworkUser"]
    machine_id = args.get("machine_id")
    response = client.get_machine_users(machine_id)
    users_list = [dict(**get_user_data(r), MachineID=machine_id) for r in response.get("value", [])]

    return CommandResults(
        outputs=users_list,
        outputs_key_field=["ID", "MachineID"],
        outputs_prefix="MicrosoftATP.MachineUser",
        readable_output=tableToMarkdown(
            f"Microsoft Defender ATP logon users for machine {machine_id}:",
            users_list,
            headers=headers,
            removeNull=True,
        ),
        raw_response=response,
    )


def get_machine_alerts_command(client: MsClient, args: dict) -> CommandResults:
    """Retrieves a collection of alerts related to specific device.

    Returns:
        CommandResults.
    """
    headers = [
        "ID",
        "Title",
        "Description",
        "IncidentID",
        "Severity",
        "Status",
        "Classification",
        "Category",
        "ThreatFamilyName",
        "MachineID",
    ]
    machine_id = args.get("machine_id")
    alerts_response = client.get_machine_alerts(machine_id)
    alert_list = get_alerts_list(alerts_response)

    return CommandResults(
        outputs=alert_list,
        outputs_key_field=["ID", "MachineID"],
        outputs_prefix="MicrosoftATP.MachineAlerts",
        readable_output=tableToMarkdown(
            f"Alerts that are related to machine {machine_id}:",
            alert_list,
            headers=headers,
            removeNull=True,
        ),
        raw_response=alerts_response,
    )


""" EXECUTION CODE """
""" LIVE RESPONSE CODE """


def run_polling_command(
    client: MsClient, args: dict, cmd: str, action_func: Callable, results_function: Callable, post_polling_process: Callable
):
    """
    This function is generically handling the polling flow. In the polling flow, there is always an initial call that
    starts the uploading to the API (referred here as the 'upload' function) and another call that retrieves the status
    of that upload (referred here as the 'results' function).
    The run_polling_command function runs the 'upload' function and returns a ScheduledCommand object that schedules
    the next 'results' function, until the polling is complete.
    Args:
        args: the arguments required to the command being called, under cmd
        cmd: the command to schedule by after the current command
        results_function: the function that retrieves the status of the previously initiated upload process
        client: a Microsoft Client object

    Returns:

    """
    ScheduledCommand.raise_error_if_not_supported()
    interval_in_secs = int(args.get("interval_in_seconds", 10))
    timeout_in_seconds = int(args.get("timeout_in_seconds", 600))

    # distinguish between the initial run, which is the upload run, and the results run
    is_first_run = "machine_action_id" not in args
    if is_first_run:
        command_results = action_func(client, args)
        outputs = command_results.outputs
        # schedule next poll
        polling_args = {
            "machine_action_id": outputs.get("action_id"),
            "interval_in_seconds": interval_in_secs,
            "polling": True,
            **args,
        }
        scheduled_command = ScheduledCommand(
            command=cmd, next_run_in_seconds=interval_in_secs, args=polling_args, timeout_in_seconds=timeout_in_seconds
        )
        command_results.scheduled_command = scheduled_command
        return command_results

    # not a first run
    command_result = results_function(client, args)
    action_status = command_result.outputs.get("status")
    demisto.debug(f"action status is: {action_status}")

    # In case command is one of the put/get file/ run script there is command section, otherwise there isnt.
    if command_result.outputs.get("commands", []):
        command_status = command_result.outputs.get("commands", [{}])[0].get("commandStatus")
    else:
        command_status = "Completed" if action_status == "Succeeded" else None

    if action_status in ["Failed", "Cancelled"] or command_status == "Failed":
        error_msg = f"Command {action_status}."
        if command_result.outputs.get("commands", []):
            error_msg += f'{command_result.outputs.get("commands", [{}])[0].get("errors")}'
        raise Exception(error_msg)

    elif command_status != "Completed" or action_status in ("InProgress", "Pending"):
        demisto.debug("action status is not completed")
        # schedule next poll
        polling_args = {"interval_in_seconds": interval_in_secs, "polling": True, **args}

        scheduled_command = ScheduledCommand(
            command=cmd, next_run_in_seconds=interval_in_secs, args=polling_args, timeout_in_seconds=timeout_in_seconds
        )

        command_result = CommandResults(scheduled_command=scheduled_command)
        return command_result

    # action was completed
    else:
        return post_polling_process(client, command_result.outputs)


def get_live_response_result_command(client, args):
    machine_action_id = args["machine_action_id"]
    command_index = arg_to_number(args["command_index"])
    res = client.get_live_response_result(machine_action_id, command_index)
    file_link = res["value"]

    # download link, create file result
    f_data = client.download_file(file_link)
    try:
        outputs = f_data.json()
    except Exception:
        outputs = {"value": file_link}

    return [
        fileResult("Response Result", f_data.content),
        CommandResults(
            outputs_prefix="MicrosoftATP.LiveResponseResult", outputs=outputs, readable_output=f"file_link: {file_link}"
        ),
    ]


def get_machine_action_command(client, args):
    id = args["machine_action_id"]
    res = client.get_machine_action_by_id(id, overwrite_rate_limit_retry=True)

    return CommandResults(outputs_prefix="MicrosoftATP.MachineAction", outputs_key_field="action_id", outputs=res)


def cancel_action_command(client, args):
    action_id = args["machine_action_id"]
    comment = args["comment"]
    body = {"Comment": comment}
    # cancel action should return either 200 or 404.
    try:
        client.cancel_action(action_id, body)
    except Exception as e:
        if "404" in str(e):
            raise DemistoException(f"Action ID {action_id} could not be found. Make sure you entered the correct ID.")
        raise

    return CommandResults(readable_output="Action was cancelled successfully.")


# -------------- Run Script ---------------


def run_live_response_script_with_polling(client, args):
    return run_polling_command(
        client,
        args,
        "microsoft-atp-live-response-run-script",
        run_live_response_script_action,
        get_machine_action_command,
        get_successfull_action_results_as_info,
    )


def run_live_response_script_action(client, args):
    machine_id = args["machine_id"]
    scriptName = args["scriptName"]
    comment = args["comment"]
    arguments = args.get("arguments")
    params = [{"key": "ScriptName", "value": scriptName}]
    if arguments:
        params.append({"key": "Args", "value": arguments})
    request_body = {
        "Commands": [
            {"type": "RunScript", "params": params},
        ],
        "Comment": comment,
    }

    # create action:
    res = client.create_action(machine_id, request_body, overwrite_rate_limit_retry=True)

    md = tableToMarkdown("Processing action. This may take a few minutes.", res["id"], headers=["id"])
    return CommandResults(outputs_prefix="MicrosoftATP.LiveResponseAction", outputs={"action_id": res["id"]}, readable_output=md)


def get_successfull_action_results_as_info(client, res):
    machine_action_id = res["id"]
    file_link = client.get_live_response_result(machine_action_id, 0, overwrite_rate_limit_retry=True)["value"]

    f_data = client.download_file(file_link)
    try:
        script_result = f_data.json()
    except Exception as e:
        demisto.debug(f"Failed download script results from link {file_link}. Error: {e!s}")
        script_result = None
    return [
        CommandResults(
            outputs_prefix="MicrosoftATP.LiveResponseAction",
            outputs=script_result if script_result else res,
            readable_output=tableToMarkdown("Script Results:", script_result, is_auto_json_transform=True)
            if script_result
            else "Could not retrieve script results.",
        ),
        fileResult("Response Result", f_data.content, file_type=EntryType.ENTRY_INFO_FILE),
    ]


# -------------- Get File ---------------
def get_live_response_file_with_polling(client, args):
    return run_polling_command(
        client,
        args,
        "microsoft-atp-live-response-get-file",
        get_live_response_file_action,
        get_machine_action_command,
        get_file_get_successfull_action_results,
    )


def get_live_response_file_action(client, args):
    machine_id = args["machine_id"]
    file_path = args["path"]
    comment = args["comment"]

    request_body = {
        "Commands": [
            {"type": "GetFile", "params": [{"key": "Path", "value": file_path}]},
        ],
        "Comment": comment,
    }

    # create action:
    res = client.create_action(machine_id, request_body, overwrite_rate_limit_retry=True)
    md = tableToMarkdown("Processing action. This may take a few minutes.", res["id"], headers=["id"])

    return CommandResults(outputs_prefix="MicrosoftATP.LiveResponseAction", outputs={"action_id": res["id"]}, readable_output=md)


def get_file_get_successfull_action_results(client, res):
    machine_action_id = res["id"]

    # get file link from action:
    file_link = client.get_live_response_result(machine_action_id, 0, overwrite_rate_limit_retry=True)["value"]
    demisto.debug(f"Got file for downloading: {file_link}")

    # download link, create file result. File comes back as compressed gz file.
    f_data = client.download_file(file_link)
    md_results = {
        "Machine Action Id": res.get("id"),
        "MachineId": res.get("machineId"),
        "Hostname": res.get("computerDnsName"),
        "Status": res.get("status"),
        "Creation time": res.get("creationDateTimeUtc"),
        "Commands": res.get("commands"),
    }
    return [
        fileResult("Response Result.gz", f_data.content),
        CommandResults(
            outputs_prefix="MicrosoftATP.LiveResponseAction",
            outputs=res,
            readable_output=tableToMarkdown("Machine Action:", md_results, is_auto_json_transform=True),
        ),
    ]


# -------------- Put File ---------------
def put_live_response_file_with_polling(client, args):
    return run_polling_command(
        client,
        args,
        "microsoft-atp-live-response-put-file",
        put_live_response_file_action,
        get_machine_action_command,
        put_file_get_successful_action_results,
    )


def put_live_response_file_action(client, args):
    machine_id = args["machine_id"]
    file_path = args["file_name"]
    comment = args["comment"]

    request_body = {
        "Commands": [
            {"type": "PutFile", "params": [{"key": "FileName", "value": file_path}]},
        ],
        "Comment": comment,
    }

    # create action:
    res = client.create_action(machine_id, request_body, overwrite_rate_limit_retry=True)
    md = tableToMarkdown("Processing action. This may take a few minutes.", res["id"], headers=["id"])

    return CommandResults(outputs_prefix="MicrosoftATP.LiveResponseAction", outputs={"action_id": res["id"]}, readable_output=md)


def put_file_get_successful_action_results(client, res):
    md_results = {
        "Machine Action Id": res.get("id"),
        "MachineId": res.get("machineId"),
        "Hostname": res.get("computerDnsName"),
        "Status": res.get("status"),
        "Creation time": res.get("creationDateTimeUtc"),
        "Commands": res.get("commands"),
    }

    return CommandResults(
        outputs_prefix="MicrosoftATP.LiveResponseAction",
        outputs=res,
        readable_output=tableToMarkdown("Machine Action:", md_results, is_auto_json_transform=True),
    )


def main():  # pragma: no cover
    params: dict = demisto.params()
    params_endpoint_type = params.get("endpoint_type") or "Worldwide"
    params_url = params.get("url")
    is_gcc = params.get("is_gcc", False)
    tenant_id = params.get("tenant_id") or params.get("_tenant_id")
    auth_id = params.get("_auth_id") or params.get("auth_id")
    enc_key = (params.get("credentials") or {}).get("password") or params.get("enc_key")
    use_ssl: bool = not params.get("insecure", False)
    proxy: bool = params.get("proxy", False)
    self_deployed: bool = params.get("self_deployed", False)
    certificate_thumbprint = params.get("creds_certificate", {}).get("identifier") or params.get("certificate_thumbprint")
    private_key = replace_spaces_in_credential(params.get("creds_certificate", {}).get("password")) or params.get("private_key")
    alert_detectionsource_to_fetch = params.get("fetch_detectionsource")
    alert_severities_to_fetch = params.get("fetch_severity")
    alert_status_to_fetch = params.get("fetch_status")
    alert_time_to_fetch = params.get("first_fetch_timestamp", "3 days")
    max_alert_to_fetch = arg_to_number(params.get("max_fetch", 50))
    fetch_evidence = argToBoolean(params.get("fetch_evidence", False))
    last_run = demisto.getLastRun()
    auth_type = params.get("auth_type", "Client Credentials")
    auth_code = params.get("auth_code", {}).get("password", "")
    redirect_uri = params.get("redirect_uri", "")
    managed_identities_client_id = get_azure_managed_identities_client_id(params)
    self_deployed = self_deployed or managed_identities_client_id is not None

    endpoint_type, params_url = microsoft_defender_for_endpoint_get_base_url(params_endpoint_type, params_url, is_gcc)

    base_url: str = urljoin(params_url, "/api")

    if not managed_identities_client_id:
        if not self_deployed and not enc_key:
            raise DemistoException(
                "Key must be provided. For further information see "
                "https://xsoar.pan.dev/docs/reference/articles/microsoft-integrations---authentication"
            )
        elif not enc_key and (not certificate_thumbprint or not private_key):
            raise DemistoException("Key or Certificate Thumbprint and Private Key must be provided.")
        if not auth_id:
            raise Exception("Authentication ID must be provided.")
        if not tenant_id:
            raise Exception("Tenant ID must be provided.")
        if auth_code:
            if redirect_uri and not self_deployed:
                raise Exception("In order to use Authorization Code, set Self Deployed: True.")
            if not redirect_uri:
                raise Exception(
                    "In order to use Authorization Code auth flow, you should set: "
                    '"Application redirect URI", "Authorization code" and "Self Deployed=True".'
                )

    command = demisto.command()
    args = demisto.args()
    LOG(f"command is {command}")
    try:
        client = MsClient(
            base_url=base_url,
            tenant_id=tenant_id,
            auth_id=auth_id,
            enc_key=enc_key,
            app_name=APP_NAME,
            verify=use_ssl,
            proxy=proxy,
            self_deployed=self_deployed,
            alert_severities_to_fetch=alert_severities_to_fetch,
            alert_status_to_fetch=alert_status_to_fetch,
            alert_time_to_fetch=alert_time_to_fetch,
            max_fetch=max_alert_to_fetch,
            certificate_thumbprint=certificate_thumbprint,
            private_key=private_key,
            auth_type=auth_type,
            endpoint_type=endpoint_type,
            auth_code=auth_code,
            redirect_uri=redirect_uri,
            managed_identities_client_id=managed_identities_client_id,
            alert_detectionsource_to_fetch=alert_detectionsource_to_fetch,
        )
        if command == "test-module":
            if auth_type == "Authorization Code":
                raise Exception(
                    "Test-module is not available when using Authentication-code auth flow. "
                    "Please use `!microsoft-atp-test` command to test the connection"
                )
            test_module(client)
            demisto.results("ok")

        elif command == "microsoft-atp-test":
            test_module(client)
            return_results("✅ Success!")

        elif command == "fetch-incidents":
            incidents, last_run = fetch_incidents(client, last_run, fetch_evidence)
            demisto.setLastRun(last_run)
            demisto.incidents(incidents)

        elif command == "microsoft-atp-get-machine-by-ip":
            return_results(get_machine_by_ip_command(client, args))

        elif command == "microsoft-atp-isolate-machine":
            return_outputs(*isolate_machine_command(client, args))

        elif command == "microsoft-atp-unisolate-machine":
            return_outputs(*unisolate_machine_command(client, args))

        elif command == "microsoft-atp-get-machines":
            return_outputs(*get_machines_command(client, args))

        elif command == "microsoft-atp-get-file-related-machines":
            return_results(get_file_related_machines_command(client, args))

        elif command == "microsoft-atp-get-machine-details":
            return_results(get_machine_details_command(client, args))

<<<<<<< HEAD
        elif command == "microsoft-atp-get-machine-software":
            return_results(get_machine_software_command(client, args))

        elif command == "microsoft-atp-get-machine-missing-kbs":
            return_results(get_machine_missing_kbs_command(client, args))

        elif command == 'microsoft-atp-run-antivirus-scan':
=======
        elif command == "microsoft-atp-run-antivirus-scan":
>>>>>>> 8ce74746
            return_outputs(*run_antivirus_scan_command(client, args))

        elif command == "microsoft-atp-list-alerts":
            return_outputs(*list_alerts_command(client, args))

        elif command == "microsoft-atp-update-alert":
            return_outputs(*update_alert_command(client, args))

        elif command == "microsoft-atp-advanced-hunting":
            return_outputs(*get_advanced_hunting_command(client, args))

        elif command == "microsoft-atp-create-alert":
            return_outputs(*create_alert_command(client, args))

        elif command == "microsoft-atp-get-alert-related-user":
            return_outputs(*get_alert_related_user_command(client, args))

        elif command == "microsoft-atp-get-alert-related-files":
            return_outputs(*get_alert_related_files_command(client, args))

        elif command == "microsoft-atp-get-alert-related-ips":
            return_outputs(*get_alert_related_ips_command(client, args))

        elif command == "microsoft-atp-get-alert-related-domains":
            return_outputs(*get_alert_related_domains_command(client, args))

        elif command == "microsoft-atp-list-machine-actions-details":
            return_outputs(*get_machine_action_by_id_command(client, args))

        elif command == "microsoft-atp-collect-investigation-package":
            return_outputs(*get_machine_investigation_package_command(client, args))

        elif command == "microsoft-atp-get-investigation-package-sas-uri":
            return_outputs(*get_investigation_package_sas_uri_command(client, args))

        elif command == "microsoft-atp-restrict-app-execution":
            return_outputs(*restrict_app_execution_command(client, args))

        elif command == "microsoft-atp-remove-app-restriction":
            return_outputs(*remove_app_restriction_command(client, args))

        elif command == "microsoft-atp-stop-and-quarantine-file":
            return_results(stop_and_quarantine_file_command(client, args))

        elif command == "microsoft-atp-list-investigations":
            return_outputs(*get_investigations_by_id_command(client, args))

        elif command == "microsoft-atp-start-investigation":
            return_outputs(*start_investigation_command(client, args))

        elif command == "microsoft-atp-get-domain-statistics":
            return_outputs(*get_domain_statistics_command(client, args))

        elif command == "microsoft-atp-get-domain-alerts":
            return_outputs(*get_domain_alerts_command(client, args))

        elif command == "microsoft-atp-get-domain-machines":
            return_outputs(*get_domain_machine_command(client, args))

        elif command == "microsoft-atp-get-file-statistics":
            return_results(get_file_statistics_command(client, args))

        elif command == "microsoft-atp-get-file-alerts":
            return_outputs(*get_file_alerts_command(client, args))

        elif command == "microsoft-atp-get-ip-statistics":
            return_outputs(*get_ip_statistics_command(client, args))

        elif command == "microsoft-atp-get-ip-alerts":
            return_outputs(*get_ip_alerts_command(client, args))

        elif command == "microsoft-atp-get-user-alerts":
            return_outputs(*get_user_alerts_command(client, args))

        elif command == "microsoft-atp-get-alert-by-id":
            return_results(get_alert_by_id_command(client, args))

        elif command == "microsoft-atp-get-user-machines":
            return_outputs(*get_user_machine_command(client, args))

        elif command == "microsoft-atp-add-remove-machine-tag":
            return_outputs(*add_remove_machine_tag_command(client, args))

        elif command == "microsoft-atp-list-machines-by-vulnerability":
            return_results(list_machines_by_vulnerability_command(client, args))

        elif command == "microsoft-atp-list-software-version-distribution":
            return_results(list_software_version_distribution_command(client, args))

        elif command == "microsoft-atp-list-machines-by-software":
            return_results(list_machines_by_software_command(client, args))

        elif command == "microsoft-atp-list-missing-kb-by-software":
            return_results(list_missing_kb_by_software_command(client, args))

        elif command == "microsoft-atp-list-vulnerabilities-by-software":
            return_results(list_vulnerabilities_by_software_command(client, args))

        elif command == "microsoft-atp-list-software":
            return_results(list_software_command(client, args))

        elif command == "microsoft-atp-list-vulnerabilities-by-machine":
            return_results(list_vulnerabilities_by_machine_command(client, args))

        elif command == "microsoft-atp-list-vulnerabilities":
            return_results(list_vulnerabilities_command(client, args))

        elif command == "microsoft-atp-get-file-info":
            demisto.results(get_file_info_command(client, args))

        elif command == "endpoint":
            return_results(endpoint_command(client, args))

        elif command in ("microsoft-atp-indicator-list", "microsoft-atp-indicator-get-by-id"):
            return_outputs(*list_indicators_command(client, args))
        elif command == "microsoft-atp-indicator-create-file":
            return_outputs(*create_file_indicator_command(client, args))
        elif command == "microsoft-atp-indicator-create-network":
            return_outputs(*create_network_indicator_command(client, args))
        elif command == "microsoft-atp-indicator-update":
            return_outputs(*update_indicator_command(client, args))
        elif command == "microsoft-atp-indicator-delete":
            return_outputs(delete_indicator_command(client, args))
        elif command in ("microsoft-atp-sc-indicator-list", "microsoft-atp-sc-indicator-get-by-id"):
            return_results(sc_list_indicators_command(client, args))
        elif command in ("microsoft-atp-sc-indicator-update", "microsoft-atp-sc-indicator-create"):
            return_results(sc_create_update_indicator_command(client, args))
        elif command == "microsoft-atp-sc-indicator-delete":
            return_results(sc_delete_indicator_command(client, args))
        elif command == "microsoft-atp-indicator-batch-update":
            return_results(sc_update_batch_indicators_command(client, args))
        elif command == "microsoft-atp-live-response-put-file":
            return_results(put_live_response_file_with_polling(client, args))
        elif command == "microsoft-atp-live-response-get-file":
            return_results(get_live_response_file_with_polling(client, args))
        elif command == "microsoft-atp-live-response-run-script":
            return_results(run_live_response_script_with_polling(client, args))
        elif command == "microsoft-atp-live-response-cancel-action":
            return_results(cancel_action_command(client, args))
        elif command == "microsoft-atp-live-response-result":
            return_results(get_live_response_result_command(client, args))
        elif command == "microsoft-atp-advanced-hunting-lateral-movement-evidence":
            return_results(lateral_movement_evidence_command(client, args))
        elif command == "microsoft-atp-advanced-hunting-persistence-evidence":
            return_results(persistence_evidence_command(client, args))
        elif command == "microsoft-atp-advanced-hunting-file-origin":
            return_results(file_origin_command(client, args))
        elif command == "microsoft-atp-advanced-hunting-process-details":
            return_results(process_details_command(client, args))
        elif command == "microsoft-atp-advanced-hunting-network-connections":
            return_results(network_connections_command(client, args))
        elif command == "microsoft-atp-advanced-hunting-privilege-escalation":
            return_results(privilege_escalation_command(client, args))
        elif command == "microsoft-atp-advanced-hunting-tampering":
            return_results(tampering_command(client, args))
        elif command == "microsoft-atp-advanced-hunting-cover-up":
            return_results(cover_up_command(client, args))
        elif command == "microsoft-atp-offboard-machine":
            return_results(offboard_machine_command(client, args))
        elif command == "microsoft-atp-get-machine-users":
            return_results(get_machine_users_command(client, args))
        elif command == "microsoft-atp-get-machine-alerts":
            return_results(get_machine_alerts_command(client, args))
<<<<<<< HEAD
        elif command == 'microsoft-atp-get-machine-vulnerabilities':
            return_results(get_machine_vulnerabilities_command(client, args))
        elif command == 'microsoft-atp-request-and-download-investigation-package':
=======
        elif command == "microsoft-atp-request-and-download-investigation-package":
>>>>>>> 8ce74746
            return_results(request_download_investigation_package_command(client, args))
        elif command == "microsoft-atp-generate-login-url":
            return_results(generate_login_url_command(client))
        elif command == "microsoft-atp-auth-reset":
            return_results(reset_auth())

    except Exception as err:
        # TODO Following the CIAC-12304 ticket, many commands, including fetch incidents, are deprecated.
        # In the future, if the deprecation reaches end-of-life, we may receive a unique error.
        # It would be worth handling that error and adding explanations if needed.
        return_error(str(err))


if __name__ in ("__main__", "__builtin__", "builtins"):
    main()<|MERGE_RESOLUTION|>--- conflicted
+++ resolved
@@ -6170,17 +6170,13 @@
         elif command == "microsoft-atp-get-machine-details":
             return_results(get_machine_details_command(client, args))
 
-<<<<<<< HEAD
         elif command == "microsoft-atp-get-machine-software":
             return_results(get_machine_software_command(client, args))
 
         elif command == "microsoft-atp-get-machine-missing-kbs":
             return_results(get_machine_missing_kbs_command(client, args))
 
-        elif command == 'microsoft-atp-run-antivirus-scan':
-=======
         elif command == "microsoft-atp-run-antivirus-scan":
->>>>>>> 8ce74746
             return_outputs(*run_antivirus_scan_command(client, args))
 
         elif command == "microsoft-atp-list-alerts":
@@ -6344,13 +6340,9 @@
             return_results(get_machine_users_command(client, args))
         elif command == "microsoft-atp-get-machine-alerts":
             return_results(get_machine_alerts_command(client, args))
-<<<<<<< HEAD
         elif command == 'microsoft-atp-get-machine-vulnerabilities':
             return_results(get_machine_vulnerabilities_command(client, args))
-        elif command == 'microsoft-atp-request-and-download-investigation-package':
-=======
         elif command == "microsoft-atp-request-and-download-investigation-package":
->>>>>>> 8ce74746
             return_results(request_download_investigation_package_command(client, args))
         elif command == "microsoft-atp-generate-login-url":
             return_results(generate_login_url_command(client))
