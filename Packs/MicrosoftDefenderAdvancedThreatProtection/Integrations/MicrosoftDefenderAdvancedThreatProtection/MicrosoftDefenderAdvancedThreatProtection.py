--- conflicted
+++ resolved
@@ -5425,24 +5425,6 @@
     auth_type = params.get('auth_type', 'Client Credentials')
     auth_code = params.get('auth_code', {}).get('password', '')
     redirect_uri = params.get('redirect_uri', '')
-<<<<<<< HEAD
-
-    if not self_deployed and not enc_key:
-        raise DemistoException('Key must be provided. For further information see '
-                               'https://xsoar.pan.dev/docs/reference/articles/microsoft-integrations---authentication')
-    elif not enc_key and not (certificate_thumbprint and private_key):
-        raise DemistoException('Key or Certificate Thumbprint and Private Key must be provided.')
-    if not auth_id:
-        raise Exception('Authentication ID must be provided.')
-    if not tenant_id:
-        raise Exception('Tenant ID must be provided.')
-    if auth_code and redirect_uri:
-        if not self_deployed:
-            raise Exception('In order to use Authorization Code, set Self Deployed: True.')
-    if auth_code and not redirect_uri:
-        raise Exception('In order to use Authorization Code auth flow, you should set: '
-                        '"Application redirect URI", "Authorization code" and "Self Deployed=True".')
-=======
     managed_identities_client_id = get_azure_managed_identities_client_id(params)
     self_deployed = self_deployed or managed_identities_client_id is not None
     if not managed_identities_client_id:
@@ -5458,10 +5440,9 @@
         if auth_code and redirect_uri:
             if not self_deployed:
                 raise Exception('In order to use Authorization Code, set Self Deployed: True.')
-        if (auth_code and not redirect_uri) or (redirect_uri and not auth_code):
+        if auth_code and not redirect_uri:
             raise Exception('In order to use Authorization Code auth flow, you should set: '
                             '"Application redirect URI", "Authorization code" and "Self Deployed=True".')
->>>>>>> 270c8f6c
 
     command = demisto.command()
     args = demisto.args()
