import copy
from json import JSONDecodeError
from typing import Tuple, List, Dict
from CommonServerPython import *
import urllib3
from dateutil.parser import parse
from requests import Response

# Disable insecure warnings
urllib3.disable_warnings()

''' GLOBAL VARS '''
APP_NAME = 'ms-defender-atp'
TIME_FORMAT = '%Y-%m-%dT%H:%M:%S:%fZ'

''' HELPER FUNCTIONS '''

SEVERITY_TO_NUMBER = {
    'Informational': 0,
    'Low': 1,
    'MediumLow': 2,
    'MediumHigh': 3,
    'High': 4
}

NUMBER_TO_SEVERITY = {
    0: 'Informational',
    1: 'Low',
    2: 'MediumLow',
    3: 'MediumHigh',
    4: 'High',
    5: 'Informational'
}
SC_INDICATORS_HEADERS = (
    'id',
    'action',
    'indicatorValue',
    'indicatorType',
    'severity',
    'title',
    'description',
)

INDICATOR_TYPE_TO_DBOT_TYPE = {
    'FileSha256': DBotScoreType.FILE,
    'FileSha1': DBotScoreType.FILE,
    'Url': DBotScoreType.URL,
    'DomainName': DBotScoreType.DOMAIN,
    'IpAddress': DBotScoreType.IP,
}

HEALTH_STATUS_TO_ENDPOINT_STATUS = {
    "Active": "Online",
    "Inactive": "Offline",
    "ImpairedCommunication": "Online",
    "NoSensorData": "Online",
    "NoSensorDataImpairedCommunication": "Online",
    "Unknown": None,
}

SECURITY_CENTER_RESOURCE = 'https://api.securitycenter.microsoft.com'
SECURITY_CENTER_INDICATOR_ENDPOINT = 'https://api.securitycenter.microsoft.com/api/indicators'
SECURITY_CENTER_INDICATOR_ENDPOINT_BATCH = 'https://api.securitycenter.microsoft.com/api/indicators/import'
GRAPH_INDICATOR_ENDPOINT = 'https://graph.microsoft.com/beta/security/tiIndicators'

INTEGRATION_NAME = 'Microsoft Defender ATP'


def file_standard(observable: Dict) -> Common.File:
    """Gets a file observable and returns a context key

    Args:
        observable: APT's file observable

    Returns:
        Context standard
    """
    file_obj = Common.File(
        Common.DBotScore.NONE,
        name=observable.get('fileName'),
        size=observable.get('fileSize'),
        path=observable.get('filePath')
    )
    hash_type = observable.get('fileHashType', '').lower()
    if hash_type:
        if hash_type in INDICATOR_TYPE_TO_CONTEXT_KEY:
            hash_value = observable.get('fileHashValue')
            if hash_type == 'md5':
                file_obj.md5 = hash_value
            elif hash_type == 'sha256':
                file_obj.sha256 = hash_value
            elif hash_type == 'sha1':
                file_obj.sha1 = hash_value
    return file_obj


def network_standard(observable: Dict) -> Optional[Union[Common.Domain, Common.IP, Common.URL]]:
    """Gets a network observable and returns a context key

    Args:
        observable: APT's network observable

    Returns:
        Context standard or None of not supported
    """
    domain_name = observable.get('domainName')
    url = observable.get('url')
    ip = observable.get('networkIPv4', observable.get('networkIPv6'))
    if domain_name:
        return Common.Domain(domain_name, Common.DBotScore.NONE)
    elif ip:
        return Common.IP(ip, Common.DBotScore(ip, DBotScoreType.IP, 'Microsoft Defender Advanced Threat Protection', 0))
    elif url:
        return Common.URL(url, Common.DBotScore.NONE)
    return None


def standard_output(observable: Dict) -> Optional[Union[Common.Domain, Common.IP, Common.URL, Common.File]]:
    """Gets an observable and returns a context standard object.

    Args:
        observable: File or network observable from API.

    Links:
        File observable: https://docs.microsoft.com/en-us/graph/api/resources/tiindicator?view=graph-rest-beta#indicator-observables---file  # noqa: E501
        Network observable: https://docs.microsoft.com/en-us/graph/api/resources/tiindicator?view=graph-rest-beta#indicator-observables---network  # noqa: E501

    Returns:
        File, IP, URL or Domain object. If observable is not supported, will return None.
    """
    file_keys = {
        'fileHashType', 'fileHashValue', 'fileName', 'filePath', 'fileSize', 'fileType'
    }
    # Must be file key
    if any(key in observable for key in file_keys):
        return file_standard(observable)
    # Else it's a network
    return network_standard(observable)


def build_std_output(indicators: Union[Dict, List]) -> Dict:
    """

    Args:
        indicators: Network or File observable

    Returns:
        Dict of standard outputs.
    """
    if isinstance(indicators, dict):
        indicators = [indicators]
    outputs = dict()
    for indicator in indicators:
        output = standard_output(indicator)
        if output:
            for key, value in output.to_context().items():
                if key not in outputs:
                    outputs[key] = [value]
                else:
                    outputs[key].append(value)
    return outputs


def get_future_time(expiration_time: str) -> str:
    """ Gets a time and returns a string of the future time of it.

    Args:
        expiration_time: (3 days, 1 hour etc)

    Returns:
        time now + the expiration time

    Examples:
        time now: 20:00
        function get expiration_time=1 hour
        returns: 21:00 (format '%Y-%m-%dT%H:%M:%SZ')
    """
    start, end = parse_date_range(
        expiration_time
    )
    future_time: datetime = end + (end - start)
    return future_time.strftime('%Y-%m-%dT%H:%M:%SZ')


def alert_to_incident(alert, alert_creation_time):
    incident = {
        'rawJSON': json.dumps(alert),
        'name': 'Microsoft Defender ATP Alert ' + alert['id'],
        'occurred': alert_creation_time.isoformat() + 'Z'
    }

    return incident


class MsClient:
    """
     Microsoft  Client enables authorized access to Microsoft Defender Advanced Threat Protection (ATP)
    """

    def __init__(self, tenant_id, auth_id, enc_key, app_name, base_url, verify, proxy, self_deployed,
                 alert_severities_to_fetch, alert_status_to_fetch, alert_time_to_fetch, max_fetch):
        self.ms_client = MicrosoftClient(
            tenant_id=tenant_id, auth_id=auth_id, enc_key=enc_key, app_name=app_name,
            base_url=base_url, verify=verify, proxy=proxy, self_deployed=self_deployed,
            scope=Scopes.security_center_apt_service)
        self.alert_severities_to_fetch = alert_severities_to_fetch,
        self.alert_status_to_fetch = alert_status_to_fetch
        self.alert_time_to_fetch = alert_time_to_fetch
        self.max_alerts_to_fetch = max_fetch

    def indicators_http_request(self, *args, **kwargs):
        """ Wraps the ms_client.http_request with scope=Scopes.graph
            should_use_security_center (bool): whether to use the security center's scope and resource
        """
        if kwargs['should_use_security_center']:
            kwargs['scope'] = Scopes.security_center_apt_service
            kwargs['resource'] = SECURITY_CENTER_RESOURCE
        else:
            kwargs['scope'] = "graph" if self.ms_client.auth_type == OPROXY_AUTH_TYPE else Scopes.graph
        kwargs.pop('should_use_security_center')
        return self.ms_client.http_request(*args, **kwargs)

    def isolate_machine(self, machine_id, comment, isolation_type):
        """Isolates a machine from accessing external network.

        Args:
            machine_id (str): Machine ID
            comment (str): Comment to associate with the action.
            isolation_type (str): Type of the isolation.

        Notes:
            Machine action is a collection of actions you can apply on the machine, for more info
            https://docs.microsoft.com/en-us/windows/security/threat-protection/microsoft-defender-atp/machineaction

        Returns:
            dict. Machine action
        """
        cmd_url = f'/machines/{machine_id}/isolate'
        json_data = {
            "Comment": comment,
            "IsolationType": isolation_type
        }
        response = self.ms_client.http_request(method='POST', url_suffix=cmd_url, json_data=json_data)
        return response

    def unisolate_machine(self, machine_id, comment):
        """Undo isolation of a machine.

        Args:
            machine_id (str): Machine ID
            comment (str): Comment to associate with the action.

        Notes:
            Machine action is a collection of actions you can apply on the machine, for more info
            https://docs.microsoft.com/en-us/windows/security/threat-protection/microsoft-defender-atp/machineaction

        Returns:
            dict. Machine action
        """
        cmd_url = f'/machines/{machine_id}/unisolate'
        json_data = {
            'Comment': comment
        }
        return self.ms_client.http_request(method='POST', url_suffix=cmd_url, json_data=json_data)

    def get_machines(self, filter_req):
        """Retrieves a collection of Machines that have communicated with Microsoft Defender ATP cloud on the last 30 days.

        Returns:
            dict. Machine's info
        """
        cmd_url = '/machines'
        params = {'$filter': filter_req} if filter_req else None
        return self.ms_client.http_request(method='GET', url_suffix=cmd_url, params=params)

    def get_file_related_machines(self, file):
        """Retrieves a collection of Machines related to a given file hash.

        Args:
            file (str): File's hash

        Returns:
            dict. Related machines
        """
        cmd_url = f'/files/{file}/machines'
        return self.ms_client.http_request(method='GET', url_suffix=cmd_url)

    def get_machine_details(self, machine_id):
        """Retrieves specific Machine by its machine ID.

        Args:
            machine_id (str): Machine ID

        Returns:
            dict. Machine's info
        """
        cmd_url = f'/machines/{machine_id}'
        return self.ms_client.http_request(method='GET', url_suffix=cmd_url)

    def get_list_machines_by_vulnerability(self, cve_id):
        """Retrieves a list of devices affected by a vulnerability.
        https://docs.microsoft.com/en-us/microsoft-365/security/defender-endpoint/get-machines-by-vulnerability?view=o365-worldwide#http-request

        Args:
            cve_id (str): Vulnerability ID

        Returns:
            dict. Machine's info
        """
        cmd_url = f'/vulnerabilities/{cve_id}/machineReferences'
        return self.ms_client.http_request(method='GET', url_suffix=cmd_url)

    def run_antivirus_scan(self, machine_id, comment, scan_type):
        """Initiate Windows Defender Antivirus scan on a machine.

        Args:
            machine_id (str): Machine ID
            comment (str): 	Comment to associate with the action
            scan_type (str): Defines the type of the Scan (Quick, Full)

        Notes:
            Machine action is a collection of actions you can apply on the machine, for more info
            https://docs.microsoft.com/en-us/windows/security/threat-protection/microsoft-defender-atp/machineaction

        Returns:
            dict. Machine action
        """
        cmd_url = f'/machines/{machine_id}/runAntiVirusScan'
        json_data = {
            'Comment': comment,
            'ScanType': scan_type
        }
        return self.ms_client.http_request(method='POST', url_suffix=cmd_url, json_data=json_data)

<<<<<<< HEAD
    def list_alerts(self, filter_req=None, params=None):
=======
    def list_alerts(self, filter_req=None, limit=None, evidence=False, creation_time=None):
>>>>>>> ad470b1a
        """Retrieves a collection of Alerts.

        Returns:
            dict. Alerts info
        """
        cmd_url = '/alerts'
<<<<<<< HEAD
        if not params:
            params = {'$filter': filter_req} if filter_req else None

=======
        params = {}
        if evidence:
            params['$expand'] = 'evidence'
        if filter_req:
            if creation_time:
                filter_req += f"and {create_filter_alerts_creation_time(creation_time)}"
            params['$filter'] = filter_req
        if limit:
            params['$top'] = limit
>>>>>>> ad470b1a
        return self.ms_client.http_request(method='GET', url_suffix=cmd_url, params=params)

    def update_alert(self, alert_id, json_data):
        """Updates properties of existing Alert.

        Returns:
            dict. Alerts info
        """
        cmd_url = f'/alerts/{alert_id}'
        return self.ms_client.http_request(method='PATCH', url_suffix=cmd_url, json_data=json_data)

    def get_advanced_hunting(self, query: str, timeout: int) -> dict:
        """Retrieves results according to query.

        Args:
            query (str): Query to do advanced hunting on
            timeout (int): Connection timeout

        Returns:
            dict. Advanced hunting results
        """
        cmd_url = '/advancedqueries/run'
        json_data = {
            'Query': query
        }
        return self.ms_client.http_request(method='POST', url_suffix=cmd_url, json_data=json_data, timeout=timeout)

    def create_alert(self, machine_id, severity, title, description, event_time, report_id, rec_action, category):
        """Creates new Alert on top of Event.

        Args:
            machine_id (str): ID of the machine on which the event was identified
            severity (str): Severity of the alert
            title (str): Title for the alert
            description (str): Description of the alert
            event_time (str): The precise time of the event as string
            report_id (str): The reportId of the event
            rec_action (str): Action that is recommended to be taken by security officer when analyzing the alert
            category (Str): Category of the alert

        Returns:
            dict. Related domains
        """
        cmd_url = '/alerts/CreateAlertByReference'
        json_data = {
            'machineId': machine_id,
            'severity': severity,
            'title': title,
            'description': description,
            'eventTime': event_time,
            'reportId': report_id,
            'recommendedAction': rec_action,
            'category': category
        }
        return self.ms_client.http_request(method='POST', url_suffix=cmd_url, json_data=json_data)

    def get_alert_related_domains(self, alert_id):
        """Retrieves all domains related to a specific alert.

        Args:
            alert_id (str): Alert ID

        Returns:
            dict. Related domains
        """
        cmd_url = f'/alerts/{alert_id}/domains'
        return self.ms_client.http_request(method='GET', url_suffix=cmd_url)

    def get_alert_related_files(self, alert_id):
        """Retrieves all files related to a specific alert.

        Args:
            alert_id (str): Alert ID

        Returns:
            dict. Related files
        """
        cmd_url = f'/alerts/{alert_id}/files'
        return self.ms_client.http_request(method='GET', url_suffix=cmd_url)

    def get_alert_related_ips(self, alert_id):
        """Retrieves all IPs related to a specific alert.

        Args:
            alert_id (str): Alert ID

        Returns:
            dict. Related IPs
        """
        cmd_url = f'/alerts/{alert_id}/ips'
        return self.ms_client.http_request(method='GET', url_suffix=cmd_url)

    def get_alert_related_user(self, alert_id):
        """Retrieves the User related to a specific alert.

        Args:
            alert_id (str): Alert ID

        Returns:
            dict. Related user
        """
        cmd_url = f'/alerts/{alert_id}/user'
        return self.ms_client.http_request(method='GET', url_suffix=cmd_url)

    def get_machine_action_by_id(self, action_id):
        """Retrieves specific Machine Action by its ID.

        Args:
            action_id (str): Action ID

        Notes:
            Machine action is a collection of actions you can apply on the machine, for more info
            https://docs.microsoft.com/en-us/windows/security/threat-protection/microsoft-defender-atp/machineaction

        Returns:
            dict. Machine Action entity
        """
        cmd_url = f'/machineactions/{action_id}'
        return self.ms_client.http_request(method='GET', url_suffix=cmd_url)

    def get_machine_actions(self, filter_req, limit):
        """Retrieves all Machine Actions.

        Notes:
            Machine action is a collection of actions you can apply on the machine, for more info
            https://docs.microsoft.com/en-us/windows/security/threat-protection/microsoft-defender-atp/machineaction

        Returns:
            dict. Machine Action entity
        """
        cmd_url = '/machineactions'
        params = {'$top': limit}
        if filter_req:
            params['$filter'] = filter_req
        return self.ms_client.http_request(method='GET', url_suffix=cmd_url, params=params)

    def get_investigation_package(self, machine_id, comment):
        """Collect investigation package from a machine.

        Args:
            machine_id (str): Machine ID
            comment (str): Comment to associate with the action
        Returns:

            dict. Machine's investigation_package
        """
        cmd_url = f'/machines/{machine_id}/collectInvestigationPackage'
        json_data = {
            'Comment': comment
        }
        return self.ms_client.http_request(method='POST', url_suffix=cmd_url, json_data=json_data)

    def get_investigation_package_sas_uri(self, action_id):
        """Get a URI that allows downloading of an Investigation package.

        Args:
            action_id (str): Action ID

        Returns:
            dict. An object that holds the link for the package
        """
        cmd_url = f'/machineactions/{action_id}/getPackageUri'
        return self.ms_client.http_request(method='GET', url_suffix=cmd_url)

    def restrict_app_execution(self, machine_id, comment):
        """Restrict execution of all applications on the machine except a predefined set.

        Args:
            machine_id (str): Machine ID
            comment (str): Comment to associate with the action

        Notes:
            Machine action is a collection of actions you can apply on the machine, for more info
            https://docs.microsoft.com/en-us/windows/security/threat-protection/microsoft-defender-atp/machineaction

        Returns:
            dict. Machine action
        """
        cmd_url = f'/machines/{machine_id}/restrictCodeExecution'
        json_data = {
            'Comment': comment
        }
        return self.ms_client.http_request(method='POST', url_suffix=cmd_url, json_data=json_data)

    def remove_app_restriction(self, machine_id, comment):
        """Enable execution of any application on the machine.

        Args:
            machine_id (str): Machine ID
            comment (str): Comment to associate with the action

        Notes:
            Machine action is a collection of actions you can apply on the machine, for more info
            https://docs.microsoft.com/en-us/windows/security/threat-protection/microsoft-defender-atp/machineaction

        Returns:
            dict. Machine action
        """
        cmd_url = f'/machines/{machine_id}/unrestrictCodeExecution'
        json_data = {
            'Comment': comment
        }
        return self.ms_client.http_request('POST', cmd_url, json_data=json_data)

    def stop_and_quarantine_file(self, machine_id, file_sha1, comment):
        """Stop execution of a file on a machine and delete it.

        Args:
            machine_id (str): Machine ID
            file_sha1: (str): File's hash
            comment (str): Comment to associate with the action

        Notes:
            Machine action is a collection of actions you can apply on the machine, for more info
            https://docs.microsoft.com/en-us/windows/security/threat-protection/microsoft-defender-atp/machineaction

        Returns:
            dict. Machine action
        """
        cmd_url = f'/machines/{machine_id}/stopAndQuarantineFile'
        json_data = {
            'Comment': comment,
            'Sha1': file_sha1
        }
        return self.ms_client.http_request('POST', cmd_url, json_data=json_data)

    def get_investigation_by_id(self, investigation_id):
        """Get the investigation ID and return the investigation details.

        Args:
            investigation_id (str): The investigation ID

        Returns:
            dict. Investigations entity
        """
        cmd_url = f'/investigations/{investigation_id}'
        return self.ms_client.http_request(method='GET', url_suffix=cmd_url)

    def get_alert_by_id(self, alert_id):
        """Get the alert ID and return the alert details.

        Args:
            alert_id (str): The alert ID

        Returns:
            dict. Alert's entity
        """
        cmd_url = f'/alerts/{alert_id}'
        return self.ms_client.http_request(method='GET', url_suffix=cmd_url)

    def get_investigation_list(self, ):
        """Retrieves a collection of Investigations.

        Returns:
            dict. A collection of Investigations entities.
        """
        cmd_url = '/investigations'
        return self.ms_client.http_request(method='GET', url_suffix=cmd_url)

    def start_investigation(self, machine_id, comment, timeout):
        """Start automated investigation on a machine.

        Args:
            machine_id (str): The Machine ID
            comment (str): Comment to associate with the action
            timeout (int): Connection timeout

        Returns:
            dict. Investigation's entity
        """
        cmd_url = f'/machines/{machine_id}/startInvestigation'
        json_data = {
            'Comment': comment,
        }
        return self.ms_client.http_request(method='POST', url_suffix=cmd_url, json_data=json_data, timeout=timeout)

    def get_domain_statistics(self, domain):
        """Retrieves the statistics on the given domain.

        Args:
            domain (str): The Domain's address

        Returns:
            dict. Domain's statistics
        """
        cmd_url = f'/domains/{domain}/stats'
        return self.ms_client.http_request(method='GET', url_suffix=cmd_url)

    def get_file_statistics(self, file_sha1):
        """Retrieves the statistics on the given file.

        Args:
            file_sha1 (str): The file's hash

        Returns:
            dict. File's statistics
        """
        cmd_url = f'/files/{file_sha1}/stats'
        return self.ms_client.http_request(method='GET', url_suffix=cmd_url)

    def get_ip_statistics(self, ip):
        """Retrieves the statistics on the given IP.

        Args:
            ip (str): The IP address

        Returns:
            dict. IP's statistics
        """
        cmd_url = f'/ips/{ip}/stats'
        return self.ms_client.http_request(method='GET', url_suffix=cmd_url)

    def get_domain_alerts(self, domain):
        """Retrieves a collection of Alerts related to a given domain address.

        Args:
            domain (str): The Domain's address

        Returns:
            dict. Alerts entities
        """
        cmd_url = f'/domains/{domain}/alerts'
        return self.ms_client.http_request(method='GET', url_suffix=cmd_url)

    def get_file_alerts(self, file_sha1):
        """Retrieves a collection of Alerts related to a given file hash.

        Args:
            file_sha1 (str): The file's hash

        Returns:
            dict. Alerts entities
        """
        cmd_url = f'/files/{file_sha1}/alerts'
        return self.ms_client.http_request(method='GET', url_suffix=cmd_url)

    def get_ip_alerts(self, ip):
        """Retrieves a collection of Alerts related to a given IP.

        Args:
            ip (str): The IP address

        Returns:
            dict. Alerts entities
        """
        cmd_url = f'/ips/{ip}/alerts'
        return self.ms_client.http_request(method='GET', url_suffix=cmd_url)

    def get_user_alerts(self, username):
        """Retrieves a collection of Alerts related to a given  user ID.

        Args:
            username (str): The user ID

        Returns:
            dict. Alerts entities
        """
        cmd_url = f'/users/{username}/alerts'
        return self.ms_client.http_request(method='GET', url_suffix=cmd_url)

    def get_domain_machines(self, domain):
        """Retrieves a collection of Machines that have communicated to or from a given domain address.

        Args:
            domain (str): The Domain's address

        Returns:
            dict. Machines entities
        """
        cmd_url = f'/domains/{domain}/machines'
        return self.ms_client.http_request(method='GET', url_suffix=cmd_url)

    def get_user_machines(self, username):
        """Retrieves a collection of machines related to a given user ID.

        Args:
            username (str): The user name

        Returns:
            dict. Machines entities
        """
        cmd_url = f'/users/{username}/machines'
        return self.ms_client.http_request(method='GET', url_suffix=cmd_url)

    def add_remove_machine_tag(self, machine_id, action, tag):
        """Retrieves a collection of machines related to a given user ID.

        Args:
            machine_id (str): The machine ID
            action (str): Add or Remove action
            tag (str): The tag name

        Returns:
            dict. Updated machine's entity
        """
        cmd_url = f'/machines/{machine_id}/tags'
        new_tags = {
            "Value": tag,
            "Action": action
        }
        return self.ms_client.http_request(method='POST', url_suffix=cmd_url, json_data=new_tags)

    def get_file_data(self, file_hash):
        """Retrieves a File by identifier SHA1 or SHA256.
        For more details, see the docs:
        https://docs.microsoft.com/en-us/microsoft-365/security/defender-endpoint/get-file-information?view=o365-worldwide#http-request
        Args:
            file_hash(str): The file hash.

        Returns:
            dict. File entities
        """
        cmd_url = f'/files/{file_hash}'
        return self.ms_client.http_request(method='GET', url_suffix=cmd_url)

    def sc_list_indicators(self, indicator_id: Optional[str] = None, limit: Optional[int] = 50) -> List:
        """Lists indicators. if indicator_id supplied, will get only that indicator.

                Args:
                    indicator_id: if provided, will get only this specific id.
                    limit: Limit the returned results.

                Returns:
                    List of responses.
                """
        cmd_url = urljoin(SECURITY_CENTER_INDICATOR_ENDPOINT,
                          indicator_id) if indicator_id else SECURITY_CENTER_INDICATOR_ENDPOINT
        params = {'$top': limit}
        resp = self.indicators_http_request(
            'GET', full_url=cmd_url, url_suffix=None, params=params, timeout=1000,
            ok_codes=(200, 204, 206, 404), resp_type='response', should_use_security_center=True)
        # 404 - No indicators found, an empty list.
        if resp.status_code == 404:
            return []

        resp = resp.json()
        values_list = resp.get('value', [])  # value list appears only when requesting indicators list
        return [assign_params(**item) for item in values_list] if values_list else [resp]

    def list_indicators(self,
                        indicator_id: Optional[str] = None, page_size: str = '50', limit: int = 50,
                        should_use_security_center: bool = False) -> List:
        """Lists indicators. if indicator_id supplied, will get only that indicator.

        Args:
            indicator_id: if provided, will get only this specific id.
            page_size: specify the page size of the result set.
            limit: Limit the returned results.
            should_use_security_center: whether to use the security center's scope and resource.

        Returns:
            List of responses.
        """
        results = {}
        cmd_url = urljoin(GRAPH_INDICATOR_ENDPOINT, indicator_id) if indicator_id else GRAPH_INDICATOR_ENDPOINT
        # For getting one indicator
        # TODO: check in the future if the filter is working. Then remove the filter function.
        # params = {'$filter': 'targetProduct=\'Microsoft Defender ATP\''}
        params = {'$top': page_size}
        resp = self.indicators_http_request(
            'GET', full_url=cmd_url, url_suffix=None, params=params, timeout=1000,
            ok_codes=(200, 204, 206, 404), resp_type='response', should_use_security_center=should_use_security_center)
        # 404 - No indicators found, an empty list.
        if resp.status_code == 404:
            return []
        resp = resp.json()
        results.update(resp)

        while next_link := resp.get('@odata.nextLink'):
            resp = self.indicators_http_request('GET', full_url=next_link, url_suffix=None,
                                                timeout=1000, should_use_security_center=should_use_security_center)
            results['value'].extend(resp.get('value'))
            if len(results['value']) >= limit:
                break

        # If 'value' is in the response, should filter and limit. The '@odata.context' key is in the root which we're
        # not returning
        if 'value' in results:
            results['value'] = list(
                filter(lambda item: item.get('targetProduct') == 'Microsoft Defender ATP', results.get('value', []))
            )
            results = results['value']
        # If a single object - should remove the '@odata.context' key.
        elif not isinstance(results, list):
            results.pop('@odata.context')
            results = [results]  # type: ignore
        return [assign_params(values_to_ignore=[None], **item) for item in results]

    def create_indicator(self, body: Dict) -> Dict:
        """Creates indicator from the given body.

        Args:
            body: Body represents an indicator.

        Returns:
            A response from the API.
        """
        resp = self.indicators_http_request('POST', full_url=GRAPH_INDICATOR_ENDPOINT, json_data=body,
                                            url_suffix=None, should_use_security_center=False)
        # A single object - should remove the '@odata.context' key.
        resp.pop('@odata.context')
        return assign_params(values_to_ignore=[None], **resp)

    def create_update_indicator_security_center_api(self, indicator_value: str,
                                                    indicator_type: str,
                                                    action: str,
                                                    indicator_title: str,
                                                    description: str,
                                                    expiration_date_time: Optional[str] = None,
                                                    severity: Optional[str] = None,
                                                    indicator_application: Optional[str] = None,
                                                    recommended_actions: Optional[str] = None,
                                                    rbac_group_names: Optional[list] = None
                                                    ) -> Dict:
        """creates or updates (if already exists) a given indicator

        Args:
            indicator_value: Value of the indicator to update.
            expiration_date_time: Expiration time of the indicator.
            description: A Brief description of the indicator.
            severity: The severity of the indicator.
            indicator_type: The type of the indicator.
            action: The action that will be taken if the indicator will be discovered.
            indicator_title: Indicator alert title.
            indicator_application: The application associated with the indicator.
            recommended_actions: TI indicator alert recommended actions.
            rbac_group_names: Comma-separated list of RBAC group names the indicator would be.

        Returns:
            A response from the API.
        """
        body = {  # required params
            'indicatorValue': indicator_value,
            'indicatorType': indicator_type,
            'action': action,
            'title': indicator_title,
            'description': description,
        }
        body.update(assign_params(  # optional params
            severity=severity,
            application=indicator_application,
            expirationTime=expiration_date_time,
            recommendedActions=recommended_actions,
            rbacGroupNames=rbac_group_names
        ))
        resp = self.indicators_http_request('POST', full_url=SECURITY_CENTER_INDICATOR_ENDPOINT, json_data=body,
                                            url_suffix=None, should_use_security_center=True)
        return assign_params(values_to_ignore=[None], **resp)

    def create_update_indicator_batch_security_center_api(self, body):
        """
        https://docs.microsoft.com/en-us/microsoft-365/security/defender-endpoint/import-ti-indicators?view=o365-worldwide
        """
        resp = self.indicators_http_request('POST', full_url=SECURITY_CENTER_INDICATOR_ENDPOINT_BATCH, json_data=body,
                                            url_suffix=None, should_use_security_center=True)
        return resp

    def update_indicator(
            self, indicator_id: str, expiration_date_time: str,
            description: Optional[str], severity: Optional[int]
    ) -> Dict:
        """Updates a given indicator

        Args:
            indicator_id: ID of the indicator to update.
            expiration_date_time: Expiration time of the indicator.
            description: A Brief description of the indicator.
            severity: The severity of the indicator.

        Returns:
            A response from the API.
        """
        cmd_url = urljoin(GRAPH_INDICATOR_ENDPOINT, indicator_id)
        header = {'Prefer': 'return=representation'}
        body = {
            'targetProduct': 'Microsoft Defender ATP',
            'expirationDateTime': expiration_date_time
        }
        body.update(assign_params(
            description=description,
            severity=severity
        ))
        resp = self.indicators_http_request('PATCH', full_url=cmd_url,
                                            json_data=body, url_suffix=None, headers=header,
                                            should_use_security_center=False)
        # A single object - should remove the '@odata.context' key.
        resp.pop('@odata.context')
        return assign_params(values_to_ignore=[None], **resp)

    def delete_indicator(self, indicator_id: str, indicators_endpoint: str,
                         use_security_center: bool = False) -> Response:
        """Deletes a given indicator

        Args:
            indicator_id: ID of the indicator to delete.
            indicators_endpoint: The indicator endpoint to use.
            use_security_center: whether to use the security center's scope and resource.

        Returns:
            A response from the API.
        """
        cmd_url = urljoin(indicators_endpoint, indicator_id)
        return self.indicators_http_request('DELETE', None, full_url=cmd_url, ok_codes=(204,),
                                            resp_type='response', should_use_security_center=use_security_center)


''' Commands '''


def get_alert_related_user_command(client: MsClient, args: dict):
    """Retrieves the User related to a specific alert.

    Returns:
        (str, dict, dict). Human readable, context, raw response
    """
    alert_id = args.get('id')
    response = client.get_alert_related_user(alert_id)

    user_data = get_user_data(response)
    context_output = {
        'AlertID': alert_id,
        'User': user_data
    }
    ec = {
        'MicrosoftATP.AlertUser(val.AlertID === obj.AlertID)': context_output
    }

    hr = tableToMarkdown('Alert Related User:', user_data, removeNull=True)
    return hr, ec, response


def get_user_data(user_response):
    """Get the user raw response and returns the user info in context and human readable format

    Returns:
        dict. User data
    """
    user_data = {
        'ID': user_response.get('id'),
        'AccountName': user_response.get('accountName'),
        'AccountDomain': user_response.get('accountDomain'),
        'AccountSID': user_response.get('accountSid'),
        'FirstSeen': user_response.get('firstSeen'),
        'LastSeen': user_response.get('lastSeen'),
        'MostPrevalentMachineID': user_response.get('mostPrevalentMachineId'),
        'LeastPrevalentMachineID': user_response.get('leastPrevalentMachineId'),
        'LogonTypes': user_response.get('logonTypes'),
        'LogonCount': user_response.get('logOnMachinesCount'),
        'DomainAdmin': user_response.get('isDomainAdmin'),
        'NetworkUser': user_response.get('isOnlyNetworkUser')
    }
    return user_data


def isolate_machine_command(client: MsClient, args: dict):
    """Isolates a machine from accessing external network.

    Returns:
        (str, dict, dict). Human readable, context, raw response
    """
    headers = ['ID', 'Type', 'Requestor', 'RequestorComment', 'Status', 'MachineID', 'ComputerDNSName']
    machine_ids = remove_duplicates_from_list_arg(args, 'machine_id')
    comment = args.get('comment')
    isolation_type = args.get('isolation_type')
    machines_action_data = []
    raw_response = []
    failed_machines = {}  # if we got an error, we will return the machine ids that failed
    for machine_id in machine_ids:
        try:
            machine_action_response = client.isolate_machine(machine_id, comment, isolation_type)
            raw_response.append(machine_action_response)
            machines_action_data.append(get_machine_action_data(machine_action_response))
        except Exception as e:
            # if we got an error for a machine, we want to get result for the other ones
            failed_machines[machine_id] = e
            continue
    entry_context = {
        'MicrosoftATP.MachineAction(val.ID === obj.ID)': machines_action_data
    }
    human_readable = tableToMarkdown("The isolation request has been submitted successfully:", machines_action_data,
                                     headers=headers, removeNull=True)
    human_readable += add_error_message(failed_machines, machine_ids)
    return human_readable, entry_context, raw_response


def unisolate_machine_command(client: MsClient, args: dict):
    """Undo isolation of a machine.

    Returns:
        (str, dict, dict). Human readable, context, raw response
    """
    headers = ['ID', 'Type', 'Requestor', 'RequestorComment', 'Status', 'MachineID', 'ComputerDNSName']
    machine_ids = remove_duplicates_from_list_arg(args, 'machine_id')
    comment = args.get('comment')
    machines_action_data = []
    raw_response = []
    failed_machines = {}  # if we got an error, we will return the machine ids that failed
    for machine_id in machine_ids:
        try:
            machine_action_response = client.unisolate_machine(machine_id, comment)
            raw_response.append(machine_action_response)
            machines_action_data.append(get_machine_action_data(machine_action_response))
        except Exception as e:
            # if we got an error for a machine, we want to get result for the other ones
            failed_machines[machine_id] = e
            continue
    entry_context = {
        'MicrosoftATP.MachineAction(val.ID === obj.ID)': machines_action_data
    }
    human_readable = tableToMarkdown("The request to stop the isolation has been submitted successfully.",
                                     machines_action_data, headers=headers, removeNull=True)
    human_readable += add_error_message(failed_machines, machine_ids)
    return human_readable, entry_context, raw_response


def add_error_message(failed_devices, all_requested_devices):
    human_readable = ""
    if failed_devices:
        if len(all_requested_devices) == len(failed_devices):
            raise DemistoException(f"{INTEGRATION_NAME} The command was failed with the errors: {failed_devices}")
        human_readable = "Note: you don't see the following IDs in the results as the request was failed " \
                         "for them. \n"
        for device_id in failed_devices:
            human_readable += f'ID {device_id} failed with the error: {failed_devices[device_id]} \n'
    return human_readable


def not_found_message(not_found_devices):
    human_readable = ""
    if not_found_devices:
        human_readable = f"\n You don't see the following IDs in the results as they were not found: " \
                         f"{not_found_devices}."
    return human_readable


def get_machines_command(client: MsClient, args: dict):
    """Retrieves a collection of machines that have communicated with WDATP cloud on the last 30 days
    New: now the hostname and ip args can be from type list, but only one can be given as a list (not both).

    Returns:
        (str, dict, dict). Human readable, context, raw response
    """
    headers = ['ID', 'ComputerDNSName', 'OSPlatform', 'LastIPAddress', 'LastExternalIPAddress', 'HealthStatus',
               'RiskScore', 'ExposureLevel']
    hostname = remove_duplicates_from_list_arg(args, 'hostname')
    ip = remove_duplicates_from_list_arg(args, 'ip')
    risk_score = args.get('risk_score', '')
    health_status = args.get('health_status', '')
    os_platform = args.get('os_platform', '')

    more_than_one_hostname = len(hostname) > 1
    more_than_one_ip = len(ip) > 1
    if more_than_one_hostname and more_than_one_ip:
        raise DemistoException("Error: only hostname or ip can be an array, not both.")
    if more_than_one_hostname:
        ip = '' if not ip else ip[0]
        field_with_multiple_values = 'computerDnsName'
    elif more_than_one_ip:
        hostname = '' if not hostname else hostname[0]
        field_with_multiple_values = 'lastIpAddress'
    else:
        # both hostname and ip are not lists (each one is empty or includes only one value)
        field_with_multiple_values = ''
        ip = '' if not ip else ip[0]
        hostname = '' if not hostname else hostname[0]

    fields_to_filter_by = {
        'computerDnsName': hostname,
        'lastIpAddress': ip,
        'riskScore': risk_score,
        'healthStatus': health_status,
        'osPlatform': os_platform
    }

    if field_with_multiple_values:
        filter_req = reformat_filter_with_list_arg(fields_to_filter_by, field_with_multiple_values)
    else:
        filter_req = reformat_filter(fields_to_filter_by)
    machines_response = client.get_machines(filter_req)
    machines_list = get_machines_list(machines_response)

    entry_context = {
        'MicrosoftATP.Machine(val.ID === obj.ID)': machines_list
    }
    human_readable = tableToMarkdown(f'{INTEGRATION_NAME} Machines:', machines_list, headers=headers,
                                     removeNull=True)
    return human_readable, entry_context, machines_response


def get_machines_list(machines_response):
    """Get a raw response of machines list

    Args:
        machines_response (dict): The raw response with the machines list in it

    Returns:
        list. Machines list
    """
    machines_list = []
    for machine in machines_response['value']:
        machine_data = get_machine_data(machine)
        machines_list.append(machine_data)
    return machines_list


def get_machine_mac_address(machine):
    """
    return the machine MAC address where “ipAddresses[].ipAddress” = “lastIpAddress”
    """
    ip_addresses = machine.get('ipAddresses', [])
    last_ip_address = machine.get('lastIpAddress', '')
    for ip_object in ip_addresses:
        if last_ip_address and ip_object.get('ipAddress') == last_ip_address:
            return ip_object.get('macAddress', '')


def reformat_filter(fields_to_filter_by):
    """Get a dictionary with all of the fields to filter

    Args:
        fields_to_filter_by (dict): Dictionary with all the fields to filter

    Returns:
        string. Filter to send in the API request
    """
    filter_req = ' and '.join(
        f"{field_key} eq '{field_value}'" for field_key, field_value in fields_to_filter_by.items() if field_value)
    return filter_req


def reformat_filter_with_list_arg(fields_to_filter_by, field_key_from_type_list):
    """Get a dictionary with all of the fields to filter when one field is a list and create a DNF query.

    Args:
        fields_to_filter_by (dict): Dictionary with all the fields to filter
        field_key_from_type_list (str): The arg field name from type list

    Returns:
        string. Filter to send in the API request

    For example, when we get:
    fields_to_filter_by: {
                        'status': 'Succeeded',
                        'machineId': [100,200] ,
                        'type': 'RunAntiVirusScan',
                        'requestor': ''
                        }
    and
    field_key_from_type_list: 'machineId'

    we build a query looks like:
    " (machineId eq 100 and status eq Succeeded and type eq RunAntiVirusScan and requestor eq '') or
    (machineId eq 200 and status eq Succeeded and type eq RunAntiVirusScan and requestor eq '') "

    note: we have "or" operator between each clause in order to create a DNF query.
    """
    field_value_from_type_list = fields_to_filter_by.get(field_key_from_type_list)
    if not field_value_from_type_list:
        fields_to_filter_by[field_key_from_type_list] = ''
        return reformat_filter(fields_to_filter_by)
    elif len(field_value_from_type_list) == 1:
        # in case the list is empty or includes only one item
        fields_to_filter_by[field_key_from_type_list] = field_value_from_type_list[0]
        return reformat_filter(fields_to_filter_by)

    filter_conditions = []
    for item in field_value_from_type_list:
        current_fields_to_filter = {key: value for (key, value) in fields_to_filter_by.items() if
                                    key != field_key_from_type_list}
        current_fields_to_filter.update({field_key_from_type_list: item})
        filter_conditions.append(reformat_filter(current_fields_to_filter))

    return ' or '.join(f"({condition})" for condition in filter_conditions)


def get_file_related_machines_command(client: MsClient, args: dict) -> CommandResults:
    """Retrieves a collection of Machines related to a given file hash.

    Returns:
       CommandResults. Human readable, context, raw response
    """
    headers = ['ID', 'ComputerDNSName', 'OSPlatform', 'LastIPAddress', 'LastExternalIPAddress', 'HealthStatus',
               'RiskScore', 'ExposureLevel']
    files = remove_duplicates_from_list_arg(args, 'file_hash')
    raw_response = []
    context_outputs = []
    all_machines_outputs = []
    failed_files = {}  # if we got an error, we will return the file that failed

    for file in files:
        try:
            machines_response = client.get_file_related_machines(file)
            raw_response.append(machines_response)
            for machine in machines_response['value']:
                all_machines_outputs.append(get_machine_data(machine))
            context_outputs.append({
                'File': file,
                'Machines': get_machines_list(machines_response)
            })
        except Exception as e:
            failed_files[file] = e
            continue

    human_readable = tableToMarkdown(f'{INTEGRATION_NAME} machines related to files {files}', all_machines_outputs,
                                     headers=headers, removeNull=True)
    human_readable += add_error_message(failed_files, files)
    return CommandResults(readable_output=human_readable,
                          outputs=context_outputs,
                          outputs_prefix="MicrosoftATP.FileMachine",
                          raw_response=raw_response)


def parse_ip_addresses(ip_addresses: List[Dict]) -> List[Dict]:
    """
    Creates new dict with readable keys and concat all the ip addresses with the same MAC address.
    Args:
        ip_addresses (List[Dict]): List of ip addresses dictionaries as recieved from the api.

    Returns:
        List of dicts
    """
    mac_addresses = dict.fromkeys([item.get('macAddress') for item in ip_addresses])
    for item in ip_addresses:
        current_mac = item.get('macAddress')
        if not mac_addresses[current_mac]:
            mac_addresses[current_mac] = {
                'MACAddress': item['macAddress'],
                'IPAddresses': [item['ipAddress']],
                'Type': item['type'],
                'Status': item['operationalStatus']
            }
        else:
            mac_addresses[current_mac]['IPAddresses'].append(item['ipAddress'])

    return list(mac_addresses.values())


def print_ip_addresses(parsed_ip_addresses: List[Dict]) -> str:
    """
    Converts the given list of ip addresses to ascii table.
    Args:
        parsed_ip_addresses (List[Dict]):

    Returns:
        ascii table without headers
    """

    rows = list()
    for i, entry in enumerate(parsed_ip_addresses, start=1):
        rows.append([f"{i}.", f"MAC : {entry['MACAddress']}", f"IP Addresses : {','.join(entry['IPAddresses'])}",
                     f"Type : {entry['Type']}", f"Status : {entry['Status']}"])
    max_lengths = [len(max(col, key=lambda x: len(x))) for col in zip(*rows)]  # to make sure the table is pretty
    string_rows = [' | '.join([cell.ljust(max_len_col) for cell, max_len_col in zip(row, max_lengths)]) for row in rows]

    return '\n'.join(string_rows)


def get_machine_details_command(client: MsClient, args: dict) -> CommandResults:
    """Retrieves specific Machine by its machine ID or computer name.

    Returns:
        CommandResults. Human readable, context, raw response
    """
    headers = ['ID', 'ComputerDNSName', 'OSPlatform', 'LastIPAddress', 'LastExternalIPAddress', 'HealthStatus',
               'RiskScore', 'ExposureLevel', 'IPAddresses']
    machine_ids = remove_duplicates_from_list_arg(args, 'machine_id')
    raw_response = []
    machines_outputs = []
    machines_readable_outputs = []
    failed_machines = {}  # if we got an error, we will return the machine ids that failed
    for machine_id in machine_ids:
        try:
            machine_response = client.get_machine_details(machine_id)
            machine_data = get_machine_data(machine_response)

            machine_data_to_readable_outputs = copy.deepcopy(machine_data)
            raw_ip_addresses = machine_data_to_readable_outputs.get('IPAddresses', [])
            parsed_ip_address = parse_ip_addresses(raw_ip_addresses)
            human_readable_ip_addresses = print_ip_addresses(parsed_ip_address)
            machine_data_to_readable_outputs['IPAddresses'] = human_readable_ip_addresses

            machines_outputs.append(machine_data)
            machines_readable_outputs.append(machine_data_to_readable_outputs)
            raw_response.append(machine_response)
        except Exception as e:
            failed_machines[machine_id] = e
            continue

    human_readable = tableToMarkdown(f'{INTEGRATION_NAME} machines {machine_ids} details:',
                                     machines_readable_outputs, headers=headers, removeNull=True)
    human_readable += add_error_message(failed_machines, machine_ids)
    return CommandResults(
        outputs_prefix='MicrosoftATP.Machine',
        outputs_key_field='ID',
        outputs=machines_outputs,
        readable_output=human_readable,
        raw_response=raw_response)


def run_antivirus_scan_command(client: MsClient, args: dict):
    """Initiate Windows Defender Antivirus scan on a machine.

    Returns:
        (str, dict, dict). Human readable, context, raw response
    """
    headers = ['ID', 'Type', 'Requestor', 'RequestorComment', 'Status', 'MachineID', 'ComputerDNSName']
    machine_ids = remove_duplicates_from_list_arg(args, 'machine_id')
    scan_type = args.get('scan_type')
    comment = args.get('comment')
    machine_actions_data = []
    raw_response = []
    failed_machines = {}  # if we got an error, we will return the machine ids that failed
    for machine_id in machine_ids:
        try:
            machine_action_response = client.run_antivirus_scan(machine_id, comment, scan_type)
            machine_actions_data.append(get_machine_action_data(machine_action_response))
            raw_response.append(machine_action_response)
        except Exception as e:
            failed_machines[machine_id] = e
            continue

    entry_context = {
        'MicrosoftATP.MachineAction(val.ID === obj.ID)': machine_actions_data
    }
    human_readable = tableToMarkdown('Antivirus scan successfully triggered', machine_actions_data, headers=headers,
                                     removeNull=True)
    human_readable += add_error_message(failed_machines, machine_ids)
    return human_readable, entry_context, raw_response


def list_alerts_command(client: MsClient, args: dict):
    """Initiate Windows Defender Antivirus scan on a machine.

    Returns:
        (str, dict, dict). Human readable, context, raw response
    """
    headers = ['ID', 'Title', 'Description', 'IncidentID', 'Severity', 'Status', 'Classification', 'Category',
               'ThreatFamilyName', 'MachineID']
    severity = args.get('severity')
    status = args.get('status')
    limit = arg_to_number(args.get('limit', 50))
    creation_time = arg_to_datetime(args.get('creation_time'), required=False)
    fields_to_filter_by = {
        'severity': severity,
        'status': status
    }
    filter_req = reformat_filter(fields_to_filter_by)
    alerts_response = client.list_alerts(filter_req, limit, creation_time=creation_time, evidence=True)
    alerts_list = get_alerts_list(alerts_response)

    entry_context = {
        'MicrosoftATP.Alert(val.ID === obj.ID)': alerts_list
    }
    human_readable = tableToMarkdown(f'{INTEGRATION_NAME} alerts with limit of {limit}:', alerts_list,
                                     headers=headers, removeNull=True)
    return human_readable, entry_context, alerts_response


def get_alerts_list(alerts_response):
    """Get a raw response of alerts list

    Args:
        alerts_response (dict): The raw response with the alerts list in it

    Returns:
        list. Alerts list
    """
    alerts_list = []
    for alert in alerts_response['value']:
        alert_data = get_alert_data(alert)
        alerts_list.append(alert_data)
    return alerts_list


def update_alert_command(client: MsClient, args: dict):
    """Updates properties of existing Alert.

    Returns:
        (str, dict, dict). Human readable, context, raw response
    """
    alert_id = args.get('alert_id')
    assigned_to = args.get('assigned_to')
    status = args.get('status')
    classification = args.get('classification')
    determination = args.get('determination')
    comment = args.get('comment')

    args_list = [assigned_to, status, classification, determination, comment]
    check_given_args_update_alert(args_list)
    json_data, context = add_args_to_json_and_context(alert_id, assigned_to, status, classification, determination,
                                                      comment)
    alert_response = client.update_alert(alert_id, json_data)
    entry_context = {
        'MicrosoftATP.Alert(val.ID === obj.ID)': context
    }
    human_readable = f'The alert {alert_id} has been updated successfully'
    return human_readable, entry_context, alert_response


def check_given_args_update_alert(args_list):
    """Gets an arguments list and returns an error if all of them are empty
    """
    if all(v is None for v in args_list):
        raise Exception('No arguments were given to update the alert')


def add_args_to_json_and_context(alert_id, assigned_to, status, classification, determination, comment):
    """Gets arguments and returns the json and context with the arguments inside
    """
    json_data = {}
    context = {
        'ID': alert_id
    }
    if assigned_to:
        json_data['assignedTo'] = assigned_to
        context['AssignedTo'] = assigned_to
    if status:
        json_data['status'] = status
        context['Status'] = status
    if classification:
        json_data['classification'] = classification
        context['Classification'] = classification
    if determination:
        json_data['determination'] = determination
        context['Determination'] = determination
    if comment:
        json_data['comment'] = comment
        context['Comment'] = comment
    return json_data, context


def get_advanced_hunting_command(client: MsClient, args: dict):
    """Get results of advanced hunting according to user query.

    Returns:
        (str, dict, dict). Human readable, context, raw response
    """
    query = args.get('query', '')
    timeout = int(args.get('timeout', 10))
    response = client.get_advanced_hunting(query, timeout)
    results = response.get('Results')
    if isinstance(results, list) and len(results) == 1:
        report_id = results[0].get('ReportId')
        if report_id:
            results[0]['ReportId'] = str(report_id)
    entry_context = {
        'MicrosoftATP.Hunt.Result': results
    }
    human_readable = tableToMarkdown('Hunt results', results, removeNull=True)

    return human_readable, entry_context, response


def create_alert_command(client: MsClient, args: dict):
    """Creates new Alert on top of Event.

    Returns:
        (str, dict, dict). Human readable, context, raw response
    """
    headers = ['ID', 'Title', 'Description', 'IncidentID', 'Severity', 'Status', 'Classification', 'Category',
               'ThreatFamilyName', 'MachineID']
    alert_response = client.create_alert(
        args.get('machine_id'),
        args.get('severity'),
        args.get('title'),
        args.get('description'),
        args.get('event_time'),
        args.get('report_id'),
        args.get('recommended_action'),
        args.get('category')
    )
    alert_data = get_alert_data(alert_response)

    entry_context = {
        'MicrosoftATP.Alert(val.ID === obj.ID)': alert_data
    }
    human_readable = tableToMarkdown('Alert created:', alert_data, headers=headers, removeNull=True)
    return human_readable, entry_context, alert_response


def get_alert_related_files_command(client: MsClient, args: dict):
    """Retrieves all files related to a specific alert.

    Returns:
        (str, dict, dict). Human readable, context, raw response
    """
    headers = ['Sha1', 'Sha256', 'SizeInBytes', 'FileType', 'FilePublisher', 'FileProductName']
    alert_id = args.get('id')
    limit = args.get('limit')
    offset = args.get('offset')
    limit, offset = check_limit_and_offset_values(limit, offset)

    response = client.get_alert_related_files(alert_id)
    response_files_list = response['value']

    files_data_list = []
    from_index = min(offset, len(response_files_list))
    to_index = min(offset + limit, len(response_files_list))
    for file_obj in response_files_list[from_index:to_index]:
        files_data_list.append(get_file_data(file_obj))

    context_output = {
        'AlertID': alert_id,
        'Files': files_data_list
    }
    entry_context = {
        'MicrosoftATP.AlertFile(val.AlertID === obj.AlertID)': context_output
    }
    human_readable = tableToMarkdown(f'Alert {alert_id} Related Files:', files_data_list, headers=headers,
                                     removeNull=True)
    return human_readable, entry_context, response_files_list


def check_limit_and_offset_values(limit, offset):
    """Gets the limit and offset values and return an error if the values are invalid
    """
    if not limit.isdigit():
        raise Exception("Error: You can only enter a positive integer or zero to limit argument.")
    elif not offset.isdigit():
        raise Exception("Error: You can only enter a positive integer to offset argument.")
    else:
        limit_int = int(limit)
        offset_int = int(offset)

        if limit_int == 0:
            raise Exception("Error: The value of the limit argument must be a positive integer.")

        return limit_int, offset_int


def get_file_data(file_response):
    """Get file raw response and returns the file's info for context and human readable.

    Returns:
        dict. File's info
    """
    file_data = assign_params(**{
        'Sha1': file_response.get('sha1'),
        'Size': file_response.get('size'),
        'Sha256': file_response.get('sha256'),
        'Md5': file_response.get('md5'),
        'GlobalPrevalence': file_response.get('globalPrevalence'),
        'GlobalFirstObserved': file_response.get('globalFirstObserved'),
        'GlobalLastObserved': file_response.get('globalLastObserved'),
        'SizeInBytes': file_response.get('size'),
        'FileType': file_response.get('fileType'),
        'IsPeFile': file_response.get('isPeFile'),
        'FilePublisher': file_response.get('filePublisher'),
        'FileProductName': file_response.get('fileProductName'),
        'Signer': file_response.get('signer'),
        'Issuer': file_response.get('issuer'),
        'SignerHash': file_response.get('signerHash'),
        'IsValidCertificate': file_response.get('isValidCertificate'),
        'DeterminationType': file_response.get('determinationType'),
        'DeterminationValue': file_response.get('determinationValue')
    })
    return file_data


def get_alert_related_ips_command(client: MsClient, args: dict):
    """Retrieves all IPs related to a specific alert.

    Returns:
        (str, dict, dict). Human readable, context, raw response
    """
    alert_id = args.get('id')
    limit = args.get('limit')
    offset = args.get('offset')
    limit, offset = check_limit_and_offset_values(limit, offset)

    response = client.get_alert_related_ips(alert_id)
    response_ips_list = response['value']

    ips_list = []
    from_index = min(offset, len(response_ips_list))
    to_index = min(offset + limit, len(response_ips_list))

    for ip in response_ips_list[from_index:to_index]:
        ips_list.append(ip['id'])

    context_output = {
        'AlertID': alert_id,
        'IPs': ips_list
    }
    entry_context = {
        'MicrosoftATP.AlertIP(val.AlertID === obj.AlertID)': context_output
    }
    human_readable = f'Alert {alert_id} Related IPs: {ips_list}'
    return human_readable, entry_context, response_ips_list


def get_alert_related_domains_command(client: MsClient, args: dict):
    """Retrieves all domains related to a specific alert.

    Returns:
        (str, dict, dict). Human readable, context, raw response
    """
    alert_id = args.get('id')
    limit = args.get('limit')
    offset = args.get('offset')
    limit, offset = check_limit_and_offset_values(limit, offset)
    response = client.get_alert_related_domains(alert_id)
    response_domains_list = response['value']
    domains_list = []
    from_index = min(offset, len(response_domains_list))
    to_index = min(offset + limit, len(response_domains_list))
    for domain in response_domains_list[from_index:to_index]:
        domains_list.append(domain['host'])
    context_output = {
        'AlertID': alert_id,
        'Domains': domains_list
    }
    entry_context = {
        'MicrosoftATP.AlertDomain(val.AlertID === obj.AlertID)': context_output
    }
    human_readable = f'Alert {alert_id} Related Domains: {domains_list}'
    return human_readable, entry_context, response_domains_list


def get_machine_action_by_id_command(client: MsClient, args: dict):
    """Returns machine's actions, if action ID is None, return all actions.

    Returns:
        (str, dict, dict). Human readable, context, raw response
    """
    headers = ['ID', 'Type', 'Requestor', 'RequestorComment', 'Status', 'MachineID', 'ComputerDNSName']
    action_id = args.get('id', '')
    status = args.get('status', '')
    machine_id = remove_duplicates_from_list_arg(args, 'machine_id')
    type = args.get('type', '')
    requestor = args.get('requestor', '')
    limit = arg_to_number(args.get('limit', 50))
    if action_id:
        for index in range(3):
            try:
                response = client.get_machine_action_by_id(action_id)
                if response:
                    break
            except Exception as e:
                if 'ResourceNotFound' in str(e) and index < 3:
                    time.sleep(1)
                else:
                    raise Exception(f'Machine action {action_id} was not found')
        response = client.get_machine_action_by_id(action_id)
        action_data = get_machine_action_data(response)
        human_readable = tableToMarkdown(f'Action {action_id} Info:', action_data, headers=headers, removeNull=True)
        context_output = action_data
    else:
        # A dictionary that contains all of the fields the user want to filter results by.
        # It will be sent in the request so the requested filters are applied on the results
        fields_to_filter_by = {
            'status': status,
            'machineId': machine_id,
            'type': type,
            'requestor': requestor
        }
        filter_req = reformat_filter_with_list_arg(fields_to_filter_by, "machineId")
        response = client.get_machine_actions(filter_req, limit)
        machine_actions_list = []
        for machine_action in response['value']:
            machine_actions_list.append(get_machine_action_data(machine_action))
        human_readable = tableToMarkdown(f'Machine actions Info with limit of {limit}:',
                                         machine_actions_list, headers=headers, removeNull=True)
        context_output = machine_actions_list
    entry_context = {
        'MicrosoftATP.MachineAction(val.ID === obj.ID)': context_output
    }
    return human_readable, entry_context, response


def get_machine_action_data(machine_action_response):
    """Get machine raw response and returns the machine action info in context and human readable format.

    Notes:
         Machine action is a collection of actions you can apply on the machine, for more info
         https://docs.microsoft.com/en-us/windows/security/threat-protection/microsoft-defender-atp/machineaction

    Returns:
        dict. Machine action's info
    """
    action_data = \
        {
            "ID": machine_action_response.get('id'),
            "Type": machine_action_response.get('type'),
            "Scope": machine_action_response.get('scope'),
            "Requestor": machine_action_response.get('requestor'),
            "RequestorComment": machine_action_response.get('requestorComment'),
            "Status": machine_action_response.get('status'),
            "MachineID": machine_action_response.get('machineId'),
            "ComputerDNSName": machine_action_response.get('computerDnsName'),
            "CreationDateTimeUtc": machine_action_response.get('creationDateTimeUtc'),
            "LastUpdateTimeUtc": machine_action_response.get('lastUpdateTimeUtc'),
            "RelatedFileInfo": {
                "FileIdentifier": machine_action_response.get('fileIdentifier'),
                "FileIdentifierType": machine_action_response.get('fileIdentifierType')

            }
        }
    return action_data


def get_machine_investigation_package_command(client: MsClient, args: dict):
    """Collect investigation package from a machine.

    Returns:
        (str, dict, dict). Human readable, context, raw response
    """
    headers = ['ID', 'Type', 'Requestor', 'RequestorComment', 'Status', 'MachineID', 'ComputerDNSName']
    machine_id = args.get('machine_id')
    comment = args.get('comment')
    machine_action_response = client.get_investigation_package(machine_id, comment)
    action_data = get_machine_action_data(machine_action_response)
    human_readable = tableToMarkdown(f'Initiating collect investigation package from {machine_id} machine :',
                                     action_data, headers=headers, removeNull=True)
    entry_context = {
        'MicrosoftATP.MachineAction(val.ID === obj.ID)': action_data
    }
    return human_readable, entry_context, machine_action_response


def get_investigation_package_sas_uri_command(client: MsClient, args: dict):
    """Returns a URI that allows downloading an Investigation package.

    Returns:
        (str, dict, dict). Human readable, context, raw response
    """
    action_id = args.get('action_id')
    response = client.get_investigation_package_sas_uri(action_id)
    link = {'Link': response['value']}
    human_readable = f'Success. This link is valid for a very short time and should be used immediately for' \
                     f' downloading the package to a local storage{link["Link"]}'
    entry_context = {
        'MicrosoftATP.InvestigationURI(val.Link === obj.Link)': link
    }
    return human_readable, entry_context, response


def restrict_app_execution_command(client: MsClient, args: dict):
    """Restrict execution of all applications on the machine except a predefined set.

    Returns:
        (str, dict, dict). Human readable, context, raw response
    """
    headers = ['ID', 'Type', 'Requestor', 'RequestorComment', 'Status', 'MachineID', 'ComputerDNSName']
    machine_id = args.get('machine_id')
    comment = args.get('comment')
    machine_action_response = client.restrict_app_execution(machine_id, comment)

    action_data = get_machine_action_data(machine_action_response)
    human_readable = tableToMarkdown(f'Initiating Restrict execution of all applications on the machine {machine_id} '
                                     f'except a predefined set:', action_data, headers=headers, removeNull=True)
    entry_context = {
        'MicrosoftATP.MachineAction(val.ID === obj.ID)': action_data
    }
    return human_readable, entry_context, machine_action_response


def remove_app_restriction_command(client: MsClient, args: dict):
    """Enable execution of any application on the machine.

    Returns:
        (str, dict, dict). Human readable, context, raw response
    """
    headers = ['ID', 'Type', 'Requestor', 'RequestorComment', 'Status', 'MachineID', 'ComputerDNSName']
    machine_id = args.get('machine_id')
    comment = args.get('comment')
    machine_action_response = client.remove_app_restriction(machine_id, comment)

    action_data = get_machine_action_data(machine_action_response)
    human_readable = tableToMarkdown(f'Removing applications restriction on the machine {machine_id}:', action_data,
                                     headers=headers, removeNull=True)
    entry_context = {
        'MicrosoftATP.MachineAction(val.ID === obj.ID)': action_data
    }
    return human_readable, entry_context, machine_action_response


def stop_and_quarantine_file_command(client: MsClient, args: dict):
    """Stop execution of a file on a machine and delete it.

    Returns:
        (str, dict, dict). Human readable, context, raw response
    """
    headers = ['ID', 'Type', 'Requestor', 'RequestorComment', 'Status', 'MachineID', 'ComputerDNSName']
    machine_id = args.get('machine_id')
    file_sha1 = args.get('file_hash')
    comment = args.get('comment')
    machine_action_response = client.stop_and_quarantine_file(machine_id, file_sha1, comment)
    action_data = get_machine_action_data(machine_action_response)
    human_readable = tableToMarkdown(f'Stopping the execution of a file on {machine_id} machine and deleting it:',
                                     action_data, headers=headers, removeNull=True)
    entry_context = {
        'MicrosoftATP.MachineAction(val.ID === obj.ID)': action_data
    }
    return human_readable, entry_context, machine_action_response


def get_investigations_by_id_command(client: MsClient, args: dict):
    """Returns the investigation info, if investigation ID is None, return all investigations.

    Returns:
        (str, dict, dict). Human readable, context, raw response
    """
    headers = ['ID', 'StartTime', 'EndTime', 'CancelledBy', 'InvestigationState', 'StatusDetails', 'MachineID',
               'ComputerDNSName', 'TriggeringAlertID']
    investigation_id = args.get('id', '')
    limit = args.get('limit')
    offset = args.get('offset')
    limit, offset = check_limit_and_offset_values(limit, offset)

    if investigation_id:
        response = client.get_investigation_by_id(investigation_id)
        investigation_data = get_investigation_data(response)
        human_readable = tableToMarkdown(f'Investigation {investigation_id} Info:', investigation_data, headers=headers,
                                         removeNull=True)
        context_output = investigation_data
    else:
        response = client.get_investigation_list()['value']
        investigations_list = []
        from_index = min(offset, len(response))
        to_index = min(offset + limit, len(response))
        for investigation in response[from_index:to_index]:
            investigations_list.append(get_investigation_data(investigation))
        human_readable = tableToMarkdown('Investigations Info:', investigations_list, headers=headers, removeNull=True)
        context_output = investigations_list
    entry_context = {
        'MicrosoftATP.Investigation(val.ID === obj.ID)': context_output
    }
    return human_readable, entry_context, response


def get_investigation_data(investigation_response):
    """Get investigation raw response and returns the investigation info for context and human readable.

    Args:
        investigation_response: The investigation raw response
    Returns:
        dict. Investigation's info
    """
    investigation_data = {
        "ID": investigation_response.get('id'),
        "StartTime": investigation_response.get('startTime'),
        "EndTime": investigation_response.get('endTime'),
        "InvestigationState": investigation_response.get('state'),
        "CancelledBy": investigation_response.get('cancelledBy'),
        "StatusDetails": investigation_response.get('statusDetails'),
        "MachineID": investigation_response.get('machineId'),
        "ComputerDNSName": investigation_response.get('computerDnsName'),
        "TriggeringAlertID": investigation_response.get('triggeringAlertId')
    }
    return investigation_data


def start_investigation_command(client: MsClient, args: dict):
    """Start automated investigation on a machine.

    Returns:
        (str, dict, dict). Human readable, context, raw response
    """
    headers = ['ID', 'StartTime', 'EndTime', 'CancelledBy', 'InvestigationState', 'StatusDetails', 'MachineID',
               'ComputerDNSName', 'TriggeringAlertID']
    machine_id = args.get('machine_id')
    comment = args.get('comment')
    timeout = int(args.get('timeout', 50))
    response = client.start_investigation(machine_id, comment, timeout)
    investigation_id = response['id']
    investigation_data = get_investigation_data(response)
    human_readable = tableToMarkdown(f'Starting investigation {investigation_id} on {machine_id} machine:',
                                     investigation_data, headers=headers, removeNull=True)
    entry_context = {
        'MicrosoftATP.Investigation(val.ID === obj.ID)': investigation_data
    }
    return human_readable, entry_context, response


def get_domain_statistics_command(client: MsClient, args: dict):
    """Retrieves the statistics on the given domain.

    Returns:
        (str, dict, dict). Human readable, context, raw response
    """
    domain = args.get('domain')
    response = client.get_domain_statistics(domain)
    domain_statistics = get_domain_statistics_context(response)
    human_readable = tableToMarkdown(f'Statistics on {domain} domain:', domain_statistics, removeNull=True)

    context_output = {
        'Domain': domain,
        'Statistics': domain_statistics
    }
    entry_context = {
        'MicrosoftATP.DomainStatistics(val.Domain === obj.Domain)': context_output
    }
    return human_readable, entry_context, response


def get_domain_statistics_context(domain_stat_response):
    """Gets the domain statistics response and returns it in context format.

    Returns:
        (dict). domain statistics context
    """
    domain_statistics = assign_params(**{
        "Host": domain_stat_response.get('host'),
        "OrgPrevalence": domain_stat_response.get('orgPrevalence'),
        "OrgFirstSeen": domain_stat_response.get('orgFirstSeen'),
        "OrgLastSeen": domain_stat_response.get('orgLastSeen')
    })
    return domain_statistics


def get_domain_alerts_command(client: MsClient, args: dict):
    """Retrieves a collection of Alerts related to a given domain address.

    Returns:
        (str, dict, dict). Human readable, context, raw response
    """
    headers = ['ID', 'Title', 'Description', 'IncidentID', 'Severity', 'Status', 'Classification', 'Category',
               'ThreatFamilyName', 'MachineID']
    domain = args.get('domain')
    response = client.get_domain_alerts(domain)
    alerts_list = get_alerts_list(response)
    human_readable = tableToMarkdown(f'Domain {domain} related alerts Info:', alerts_list, headers=headers,
                                     removeNull=True)
    context_output = {
        'Domain': domain,
        'Alerts': alerts_list
    }
    entry_context = {
        'MicrosoftATP.DomainAlert(val.Domain === obj.Domain)': context_output
    }
    return human_readable, entry_context, response


def get_alert_data(alert_response):
    """Get alert raw response and returns the alert info in context and human readable format.

    Returns:
        dict. Alert info
    """
    alert_data = {
        "ID": alert_response.get('id'),
        "IncidentID": alert_response.get('incidentId'),
        "InvestigationID": alert_response.get('investigationId'),
        "InvestigationState": alert_response.get('investigationState'),
        "AssignedTo": alert_response.get('assignedTo'),
        "Severity": alert_response.get('severity'),
        "Status": alert_response.get('status'),
        "Classification": alert_response.get('classification'),
        "Determination": alert_response.get('determination'),
        "DetectionSource": alert_response.get('detectionSource'),
        "Category": alert_response.get('category'),
        "ThreatFamilyName": alert_response.get('threatFamilyName'),
        "Title": alert_response.get('title'),
        "Description": alert_response.get('description'),
        "AlertCreationTime": alert_response.get('alertCreationTime'),
        "FirstEventTime": alert_response.get('firstEventTime'),
        "LastEventTime": alert_response.get('lastEventTime'),
        "LastUpdateTime": alert_response.get('lastUpdateTime'),
        "ResolvedTime": alert_response.get('resolvedTime'),
        "MachineID": alert_response.get('machineId'),
        "ComputerDNSName": alert_response.get('computerDnsName'),
        "AADTenantID": alert_response.get('aadTenantId'),
        "Comments": [
            {
                "Comment": alert_response.get('comment'),
                "CreatedBy": alert_response.get('createdBy'),
                "CreatedTime": alert_response.get('createdTime')
            }
        ],
        "Evidence": alert_response.get('evidence'),
        "DetectorID": alert_response.get('detectorId'),
        "ThreatName": alert_response.get('threatName'),
        "RelatedUser": alert_response.get('relatedUser'),
        "MitreTechniques": alert_response.get('mitreTechniques'),
        "RBACGroupName": alert_response.get('rbacGroupName'),
    }
    return alert_data


def get_domain_machine_command(client: MsClient, args: dict):
    """Retrieves a collection of Machines that have communicated to or from a given domain address.

    Returns:
        (str, dict, dict). Human readable, context, raw response
    """

    headers = ['ID', 'ComputerDNSName', 'OSPlatform', 'LastIPAddress', 'LastExternalIPAddress', 'HealthStatus',
               'RiskScore', 'ExposureLevel']
    domain = args.get('domain')
    response = client.get_domain_machines(domain)
    machines_list = get_machines_list(response)
    human_readable = tableToMarkdown(f'Machines that have communicated with {domain} domain:', machines_list,
                                     headers=headers, removeNull=True)
    context_output = {
        'Domain': domain,
        'Machines': machines_list
    }
    entry_context = {
        'MicrosoftATP.DomainMachine(val.Domain === obj.Domain)': context_output
    }
    return human_readable, entry_context, response


def get_machine_data(machine):
    """Get machine raw response and returns the machine's info in context and human readable format.

    Returns:
        dict. Machine's info
    """
    machine_data = assign_params(**{
        'ID': machine.get('id'),
        'ComputerDNSName': machine.get('computerDnsName'),
        'FirstSeen': machine.get('firstSeen'),
        'LastSeen': machine.get('lastSeen'),
        'OSPlatform': machine.get('osPlatform'),
        'OSVersion': machine.get('version'),
        'OSProcessor': machine.get('osProcessor'),
        'LastIPAddress': machine.get('lastIpAddress'),
        'LastExternalIPAddress': machine.get('lastExternalIpAddress'),
        'AgentVersion': machine.get('agentVersion'),
        'OSBuild': machine.get('osBuild'),
        'HealthStatus': machine.get('healthStatus'),
        'RBACGroupID': machine.get('rbacGroupId'),
        'RBACGroupName': machine.get('rbacGroupName'),
        'RiskScore': machine.get('riskScore'),
        'ExposureLevel': machine.get('exposureLevel'),
        'AADDeviceID': machine.get('aadDeviceId'),
        'IsAADJoined': machine.get('isAadJoined'),
        'MachineTags': machine.get('machineTags'),
        'IPAddresses': machine.get('ipAddresses'),
    })
    return machine_data


def get_file_statistics_command(client: MsClient, args: dict):
    """Retrieves the statistics on the given file.

    Returns:
        (str, dict, dict). Human readable, context, raw response
    """
    file_sha1 = args.get('file_hash')
    response = client.get_file_statistics(file_sha1)
    file_stat = get_file_statistics_context(response)
    human_readable = tableToMarkdown(f'Statistics on {file_sha1} file:', file_stat, removeNull=True)
    context_output = {
        'Sha1': file_sha1,
        'Statistics': file_stat
    }
    entry_context = {
        'MicrosoftATP.FileStatistics(val.Sha1 === obj.Sha1)': context_output
    }
    return human_readable, entry_context, response


def get_file_statistics_context(file_stat_response):
    """Gets the file statistics response and returns it in context format.

    Returns:
        (dict). File statistics context
    """
    file_stat = assign_params(**{
        "OrgPrevalence": file_stat_response.get('orgPrevalence'),
        "OrgFirstSeen": file_stat_response.get('orgFirstSeen'),
        "OrgLastSeen": file_stat_response.get('orgLastSeen'),
        "GlobalPrevalence": file_stat_response.get('globalPrevalence'),
        "GlobalFirstObserved": file_stat_response.get('globalFirstObserved'),
        "GlobalLastObserved": file_stat_response.get('globalLastObserved'),
        "TopFileNames": file_stat_response.get('topFileNames')
    })
    return file_stat


def get_file_alerts_command(client: MsClient, args: dict):
    """Retrieves a collection of Alerts related to a given file hash.

    Returns:
        (str, dict, dict). Human readable, context, raw response
    """
    headers = ['ID', 'Title', 'Description', 'IncidentID', 'Severity', 'Status', 'Classification', 'Category',
               'ThreatFamilyName', 'MachineID']
    file_sha1 = args.get('file_hash')
    response = client.get_file_alerts(file_sha1)
    alerts_list = get_alerts_list(response)
    hr = tableToMarkdown(f'File {file_sha1} related alerts Info:', alerts_list, headers=headers, removeNull=True)
    context_output = {
        'Sha1': file_sha1,
        'Alerts': alerts_list
    }
    ec = {
        'MicrosoftATP.FileAlert(val.Sha1 === obj.Sha1)': context_output
    }
    return hr, ec, response


def get_ip_statistics_command(client: MsClient, args: dict):
    """Retrieves the statistics on the given IP.

    Returns:
        (str, dict, dict). Human readable, context, raw response
    """
    ip = args.get('ip')
    response = client.get_ip_statistics(ip)
    ip_statistics = get_ip_statistics_context(response)
    hr = tableToMarkdown(f'Statistics on {ip} IP:', ip_statistics, removeNull=True)
    context_output = {
        'IPAddress': ip,
        'Statistics': ip_statistics
    }
    ec = {
        'MicrosoftATP.IPStatistics(val.IPAddress === obj.IPAddress)': context_output
    }
    return hr, ec, response


def get_ip_statistics_context(ip_statistics_response):
    """Gets the IP statistics response and returns it in context format.

    Returns:
        (dict). IP statistics context
    """
    ip_statistics = assign_params(**{
        "OrgPrevalence": ip_statistics_response.get('orgPrevalence'),
        "OrgFirstSeen": ip_statistics_response.get('orgFirstSeen'),
        "OrgLastSeen": ip_statistics_response.get('orgLastSeen')
    })
    return ip_statistics


def get_ip_alerts_command(client: MsClient, args: dict):
    """Retrieves a collection of Alerts related to a given IP.

    Returns:
        (str, dict, dict). Human readable, context, raw response
    """
    headers = ['ID', 'Title', 'Description', 'IncidentID', 'Severity', 'Status', 'Classification', 'Category',
               'ThreatFamilyName', 'MachineID']
    ip = args.get('ip')
    response = client.get_ip_alerts(ip)
    alerts_list = get_alerts_list(response)
    human_readable = tableToMarkdown(f'IP {ip} related alerts Info:', alerts_list, headers=headers, removeNull=True)
    context_output = {
        'IPAddress': ip,
        'Alerts': alerts_list
    }
    entry_context = {
        'MicrosoftATP.IPAlert(val.IPAddress === obj.IPAddress)': context_output
    }
    return human_readable, entry_context, response


def get_user_alerts_command(client: MsClient, args: dict):
    """Retrieves a collection of Alerts related to a given user ID.

    Returns:
        (str, dict, dict). Human readable, context, raw response
    """
    headers = ['ID', 'Title', 'Description', 'IncidentID', 'Severity', 'Status', 'Classification', 'Category',
               'ThreatFamilyName', 'MachineID']
    username = args.get('username')
    response = client.get_user_alerts(username)
    alerts_list = get_alerts_list(response)
    human_readable = tableToMarkdown(f'User {username} related alerts Info:', alerts_list, headers=headers,
                                     removeNull=True)
    context_output = {
        'Username': username,
        'Alerts': alerts_list
    }
    entry_context = {
        'MicrosoftATP.UserAlert(val.Username === obj.Username)': context_output
    }
    return human_readable, entry_context, response


def get_alert_by_id_command(client: MsClient, args: dict) -> CommandResults:
    """Retrieves a specific alert by the given ID.

    Returns:
        CommandResults.
    """
    headers = ['ID', 'Title', 'Description', 'IncidentID', 'Severity', 'Status', 'Classification', 'Category',
               'ThreatFamilyName', 'MachineID']
    alert_ids = remove_duplicates_from_list_arg(args, 'alert_ids')
    raw_response = []
    alert_outputs = []
    failed_alerts = {}  # if we got an error, we will return the machine ids that failed
    not_found_ids = []

    for alert in alert_ids:
        try:
            alert_response = client.get_alert_by_id(alert)
            alerts_data = get_alert_data(alert_response)
            raw_response.append(alert_response)
            alert_outputs.append(alerts_data)
        except NotFoundError:  # in case the error is not found alert id, we want to return "No entries"
            not_found_ids.append(alert)
            continue
        except Exception as e:
            failed_alerts[alert] = e
            continue

    human_readable = tableToMarkdown(f'{INTEGRATION_NAME} Alerts Info for IDs {alert_ids}:', alert_outputs,
                                     headers=headers, removeNull=True)
    human_readable += add_error_message(failed_alerts, alert_ids)
    human_readable += not_found_message(not_found_ids)
    return CommandResults(outputs_prefix="MicrosoftATP.Alert", outputs=alert_outputs, readable_output=human_readable,
                          raw_response=raw_response, outputs_key_field="ID")


def get_user_machine_command(client: MsClient, args: dict):
    """Retrieves a collection of machines related to a given user ID.

    Returns:
        (str, dict, dict). Human readable, context, raw response
    """
    headers = ['ID', 'ComputerDNSName', 'OSPlatform', 'LastIPAddress', 'LastExternalIPAddress', 'HealthStatus',
               'RiskScore', 'ExposureLevel']
    username = args.get('username')
    response = client.get_user_machines(username)
    machines_list = get_machines_list(response)
    human_readable = tableToMarkdown(f'Machines that are related to user {username}:', machines_list, headers=headers,
                                     removeNull=True)
    context_output = {
        'Username': username,
        'Machines': machines_list
    }
    entry_context = {
        'MicrosoftATP.UserMachine(val.Username === obj.Username)': context_output
    }
    return human_readable, entry_context, response


def add_remove_machine_tag_command(client: MsClient, args: dict):
    """Adds or remove tag to a specific Machine.

    Returns:
        (str, dict, dict). Human readable, context, raw response
    """
    headers = ['ID', 'ComputerDNSName', 'OSPlatform', 'LastIpAddress', 'LastExternalIPAddress', 'HealthStatus',
               'RiskScore', 'ExposureLevel', 'MachineTags']
    machine_id = args.get('machine_id')
    action = args.get('action')
    tag = args.get('tag')
    response = client.add_remove_machine_tag(machine_id, action, tag)
    machine_data = get_machine_data(response)
    human_readable = tableToMarkdown(f'Succeed to {action} tag to {machine_id}:', machine_data, headers=headers,
                                     removeNull=True)
    entry_context = {
        'MicrosoftATP.Machine(val.ID === obj.ID)': machine_data
    }
    return human_readable, entry_context, response


def fetch_incidents(client: MsClient, last_run, fetch_evidence):
    last_alert_fetched_time = get_last_alert_fetched_time(last_run, client.alert_time_to_fetch)
    existing_ids = last_run.get('existing_ids', [])
    latest_creation_time = last_alert_fetched_time
    filter_alerts_creation_time = create_filter_alerts_creation_time(last_alert_fetched_time)
    alerts = client.list_alerts(fetch_evidence, filter_alerts_creation_time)['value']

    incidents, new_ids, latest_creation_time = all_alerts_to_incidents(alerts, latest_creation_time, existing_ids,
                                                                       client.alert_status_to_fetch,
                                                                       client.alert_severities_to_fetch)

    demisto.setLastRun({
        'last_alert_fetched_time': datetime.strftime(latest_creation_time, '%Y-%m-%dT%H:%M:%S'),
        'existing_ids': new_ids
    })
    demisto.incidents(incidents)

def new_fetch(client: MsClient, last_run, fetch_evidence):

    first_fetch_time = dateparser.parse(client.alert_time_to_fetch)
    if last_run:
        last_fetch_time = last_run.get('last_fetch')
    else:
        last_fetch_time = datetime.strptime(first_fetch_time, TIME_FORMAT)

    # get_alerts:
    params = {'$filter': f'alertCreationTime+gt+{last_fetch_time}'}
    params['$orderby'] = 'alertCreationTime asc'
    if fetch_evidence:
        params['$expand'] = 'evidence'
    params['$top'] = client.max_alerts_to_fetch
    incidents = []
    alerts = client.list_alerts(params=params)['value']

    for alert in alerts:
        incidents.append({
            'rawJSON': json.dumps(alert),
            'name': f'Microsoft Defender ATP Alert {alert["id"]}',
            'occurred': alert['alertCreationTime']
        })

    # last alert is the newest as we ordered by it ascending
    new_last_fetch_time = alert['alertCreationTime']
    last_run['last_fetch'] = new_last_fetch_time
    return incidents








def create_filter_alerts_creation_time(last_alert_fetched_time):
    """Create filter with the last alert fetched time to send in the request.

    Args:
        last_alert_fetched_time(date): Last date and time of alert that been fetched

    Returns:
        (str). The filter of alerts creation time that will be send in the  alerts list API request
    """
    filter_alerts_creation_time = f"alertCreationTime+gt+{last_alert_fetched_time.isoformat()}"

    if not filter_alerts_creation_time.endswith('Z'):
        filter_alerts_creation_time = filter_alerts_creation_time + "Z"

    return filter_alerts_creation_time


def all_alerts_to_incidents(alerts, latest_creation_time, existing_ids, alert_status_to_fetch,
                            alert_severities_to_fetch):
    """Gets the alerts list and convert it to incidents.

    Args:
        alerts(list): List of alerts filtered by the first_fetch_timestamp parameter
        latest_creation_time(date):  Last date and time of alert that been fetched
        existing_ids(list): List of alerts IDs that already been fetched
        alert_status_to_fetch(str): Status to filter out alerts for fetching as incidents.
        alert_severities_to_fetch(str): Severity to filter out alerts for fetching as incidents.

    Returns:(list, list, date). Incidents list, new alerts IDs list, latest alert creation time
    """
    incidents = []
    new_ids = []
    for alert in alerts:
        alert_creation_time_for_incident = parse(alert['alertCreationTime'])
        reformatted_alert_creation_time_for_incident = \
            aware_timestamp_to_naive_timestamp(alert_creation_time_for_incident)

        if should_fetch_alert(alert, existing_ids, alert_status_to_fetch, alert_severities_to_fetch):
            incident = alert_to_incident(alert, reformatted_alert_creation_time_for_incident)
            incidents.append(incident)

            if reformatted_alert_creation_time_for_incident == latest_creation_time:
                new_ids.append(alert["id"])
            if reformatted_alert_creation_time_for_incident > latest_creation_time:
                latest_creation_time = reformatted_alert_creation_time_for_incident
                new_ids = [alert['id']]

    if not new_ids:
        new_ids = existing_ids
    return incidents, new_ids, latest_creation_time


def aware_timestamp_to_naive_timestamp(aware_timestamp):
    """Gets aware timestamp and reformatting it to naive timestamp

    Args:
        aware_timestamp(date): The alert creation time after parse to aware timestamp

    Returns:(date). Naive timestamp for alert creation time
    """
    iso_aware = aware_timestamp.isoformat()
    # Deal with timestamp like: 2020-03-26T17:24:58.441093
    if '.' in iso_aware:
        iso_aware = iso_aware.split('.')[0]
    # Deal with timestamp like: 2020-03-14T22:11:20+0000
    elif '+' in iso_aware:
        iso_aware = iso_aware.split('+')[0]
    return datetime.strptime(iso_aware, '%Y-%m-%dT%H:%M:%S')


def should_fetch_alert(alert, existing_ids, alert_status_to_fetch, alert_severities_to_fetch):
    """ Check the alert to see if it's data stands by the conditions.

    Args:
        alert (dict): The alert data
        existing_ids (list): The existing alert's ids list
        alert_status_to_fetch(str): Status to filter out alerts for fetching as incidents.
        alert_severities_to_fetch(str): Severity to filter out alerts for fetching as incidents.


    Returns:
        True - if the alert is according to the conditions, else False
    """
    alert_status = alert['status']
    alert_severity = alert['severity']
    return (alert_status in alert_status_to_fetch
            and alert_severity in str(alert_severities_to_fetch) and alert['id'] not in existing_ids)


def get_last_alert_fetched_time(last_run, alert_time_to_fetch):
    """Gets fetch last run and returns the last alert fetch time.

    Returns:
        (date). The date and time of the last alert that been fetched
    """
    if last_run and last_run['last_alert_fetched_time']:
        last_alert_fetched_time = datetime.strptime(last_run['last_alert_fetched_time'], '%Y-%m-%dT%H:%M:%S')
    else:
        last_alert_fetched_time, _ = parse_date_range(date_range=alert_time_to_fetch, date_format='%Y-%m-%dT%H:%M:%S',
                                                      utc=False, to_timestamp=False)
        last_alert_fetched_time = datetime.strptime(str(last_alert_fetched_time), '%Y-%m-%dT%H:%M:%S')

    return last_alert_fetched_time


def list_indicators_command(client: MsClient, args: Dict[str, str]) -> Tuple[str, Optional[Dict], Optional[List]]:
    """

    Args:
        client: MsClient
        args: arguments from CortexSOAR. May include 'indicator_id' and 'page_size'

    Returns:
        human_readable, outputs.
    """
    limit = int(args.get('limit', 50))
    raw_response = client.list_indicators(args.get('indicator_id'), args.get('page_size', '50'), limit)
    raw_response = raw_response[:limit]
    if raw_response:
        indicators = list()
        for item in raw_response:
            item['severity'] = NUMBER_TO_SEVERITY.get(item['severity'])
            indicators.append(item)

        human_readable = tableToMarkdown(
            'Microsoft Defender ATP Indicators:',
            indicators,
            headers=[
                'id',
                'action',
                'threatType',
                'severity',
                'fileName',
                'fileHashType',
                'fileHashValue',
                'domainName',
                'networkIPv4',
                'url'
            ],
            removeNull=True
        )
        outputs = {'MicrosoftATP.Indicators(val.id == obj.id)': indicators}
        std_outputs = build_std_output(indicators)
        outputs.update(std_outputs)
        return human_readable, outputs, indicators
    else:
        return 'No indicators found', None, None


def create_indicator_command(client: MsClient, args: Dict, specific_args: Dict) -> Dict:
    """Adds required arguments to indicator (arguments that must be in every create call).

    Args:
        client: MsClient
        args: arguments from CortexSOAR.
            Must include the following keys:
            - action
            - description
            - expiration_time
            - threat_type
        specific_args: file, email or network object.

    Returns:
        A response from API.

    Raises:
        AssertionError: For some arguments.

    Documentation:
    https://docs.microsoft.com/en-us/graph/api/resources/tiindicator?view=graph-rest-beta#properties
    """
    action = args.get('action', '')
    description = args.get('description', '')
    assert 1 <= len(description) <= 100, 'The description argument must contain at' \
                                         ' least 1 character and not more than 100'
    expiration_time = get_future_time(args.get('expiration_time', ''))
    threat_type = args.get('threat_type', '')
    tlp_level = args.get('tlp_level', '')
    confidence = args.get('confidence', None)
    try:
        if confidence is not None:
            confidence = int(confidence)
            assert 0 <= confidence <= 100, 'The confidence argument must be between 0 and 100'
    except ValueError:
        raise DemistoException('The confidence argument must be an integer.')
    severity = SEVERITY_TO_NUMBER.get(args.get('severity', 'Informational'))
    tags = argToList(args.get('tags'))
    body = assign_params(
        action=action,
        description=description,
        expirationDateTime=expiration_time,
        targetProduct='Microsoft Defender ATP',
        threatType=threat_type,
        tlpLevel=tlp_level,
        confidence=confidence,
        severity=severity,
        tags=tags
    )
    body.update(specific_args)
    return client.create_indicator(body)


def create_file_indicator_command(client: MsClient, args: Dict) -> Tuple[str, Dict, Dict]:
    """Creates a file indicator

    Args:
        client: MsClient
        args: arguments from CortexSOAR.
            Should contain a file observable:
            - https://docs.microsoft.com/en-us/graph/api/resources/tiindicator?view=graph-rest-beta#indicator-observables---file

    Returns:
        human readable, outputs, raw response

    Raises:
        AssertionError: If no file arguments.
    """
    file_object = assign_params(
        fileCompileDateTime=args.get('file_compile_date_time'),
        fileCreatedDateTime=args.get('file_created_date_time'),
        fileHashType=args.get('file_hash_type'),
        fileHashValue=args.get('file_hash_value'),
        fileMutexName=args.get('file_mutex_name'),
        fileName=args.get('file_name'),
        filePacker=args.get('file_packer'),
        filePath=args.get('file_path'),
        fileSize=args.get('file_size'),
        fileType=args.get('file_type')
    )
    assert file_object, 'Must supply at least one file attribute.'
    raw_response = create_indicator_command(client, args, file_object)
    indicator = raw_response.copy()
    indicator['severity'] = NUMBER_TO_SEVERITY.get(indicator['severity'])
    human_readable = tableToMarkdown(
        f'Indicator {indicator.get("id")} was successfully created:',
        indicator,
        headers=[
            'id',
            'action',
            'threatType',
            'severity',
            'fileName',
            'fileHashType',
            'fileHashValue',
            'domainName',
            'networkIPv4',
            'url'
        ],
        removeNull=True
    )
    outputs = {'MicrosoftATP.Indicators(val.id == obj.id)': indicator}
    std_outputs = build_std_output(indicator)
    outputs.update(std_outputs)
    return human_readable, outputs, raw_response


def create_network_indicator_command(client, args) -> Tuple[str, Dict, Dict]:
    """Creates a network indicator

    Args:
        client: MsClient
        args: arguments from CortexSOAR.
            Should contain a a network observable:
            - https://docs.microsoft.com/en-us/graph/api/resources/tiindicator?view=graph-rest-betaindicator-observables---network  # noqa: E501
    Returns:
        human readable, outputs, raw response

    Raises:
        AssertionError: If no file arguments.
    """
    network_object = assign_params(
        domainName=args.get('domain_name'),
        networkCidrBlock=args.get('network_cidr_block'),
        networkDestinationAsn=args.get('network_destination_asn'),
        networkDestinationCidrBlock=args.get('network_destination_cidr_block'),
        networkDestinationIPv4=args.get('network_destination_ipv4'),
        networkDestinationIPv6=args.get('network_destination_ipv6'),
        networkDestinationPort=args.get('network_destination_port'),
        networkIPv4=args.get('network_ipv4'),
        networkIPv6=args.get('network_ipv6'),
        networkPort=args.get('network_port'),
        networkProtocol=args.get('network_protocol'),
        networkSourceAsn=args.get('network_source_asn'),
        networkSourceCidrBlock=args.get('network_source_cidr_block'),
        networkSourceIPv4=args.get('network_source_ipv4'),
        networkSourceIPv6=args.get('network_source_ipv6'),
        networkSourcePort=args.get('network_source_port'),
        userAgent=args.get('user_agent'),
        url=args.get('url')
    )
    assert network_object, 'Must supply at least one network attribute.'
    raw_response = create_indicator_command(client, args, network_object)
    indicator = raw_response.copy()
    indicator['severity'] = NUMBER_TO_SEVERITY.get(indicator['severity'])
    human_readable = tableToMarkdown(
        f'Indicator {indicator.get("id")} was successfully created:',
        indicator,
        headers=[
            'id',
            'action',
            'threatType',
            'severity',
            'fileName',
            'fileHashType',
            'fileHashValue',
            'domainName',
            'networkIPv4',
            'url'
        ],
        removeNull=True
    )
    outputs = {'MicrosoftATP.Indicators(val.id == obj.id)': indicator}
    std_outputs = build_std_output(indicator)
    outputs.update(std_outputs)
    return human_readable, outputs, raw_response


def update_indicator_command(client: MsClient, args: dict) -> Tuple[str, Dict, Dict]:
    """Updates an indicator

    Args:
        client: MsClient
        args: arguments from CortexSOAR.
            Must contains 'indicator_id' and 'expiration_time'
    Returns:
        human readable, outputs
    """
    indicator_id = args.get('indicator_id', '')
    severity = SEVERITY_TO_NUMBER.get(args.get('severity', 'Informational'))
    expiration_time = get_future_time(args.get('expiration_time', ''))
    description = args.get('description')
    if description is not None:
        assert 1 <= len(
            description) <= 100, 'The description argument must contain at least 1 character and not more than 100'

    raw_response = client.update_indicator(
        indicator_id=indicator_id, expiration_date_time=expiration_time, description=description, severity=severity)
    indicator = raw_response.copy()
    indicator['severity'] = NUMBER_TO_SEVERITY.get(indicator['severity'])
    human_readable = tableToMarkdown(
        f'Indicator ID: {indicator_id} was updated successfully.',
        indicator,
        removeNull=True
    )
    outputs = {'MicrosoftATP.Indicators(val.id == obj.id)': indicator}
    std_outputs = build_std_output(indicator)
    outputs.update(std_outputs)
    return human_readable, outputs, raw_response


def delete_indicator_command(client: MsClient, args: dict) -> str:
    """Deletes an indicator

    Args:
        client: MsClient
        args: arguments from CortexSOAR.
            Must contains 'indicator_id'
    Returns:
        human readable
    """
    indicator_id = args.get('indicator_id', '')
    client.delete_indicator(indicator_id, GRAPH_INDICATOR_ENDPOINT)
    return f'Indicator ID: {indicator_id} was successfully deleted'


def sc_delete_indicator_command(client: MsClient, args: Dict[str, str]) -> CommandResults:
    """Deletes an indicator
    https://docs.microsoft.com/en-us/microsoft-365/security/defender-endpoint/delete-ti-indicator-by-id?view=o365-worldwide
    Args:
        client: MsClient
        args: arguments from CortexSOAR.
            Must contains 'indicator_id'
    Returns:
          An indication of whether the indicator was deleted successfully.
    """
    indicator_id = args['indicator_id']
    client.delete_indicator(indicator_id, SECURITY_CENTER_INDICATOR_ENDPOINT, use_security_center=True)
    return CommandResults(readable_output=f'Indicator ID: {indicator_id} was successfully deleted')


def sc_create_update_indicator_command(client: MsClient, args: Dict[str, str]) -> CommandResults:
    """Updates an indicator if exists, if does not exist, create new one
    Note: CIDR notation for IPs is not supported.

    Args:
        client: MsClient
        args: arguments from CortexSOAR.
           Must contains 'indicator_value', 'indicator_type','indicator_description', 'indicator_title', and 'action'.

    """
    indicator_value = args['indicator_value']
    indicator_type = args['indicator_type']
    action = args['action']
    severity = args.get('severity')
    expiration_time = get_future_time(args.get('expiration_time', '1 day'))
    indicator_description = args['indicator_description']
    indicator_title = args['indicator_title']
    indicator_application = args.get('indicator_application', '')
    recommended_actions = args.get('recommended_actions', '')
    rbac_group_names = argToList(args.get('rbac_group_names', []))

    indicator = client.create_update_indicator_security_center_api(
        indicator_value=indicator_value, expiration_date_time=expiration_time,
        description=indicator_description, severity=severity, indicator_type=indicator_type, action=action,
        indicator_title=indicator_title, indicator_application=indicator_application,
        recommended_actions=recommended_actions, rbac_group_names=rbac_group_names
    )
    if indicator:
        indicator_value = indicator.get('indicatorValue')  # type:ignore
        dbot_indicator = get_indicator_dbot_object(indicator)
        human_readable = tableToMarkdown(f'Indicator {indicator_value} was updated successfully.',
                                         indicator, headers=list(SC_INDICATORS_HEADERS), removeNull=True)
        return CommandResults(outputs=indicator, indicator=dbot_indicator,
                              readable_output=human_readable, outputs_key_field='id',
                              outputs_prefix='MicrosoftATP.Indicators')
    else:
        return CommandResults(readable_output=f'Indicator {indicator_value} was NOT updated.')


def sc_update_batch_indicators_command(client: MsClient, args: Dict[str, str]):  # -> CommandResults:
    """Updates batch of indicators. If an indicator exists it will be updated. Otherwise, will create new one
    Note: CIDR notation for IPs is not supported.

    Args:
        client: MsClient
        args: arguments from CortexSOAR.
           Must contains 'indicator_batch' as a JSON file.

    """
    indicator_batch = args.get('indicator_batch', "")
    headers = ["ID", "Value", "IsFailed", "FailureReason"]
    try:
        batch_json = json.loads(indicator_batch)
    except JSONDecodeError as e:
        raise DemistoException(f'{INTEGRATION_NAME}: The `indicator_batch` argument is not a valid json, {e}.')

    all_indicators = client.create_update_indicator_batch_security_center_api({"Indicators": batch_json})
    outputs = parse_indicator_batch_response(all_indicators)
    if outputs:
        human_readable = tableToMarkdown('Indicators updated successfully.', outputs, headers=headers, removeNull=True)
        return CommandResults(outputs=outputs, readable_output=human_readable, outputs_key_field='id',
                              outputs_prefix='MicrosoftATP.Indicators')
    return CommandResults(readable_output='Indicators were not updated.')


def parse_indicator_batch_response(indicators_response):
    parsed_response = []
    if indicators_response and indicators_response.get('value'):
        indicators = indicators_response.get('value')
        for indicator in indicators:
            parsed_response.append({
                "ID": indicator.get("id"),
                "Value": indicator.get("indicator"),
                "IsFailed": indicator.get("isFailed"),
                "FailureReason": indicator.get("failureReason"),
            })
    return parsed_response


def sc_list_indicators_command(client: MsClient, args: Dict[str, str]) -> Union[CommandResults, List[CommandResults]]:
    """
    https://docs.microsoft.com/en-us/microsoft-365/security/defender-endpoint/get-ti-indicators-collection?view=o365-worldwide
    Args:
        client: MsClient
        args: arguments from CortexSOAR. May include 'indicator_id' and 'page_size'

    Returns:
        human_readable, outputs.
    """
    limit = arg_to_number(args.get('limit', 50))
    raw_response = client.sc_list_indicators(args.get('indicator_id'), limit)
    if raw_response:
        command_results = []
        for indicator in raw_response:
            indicator_value = indicator.get('indicatorValue')
            dbot_indicator = get_indicator_dbot_object(indicator)
            human_readable = tableToMarkdown(f'Results found in {INTEGRATION_NAME} SC for value: {indicator_value}',
                                             indicator, headers=list(SC_INDICATORS_HEADERS), removeNull=True)
            command_results.append(CommandResults(outputs=indicator, indicator=dbot_indicator,
                                                  readable_output=human_readable, outputs_key_field='id',
                                                  outputs_prefix='MicrosoftATP.Indicators'))
        return command_results
    else:
        return CommandResults(readable_output='No indicators found')


def test_module(client: MsClient):
    client.ms_client.http_request(method='GET', url_suffix='/alerts', params={'$top': '1'})
    demisto.results('ok')


def get_dbot_indicator(dbot_type, dbot_score, value):
    if dbot_type == DBotScoreType.FILE:
        hash_type = get_hash_type(value)
        if hash_type == 'md5':
            return Common.File(dbot_score=dbot_score, md5=value)
        if hash_type == 'sha1':
            return Common.File(dbot_score=dbot_score, sha1=value)
        if hash_type == 'sha256':
            return Common.File(dbot_score=dbot_score, sha256=value)
    if dbot_type == DBotScoreType.IP:
        return Common.IP(ip=value, dbot_score=dbot_score)
    if dbot_type == DBotScoreType.DOMAIN:
        return Common.Domain(domain=value, dbot_score=dbot_score)
    if dbot_type == DBotScoreType.URL:
        return Common.URL(url=value, dbot_score=dbot_score)


def get_indicator_dbot_object(indicator):
    indicator_type = INDICATOR_TYPE_TO_DBOT_TYPE[indicator.get('indicatorType')]
    indicator_value = indicator.get('indicatorValue')
    dbot = Common.DBotScore(indicator=indicator_value, indicator_type=indicator_type,
                            score=Common.DBotScore.NONE)  # type:ignore
    return get_dbot_indicator(indicator_type, dbot, indicator_value)


def list_machines_by_vulnerability_command(client: MsClient, args: dict) -> CommandResults:
    """Retrieves a list of devices affected by a vulnerability (by the given CVE ID).

    Returns:
        CommandResults. Human readable, context, raw response
    """
    headers = ['ID', 'ComputerDNSName', 'OSPlatform', 'RBACGroupID', 'RBACGroupName', 'CVE']
    cve_ids = remove_duplicates_from_list_arg(args, 'cve_id')
    raw_response = []
    machines_outputs = []
    failed_cve = {}  # if we got an error, we will return the machine ids that failed

    for cve_id in cve_ids:
        try:
            machines_response = client.get_list_machines_by_vulnerability(cve_id)
            for machine in machines_response['value']:
                machine_data = get_machine_data(machine)
                machine_data.update({"CVE": cve_id})
                machines_outputs.append(machine_data)
            raw_response.append(machines_response)
        except Exception as e:
            failed_cve[cve_id] = e
            continue

    machines_outputs = create_related_cve_list_for_machine(machines_outputs)
    human_readable = tableToMarkdown(f'{INTEGRATION_NAME} machines by vulnerabilities: {cve_ids}',
                                     machines_outputs, headers=headers, removeNull=True)
    human_readable += add_error_message(failed_cve, cve_ids)
    return CommandResults(
        outputs_prefix='MicrosoftATP.CveMachine',
        outputs_key_field='ID',
        outputs=machines_outputs,
        readable_output=human_readable,
        raw_response=raw_response)


def create_related_cve_list_for_machine(machines):
    """
    Parses the machines list to include a CVE list for each machine by ID.
    For example,
    machines = [{'ID': 1, 'CVE': 'CVE-1'},{'ID': 1, 'CVE': 'CVE-2'},{'ID': 2, 'CVE': 'CVE-1'}]

    the output after the for loop will be:
    machines = [{'ID': 1, ['CVE': 'CVE-1','CVE-2']},{'ID': 1, ['CVE': 'CVE-1','CVE-2']},{'ID': 2, 'CVE': ['CVE-1']}]

    and the output after remove duplicates will be:
    unique_machines = [{'ID': 1, 'CVE': ['CVE-1','CVE-2']},{'ID': 2, 'CVE': ['CVE-1']}]
    """
    machine_id_to_cve_list: Dict[str, List[str]] = {}
    for machine in machines:
        machine_id = machine.get('ID')
        cve_id = machine.get('CVE')
        if not machine_id_to_cve_list.get(machine_id):
            machine_id_to_cve_list[machine_id] = [cve_id]
        else:
            machine_id_to_cve_list[machine_id].append(cve_id)
        machine.pop('CVE')
        machine['CVE'] = machine_id_to_cve_list[machine_id]

    # handle duplicates
    unique_machines = []
    for machine in machines:
        if machine not in unique_machines:
            unique_machines.append(machine)
    return unique_machines


def get_file_context(file_info_response: Dict[str, str], headers: list):
    return {key.capitalize(): value for (key, value) in file_info_response.items() if key in headers}


def get_file_info_command(client: MsClient, args: dict):
    """ Retrieves file info by a file hash (Sha1 or Sha256).

    Returns:
        CommandResults. Human readable, context, raw response
    """
    headers = ['Sha1', 'Sha256', 'Size', 'FileType', 'Signer', 'IsValidCertificate']
    file_context_path = 'File(val.SHA1 && val.SHA1 == obj.SHA1 || val.SHA256 && val.SHA256 == obj.SHA256 || ' \
                        'val.Type && val.Type == obj.Type || val.Size && val.Size == obj.Size )'
    file_hashes = remove_duplicates_from_list_arg(args, 'hash')
    raw_response = []
    file_outputs = []
    file_context_outputs = []
    failed_hashes = {}  # if we got an error, we will return the machine ids that failed
    sha1_value_in_files = []  # for not adding duplicates machines to the table
    not_found_ids = []

    for file_hash in file_hashes:
        try:
            file_info_response = client.get_file_data(file_hash)
            file_data = get_file_data(file_info_response)
            if file_data.get('Sha1', '') not in sha1_value_in_files:
                file_outputs.append(file_data)
                sha1_value_in_files.append(file_data.get('Sha1', ''))
            raw_response.append(file_info_response)
            file_context_outputs.append(get_file_context(file_info_response, ["sha1", "sha256", "filetype", "size"]))
        except NotFoundError:  # in case the error is not found hash, we want to return "No entries"
            not_found_ids.append(file_hash)
            continue
        except Exception as e:
            failed_hashes[file_hash] = e
            continue

    human_readable = tableToMarkdown(f'{INTEGRATION_NAME} file info by hashes: {file_hashes}',
                                     file_outputs, headers=headers, removeNull=True)
    human_readable += add_error_message(failed_hashes, file_hashes)
    human_readable += not_found_message(not_found_ids)
    if file_outputs:
        context = {
            'MicrosoftATP.File(val.Sha1 === obj.Sha1)': file_outputs,
            file_context_path: file_context_outputs
        }
        return {
            'Type': entryTypes['note'],
            'ContentsFormat': formats['text'],
            'Contents': file_outputs,
            'EntryContext': context,
            'HumanReadable': human_readable,
            'raw_response': raw_response
        }
    else:
        return "No entries."


def create_endpoint_verdict(machine: dict):
    return Common.Endpoint(
        id=machine.get('ID'),
        hostname=machine.get('ComputerDNSName'),
        ip_address=machine.get('LastIPAddress'),
        mac_address=machine.get('MACAddress'),
        os=machine.get('OSPlatform'),
        status=HEALTH_STATUS_TO_ENDPOINT_STATUS[machine.get('HealthStatus', 'Unknown')],
        vendor=INTEGRATION_NAME,
        os_version=f"{machine.get('OSVersion')} {machine.get('OSProcessor')} bit",
    )


def create_filter_for_endpoint_command(hostnames, ips, ids):
    """
    Creates a filter query for getting the machines according to the given args.
    The query build is: "or" operator separetes the key and the value between each arg.

    For example,
    for fields_to_values: {'computerDnsName': ['b.com', 'a.com'], 'lastIpAddress': ['1.2.3.4'], 'id': ['1','2']}
    the result is: "computerDnsName eq 'b.com' or computerDnsName eq 'a.com' or lastIpAddress eq '1.2.3.4' or
    id eq '1' or id eq '2'"

    Args:
        hostnames (list): Comma-separated list of computerDnsName.
        ips (list): Comma-separated list of lastIpAddress.
        ids (list): Comma-separated list of id.

    Returns: A string that represents the filter query according the inputs.
    """
    fields_to_values = {'computerDnsName': hostnames, 'lastIpAddress': ips, 'id': ids}
    return ' or '.join(
        f"{field_key} eq '{field_value}'" for (field_key, field_value_list) in fields_to_values.items() if
        field_value_list for field_value in field_value_list)


def validate_args_endpoint_command(hostnames, ips, ids):
    no_hostname = len(hostnames) == 0
    no_ip = len(ips) == 0
    no_id = len(ids) == 0
    if no_hostname and no_ip and no_id:
        raise DemistoException(
            f'{INTEGRATION_NAME} - In order to run this command, please provide valid id, ip or hostname')


def endpoint_command(client: MsClient, args: dict) -> List[CommandResults]:
    """Retrieves a collection of machines that have communicated with WDATP cloud on the last 30 days

    Returns:
        CommandResults list.
    """
    headers = ['ID', 'Hostname', 'OS', 'OSVersion', 'IPAddress', 'Status', 'MACAddress', 'Vendor']
    hostnames = argToList(args.get('hostname', ''))
    ips = argToList(args.get('ip', ''))
    ids = argToList(args.get('id', ''))
    validate_args_endpoint_command(hostnames, ips, ids)
    machines_response = client.get_machines(create_filter_for_endpoint_command(hostnames, ips, ids))
    machines_outputs = []

    for machine in machines_response.get('value', []):
        machine_data = get_machine_data(machine)
        machine_data['MACAddress'] = get_machine_mac_address(machine)
        endpoint_indicator = create_endpoint_verdict(machine_data)
        human_readable = tableToMarkdown(f'{INTEGRATION_NAME} Machine:',
                                         endpoint_indicator.to_context()[Common.Endpoint.CONTEXT_PATH], headers=headers,
                                         removeNull=True)
        machines_outputs.append(CommandResults(
            readable_output=human_readable,
            outputs_prefix='MicrosoftATP.Machine',
            raw_response=machines_response,
            outputs_key_field="ID",
            outputs=machine_data,
            indicator=endpoint_indicator,
        ))

    if not machines_outputs:
        machines_outputs.append(CommandResults(
            readable_output=f"{INTEGRATION_NAME} no device found.",
            raw_response=machines_response,
        ))
    return machines_outputs


def remove_duplicates_from_list_arg(args: dict, field: str):
    convert_to_list = argToList(args.get(field))
    return list(set(convert_to_list))


''' EXECUTION CODE '''


def main():
    params: dict = demisto.params()
    base_url: str = params.get('url', '').rstrip('/') + '/api'
    tenant_id = params.get('tenant_id') or params.get('_tenant_id')
    auth_id = params.get('auth_id') or params.get('_auth_id')
    enc_key = params.get('enc_key') or (params.get('credentials') or {}).get('password')
    use_ssl: bool = not params.get('insecure', False)
    proxy: bool = params.get('proxy', False)
    self_deployed: bool = params.get('self_deployed', False)
    alert_severities_to_fetch = params.get('fetch_severity')
    alert_status_to_fetch = params.get('fetch_status')
    alert_time_to_fetch = params.get('first_fetch_timestamp', '3 days')
    max_alert_to_fetch = arg_to_number(params.get('max_fetch', 50))
    last_run = demisto.getLastRun()

    if not enc_key:
        raise Exception('Key must be provided.')
    if not auth_id:
        raise Exception('Authentication ID must be provided.')
    if not tenant_id:
        raise Exception('Tenant ID must be provided.')

    command = demisto.command()
    args = demisto.args()
    LOG(f'command is {command}')
    try:
        client = MsClient(
            base_url=base_url, tenant_id=tenant_id, auth_id=auth_id, enc_key=enc_key, app_name=APP_NAME, verify=use_ssl,
            proxy=proxy, self_deployed=self_deployed, alert_severities_to_fetch=alert_severities_to_fetch,
            alert_status_to_fetch=alert_status_to_fetch, alert_time_to_fetch=alert_time_to_fetch, max_fetch=max_alert_to_fetch
        )
        if command == 'test-module':
            test_module(client)

        elif command == 'fetch-incidents':
            fetch_evidence = True
            fetch_incidents(client, last_run, fetch_evidence)

        elif command == 'microsoft-atp-isolate-machine':
            return_outputs(*isolate_machine_command(client, args))

        elif command == 'microsoft-atp-unisolate-machine':
            return_outputs(*unisolate_machine_command(client, args))

        elif command == 'microsoft-atp-get-machines':
            return_outputs(*get_machines_command(client, args))

        elif command == 'microsoft-atp-get-file-related-machines':
            return_results(get_file_related_machines_command(client, args))

        elif command == 'microsoft-atp-get-machine-details':
            return_results(get_machine_details_command(client, args))

        elif command == 'microsoft-atp-run-antivirus-scan':
            return_outputs(*run_antivirus_scan_command(client, args))

        elif command == 'microsoft-atp-list-alerts':
            return_outputs(*list_alerts_command(client, args))

        elif command == 'microsoft-atp-update-alert':
            return_outputs(*update_alert_command(client, args))

        elif command == 'microsoft-atp-advanced-hunting':
            return_outputs(*get_advanced_hunting_command(client, args))

        elif command == 'microsoft-atp-create-alert':
            return_outputs(*create_alert_command(client, args))

        elif command == 'microsoft-atp-get-alert-related-user':
            return_outputs(*get_alert_related_user_command(client, args))

        elif command == 'microsoft-atp-get-alert-related-files':
            return_outputs(*get_alert_related_files_command(client, args))

        elif command == 'microsoft-atp-get-alert-related-ips':
            return_outputs(*get_alert_related_ips_command(client, args))

        elif command == 'microsoft-atp-get-alert-related-domains':
            return_outputs(*get_alert_related_domains_command(client, args))

        elif command == 'microsoft-atp-list-machine-actions-details':
            return_outputs(*get_machine_action_by_id_command(client, args))

        elif command == 'microsoft-atp-collect-investigation-package':
            return_outputs(*get_machine_investigation_package_command(client, args))

        elif command == 'microsoft-atp-get-investigation-package-sas-uri':
            return_outputs(*get_investigation_package_sas_uri_command(client, args))

        elif command == 'microsoft-atp-restrict-app-execution':
            return_outputs(*restrict_app_execution_command(client, args))

        elif command == 'microsoft-atp-remove-app-restriction':
            return_outputs(*remove_app_restriction_command(client, args))

        elif command == 'microsoft-atp-stop-and-quarantine-file':
            return_outputs(*stop_and_quarantine_file_command(client, args))

        elif command == 'microsoft-atp-list-investigations':
            return_outputs(*get_investigations_by_id_command(client, args))

        elif command == 'microsoft-atp-start-investigation':
            return_outputs(*start_investigation_command(client, args))

        elif command == 'microsoft-atp-get-domain-statistics':
            return_outputs(*get_domain_statistics_command(client, args))

        elif command == 'microsoft-atp-get-domain-alerts':
            return_outputs(*get_domain_alerts_command(client, args))

        elif command == 'microsoft-atp-get-domain-machines':
            return_outputs(*get_domain_machine_command(client, args))

        elif command == 'microsoft-atp-get-file-statistics':
            return_outputs(*get_file_statistics_command(client, args))

        elif command == 'microsoft-atp-get-file-alerts':
            return_outputs(*get_file_alerts_command(client, args))

        elif command == 'microsoft-atp-get-ip-statistics':
            return_outputs(*get_ip_statistics_command(client, args))

        elif command == 'microsoft-atp-get-ip-alerts':
            return_outputs(*get_ip_alerts_command(client, args))

        elif command == 'microsoft-atp-get-user-alerts':
            return_outputs(*get_user_alerts_command(client, args))

        elif command == 'microsoft-atp-get-alert-by-id':
            return_results(get_alert_by_id_command(client, args))

        elif command == 'microsoft-atp-get-user-machines':
            return_outputs(*get_user_machine_command(client, args))

        elif command == 'microsoft-atp-add-remove-machine-tag':
            return_outputs(*add_remove_machine_tag_command(client, args))

        elif command == 'microsoft-atp-list-machines-by-vulnerability':
            return_results(list_machines_by_vulnerability_command(client, args))

        elif command == 'microsoft-atp-get-file-info':
            demisto.results(get_file_info_command(client, args))

        elif command == 'endpoint':
            return_results(endpoint_command(client, args))

        elif command in ('microsoft-atp-indicator-list', 'microsoft-atp-indicator-get-by-id'):
            return_outputs(*list_indicators_command(client, args))
        elif command == 'microsoft-atp-indicator-create-file':
            return_outputs(*create_file_indicator_command(client, args))
        elif command == 'microsoft-atp-indicator-create-network':
            return_outputs(*create_network_indicator_command(client, args))
        elif command == 'microsoft-atp-indicator-update':
            return_outputs(*update_indicator_command(client, args))
        elif command == 'microsoft-atp-indicator-delete':
            return_outputs(delete_indicator_command(client, args))
        # using security-center api for indicators
        elif command in ('microsoft-atp-sc-indicator-list', 'microsoft-atp-sc-indicator-get-by-id'):
            return_results(sc_list_indicators_command(client, args))
        elif command in ('microsoft-atp-sc-indicator-update', 'microsoft-atp-sc-indicator-create'):
            return_results(sc_create_update_indicator_command(client, args))
        elif command == 'microsoft-atp-sc-indicator-delete':
            return_results(sc_delete_indicator_command(client, args))
        elif command == 'microsoft-atp-indicator-batch-update':
            return_results(sc_update_batch_indicators_command(client, args))
    except Exception as err:
        return_error(str(err))


from MicrosoftApiModule import *  # noqa: E402

if __name__ in ("__main__", "__builtin__", "builtins"):
    main()<|MERGE_RESOLUTION|>--- conflicted
+++ resolved
@@ -332,32 +332,16 @@
         }
         return self.ms_client.http_request(method='POST', url_suffix=cmd_url, json_data=json_data)
 
-<<<<<<< HEAD
     def list_alerts(self, filter_req=None, params=None):
-=======
-    def list_alerts(self, filter_req=None, limit=None, evidence=False, creation_time=None):
->>>>>>> ad470b1a
         """Retrieves a collection of Alerts.
 
         Returns:
             dict. Alerts info
         """
         cmd_url = '/alerts'
-<<<<<<< HEAD
         if not params:
             params = {'$filter': filter_req} if filter_req else None
 
-=======
-        params = {}
-        if evidence:
-            params['$expand'] = 'evidence'
-        if filter_req:
-            if creation_time:
-                filter_req += f"and {create_filter_alerts_creation_time(creation_time)}"
-            params['$filter'] = filter_req
-        if limit:
-            params['$top'] = limit
->>>>>>> ad470b1a
         return self.ms_client.http_request(method='GET', url_suffix=cmd_url, params=params)
 
     def update_alert(self, alert_id, json_data):
