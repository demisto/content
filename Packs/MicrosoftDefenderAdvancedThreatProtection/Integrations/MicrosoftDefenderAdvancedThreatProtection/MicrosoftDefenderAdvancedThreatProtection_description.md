# Authentication
### Authentication Based on Azure Active Directory Applications

Microsoft integrations (Graph and Azure) in Cortex XSOAR use Azure Active Directory applications to authenticate with Microsoft APIs. These integrations use OAuth 2.0 and OpenID Connect standard-compliant authentication services, which use an Application to sign-in or delegate authentication. For more information, see the Microsoft identity platform overview.

There are 2 application authentication methods available:

 * [Cortex XSOAR Application](https://xsoar.pan.dev/docs/reference/articles/microsoft-integrations---authentication#cortex-xsoar-application)
 * [Self-Deployed Application](https://xsoar.pan.dev/docs/reference/articles/microsoft-integrations---authentication#self-deployed-application)

Depending on the authentication method that you use, the integration parameters might change.

To allow us access to Microsoft Defender Advanced Threat Protection, an admin has to approve our app using an admin consent flow, by clicking on the following [link](https://oproxy.demisto.ninja/ms-defender-atp).
After authorizing the Demisto app, you will get an ID, Token, and Key, which should be inserted in the integration instance configuration's corresponding fields.

## Authorize Cortex XSOAR for Azure Active Directory Users (Self deployed Azure App)

There are two different authentication methods for self-deployed configuration: 
- [Client Credentials flow](https://learn.microsoft.com/en-us/microsoft-365/security/defender-endpoint/exposed-apis-create-app-webapp?view=o365-worldwide)
- [Authorization Code flow](https://learn.microsoft.com/en-us/microsoft-365/security/defender-endpoint/exposed-apis-create-app-nativeapp?view=o365-worldwide)
### Authentication Using the Authorization Code Flow
**Note**: When using the Authorization Code Flow, make sure the user you authenticate with has the required role permissions. See [this](https://docs.microsoft.com/en-us/microsoft-365/security/defender-endpoint/initiate-autoir-investigation?view=o365-worldwide#permissions) as an example.
1. To use a self-configured Azure application, add a new Azure App Registration in the Azure Portal. To add the registration, see this [Microsoft article](https://docs.microsoft.com/en-us/microsoft-365/security/defender/api-create-app-web?view=o365-worldwide#create-an-app) steps 1-8.
2. In the **ID** field, enter your Client/Application ID. 
3. In the **Key** field, enter your Client Secret.
4. In the **Token** field, enter your Tenant ID .
5. In the **Authentication Type** field, select the **Authorization Code** option.
6. Mark **Use a self-deployed Azure Application** as true.
7. In the **Application redirect URI** field, enter your Application redirect URI.
<<<<<<< HEAD
8. Save the instance.
9. Run the `!microsoft-atp-generate-login-url` command in the War Room and follow the instruction.
=======
8. In the **Authorization code** field, enter your Authorization code.
9. Save the instance.

### Authentication Based on Azure Managed Identities
##### Note: This option is relevant only if the integration is running on Azure VM.
Follow one of these steps for authentication based on Azure Managed Identities:

- ##### To use System Assigned Managed Identity
   - Select the **Use Azure Managed Identities** checkbox and leave the **Azure Managed Identities Client ID** field empty.

- ##### To use User Assigned Managed Identity
   1. Go to [Azure Portal](https://portal.azure.com/) -> **Managed Identities**.
   2. Select your User Assigned Managed Identity -> copy the Client ID -> paste it in the **Azure Managed Identities Client ID** field in the instance settings.
   3. Select the **Use Azure Managed Identities** checkbox.

For more information, see [Managed identities for Azure resources](https://learn.microsoft.com/en-us/azure/active-directory/managed-identities-azure-resources/overview)
>>>>>>> 270c8f6c
<|MERGE_RESOLUTION|>--- conflicted
+++ resolved
@@ -27,12 +27,8 @@
 5. In the **Authentication Type** field, select the **Authorization Code** option.
 6. Mark **Use a self-deployed Azure Application** as true.
 7. In the **Application redirect URI** field, enter your Application redirect URI.
-<<<<<<< HEAD
 8. Save the instance.
 9. Run the `!microsoft-atp-generate-login-url` command in the War Room and follow the instruction.
-=======
-8. In the **Authorization code** field, enter your Authorization code.
-9. Save the instance.
 
 ### Authentication Based on Azure Managed Identities
 ##### Note: This option is relevant only if the integration is running on Azure VM.
@@ -46,5 +42,4 @@
    2. Select your User Assigned Managed Identity -> copy the Client ID -> paste it in the **Azure Managed Identities Client ID** field in the instance settings.
    3. Select the **Use Azure Managed Identities** checkbox.
 
-For more information, see [Managed identities for Azure resources](https://learn.microsoft.com/en-us/azure/active-directory/managed-identities-azure-resources/overview)
->>>>>>> 270c8f6c
+For more information, see [Managed identities for Azure resources](https://learn.microsoft.com/en-us/azure/active-directory/managed-identities-azure-resources/overview)