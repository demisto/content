--- conflicted
+++ resolved
@@ -5718,69 +5718,6 @@
     polling: true
     name: microsoft-atp-request-and-download-investigation-package
     outputs:
-<<<<<<< HEAD
-      - contextPath: MicrosoftATP.MachineAction.ID
-        description: The machine action ID.
-        type: String
-      - contextPath: MicrosoftATP.MachineAction.Status
-        description: The current status of the machine action.
-        type: String
-      - contextPath: MicrosoftATP.MachineAction.MachineID
-        description: The machine ID on which the action was executed.
-        type: String
-  - arguments:
-      - default: true
-        description: A comma-separated list of machine IDs to be used for offboarding.
-          e.g., 0a3250e0693a109f1affc9217be9459028aa8426,0a3250e0693a109f1affc9217be9459028aa8424.
-        isArray: true
-        name: machine_id
-        required: true
-      - description: A comment to associate with the action.
-        name: comment
-        required: true
-    description: Offboard a machine from defender.
-    execution: true
-    name: microsoft-atp-offboard-machine
-    outputs:
-      - contextPath: MicrosoftATP.MachineAction.ID
-        description: The machine action ID.
-        type: String
-      - contextPath: MicrosoftATP.MachineAction.Type
-        description: Type of the machine action.
-        type: String
-      - contextPath: MicrosoftATP.MachineAction.Scope
-        description: Scope of the action.
-        type: Unknown
-      - contextPath: MicrosoftATP.MachineAction.Requestor
-        description: The ID of the user that executed the action.
-        type: String
-      - contextPath: MicrosoftATP.MachineAction.RequestorComment
-        description: Comment that was written when issuing the action.
-        type: String
-      - contextPath: MicrosoftATP.MachineAction.Status
-        description: The current status of the command.
-        type: String
-      - contextPath: MicrosoftATP.MachineAction.MachineID
-        description: The machine ID on which the action was executed.
-        type: String
-      - contextPath: MicrosoftATP.MachineAction.ComputerDNSName
-        description: The machine DNS name on which the action was executed.
-        type: String
-      - contextPath: MicrosoftATP.MachineAction.CreationDateTimeUtc
-        description: The date and time when the action was created.
-        type: Date
-      - contextPath: MicrosoftATP.MachineAction.LastUpdateTimeUtc
-        description: The last date and time when the action status was updated.
-        type: Date
-      - contextPath: MicrosoftATP.MachineAction.RelatedFileInfo.FileIdentifier
-        description: The file identifier.
-        type: String
-      - contextPath: MicrosoftATP.MachineAction.RelatedFileInfo.FileIdentifierType
-        description: 'The type of the file identifier. Possible values: "SHA1" ,"SHA256",
-          and "MD5".'
-        type: String
-  dockerimage: demisto/crypto:1.0.0.28507
-=======
     - contextPath: MicrosoftATP.MachineAction.ID
       description: The machine action ID.
       type: String
@@ -5791,7 +5728,6 @@
       description: The machine ID on which the action was executed.
       type: String
   dockerimage: demisto/crypto:1.0.0.31577
->>>>>>> 3aa00bce
   feed: false
   isfetch: true
   longRunning: false
