--- conflicted
+++ resolved
@@ -6711,11 +6711,7 @@
     execution: false
     name: microsoft-atp-generate-login-url
     arguments: []
-<<<<<<< HEAD
-  dockerimage: demisto/crypto:1.0.0.61689
-=======
   dockerimage: demisto/crypto:1.0.0.63672
->>>>>>> a56da0f6
   feed: false
   isfetch: true
   longRunning: false
