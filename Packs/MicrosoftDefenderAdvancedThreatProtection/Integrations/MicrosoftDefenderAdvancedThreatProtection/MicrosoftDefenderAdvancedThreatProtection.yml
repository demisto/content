category: Endpoint
commonfields:
  id: Microsoft Defender Advanced Threat Protection
  version: -1
configuration:
- defaultvalue: https://api.securitycenter.windows.com
  display: Host URL (e.g., https://api.securitycenter.windows.com)
  name: url
  required: true
  type: 0
- display: ID
  name: _auth_id
  required: false
  type: 0
- display: Token
  name: _tenant_id
  required: false
  type: 0
- displaypassword: Key
  name: credentials
  required: false
  type: 9
  hiddenusername: true
- display: Fetch incidents
  name: isFetch
  required: false
  type: 8
- display: Incident type
  name: incidentType
  required: false
  type: 13
- defaultvalue: New
  display: 'Status to filter out alerts for fetching as incidents. The property values
    are: New,InProgress,Resolved (Comma-separated values supported, e.g., New,Resolved)'
  name: fetch_status
  options:
  - New
  - InProgress
  - Resolved
  required: false
  type: 16
- defaultvalue: Informational,Low,Medium,High
  display: 'Severity to filter out alerts for fetching as incidents. The property
    values are: Informational,Low,Medium,High (Comma-separated values supported, e.g.,
    Medium,High)'
  name: fetch_severity
  options:
  - Informational
  - Low
  - Medium
  - High
  required: false
  type: 16
- defaultvalue: '50'
  display: Maximum Number of Incidents to Fetch
  name: max_fetch
  required: false
  type: 0
- display: Trust any certificate (not secure)
  name: insecure
  required: false
  type: 8
- display: Fetch Alert Evidence
  name: fetch_evidence
  required: false
  type: 8
- display: Use system proxy settings
  name: proxy
  required: false
  type: 8
- display: Use a self-deployed Azure Application
  name: self_deployed
  required: false
  type: 8
- defaultvalue: 3 days
  display: First fetch timestamp (<number> <time unit>, e.g., 12 hours, 7 days)
  name: first_fetch_timestamp
  required: false
  type: 0
- display: ID (received from the admin consent - see Detailed Instructions (?) section)
    (Deprecated)
  name: auth_id
  required: false
  type: 4
  hidden: true
- display: Token (received from the admin consent - see Detailed Instructions (?)
    (Deprecated) section)
  name: tenant_id
  required: false
  type: 4
  hidden: true
- display: Key (received from the admin consent - see Detailed Instructions (?) section)
    (Deprecated)
  name: enc_key
  required: false
  type: 4
  hidden: true
description: Microsoft Defender for Endpoint (previously Microsoft Defender Advanced
  Threat Protection (ATP)) is a unified platform for preventative protection, post-breach
  detection, automated investigation, and response.
display: Microsoft Defender for Endpoint
name: Microsoft Defender Advanced Threat Protection
script:
  commands:
  - arguments:
    - default: true
      description: A comma-separated list of machine IDs to be used for isolation.
        e.g., 0a3250e0693a109f1affc9217be9459028aa8426,0a3250e0693a109f1affc9217be9459028aa8424.
      isArray: true
      name: machine_id
      required: true
      secret: false
    - default: false
      description: A comment to associate with the action.
      isArray: false
      name: comment
      required: true
      secret: false
    - auto: PREDEFINED
      default: false
      description: Full isolation or Selective isolation. (Restrict only limited set
        of applications from accessing the network).
      isArray: false
      name: isolation_type
      predefined:
      - Full
      - Selective
      required: true
      secret: false
    deprecated: false
    description: Isolates a machine from accessing external networks.
    execution: true
    name: microsoft-atp-isolate-machine
    outputs:
    - contextPath: MicrosoftATP.MachineAction.ID
      description: The machine action ID.
      type: String
    - contextPath: MicrosoftATP.MachineAction.Type
      description: Type of the machine action.
      type: String
    - contextPath: MicrosoftATP.MachineAction.Scope
      description: Scope of the action.
      type: Unknown
    - contextPath: MicrosoftATP.MachineAction.Requestor
      description: The ID of the user that executed the action.
      type: String
    - contextPath: MicrosoftATP.MachineAction.RequestorComment
      description: Comment that was written when issuing the action.
      type: String
    - contextPath: MicrosoftATP.MachineAction.Status
      description: The current status of the command.
      type: String
    - contextPath: MicrosoftATP.MachineAction.MachineID
      description: The machine ID on which the action was executed.
      type: String
    - contextPath: MicrosoftATP.MachineAction.ComputerDNSName
      description: The machine DNS name on which the action was executed.
      type: String
    - contextPath: MicrosoftATP.MachineAction.CreationDateTimeUtc
      description: The date and time when the action was created.
      type: Date
    - contextPath: MicrosoftATP.MachineAction.LastUpdateTimeUtc
      description: The last date and time when the action status was updated.
      type: Date
    - contextPath: MicrosoftATP.MachineAction.RelatedFileInfo.FileIdentifier
      description: The file identifier.
      type: String
    - contextPath: MicrosoftATP.MachineAction.RelatedFileInfo.FileIdentifierType
      description: 'The type of the file identifier. Possible values: "SHA1" ,"SHA256",
        and "MD5".'
      type: String
  - arguments:
    - default: false
      description: A comma-separated list of machine IDs to be used to stop the isolation.
        e.g., 0a3250e0693a109f1affc9217be9459028aa8426,0a3250e0693a109f1affc9217be9459028aa8424.
      isArray: true
      name: machine_id
      required: true
      secret: false
    - default: false
      description: Comment to associate with the action.
      isArray: false
      name: comment
      required: true
      secret: false
    deprecated: false
    description: Undo an isolation of a machine.
    execution: false
    name: microsoft-atp-unisolate-machine
    outputs:
    - contextPath: MicrosoftATP.MachineAction.ID
      description: The machine action ID.
      type: String
    - contextPath: MicrosoftATP.MachineAction.Type
      description: Type of the action.
      type: String
    - contextPath: MicrosoftATP.MachineAction.Scope
      description: Scope of the action.
      type: Unknown
    - contextPath: MicrosoftATP.MachineAction.Requestor
      description: The ID of the user that executed the action.
      type: String
    - contextPath: MicrosoftATP.MachineAction.RequestorComment
      description: The comment that was written when issuing the action.
      type: String
    - contextPath: MicrosoftATP.MachineAction.Status
      description: The current status of the command.
      type: String
    - contextPath: MicrosoftATP.MachineAction.MachineID
      description: The machine ID on which the action was executed.
      type: String
    - contextPath: MicrosoftATP.MachineAction.ComputerDNSName
      description: The machine DNS name on which the action was executed
      type: String
    - contextPath: MicrosoftATP.MachineAction.CreationDateTimeUtc
      description: The date and time when the action was created.
      type: Date
    - contextPath: MicrosoftATP.MachineAction.LastUpdateTimeUtc
      description: The last date and time when the action status was updated.
      type: Date
    - contextPath: MicrosoftATP.MachineAction.RelatedFileInfo.FileIdentifier
      description: The fileIdentifier.
      type: String
    - contextPath: MicrosoftATP.MachineAction.RelatedFileInfo.FileIdentifierType
      description: 'The type of the file identifier. Possible values: "SHA1" ,"SHA256",
        and "MD5".'
      type: String
  - arguments:
    - default: false
      description: A comma-separated list of computer DNS name.
      isArray: true
      name: hostname
      required: false
      secret: false
    - default: false
      description: A comma-separated list of the last machine IP to access the internet.
      isArray: false
      name: ip
      required: false
      secret: false
    - auto: PREDEFINED
      default: false
      description: 'The machine risk score. Possible values: "Low", "Medium", and
        "High".'
      isArray: true
      name: risk_score
      predefined:
      - Low
      - Medium
      - High
      required: false
      secret: false
    - auto: PREDEFINED
      default: false
      description: 'The machine health status. Possible values: "Active" and "Inactive".'
      isArray: false
      name: health_status
      predefined:
      - Active
      - Inactive
      required: false
      secret: false
    - default: false
      description: The machine's OS platform. Only a single platform can be added.
      isArray: false
      name: os_platform
      required: false
      secret: false
    deprecated: false
    description: Retrieves a collection of machines that have communicated with WDATP
      cloud in the last 30 days. Note, only one of ip and hostname can be a comma
      separeted list. If both given as lists, an error will appear.
    execution: false
    name: microsoft-atp-get-machines
    outputs:
    - contextPath: MicrosoftATP.Machine.ID
      description: The machine ID.
      type: String
    - contextPath: MicrosoftATP.Machine.ComputerDNSName
      description: The machine DNS name.
      type: String
    - contextPath: MicrosoftATP.Machine.FirstSeen
      description: The first date and time where the machine was observed by Microsoft
        Defender ATP.
      type: Date
    - contextPath: MicrosoftATP.Machine.LastSeen
      description: The last date and time where the machine was observed by Microsoft
        Defender ATP.
      type: Date
    - contextPath: MicrosoftATP.Machine.OSPlatform
      description: The operating system platform.
      type: String
    - contextPath: MicrosoftATP.Machine.OSVersion
      description: The operating system version.
      type: String
    - contextPath: MicrosoftATP.Machine.OSProcessor
      description: The operating system processor.
      type: String
    - contextPath: MicrosoftATP.Machine.LastIPAddress
      description: The last IP on the machine.
      type: String
    - contextPath: MicrosoftATP.Machine.LastExternalIPAddress
      description: The last machine IP to access the internet.
      type: String
    - contextPath: MicrosoftATP.Machine.OSBuild
      description: The operating system build number.
      type: Number
    - contextPath: MicrosoftATP.Machine.HealthStatus
      description: The machine health status.
      type: String
    - contextPath: MicrosoftATP.Machine.RBACGroupID
      description: The machine RBAC group ID.
      type: Number
    - contextPath: MicrosoftATP.Machine.RBACGroupName
      description: The machine RBAC group name.
      type: String
    - contextPath: MicrosoftATP.Machine.RiskScore
      description: The machine risk score.
      type: String
    - contextPath: MicrosoftATP.Machine.ExposureLevel
      description: The machine exposure score.
      type: String
    - contextPath: MicrosoftATP.Machine.IsAADJoined
      description: True if machine is AAD joined, False otherwise.
      type: Boolean
    - contextPath: MicrosoftATP.Machine.AADDeviceID
      description: The AAD Device ID.
      type: String
    - contextPath: MicrosoftATP.Machine.MachineTags
      description: Set of machine tags.
      type: String
  - arguments:
    - default: false
      description: A comma-separated list of file SHA1 hash to get the related machines.
      isArray: true
      name: file_hash
      required: true
      secret: false
    deprecated: false
    description: Get a collection of machines related to a given file SHA1 hash.
    execution: false
    name: microsoft-atp-get-file-related-machines
    outputs:
    - contextPath: MicrosoftATP.FileMachine.Machines.ID
      description: The machine ID.
      type: String
    - contextPath: MicrosoftATP.FileMachine.Machines.ComputerDNSName
      description: The machine DNS name.
      type: String
    - contextPath: MicrosoftATP.FileMachine.Machines.FirstSeen
      description: The first date and time where the machine was observed by Microsoft
        Defender ATP.
      type: Date
    - contextPath: MicrosoftATP.FileMachine.Machines.LastSeen
      description: The last date and time where the machine was observed by Microsoft
        Defender ATP.
      type: Date
    - contextPath: MicrosoftATP.FileMachine.Machines.OSPlatform
      description: The operating system platform.
      type: String
    - contextPath: MicrosoftATP.FileMachine.Machines.OSVersion
      description: The operating system version.
      type: String
    - contextPath: MicrosoftATP.Machine.OSProcessor
      description: The operating system processor.
      type: String
    - contextPath: MicrosoftATP.FileMachine.Machines.OSBuild
      description: Operating system build number.
      type: Number
    - contextPath: MicrosoftATP.FileMachine.Machines.LastIPAddress
      description: The last IP on the machine.
      type: String
    - contextPath: MicrosoftATP.FileMachine.Machines.LastExternalIPAddress
      description: The last machine IP to access the internet.
      type: String
    - contextPath: MicrosoftATP.FileMachine.Machines.HelathStatus
      description: The machine health status.
      type: String
    - contextPath: MicrosoftATP.FileMachine.Machines.RBACGroupID
      description: The machine RBAC group ID.
      type: Number
    - contextPath: MicrosoftATP.FileMachine.Machines.RBACGroupName
      description: The machine RBAC group name.
      type: String
    - contextPath: MicrosoftATP.FileMachine.Machines.RiskScore
      description: The machine risk score.
      type: String
    - contextPath: MicrosoftATP.FileMachine.Machines.ExposureLevel
      description: The machine exposure score.
      type: String
    - contextPath: MicrosoftATP.FileMachine.Machines.IsAADJoined
      description: True if machine is AAD joined, False otherwise.
      type: Boolean
    - contextPath: MicrosoftATP.FileMachine.Machines.AADDeviceID
      description: The AAD Device ID.
      type: string
    - contextPath: MicrosoftATP.FileMachine.Machines.MachineTags
      description: Set of machine tags.
      type: String
    - contextPath: MicrosoftATP.FileMachine.File
      description: The machine related file hash.
      type: String
  - arguments:
    - default: true
      description: A comma-separated list of machine IDs to be used for getting the
        machine details, e.g., 0a3250e0693a109f1affc9217be9459028aa8426,0a3250e0693a109f1affc9217be9459028aa8424.
      isArray: true
      name: machine_id
      required: true
      secret: false
    deprecated: false
    description: Get a machine's details by its identity.
    execution: false
    name: microsoft-atp-get-machine-details
    outputs:
    - contextPath: MicrosoftATP.Machine.ID
      description: The machine ID.
      type: String
    - contextPath: MicrosoftATP.Machine.ComputerDNSName
      description: The machine DNS name.
      type: String
    - contextPath: MicrosoftATP.Machine.FirstSeen
      description: The first date and time where the machine was observed by Microsoft
        Defender ATP.
      type: Date
    - contextPath: MicrosoftATP.Machine.LastSeen
      description: The last date and time where the machine was observed by Microsoft
        Defender ATP.
      type: Date
    - contextPath: MicrosoftATP.Machine.OSPlatform
      description: The operating system platform.
      type: String
    - contextPath: MicrosoftATP.Machine.OSVersion
      description: The operating system version.
      type: String
    - contextPath: MicrosoftATP.Machine.OSProcessor
      description: The operating system processor.
      type: String
    - contextPath: MicrosoftATP.Machine.LastIPAddress
      description: The last IP on the machine.
      type: String
    - contextPath: MicrosoftATP.Machine.LastExternalIPAddress
      description: The last machine IP to access the internet.
      type: String
    - contextPath: MicrosoftATP.Machine.OSBuild
      description: The operating system build number.
      type: Number
    - contextPath: MicrosoftATP.Machine.HealthStatus
      description: The machine health status.
      type: String
    - contextPath: MicrosoftATP.Machine.RBACGroupID
      description: The machine RBAC group ID.
      type: Number
    - contextPath: MicrosoftATP.Machine.RBACGroupName
      description: The machine RBAC group name.
      type: String
    - contextPath: MicrosoftATP.Machine.RiskScore
      description: The machine risk score.
      type: String
    - contextPath: MicrosoftATP.Machine.ExposureLevel
      description: The machine exposure level.
      type: String
    - contextPath: MicrosoftATP.Machine.IsAADJoined
      description: True if machine is AAD joined, False otherwise.
      type: Boolean
    - contextPath: MicrosoftATP.Machine.AADDeviceID
      description: The AAD Device ID.
      type: String
    - contextPath: MicrosoftATP.Machine.MachineTags
      description: Set of machine tags.
      type: String
    - contextPath: MicrosoftATP.Machine.NetworkInterfaces.MACAddress
      description: MAC Address for the Network interface
      type: String
    - contextPath: MicrosoftATP.Machine.NetworkInterfaces.IPAddresses
      description: IP Address(es) for the Network interface
      type: String
    - contextPath: MicrosoftATP.Machine.NetworkInterfaces.Type
      description: Type of the Network interface (e.g. Ethernet)
      type: String
    - contextPath: MicrosoftATP.Machine.NetworkInterfaces.Status
      description: Status for the Network interface (e.g. Up, Down)
      type: String
  - arguments:
    - default: false
      description: A comma-separated list of machine IDs to run the scan on.
      isArray: true
      name: machine_id
      required: true
      secret: false
    - default: false
      description: A comment to associate with the action.
      isArray: false
      name: comment
      required: true
      secret: false
    - auto: PREDEFINED
      default: false
      description: 'Defines the type of the scan. Possible values: "Quick" and "Full".'
      isArray: false
      name: scan_type
      predefined:
      - Quick
      - Full
      required: true
      secret: false
    deprecated: false
    description: Initiate a Microsoft Defender Antivirus scan on a machine.
    execution: false
    name: microsoft-atp-run-antivirus-scan
    outputs:
    - contextPath: MicrosoftATP.MachineAction.ID
      description: The machine action ID.
      type: String
    - contextPath: MicrosoftATP.MachineAction.Type
      description: The type of the action.
      type: String
    - contextPath: MicrosoftATP.MachineAction.Scope
      description: The scope of the action.
      type: Unknown
    - contextPath: MicrosoftATP.MachineAction.Requestor
      description: The ID of the user that executed the action.
      type: String
    - contextPath: MicrosoftATP.MachineAction.RequestorComment
      description: The comment that was written when issuing the action.
      type: String
    - contextPath: MicrosoftATP.MachineAction.Status
      description: The current status of the command.
      type: String
    - contextPath: MicrosoftATP.MachineAction.MachineID
      description: The machine ID on which the action was executed.
      type: String
    - contextPath: MicrosoftATP.MachineAction.ComputerDNSName
      description: The machine DNS name on which the action was executed.
      type: String
    - contextPath: MicrosoftATP.MachineAction.CreationDateTimeUtc
      description: The date and time when the action was created.
      type: Date
    - contextPath: MicrosoftATP.MachineAction.LastUpdateTimeUtc
      description: The last date and time when the action status was updated.
      type: Date
    - contextPath: MicrosoftATP.MachineAction.RelatedFileInfo.FileIdentifier
      description: The file identifier.
      type: String
    - contextPath: MicrosoftATP.MachineAction.RelatedFileInfo.FileIdentifierType
      description: 'The type of the file identifier. Possible values: "SHA1" ,"SHA256",
        and "MD5".'
      type: String
  - arguments:
    - auto: PREDEFINED
      default: false
      description: 'Alert severity. Possible values: "High", "Medium", "Low", and
        "Informational".'
      isArray: false
      name: severity
      predefined:
      - High
      - Medium
      - Low
      - Informational
      required: false
      secret: false
    - auto: PREDEFINED
      default: false
      description: 'Alert status. Possible values: "New", "InProgress", and "Resolved".'
      isArray: false
      name: status
      predefined:
      - New
      - InProgress
      - Resolved
      required: false
      secret: false
    - default: false
      description: Alert category, only one can be added.
      isArray: false
      name: category
      required: false
      secret: false
    - default: false
      defaultValue: '50'
      description: The limit of files to display.
      isArray: false
      name: limit
      required: false
      secret: false
    - default: false
      description: The creation timestamp from which to get alerts (<number> <time unit>, e.g., 12 hours, 7 days).
      isArray: false
      name: creation_time
      required: false
      secret: false
    deprecated: false
    description: Get a list of alerts present on the system. Filtering can be done
      only on a single argument.
    execution: false
    name: microsoft-atp-list-alerts
    outputs:
    - contextPath: MicrosoftATP.Alert.ID
      description: The alert ID.
      type: String
    - contextPath: MicrosoftATP.Alert.IncidentID
      description: The Incident ID of the alert.
      type: Number
    - contextPath: MicrosoftATP.Alert.InvestigationID
      description: The Investigation ID related to the alert.
      type: Number
    - contextPath: MicrosoftATP.Alert.InvestigationState
      description: The current state of the Investigation.
      type: String
    - contextPath: MicrosoftATP.Alert.AssignedTo
      description: The owner of the alert.
      type: String
    - contextPath: MicrosoftATP.Alert.Severity
      description: The severity of the alert.
      type: String
    - contextPath: MicrosoftATP.Alert.Status
      description: The current status of the alert.
      type: String
    - contextPath: MicrosoftATP.Alert.Classification
      description: The alert Classification.
      type: String
    - contextPath: MicrosoftATP.Alert.Determination
      description: The determination of the alert.
      type: String
    - contextPath: MicrosoftATP.Alert.DetectionSource
      description: The detection source.
      type: String
    - contextPath: MicrosoftATP.Alert.Category
      description: The category of the alert.
      type: String
    - contextPath: MicrosoftATP.Alert.ThreatFamilyName
      description: The threat family.
      type: String
    - contextPath: MicrosoftATP.Alert.Title
      description: The alert title.
      type: String
    - contextPath: MicrosoftATP.Alert.Description
      description: The alert description.
      type: String
    - contextPath: MicrosoftATP.Alert.AlertCreationTime
      description: The date and time the alert was created.
      type: Date
    - contextPath: MicrosoftATP.Alert.FirstEventTime
      description: The first event time that triggered the alert on that machine.
      type: Date
    - contextPath: MicrosoftATP.Alert.LastEventTime
      description: The last event time that triggered the alert on that machine.
      type: Date
    - contextPath: MicrosoftATP.Alert.LastUpdateTime
      description: The first event time that triggered the alert on that machine.
      type: Date
    - contextPath: MicrosoftATP.Alert.ResolvedTime
      description: The date and time in which the status of the alert was changed
        to 'Resolved'.
      type: Date
    - contextPath: MicrosoftATP.Alert.MachineID
      description: The machine ID that is associated with the alert.
      type: String
    - contextPath: MicrosoftATP.Alert.ComputerDNSName
      description: The machine DNS name.
      type: String
    - contextPath: MicrosoftATP.Alert.AADTenantID
      description: The AAD tenant ID.
      type: String
    - contextPath: MicrosoftATP.Alert.Comments.Comment
      description: The alert comment string.
      type: String
    - contextPath: MicrosoftATP.Alert.Comments.CreatedBy
      description: The alert comment created by string.
      type: String
    - contextPath: MicrosoftATP.Alert.Comments.CreatedTime
      description: The alert comment created time date.
      type: Date
    - contextPath: MicrosoftATP.Alert.Evidence
      description: Evidence related to the alert.
      type: Unknown
    - contextPath: MicrosoftATP.Alert.DetectorID
      description: The ID of the detector that triggered the alert.
      type: String
    - contextPath: MicrosoftATP.Alert.ThreatName
      description: The threat name.
      type: String
    - contextPath: MicrosoftATP.Alert.RelatedUser
      description: Details of user related to a specific alert.
      type: String
    - contextPath: MicrosoftATP.Alert.MitreTechniques
      description: Mitre Enterprise technique ID.
      type: String
    - contextPath: MicrosoftATP.Alert.RBACGroupName
      description: The device RBAC group name.
      type: String
  - arguments:
    - default: false
      description: Alert ID to update.
      isArray: false
      name: alert_id
      required: true
      secret: false
    - auto: PREDEFINED
      default: false
      description: 'Alert status to update. Possible values: "New", "InProgress",
        and "Resolved".'
      isArray: false
      name: status
      predefined:
      - New
      - InProgress
      - Resolved
      required: false
      secret: false
    - default: false
      description: Owner of the alert.
      isArray: false
      name: assigned_to
      required: false
      secret: false
    - auto: PREDEFINED
      default: false
      description: 'Specifies the specification of the alert. Possible values: "Unknown",
        "FalsePositive", "TruePositive".'
      isArray: false
      name: classification
      predefined:
      - Unknown
      - FalsePositive
      - TruePositive
      required: false
      secret: false
    - auto: PREDEFINED
      default: false
      description: 'Specifies the determination of the alert. Possible values: "NotAvailable",
        "Apt", "Malware", "SecurityPersonnel", "SecurityTesting", Unwan"tedSoftware,
        and "Other".'
      isArray: false
      name: determination
      predefined:
      - NotAvailable
      - Apt
      - Malware
      - SecurityPersonnel
      - SecurityTesting
      - UnwantedSoftware
      - Other
      required: false
      secret: false
    - default: false
      description: Comment to be added to the alert.
      isArray: false
      name: comment
      required: false
      secret: false
    deprecated: false
    description: Update the properties of an alert entity.
    execution: false
    name: microsoft-atp-update-alert
    outputs:
    - contextPath: MicrosoftATP.Alert.ID
      description: The alert ID.
      type: String
    - contextPath: MicrosoftATP.Alert.IncidentID
      description: The Incident ID of the alert.
      type: Number
    - contextPath: MicrosoftATP.Alert.InvestigationID
      description: The Investigation ID related to the alert.
      type: Number
    - contextPath: MicrosoftATP.Alert.InvestigationState
      description: The current state of the Investigation.
      type: String
    - contextPath: MicrosoftATP.Alert.AssignedTo
      description: The owner of the alert.
      type: String
    - contextPath: MicrosoftATP.Alert.Severity
      description: The severity of the alert.
      type: String
    - contextPath: MicrosoftATP.Alert.Status
      description: The current status of the alert.
      type: String
    - contextPath: MicrosoftATP.Alert.Classification
      description: The alert classification.
      type: String
    - contextPath: MicrosoftATP.Alert.Determination
      description: The determination of the alert.
      type: String
    - contextPath: MicrosoftATP.Alert.DetectionSource
      description: The detection source.
      type: String
    - contextPath: MicrosoftATP.Alert.Category
      description: The category of the alert.
      type: String
    - contextPath: MicrosoftATP.Alert.ThreatFamilyName
      description: The threat family.
      type: String
    - contextPath: MicrosoftATP.Alert.Title
      description: The alert title.
      type: String
    - contextPath: MicrosoftATP.Alert.Description
      description: The alert description.
      type: String
    - contextPath: MicrosoftATP.Alert.AlertCreationTime
      description: The date and time the alert was created.
      type: Date
    - contextPath: MicrosoftATP.Alert.FirstEventTime
      description: The first event time that triggered the alert on that machine.
      type: Date
    - contextPath: MicrosoftATP.Alert.LastEventTime
      description: The last event time that triggered the alert on that machine.
      type: Date
    - contextPath: MicrosoftATP.Alert.LastUpdateTime
      description: The first event time that triggered the alert on that machine.
      type: Date
    - contextPath: MicrosoftATP.Alert.ResolvedTime
      description: The date and time in which the status of the alert was changed
        to 'Resolved'.
      type: Date
    - contextPath: MicrosoftATP.Alert.MachineID
      description: The machine ID that is associated with the alert.
      type: String
    - contextPath: MicrosoftATP.Alert.ComputerDNSName
      description: The machine DNS name.
      type: String
    - contextPath: MicrosoftATP.Alert.AADTenantID
      description: The AAD tenant ID.
      type: String
    - contextPath: MicrosoftATP.Alert.Comments.Comment
      description: The alert comment string.
      type: String
    - contextPath: MicrosoftATP.Alert.Comments.CreatedBy
      description: The alert comment created by string.
      type: String
    - contextPath: MicrosoftATP.Alert.Comments.CreatedTime
      description: The alert comment created time date.
      type: Date
  - arguments:
    - default: true
      description: The query to run.
      isArray: false
      name: query
      required: true
      secret: false
    - default: false
      defaultValue: '10'
      description: The amount of time (in seconds) that a request waits for the query
        response before a timeout occurs.
      isArray: false
      name: timeout
      required: false
      secret: false
    - name: time_range
      description: Time range to look back. Expected syntax is a human readable time
        range, e.g. 60 minutes, 6 hours, 1 day etc.
      required: false
      isArray: false
      defaultValue: ""
      predefined:
      - ""
    deprecated: false
    description: 'Allows you to run programmatic queries like in Microsoft Defender
      ATP Portal (https://securitycenter.windows.com/hunting). Limitations: You can
      only run a query on data from the last 30 days. The results include a maximum
      of 10,000 rows. The number of executions is limited (up to 15 calls per minute,
      15 minutes of running time every hour and 4 hours of running time a day).'
    execution: false
    name: microsoft-atp-advanced-hunting
    outputs:
    - contextPath: MicrosoftATP.Hunt.Result
      description: The query results.
      type: String
  - arguments:
    - default: false
      description: ID of the machine on which the event was identified.
      isArray: false
      name: machine_id
      required: true
      secret: false
    - auto: PREDEFINED
      default: false
      description: 'Severity of the alert. Possible values: "Low", "Medium", and "High".'
      isArray: false
      name: severity
      predefined:
      - Low
      - Medium
      - High
      required: true
      secret: false
    - default: false
      description: Title for the alert.
      isArray: false
      name: title
      required: true
      secret: false
    - default: false
      description: Description of the alert.
      isArray: false
      name: description
      required: true
      secret: false
    - default: false
      description: Action that is recommended to be taken by security officer when
        analyzing the alert.
      isArray: false
      name: recommended_action
      required: true
      secret: false
    - default: false
      description: The time of the event, as obtained from the advanced query.
      isArray: false
      name: event_time
      required: true
      secret: false
    - default: false
      description: The report ID, as obtained from the advanced query.
      isArray: false
      name: report_id
      required: true
      secret: false
    - auto: PREDEFINED
      default: false
      defaultValue: None
      description: Category of the alert.
      isArray: false
      name: category
      predefined:
      - None
      - SuspiciousActivity
      - Malware
      - CredentialTheft
      - Exploit
      - WebExploit
      - DocumentExploit
      - PrivilegeEscalation
      - Persistence
      - RemoteAccessTool
      - CommandAndControl
      - SuspiciousNetworkTraffic
      - Ransomware
      - MalwareDownload
      - Reconnaissance
      - WebFingerprinting
      - Weaponization
      - Delivery
      - SocialEngineering
      - CredentialStealing
      - Installation
      - Backdoor
      - Trojan
      - TrojanDownloader
      - LateralMovement
      - ExplorationEnumeration
      - NetworkPropagation
      - Exfiltration
      - NotApplicable
      - EnterprisePolicy
      - General
      required: true
      secret: false
    deprecated: false
    description: Create a new alert entity using event data, as obtained from the
      Advanced Hunting.
    execution: false
    name: microsoft-atp-create-alert
    outputs:
    - contextPath: MicrosoftATP.Alert.ID
      description: The alert ID.
      type: String
    - contextPath: MicrosoftATP.Alert.IncidentID
      description: The incident ID of the alert.
      type: Number
    - contextPath: MicrosoftATP.Alert.InvestigationID
      description: The investigation ID related to the alert.
      type: Number
    - contextPath: MicrosoftATP.Alert.InvestigationState
      description: The current state of the Investigation.
      type: String
    - contextPath: MicrosoftATP.Alert.AssignedTo
      description: The owner of the alert.
      type: String
    - contextPath: MicrosoftATP.Alert.Severity
      description: The severity of the alert.
      type: String
    - contextPath: MicrosoftATP.Alert.Status
      description: The current status of the alert.
      type: String
    - contextPath: MicrosoftATP.Alert.Classification
      description: The alert Classification.
      type: String
    - contextPath: MicrosoftATP.Alert.Determination
      description: The determination of the alert.
      type: String
    - contextPath: MicrosoftATP.Alert.DetectionSource
      description: The detection source.
      type: String
    - contextPath: MicrosoftATP.Alert.Category
      description: The category of the alert.
      type: String
    - contextPath: MicrosoftATP.Alert.ThreatFamilyName
      description: The threat family.
      type: String
    - contextPath: MicrosoftATP.Alert.Title
      description: The alert title.
      type: String
    - contextPath: MicrosoftATP.Alert.Description
      description: The alert description.
      type: String
    - contextPath: MicrosoftATP.Alert.AlertCreationTime
      description: The date and time the alert was created.
      type: Date
    - contextPath: MicrosoftATP.Alert.FirstEventTime
      description: The first event time that triggered the alert on that machine.
      type: Date
    - contextPath: MicrosoftATP.Alert.LastEventTime
      description: The last event time that triggered the alert on that machine.
      type: Date
    - contextPath: MicrosoftATP.Alert.LastUpdateTime
      description: The first event time that triggered the alert on that machine.
      type: Date
    - contextPath: MicrosoftATP.Alert.ResolvedTime
      description: The date and time in which the status of the alert was changed
        to 'Resolved'.
      type: Date
    - contextPath: MicrosoftATP.Alert.MachineID
      description: The machine ID that is associated with the alert.
      type: String
    - contextPath: MicrosoftATP.Alert.ComputerDNSName
      description: The machine DNS name.
      type: String
    - contextPath: MicrosoftATP.Alert.AADTenantID
      description: The AAD tenant ID.
      type: String
    - contextPath: MicrosoftATP.Alert.Comments.Comment
      description: The alert Comment string.
      type: String
    - contextPath: MicrosoftATP.Alert.Comments.CreatedBy
      description: The alert comment created by string.
      type: String
    - contextPath: MicrosoftATP.Alert.Comments.CreatedTime
      description: The alert comment created time date.
      type: Date
  - arguments:
    - default: false
      description: ID of the alert.
      isArray: false
      name: id
      required: true
      secret: false
    deprecated: false
    description: Retrieves the user associated to a specific alert.
    execution: false
    name: microsoft-atp-get-alert-related-user
    outputs:
    - contextPath: MicrosoftATP.AlertUser.User.ID
      description: The user ID.
      type: String
    - contextPath: MicrosoftATP.AlertUser.User.AccountName
      description: The account name.
      type: String
    - contextPath: MicrosoftATP.AlertUser.User.AccountDomain
      description: The account domain.
      type: String
    - contextPath: MicrosoftATP.AlertUser.User.AccountSID
      description: The account SID.
      type: String
    - contextPath: MicrosoftATP.AlertUser.User.FirstSeen
      description: The user first seen date time.
      type: Date
    - contextPath: MicrosoftATP.AlertUser.User.LastSeen
      description: The user last seen date time.
      type: Date
    - contextPath: MicrosoftATP.AlertUser.User.MostPrevalentMachineID
      description: The most prevalent machine ID.
      type: String
    - contextPath: MicrosoftATP.AlertUser.User.LeastPrevalentMachineID
      description: The least prevalent machine ID.
      type: String
    - contextPath: MicrosoftATP.AlertUser.User.LogonTypes
      description: The user logon types.
      type: String
    - contextPath: MicrosoftATP.AlertUser.User.LogonCount
      description: The count of user logon.
      type: Number
    - contextPath: MicrosoftATP.AlertUser.User.DomainAdmin
      description: True if domain admin, False otherwise.
      type: Number
    - contextPath: MicrosoftATP.AlertUser.User.NetworkUser
      description: True if domain admin, False otherwise.
      type: Number
    - contextPath: MicrosoftATP.AlertUser.AlertID
      description: The alert ID.
      type: String
  - arguments:
    - default: false
      description: ID of the alert.
      isArray: false
      name: id
      required: true
      secret: false
    - default: false
      defaultValue: '50'
      description: The limit of files to display.
      isArray: false
      name: limit
      required: false
      secret: false
    - default: false
      defaultValue: '0'
      description: The page from which to get the related files.
      isArray: false
      name: offset
      required: false
      secret: false
    deprecated: false
    description: Retrieves the files associated to a specific alert.
    execution: false
    name: microsoft-atp-get-alert-related-files
    outputs:
    - contextPath: MicrosoftATP.AlertFile.Files.FilePublisher
      description: The file's publisher.
      type: String
    - contextPath: MicrosoftATP.AlertFile.Files.Size
      description: The size of the file.
      type: Number
    - contextPath: MicrosoftATP.AlertFile.Files.GlobalLastObserved
      description: The last time the file was observed.
      type: Date
    - contextPath: MicrosoftATP.AlertFile.Files.Sha1
      description: The SHA1 hash of the file.
      type: String
    - contextPath: MicrosoftATP.AlertFile.Files.IsValidCertificate
      description: Was signing certificate successfully verified by Microsoft Defender
        ATP agent.
      type: Number
    - contextPath: MicrosoftATP.AlertFile.Files.Sha256
      description: The SHA256 hash of the file.
      type: String
    - contextPath: MicrosoftATP.AlertFile.Files.Signer
      description: The file signer.
      type: String
    - contextPath: MicrosoftATP.AlertFile.Files.GlobalPrevalence
      description: The file prevalence across organization.
      type: Number
    - contextPath: MicrosoftATP.AlertFile.Files.DeterminationValue
      description: The file determination value.
      type: String
    - contextPath: MicrosoftATP.AlertFile.Files.GlobalFirstObserved
      description: The first time the file was observed.
      type: Date
    - contextPath: MicrosoftATP.AlertFile.Files.FileType
      description: The type of the file.
      type: String
    - contextPath: MicrosoftATP.AlertFile.Files.SignerHash
      description: The hash of the signing certificate.
      type: String
    - contextPath: MicrosoftATP.AlertFile.Files.Issuer
      description: The file issuer.
      type: String
    - contextPath: MicrosoftATP.AlertFile.Files.IsPeFile
      description: True if the file is portable executable, False otherwise.
      type: Number
    - contextPath: MicrosoftATP.AlertFile.Files.DeterminationType
      description: The file determination type.
      type: String
    - contextPath: MicrosoftATP.AlertFile.Files.FileProductName
      description: The file product name.
      type: Unknown
    - contextPath: MicrosoftATP.AlertFile.Files.Md5
      description: The MD5 hash of the file.
      type: String
  - arguments:
    - default: false
      description: ID of the alert.
      isArray: false
      name: id
      required: true
      secret: false
    - default: false
      defaultValue: '50'
      description: The limit of IPs to display.
      isArray: false
      name: limit
      required: false
      secret: false
    - default: false
      defaultValue: '0'
      description: The page from which to get the related IPs.
      isArray: false
      name: offset
      required: false
      secret: false
    deprecated: false
    description: Retrieves the IPs associated to a specific alert.
    execution: false
    name: microsoft-atp-get-alert-related-ips
    outputs:
    - contextPath: MicrosoftATP.AlertIP.IPs.IpAddress
      description: The address of the IP.
      type: String
    - contextPath: MicrosoftATP.AlertIP.AlertID
      description: The alert ID.
      type: String
  - arguments:
    - default: false
      description: ID of the alert.
      isArray: false
      name: id
      required: true
      secret: false
    - default: false
      defaultValue: '50'
      description: The limit of domains to display.
      isArray: false
      name: limit
      required: false
      secret: false
    - default: false
      defaultValue: '0'
      description: The page from which to get the related domains.
      isArray: false
      name: offset
      required: false
      secret: false
    deprecated: false
    description: Retrieves the domains associated to a specific alert.
    execution: false
    name: microsoft-atp-get-alert-related-domains
    outputs:
    - contextPath: MicrosoftATP.AlertDomain.Domains.Domain
      description: The domain address.
      type: String
    - contextPath: MicrosoftATP.AlertDomain.AlertID
      description: The alert ID.
      type: Unknown
  - arguments:
    - default: false
      description: ID of the action.
      isArray: false
      name: id
      required: false
      secret: false
    - auto: PREDEFINED
      default: false
      description: 'The machine action status. Possible values: "Pending", "InProgress",
        "Succeeded", "Failed", "TimeOut", "Cancelled".'
      isArray: false
      name: status
      predefined:
      - Pending
      - InProgress
      - Succeeded
      - Failed
      - TimeOut
      - Cancelled
      required: false
      secret: false
    - default: false
      description: A comma-separated list of machine IDs on which the action was executed.
      isArray: true
      name: machine_id
      required: false
      secret: false
    - auto: PREDEFINED
      default: false
      description: 'The machine action type. Possible values: "RunAntiVirusScan",
        "Offboard", "CollectInvestigationPackage", "Isolate", "Unisolate", "StopAndQuarantineFile",
        "RestrictCodeExecution", and "UnrestrictCodeExecution".'
      isArray: false
      name: type
      predefined:
      - RunAntiVirusScan
      - Offboard
      - CollectInvestigationPackage
      - Isolate
      - Unisolate
      - StopAndQuarantineFile
      - RestrictCodeExecution
      - UnrestrictCodeExecution
      required: false
      secret: false
    - default: false
      description: The ID of the user that executed the action, only one can be added.
      isArray: false
      name: requestor
      required: false
      secret: false
    - default: false
      defaultValue: '50'
      description: The maximum number of machines to return.
      isArray: false
      name: limit
      required: false
      secret: false
    deprecated: false
    description: |-
      Return the machine's actions. If you set an action id it returns the info on the specific action.
      Filtering can be done only on one argument.
    execution: false
    name: microsoft-atp-list-machine-actions-details
    outputs:
    - contextPath: MicrosoftATP.MachineAction.ID
      description: The machine action ID.
      type: String
    - contextPath: MicrosoftATP.MachineAction.Type
      description: The type of the action.
      type: String
    - contextPath: MicrosoftATP.MachineAction.Scope
      description: The scope of the action.
      type: String
    - contextPath: MicrosoftATP.MachineAction.Requestor
      description: The ID of the user that executed the action.
      type: String
    - contextPath: MicrosoftATP.MachineAction.RequestorComment
      description: The comment that was written when issuing the action.
      type: String
    - contextPath: MicrosoftATP.MachineAction.Status
      description: The current status of the command.
      type: String
    - contextPath: MicrosoftATP.MachineAction.MachineID
      description: The machine ID on which the action was executed.
      type: String
    - contextPath: MicrosoftATP.MachineAction.ComputerDNSName
      description: The machine DNS name on which the action was executed.
      type: String
    - contextPath: MicrosoftATP.MachineAction.CreationDateTimeUtc
      description: The date and time when the action was created.
      type: Date
    - contextPath: MicrosoftATP.MachineAction.LastUpdateTimeUtc
      description: The last date and time when the action status was updated.
      type: Date
    - contextPath: MicrosoftATP.MachineAction.RelatedFileInfo.FileIdentifier
      description: The file identifier.
      type: String
    - contextPath: MicrosoftATP.MachineAction.RelatedFileInfo.FileIdentifierType
      description: 'The type of the file identifier. Possible values: "SHA1" ,"SHA256",
        and "MD5".'
      type: String
  - arguments:
    - default: false
      description: The machine ID.
      isArray: false
      name: machine_id
      required: true
      secret: false
    - default: false
      description: Comment to associate with the action.
      isArray: false
      name: comment
      required: true
      secret: false
    deprecated: false
    description: Collect an investigation package from a machine.
    execution: false
    name: microsoft-atp-collect-investigation-package
    outputs:
    - contextPath: MicrosoftATP.MachineAction.ID
      description: The machine action ID.
      type: String
    - contextPath: MicrosoftATP.MachineAction.Type
      description: The type of the action.
      type: String
    - contextPath: MicrosoftATP.MachineAction.Scope
      description: The scope of the action.
      type: String
    - contextPath: MicrosoftATP.MachineAction.Requestor
      description: The ID of the user that executed the action.
      type: String
    - contextPath: MicrosoftATP.MachineAction.RequestorComment
      description: The comment that was written when issuing the action.
      type: String
    - contextPath: MicrosoftATP.MachineAction.Status
      description: The current status of the command.
      type: String
    - contextPath: MicrosoftATP.MachineAction.MachineID
      description: The machine ID on which the action was executed.
      type: String
    - contextPath: MicrosoftATP.MachineAction.ComputerDNSName
      description: The machine DNS name on which the action was executed.
      type: String
    - contextPath: MicrosoftATP.MachineAction.CreationDateTimeUtc
      description: The date and time when the action was created.
      type: Date
    - contextPath: MicrosoftATP.MachineAction.LastUpdateTimeUtc
      description: The last date and time when the action status was updated.
      type: Date
    - contextPath: MicrosoftATP.MachineAction.RelatedFileInfo.FileIdentifier
      description: The file identifier.
      type: String
    - contextPath: MicrosoftATP.MachineAction.RelatedFileInfo.FileIdentifierType
      description: 'The type of the file identifier. Possible values: "SHA1" ,"SHA256",
        and "MD5".'
      type: String
  - arguments:
    - default: false
      description: machine action ID.
      isArray: false
      name: action_id
      required: true
      secret: false
    deprecated: false
    description: Get a URI that allows downloading an investigation package.
    execution: false
    name: microsoft-atp-get-investigation-package-sas-uri
    outputs:
    - contextPath: MicrosoftATP.InvestigationURI.Link
      description: The investigation package URI.
      type: String
  - arguments:
    - default: false
      description: The machine ID.
      isArray: false
      name: machine_id
      required: true
      secret: false
    - default: false
      description: Comment to associate with the action.
      isArray: false
      name: comment
      required: false
      secret: false
    deprecated: false
    description: Restrict the execution of all applications on the machine except
      a predefined set.
    execution: false
    name: microsoft-atp-restrict-app-execution
    outputs:
    - contextPath: MicrosoftATP.MachineAction.ID
      description: The machine action ID.
      type: String
    - contextPath: MicrosoftATP.MachineAction.Type
      description: The type of the action.
      type: String
    - contextPath: MicrosoftATP.MachineAction.Scope
      description: The scope of the action.
      type: String
    - contextPath: MicrosoftATP.MachineAction.Requestor
      description: The ID of the user that executed the action.
      type: String
    - contextPath: MicrosoftATP.MachineAction.RequestorComment
      description: The comment that was written when issuing the action.
      type: String
    - contextPath: MicrosoftATP.MachineAction.Status
      description: The current status of the command.
      type: String
    - contextPath: MicrosoftATP.MachineAction.MachineID
      description: The machine ID on which the action was executed.
      type: String
    - contextPath: MicrosoftATP.MachineAction.ComputerDNSName
      description: The machine DNS name on which the action was executed.
      type: String
    - contextPath: MicrosoftATP.MachineAction.CreationDateTimeUtc
      description: The date and time when the action was created.
      type: Date
    - contextPath: MicrosoftATP.MachineAction.LastUpdateTimeUtc
      description: The last date and time when the action status was updated.
      type: Date
    - contextPath: MicrosoftATP.MachineAction.RelatedFileInfo.FileIdentifier
      description: The file identifier.
      type: String
    - contextPath: MicrosoftATP.MachineAction.RelatedFileInfo.FileIdentifierType
      description: 'The type of the file identifier. Possible values: "SHA1" ,"SHA256",
        and "MD5".'
      type: String
  - arguments:
    - default: false
      description: The machine ID.
      isArray: false
      name: machine_id
      required: true
      secret: false
    - default: false
      description: Comment to associate with the action.
      isArray: false
      name: comment
      required: true
      secret: false
    deprecated: false
    description: Enable the execution of any application on the machine.
    execution: false
    name: microsoft-atp-remove-app-restriction
    outputs:
    - contextPath: MicrosoftATP.MachineAction.ID
      description: The machine action ID.
      type: String
    - contextPath: MicrosoftATP.MachineAction.Type
      description: The type of the action.
      type: String
    - contextPath: MicrosoftATP.MachineAction.Scope
      description: The scope of the action.
      type: String
    - contextPath: MicrosoftATP.MachineAction.Requestor
      description: The ID of the user that executed the action.
      type: String
    - contextPath: MicrosoftATP.MachineAction.RequestorComment
      description: The comment that was written when issuing the action.
      type: String
    - contextPath: MicrosoftATP.MachineAction.Status
      description: The current status of the command.
      type: String
    - contextPath: MicrosoftATP.MachineAction.MachineID
      description: The machine ID on which the action was executed.
      type: String
    - contextPath: MicrosoftATP.MachineAction.ComputerDNSName
      description: The machine DNS name on which the action was executed.
      type: String
    - contextPath: MicrosoftATP.MachineAction.CreationDateTimeUtc
      description: The date and time when the action was created.
      type: Date
    - contextPath: MicrosoftATP.MachineAction.LastUpdateTimeUtc
      description: The last date and time when the action status was updated.
      type: Date
    - contextPath: MicrosoftATP.MachineAction.RelatedFileInfo.FileIdentifier
      description: The file identifier.
      type: String
    - contextPath: MicrosoftATP.MachineAction.RelatedFileInfo.FileIdentifierType
      description: 'The type of the file identifier. Possible values: "SHA1" ,"SHA256",
        and "MD5".'
      type: String
  - arguments:
    - default: false
      description: The machine ID. When providing multiple values, each will be checked for the same hash.
      isArray: true
      name: machine_id
      required: true
      secret: false
    - default: false
      description: |-
        The file SHA1 hash to stop and quarantine on the machine. 
        When providing multiple values, each will be checked for the same machine_id.
      isArray: true
      name: file_hash
      required: true
      secret: false
    - default: false
      description: Comment to associate with the action.
      isArray: false
      name: comment
      required: true
      secret: false
    deprecated: false
    description: Stop the execution of a file on a machine and delete it.
    execution: false
    name: microsoft-atp-stop-and-quarantine-file
    outputs:
    - contextPath: MicrosoftATP.MachineAction.ID
      description: The machine action ID.
      type: String
    - contextPath: MicrosoftATP.MachineAction.Type
      description: The type of the action.
      type: String
    - contextPath: MicrosoftATP.MachineAction.Scope
      description: The scope of the action.
      type: String
    - contextPath: MicrosoftATP.MachineAction.Requestor
      description: The ID of the user that executed the action.
      type: String
    - contextPath: MicrosoftATP.MachineAction.RequestorComment
      description: The comment that was written when issuing the action.
      type: String
    - contextPath: MicrosoftATP.MachineAction.Status
      description: The current status of the command.
      type: String
    - contextPath: MicrosoftATP.MachineAction.MachineID
      description: The machine ID on which the action was executed.
      type: String
    - contextPath: MicrosoftATP.MachineAction.ComputerDNSName
      description: The machine DNS name on which the action was executed.
      type: String
    - contextPath: MicrosoftATP.MachineAction.CreationDateTimeUtc
      description: The date and time when the action was created.
      type: Date
    - contextPath: MicrosoftATP.MachineAction.LastUpdateTimeUtc
      description: The last date and time when the action status was updated.
      type: Date
    - contextPath: MicrosoftATP.MachineAction.RelatedFileInfo.FileIdentifier
      description: The file identifier.
      type: String
    - contextPath: MicrosoftATP.MachineAction.RelatedFileInfo.FileIdentifierType
      description: 'The type of the file identifier. Possible values: "SHA1" ,"SHA256",
        and "MD5".'
      type: String
  - arguments:
    - default: false
      description: ID can be the investigation ID or the investigation triggering
        alert ID.
      isArray: false
      name: id
      required: false
      secret: false
    - default: false
      defaultValue: '50'
      description: The limit of investigations to display.
      isArray: false
      name: limit
      required: false
      secret: false
    - default: false
      defaultValue: '0'
      description: The page from which to get the investigations.
      isArray: false
      name: offset
      predefined:
      - ''
      required: false
      secret: false
    deprecated: false
    description: Retrieves a collection of investigations or retrieves specific investigation
      by its ID.
    execution: false
    name: microsoft-atp-list-investigations
    outputs:
    - contextPath: MicrosoftATP.Investigation.ID
      description: The investigation ID.
      type: String
    - contextPath: MicrosoftATP.Investigation.StartTime
      description: The date and time when the investigation was created.
      type: Date
    - contextPath: MicrosoftATP.Investigation.EndTime
      description: The date and time when the investigation was completed.
      type: Date
    - contextPath: MicrosoftATP.Investigation.State
      description: The investigation state.
      type: String
    - contextPath: MicrosoftATP.Investigation.CancelledBy
      description: The ID of the user/application that cancelled that investigation.
      type: Unknown
    - contextPath: MicrosoftATP.Investigation.StatusDetails
      description: The details about the investigation state.
      type: Unknown
    - contextPath: MicrosoftATP.Investigation.MachineID
      description: The machine ID on which the investigation is executed.
      type: String
    - contextPath: MicrosoftATP.Investigation.ComputerDNSName
      description: The machine DNS name on which the investigation is executed.
      type: String
    - contextPath: MicrosoftATP.Investigation.TriggeringAlertID
      description: The alert ID that triggered the investigation.
      type: String
  - arguments:
    - default: false
      description: The machine's ID.
      isArray: false
      name: machine_id
      required: true
      secret: false
    - default: false
      description: Comment to associate with the action.
      isArray: false
      name: comment
      required: true
      secret: false
    - default: false
      defaultValue: '50'
      description: The amount of time (in seconds) that a request waits for the query
        response before a timeout occurs.
      isArray: false
      name: timeout
      required: false
      secret: false
    deprecated: false
    description: Start an automated investigation on a machine.
    execution: false
    name: microsoft-atp-start-investigation
    outputs:
    - contextPath: MicrosoftATP.Investigation.ID
      description: The investigation ID.
      type: String
    - contextPath: MicrosoftATP.Investigation.StartTime
      description: The date and time when the investigation was created.
      type: Date
    - contextPath: MicrosoftATP.Investigation.EndTime
      description: The date and time when the investigation was completed.
      type: Date
    - contextPath: MicrosoftATP.Investigation.State
      description: The investigation state.
      type: String
    - contextPath: MicrosoftATP.Investigation.CancelledBy
      description: The ID of the user/application that cancelled that investigation.
      type: Unknown
    - contextPath: MicrosoftATP.Investigation.StatusDetails
      description: The details about the investigation state.
      type: Unknown
    - contextPath: MicrosoftATP.Investigation.MachineID
      description: The machine ID on which the investigation is executed.
      type: String
    - contextPath: MicrosoftATP.Investigation.ComputerDNSName
      description: The machine DNS name on which the investigation is executed.
      type: String
    - contextPath: MicrosoftATP.Investigation.TriggeringAlertID
      description: The alert ID that triggered the investigation.
      type: String
  - arguments:
    - default: false
      description: The domain address.
      isArray: false
      name: domain
      required: true
      secret: false
    deprecated: false
    description: Retrieves the statistics on the given domain.
    execution: false
    name: microsoft-atp-get-domain-statistics
    outputs:
    - contextPath: MicrosoftATP.DomainStatistics.Statistics.Host
      description: The domain host.
      type: String
    - contextPath: MicrosoftATP.DomainStatistics.Statistics.OrgPrevalence
      description: The prevalence of the domain in the organization.
      type: String
    - contextPath: MicrosoftATP.DomainStatistics.Statistics.OrgFirstSeen
      description: The first date and time the domain was in the organization.
      type: Date
    - contextPath: MicrosoftATP.DomainStatistics.Statistics.OrgLastSeen
      description: The last date and time the domain was in the organization.
      type: Date
  - arguments:
    - default: false
      description: The domain address.
      isArray: false
      name: domain
      required: true
      secret: false
    deprecated: false
    description: Retrieves a collection of alerts related to a given domain address.
    execution: false
    name: microsoft-atp-get-domain-alerts
    outputs:
    - contextPath: MicrosoftATP.DomainAlert.Domain
      description: The domain address.
      type: String
    - contextPath: MicrosoftATP.DomainAlert.Alerts.ID
      description: The alert ID.
      type: String
    - contextPath: MicrosoftATP.DomainAlert.Alerts.IncidentID
      description: The incident ID of the alert.
      type: Number
    - contextPath: MicrosoftATP.DomainAlert.Alerts.InvestigationID
      description: The investigation ID related to the alert.
      type: Number
    - contextPath: MicrosoftATP.DomainAlert.Alerts.InvestigationState
      description: The current state of the investigation.
      type: String
    - contextPath: MicrosoftATP.DomainAlert.Alerts.AssignedTo
      description: The owner of the alert.
      type: String
    - contextPath: MicrosoftATP.DomainAlert.Alerts.Severity
      description: The severity of the alert.
      type: String
    - contextPath: MicrosoftATP.DomainAlert.Alerts.Status
      description: The current status of the alert.
      type: String
    - contextPath: MicrosoftATP.DomainAlert.Alerts.Classification
      description: The alert classification.
      type: String
    - contextPath: MicrosoftATP.DomainAlert.Alerts.Determination
      description: The determination of the alert.
      type: String
    - contextPath: MicrosoftATP.DomainAlert.Alerts.DetectionSource
      description: The detection source.
      type: String
    - contextPath: MicrosoftATP.DomainAlert.Alerts.Category
      description: The category of the alert.
      type: String
    - contextPath: MicrosoftATP.DomainAlert.Alerts.ThreatFamilyName
      description: The threat family name.
      type: String
    - contextPath: MicrosoftATP.DomainAlert.Alerts.Title
      description: The alert title.
      type: String
    - contextPath: MicrosoftATP.DomainAlert.Alerts.Description
      description: The alert description.
      type: String
    - contextPath: MicrosoftATP.DomainAlert.Alerts.AlertCreationTime
      description: The date and time the alert was created.
      type: Date
    - contextPath: MicrosoftATP.DomainAlert.Alerts.FirstEventTime
      description: The first event time that triggered the alert on that machine.
      type: Date
    - contextPath: MicrosoftATP.DomainAlert.Alerts.LastEventTime
      description: The last event time that triggered the alert on that machine.
      type: Date
    - contextPath: MicrosoftATP.DomainAlert.Alerts.LastUpdateTime
      description: The first event time that triggered the alert on that machine.
      type: Date
    - contextPath: MicrosoftATP.DomainAlert.Alerts.ResolvedTime
      description: The date and time in which the status of the alert was changed.
        to 'Resolved'
      type: Date
    - contextPath: MicrosoftATP.DomainAlert.Alerts.MachineID
      description: The machine ID that is associated with the alert.
      type: String
    - contextPath: MicrosoftATP.DomainAlert.Alerts.ComputerDNSName
      description: The machine DNS name.
      type: String
    - contextPath: MicrosoftATP.DomainAlert.Alerts.AADTenantID
      description: The AAD tenant ID.
      type: String
    - contextPath: MicrosoftATP.DomainAlert.Alerts.Comments.Comment
      description: The alert comment string.
      type: String
    - contextPath: MicrosoftATP.DomainAlert.Alerts.Comments.CreatedBy
      description: The alert comment created by string
      type: String
    - contextPath: MicrosoftATP.DomainAlert.Alerts.Comments.CreatedTime
      description: The alert comment created time date.
      type: Date
  - arguments:
    - default: false
      description: The domain address.
      isArray: false
      name: domain
      required: true
      secret: false
    deprecated: false
    description: Retrieves a collection of machines that have communicated to or from
      a given domain address.
    execution: false
    name: microsoft-atp-get-domain-machines
    outputs:
    - contextPath: MicrosoftATP.DomainMachine.Domain
      description: The domain address.
      type: String
    - contextPath: MicrosoftATP.DomainMachine.Machines.ID
      description: The machine ID.
      type: String
    - contextPath: MicrosoftATP.DomainMachine.Machines.ComputerDNSName
      description: The machine DNS name.
      type: String
    - contextPath: MicrosoftATP.DomainMachine.Machines.FirstSeen
      description: The first date and time where the machine was observed by Microsoft
        Defender ATP.
      type: Date
    - contextPath: MicrosoftATP.DomainMachine.Machines.LastSeen
      description: The last date and time where the machine was observed by Microsoft
        Defender ATP.
      type: Date
    - contextPath: MicrosoftATP.DomainMachine.Machines.OSPlatform
      description: The operating system platform.
      type: String
    - contextPath: MicrosoftATP.DomainMachine.Machines.OSVersion
      description: The operating system version.
      type: String
    - contextPath: MicrosoftATP.DomainMachine.Machines.OSProcessor
      description: The operating system processor.
      type: String
    - contextPath: MicrosoftATP.DomainMachine.Machines.LastIPAddress
      description: The last IP on the machine.
      type: String
    - contextPath: MicrosoftATP.DomainMachine.Machines.LastExternalIPAddress
      description: The last IP through which the machine accessed the internet.
      type: String
    - contextPath: MicrosoftATP.DomainMachine.Machines.OSBuild
      description: The operating system build number.
      type: Number
    - contextPath: MicrosoftATP.DomainMachine.Machines.HealthStatus
      description: The machine health status.
      type: String
    - contextPath: MicrosoftATP.DomainMachine.Machines.RBACGroupID
      description: The machine RBAC group ID.
      type: Number
    - contextPath: MicrosoftATP.DomainMachine.Machines.RBACGroupName
      description: The machine RBAC group name.
      type: String
    - contextPath: MicrosoftATP.DomainMachine.Machines.RiskScore
      description: The machine risk score.
      type: String
    - contextPath: MicrosoftATP.DomainMachine.Machines.ExposureLevel
      description: The machine exposure level.
      type: String
    - contextPath: MicrosoftATP.DomainMachine.Machines.IsAADJoined
      description: True if machine is AAD joined, False otherwise.
      type: Boolean
    - contextPath: MicrosoftATP.DomainMachine.Machines.AADDeviceID
      description: The AAD Device ID.
      type: String
    - contextPath: MicrosoftATP.DomainMachine.Machines.MachineTags
      description: Set of machine tags.
      type: String
  - arguments:
    - default: false
      description: File SHA1 hash to get statistics on.
      isArray: false
      name: file_hash
      required: true
      secret: false
    deprecated: false
    description: Retrieves the statistics for the given file.
    execution: false
    name: microsoft-atp-get-file-statistics
    outputs:
    - contextPath: MicrosoftATP.FileStatistics.Sha1
      description: The file SHA1 hash.
      type: String
    - contextPath: MicrosoftATP.FileStatistics.Statistics.OrgPrevalence
      description: The prevalence of the file in the organization.
      type: String
    - contextPath: MicrosoftATP.FileStatistics.Statistics.OrgFirstSeen
      description: The first date and time the file was in the organization.
      type: Date
    - contextPath: MicrosoftATP.FileStatistics.Statistics.OrgLastSeen
      description: The last date and time the file was in the organization.
      type: Date
    - contextPath: MicrosoftATP.FileStatistics.Statistics.GlobalPrevalence
      description: The global prevalence of the file.
      type: String
    - contextPath: MicrosoftATP.FileStatistics.Statistics.GlobalFirstObserved
      description: The global first observation date and time of the file.
      type: Date
    - contextPath: MicrosoftATP.FileStatistics.Statistics.GlobalLastObserved
      description: The global last observation date and time of the file.
      type: Date
    - contextPath: MicrosoftATP.FileStatistics.Statistics.TopFileNames
      description: The file's top names.
      type: String
  - arguments:
    - default: false
      description: File SHA1 hash to get statistics on.
      isArray: false
      name: file_hash
      required: true
      secret: false
    deprecated: false
    description: Retrieves a collection of alerts related to a given file hash.
    execution: false
    name: microsoft-atp-get-file-alerts
    outputs:
    - contextPath: MicrosoftATP.FileAlert.Sha1
      description: The file SHA1 hash.
      type: String
    - contextPath: MicrosoftATP.FileAlert.Alerts.ID
      description: The alert ID.
      type: String
    - contextPath: MicrosoftATP.FileAlert.Alerts.IncidentID
      description: The Incident ID of the alert.
      type: Number
    - contextPath: MicrosoftATP.FileAlert.Alerts.InvestigationID
      description: The Investigation ID related to the alert.
      type: Number
    - contextPath: MicrosoftATP.FileAlert.Alerts.InvestigationState
      description: The current state of the Investigation.
      type: String
    - contextPath: MicrosoftATP.FileAlert.Alerts.AssignedTo
      description: The owner of the alert.
      type: String
    - contextPath: MicrosoftATP.FileAlert.Alerts.Severity
      description: The severity of the alert.
      type: String
    - contextPath: MicrosoftATP.FileAlert.Alerts.Status
      description: The current status of the alert.
      type: String
    - contextPath: MicrosoftATP.FileAlert.Alerts.Classification
      description: The alert Classification.
      type: String
    - contextPath: MicrosoftATP.FileAlert.Alerts.Determination
      description: The determination of the alert.
      type: String
    - contextPath: MicrosoftATP.FileAlert.Alerts.DetectionSource
      description: The detection source.
      type: String
    - contextPath: MicrosoftATP.FileAlert.Alerts.Category
      description: The category of the alert.
      type: String
    - contextPath: MicrosoftATP.FileAlert.Alerts.ThreatFamilyName
      description: The threat family name.
      type: String
    - contextPath: MicrosoftATP.FileAlert.Alerts.Title
      description: The alert title.
      type: String
    - contextPath: MicrosoftATP.FileAlert.Alerts.Description
      description: The alert description.
      type: String
    - contextPath: MicrosoftATP.FileAlert.Alerts.AlertCreationTime
      description: The date and time the alert was created.
      type: Date
    - contextPath: MicrosoftATP.FileAlert.Alerts.FirstEventTime
      description: The first event time that triggered the alert on that machine
      type: Date
    - contextPath: MicrosoftATP.FileAlert.Alerts.LastEventTime
      description: The last event time that triggered the alert on that machine.
      type: Date
    - contextPath: MicrosoftATP.FileAlert.Alerts.LastUpdateTime
      description: The first event time that triggered the alert on that machine.
      type: Date
    - contextPath: MicrosoftATP.FileAlert.Alerts.ResolvedTime
      description: The date and time in which the status of the alert was changed
        to 'Resolved'.
      type: Date
    - contextPath: MicrosoftATP.FileAlert.Alerts.MachineID
      description: The machine ID that is associated with the alert.
      type: String
    - contextPath: MicrosoftATP.FileAlert.Alerts.ComputerDNSName
      description: The machine DNS name.
      type: String
    - contextPath: MicrosoftATP.FileAlert.Alerts.AADTenantID
      description: The AAD tenant ID.
      type: String
    - contextPath: MicrosoftATP.FileAlert.Alerts.Comments.Comment
      description: The alert comment string.
      type: String
    - contextPath: MicrosoftATP.FileAlert.Alerts.Comments.CreatedBy
      description: The alert comment created by string.
      type: String
    - contextPath: MicrosoftATP.FileAlert.Alerts.Comments.CreatedTime
      description: The alert comment created time date.
      type: Date
  - arguments:
    - default: false
      description: The IP address.
      isArray: false
      name: ip
      required: true
      secret: false
    deprecated: false
    description: Retrieves the statistics for the given IP.
    execution: false
    name: microsoft-atp-get-ip-statistics
    outputs:
    - contextPath: MicrosoftATP.IPStatistics.Statistics.IPAddress
      description: The IP address.
      type: String
    - contextPath: MicrosoftATP.IPStatistics.Statistics.OrgPrevalence
      description: The prevalence of the IP on the organization.
      type: String
    - contextPath: MicrosoftATP.IPStatistics.Statistics.OrgFirstSeen
      description: The first date and time the IP was in the organization.
      type: Date
    - contextPath: MicrosoftATP.IPStatistics.Statistics.OrgLastSeen
      description: The last date and time the IP was in the organization.
      type: Date
  - arguments:
    - default: false
      description: The IP address.
      isArray: false
      name: ip
      required: true
      secret: false
    deprecated: false
    description: Retrieves a collection of alerts related to a given IP address.
    execution: false
    name: microsoft-atp-get-ip-alerts
    outputs:
    - contextPath: MicrosoftATP.IPAlert.IPAddress
      description: The IP address.
      type: String
    - contextPath: MicrosoftATP.IPAlert.Alerts.ID
      description: The alert ID.
      type: String
    - contextPath: MicrosoftATP.IPAlert.Alerts.IncidentID
      description: The incident ID of the alert.
      type: Number
    - contextPath: MicrosoftATP.IPAlert.Alerts.InvestigationID
      description: The investigation ID related to the alert.
      type: Number
    - contextPath: MicrosoftATP.IPAlert.Alerts.InvestigationState
      description: The current state of the investigation.
      type: String
    - contextPath: MicrosoftATP.IPAlert.Alerts.AssignedTo
      description: The owner of the alert.
      type: String
    - contextPath: MicrosoftATP.IPAlert.Alerts.Severity
      description: The severity of the alert.
      type: String
    - contextPath: MicrosoftATP.IPAlert.Alerts.Status
      description: The current status of the alert.
      type: String
    - contextPath: MicrosoftATP.IPAlert.Alerts.Classification
      description: The alert classification.
      type: String
    - contextPath: MicrosoftATP.IPAlert.Alerts.Determination
      description: The determination of the alert.
      type: String
    - contextPath: MicrosoftATP.IPAlert.Alerts.DetectionSource
      description: The detection source.
      type: String
    - contextPath: MicrosoftATP.IPAlert.Alerts.Category
      description: The category of the alert.
      type: String
    - contextPath: MicrosoftATP.IPAlert.Alerts.ThreatFamilyName
      description: The threat family name.
      type: String
    - contextPath: MicrosoftATP.IPAlert.Alerts.Title
      description: The alert title.
      type: String
    - contextPath: MicrosoftATP.IPAlert.Alerts.Description
      description: The alert description.
      type: String
    - contextPath: MicrosoftATP.IPAlert.Alerts.AlertCreationTime
      description: The date and time the alert was created.
      type: Date
    - contextPath: MicrosoftATP.IPAlert.Alerts.FirstEventTime
      description: The first event time that triggered the alert on that machine.
      type: Date
    - contextPath: MicrosoftATP.IPAlert.Alerts.LastEventTime
      description: The last event time that triggered the alert on that machine.
      type: Date
    - contextPath: MicrosoftATP.IPAlert.Alerts.LastUpdateTime
      description: The first event time that triggered the alert on that machine.
      type: Date
    - contextPath: MicrosoftATP.IPAlert.Alerts.ResolvedTime
      description: The date and time in which the status of the alert was changed
        to 'Resolved'.
      type: Date
    - contextPath: MicrosoftATP.IPAlert.Alerts.MachineID
      description: The machine ID that is associated with the alert.
      type: String
    - contextPath: MicrosoftATP.IPAlert.Alerts.ComputerDNSName
      description: The machine DNS name.
      type: String
    - contextPath: MicrosoftATP.IPAlert.Alerts.AADTenantID
      description: The AAD tenant ID.
      type: String
    - contextPath: MicrosoftATP.IPAlert.Alerts.Comments.Comment
      description: The alert comment string.
      type: String
    - contextPath: MicrosoftATP.IPAlert.Alerts.Comments.CreatedBy
      description: The alert comment created by string.
      type: String
    - contextPath: MicrosoftATP.IPAlert.Alerts.Comments.CreatedTime
      description: The alert comment created time date.
      type: Date
  - arguments:
    - default: false
      description: |-
        The user ID.  Note that the ID is not the full UPN, but only the user name.
         (e.g., to retrieve alerts for user1@test.com use user1).
      isArray: false
      name: username
      required: true
      secret: false
    deprecated: false
    description: Retrieves a collection of alerts related to a given user ID.
    execution: false
    name: microsoft-atp-get-user-alerts
    outputs:
    - contextPath: MicrosoftATP.UserAlert.Username
      description: The user name.
      type: String
    - contextPath: MicrosoftATP.UserAlert.Alerts.ID
      description: The alert ID.
      type: String
    - contextPath: MicrosoftATP.UserAlert.Alerts.IncidentID
      description: The incident ID of the alert.
      type: Number
    - contextPath: MicrosoftATP.UserAlert.Alerts.InvestigationID
      description: The investigation ID related to the alert.
      type: Number
    - contextPath: MicrosoftATP.UserAlert.Alerts.InvestigationState
      description: The current state of the investigation.
      type: String
    - contextPath: MicrosoftATP.UserAlert.Alerts.AssignedTo
      description: The owner of the alert.
      type: String
    - contextPath: MicrosoftATP.UserAlert.Alerts.Severity
      description: The severity of the alert.
      type: String
    - contextPath: MicrosoftATP.UserAlert.Alerts.Status
      description: The current status of the alert.
      type: String
    - contextPath: MicrosoftATP.UserAlert.Alerts.Classification
      description: The alert classification.
      type: String
    - contextPath: MicrosoftATP.UserAlert.Alerts.Determination
      description: The determination of the alert.
      type: String
    - contextPath: MicrosoftATP.UserAlert.Alerts.DetectionSource
      description: The detection source.
      type: String
    - contextPath: MicrosoftATP.UserAlert.Alerts.Category
      description: The category of the alert.
      type: String
    - contextPath: MicrosoftATP.UserAlert.Alerts.ThreatFamilyName
      description: The threat family name.
      type: String
    - contextPath: MicrosoftATP.UserAlert.Alerts.Title
      description: The alert title.
      type: String
    - contextPath: MicrosoftATP.UserAlert.Alerts.Description
      description: The alert description.
      type: String
    - contextPath: MicrosoftATP.UserAlert.Alerts.AlertCreationTime
      description: The date and time the alert was created.
      type: Date
    - contextPath: MicrosoftATP.UserAlert.Alerts.FirstEventTime
      description: The first event time that triggered the alert on that machine.
      type: Date
    - contextPath: MicrosoftATP.UserAlert.Alerts.LastEventTime
      description: The last event time that triggered the alert on that machine.
      type: Date
    - contextPath: MicrosoftATP.UserAlert.Alerts.LastUpdateTime
      description: The first event time that triggered the alert on that machine.
      type: Date
    - contextPath: MicrosoftATP.UserAlert.Alerts.ResolvedTime
      description: The date and time in which the status of the alert was changed.
        to 'Resolved'
      type: Date
    - contextPath: MicrosoftATP.UserAlert.Alerts.MachineID
      description: The machine ID that is associated with the alert.
      type: String
    - contextPath: MicrosoftATP.UserAlert.Alerts.ComputerDNSName
      description: The machine DNS name.
      type: String
    - contextPath: MicrosoftATP.UserAlert.Alerts.AADTenantID
      description: The AAD tenant ID.
      type: String
    - contextPath: MicrosoftATP.UserAlert.Alerts.Comments.Comment
      description: The alert comment string.
      type: String
    - contextPath: MicrosoftATP.UserAlert.Alerts.Comments.CreatedBy
      description: The alert comment created by string.
      type: String
    - contextPath: MicrosoftATP.UserAlert.Alerts.Comments.CreatedTime
      description: The alert comment created time date.
      type: Date
  - arguments:
    - default: false
      description: |-
        The user ID.  Note that the ID is not the full UPN, but only the user name.
        (e.g., to retrieve machines for user1@test.com use user1).
      isArray: false
      name: username
      required: true
      secret: false
    deprecated: false
    description: Retrieves a collection of machines related to a given user ID.
    execution: false
    name: microsoft-atp-get-user-machines
    outputs:
    - contextPath: MicrosoftATP.UserMachine.Username
      description: The user name.
      type: String
    - contextPath: MicrosoftATP.UserMachine.Machines.ID
      description: The machine ID.
      type: String
    - contextPath: MicrosoftATP.UserMachine.Machines.ComputerDNSName
      description: The machine DNS name.
      type: String
    - contextPath: MicrosoftATP.UserMachine.Machines.FirstSeen
      description: The first date and time where the machine was observed by Microsoft
        Defender ATP.
      type: Date
    - contextPath: MicrosoftATP.UserMachine.Machines.LastSeen
      description: The last date and time where the machine was observed by Microsoft
        Defender ATP.
      type: Date
    - contextPath: MicrosoftATP.UserMachine.Machines.OSPlatform
      description: The operating system platform.
      type: String
    - contextPath: MicrosoftATP.UserMachine.Machines.OSVersion
      description: The operating system version.
      type: String
    - contextPath: MicrosoftATP.UserMachine.Machines.OSProcessor
      description: The operating system processor.
      type: String
    - contextPath: MicrosoftATP.v.Machines.LastIPAddress
      description: The last IP on the machine.
      type: String
    - contextPath: MicrosoftATP.UserMachine.Machines.LastExternalIPAddress
      description: The last IP through which the machine accessed the internet.
      type: String
    - contextPath: MicrosoftATP.UserMachine.Machines.OSBuild
      description: The operating system build number.
      type: Number
    - contextPath: MicrosoftATP.UserMachine.Machines.HealthStatus
      description: The machine health status.
      type: String
    - contextPath: MicrosoftATP.UserMachine.Machines.RBACGroupID
      description: The machine RBAC group ID.
      type: Number
    - contextPath: MicrosoftATP.UserMachine.Machines.RBACGroupName
      description: The machine RBAC group name.
      type: String
    - contextPath: MicrosoftATP.UserMachine.Machines.RiskScore
      description: The machine risk score.
      type: String
    - contextPath: MicrosoftATP.UserMachine.Machines.ExposureLevel
      description: The machine exposure level.
      type: String
    - contextPath: MicrosoftATP.UserMachine.Machines.IsAADJoined
      description: True if machine is AAD joined, False otherwise.
      type: Boolean
    - contextPath: MicrosoftATP.UserMachine.Machines.AADDeviceID
      description: The AAD device ID.
      type: String
    - contextPath: MicrosoftATP.UserMachine.Machines.MachineTags
      description: Set of machine tags.
      type: String
  - arguments:
    - default: false
      description: The machine ID.
      isArray: false
      name: machine_id
      required: true
      secret: false
    - auto: PREDEFINED
      default: false
      description: 'The action to use for the tag. Possible values: "Add" and "Remove".'
      isArray: false
      name: action
      predefined:
      - Add
      - Remove
      required: true
      secret: false
    - default: false
      description: The tag name.
      isArray: false
      name: tag
      required: true
      secret: false
    deprecated: false
    description: Adds or removes a tag on a specific Machine.
    execution: false
    name: microsoft-atp-add-remove-machine-tag
    outputs:
    - contextPath: MicrosoftATP.Machine.ID
      description: The machine ID.
      type: String
    - contextPath: MicrosoftATP.Machine.ComputerDNSName
      description: The machine DNS name.
      type: String
    - contextPath: MicrosoftATP.Machine.FirstSeen
      description: The first date and time where the machine was observed by Microsoft
        Defender ATP.
      type: Date
    - contextPath: MicrosoftATP.Machine.LastSeen
      description: The last date and time where the machine was observed by Microsoft
        Defender ATP.
      type: Date
    - contextPath: MicrosoftATP.Machine.OSPlatform
      description: The operating system platform.
      type: String
    - contextPath: MicrosoftATP.Machine.OSVersion
      description: The operating system version.
      type: String
    - contextPath: MicrosoftATP.Machine.OSProcessor
      description: The operating system processor.
      type: String
    - contextPath: MicrosoftATP.Machine.LastIPAddress
      description: The last IP on the machine.
      type: String
    - contextPath: MicrosoftATP.Machine.LastExternalIPAddress
      description: The last IP through which the machine accessed the internet.
      type: String
    - contextPath: MicrosoftATP.Machine.OSBuild
      description: The operating system build number.
      type: Number
    - contextPath: MicrosoftATP.Machine.HealthStatus
      description: The machine health status.
      type: String
    - contextPath: MicrosoftATP.Machine.RBACGroupID
      description: The machine RBAC group ID.
      type: Number
    - contextPath: MicrosoftATP.Machine.RBACGroupName
      description: The machine RBAC group name.
      type: String
    - contextPath: MicrosoftATP.Machine.RiskScore
      description: The machine risk score.
      type: String
    - contextPath: MicrosoftATP.Machine.ExposureLevel
      description: The machine exposure level.
      type: String
    - contextPath: MicrosoftATP.Machine.IsAADJoined
      description: True if machine is AAD joined, False otherwise.
      type: Boolean
    - contextPath: MicrosoftATP.Machine.AADDeviceID
      description: The AAD device ID.
      type: String
    - contextPath: MicrosoftATP.Machine.MachineTags
      description: Set of machine tags.
      type: String
  - arguments:
    - default: false
      defaultValue: '50'
      description: The maximum number of indicators to return.
      isArray: false
      name: limit
      required: false
      secret: false
    - default: false
      defaultValue: '50'
      description: Specify the page size of the result set. Maximum is 200.
      isArray: false
      name: page_size
      required: false
      secret: false
    deprecated: true
    description: Deprecated. Use the microsoft-atp-sc-indicator-list command instead.
      Lists all indicators by the ID that the system creates when the indicator is
      ingested.
    execution: false
    name: microsoft-atp-indicator-list
    outputs:
    - contextPath: MicrosoftATP.Indicators.id
      description: Generated GUID/unique identifier. Created by the system when the
        indicator is ingested.
      type: String
    - contextPath: MicrosoftATP.Indicators.action
      description: 'The action to apply if the indicator is matched from within the
        targetProduct security tool. Possible values: "unknown", "allow", "block",
        and "alert".'
      type: String
    - contextPath: MicrosoftATP.Indicators.additionalInformation
      description: A catchall area into which extra data from the indicator not covered
        by the other indicator properties may be placed. Data placed into additionalInformation
        is typically not utilized by the targetProduct security tool.
      type: String
    - contextPath: MicrosoftATP.Indicators.azureTenantId
      description: Stamped by the system when the indicator is ingested. The Azure
        Active Directory tenant ID of submitting client.
      type: String
    - contextPath: MicrosoftATP.Indicators.confidence
      description: An integer representing the confidence with which the data within
        the indicator accurately identifies malicious behavior. Values are 0 – 100,
        with 100 being the highest.
      type: Number
    - contextPath: MicrosoftATP.Indicators.description
      description: Brief description (100 characters or less) of the threat represented
        by the indicator.
      type: String
    - contextPath: MicrosoftATP.Indicators.diamondModel
      description: 'The area of the Diamond Model in which this indicator exists.
        Possible values: "unknown", "adversary", "capability", "infrastructure", and
        "victim".'
      type: String
    - contextPath: MicrosoftATP.Indicators.domainName
      description: Domain name associated with this indicator. Should be in the format
        subdomain.domain.topleveldomain.
      type: String
    - contextPath: MicrosoftATP.Indicators.expirationDateTime
      description: 'DateTime string indicating when the indicator expires. To avoid
        stale indicators persisting in the system, all indicators must have an expiration
        date. The timestamp type represents date and time information in ISO 8601
        format and is always in UTC time. For example, midnight UTC on Jan 1, 2014
        looks like: ''2014-01-01T00:00:00Z'''
      type: Date
    - contextPath: MicrosoftATP.Indicators.externalId
      description: An identification number that ties the indicator back to the indicator
        provider’s system (e.g., a foreign key).
      type: String
    - contextPath: MicrosoftATP.Indicators.fileCompileDateTime
      description: 'DateTime when the file was compiled. The timestamp type represents
        date and time information in ISO 8601 format and is always in UTC time. For
        example, midnight UTC on Jan 1, 2014 looks like: ''2014-01-01T00:00:00Z'''
      type: Date
    - contextPath: MicrosoftATP.Indicators.fileCreatedDateTime
      description: 'DateTime when the file was created.The Timestamp type represents
        date and time information in ISO 8601 format and is always in UTC time. For
        example, midnight UTC on Jan 1, 2014 looks like: ''2014-01-01T00:00:00Z'''
      type: Date
    - contextPath: MicrosoftATP.Indicators.fileHashType
      description: 'The type of hash stored in fileHashValue. Possible values: "unknown",
        "sha1", "sha256", "md5", "authenticodeHash256", "lsHash", and "ctph".'
      type: String
    - contextPath: MicrosoftATP.Indicators.fileHashValue
      description: The file hash value.
      type: String
    - contextPath: MicrosoftATP.Indicators.fileMutexName
      description: Mutex name used in file-based detections.
      type: String
    - contextPath: MicrosoftATP.Indicators.fileName
      description: Name of the file if the indicator is file-based. Multiple file
        names may be delimited by commas.
      type: String
    - contextPath: MicrosoftATP.Indicators.filePacker
      description: The packer used to build the file in question.
      type: String
    - contextPath: MicrosoftATP.Indicators.filePath
      description: Path of the file indicating a compromise. Can be a Windows or *nix
        style path.
      type: String
    - contextPath: MicrosoftATP.Indicators.fileSize
      description: Size of the file in bytes.
      type: Number
    - contextPath: MicrosoftATP.Indicators.fileType
      description: Text description of the type of file. For example, “Word Document”
        or “Binary”.
      type: String
    - contextPath: MicrosoftATP.Indicators.ingestedDateTime
      description: 'Timestamp when the indicator was ingested into the system. The
        Timestamp type represents date and time information in ISO 8601 format and
        is always in UTC time. For example, midnight UTC on Jan 1, 2014 looks like:
        ''2014-01-01T00:00:00Z'''
      type: Date
    - contextPath: MicrosoftATP.Indicators.isActive
      description: Used to deactivate indicators within the system. By default, any
        indicator submitted is set as active. However, providers may submit existing
        indicators with this set to ‘False’ to deactivate indicators in the system.
      type: Boolean
    - contextPath: MicrosoftATP.Indicators.knownFalsePositives
      description: Scenarios in which the indicator may cause false positives. This
        should be human-readable text.
      type: String
    - contextPath: MicrosoftATP.Indicators.lastReportedDateTime
      description: 'The last time the indicator was seen. The timestamp type represents
        date and time information in ISO 8601 format and is always in UTC time. For
        example, midnight UTC on Jan 1, 2014 looks like: ''2014-01-01T00:00:00Z'''
      type: Date
    - contextPath: MicrosoftATP.Indicators.networkCidrBlock
      description: CIDR Block notation representation of the network referenced in
        this indicator. Use only if the Source and Destination cannot be identified.
      type: String
    - contextPath: MicrosoftATP.Indicators.networkDestinationAsn
      description: The destination autonomous system identifier of the network referenced
        in the indicator.
      type: Number
    - contextPath: MicrosoftATP.Indicators.networkDestinationCidrBlock
      description: CIDR Block notation representation of the destination network in
        this indicator.
      type: String
    - contextPath: MicrosoftATP.Indicators.networkDestinationIPv4
      description: IPv4 IP address destination.
      type: String
    - contextPath: MicrosoftATP.Indicators.networkDestinationIPv6
      description: IPv6 IP address destination.
      type: String
    - contextPath: MicrosoftATP.Indicators.networkDestinationPort
      description: TCP port destination.
      type: Number
    - contextPath: MicrosoftATP.Indicators.networkIPv4
      description: IPv4 IP address.
      type: String
    - contextPath: MicrosoftATP.Indicators.networkIPv6
      description: IPv6 IP address.
      type: String
    - contextPath: MicrosoftATP.Indicators.networkPort
      description: TCP port.
      type: Number
    - contextPath: MicrosoftATP.Indicators.networkProtocol
      description: Decimal representation of the protocol field in the IPv4 header.
      type: Number
    - contextPath: MicrosoftATP.Indicators.networkSourceAsn
      description: The source autonomous system identifier of the network referenced
        in the indicator.
      type: Number
    - contextPath: MicrosoftATP.Indicators.networkSourceCidrBlock
      description: CIDR Block notation representation of the source network in this
        indicator.
      type: String
    - contextPath: MicrosoftATP.Indicators.networkSourceIPv4
      description: IPv4 IP address source.
      type: String
    - contextPath: MicrosoftATP.Indicators.networkSourceIPv6
      description: IPv6 IP address source.
      type: String
    - contextPath: MicrosoftATP.Indicators.networkSourcePort
      description: TCP port source.
      type: Number
    - contextPath: MicrosoftATP.Indicators.passiveOnly
      description: Determines if the indicator should trigger an event that is visible
        to an end-user. When set to ‘true,’ security tools do not notify the end user
        that a ‘hit’ has occurred. This is most often treated as audit or silent mode
        by security products where they simply log that a match occurred but do not
        perform the action. Default value is false.
      type: Boolean
    - contextPath: MicrosoftATP.Indicators.severity
      description: 'An integer representing the severity of the malicious behavior
        identified by the data within the indicator. Possible values: "Informational",
        "Low", "MediumLow", "MediumHigh", and "High", where High is the most severe
        and Informational is not severe at all.'
      type: String
    - contextPath: MicrosoftATP.Indicators.targetProduct
      description: A string value representing a single security product to which
        the indicator should be applied.
      type: String
    - contextPath: MicrosoftATP.Indicators.threatType
      description: 'Each indicator must have a valid Indicator Threat Type. Possible
        values: "Botnet", "C2", "CryptoMining", "Darknet", "DDoS", "MaliciousUrl",
        "Malware", "Phishing", "Proxy", "PUA", and "WatchList".'
      type: String
    - contextPath: MicrosoftATP.Indicators.tlpLevel
      description: 'Traffic Light Protocol value for the indicator. Possible values:
        "unknown", "white", "green", "amber", and "red".'
      type: String
    - contextPath: MicrosoftATP.Indicators.url
      description: Uniform Resource Locator. This URL complies with RFC 1738.
      type: String
    - contextPath: MicrosoftATP.Indicators.userAgent
      description: User-Agent string from a web request that could indicate compromise.
      type: String
    - contextPath: MicrosoftATP.Indicators.vendorInformation
      description: Information about the vendor.
      type: String
    - contextPath: File.Name
      description: The full file name (including file extension).
      type: String
    - contextPath: File.Size
      description: The size of the file in bytes.
      type: Number
    - contextPath: File.MD5
      description: The MD5 hash of the file.
      type: String
    - contextPath: File.SHA1
      description: The SHA1 hash of the file.
      type: String
    - contextPath: File.SHA256
      description: The SHA1 hash of the file.
      type: String
    - contextPath: File.SHA512
      description: The SHA512 hash of the file.
      type: String
    - contextPath: File.Type
      description: The file type, as determined by libmagic (same as displayed in
        file entries).
      type: String
    - contextPath: File.Path
      description: The path where the file is located.
      type: String
    - contextPath: Domain.Name
      description: 'The domain name, for example: "google.com".'
      type: String
    - contextPath: IP.Address
      description: IP address.
      type: String
    - contextPath: URL.Data
      description: The URL.
      type: String
  - arguments:
    - default: true
      description: The ID of the indicator to get.
      isArray: false
      name: indicator_id
      required: true
      secret: false
    deprecated: true
    description: Deprecated. Use the microsoft-atp-sc-indicator-get-by-id command
      instead. Gets an indicator by its ID.
    execution: false
    name: microsoft-atp-indicator-get-by-id
    outputs:
    - contextPath: MicrosoftATP.Indicators.id
      description: Created by the system when the indicator is ingested. Generated
        GUID/unique identifier.
      type: String
    - contextPath: MicrosoftATP.Indicators.action
      description: 'The action to apply if the indicator is matched from within the
        targetProduct security tool. Possible values: "unknown", "allow", "block",
        and "alert".'
      type: String
    - contextPath: MicrosoftATP.Indicators.additionalInformation
      description: A catchall area into which extra data from the indicator not covered
        by the other indicator properties may be placed. Data placed into additionalInformation
        is typically not utilized by the targetProduct security tool.
      type: String
    - contextPath: MicrosoftATP.Indicators.azureTenantId
      description: Stamped by the system when the indicator is ingested. The Azure
        Active Directory tenant id of submitting client.
      type: String
    - contextPath: MicrosoftATP.Indicators.confidence
      description: An integer representing the confidence with which the data within
        the indicator accurately identifies malicious behavior. Possible values are
        0 – 100, with 100 being the highest.
      type: Number
    - contextPath: MicrosoftATP.Indicators.description
      description: Brief description (100 characters or less) of the threat represented
        by the indicator.
      type: String
    - contextPath: MicrosoftATP.Indicators.diamondModel
      description: 'The area of the Diamond Model in which this indicator exists.
        Possible values: "unknown", "adversary", "capability", "infrastructure", and
        "victim".'
      type: String
    - contextPath: MicrosoftATP.Indicators.domainName
      description: Domain name associated with this indicator. Should be in the format
        subdomain.domain.topleveldomain.
      type: String
    - contextPath: MicrosoftATP.Indicators.expirationDateTime
      description: 'DateTime string indicating when the indicator expires. To avoid
        stale indicators persisting in the system, all indicators must have an expiration
        date. The timestamp type represents date and time information in ISO 8601
        format and is always in UTC time. For example, midnight UTC on Jan 1, 2014
        looks like: ''2014-01-01T00:00:00Z'''
      type: Date
    - contextPath: MicrosoftATP.Indicators.externalId
      description: An identification number that ties the indicator back to the indicator
        provider’s system (e.g., a foreign key).
      type: String
    - contextPath: MicrosoftATP.Indicators.fileCompileDateTime
      description: 'DateTime when the file was compiled. The timestamp type represents
        date and time information in ISO 8601 format and is always in UTC time. For
        example, midnight UTC on Jan 1, 2014 looks like: ''2014-01-01T00:00:00Z'''
      type: Date
    - contextPath: MicrosoftATP.Indicators.fileCreatedDateTime
      description: 'DateTime when the file was created.The Timestamp type represents
        date and time information in ISO 8601 format and is always in UTC time. For
        example, midnight UTC on Jan 1, 2014 looks like: ''2014-01-01T00:00:00Z'''
      type: Date
    - contextPath: MicrosoftATP.Indicators.fileHashType
      description: 'The type of hash stored in fileHashValue. Possible values: "unknown",
        "sha1", "sha256", "md5", "authenticodeHash256", "lsHash", and "ctph".'
      type: String
    - contextPath: MicrosoftATP.Indicators.fileHashValue
      description: The file hash value.
      type: String
    - contextPath: MicrosoftATP.Indicators.fileMutexName
      description: Mutex name used in file-based detections.
      type: String
    - contextPath: MicrosoftATP.Indicators.fileName
      description: Name of the file if the indicator is file-based. Multiple file
        names may be delimited by commas.
      type: String
    - contextPath: MicrosoftATP.Indicators.filePacker
      description: The packer used to build the file in question.
      type: String
    - contextPath: MicrosoftATP.Indicators.filePath
      description: Path of the file indicating a compromise. Can be a Windows or *nix
        style path.
      type: String
    - contextPath: MicrosoftATP.Indicators.fileSize
      description: Size of the file in bytes.
      type: Number
    - contextPath: MicrosoftATP.Indicators.fileType
      description: Text description of the type of file. For example, “Word Document”
        or “Binary”.
      type: String
    - contextPath: MicrosoftATP.Indicators.ingestedDateTime
      description: 'Timestamp when the indicator was ingested into the system. The
        Timestamp type represents date and time information in ISO 8601 format and
        is always in UTC time. For example, midnight UTC on Jan 1, 2014 looks like:
        ''2014-01-01T00:00:00Z'''
      type: Date
    - contextPath: MicrosoftATP.Indicators.isActive
      description: Used to deactivate indicators within the system. By default, any
        indicator submitted is set as active. However, providers may submit existing
        indicators with this set to ‘False’ to deactivate indicators in the system.
      type: Boolean
    - contextPath: MicrosoftATP.Indicators.knownFalsePositives
      description: Scenarios in which the indicator may cause false positives. This
        should be human-readable text.
      type: String
    - contextPath: MicrosoftATP.Indicators.lastReportedDateTime
      description: 'The last time the indicator was seen. The timestamp type represents
        date and time information in ISO 8601 format and is always in UTC time. For
        example, midnight UTC on Jan 1, 2014 looks like: ''2014-01-01T00:00:00Z'''
      type: Date
    - contextPath: MicrosoftATP.Indicators.networkCidrBlock
      description: CIDR Block notation representation of the network referenced in
        this indicator. Use only if the Source and Destination cannot be identified.
      type: String
    - contextPath: MicrosoftATP.Indicators.networkDestinationAsn
      description: The destination autonomous system identifier of the network referenced
        in the indicator.
      type: Number
    - contextPath: MicrosoftATP.Indicators.networkDestinationCidrBlock
      description: CIDR Block notation representation of the destination network in
        this indicator.
      type: String
    - contextPath: MicrosoftATP.Indicators.networkDestinationIPv4
      description: IPv4 IP address destination.
      type: String
    - contextPath: MicrosoftATP.Indicators.networkDestinationIPv6
      description: IPv6 IP address destination.
      type: String
    - contextPath: MicrosoftATP.Indicators.networkDestinationPort
      description: TCP port destination.
      type: Number
    - contextPath: MicrosoftATP.Indicators.networkIPv4
      description: IPv4 IP address.
      type: String
    - contextPath: MicrosoftATP.Indicators.networkIPv6
      description: IPv6 IP address.
      type: String
    - contextPath: MicrosoftATP.Indicators.networkPort
      description: TCP port.
      type: Number
    - contextPath: MicrosoftATP.Indicators.networkProtocol
      description: Decimal representation of the protocol field in the IPv4 header.
      type: Number
    - contextPath: MicrosoftATP.Indicators.networkSourceAsn
      description: The source autonomous system identifier of the network referenced
        in the indicator.
      type: Number
    - contextPath: MicrosoftATP.Indicators.networkSourceCidrBlock
      description: CIDR Block notation representation of the source network in this
        indicator.
      type: String
    - contextPath: MicrosoftATP.Indicators.networkSourceIPv4
      description: IPv4 IP address source.
      type: String
    - contextPath: MicrosoftATP.Indicators.networkSourceIPv6
      description: IPv6 IP address source.
      type: String
    - contextPath: MicrosoftATP.Indicators.networkSourcePort
      description: TCP port source.
      type: Number
    - contextPath: MicrosoftATP.Indicators.passiveOnly
      description: Determines if the indicator should trigger an event that is visible
        to an end-user. When set to ‘true,’ security tools do not notify the end user
        that a ‘hit’ has occurred. This is most often treated as audit or silent mode
        by security products where they simply log that a match occurred but do not
        perform the action. Default value is false.
      type: Boolean
    - contextPath: MicrosoftATP.Indicators.severity
      description: 'An integer representing the severity of the malicious behavior
        identified by the data within the indicator. Possible values: "Informational",
        "Low", "MediumLow", "MediumHigh", and "High", where High is the most severe
        and Informational is not severe at all.'
      type: String
    - contextPath: MicrosoftATP.Indicators.targetProduct
      description: A string value representing a single security product to which
        the indicator should be applied.
      type: String
    - contextPath: MicrosoftATP.Indicators.threatType
      description: 'Each indicator must have a valid Indicator Threat Type. Possible
        values: "Botnet", "C2", "CryptoMining", "Darknet", "DDoS", "MaliciousUrl",
        "Malware", "Phishing", "Proxy", "PUA", and "WatchList".'
      type: String
    - contextPath: MicrosoftATP.Indicators.tlpLevel
      description: 'Traffic Light Protocol value for the indicator. Possible values:
        "unknown", "white", "green", "amber", and "red".'
      type: String
    - contextPath: MicrosoftATP.Indicators.url
      description: Uniform Resource Locator. This URL complies with RFC 1738.
      type: String
    - contextPath: MicrosoftATP.Indicators.userAgent
      description: User-Agent string from a web request that could indicate compromise.
      type: String
    - contextPath: MicrosoftATP.Indicators.vendorInformation
      description: Information about the vendor.
      type: String
    - contextPath: File.Name
      description: The full file name (including file extension).
      type: String
    - contextPath: File.Size
      description: The size of the file in bytes.
      type: Number
    - contextPath: File.MD5
      description: The MD5 hash of the file.
      type: String
    - contextPath: File.SHA1
      description: The SHA1 hash of the file.
      type: String
    - contextPath: File.SHA256
      description: The SHA1 hash of the file.
      type: String
    - contextPath: File.SHA512
      description: The SHA512 hash of the file.
      type: String
    - contextPath: File.Type
      description: The file type, as determined by libmagic (same as displayed in
        file entries).
      type: String
    - contextPath: File.Path
      description: The path where the file is located.
      type: String
    - contextPath: Domain.Name
      description: 'The domain name, for example: "google.com".'
      type: String
    - contextPath: IP.Address
      description: IP address.
      type: String
    - contextPath: URL.Data
      description: The URL.
      type: String
  - arguments:
    - auto: PREDEFINED
      default: false
      description: 'The action to apply if the indicator is matched from within the
        targetProduct security tool. Possible values: "unknown", "allow", "block",
        and "alert".'
      isArray: false
      name: action
      predefined:
      - unknown
      - allow
      - block
      - alert
      required: true
      secret: false
    - default: false
      description: Brief description (100 characters or less) of the threat represented
        by the indicator.
      isArray: false
      name: description
      required: true
      secret: false
    - default: false
      description: 'DateTime string indicating when the indicator expires. Format:
        (<number> <time unit>, e.g., 12 hours, 7 days).'
      isArray: false
      name: expiration_time
      required: true
      secret: false
    - auto: PREDEFINED
      default: false
      description: ' Each indicator must have a valid Indicator Threat Type. Possible
        values: "Botnet", "C2", "Cryptomining", "Darknet", "DDoS", "MaliciousUrl",
        "Malware", "Phishing", "Proxy", "PUA", and "WatchList". '
      isArray: false
      name: threat_type
      predefined:
      - Botnet
      - C2
      - CryptoMining
      - Darknet
      - DDoS
      - MaliciousUrl
      - Malware
      - Phishing
      - Proxy
      - PUA
      - WatchList
      required: true
      secret: false
    - auto: PREDEFINED
      default: false
      description: 'Traffic Light Protocol value for the indicator. Possible values:
        "unknown", "white", "green", and "amber". '
      isArray: false
      name: tlp_level
      predefined:
      - unknown
      - white
      - green
      - amber
      required: false
      secret: false
    - default: false
      description: An integer representing the confidence with which the data within
        the indicator accurately identifies malicious behavior. Possible values are
        0 – 100, with 100 being the highest.
      isArray: false
      name: confidence
      required: false
      secret: false
    - auto: PREDEFINED
      default: false
      defaultValue: MediumHigh
      description: 'The severity of the malicious behavior identified by the data
        within the indicator. Possible values: "Informational", "Low", "MediumLow",
        "MediumHigh", and "High", where High is the most severe and Informational
        is not severe at all.'
      isArray: false
      name: severity
      predefined:
      - Informational
      - Low
      - MediumLow
      - MediumHigh
      - High
      required: false
      secret: false
    - default: false
      description: A comma-separated list that stores arbitrary tags/keywords.
      isArray: false
      name: tags
      required: false
      secret: false
    - default: false
      description: 'DateTime when the file was compiled. The timestamp type represents
        date and time information in ISO 8601 format and is always in UTC time. For
        example, midnight UTC on Jan 1, 2014 looks like: ''2014-01-01T00:00:00Z'''
      isArray: false
      name: file_compile_date_time
      required: false
      secret: false
    - default: false
      description: 'DateTime when the file was created.The Timestamp type represents
        date and time information in ISO 8601 format and is always in UTC time. For
        example, midnight UTC on Jan 1, 2014 looks like: ''2014-01-01T00:00:00Z'''
      isArray: false
      name: file_created_date_time
      required: false
      secret: false
    - auto: PREDEFINED
      default: false
      description: 'The type of hash stored in fileHashValue.  Possible values: "unknown",
        "sha1", "sha256", "md5", "authenticodeHash256", "lsHash", and "ctph."'
      isArray: false
      name: file_hash_type
      predefined:
      - unknown
      - sha1
      - sha256
      - md5
      - authenticodeHash256
      - lsHash
      - ctph
      required: false
      secret: false
    - default: false
      description: The file hash value.
      isArray: false
      name: file_hash_value
      required: false
      secret: false
    - default: false
      description: Mutex name used in file-based detections.
      isArray: false
      name: file_mutex_name
      required: false
      secret: false
    - default: false
      description: Name of the file if the indicator is file-based. Supports comma-separate
        list of file names.
      isArray: false
      name: file_name
      required: false
      secret: false
    - default: false
      description: The packer used to build the file in question.
      isArray: false
      name: file_packer
      required: false
      secret: false
    - default: false
      description: Path of the file indicating a compromise. May be a Windows or *nix
        style path.
      isArray: false
      name: file_path
      required: false
      secret: false
    - default: false
      description: Size of the file in bytes.
      isArray: false
      name: file_size
      required: false
      secret: false
    - default: false
      description: Text description of the type of file. For example, “Word Document”
        or “Binary”.
      isArray: false
      name: file_type
      required: false
      secret: false
    deprecated: true
    description: Deprecated. Use the microsoft-atp-sc-indicator-create command instead.
      Creates a file indicator.
    execution: false
    name: microsoft-atp-indicator-create-file
    outputs:
    - contextPath: MicrosoftATP.Indicators.id
      description: Created by the system when the indicator is ingested. Generated
        GUID/unique identifier.
      type: String
    - contextPath: MicrosoftATP.Indicators.action
      description: 'The action to apply if the indicator is matched from within the
        targetProduct security tool. Possible values: "unknown", "allow", "block",
        and "alert".'
      type: String
    - contextPath: MicrosoftATP.Indicators.additionalInformation
      description: A catchall area into which extra data from the indicator not covered
        by the other indicator properties may be placed. Data placed into additionalInformation
        is typically not utilized by the targetProduct security tool.
      type: String
    - contextPath: MicrosoftATP.Indicators.azureTenantId
      description: Stamped by the system when the indicator is ingested. The Azure
        Active Directory tenant id of submitting client.
      type: String
    - contextPath: MicrosoftATP.Indicators.confidence
      description: An integer representing the confidence with which the data within
        the indicator accurately identifies malicious behavior. Possible values are
        0 – 100, with 100 being the highest.
      type: Number
    - contextPath: MicrosoftATP.Indicators.description
      description: Brief description (100 characters or less) of the threat represented
        by the indicator.
      type: String
    - contextPath: MicrosoftATP.Indicators.diamondModel
      description: 'The area of the Diamond Model in which this indicator exists.
        Possible values: "unknown", "adversary", "capability", "infrastructure", and
        "victim".'
      type: String
    - contextPath: MicrosoftATP.Indicators.domainName
      description: Domain name associated with this indicator. Should be in the format
        subdomain.domain.topleveldomain.
      type: String
    - contextPath: MicrosoftATP.Indicators.expirationDateTime
      description: 'DateTime string indicating when the indicator expires. To avoid
        stale indicators persisting in the system, all indicators must have an expiration
        date. The timestamp type represents date and time information in ISO 8601
        format and is always in UTC time. For example, midnight UTC on Jan 1, 2014
        looks like: ''2014-01-01T00:00:00Z'''
      type: Date
    - contextPath: MicrosoftATP.Indicators.externalId
      description: An identification number that ties the indicator back to the indicator
        provider’s system (e.g., a foreign key).
      type: String
    - contextPath: MicrosoftATP.Indicators.fileCompileDateTime
      description: 'DateTime when the file was compiled. The timestamp type represents
        date and time information in ISO 8601 format and is always in UTC time. For
        example, midnight UTC on Jan 1, 2014 looks like: ''2014-01-01T00:00:00Z'''
      type: Date
    - contextPath: MicrosoftATP.Indicators.fileCreatedDateTime
      description: 'DateTime when the file was created.The Timestamp type represents
        date and time information in ISO 8601 format and is always in UTC time. For
        example, midnight UTC on Jan 1, 2014 looks like: ''2014-01-01T00:00:00Z'''
      type: Date
    - contextPath: MicrosoftATP.Indicators.fileHashType
      description: 'The type of hash stored in fileHashValue. Possible values: "unknown",
        "sha1", "sha256", "md5", "authenticodeHash256", "lsHash", and "ctph".'
      type: String
    - contextPath: MicrosoftATP.Indicators.fileHashValue
      description: The file hash value.
      type: String
    - contextPath: MicrosoftATP.Indicators.fileMutexName
      description: Mutex name used in file-based detections.
      type: String
    - contextPath: MicrosoftATP.Indicators.fileName
      description: Name of the file if the indicator is file-based. Multiple file
        names may be delimited by commas.
      type: String
    - contextPath: MicrosoftATP.Indicators.filePacker
      description: The packer used to build the file in question.
      type: String
    - contextPath: MicrosoftATP.Indicators.filePath
      description: Path of the file indicating a compromise. Can be a Windows or *nix
        style path.
      type: String
    - contextPath: MicrosoftATP.Indicators.fileSize
      description: Size of the file in bytes.
      type: Number
    - contextPath: MicrosoftATP.Indicators.fileType
      description: Text description of the type of file. For example, “Word Document”
        or “Binary”.
      type: String
    - contextPath: MicrosoftATP.Indicators.ingestedDateTime
      description: 'Timestamp when the indicator was ingested into the system. The
        Timestamp type represents date and time information in ISO 8601 format and
        is always in UTC time. For example, midnight UTC on Jan 1, 2014 looks like:
        ''2014-01-01T00:00:00Z'''
      type: Date
    - contextPath: MicrosoftATP.Indicators.isActive
      description: Used to deactivate indicators within the system. By default, any
        indicator submitted is set as active. However, providers may submit existing
        indicators with this set to ‘False’ to deactivate indicators in the system.
      type: Boolean
    - contextPath: MicrosoftATP.Indicators.knownFalsePositives
      description: Scenarios in which the indicator may cause false positives. This
        should be human-readable text.
      type: String
    - contextPath: MicrosoftATP.Indicators.lastReportedDateTime
      description: 'The last time the indicator was seen. The timestamp type represents
        date and time information in ISO 8601 format and is always in UTC time. For
        example, midnight UTC on Jan 1, 2014 looks like: ''2014-01-01T00:00:00Z'''
      type: Date
    - contextPath: MicrosoftATP.Indicators.networkCidrBlock
      description: CIDR Block notation representation of the network referenced in
        this indicator. Use only if the Source and Destination cannot be identified.
      type: String
    - contextPath: MicrosoftATP.Indicators.networkDestinationAsn
      description: The destination autonomous system identifier of the network referenced
        in the indicator.
      type: Number
    - contextPath: MicrosoftATP.Indicators.networkDestinationCidrBlock
      description: CIDR Block notation representation of the destination network in
        this indicator.
      type: String
    - contextPath: MicrosoftATP.Indicators.networkDestinationIPv4
      description: IPv4 IP address destination.
      type: String
    - contextPath: MicrosoftATP.Indicators.networkDestinationIPv6
      description: IPv6 IP address destination.
      type: String
    - contextPath: MicrosoftATP.Indicators.networkDestinationPort
      description: TCP port destination.
      type: Number
    - contextPath: MicrosoftATP.Indicators.networkIPv4
      description: IPv4 IP address.
      type: String
    - contextPath: MicrosoftATP.Indicators.networkIPv6
      description: IPv6 IP address.
      type: String
    - contextPath: MicrosoftATP.Indicators.networkPort
      description: TCP port.
      type: Number
    - contextPath: MicrosoftATP.Indicators.networkProtocol
      description: Decimal representation of the protocol field in the IPv4 header.
      type: Number
    - contextPath: MicrosoftATP.Indicators.networkSourceAsn
      description: The source autonomous system identifier of the network referenced
        in the indicator.
      type: Number
    - contextPath: MicrosoftATP.Indicators.networkSourceCidrBlock
      description: CIDR Block notation representation of the source network in this
        indicator.
      type: String
    - contextPath: MicrosoftATP.Indicators.networkSourceIPv4
      description: IPv4 IP address source.
      type: String
    - contextPath: MicrosoftATP.Indicators.networkSourceIPv6
      description: IPv6 IP address source.
      type: String
    - contextPath: MicrosoftATP.Indicators.networkSourcePort
      description: TCP port source.
      type: Number
    - contextPath: MicrosoftATP.Indicators.passiveOnly
      description: Determines if the indicator should trigger an event that is visible
        to an end-user. When set to ‘true,’ security tools do not notify the end user
        that a ‘hit’ has occurred. This is most often treated as audit or silent mode
        by security products where they simply log that a match occurred but do not
        perform the action. Default value is false.
      type: Boolean
    - contextPath: MicrosoftATP.Indicators.severity
      description: 'An integer representing the severity of the malicious behavior
        identified by the data within the indicator. Possible values: "Informational",
        "Low", "MediumLow", "MediumHigh", and "High", where High is the most severe
        and Informational is not severe at all.'
      type: Number
    - contextPath: MicrosoftATP.Indicators.targetProduct
      description: A string value representing a single security product to which
        the indicator should be applied.
      type: String
    - contextPath: MicrosoftATP.Indicators.threatType
      description: 'Each indicator must have a valid Indicator Threat Type. Possible
        values: "Botnet", "C2", "CryptoMining", "Darknet", "DDoS", "MaliciousUrl",
        "Malware", "Phishing", "Proxy", "PUA", and "WatchList".'
      type: String
    - contextPath: MicrosoftATP.Indicators.tlpLevel
      description: 'Traffic Light Protocol value for the indicator. Possible values:
        "unknown", "white", "green", "amber", and "red".'
      type: String
    - contextPath: MicrosoftATP.Indicators.url
      description: Uniform Resource Locator. This URL complies with RFC 1738.
      type: String
    - contextPath: MicrosoftATP.Indicators.userAgent
      description: User-Agent string from a web request that could indicate compromise.
      type: String
    - contextPath: MicrosoftATP.Indicators.vendorInformation
      description: Information about the vendor.
      type: String
    - contextPath: File.Name
      description: The full file name (including file extension).
      type: String
    - contextPath: File.Size
      description: The size of the file in bytes.
      type: Number
    - contextPath: File.MD5
      description: The MD5 hash of the file.
      type: String
    - contextPath: File.SHA1
      description: The SHA1 hash of the file.
      type: String
    - contextPath: File.SHA256
      description: The SHA1 hash of the file.
      type: String
    - contextPath: File.SHA512
      description: The SHA512 hash of the file.
      type: String
    - contextPath: File.Type
      description: The file type, as determined by libmagic (same as displayed in
        file entries).
      type: String
    - contextPath: File.Path
      description: The path where the file is located.
      type: String
  - arguments:
    - auto: PREDEFINED
      default: false
      description: 'The action to apply if the indicator is matched from within the
        targetProduct security tool. Possible values: "unknown", "allow", "block",
        and "alert".'
      isArray: false
      name: action
      predefined:
      - unknown
      - allow
      - block
      - alert
      required: true
      secret: false
    - default: false
      description: Brief description (100 characters or less) of the threat represented
        by the indicator.
      isArray: false
      name: description
      required: true
      secret: false
    - default: false
      description: 'DateTime string indicating when the indicator expires. Format:
        (<number> <time unit>, e.g., 12 hours, 7 days).'
      isArray: false
      name: expiration_time
      required: true
      secret: false
    - auto: PREDEFINED
      default: false
      description: 'Each indicator must have a valid Indicator Threat Type. Possible
        values: "Botnet", "C2", "Cryptomining", "Darknet", "DDoS", "MaliciousUrl",
        "Malware", "Phishing", "Proxy", "PUA", and "WatchList".'
      isArray: false
      name: threat_type
      predefined:
      - Botnet
      - C2
      - CryptoMining
      - Darknet
      - DDoS
      - MaliciousUrl
      - Malware
      - Phishing
      - Proxy
      - PUA
      - WatchList
      required: true
      secret: false
    - auto: PREDEFINED
      default: false
      description: 'Traffic Light Protocol value for the indicator. Possible values:
        "unknown", "white", "green", and "amber".'
      isArray: false
      name: tlp_level
      predefined:
      - unknown
      - white
      - green
      - amber
      required: false
      secret: false
    - default: false
      description: An integer representing the confidence the data within the indicator
        accurately identifies malicious behavior. Possible values are 0 – 100, with
        100 being the highest.
      isArray: false
      name: confidence
      required: false
      secret: false
    - auto: PREDEFINED
      default: false
      defaultValue: MediumHigh
      description: 'The severity of the malicious behavior identified by the data
        within the indicator. Possible values: "Informational", "Low", "MediumLow",
        "MediumHigh", and "High", where High is the most severe and Informational
        is not severe at all.'
      isArray: false
      name: severity
      predefined:
      - Informational
      - Low
      - MediumLow
      - MediumHigh
      - High
      required: false
      secret: false
    - default: false
      description: A comma-separated list that stores arbitrary tags/keywords.
      isArray: false
      name: tags
      required: false
      secret: false
    - default: false
      description: Domain name associated with this indicator. Should be of the format
        subdomain.domain.topleveldomain (For example, baddomain.domain.net).
      isArray: false
      name: domain_name
      required: false
      secret: false
    - default: false
      description: CIDR Block notation representation of the network referenced in
        this indicator. Use only if the Source and Destination cannot be identified.
      isArray: false
      name: network_cidr_block
      required: false
      secret: false
    - default: false
      description: The destination autonomous system identifier of the network referenced
        in the indicator.
      isArray: false
      name: network_destination_asn
      required: false
      secret: false
    - default: false
      description: CIDR Block notation representation of the destination network in
        this indicator.
      isArray: false
      name: network_destination_cidr_block
      required: false
      secret: false
    - default: false
      description: IPv4 IP address destination.
      isArray: false
      name: network_destination_ipv4
      required: false
      secret: false
    - default: false
      description: |
        IPv6 IP address destination.
      isArray: false
      name: network_destination_ipv6
      required: false
      secret: false
    - default: false
      description: TCP port destination.
      isArray: false
      name: network_destination_port
      required: false
      secret: false
    - default: false
      description: IPv4 IP address. Use only if the Source and Destination cannot
        be identified.
      isArray: false
      name: network_ipv4
      required: false
      secret: false
    - default: false
      description: IPv6 IP address. Use only if the Source and Destination cannot
        be identified.
      isArray: false
      name: network_ipv6
      required: false
      secret: false
    - default: false
      description: TCP port. Use only if the Source and Destination cannot be identified.
      isArray: false
      name: network_port
      required: false
      secret: false
    - default: false
      description: Decimal representation of the protocol field in the IPv4 header.
      isArray: false
      name: network_protocol
      required: false
      secret: false
    - default: false
      description: The source autonomous system identifier of the network referenced
        in the indicator.
      isArray: false
      name: network_source_asn
      required: false
      secret: false
    - default: false
      description: CIDR Block notation representation of the source network in this
        indicator.
      isArray: false
      name: network_source_cidr_block
      required: false
      secret: false
    - default: false
      description: IPv4 IP address source.
      isArray: false
      name: network_source_ipv4
      required: false
      secret: false
    - default: false
      description: IPv6 IP address source.
      isArray: false
      name: network_source_ipv6
      required: false
      secret: false
    - default: false
      description: TCP port source.
      isArray: false
      name: network_source_port
      required: false
      secret: false
    - default: false
      description: Uniform Resource Locator. This URL must comply with RFC 1738.
      isArray: false
      name: url
      required: false
      secret: false
    - default: false
      description: User-Agent string from a web request that could indicate a compromise.
      isArray: false
      name: user_agent
      required: false
      secret: false
    deprecated: true
    description: Deprecated. Use the microsoft-atp-sc-indicator-create command instead.
      Creates a network indicator.
    execution: false
    name: microsoft-atp-indicator-create-network
    outputs:
    - contextPath: MicrosoftATP.Indicators.id
      description: Created by the system when the indicator is ingested. Generated
        GUID/unique identifier.
      type: String
    - contextPath: MicrosoftATP.Indicators.action
      description: 'The action to apply if the indicator is matched from within the
        targetProduct security tool. Possible values: "unknown", "allow", "block",
        and "alert".'
      type: String
    - contextPath: MicrosoftATP.Indicators.additionalInformation
      description: A catchall area into which extra data from the indicator not covered
        by the other indicator properties may be placed. Data placed into additionalInformation
        is typically not utilized by the targetProduct security tool.
      type: String
    - contextPath: MicrosoftATP.Indicators.azureTenantId
      description: Stamped by the system when the indicator is ingested. The Azure
        Active Directory tenant id of submitting client.
      type: String
    - contextPath: MicrosoftATP.Indicators.confidence
      description: An integer representing the confidence with which the data within
        the indicator accurately identifies malicious behavior. Possible values are
        0 – 100, with 100 being the highest.
      type: Number
    - contextPath: MicrosoftATP.Indicators.description
      description: Brief description (100 characters or less) of the threat represented
        by the indicator.
      type: String
    - contextPath: MicrosoftATP.Indicators.diamondModel
      description: 'The area of the Diamond Model in which this indicator exists.
        Possible values: "unknown", "adversary", "capability", "infrastructure", and
        "victim".'
      type: String
    - contextPath: MicrosoftATP.Indicators.domainName
      description: Domain name associated with this indicator. Should be in the format
        subdomain.domain.topleveldomain.
      type: String
    - contextPath: MicrosoftATP.Indicators.expirationDateTime
      description: 'DateTime string indicating when the indicator expires. To avoid
        stale indicators persisting in the system, all indicators must have an expiration
        date. The timestamp type represents date and time information in ISO 8601
        format and is always in UTC time. For example, midnight UTC on Jan 1, 2014
        looks like: ''2014-01-01T00:00:00Z'''
      type: Date
    - contextPath: MicrosoftATP.Indicators.externalId
      description: An identification number that ties the indicator back to the indicator
        provider’s system (e.g., a foreign key).
      type: String
    - contextPath: MicrosoftATP.Indicators.fileCompileDateTime
      description: 'DateTime when the file was compiled. The timestamp type represents
        date and time information in ISO 8601 format and is always in UTC time. For
        example, midnight UTC on Jan 1, 2014 looks like: ''2014-01-01T00:00:00Z'''
      type: Date
    - contextPath: MicrosoftATP.Indicators.fileCreatedDateTime
      description: 'DateTime when the file was created.The Timestamp type represents
        date and time information in ISO 8601 format and is always in UTC time. For
        example, midnight UTC on Jan 1, 2014 looks like: ''2014-01-01T00:00:00Z'''
      type: Date
    - contextPath: MicrosoftATP.Indicators.fileHashType
      description: 'The type of hash stored in fileHashValue. Possible values: "unknown",
        "sha1", "sha256", "md5", "authenticodeHash256", "lsHash", and "ctph".'
      type: String
    - contextPath: MicrosoftATP.Indicators.fileHashValue
      description: The file hash value.
      type: String
    - contextPath: MicrosoftATP.Indicators.fileMutexName
      description: Mutex name used in file-based detections.
      type: String
    - contextPath: MicrosoftATP.Indicators.fileName
      description: Name of the file if the indicator is file-based. Multiple file
        names may be delimited by commas.
      type: String
    - contextPath: MicrosoftATP.Indicators.filePacker
      description: The packer used to build the file in question.
      type: String
    - contextPath: MicrosoftATP.Indicators.filePath
      description: Path of the file indicating a compromise. Can be a Windows or *nix
        style path.
      type: String
    - contextPath: MicrosoftATP.Indicators.fileSize
      description: Size of the file in bytes.
      type: Number
    - contextPath: MicrosoftATP.Indicators.fileType
      description: Text description of the type of file. For example, “Word Document”
        or “Binary”.
      type: String
    - contextPath: MicrosoftATP.Indicators.ingestedDateTime
      description: 'Timestamp when the indicator was ingested into the system. The
        Timestamp type represents date and time information in ISO 8601 format and
        is always in UTC time. For example, midnight UTC on Jan 1, 2014 looks like:
        ''2014-01-01T00:00:00Z'''
      type: Date
    - contextPath: MicrosoftATP.Indicators.isActive
      description: Used to deactivate indicators within the system. By default, any
        indicator submitted is set as active. However, providers may submit existing
        indicators with this set to ‘False’ to deactivate indicators in the system.
      type: Boolean
    - contextPath: MicrosoftATP.Indicators.knownFalsePositives
      description: Scenarios in which the indicator may cause false positives. This
        should be human-readable text.
      type: String
    - contextPath: MicrosoftATP.Indicators.lastReportedDateTime
      description: 'The last time the indicator was seen. The timestamp type represents
        date and time information in ISO 8601 format and is always in UTC time. For
        example, midnight UTC on Jan 1, 2014 looks like: ''2014-01-01T00:00:00Z'''
      type: Date
    - contextPath: MicrosoftATP.Indicators.networkCidrBlock
      description: CIDR Block notation representation of the network referenced in
        this indicator. Use only if the Source and Destination cannot be identified.
      type: String
    - contextPath: MicrosoftATP.Indicators.networkDestinationAsn
      description: The destination autonomous system identifier of the network referenced
        in the indicator.
      type: Number
    - contextPath: MicrosoftATP.Indicators.networkDestinationCidrBlock
      description: CIDR Block notation representation of the destination network in
        this indicator.
      type: String
    - contextPath: MicrosoftATP.Indicators.networkDestinationIPv4
      description: IPv4 IP address destination.
      type: String
    - contextPath: MicrosoftATP.Indicators.networkDestinationIPv6
      description: IPv6 IP address destination.
      type: String
    - contextPath: MicrosoftATP.Indicators.networkDestinationPort
      description: TCP port destination.
      type: Number
    - contextPath: MicrosoftATP.Indicators.networkIPv4
      description: IPv4 IP address.
      type: String
    - contextPath: MicrosoftATP.Indicators.networkIPv6
      description: IPv6 IP address.
      type: String
    - contextPath: MicrosoftATP.Indicators.networkPort
      description: TCP port.
      type: Number
    - contextPath: MicrosoftATP.Indicators.networkProtocol
      description: Decimal representation of the protocol field in the IPv4 header.
      type: Number
    - contextPath: MicrosoftATP.Indicators.networkSourceAsn
      description: The source autonomous system identifier of the network referenced
        in the indicator.
      type: Number
    - contextPath: MicrosoftATP.Indicators.networkSourceCidrBlock
      description: CIDR Block notation representation of the source network in this
        indicator.
      type: String
    - contextPath: MicrosoftATP.Indicators.networkSourceIPv4
      description: IPv4 IP address source.
      type: String
    - contextPath: MicrosoftATP.Indicators.networkSourceIPv6
      description: IPv6 IP address source.
      type: String
    - contextPath: MicrosoftATP.Indicators.networkSourcePort
      description: TCP port source.
      type: Number
    - contextPath: MicrosoftATP.Indicators.passiveOnly
      description: Determines if the indicator should trigger an event that is visible
        to an end-user. When set to ‘true,’ security tools do not notify the end user
        that a ‘hit’ has occurred. This is most often treated as audit or silent mode
        by security products where they simply log that a match occurred but do not
        perform the action. Default value is false.
      type: Boolean
    - contextPath: MicrosoftATP.Indicators.severity
      description: 'An integer representing the severity of the malicious behavior
        identified by the data within the indicator. Possible values: "Informational",
        "Low", "MediumLow", "MediumHigh", and "High", where High is the most severe
        and Informational is not severe at all.'
      type: Number
    - contextPath: MicrosoftATP.Indicators.targetProduct
      description: A string value representing a single security product to which
        the indicator should be applied.
      type: String
    - contextPath: MicrosoftATP.Indicators.threatType
      description: 'Each indicator must have a valid Indicator Threat Type. Possible
        values: "Botnet", "C2", "CryptoMining", "Darknet", "DDoS", "MaliciousUrl",
        "Malware", "Phishing", "Proxy", "PUA", and "WatchList".'
      type: String
    - contextPath: MicrosoftATP.Indicators.tlpLevel
      description: 'Traffic Light Protocol value for the indicator. Possible values:
        "unknown", "white", "green", "amber", and "red".'
      type: String
    - contextPath: MicrosoftATP.Indicators.url
      description: Uniform Resource Locator. This URL complies with RFC 1738.
      type: String
    - contextPath: MicrosoftATP.Indicators.userAgent
      description: User-Agent string from a web request that could indicate compromise.
      type: String
    - contextPath: MicrosoftATP.Indicators.vendorInformation
      description: Information about the vendor.
      type: String
    - contextPath: File.Name
      description: The full file name (including file extension).
      type: String
    - contextPath: Domain.Name
      description: 'The domain name, for example: "google.com".'
      type: String
    - contextPath: IP.Address
      description: IP address.
      type: String
    - contextPath: URL.Data
      description: The URL.
      type: String
  - arguments:
    - default: false
      description: The ID of the indicator to update.
      isArray: false
      name: indicator_id
      required: true
      secret: false
    - default: false
      defaultValue: MediumHigh
      description: 'The severity of the malicious behavior identified by the data
        within the indicator. Possible values: "Informational", "Low", "MediumLow",
        "MediumHigh", and "High", where High is the most severe and Informational
        is not severe at all.'
      isArray: false
      auto: PREDEFINED
      name: severity
      predefined:
      - Informational
      - Low
      - MediumLow
      - MediumHigh
      - High
      required: false
      secret: false
    - default: false
      description: 'DateTime string indicating when the indicator expires. Format:
        (<number> <time unit>, e.g., 12 hours, 7 days).'
      isArray: false
      name: expiration_time
      required: true
      secret: false
    - default: false
      description: Brief description (100 characters or less) of the threat represented
        by the indicator.
      isArray: false
      name: description
      required: false
      secret: false
    deprecated: true
    description: Deprecated. Use the microsoft-atp-sc-indicator-update command instead.
      Updates the specified indicator.
    execution: false
    name: microsoft-atp-indicator-update
    outputs:
    - contextPath: MicrosoftATP.Indicators.id
      description: Created by the system when the indicator is ingested. Generated
        GUID/unique identifier.
      type: String
    - contextPath: MicrosoftATP.Indicators.action
      description: 'The action to apply if the indicator is matched from within the
        targetProduct security tool. Possible values: "unknown", "allow", "block",
        "alert".'
      type: String
    - contextPath: MicrosoftATP.Indicators.additionalInformation
      description: A catchall area into which extra data from the indicator not covered
        by the other indicator properties may be placed. Data placed into additionalInformation
        is typically not utilized by the targetProduct security tool.
      type: String
    - contextPath: MicrosoftATP.Indicators.azureTenantId
      description: Stamped by the system when the indicator is ingested. The Azure
        Active Directory tenant id of submitting client.
      type: String
    - contextPath: MicrosoftATP.Indicators.confidence
      description: An integer representing the confidence with which the data within
        the indicator accurately identifies malicious behavior. Possible values are
        0 – 100, with 100 being the highest.
      type: Number
    - contextPath: MicrosoftATP.Indicators.description
      description: Brief description (100 characters or less) of the threat represented
        by the indicator.
      type: String
    - contextPath: MicrosoftATP.Indicators.diamondModel
      description: 'The area of the Diamond Model in which this indicator exists.
        Possible values: "unknown", "adversary", "capability", "infrastructure", and
        "victim".'
      type: String
    - contextPath: MicrosoftATP.Indicators.domainName
      description: Domain name associated with this indicator. Should be in the format
        subdomain.domain.topleveldomain.
      type: String
    - contextPath: MicrosoftATP.Indicators.expirationDateTime
      description: 'DateTime string indicating when the indicator expires. To avoid
        stale indicators persisting in the system, all indicators must have an expiration
        date. The timestamp type represents date and time information in ISO 8601
        format and is always in UTC time. For example, midnight UTC on Jan 1, 2014
        looks like: ''2014-01-01T00:00:00Z'''
      type: Date
    - contextPath: MicrosoftATP.Indicators.externalId
      description: An identification number that ties the indicator back to the indicator
        provider’s system (e.g., a foreign key).
      type: String
    - contextPath: MicrosoftATP.Indicators.fileCompileDateTime
      description: 'DateTime when the file was compiled. The timestamp type represents
        date and time information in ISO 8601 format and is always in UTC time. For
        example, midnight UTC on Jan 1, 2014 looks like: ''2014-01-01T00:00:00Z'''
      type: Date
    - contextPath: MicrosoftATP.Indicators.fileCreatedDateTime
      description: 'DateTime when the file was created.The Timestamp type represents
        date and time information in ISO 8601 format and is always in UTC time. For
        example, midnight UTC on Jan 1, 2014 looks like: ''2014-01-01T00:00:00Z'''
      type: Date
    - contextPath: MicrosoftATP.Indicators.fileHashType
      description: 'The type of hash stored in fileHashValue. Possible values: "unknown",
        "sha1", "sha256", "md5", "authenticodeHash256", "lsHash", and "ctph".'
      type: String
    - contextPath: MicrosoftATP.Indicators.fileHashValue
      description: The file hash value.
      type: String
    - contextPath: MicrosoftATP.Indicators.fileMutexName
      description: Mutex name used in file-based detections.
      type: String
    - contextPath: MicrosoftATP.Indicators.fileName
      description: Name of the file if the indicator is file-based. Multiple file
        names may be delimited by commas.
      type: String
    - contextPath: MicrosoftATP.Indicators.filePacker
      description: The packer used to build the file in question.
      type: String
    - contextPath: MicrosoftATP.Indicators.filePath
      description: Path of the file indicating a compromise. Can be a Windows or *nix
        style path.
      type: String
    - contextPath: MicrosoftATP.Indicators.fileSize
      description: Size of the file in bytes.
      type: Number
    - contextPath: MicrosoftATP.Indicators.fileType
      description: Text description of the type of file. For example, “Word Document”
        or “Binary”.
      type: String
    - contextPath: MicrosoftATP.Indicators.ingestedDateTime
      description: 'Timestamp when the indicator was ingested into the system. The
        Timestamp type represents date and time information in ISO 8601 format and
        is always in UTC time. For example, midnight UTC on Jan 1, 2014 looks like:
        ''2014-01-01T00:00:00Z'''
      type: Date
    - contextPath: MicrosoftATP.Indicators.isActive
      description: Used to deactivate indicators within the system. By default, any
        indicator submitted is set as active. However, providers may submit existing
        indicators with this set to ‘False’ to deactivate indicators in the system.
      type: Boolean
    - contextPath: MicrosoftATP.Indicators.knownFalsePositives
      description: Scenarios in which the indicator may cause false positives. This
        should be human-readable text.
      type: String
    - contextPath: MicrosoftATP.Indicators.lastReportedDateTime
      description: 'The last time the indicator was seen. The timestamp type represents
        date and time information in ISO 8601 format and is always in UTC time. For
        example, midnight UTC on Jan 1, 2014 looks like: ''2014-01-01T00:00:00Z'''
      type: Date
    - contextPath: MicrosoftATP.Indicators.networkCidrBlock
      description: CIDR Block notation representation of the network referenced in
        this indicator. Use only if the Source and Destination cannot be identified.
      type: String
    - contextPath: MicrosoftATP.Indicators.networkDestinationAsn
      description: The destination autonomous system identifier of the network referenced
        in the indicator.
      type: Number
    - contextPath: MicrosoftATP.Indicators.networkDestinationCidrBlock
      description: CIDR Block notation representation of the destination network in
        this indicator.
      type: String
    - contextPath: MicrosoftATP.Indicators.networkDestinationIPv4
      description: IPv4 IP address destination.
      type: String
    - contextPath: MicrosoftATP.Indicators.networkDestinationIPv6
      description: IPv6 IP address destination.
      type: String
    - contextPath: MicrosoftATP.Indicators.networkDestinationPort
      description: TCP port destination.
      type: Number
    - contextPath: MicrosoftATP.Indicators.networkIPv4
      description: IPv4 IP address.
      type: String
    - contextPath: MicrosoftATP.Indicators.networkIPv6
      description: IPv6 IP address.
      type: String
    - contextPath: MicrosoftATP.Indicators.networkPort
      description: TCP port.
      type: Number
    - contextPath: MicrosoftATP.Indicators.networkProtocol
      description: Decimal representation of the protocol field in the IPv4 header.
      type: Number
    - contextPath: MicrosoftATP.Indicators.networkSourceAsn
      description: The source autonomous system identifier of the network referenced
        in the indicator.
      type: Number
    - contextPath: MicrosoftATP.Indicators.networkSourceCidrBlock
      description: CIDR Block notation representation of the source network in this
        indicator.
      type: String
    - contextPath: MicrosoftATP.Indicators.networkSourceIPv4
      description: IPv4 IP address source.
      type: String
    - contextPath: MicrosoftATP.Indicators.networkSourceIPv6
      description: IPv6 IP address source.
      type: String
    - contextPath: MicrosoftATP.Indicators.networkSourcePort
      description: TCP port source.
      type: Number
    - contextPath: MicrosoftATP.Indicators.passiveOnly
      description: Determines if the indicator should trigger an event that is visible
        to an end-user. When set to ‘true,’ security tools do not notify the end user
        that a ‘hit’ has occurred. This is most often treated as audit or silent mode
        by security products where they simply log that a match occurred but do not
        perform the action. Default value is false.
      type: Boolean
    - contextPath: MicrosoftATP.Indicators.severity
      description: 'An integer representing the severity of the malicious behavior
        identified by the data within the indicator. Possible values: "Informational",
        "Low", "MediumLow", "MediumHigh", and "High", where High is the most severe
        and Informational is not severe at all.'
      type: String
    - contextPath: MicrosoftATP.Indicators.targetProduct
      description: A string value representing a single security product to which
        the indicator should be applied.
      type: String
    - contextPath: MicrosoftATP.Indicators.threatType
      description: 'Each indicator must have a valid Indicator Threat Type. Possible
        values: "Botnet", "C2", "CryptoMining", "Darknet", "DDoS", "MaliciousUrl",
        "Malware", "Phishing", "Proxy", "PUA", and "WatchList".'
      type: String
    - contextPath: MicrosoftATP.Indicators.tlpLevel
      description: 'Traffic Light Protocol value for the indicator. Possible values:
        "unknown", "white", "green", "amber", and "red".'
      type: String
    - contextPath: MicrosoftATP.Indicators.url
      description: Uniform Resource Locator. This URL complies with RFC 1738.
      type: String
    - contextPath: MicrosoftATP.Indicators.userAgent
      description: User-Agent string from a web request that could indicate compromise.
      type: String
    - contextPath: MicrosoftATP.Indicators.vendorInformation
      description: Information about the vendor.
      type: String
    - contextPath: File.Name
      description: The full file name (including file extension).
      type: String
    - contextPath: File.Size
      description: The size of the file in bytes.
      type: Number
    - contextPath: File.MD5
      description: The MD5 hash of the file.
      type: String
    - contextPath: File.SHA1
      description: The SHA1 hash of the file.
      type: String
    - contextPath: File.SHA256
      description: The SHA1 hash of the file.
      type: String
    - contextPath: File.SHA512
      description: The SHA512 hash of the file.
      type: String
    - contextPath: File.Type
      description: The file type, as determined by libmagic (same as displayed in
        file entries).
      type: String
    - contextPath: File.Path
      description: The path where the file is located.
      type: String
    - contextPath: Domain.Name
      description: 'The domain name, for example: "google.com".'
      type: String
    - contextPath: IP.Address
      description: IP address.
      type: String
    - contextPath: URL.Data
      description: The URL.
      type: String
  - arguments:
    - default: false
      description: The ID of the indicator to delete.
      isArray: false
      name: indicator_id
      required: true
      secret: false
    deprecated: true
    description: Deprecated. Use the microsoft-atp-sc-indicator-delete command instead.
      Deletes the specified indicator.
    execution: false
    name: microsoft-atp-indicator-delete
    outputs: []
  - arguments:
    - default: false
      description: The value of the indicator to update.
      isArray: false
      name: indicator_value
      required: true
      secret: false
    - default: false
      auto: PREDEFINED
      description: 'Type of the indicator. Possible values: "FileSha1", "FileSha256", "FileMd5",
        "IpAddress", "DomainName", and "Url".'
      isArray: false
      name: indicator_type
      required: true
      predefined:
      - FileSha1
      - FileSha256
      - FileMd5
      - IpAddress
      - DomainName
      - Url
    - default: false
      auto: PREDEFINED
      description: 'The action taken if the indicator is discovered in the organization.
        Possible values: "Alert", "AlertAndBlock", and "Allowed".'
      isArray: false
      name: action
      required: true
      predefined:
      - Audit
      - BlockAndRemediate
      - Allowed
    - default: false
      auto: PREDEFINED
      description: 'The severity of the malicious behavior identified by the data
        within the indicator. Possible values: "Informational", "Low", "Medium", and
        "High", where High is the most severe and Informational is not severe at all.'
      isArray: false
      name: severity
      predefined:
      - Informational
      - Low
      - Medium
      - High
      required: false
      secret: false
    - default: false
      description: 'DateTime string indicating when the indicator expires. Format:
        (<number> <time unit>, e.g., 12 hours, 7 days).'
      isArray: false
      defaultValue: 14 days
      name: expiration_time
      required: false
      secret: false
    - default: false
      description: Brief description (100 characters or less) of the threat represented
        by the indicator.
      isArray: false
      name: indicator_description
      required: true
      secret: false
    - default: false
      description: Indicator alert title.
      isArray: false
      name: indicator_title
      required: true
      secret: false
    - default: false
      description: The application associated with the indicator.
      isArray: false
      name: indicator_application
      required: false
      secret: false
    - default: false
      description: TI indicator alert recommended actions.
      isArray: false
      name: recommended_actions
      required: false
      secret: false
    - default: false
      description: Comma-separated list of RBAC group names the indicator is applied
        to.
      isArray: true
      name: rbac_group_names
      required: false
      secret: false
    deprecated: false
    description: Updates the specified indicator.
    execution: false
    name: microsoft-atp-sc-indicator-update
    outputs:
    - contextPath: MicrosoftATP.Indicators.id
      description: Created by the system when the indicator is ingested. Generated
        GUID/unique identifier.
      type: String
    - contextPath: MicrosoftATP.Indicators.action
      description: 'The action to apply if the indicator is matched from within the
        targetProduct security tool. Possible values: "unknown", "allow", "block",
        and "alert".'
      type: String
    - contextPath: MicrosoftATP.Indicators.description
      description: Brief description (100 characters or less) of the threat represented
        by the indicator.
      type: String
    - contextPath: MicrosoftATP.Indicators.expirationTime
      description: 'DateTime string indicating when the indicator expires. To avoid
        stale indicators persisting in the system, all indicators must have an expiration
        date. The timestamp type represents date and time information in ISO 8601
        format and is always in UTC time. For example, midnight UTC on Jan 1, 2014
        looks like: ''2014-01-01T00:00:00Z'''
      type: Date
    - contextPath: MicrosoftATP.Indicators.severity
      description: 'The severity of the malicious behavior identified by the data
        within the indicator. Possible values: "Informational", "Low", "Medium", and
        "High", where High is the most severe and Informational is not severe at all.'
      type: String
    - contextPath: MicrosoftATP.Indicators.indicatorValue
      description: The value of the indicator.
      type: String
    - contextPath: MicrosoftATP.Indicators.recommendedActions
      description: Recommended actions for the indicator.
      type: String
    - contextPath: MicrosoftATP.Indicators.generateAlert
      description: Whether an alert was generated.
      type: Boolean
    - contextPath: MicrosoftATP.Indicators.rbacGroupNames
      description: A list of RBAC device group names where the indicator is exposed
        and active. Empty list if it is exposed to all devices.
      type: Unknown
    - contextPath: MicrosoftATP.Indicators.mitreTechniques
      description: A list of MITRE techniques.
      type: Unknown
    - contextPath: MicrosoftATP.Indicators.indicatorType
      description: 'Type of the indicator. Possible values: "FileSha1", "FileSha256",
        "IpAddress", "DomainName" and "Url".'
      type: String
    - contextPath: MicrosoftATP.Indicators.lastUpdateTime
      description: The last time the indicator was updated.
      type: Date
    - contextPath: MicrosoftATP.Indicators.createdByDisplayName
      description: Display name of the created app.
      type: String
    - contextPath: MicrosoftATP.Indicators.application
      description: The application associated with the indicator.
      type: String
    - contextPath: MicrosoftATP.Indicators.title
      description: Indicator title.
      type: String
    - contextPath: MicrosoftATP.Indicators.createdBySource
      description: Source of indicator creation. For example, PublicApi.
      type: String
    - contextPath: MicrosoftATP.Indicators.historicalDetection
      description: Whether a historical detection exists.
      type: Boolean
    - contextPath: MicrosoftATP.Indicators.lastUpdatedBy
      description: Identity of the user/application that last updated the indicator.
      type: String
    - contextPath: MicrosoftATP.Indicators.creationTimeDateTimeUtc
      description: The date and time when the indicator was created.
      type: Date
    - contextPath: MicrosoftATP.Indicators.category
      description: An number representing the indicator category.
      type: Number
    - contextPath: MicrosoftATP.Indicators.createdBy
      description: Unique identity of the user/application that submitted the indicator.
      type: String
    - contextPath: File.MD5
      description: The MD5 hash of the file.
      type: String
    - contextPath: File.SHA1
      description: The SHA1 hash of the file.
      type: String
    - contextPath: File.SHA256
      description: The SHA256 hash of the file.
      type: String
    - contextPath: Domain.Name
      description: 'The domain name, for example: "google.com".'
      type: String
    - contextPath: IP.Address
      description: IP address.
      type: String
    - contextPath: URL.Data
      description: The URL.
      type: String
    - contextPath: DBotScore.Indicator
      description: The indicator that was tested.
      type: String
    - contextPath: DBotScore.Type
      description: The indicator type.
      type: String
    - contextPath: DBotScore.Vendor
      description: The vendor used to calculate the score.
      type: String
    - contextPath: DBotScore.Score
      description: The actual score.
      type: Number
  - arguments:
    - default: false
      description: The value of the indicator to update.
      isArray: false
      name: indicator_value
      required: true
      secret: false
    - default: false
      auto: PREDEFINED
      description: 'Type of the indicator. Possible values: "FileSha1", "FileSha256", "FileMd5",
        "IpAddress", "DomainName", and "Url".'
      isArray: false
      name: indicator_type
      required: true
      predefined:
      - FileSha1
      - FileSha256
      - FileMd5
      - IpAddress
      - DomainName
      - Url
    - default: false
      auto: PREDEFINED
      description: 'The action taken if the indicator is discovered in the organization.
        Possible values: "Alert", "AlertAndBlock", and "Allowed".'
      isArray: false
      name: action
      required: true
      predefined:
      - Audit
      - BlockAndRemediate
      - Allowed
    - default: false
      auto: PREDEFINED
      description: 'The severity of the malicious behavior identified by the data
        within the indicator. Possible values: "Informational", "Low", "Medium", and
        "High", where High is the most severe and Informational is not severe at all.'
      isArray: false
      name: severity
      predefined:
      - Informational
      - Low
      - Medium
      - High
      required: false
      secret: false
    - default: false
      description: 'DateTime string indicating when the indicator expires. Format:
        (<number> <time unit>, e.g., 12 hours, 7 days).'
      isArray: false
      defaultValue: 14 days
      name: expiration_time
      required: false
      secret: false
    - default: false
      description: Brief description (100 characters or less) of the threat represented
        by the indicator.
      isArray: false
      name: indicator_description
      required: true
      secret: false
    - default: false
      description: Indicator alert title.
      isArray: false
      name: indicator_title
      required: true
      secret: false
    - default: false
      description: The application associated with the indicator.
      isArray: false
      name: indicator_application
      required: false
      secret: false
    - default: false
      description: TI indicator alert recommended actions.
      isArray: false
      name: recommended_actions
      required: false
      secret: false
    - default: false
      description: Comma-separated list of RBAC group names the indicator is applied
        to.
      isArray: true
      name: rbac_group_names
      required: false
      secret: false
    deprecated: false
    description: Creates a new indicator.
    execution: false
    name: microsoft-atp-sc-indicator-create
    outputs:
    - contextPath: MicrosoftATP.Indicators.id
      description: Created by the system when the indicator is ingested. Generated
        GUID/unique identifier.
      type: String
    - contextPath: MicrosoftATP.Indicators.action
      description: 'The action to apply if the indicator is matched from within the
        targetProduct security tool. Possible values: "unknown", "allow", "block",
        "alert".'
      type: String
    - contextPath: MicrosoftATP.Indicators.description
      description: Brief description (100 characters or less) of the threat represented
        by the indicator.
      type: String
    - contextPath: MicrosoftATP.Indicators.expirationTime
      description: 'DateTime string indicating when the indicator expires. To avoid
        stale indicators persisting in the system, all indicators must have an expiration
        date. The timestamp type represents date and time information in ISO 8601
        format and is always in UTC time. For example, midnight UTC on Jan 1, 2014
        looks like: ''2014-01-01T00:00:00Z'''
      type: Date
    - contextPath: MicrosoftATP.Indicators.severity
      description: 'The severity of the malicious behavior identified by the data
        within the indicator. Possible values: "Informational", "Low", "Medium", and
        "High", where High is the most severe and Informational is not severe at all.'
      type: String
    - contextPath: MicrosoftATP.Indicators.indicatorValue
      description: The value of the indicator.
      type: String
    - contextPath: MicrosoftATP.Indicators.recommendedActions
      description: Recommended actions for the indicator.
      type: String
    - contextPath: MicrosoftATP.Indicators.generateAlert
      description: Whether an alert was generated.
      type: Boolean
    - contextPath: MicrosoftATP.Indicators.rbacGroupNames
      description: A list of RBAC device group names where the indicator is exposed
        and active. Empty list if it is exposed to all devices.
      type: Unknown
    - contextPath: MicrosoftATP.Indicators.mitreTechniques
      description: A list of MITRE techniques.
      type: Unknown
    - contextPath: MicrosoftATP.Indicators.indicatorType
      description: 'Type of the indicator. Possible values: "FileSha1", "FileSha256",
        "IpAddress", "DomainName" and "Url".'
      type: String
    - contextPath: MicrosoftATP.Indicators.lastUpdateTime
      description: The last time the indicator was updated.
      type: Date
    - contextPath: MicrosoftATP.Indicators.createdByDisplayName
      description: Display name of the created app.
      type: String
    - contextPath: MicrosoftATP.Indicators.application
      description: The application associated with the indicator.
      type: String
    - contextPath: MicrosoftATP.Indicators.title
      description: Indicator title.
      type: String
    - contextPath: MicrosoftATP.Indicators.createdBySource
      description: Source of indicator creation. For example, PublicApi.
      type: String
    - contextPath: MicrosoftATP.Indicators.historicalDetection
      description: Whether a historical detection exists.
      type: Boolean
    - contextPath: MicrosoftATP.Indicators.lastUpdatedBy
      description: Identity of the user/application that last updated the indicator.
      type: String
    - contextPath: MicrosoftATP.Indicators.creationTimeDateTimeUtc
      description: The date and time when the indicator was created.
      type: Date
    - contextPath: MicrosoftATP.Indicators.category
      description: An number representing the indicator category.
      type: Number
    - contextPath: MicrosoftATP.Indicators.createdBy
      description: Unique identity of the user/application that submitted the indicator.
      type: String
    - contextPath: File.MD5
      description: The MD5 hash of the file.
      type: String
    - contextPath: File.SHA1
      description: The SHA1 hash of the file.
      type: String
    - contextPath: File.SHA256
      description: The SHA256 hash of the file.
      type: String
    - contextPath: Domain.Name
      description: 'The domain name, for example: "google.com".'
      type: String
    - contextPath: IP.Address
      description: IP address.
      type: String
    - contextPath: URL.Data
      description: The URL.
      type: String
    - contextPath: DBotScore.Indicator
      description: The indicator that was tested.
      type: String
    - contextPath: DBotScore.Type
      description: The indicator type.
      type: String
    - contextPath: DBotScore.Vendor
      description: The vendor used to calculate the score.
      type: String
    - contextPath: DBotScore.Score
      description: The actual score.
      type: Number
  - arguments:
    - default: false
      description: The ID of the indicator to delete. The ID can be retrieved by running
        the microsoft-atp-sc-indicator-list command.
      isArray: false
      name: indicator_id
      required: true
      secret: false
    deprecated: false
    description: Deletes the specified indicator.
    execution: false
    name: microsoft-atp-sc-indicator-delete
    outputs: []
  - arguments:
    - default: false
      defaultValue: '50'
      description: The maximum number of indicators to return.
      isArray: false
      name: limit
      required: false
      secret: false
    description: Lists all indicators by the ID that the system creates when the indicator
      is ingested.
    execution: false
    name: microsoft-atp-sc-indicator-list
    outputs:
    - contextPath: MicrosoftATP.Indicators.id
      description: Created by the system when the indicator is ingested. Generated
        GUID/unique identifier.
      type: String
    - contextPath: MicrosoftATP.Indicators.action
      description: 'The action to apply if the indicator is matched from within the
        targetProduct security tool. Possible values: "unknown", "allow", "block",
        and "alert".'
      type: String
    - contextPath: MicrosoftATP.Indicators.description
      description: Brief description (100 characters or less) of the threat represented
        by the indicator.
      type: String
    - contextPath: MicrosoftATP.Indicators.expirationTime
      description: 'DateTime string indicating when the indicator expires. To avoid
        stale indicators persisting in the system, all indicators must have an expiration
        date. The timestamp type represents date and time information in ISO 8601
        format and is always in UTC time. For example, midnight UTC on Jan 1, 2014
        looks like: ''2014-01-01T00:00:00Z'''
      type: Date
    - contextPath: MicrosoftATP.Indicators.severity
      description: 'The severity of the malicious behavior identified by the data
        within the indicator. Possible values: "Informational", "Low", "Medium", and
        "High", where High is the most severe and Informational is not severe at all.'
      type: String
    - contextPath: MicrosoftATP.Indicators.indicatorValue
      description: The value of the indicator.
      type: String
    - contextPath: MicrosoftATP.Indicators.recommendedActions
      description: Recommended actions for the indicator.
      type: String
    - contextPath: MicrosoftATP.Indicators.generateAlert
      description: Whether an alert was generated.
      type: Boolean
    - contextPath: MicrosoftATP.Indicators.rbacGroupNames
      description: A list of RBAC device group names where the indicator is exposed
        and active. Empty list if it is exposed to all devices.
      type: Unknown
    - contextPath: MicrosoftATP.Indicators.mitreTechniques
      description: A list of MITRE techniques.
      type: Unknown
    - contextPath: MicrosoftATP.Indicators.indicatorType
      description: 'Type of the indicator. Possible values: "FileSha1", "FileSha256",
        "IpAddress", "DomainName" and "Url".'
      type: String
    - contextPath: MicrosoftATP.Indicators.lastUpdateTime
      description: The last time the indicator was updated.
      type: Date
    - contextPath: MicrosoftATP.Indicators.createdByDisplayName
      description: Display name of the created app.
      type: String
    - contextPath: MicrosoftATP.Indicators.application
      description: The application associated with the indicator.
      type: String
    - contextPath: MicrosoftATP.Indicators.title
      description: Indicator title.
      type: String
    - contextPath: MicrosoftATP.Indicators.createdBySource
      description: Source of indicator creation. For example, PublicApi.
      type: String
    - contextPath: MicrosoftATP.Indicators.historicalDetection
      description: Whether a historical detection exists.
      type: Boolean
    - contextPath: MicrosoftATP.Indicators.lastUpdatedBy
      description: Identity of the user/application that last updated the indicator.
      type: String
    - contextPath: MicrosoftATP.Indicators.creationTimeDateTimeUtc
      description: The date and time when the indicator was created.
      type: Date
    - contextPath: MicrosoftATP.Indicators.category
      description: A number representing the indicator category.
      type: Number
    - contextPath: MicrosoftATP.Indicators.createdBy
      description: Unique identity of the user/application that submitted the indicator.
      type: String
    - contextPath: File.MD5
      description: The MD5 hash of the file.
      type: String
    - contextPath: File.SHA1
      description: The SHA1 hash of the file.
      type: String
    - contextPath: File.SHA256
      description: The SHA256 hash of the file.
      type: String
    - contextPath: Domain.Name
      description: 'The domain name, for example: "google.com".'
      type: String
    - contextPath: IP.Address
      description: IP address.
      type: String
    - contextPath: URL.Data
      description: The URL.
      type: String
    - contextPath: DBotScore.Indicator
      description: The indicator that was tested.
      type: String
    - contextPath: DBotScore.Type
      description: The indicator type.
      type: String
    - contextPath: DBotScore.Vendor
      description: The vendor used to calculate the score.
      type: String
    - contextPath: DBotScore.Score
      description: The actual score.
      type: Number
  - arguments:
    - default: true
      description: The ID of the indicator to get. The ID can be retrieved by running
        the microsoft-atp-sc-indicator-list command.
      isArray: false
      name: indicator_id
      required: true
      secret: false
    deprecated: false
    description: Gets an indicator by its ID.
    execution: false
    name: microsoft-atp-sc-indicator-get-by-id
    outputs:
    - contextPath: MicrosoftATP.Indicators.id
      description: Created by the system when the indicator is ingested. Generated
        GUID/unique identifier.
      type: String
    - contextPath: MicrosoftATP.Indicators.action
      description: 'The action to apply if the indicator is matched from within the
        targetProduct security tool. Possible values: "unknown", "allow", "block",
        and "alert".'
      type: String
    - contextPath: MicrosoftATP.Indicators.description
      description: Brief description (100 characters or less) of the threat represented
        by the indicator.
      type: String
    - contextPath: MicrosoftATP.Indicators.expirationTime
      description: 'DateTime string indicating when the indicator expires. To avoid
        stale indicators persisting in the system, all indicators must have an expiration
        date. The timestamp type represents date and time information in ISO 8601
        format and is always in UTC time. For example, midnight UTC on Jan 1, 2014
        looks like: ''2014-01-01T00:00:00Z'''
      type: Date
    - contextPath: MicrosoftATP.Indicators.severity
      description: 'The severity of the malicious behavior identified by the data
        within the indicator. Possible values: "Informational", "Low", "Medium" and
        "High", where High is the most severe and Informational is not severe at all.'
      type: String
    - contextPath: MicrosoftATP.Indicators.indicatorValue
      description: The value of the indicator.
      type: String
    - contextPath: MicrosoftATP.Indicators.recommendedActions
      description: Recommended actions for the indicator.
      type: String
    - contextPath: MicrosoftATP.Indicators.generateAlert
      description: Whether an alert was generated.
      type: Boolean
    - contextPath: MicrosoftATP.Indicators.rbacGroupNames
      description: A list of RBAC device group names where the indicator is exposed
        and active. Empty list if it is exposed to all devices.
      type: Unknown
    - contextPath: MicrosoftATP.Indicators.mitreTechniques
      description: A list of MITRE techniques.
      type: Unknown
    - contextPath: MicrosoftATP.Indicators.indicatorType
      description: 'Type of the indicator. Possible values: "FileSha1", "FileSha256",
        "IpAddress", "DomainName" and "Url".'
      type: String
    - contextPath: MicrosoftATP.Indicators.lastUpdateTime
      description: The last time the indicator was updated.
      type: Date
    - contextPath: MicrosoftATP.Indicators.createdByDisplayName
      description: Display name of the created app.
      type: String
    - contextPath: MicrosoftATP.Indicators.application
      description: The application associated with the indicator.
      type: String
    - contextPath: MicrosoftATP.Indicators.title
      description: Indicator title.
      type: String
    - contextPath: MicrosoftATP.Indicators.createdBySource
      description: Source of indicator creation. For example, PublicApi.
      type: String
    - contextPath: MicrosoftATP.Indicators.historicalDetection
      description: Whether a historical detection exists.
      type: Boolean
    - contextPath: MicrosoftATP.Indicators.lastUpdatedBy
      description: Identity of the user/application that last updated the indicator.
      type: String
    - contextPath: MicrosoftATP.Indicators.creationTimeDateTimeUtc
      description: The date and time when the indicator was created.
      type: Date
    - contextPath: MicrosoftATP.Indicators.category
      description: An number representing the indicator category.
      type: Number
    - contextPath: MicrosoftATP.Indicators.createdBy
      description: Unique identity of the user/application that submitted the indicator.
      type: String
    - contextPath: File.MD5
      description: The MD5 hash of the file.
      type: String
    - contextPath: File.SHA1
      description: The SHA1 hash of the file.
      type: String
    - contextPath: File.SHA256
      description: The SHA256 hash of the file.
      type: String
    - contextPath: Domain.Name
      description: 'The domain name, for example: "google.com".'
      type: String
    - contextPath: IP.Address
      description: IP address.
      type: String
    - contextPath: URL.Data
      description: The URL.
      type: String
    - contextPath: DBotScore.Indicator
      description: The indicator that was tested.
      type: String
    - contextPath: DBotScore.Type
      description: The indicator type.
      type: String
    - contextPath: DBotScore.Vendor
      description: The vendor used to calculate the score.
      type: String
    - contextPath: DBotScore.Score
      description: The actual score.
      type: Number
  - arguments:
    - default: true
      description: A comma-separated list of CVE IDs to be used for getting the machines.
      isArray: true
      name: cve_id
      required: true
      secret: false
    deprecated: false
    description: Retrieves a list of machines affected by a vulnerability.
    execution: false
    name: microsoft-atp-list-machines-by-vulnerability
    outputs:
    - contextPath: MicrosoftATP.CveMachine.ID
      description: The machine ID.
      type: String
    - contextPath: MicrosoftATP.CveMachine.ComputerDNSName
      description: The machine hostname.
      type: String
    - contextPath: MicrosoftATP.CveMachine.OSPlatform
      description: The operating system platform.
      type: String
    - contextPath: MicrosoftATP.CveMachine.RBACGroupName
      description: The machine RBAC group name.
      type: String
    - contextPath: MicrosoftATP.CveMachine.CVE
      description: The given CVE IDs related to this machine.
      type: Unknown
  - arguments:
    - default: true
      description: A comma-separated list of file hashs (Sha1 or Sha256) to be used for getting the file info.
      isArray: true
      name: hash
      required: true
      secret: false
    deprecated: false
    description: Retrieves file info by a file hash (Sha1 or Sha256).
    execution: false
    name: microsoft-atp-get-file-info
    outputs:
    - contextPath: MicrosoftATP.File.Sha1
      description: The SHA1 hash of the file.
      type: String
    - contextPath: MicrosoftATP.File.MD5
      description: The Md5 hash of the file.
      type: String
    - contextPath: MicrosoftATP.File.Sha256
      description: The SHA256 hash of the file.
      type: String
    - contextPath: MicrosoftATP.File.GlobalPrevalence
      description: The file prevalence across organization.
      type: Number
    - contextPath: MicrosoftATP.File.GlobalFirstObserved
      description: The first time the file was observed.
      type: Date
    - contextPath: MicrosoftATP.File.GlobalLastObserved
      description: The last time the file was observed.
      type: Date
    - contextPath: MicrosoftATP.File.Size
      description: The size of the file.
      type: Number
    - contextPath: MicrosoftATP.File.FileType
      description: The type of the file.
      type: String
    - contextPath: MicrosoftATP.File.IsPeFile
      description: True if the file is portable executable, False otherwise.
      type: Boolean
    - contextPath: MicrosoftATP.File.FilePublisher
      description: The file's publisher.
      type: String
    - contextPath: MicrosoftATP.File.FileProductName
      description: The file product name.
      type: String
    - contextPath: MicrosoftATP.File.Signer
      description: The file signer.
      type: String
    - contextPath: MicrosoftATP.File.Issuer
      description: The file issuer.
      type: String
    - contextPath: MicrosoftATP.File.SignerHash
      description: The hash of the signing certificate.
      type: String
    - contextPath: MicrosoftATP.File.IsValidCertificate
      description: Was signing certificate successfully verified by Microsoft Defender ATP agent.
      type: Boolean
    - contextPath: MicrosoftATP.File.DeterminationValue
      description: The file determination value.
      type: String
    - contextPath: MicrosoftATP.File.DeterminationType
      description: The file determination type.
      type: String
    - contextPath: File.SHA1
      description: The SHA1 hash of the file.
      type: String
    - contextPath: File.SHA256
      description: The SHA256 hash of the file.
      type: String
    - contextPath: File.Type
      description: The file type.
      type: String
    - contextPath: File.Size
      description: The file size.
      type: Number
  - arguments:
    - default: false
      description: The endpoint ID.
      isArray: true
      name: id
      required: false
      secret: false
    - default: true
      description: The endpoint IP address.
      isArray: true
      name: ip
      required: false
      secret: false
    - default: false
      description: The endpoint hostname.
      isArray: true
      name: hostname
      required: false
      secret: false
    deprecated: false
    description: Gets machines that have communicated with Microsoft Defender for Endpoint cloud. At least one of the following arguments is required ip, hostanme ot id. Otherwise, an error appears.
    execution: false
    name: endpoint
    outputs:
    - contextPath: Endpoint.ID
      description: The endpoint's identifier.
      type: String
    - contextPath: Endpoint.Hostname
      description: The hostname of the endpoint.
      type: String
    - contextPath: Endpoint.OS
      description: The endpoint's operating system.
      type: String
    - contextPath: Endpoint.OSVersion
      description: The endpoint's operating system's version.
      type: String
    - contextPath: Endpoint.IPAddress
      description: The endpoint's IP address.
      type: String
    - contextPath: Endpoint.Status
      description: The health status of the endpoint.
      type: String
    - contextPath: Endpoint.MACAddress
      description: The endpoint's MAC address.
      type: String
    - contextPath: Endpoint.Vendor
      description: The integration name of the endpoint vendor.
      type: String
    - contextPath: MicrosoftATP.Machine.ID
      description: The machine ID.
      type: String
    - contextPath: MicrosoftATP.Machine.ComputerDNSName
      description: The machine DNS name.
      type: String
    - contextPath: MicrosoftATP.Machine.FirstSeen
      description: The first date and time where the machine was observed by Microsoft Defender ATP.
      type: Date
    - contextPath: MicrosoftATP.Machine.LastSeen
      description: The last date and time where the machine was observed by Microsoft Defender ATP.
      type: Date
    - contextPath: MicrosoftATP.Machine.OSPlatform
      description: The operating system platform.
      type: String
    - contextPath: MicrosoftATP.Machine.OSVersion
      description: The operating system version.
      type: String
    - contextPath: MicrosoftATP.Machine.OSProcessor
      description: The operating system processor.
      type: String
    - contextPath: MicrosoftATP.Machine.LastIPAddress
      description: The last IP on the machine.
      type: String
    - contextPath: MicrosoftATP.Machine.LastExternalIPAddress
      description: The last machine IP to access the internet.
      type: String
    - contextPath: MicrosoftATP.Machine.OSBuild
      description: The operating system build number.
      type: Number
    - contextPath: MicrosoftATP.Machine.HealthStatus
      description: The machine health status.
      type: String
    - contextPath: MicrosoftATP.Machine.RBACGroupID
      description: The machine RBAC group ID.
      type: Number
    - contextPath: MicrosoftATP.Machine.RBACGroupName
      description: The machine RBAC group name.
      type: String
    - contextPath: MicrosoftATP.Machine.RiskScore
      description: The machine risk score.
      type: String
    - contextPath: MicrosoftATP.Machine.ExposureLevel
      description: The machine exposure score.
      type: String
    - contextPath: MicrosoftATP.Machine.IsAADJoined
      description: True if machine is AAD joined, False otherwise.
      type: Boolean
    - contextPath: MicrosoftATP.Machine.AADDeviceID
      description: The AAD Device ID.
      type: String
    - contextPath: MicrosoftATP.Machine.MachineTags
      description: Set of machine tags.
      type: String
    - contextPath: MicrosoftATP.Machine.IPAddresses.ipAddress
      description: The machine IP address.
      type: String
    - contextPath: MicrosoftATP.Machine.IPAddresses.MACAddress
      description: The machine MAC address.
      type: String
    - contextPath: MicrosoftATP.Machine.IPAddresses.operationalStatus
      description: The machine operational status.
      type: String
    - contextPath: MicrosoftATP.Machine.IPAddresses.type
      description: The machine macine IP address type.
      type: String
    - contextPath: MicrosoftATP.Machine.AgentVersion
      description: The machine Agent version.
      type: String
  - arguments:
    - default: false
      description: 'A JSON object with list of MS defender ATP indicators to update. indicator_batch
        query should by list of dictionaries. For example: [{"indicatorValue": "value1"}, {"indicatorValue": "value2"}]'
      isArray: false
      name: indicator_batch
      required: true
      secret: false
    deprecated: false
    description: Updates batch of indicator. If an indicator does not exist, a new indicator will be created.
    execution: false
    name: microsoft-atp-indicator-batch-update
    outputs:
    - contextPath: MicrosoftATP.Indicators.ID
      description: Created by the system when the indicator is ingested. Generated
        GUID/unique identifier.
      type: String
    - contextPath: MicrosoftATP.Indicators.Value
      description: The value of the indicator.
      type: String
    - contextPath: MicrosoftATP.Indicators.FailureReason
      description: The reason for update failure.
      type: String
    - contextPath: MicrosoftATP.Indicators.IsFailed
      description: Whether the update was failed.
      type: Boolean
  - arguments:
    - default: false
      description: A comma-separated list of alert IDs.
      isArray: true
      name: alert_ids
      required: true
      secret: false
    deprecated: false
    description: Retrieves specific alert by the given alert ID.
    execution: false
    name: microsoft-atp-get-alert-by-id
    outputs:
    - contextPath: MicrosoftATP.Alert.ID
      description: The alert ID.
      type: String
    - contextPath: MicrosoftATP.Alert.IncidentID
      description: The Incident ID of the alert.
      type: Number
    - contextPath: MicrosoftATP.Alert.InvestigationID
      description: The Investigation ID related to the alert.
      type: Number
    - contextPath: MicrosoftATP.Alert.InvestigationState
      description: The current state of the Investigation.
      type: String
    - contextPath: MicrosoftATP.Alert.AssignedTo
      description: The owner of the alert.
      type: String
    - contextPath: MicrosoftATP.Alert.Severity
      description: The severity of the alert.
      type: String
    - contextPath: MicrosoftATP.Alert.Status
      description: The current status of the alert.
      type: String
    - contextPath: MicrosoftATP.Alert.Classification
      description: The alert Classification.
      type: String
    - contextPath: MicrosoftATP.Alert.Determination
      description: The determination of the alert.
      type: String
    - contextPath: MicrosoftATP.Alert.DetectionSource
      description: The detection source.
      type: String
    - contextPath: MicrosoftATP.Alert.Category
      description: The category of the alert.
      type: String
    - contextPath: MicrosoftATP.Alert.ThreatFamilyName
      description: The threat family.
      type: String
    - contextPath: MicrosoftATP.Alert.Title
      description: The alert title.
      type: String
    - contextPath: MicrosoftATP.Alert.Description
      description: The alert description.
      type: String
    - contextPath: MicrosoftATP.Alert.AlertCreationTime
      description: The date and time the alert was created.
      type: Date
    - contextPath: MicrosoftATP.Alert.FirstEventTime
      description: The first event time that triggered the alert on that machine.
      type: Date
    - contextPath: MicrosoftATP.Alert.LastEventTime
      description: The last event time that triggered the alert on that machine.
      type: Date
    - contextPath: MicrosoftATP.Alert.LastUpdateTime
      description: The first event time that triggered the alert on that machine.
      type: Date
    - contextPath: MicrosoftATP.Alert.ResolvedTime
      description: The date and time in which the status of the alert was changed
        to 'Resolved'.
      type: Date
    - contextPath: MicrosoftATP.Alert.MachineID
      description: The machine ID that is associated with the alert.
      type: String
    - contextPath: MicrosoftATP.Alert.ComputerDNSName
      description: The machine DNS name.
      type: String
    - contextPath: MicrosoftATP.Alert.AADTenantID
      description: The AAD tenant ID.
      type: String
    - contextPath: MicrosoftATP.Alert.Comments.Comment
      description: The alert comment string.
      type: String
    - contextPath: MicrosoftATP.Alert.Comments.CreatedBy
      description: The alert comment created by string.
      type: String
    - contextPath: MicrosoftATP.Alert.Comments.CreatedTime
      description: The alert comment created time date.
      type: Date
    - contextPath: MicrosoftATP.Alert.Evidence
      description: Evidence related to the alert.
      type: Unknown
    - contextPath: MicrosoftATP.Alert.DetectorID
      description: The ID of the detector that triggered the alert.
      type: String
    - contextPath: MicrosoftATP.Alert.ThreatName
      description: The threat name.
      type: String
    - contextPath: MicrosoftATP.Alert.RelatedUser
      description: Details of user related to a specific alert.
      type: String
    - contextPath: MicrosoftATP.Alert.MitreTechniques
      description: Mitre Enterprise technique ID.
      type: String
    - contextPath: MicrosoftATP.Alert.RBACGroupName
      description: The device RBAC group name.
      type: String
  - arguments:
      - default: true
        description: Machine ID to add file to.
        isArray: false
        name: machine_id
        required: true
        secret: false
      - default: false
        description: A comment to associate with the action.
        isArray: false
        name: comment
        required: true
        secret: false
      - default: false
        description: File path to get from device.
        isArray: false
        name: path
        required: true
        secret: false
      - default: false
        description: Action ID to retrieve status and data for.
        isArray: false
        name: machine_action_id
        required: false
        secret: false
        deprecated: true
      - default: false
        description: interval between polling. Default is 10 seconds. Must be higher than 10.
        isArray: false
        name: interval_in_seconds
        required: false
        secret: false
        deprecated: false
      - default: false
        description: Timeout for polling. Default is 600 seconds.
        isArray: false
        name: timeout_in_seconds
        required: false
        secret: false
        deprecated: false
    deprecated: false
    description: 'Collect file from a device. NOTE: Backslashes in path must be escaped.'
    execution: true
    polling: true
    name: microsoft-atp-live-response-get-file
    outputs:
    - contextPath: MicrosoftATP.LiveResponseAction.id
      description: The machine action ID.
      type: String
    - contextPath: MicrosoftATP.LiveResponseAction.type
      description: The machine action type.
      type: String
    - contextPath: MicrosoftATP.LiveResponseAction.title
      description: The machine action title.
      type: String
    - contextPath: MicrosoftATP.LiveResponseAction.requestor
      description: The machine action requestor.
      type: String
    - contextPath: MicrosoftATP.LiveResponseAction.requestorComment
      description: The machine action requestorComment.
      type: String
    - contextPath: MicrosoftATP.LiveResponseAction.status
      description: The machine action status.
      type: String
    - contextPath: MicrosoftATP.LiveResponseAction.machineId
      description: The machine ID.
      type: String
    - contextPath: MicrosoftATP.LiveResponseAction.computerDnsName
      description: The computerDnsName.
      type: String
    - contextPath: MicrosoftATP.LiveResponseAction.creationDateTimeUtc
      description: The action creationDateTimeUtc.
      type: Date
    - contextPath: MicrosoftATP.LiveResponseAction.lastUpdateDateTimeUtc
      description: The machine action lastUpdateDateTimeUtc.
      type: Date
    - contextPath: MicrosoftATP.LiveResponseAction.cancellationRequestor
      description: The machine action cancellationRequestor.
      type: String
    - contextPath: MicrosoftATP.LiveResponseAction.cancellationComment
      description: The machine action cancellationComment.
      type: String
    - contextPath: MicrosoftATP.LiveResponseAction.cancellationDateTimeUtc
      description: The cancellationDateTimeUtc.
      type: String
    - contextPath: MicrosoftATP.LiveResponseAction.errorHResult
      description: The errorHResult if exists.
      type: String
    - contextPath: MicrosoftATP.LiveResponseAction.scope
      description: The action scope.
      type: String
    - contextPath: MicrosoftATP.LiveResponseAction.externalId
      description: The machine action externalId.
      type: String
    - contextPath: MicrosoftATP.LiveResponseAction.requestSource
      description: The machine action requestSource.
      type: String
    - contextPath: MicrosoftATP.LiveResponseAction.relatedFileInfo
      description: The machine action relatedFileInfo.
      type: String
    - contextPath: MicrosoftATP.LiveResponseAction.commands.index
      description: The machine action command index.
      type: String
    - contextPath: MicrosoftATP.LiveResponseAction.commands.startTime
      description: The machine action command startTime.
      type: String
    - contextPath: MicrosoftATP.LiveResponseAction.commands.endTime
      description: The machine action command endTime.
      type: String
    - contextPath: MicrosoftATP.LiveResponseAction.commands.commandStatus
      description: The machine action command Status.
      type: String
    - contextPath: MicrosoftATP.LiveResponseAction.commands.errors
      description: The machine action command errors if found.
      type: String
    - contextPath: MicrosoftATP.LiveResponseAction.commands.command.type
      description: The machine action command type.
      type: String
    - contextPath: MicrosoftATP.LiveResponseAction.commands.command.params.key
      description: The machine action command params key.
      type: String
    - contextPath: MicrosoftATP.LiveResponseAction.commands.command.params.value
      description: The machine action command params value.
      type: String
    - contextPath: MicrosoftATP.LiveResponseAction.troubleshootInfo
      description: The machine action troubleshootInfo.
      type: String
  - arguments:
    - default: true
      description: Machine ID to add file to.
      isArray: false
      name: machine_id
      required: true
      secret: false
    - default: false
      description: A comment to associate with the action.
      isArray: false
      name: comment
      required: true
      secret: false
    - default: false
      description: Script name to run on device
      isArray: false
      name: scriptName
      required: true
      secret: false
    - default: false
      description: Arguments to run the script with
      isArray: false
      name: arguments
      required: false
      secret: false
    - default: false
      description: Action ID to retrieve status and data for.
      isArray: false
      name: machine_action_id
      required: false
      secret: false
      deprecated: true
    - default: false
      description: interval between polling. Default is 10 seconds. Must be higher than 10.
      isArray: false
      name: interval_in_seconds
      required: false
      secret: false
      deprecated: false
    - default: false
      description: Timeout for polling. Default is 600 seconds.
      isArray: false
      name: timeout_in_seconds
      required: false
      secret: false
      deprecated: false
    deprecated: false
    description: |-
      Runs a script from the library on a device. The Args parameter is passed to your script. Timeouts after 10 minutes.
    execution: true
    name: microsoft-atp-live-response-run-script
    polling: true
    outputs:
    - contextPath: MicrosoftATP.LiveResponseAction.script_name
      description: The script name.
      type: String
    - contextPath: MicrosoftATP.LiveResponseAction.exit_code
      description: The script exit code.
      type: String
    - contextPath: MicrosoftATP.LiveResponseAction.script_output
      description: The script outputs.
      type: String
    - contextPath: MicrosoftATP.LiveResponseAction.script_errors
      description: The script errors if found.
      type: String
  - arguments:
      - default: true
        description: Machine ID to add file to.
        isArray: false
        name: machine_id
        required: true
        secret: false
      - default: false
        description: A comment to associate with the action.
        isArray: false
        name: comment
        required: true
        secret: false
      - default: false
        description: File name to take from library to device.
        isArray: false
        name: file_name
        required: true
        secret: false
      - default: false
        description: Action ID to retrieve status and data for.
        isArray: false
        name: machine_action_id
        required: false
        secret: false
        deprecated: true
      - default: false
        description: interval between polling. Default is 10 seconds. Must be higher than 10.
        isArray: false
        name: interval_in_seconds
        required: false
        secret: false
        deprecated: false
      - default: false
        description: Timeout for polling. Default is 600 seconds.
        isArray: false
        name: timeout_in_seconds
        required: false
        secret: false
        deprecated: false
    deprecated: false
    description: Puts a file from the library to the device. Files are saved in a
      working folder and are deleted when the device restarts by default.
    execution: true
    name: microsoft-atp-live-response-put-file
    polling: true
    outputs:
    - contextPath: MicrosoftATP.LiveResponseAction.id
      description: The machine action ID.
      type: String
    - contextPath: MicrosoftATP.LiveResponseAction.type
      description: The machine action type.
      type: String
    - contextPath: MicrosoftATP.LiveResponseAction.title
      description: The machine action title.
      type: String
    - contextPath: MicrosoftATP.LiveResponseAction.requestor
      description: The machine action requestor.
      type: String
    - contextPath: MicrosoftATP.LiveResponseAction.requestorComment
      description: The machine action requestorComment.
      type: String
    - contextPath: MicrosoftATP.LiveResponseAction.status
      description: The machine action status.
      type: String
    - contextPath: MicrosoftATP.LiveResponseAction.machineId
      description: The machine ID.
      type: String
    - contextPath: MicrosoftATP.LiveResponseAction.computerDnsName
      description: The computerDnsName.
      type: String
    - contextPath: MicrosoftATP.LiveResponseAction.creationDateTimeUtc
      description: The action creationDateTimeUtc.
      type: Date
    - contextPath: MicrosoftATP.LiveResponseAction.lastUpdateDateTimeUtc
      description: The machine action lastUpdateDateTimeUtc.
      type: Date
    - contextPath: MicrosoftATP.LiveResponseAction.cancellationRequestor
      description: The machine action cancellationRequestor.
      type: String
    - contextPath: MicrosoftATP.LiveResponseAction.cancellationComment
      description: The machine action cancellationComment.
      type: String
    - contextPath: MicrosoftATP.LiveResponseAction.cancellationDateTimeUtc
      description: The cancellationDateTimeUtc.
      type: String
    - contextPath: MicrosoftATP.LiveResponseAction.errorHResult
      description: The errorHResult if exists.
      type: String
    - contextPath: MicrosoftATP.LiveResponseAction.scope
      description: The action scope.
      type: String
    - contextPath: MicrosoftATP.LiveResponseAction.externalId
      description: The machine action externalId.
      type: String
    - contextPath: MicrosoftATP.LiveResponseAction.requestSource
      description: The machine action requestSource.
      type: String
    - contextPath: MicrosoftATP.LiveResponseAction.relatedFileInfo
      description: The machine action relatedFileInfo.
      type: String
    - contextPath: MicrosoftATP.LiveResponseAction.commands.index
      description: The machine action command index.
      type: String
    - contextPath: MicrosoftATP.LiveResponseAction.commands.startTime
      description: The machine action command startTime.
      type: String
    - contextPath: MicrosoftATP.LiveResponseAction.commands.endTime
      description: The machine action command endTime.
      type: String
    - contextPath: MicrosoftATP.LiveResponseAction.commands.commandStatus
      description: The machine action command Status.
      type: String
    - contextPath: MicrosoftATP.LiveResponseAction.commands.errors
      description: The machine action command errors if found.
      type: String
    - contextPath: MicrosoftATP.LiveResponseAction.commands.command.type
      description: The machine action command type.
      type: String
    - contextPath: MicrosoftATP.LiveResponseAction.commands.command.params.key
      description: The machine action command params key.
      type: String
    - contextPath: MicrosoftATP.LiveResponseAction.commands.command.params.value
      description: The machine action command params value.
      type: String
    - contextPath: MicrosoftATP.LiveResponseAction.troubleshootInfo
      description: The machine action troubleshootInfo.
      type: String
  - arguments:
    - default: true
      description: Action ID to retrieve status and data for.
      isArray: false
      name: machine_action_id
      required: true
      secret: false
    - default: false
      description: A command index to retrieve file for.
      isArray: false
      name: command_index
      required: true
      secret: false
    deprecated: false
    description: Gets a result file for a specified action.
    execution: true
    name: microsoft-atp-live-response-result
    outputs:
    - contextPath: MicrosoftATP.LiveResponseAction
      description: The machine action ID.
      type: String
  - arguments:
      - default: true
        description: Action ID to retrieve status and data for.
        isArray: false
        name: machine_action_id
        required: true
        secret: false
      - default: false
        description: A comment to associate with the action.
        isArray: false
        name: comment
        required: true
        secret: false
    deprecated: false
    description: Cancel an action with an unfinished status.
    execution: true
    name: microsoft-atp-live-response-cancel-action
    outputs: []
<<<<<<< HEAD
  - name: microsoft-atp-advanced-hunting-lateral-movement-evidence
    description: Is there evidence of attempted lateral movement. By selecting a “query_purpose”
      argument, a designated query template will be used.
    deprecated: false
    arguments:
    - name: query_purpose
      auto: PREDEFINED
      description: By selecting a “query_purpose” argument, a designated query template
        will be used. "network_connections" - The network connections initiated by
        the host/file to other internal hosts. "smb_connections" - SMB connections.
        "credential_dumping" - Was there a use of credential dumping? If so can we
        detect the use of the dumped users on other hosts on the network. "management_connection" - Management connection attempts to other hosts.
      required: true
      isArray: false
      defaultValue: ""
      predefined:
      - network_connections
      - smb_connections
      - credential_dumping
      - management_connection
    - name: device_name
      description: Device name to look for.
      required: false
      isArray: false
      defaultValue: ""
    - name: remote_ip_count
      description: Threshold for network enumeration in smb_connection
      required: false
      isArray: false
      defaultValue: ""
    - name: file_name
      description: File name to look for.
      required: false
      isArray: false
      defaultValue: ""
    - name: sha1
      description: SHA1 hash to look for.
      required: false
      isArray: false
      defaultValue: ""
    - name: sha256
      description: SHA256 hash to look for.
      required: false
      isArray: false
      defaultValue: ""
    - name: md5
      description: MD5 hash to look for.
      required: false
      isArray: false
      defaultValue: ""
    - name: device_id
      description: Device ID to look for.
      required: false
      isArray: false
      defaultValue: ""
    - name: query_operation
      auto: PREDEFINED
      description: Query operator to use with provided arguments.
      required: false
      isArray: false
      defaultValue: or
      predefined:
      - or
      - and
    - name: limit
      description: Max number of results to retrieve.
      required: false
      isArray: false
      defaultValue: "50"
    - name: time_range
      required: false
      isArray: false
      description: Time range to look back. Expected syntax is a human readable time
        range, e.g. 60 minutes, 6 hours, 1 day etc.
    - default: false
      defaultValue: "10"
      description: The amount of time (in seconds) that a request waits for the query
        response before a timeout occurs.
      isArray: false
      name: timeout
      required: false
      secret: false
    outputs:
    - contextPath: MicrosoftATP.HuntLateralMovementEvidence.Result
      description: The query results.
      type: String
  - name: microsoft-atp-advanced-hunting-persistence-evidence
    description: Is there evidence of persistence. By selecting a “query_purpose”
      argument, a designated query template will be used.
    deprecated: false
    arguments:
    - name: query_purpose
      auto: PREDEFINED
      description: By selecting a “query_purpose” argument, a designated query template
        will be used.
        "scheduled_job" - Did the process create any scheduled jobs?
        "registry_entry" - Did it write to the registry? Requires also argument process_cmd to be provided.
        "startup_folder_changes" - Was anything added to the startup folder?
        "new_service_created" - Was a new service created?
        "service_updated" - Was an existing service edited?
        "file_replaced" - Was a file replaced in program files?
        "new_user" - Was a new user created? (On the local machine).
        "new_group" - Was a new group created?
        "group_user_change" - Was a user added to a group?  (On the local machine)
        "local_firewall_change" - Was there a change to the local FW rules?
        "host_file_change" - Was there a change to the hosts file?
      required: true
      isArray: false
      defaultValue: ""
      predefined:
      - scheduled_job
      - registry_entry
      - startup_folder_changes
      - new_service_created
      - service_updated
      - file_replaced
      - new_user
      - new_group
      - group_user_change
      - local_firewall_change
      - host_file_change
    - name: device_name
      description: Device name to look for.
      required: false
      isArray: false
      defaultValue: ""
    - name: file_name
      description: File name to look for.
      required: false
      isArray: false
      defaultValue: ""
    - name: sha1
      description: SHA1 hash to look for.
      required: false
      isArray: false
      defaultValue: ""
    - name: sha256
      description: SHA256 hash to look for.
      required: false
      isArray: false
      defaultValue: ""
    - name: md5
      description: MD5 hash to look for.
      required: false
      isArray: false
      defaultValue: ""
    - name: device_id
      description: Device ID to look for.
      required: false
      isArray: false
      defaultValue: ""
    - name: query_operation
      auto: PREDEFINED
      description: Query operator to use with provided arguments.
      required: false
      isArray: false
      defaultValue: or
      predefined:
      - or
      - and
    - name: limit
      description: Max number of results to retrieve.
      required: false
      isArray: false
      defaultValue: "50"
    - name: time_range
      required: false
      isArray: false
      description: Time range to look back. Expected syntax is a human readable time
        range, e.g. 60 minutes, 6 hours, 1 day etc.
    - default: false
      defaultValue: "10"
      description: The amount of time (in seconds) that a request waits for the query
        response before a timeout occurs.
      isArray: false
      name: timeout
      required: false
      secret: false
    - default: false
      description: Proccess command line that initiated the registry entry.
        Can only be used with "registry_entry" query_purpose.
      isArray: false
      name: process_cmd
      required: false
      secret: false
    outputs:
    - contextPath: MicrosoftATP.HuntPersistenceEvidence.Result
      description: The query results.
      type: String
  - name: microsoft-atp-advanced-hunting-file-origin
    description: How did the file get on the machine. Possible details are
      "dropped_file" - Was the file dropped? From where?
      "created_file" - Created by another File (script, compiled binary).
      "network_shared" - Shared via network.
      "execution_chain" - What is the process execution chain.
    deprecated: false
    arguments:
    - name: device_name
      description: Device name to look for.
      required: false
      isArray: false
      defaultValue: ""
    - name: file_name
      description: File name to look for.
      required: false
      isArray: false
      defaultValue: ""
    - name: sha1
      description: SHA1 hash to look for.
      required: false
      isArray: false
      defaultValue: ""
    - name: sha256
      description: SHA256 hash to look for.
      required: false
      isArray: false
      defaultValue: ""
    - name: md5
      description: MD5 hash to look for.
      required: false
      isArray: false
      defaultValue: ""
    - name: device_id
      description: Device ID to look for.
      required: false
      isArray: false
      defaultValue: ""
    - name: query_operation
      auto: PREDEFINED
      description: Query operator to use with provided arguments.
      required: false
      isArray: false
      defaultValue: or
      predefined:
      - or
      - and
    - name: limit
      description: Max number of results to retrieve.
      required: false
      isArray: false
      defaultValue: "50"
    - name: time_range
      required: false
      isArray: false
      description: Time range to look back. Expected syntax is a human readable time
        range, e.g. 60 minutes, 6 hours, 1 day etc.
    - default: false
      defaultValue: "10"
      description: The amount of time (in seconds) that a request waits for the query
        response before a timeout occurs.
      isArray: false
      name: timeout
      required: false
      secret: false
    outputs:
    - contextPath: MicrosoftATP.HuntFileOrigin.Result
      description: The query results.
      type: String
  - name: microsoft-atp-advanced-hunting-process-details
    description: Process investigation. By selecting a “query_purpose”
      argument, a designated query template will be used.
    deprecated: false
    arguments:
    - name: query_purpose
      auto: PREDEFINED
      description: By selecting a “query_purpose” argument, a designated query template
        will be used.
        "parent_process" - Parent process.
        "grandparent_process" - Grandparent process.
        "process_details" - Process hash, path, signature details.
        "beaconing_evidence" - Does the process appear to be beaconing?
        "powershell_execution_unsigned_files" - Has the file executed PowerShell? Query without specifying processes.
        No additional arguments are required.
        "process_excecution_powershell" - Has the file executed PowerShell?
      required: true
      isArray: false
      defaultValue: ""
      predefined:
      - parent_process
      - grandparent_process
      - process_details
      - beaconing_evidence
      - powershell_execution_unsigned_files
      - process_excecution_powershell
    - name: device_name
      description: Device name to look for.
      required: false
      isArray: false
      defaultValue: ""
    - name: file_name
      description: File name to look for.
      required: false
      isArray: false
      defaultValue: ""
    - name: sha1
      description: SHA1 hash to look for.
      required: false
      isArray: false
      defaultValue: ""
    - name: sha256
      description: SHA256 hash to look for.
      required: false
      isArray: false
      defaultValue: ""
    - name: md5
      description: MD5 hash to look for.
      required: false
      isArray: false
      defaultValue: ""
    - name: device_id
      description: Device ID to look for.
      required: false
      isArray: false
      defaultValue: ""
    - name: query_operation
      auto: PREDEFINED
      description: Query operator to use with provided arguments.
      required: false
      isArray: false
      defaultValue: or
      predefined:
      - or
      - and
    - name: limit
      description: Max number of results to retrieve.
      required: false
      isArray: false
      defaultValue: "50"
    - name: time_range
      required: false
      isArray: false
      description: Time range to look back. Expected syntax is a human readable time
        range, e.g. 60 minutes, 6 hours, 1 day etc.
    - default: false
      defaultValue: "10"
      description: The amount of time (in seconds) that a request waits for the query
        response before a timeout occurs.
      isArray: false
      name: timeout
      required: false
      secret: false
    outputs:
    - contextPath: MicrosoftATP.HuntProcessDetails.Result
      description: The query results.
      type: String
  - name: microsoft-atp-advanced-hunting-network-connections
    description: Network connections investigation. By selecting a “query_purpose”
      argument, a designated query template will be used.
    deprecated: false
    arguments:
    - name: query_purpose
      auto: PREDEFINED
      description: By selecting a “query_purpose” argument, a designated query template
        will be used.
        "external_addresses" - Network connections to external addresses.
        "dns_query" - DNS query.
        Query by providing hash or filename or specific processes. At least one of file arguments
        (file_name, sha1, sha256, md5) is required and one of device arguments (device_name, device_id).
        "encoded_commands" - Are there commands with base 64 encoding? Only device arguments are required
        (device_name, device_id), at least one.
      required: true
      isArray: false
      defaultValue: ""
      predefined:
      - external_addresses
      - dns_query
      - encoded_commands
    - name: device_name
      description: Device name to look for.
      required: false
      isArray: false
      defaultValue: ""
    - name: file_name
      description: File name to look for.
      required: false
      isArray: false
      defaultValue: ""
    - name: sha1
      description: SHA1 hash to look for.
      required: false
      isArray: false
      defaultValue: ""
    - name: sha256
      description: SHA256 hash to look for.
      required: false
      isArray: false
      defaultValue: ""
    - name: md5
      description: MD5 hash to look for.
      required: false
      isArray: false
      defaultValue: ""
    - name: device_id
      description: Device ID to look for.
      required: false
      isArray: false
      defaultValue: ""
    - name: query_operation
      auto: PREDEFINED
      description: Query operator to use with provided arguments.
      required: false
      isArray: false
      defaultValue: or
      predefined:
      - or
      - and
    - name: limit
      description: Max number of results to retrieve.
      required: false
      isArray: false
      defaultValue: "50"
    - name: time_range
      required: false
      isArray: false
      description: Time range to look back. Expected syntax is a human readable time
        range, e.g. 60 minutes, 6 hours, 1 day etc.
    - default: false
      defaultValue: "10"
      description: The amount of time (in seconds) that a request waits for the query
        response before a timeout occurs.
      isArray: false
      name: timeout
      required: false
      secret: false
    outputs:
    - contextPath: MicrosoftATP.HuntNetworkConnections.Result
      description: The query results.
      type: String
  - name: microsoft-atp-advanced-hunting-privilege-escalation
    description: Is there evidence for privilege escalation.
    deprecated: false
    arguments:
    - name: device_name
      description: Device name to look for.
      required: false
      isArray: false
      defaultValue: ""
    - name: device_id
      description: Device ID to look for.
      required: false
      isArray: false
      defaultValue: ""
    - name: query_operation
      auto: PREDEFINED
      description: Query operator to use with provided arguments.
      required: false
      isArray: false
      defaultValue: or
      predefined:
      - or
      - and
    - name: limit
      description: Max number of results to retrieve.
      required: false
      isArray: false
      defaultValue: "50"
    - name: time_range
      required: false
      isArray: false
      description: Time range to look back. Expected syntax is a human readable time
        range, e.g. 60 minutes, 6 hours, 1 day etc.
    - default: false
      defaultValue: "10"
      description: The amount of time (in seconds) that a request waits for the query
        response before a timeout occurs.
      isArray: false
      name: timeout
      required: false
      secret: false
    outputs:
    - contextPath: MicrosoftATP.HuntPrivilegeEscalation.Result
      description: The query results.
      type: String
  - name: microsoft-atp-advanced-hunting-tampering
    description: Detect if there was any evidence of MSDE agent/sensor manipulation.
    deprecated: false
    arguments:
    - name: device_name
      description: Device name to look for.
      required: false
      isArray: false
      defaultValue: ""
    - name: device_id
      description: Device ID to look for.
      required: false
      isArray: false
      defaultValue: ""
    - name: query_operation
      auto: PREDEFINED
      description: Query operator to use with provided arguments.
      required: false
      isArray: false
      defaultValue: or
      predefined:
      - or
      - and
    - name: limit
      description: Max number of results to retrieve.
      required: false
      isArray: false
      defaultValue: "50"
    - name: time_range
      required: false
      isArray: false
      description: Time range to look back. Expected syntax is a human readable time
        range, e.g. 60 minutes, 6 hours, 1 day etc.
    - default: false
      defaultValue: "10"
      description: The amount of time (in seconds) that a request waits for the query
        response before a timeout occurs.
      isArray: false
      name: timeout
      required: false
      secret: false
    outputs:
    - contextPath: MicrosoftATP.HuntTampering.Result
      description: The query results.
      type: String
  - name: microsoft-atp-advanced-hunting-cover-up
    description: Cover up action investigation. By selecting a “query_purpose”
      argument, a designated query template will be used.
    deprecated: false
    arguments:
      - name: query_purpose
        auto: PREDEFINED
        description: By selecting a “query_purpose” argument, a designated query template
          will be used.
          "file_deleted" - Did the file delete itself?
          "event_log_cleared" - Was the event log cleared? Requires at least one of device
          arguments (device_name/device_id).
          "compromised_information" - Information on a compromised user and Its activities
          Requires only username argument.
          "connected_devices" - All connected devices by compromised user
          Requires only username argument.
          "action_types" - All action types created by a user on each machine
          Requires only username argument.
          "common_files" - Most common files associated with a user
          Requires only username argument
        required: true
        isArray: false
        defaultValue: ""
        predefined:
          - file_deleted
          - event_log_cleared
          - compromised_information
          - connected_devices
          - action_types
          - common_files
      - name: device_name
        description: Device name to look for.
        required: false
        isArray: false
        defaultValue: ""
      - name: file_name
        description: File name to look for.
        required: false
        isArray: false
        defaultValue: ""
      - name: sha1
        description: SHA1 hash to look for.
        required: false
        isArray: false
        defaultValue: ""
      - name: sha256
        description: SHA256 hash to look for.
        required: false
        isArray: false
        defaultValue: ""
      - name: md5
        description: MD5 hash to look for.
        required: false
        isArray: false
        defaultValue: ""
      - name: device_id
        description: Device ID to look for.
        required: false
        isArray: false
        defaultValue: ""
      - name: username
        description: Username to look for in relevant query types.
        required: false
        isArray: false
        defaultValue: ""
      - name: query_operation
        auto: PREDEFINED
        description: Query operator to use with provided arguments.
        required: false
        isArray: false
        defaultValue: or
        predefined:
          - or
          - and
      - name: limit
        description: Max number of results to retrieve.
        required: false
        isArray: false
        defaultValue: "50"
      - name: time_range
        required: false
        isArray: false
        description: Time range to look back. Expected syntax is a human readable time
          range, e.g. 60 minutes, 6 hours, 1 day etc.
      - default: false
        defaultValue: "10"
        description: The amount of time (in seconds) that a request waits for the query
          response before a timeout occurs.
        isArray: false
        name: timeout
        required: false
        secret: false
    outputs:
      - contextPath: MicrosoftATP.HuntCoverUp.Result
        description: The query results.
        type: String
  dockerimage: demisto/crypto:1.0.0.27243
=======
  dockerimage: demisto/crypto:1.0.0.27590
>>>>>>> f2d45515
  feed: false
  isfetch: true
  longRunning: false
  longRunningPort: false
  runonce: false
  script: '-'
  subtype: python3
  type: python
fromversion: 5.0.0
tests:
- No tests (auto formatted)<|MERGE_RESOLUTION|>--- conflicted
+++ resolved
@@ -3940,7 +3940,6 @@
       Deletes the specified indicator.
     execution: false
     name: microsoft-atp-indicator-delete
-    outputs: []
   - arguments:
     - default: false
       description: The value of the indicator to update.
@@ -4345,7 +4344,6 @@
     description: Deletes the specified indicator.
     execution: false
     name: microsoft-atp-sc-indicator-delete
-    outputs: []
   - arguments:
     - default: false
       defaultValue: '50'
@@ -5292,7 +5290,6 @@
     execution: true
     name: microsoft-atp-live-response-cancel-action
     outputs: []
-<<<<<<< HEAD
   - name: microsoft-atp-advanced-hunting-lateral-movement-evidence
     description: Is there evidence of attempted lateral movement. By selecting a “query_purpose”
       argument, a designated query template will be used.
@@ -5907,10 +5904,7 @@
       - contextPath: MicrosoftATP.HuntCoverUp.Result
         description: The query results.
         type: String
-  dockerimage: demisto/crypto:1.0.0.27243
-=======
   dockerimage: demisto/crypto:1.0.0.27590
->>>>>>> f2d45515
   feed: false
   isfetch: true
   longRunning: false
