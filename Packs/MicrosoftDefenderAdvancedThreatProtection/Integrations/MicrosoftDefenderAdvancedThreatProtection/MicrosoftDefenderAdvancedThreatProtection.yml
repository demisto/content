--- conflicted
+++ resolved
@@ -5534,11 +5534,7 @@
     execution: false
     name: microsoft-atp-auth-reset
     arguments: []
-<<<<<<< HEAD
-  dockerimage: demisto/crypto:1.0.0.80214
-=======
   dockerimage: demisto/crypto:1.0.0.87358
->>>>>>> 90cf3b88
   isfetch: true
   runonce: false
   script: '-'
