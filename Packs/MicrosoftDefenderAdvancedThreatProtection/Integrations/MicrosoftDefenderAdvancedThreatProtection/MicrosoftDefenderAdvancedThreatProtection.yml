category: Endpoint
commonfields:
  id: Microsoft Defender Advanced Threat Protection
  version: -1
configuration:
- defaultvalue: https://api.securitycenter.windows.com
  display: Host URL (e.g. https://api.securitycenter.windows.com)
  name: url
  required: true
  type: 0
- display: ID (received from the admin consent - see Detailed Instructions (?) section)
  name: auth_id
  required: true
  type: 4
- display: Token (received from the admin consent - see Detailed Instructions (?)
    section)
  name: tenant_id
  required: true
  type: 4
- display: Key (received from the admin consent - see Detailed Instructions (?) section)
  name: enc_key
  required: true
  type: 4
- display: Fetch incidents
  name: isFetch
  required: false
  type: 8
- display: Incident type
  name: incidentType
  required: false
  type: 13
- defaultvalue: New
  display: 'Status to filter out alerts for fetching as incidents. The property values
    are: New,InProgress,Resolved (Comma-separated values supported, e.g. New,Resolved)'
  name: fetch_status
  options:
  - New
  - InProgress
  - Resolved
  required: false
  type: 16
- defaultvalue: Informational,Low,Medium,High
  display: 'Severity to filter out alerts for fetching as incidents. The property
    values are: Informational,Low,Medium,High (Comma separated values supported, e.g.
    Medium,High)'
  name: fetch_severity
  options:
  - Informational
  - Low
  - Medium
  - High
  required: false
  type: 16
- display: Trust any certificate (not secure)
  name: insecure
  required: false
  type: 8
- display: Use system proxy settings
  name: proxy
  required: false
  type: 8
- display: Use a self-deployed Azure Application
  name: self_deployed
  required: false
  type: 8
- defaultvalue: 3 days
  display: First fetch timestamp (<number> <time unit>, e.g., 12 hours, 7 days)
  hidden: false
  name: first_fetch_timestamp
  required: false
  type: 0
description: Microsoft Defender Advanced Threat Protection (ATP) is a unified platform
  for preventative protection, post-breach detection, automated investigation, and
  response.
display: Microsoft Defender Advanced Threat Protection
name: Microsoft Defender Advanced Threat Protection
script:
  commands:
  - arguments:
    - default: true
      description: Machine ID to be used for isolation. e.g. 0a3250e0693a109f1affc9217be9459028aa8426
      isArray: false
      name: machine_id
      required: true
      secret: false
    - default: false
      description: A comment to associate with the action.
      isArray: false
      name: comment
      required: true
      secret: false
    - auto: PREDEFINED
      default: false
      description: Full isolation or Selective isolation (Restrict only limited set
        of applications from accessing the network)
      isArray: false
      name: isolation_type
      predefined:
      - Full
      - Selective
      required: true
      secret: false
    deprecated: false
    description: Isolates a machine from accessing external networks.
    execution: true
    name: microsoft-atp-isolate-machine
    outputs:
    - contextPath: MicrosoftATP.MachineAction.ID
      description: The machine action ID
      type: String
    - contextPath: MicrosoftATP.MachineAction.Type
      description: Type of the machine action
      type: String
    - contextPath: MicrosoftATP.MachineAction.Scope
      description: Scope of the action
      type: Unknown
    - contextPath: MicrosoftATP.MachineAction.Requestor
      description: The ID of the user that executed the action
      type: String
    - contextPath: MicrosoftATP.MachineAction.RequestorComment
      description: Comment that was written when issuing the action
      type: String
    - contextPath: MicrosoftATP.MachineAction.Status
      description: The current status of the command
      type: String
    - contextPath: MicrosoftATP.MachineAction.MachineID
      description: The machine ID on which the action was executed
      type: String
    - contextPath: MicrosoftATP.MachineAction.ComputerDNSName
      description: The machine DNS name on which the action was executed
      type: String
    - contextPath: MicrosoftATP.MachineAction.CreationDateTimeUtc
      description: The date and time when the action was created.
      type: Date
    - contextPath: MicrosoftATP.MachineAction.LastUpdateTimeUtc
      description: The last date and time when the action status was updated.
      type: Date
    - contextPath: MicrosoftATP.MachineAction.RelatedFileInfo.FileIdentifier
      description: The file identifier
      type: String
    - contextPath: MicrosoftATP.MachineAction.RelatedFileInfo.FileIdentifierType
      description: 'The type of the file identifier with the possible values: "SHA1"
        ,"SHA256" and "MD5".'
      type: String
  - arguments:
    - default: false
      description: Machine ID to be used to stop the isolation. e.g. 0a3250e0693a109f1affc9217be9459028aa8426
      isArray: false
      name: machine_id
      required: true
      secret: false
    - default: false
      description: Comment to associate with the action.
      isArray: false
      name: comment
      required: true
      secret: false
    deprecated: false
    description: Undo an isolation of a machine.
    execution: false
    name: microsoft-atp-unisolate-machine
    outputs:
    - contextPath: MicrosoftATP.MachineAction.ID
      description: The machine action ID
      type: String
    - contextPath: MicrosoftATP.MachineAction.Type
      description: Type of the action
      type: String
    - contextPath: MicrosoftATP.MachineAction.Scope
      description: Scope of the action
      type: Unknown
    - contextPath: MicrosoftATP.MachineAction.Requestor
      description: The ID of the user that executed the action
      type: String
    - contextPath: MicrosoftATP.MachineAction.RequestorComment
      description: The comment that was written when issuing the action
      type: String
    - contextPath: MicrosoftATP.MachineAction.Status
      description: The current status of the command
      type: String
    - contextPath: MicrosoftATP.MachineAction.MachineID
      description: The machine ID on which the action was executed
      type: String
    - contextPath: MicrosoftATP.MachineAction.ComputerDNSName
      description: The machine DNS name on which the action was executed
      type: String
    - contextPath: MicrosoftATP.MachineAction.CreationDateTimeUtc
      description: The date and time when the action was created
      type: Date
    - contextPath: MicrosoftATP.MachineAction.LastUpdateTimeUtc
      description: The last date and time when the action status was updated
      type: Date
    - contextPath: MicrosoftATP.MachineAction.RelatedFileInfo.FileIdentifier
      description: The fileIdentifier
      type: String
    - contextPath: MicrosoftATP.MachineAction.RelatedFileInfo.FileIdentifierType
      description: 'The type of the file identifier with the possible values: "SHA1"
        ,"SHA256" and "MD5"'
      type: String
  - arguments:
    - default: false
      description: The computer DNS name.
      isArray: false
      name: hostname
      required: false
      secret: false
    - default: false
      description: The last machine IP to access the internet.
      isArray: false
      name: ip
      required: false
      secret: false
    - auto: PREDEFINED
      default: false
      description: The machine risk score.
      isArray: false
      name: risk_score
      predefined:
      - Low
      - Medium
      - High
      required: false
      secret: false
    - auto: PREDEFINED
      default: false
      description: The machine health status.
      isArray: false
      name: health_status
      predefined:
      - Active
      - Inactive
      required: false
      secret: false
    - default: false
      description: The machine's OS platform. Only a single platform can be added.
      isArray: false
      name: os_platform
      required: false
      secret: false
    deprecated: false
    description: Retrieves a collection of machines that have communicated with WDATP
      cloud on the last 30 days.
    execution: false
    name: microsoft-atp-get-machines
    outputs:
    - contextPath: MicrosoftATP.Machine.ID
      description: The machine ID
      type: String
    - contextPath: MicrosoftATP.Machine.ComputerDNSName
      description: The machine DNS name
      type: String
    - contextPath: MicrosoftATP.Machine.FirstSeen
      description: The first date and time where the machine was observed by Microsoft
        Defender ATP
      type: Date
    - contextPath: MicrosoftATP.Machine.LastSeen
      description: The last date and time where the machine was observed by Microsoft
        Defender ATP
      type: Date
    - contextPath: MicrosoftATP.Machine.OSPlatform
      description: The operating system platform
      type: String
    - contextPath: MicrosoftATP.Machine.OSVersion
      description: The operating system Version
      type: String
    - contextPath: MicrosoftATP.Machine.OSProcessor
      description: The operating system processor
      type: String
    - contextPath: MicrosoftATP.Machine.LastIPAddress
      description: The last IP on the machine
      type: String
    - contextPath: MicrosoftATP.Machine.LastExternalIPAddress
      description: The last machine IP to access the internet
      type: String
    - contextPath: MicrosoftATP.Machine.OSBuild
      description: The operating system build number
      type: Number
    - contextPath: MicrosoftATP.Machine.HealthStatus
      description: The machine health status
      type: String
    - contextPath: MicrosoftATP.Machine.RBACGroupID
      description: The machine RBAC group ID
      type: Number
    - contextPath: MicrosoftATP.Machine.RBACGroupName
      description: The machine RBAC group Name
      type: String
    - contextPath: MicrosoftATP.Machine.RiskScore
      description: The machine risk score
      type: String
    - contextPath: MicrosoftATP.Machine.ExposureLevel
      description: The machine exposure score
      type: String
    - contextPath: MicrosoftATP.Machine.IsAADJoined
      description: True if machine is AAD joined, False otherwise
      type: Boolean
    - contextPath: MicrosoftATP.Machine.AADDeviceID
      description: The AAD Device ID
      type: String
    - contextPath: MicrosoftATP.Machine.MachineTags
      description: Set of machine tags
      type: String
  - arguments:
    - default: false
      description: File SHA1 hash to get the related machines
      isArray: false
      name: file_hash
      required: true
      secret: false
    deprecated: false
    description: Get a collection of machines related to a given file SHA1 hash.
    execution: false
    name: microsoft-atp-get-file-related-machines
    outputs:
    - contextPath: MicrosoftATP.FileMachine.Machines.ID
      description: The machine ID
      type: String
    - contextPath: MicrosoftATP.FileMachine.Machines.ComputerDNSName
      description: The machine DNS name
      type: String
    - contextPath: MicrosoftATP.FileMachine.Machines.FirstSeen
      description: The first date and time where the machine was observed by Microsoft
        Defender ATP
      type: Date
    - contextPath: MicrosoftATP.FileMachine.Machines.LastSeen
      description: The last date and time where the machine was observed by Microsoft
        Defender ATP
      type: Date
    - contextPath: MicrosoftATP.FileMachine.Machines.OSPlatform
      description: The operating system platform
      type: String
    - contextPath: MicrosoftATP.FileMachine.Machines.OSVersion
      description: The operating system Version
      type: String
    - contextPath: MicrosoftATP.Machine.OSProcessor
      description: The operating system processor
      type: String
    - contextPath: MicrosoftATP.FileMachine.Machines.OSBuild
      description: Operating system build number
      type: Number
    - contextPath: MicrosoftATP.FileMachine.Machines.LastIPAddress
      description: The last IP on the machine
      type: String
    - contextPath: MicrosoftATP.FileMachine.Machines.LastExternalIPAddress
      description: The last machine IP to access the internet
      type: String
    - contextPath: MicrosoftATP.FileMachine.Machines.HelathStatus
      description: The machine health status
      type: String
    - contextPath: MicrosoftATP.FileMachine.Machines.RBACGroupID
      description: The machine RBAC group ID
      type: Number
    - contextPath: MicrosoftATP.FileMachine.Machines.RBACGroupName
      description: The machine RBAC group Name
      type: String
    - contextPath: MicrosoftATP.FileMachine.Machines.RiskScore
      description: The machine risk score
      type: String
    - contextPath: MicrosoftATP.FileMachine.Machines.ExposureLevel
      description: The machine exposure score
      type: String
    - contextPath: MicrosoftATP.FileMachine.Machines.IsAADJoined
      description: True if machine is AAD joined, False otherwise
      type: Boolean
    - contextPath: MicrosoftATP.FileMachine.Machines.AADDeviceID
      description: The AAD Device ID
      type: string
    - contextPath: MicrosoftATP.FileMachine.Machines.MachineTags
      description: Set of machine tags
      type: String
    - contextPath: MicrosoftATP.FileMachine.File
      description: The machine related file hash
      type: String
  - arguments:
    - default: true
      description: Machine id to be used for getting the machine details, e.g. 0a3250e0693a109f1affc9217be9459028aa8426
      isArray: false
      name: machine_id
      required: true
      secret: false
    deprecated: false
    description: Get a machine details by its identity.
    execution: false
    name: microsoft-atp-get-machine-details
    outputs:
    - contextPath: MicrosoftATP.Machine.ID
      description: The machine ID
      type: String
    - contextPath: MicrosoftATP.Machine.ComputerDNSName
      description: The machine DNS name
      type: String
    - contextPath: MicrosoftATP.Machine.FirstSeen
      description: The first date and time where the machine was observed by Microsoft
        Defender ATP
      type: Date
    - contextPath: MicrosoftATP.Machine.LastSeen
      description: The last date and time where the machine was observed by Microsoft
        Defender ATP
      type: Date
    - contextPath: MicrosoftATP.Machine.OSPlatform
      description: The operating system platform
      type: String
    - contextPath: MicrosoftATP.Machine.OSVersion
      description: The operating system Version
      type: String
    - contextPath: MicrosoftATP.Machine.OSProcessor
      description: The operating system processor
      type: String
    - contextPath: MicrosoftATP.Machine.LastIPAddress
      description: The last IP on the machine
      type: String
    - contextPath: MicrosoftATP.Machine.LastExternalIPAddress
      description: The last machine IP to access the internet
      type: String
    - contextPath: MicrosoftATP.Machine.OSBuild
      description: The operating system build number
      type: Number
    - contextPath: MicrosoftATP.Machine.HealthStatus
      description: The machine health status
      type: String
    - contextPath: MicrosoftATP.Machine.RBACGroupID
      description: The machine RBAC group ID
      type: Number
    - contextPath: MicrosoftATP.Machine.RBACGroupName
      description: The machine RBAC group Name
      type: String
    - contextPath: MicrosoftATP.Machine.RiskScore
      description: The machine risk score
      type: String
    - contextPath: MicrosoftATP.Machine.ExposureLevel
      description: The machine exposure level
      type: String
    - contextPath: MicrosoftATP.Machine.IsAADJoined
      description: True if machine is AAD joined, False otherwise
      type: Boolean
    - contextPath: MicrosoftATP.Machine.AADDeviceID
      description: The AAD Device ID
      type: String
    - contextPath: MicrosoftATP.Machine.MachineTags
      description: Set of machine tags
      type: String
  - arguments:
    - default: false
      description: The machine ID to run the scan on.
      isArray: false
      name: machine_id
      required: true
      secret: false
    - default: false
      description: A comment to associate with the action.
      isArray: false
      name: comment
      required: true
      secret: false
    - auto: PREDEFINED
      default: false
      description: Defines the type of the scan.
      isArray: false
      name: scan_type
      predefined:
      - Quick
      - Full
      required: true
      secret: false
    deprecated: false
    description: Initiate a Microsoft Defender Antivirus scan on a machine.
    execution: false
    name: microsoft-atp-run-antivirus-scan
    outputs:
    - contextPath: MicrosoftATP.MachineAction.ID
      description: The machine action ID
      type: String
    - contextPath: MicrosoftATP.MachineAction.Type
      description: The type of the action
      type: String
    - contextPath: MicrosoftATP.MachineAction.Scope
      description: The scope of the action
      type: Unknown
    - contextPath: MicrosoftATP.MachineAction.Requestor
      description: The ID of the user that executed the action
      type: String
    - contextPath: MicrosoftATP.MachineAction.RequestorComment
      description: The comment that was written when issuing the action
      type: String
    - contextPath: MicrosoftATP.MachineAction.Status
      description: The current status of the command
      type: String
    - contextPath: MicrosoftATP.MachineAction.MachineID
      description: The machine ID on which the action was executed
      type: String
    - contextPath: MicrosoftATP.MachineAction.ComputerDNSName
      description: The machine DNS name on which the action was executed
      type: String
    - contextPath: MicrosoftATP.MachineAction.CreationDateTimeUtc
      description: The date and time when the action was created
      type: Date
    - contextPath: MicrosoftATP.MachineAction.LastUpdateTimeUtc
      description: The last date and time when the action status was updated
      type: Date
    - contextPath: MicrosoftATP.MachineAction.RelatedFileInfo.FileIdentifier
      description: The file identifier
      type: String
    - contextPath: MicrosoftATP.MachineAction.RelatedFileInfo.FileIdentifierType
      description: 'The type of the file identifier with the possible values: "SHA1"
        ,"SHA256" and "MD5"'
      type: String
  - arguments:
    - auto: PREDEFINED
      default: false
      description: Alert severity.
      isArray: false
      name: severity
      predefined:
      - High
      - Medium
      - Low
      - Informational
      required: false
      secret: false
    - auto: PREDEFINED
      default: false
      description: Alert status.
      isArray: false
      name: status
      predefined:
      - New
      - InProgress
      - Resolved
      required: false
      secret: false
    - default: false
      description: Alert category, only one can be added.
      isArray: false
      name: category
      required: false
      secret: false
    deprecated: false
    description: Get a list of alerts present on the system. Filtering can be done
      only on a single argument.
    execution: false
    name: microsoft-atp-list-alerts
    outputs:
    - contextPath: MicrosoftATP.Alert.ID
      description: The alert ID
      type: String
    - contextPath: MicrosoftATP.Alert.IncidentID
      description: The Incident ID of the Alert
      type: Number
    - contextPath: MicrosoftATP.Alert.InvestigationID
      description: The Investigation ID related to the Alert
      type: Number
    - contextPath: MicrosoftATP.Alert.InvestigationState
      description: The current state of the Investigation
      type: String
    - contextPath: MicrosoftATP.Alert.AssignedTo
      description: The owner of the alert
      type: String
    - contextPath: MicrosoftATP.Alert.Severity
      description: The severity of the alert
      type: String
    - contextPath: MicrosoftATP.Alert.Status
      description: The current status of the alert
      type: String
    - contextPath: MicrosoftATP.Alert.Classification
      description: The alert Classification
      type: String
    - contextPath: MicrosoftATP.Alert.Determination
      description: The determination of the alert
      type: String
    - contextPath: MicrosoftATP.Alert.DetectionSource
      description: The detection source
      type: String
    - contextPath: MicrosoftATP.Alert.Category
      description: The category of the alert
      type: String
    - contextPath: MicrosoftATP.Alert.ThreatFamilyName
      description: The threat family
      type: String
    - contextPath: MicrosoftATP.Alert.Title
      description: The alert title
      type: String
    - contextPath: MicrosoftATP.Alert.Description
      description: The alert description
      type: String
    - contextPath: MicrosoftATP.Alert.AlertCreationTime
      description: The date and time the alert was created
      type: Date
    - contextPath: MicrosoftATP.Alert.FirstEventTime
      description: The first event time that triggered the alert on that machine
      type: Date
    - contextPath: MicrosoftATP.Alert.LastEventTime
      description: The last event time that triggered the alert on that machine
      type: Date
    - contextPath: MicrosoftATP.Alert.LastUpdateTime
      description: The first event time that triggered the alert on that machine
      type: Date
    - contextPath: MicrosoftATP.Alert.ResolvedTime
      description: The date and time in which the status of the alert was changed
        to 'Resolved'
      type: Date
    - contextPath: MicrosoftATP.Alert.MachineID
      description: The machine ID that is associated with the alert
      type: String
    - contextPath: MicrosoftATP.Alert.ComputerDNSName
      description: The machine DNS name
      type: String
    - contextPath: MicrosoftATP.Alert.AADTenantID
      description: The AAD tenant ID
      type: String
    - contextPath: MicrosoftATP.Alert.Comments.Comment
      description: The alert comment string
      type: String
    - contextPath: MicrosoftATP.Alert.Comments.CreatedBy
      description: The alert comment created by string
      type: String
    - contextPath: MicrosoftATP.Alert.Comments.CreatedTime
      description: The alert comment create time date
      type: Date
  - arguments:
    - default: false
      description: Alert ID to update.
      isArray: false
      name: alert_id
      required: true
      secret: false
    - auto: PREDEFINED
      default: false
      description: Alert status to update.
      isArray: false
      name: status
      predefined:
      - New
      - InProgress
      - Resolved
      required: false
      secret: false
    - default: false
      description: Owner of the alert.
      isArray: false
      name: assigned_to
      required: false
      secret: false
    - auto: PREDEFINED
      default: false
      description: Specifies the specification of the alert.
      isArray: false
      name: classification
      predefined:
      - Unknown
      - FalsePositive
      - TruePositive
      required: false
      secret: false
    - auto: PREDEFINED
      default: false
      description: Specifies the determination of the alert.
      isArray: false
      name: determination
      predefined:
      - NotAvailable
      - Apt
      - Malware
      - SecurityPersonnel
      - SecurityTesting
      - UnwantedSoftware
      - Other
      required: false
      secret: false
    - default: false
      description: Comment to be added to the alert.
      isArray: false
      name: comment
      required: false
      secret: false
    deprecated: false
    description: Update the properties of an alert entity.
    execution: false
    name: microsoft-atp-update-alert
    outputs:
    - contextPath: MicrosoftATP.Alert.ID
      description: The alert ID
      type: String
    - contextPath: MicrosoftATP.Alert.IncidentID
      description: The Incident ID of the alert
      type: Number
    - contextPath: MicrosoftATP.Alert.InvestigationID
      description: The Investigation ID related to the alert
      type: Number
    - contextPath: MicrosoftATP.Alert.InvestigationState
      description: The current state of the Investigation
      type: String
    - contextPath: MicrosoftATP.Alert.AssignedTo
      description: The owner of the alert
      type: String
    - contextPath: MicrosoftATP.Alert.Severity
      description: The severity of the alert
      type: String
    - contextPath: MicrosoftATP.Alert.Status
      description: The current status of the alert
      type: String
    - contextPath: MicrosoftATP.Alert.Classification
      description: The alert classification
      type: String
    - contextPath: MicrosoftATP.Alert.Determination
      description: The determination of the alert
      type: String
    - contextPath: MicrosoftATP.Alert.DetectionSource
      description: The detection source
      type: String
    - contextPath: MicrosoftATP.Alert.Category
      description: The category of the alert
      type: String
    - contextPath: MicrosoftATP.Alert.ThreatFamilyName
      description: The threat family
      type: String
    - contextPath: MicrosoftATP.Alert.Title
      description: The alert title
      type: String
    - contextPath: MicrosoftATP.Alert.Description
      description: The alert description
      type: String
    - contextPath: MicrosoftATP.Alert.AlertCreationTime
      description: The date and time the alert was created
      type: Date
    - contextPath: MicrosoftATP.Alert.FirstEventTime
      description: The first event time that triggered the alert on that machine
      type: Date
    - contextPath: MicrosoftATP.Alert.LastEventTime
      description: The last event time that triggered the alert on that machine
      type: Date
    - contextPath: MicrosoftATP.Alert.LastUpdateTime
      description: The first event time that triggered the alert on that machine
      type: Date
    - contextPath: MicrosoftATP.Alert.ResolvedTime
      description: The date and time in which the status of the alert was changed
        to 'Resolved'
      type: Date
    - contextPath: MicrosoftATP.Alert.MachineID
      description: The mahine ID that is associated with the alert
      type: String
    - contextPath: MicrosoftATP.Alert.ComputerDNSName
      description: The machine DNS name
      type: String
    - contextPath: MicrosoftATP.Alert.AADTenantID
      description: The AAD tenant ID
      type: String
    - contextPath: MicrosoftATP.Alert.Comments.Comment
      description: The alert comment string
      type: String
    - contextPath: MicrosoftATP.Alert.Comments.CreatedBy
      description: The alert comment created by string
      type: String
    - contextPath: MicrosoftATP.Alert.Comments.CreatedTime
      description: The alert comment create time date
      type: Date
  - arguments:
    - default: true
      description: The query to run.
      isArray: false
      name: query
      required: true
      secret: false
    deprecated: false
    description: 'Allows you to run programmatic queries like in Microsoft Defender
      ATP Portal (https://securitycenter.windows.com/hunting). Limitations: You can
      only run a query on data from the last 30 days, The results will include a maximum
      of 10,000 rows, The number of executions is limited (up to 15 calls per minute,
      15 minutes of running time every hour and 4 hours of running time a day).'
    execution: false
    name: microsoft-atp-advanced-hunting
    outputs:
    - contextPath: MicrosoftATP.Hunt.Result
      description: The query results.
      type: String
  - arguments:
    - default: false
      description: Id of the machine on which the event was identified.
      isArray: false
      name: machine_id
      required: true
      secret: false
    - auto: PREDEFINED
      default: false
      description: Severity of the alert.
      isArray: false
      name: severity
      predefined:
      - Low
      - Medium
      - High
      required: true
      secret: false
    - default: false
      description: Title for the alert.
      isArray: false
      name: title
      required: true
      secret: false
    - default: false
      description: Description of the alert.
      isArray: false
      name: description
      required: true
      secret: false
    - default: false
      description: Action that is recommended to be taken by security officer when
        analyzing the alert.
      isArray: false
      name: recommended_action
      required: true
      secret: false
    - default: false
      description: The time of the event, as obtained from the advanced query.
      isArray: false
      name: event_time
      required: true
      secret: false
    - default: false
      description: The reportId, as obtained from the advanced query.
      isArray: false
      name: report_id
      required: true
      secret: false
    - auto: PREDEFINED
      default: false
      defaultValue: None
      description: Category of the alert.
      isArray: false
      name: category
      predefined:
      - None
      - SuspiciousActivity
      - Malware
      - CredentialTheft
      - Exploit
      - WebExploit
      - DocumentExploit
      - PrivilegeEscalation
      - Persistence
      - RemoteAccessTool
      - CommandAndControl
      - SuspiciousNetworkTraffic
      - Ransomware
      - MalwareDownload
      - Reconnaissance
      - WebFingerprinting
      - Weaponization
      - Delivery
      - SocialEngineering
      - CredentialStealing
      - Installation
      - Backdoor
      - Trojan
      - TrojanDownloader
      - LateralMovement
      - ExplorationEnumeration
      - NetworkPropagation
      - Exfiltration
      - NotApplicable
      - EnterprisePolicy
      - General
      required: true
      secret: false
    deprecated: false
    description: Create a new alert entity using event data, as obtained from the
      Advanced Hunting.
    execution: false
    name: microsoft-atp-create-alert
    outputs:
    - contextPath: MicrosoftATP.Alert.ID
      description: The alert ID
      type: String
    - contextPath: MicrosoftATP.Alert.IncidentID
      description: The Incident ID of the alert
      type: Number
    - contextPath: MicrosoftATP.Alert.InvestigationID
      description: The Investigation ID related to the alert
      type: Number
    - contextPath: MicrosoftATP.Alert.InvestigationState
      description: The current state of the Investigation
      type: String
    - contextPath: MicrosoftATP.Alert.AssignedTo
      description: The owner of the alert
      type: String
    - contextPath: MicrosoftATP.Alert.Severity
      description: The severity of the alert
      type: String
    - contextPath: MicrosoftATP.Alert.Status
      description: The current status of the alert
      type: String
    - contextPath: MicrosoftATP.Alert.Classification
      description: The alert Classification
      type: String
    - contextPath: MicrosoftATP.Alert.Determination
      description: The determination of the alert
      type: String
    - contextPath: MicrosoftATP.Alert.DetectionSource
      description: The detection source
      type: String
    - contextPath: MicrosoftATP.Alert.Category
      description: The category of the alert
      type: String
    - contextPath: MicrosoftATP.Alert.ThreatFamilyName
      description: The threat family
      type: String
    - contextPath: MicrosoftATP.Alert.Title
      description: The alert title
      type: String
    - contextPath: MicrosoftATP.Alert.Description
      description: The alert description
      type: String
    - contextPath: MicrosoftATP.Alert.AlertCreationTime
      description: The date and time the alert was created
      type: Date
    - contextPath: MicrosoftATP.Alert.FirstEventTime
      description: The first event time that triggered the alert on that machine
      type: Date
    - contextPath: MicrosoftATP.Alert.LastEventTime
      description: The last event time that triggered the alert on that machine
      type: Date
    - contextPath: MicrosoftATP.Alert.LastUpdateTime
      description: The first event time that triggered the alert on that machine
      type: Date
    - contextPath: MicrosoftATP.Alert.ResolvedTime
      description: The date and time in which the status of the alert was changed
        to 'Resolved'
      type: Date
    - contextPath: MicrosoftATP.Alert.MachineID
      description: The mahine ID that is associated with the alert
      type: String
    - contextPath: MicrosoftATP.Alert.ComputerDNSName
      description: The machine DNS name
      type: String
    - contextPath: MicrosoftATP.Alert.AADTenantID
      description: The AAD tenant ID
      type: String
    - contextPath: MicrosoftATP.Alert.Comments.Comment
      description: The alert Comment string
      type: String
    - contextPath: MicrosoftATP.Alert.Comments.CreatedBy
      description: The alert comment created by string
      type: String
    - contextPath: MicrosoftATP.Alert.Comments.CreatedTime
      description: The alert comment create time date
      type: Date
  - arguments:
    - default: false
      description: ID of the alert.
      isArray: false
      name: id
      required: true
      secret: false
    deprecated: false
    description: Retrieves the user associated to a specific alert.
    execution: false
    name: microsoft-atp-get-alert-related-user
    outputs:
    - contextPath: MicrosoftATP.AlertUser.User.ID
      description: The user ID
      type: String
    - contextPath: MicrosoftATP.AlertUser.User.AccountName
      description: The account name
      type: String
    - contextPath: MicrosoftATP.AlertUser.User.AccountDomain
      description: The account domain
      type: String
    - contextPath: MicrosoftATP.AlertUser.User.AccountSID
      description: The account SID
      type: String
    - contextPath: MicrosoftATP.AlertUser.User.FirstSeen
      description: The user first seen date time
      type: Date
    - contextPath: MicrosoftATP.AlertUser.User.LastSeen
      description: The user last seen date time
      type: Date
    - contextPath: MicrosoftATP.AlertUser.User.MostPrevalentMachineID
      description: The most prevelent machine ID
      type: String
    - contextPath: MicrosoftATP.AlertUser.User.LeastPrevalentMachineID
      description: The least prevelent machine ID
      type: String
    - contextPath: MicrosoftATP.AlertUser.User.LogonTypes
      description: The user logon types
      type: String
    - contextPath: MicrosoftATP.AlertUser.User.LogonCount
      description: The count of user logon
      type: Number
    - contextPath: MicrosoftATP.AlertUser.User.DomainAdmin
      description: True if domain admin, False otherwise
      type: Number
    - contextPath: MicrosoftATP.AlertUser.User.NetworkUser
      description: True if domain admin, False otherwise
      type: Number
    - contextPath: MicrosoftATP.AlertUser.AlertID
      description: The alert ID
      type: String
  - arguments:
    - default: false
      description: ID of the alert.
      isArray: false
      name: id
      required: true
      secret: false
    - default: false
      defaultValue: '50'
      description: The limit of files to display
      isArray: false
      name: limit
      required: false
      secret: false
    - default: false
      defaultValue: '0'
      description: The page from which to get the related files
      isArray: false
      name: offset
      required: false
      secret: false
    deprecated: false
    description: Retrieves the files associated to a specific alert.
    execution: false
    name: microsoft-atp-get-alert-related-files
    outputs:
    - contextPath: MicrosoftATP.AlertFile.Files.FilePublisher
      description: The file's publisher
      type: String
    - contextPath: MicrosoftATP.AlertFile.Files.Size
      description: The size of the file
      type: Number
    - contextPath: MicrosoftATP.AlertFile.Files.GlobalLastObserved
      description: The last time the file was observed
      type: Date
    - contextPath: MicrosoftATP.AlertFile.Files.Sha1
      description: The SHA1 hash of the file
      type: String
    - contextPath: MicrosoftATP.AlertFile.Files.IsValidCertificate
      description: Was signing certificate successfully verified by Microsoft Defender
        ATP agent.
      type: Number
    - contextPath: MicrosoftATP.AlertFile.Files.Sha256
      description: The SHA256 hash of the file
      type: String
    - contextPath: MicrosoftATP.AlertFile.Files.Signer
      description: The file signer
      type: String
    - contextPath: MicrosoftATP.AlertFile.Files.GlobalPrevalence
      description: The file prevalence across organization
      type: Number
    - contextPath: MicrosoftATP.AlertFile.Files.DeterminationValue
      description: The file determination value
      type: String
    - contextPath: MicrosoftATP.AlertFile.Files.GlobalFirstObserved
      description: The first time the file was observed
      type: Date
    - contextPath: MicrosoftATP.AlertFile.Files.FileType
      description: The type of the file
      type: String
    - contextPath: MicrosoftATP.AlertFile.Files.SignerHash
      description: The hash of the signing certificate
      type: String
    - contextPath: MicrosoftATP.AlertFile.Files.Issuer
      description: The file issuer
      type: String
    - contextPath: MicrosoftATP.AlertFile.Files.IsPeFile
      description: True if the file is portable executable, False otherwise
      type: Number
    - contextPath: MicrosoftATP.AlertFile.Files.DeterminationType
      description: The file determination type
      type: String
    - contextPath: MicrosoftATP.AlertFile.Files.FileProductName
      description: The file product name
      type: Unknown
    - contextPath: MicrosoftATP.AlertFile.Files.Md5
      description: The MD5 hash of the file
      type: String
  - arguments:
    - default: false
      description: ID of the alert.
      isArray: false
      name: id
      required: true
      secret: false
    - default: false
      defaultValue: '50'
      description: The limit of IPs to display.
      isArray: false
      name: limit
      required: false
      secret: false
    - default: false
      defaultValue: '0'
      description: The page from which to get the related IPs.
      isArray: false
      name: offset
      required: false
      secret: false
    deprecated: false
    description: Retrieves the IPs associated to a specific alert.
    execution: false
    name: microsoft-atp-get-alert-related-ips
    outputs:
    - contextPath: MicrosoftATP.AlertIP.IPs.IpAddress
      description: The address of the IP
      type: String
    - contextPath: MicrosoftATP.AlertIP.AlertID
      description: The alert ID
      type: String
  - arguments:
    - default: false
      description: ID of the alert.
      isArray: false
      name: id
      required: true
      secret: false
    - default: false
      defaultValue: '50'
      description: The limit of domains to display.
      isArray: false
      name: limit
      required: false
      secret: false
    - default: false
      defaultValue: '0'
      description: The page from which to get the related domains.
      isArray: false
      name: offset
      required: false
      secret: false
    deprecated: false
    description: Retrieves the domains associated to a specific alert.
    execution: false
    name: microsoft-atp-get-alert-related-domains
    outputs:
    - contextPath: MicrosoftATP.AlertDomain.Domains.Domain
      description: The domain address
      type: String
    - contextPath: MicrosoftATP.AlertDomain.AlertID
      description: The alert ID
      type: Unknown
  - arguments:
    - default: false
      description: ID of the action.
      isArray: false
      name: id
      required: false
      secret: false
    - auto: PREDEFINED
      default: false
      description: The machine action status.
      isArray: false
      name: status
      predefined:
      - Pending
      - InProgress
      - Succeeded
      - Failed
      - TimeOut
      - ' Cancelled'
      required: false
      secret: false
    - default: false
      description: The machine ID on which the action was executed, only one can be
        added.
      isArray: false
      name: machine_id
      required: false
      secret: false
    - auto: PREDEFINED
      default: false
      description: The machine action type.
      isArray: false
      name: type
      predefined:
      - RunAntiVirusScan
      - Offboard
      - CollectInvestigationPackage
      - Isolate
      - Unisolate
      - StopAndQuarantineFile
      - RestrictCodeExecution
      - UnrestrictCodeExecution
      required: false
      secret: false
    - default: false
      description: The ID of the user that executed the action, only one can be added.
      isArray: false
      name: requestor
      required: false
      secret: false
    deprecated: false
    description: |-
      Return the machine's actions. If you set an action id it will return the info on the specific action.
      Filtering can be done only on one argument.
    execution: false
    name: microsoft-atp-list-machine-actions-details
    outputs:
    - contextPath: MicrosoftATP.MachineAction.ID
      description: The machine action ID
      type: String
    - contextPath: MicrosoftATP.MachineAction.Type
      description: The type of the action
      type: String
    - contextPath: MicrosoftATP.MachineAction.Scope
      description: The scope of the action
      type: String
    - contextPath: MicrosoftATP.MachineAction.Requestor
      description: The ID of the user that executed the action
      type: String
    - contextPath: MicrosoftATP.MachineAction.RequestorComment
      description: The comment that was written when issuing the action
      type: String
    - contextPath: MicrosoftATP.MachineAction.Status
      description: The current status of the command
      type: String
    - contextPath: MicrosoftATP.MachineAction.MachineID
      description: The machine ID on which the action was executed
      type: String
    - contextPath: MicrosoftATP.MachineAction.ComputerDNSName
      description: The machine DNS name on which the action was executed
      type: String
    - contextPath: MicrosoftATP.MachineAction.CreationDateTimeUtc
      description: The date and time when the action was created
      type: Date
    - contextPath: MicrosoftATP.MachineAction.LastUpdateTimeUtc
      description: The last date and time when the action status was updated
      type: Date
    - contextPath: MicrosoftATP.MachineAction.RelatedFileInfo.FileIdentifier
      description: The file identifier
      type: String
    - contextPath: MicrosoftATP.MachineAction.RelatedFileInfo.FileIdentifierType
      description: 'The type of the file identifier with the possible values: "SHA1"
        ,"SHA256" and "MD5"'
      type: String
  - arguments:
    - default: false
      description: The machine ID.
      isArray: false
      name: machine_id
      required: true
      secret: false
    - default: false
      description: Comment to associate with the action.
      isArray: false
      name: comment
      required: true
      secret: false
    deprecated: false
    description: Collect an investigation package from a machine.
    execution: false
    name: microsoft-atp-collect-investigation-package
    outputs:
    - contextPath: MicrosoftATP.MachineAction.ID
      description: The machine action ID
      type: String
    - contextPath: MicrosoftATP.MachineAction.Type
      description: The type of the action
      type: String
    - contextPath: MicrosoftATP.MachineAction.Scope
      description: The scope of the action
      type: String
    - contextPath: MicrosoftATP.MachineAction.Requestor
      description: The ID of the user that executed the action.
      type: String
    - contextPath: MicrosoftATP.MachineAction.RequestorComment
      description: The comment that was written when issuing the action.
      type: String
    - contextPath: MicrosoftATP.MachineAction.Status
      description: The current status of the command
      type: String
    - contextPath: MicrosoftATP.MachineAction.MachineID
      description: The machine ID on which the action was executed.
      type: String
    - contextPath: MicrosoftATP.MachineAction.ComputerDNSName
      description: The machine DNS name on which the action was executed
      type: String
    - contextPath: MicrosoftATP.MachineAction.CreationDateTimeUtc
      description: The date and time when the action was created
      type: Date
    - contextPath: MicrosoftATP.MachineAction.LastUpdateTimeUtc
      description: The last date and time when the action status was updated
      type: Date
    - contextPath: MicrosoftATP.MachineAction.RelatedFileInfo.FileIdentifier
      description: The file identifier
      type: String
    - contextPath: MicrosoftATP.MachineAction.RelatedFileInfo.FileIdentifierType
      description: 'The type of the file identifier with the possible values: "SHA1"
        ,"SHA256" and "MD5"'
      type: String
  - arguments:
    - default: false
      description: machine action ID.
      isArray: false
      name: action_id
      required: true
      secret: false
    deprecated: false
    description: Get a URI that allows downloading an investigation package.
    execution: false
    name: microsoft-atp-get-investigation-package-sas-uri
    outputs:
    - contextPath: MicrosoftATP.InvestigationURI.Link
      description: The investigation package URI
      type: String
  - arguments:
    - default: false
      description: The machine ID.
      isArray: false
      name: machine_id
      required: true
      secret: false
    - default: false
      description: Comment to associate with the action.
      isArray: false
      name: comment
      required: false
      secret: false
    deprecated: false
    description: Restrict the execution of all applications on the machine except
      a predefined set.
    execution: false
    name: microsoft-atp-restrict-app-execution
    outputs:
    - contextPath: MicrosoftATP.MachineAction.ID
      description: The machine action ID
      type: String
    - contextPath: MicrosoftATP.MachineAction.Type
      description: The type of the action
      type: String
    - contextPath: MicrosoftATP.MachineAction.Scope
      description: The scope of the action
      type: String
    - contextPath: MicrosoftATP.MachineAction.Requestor
      description: The ID of the user that executed the action
      type: String
    - contextPath: MicrosoftATP.MachineAction.RequestorComment
      description: The comment that was written when issuing the action
      type: String
    - contextPath: MicrosoftATP.MachineAction.Status
      description: The current status of the command
      type: String
    - contextPath: MicrosoftATP.MachineAction.MachineID
      description: The machine ID on which the action was executed
      type: String
    - contextPath: MicrosoftATP.MachineAction.ComputerDNSName
      description: The machine DNS name on which the action was executed
      type: String
    - contextPath: MicrosoftATP.MachineAction.CreationDateTimeUtc
      description: The date and time when the action was created
      type: Date
    - contextPath: MicrosoftATP.MachineAction.LastUpdateTimeUtc
      description: The last date and time when the action status was updated
      type: Date
    - contextPath: MicrosoftATP.MachineAction.RelatedFileInfo.FileIdentifier
      description: The file identifier
      type: String
    - contextPath: MicrosoftATP.MachineAction.RelatedFileInfo.FileIdentifierType
      description: 'The type of the file identifier with the possible values: "SHA1"
        ,"SHA256" and "MD5"'
      type: String
  - arguments:
    - default: false
      description: The machine ID.
      isArray: false
      name: machine_id
      required: true
      secret: false
    - default: false
      description: Comment to associate with the action.
      isArray: false
      name: comment
      required: true
      secret: false
    deprecated: false
    description: Enable the execution of any application on the machine.
    execution: false
    name: microsoft-atp-remove-app-restriction
    outputs:
    - contextPath: MicrosoftATP.MachineAction.ID
      description: The machine action ID
      type: String
    - contextPath: MicrosoftATP.MachineAction.Type
      description: The type of the action
      type: String
    - contextPath: MicrosoftATP.MachineAction.Scope
      description: The scope of the action
      type: String
    - contextPath: MicrosoftATP.MachineAction.Requestor
      description: The ID of the user that executed the action
      type: String
    - contextPath: MicrosoftATP.MachineAction.RequestorComment
      description: The comment that was written when issuing the action
      type: String
    - contextPath: MicrosoftATP.MachineAction.Status
      description: The current status of the command
      type: String
    - contextPath: MicrosoftATP.MachineAction.MachineID
      description: The machine ID on which the action was executed
      type: String
    - contextPath: MicrosoftATP.MachineAction.ComputerDNSName
      description: The machine DNS name on which the action was executed
      type: String
    - contextPath: MicrosoftATP.MachineAction.CreationDateTimeUtc
      description: The date and time when the action was created
      type: Date
    - contextPath: MicrosoftATP.MachineAction.LastUpdateTimeUtc
      description: The last date and time when the action status was updated
      type: Date
    - contextPath: MicrosoftATP.MachineAction.RelatedFileInfo.FileIdentifier
      description: The file identifier
      type: String
    - contextPath: MicrosoftATP.MachineAction.RelatedFileInfo.FileIdentifierType
      description: 'The type of the file identifier with the possible values: "SHA1"
        ,"SHA256" and "MD5"'
      type: String
  - arguments:
    - default: false
      description: The machine ID.
      isArray: false
      name: machine_id
      required: true
      secret: false
    - default: false
      description: The file SHA1 hash to stop and quarantine on the machine.
      isArray: false
      name: file_hash
      required: true
      secret: false
    - default: false
      description: Comment to associate with the action.
      isArray: false
      name: comment
      required: true
      secret: false
    deprecated: false
    description: Stop the execution of a file on a machine and delete it.
    execution: false
    name: microsoft-atp-stop-and-quarantine-file
    outputs:
    - contextPath: MicrosoftATP.MachineAction.ID
      description: The machine action ID
      type: String
    - contextPath: MicrosoftATP.MachineAction.Type
      description: The type of the action
      type: String
    - contextPath: MicrosoftATP.MachineAction.Scope
      description: The scope of the action
      type: String
    - contextPath: MicrosoftATP.MachineAction.Requestor
      description: The ID of the user that executed the action
      type: String
    - contextPath: MicrosoftATP.MachineAction.RequestorComment
      description: The comment that was written when issuing the action
      type: String
    - contextPath: MicrosoftATP.MachineAction.Status
      description: The current status of the command
      type: String
    - contextPath: MicrosoftATP.MachineAction.MachineID
      description: The machine ID on which the action was executed
      type: String
    - contextPath: MicrosoftATP.MachineAction.ComputerDNSName
      description: The machine DNS name on which the action was executed
      type: String
    - contextPath: MicrosoftATP.MachineAction.CreationDateTimeUtc
      description: The date and time when the action was created
      type: Date
    - contextPath: MicrosoftATP.MachineAction.LastUpdateTimeUtc
      description: The last date and time when the action status was updated
      type: Date
    - contextPath: MicrosoftATP.MachineAction.RelatedFileInfo.FileIdentifier
      description: The file identifier
      type: String
    - contextPath: MicrosoftATP.MachineAction.RelatedFileInfo.FileIdentifierType
      description: 'The type of the file identifier with the possible values: "SHA1"
        ,"SHA256" and "MD5"'
      type: String
  - arguments:
    - default: false
      description: ID can be the investigation ID or the investigation triggering
        alert ID.
      isArray: false
      name: id
      required: false
      secret: false
    - default: false
      defaultValue: '50'
      description: The limit of investigations to display.
      isArray: false
      name: limit
      required: false
      secret: false
    - default: false
      defaultValue: '0'
      description: The page from which to get the investigations.
      isArray: false
      name: offset
      predefined:
      - ''
      required: false
      secret: false
    deprecated: false
    description: Retrieves a collection of investigations or retrieves specific investigation
      by its ID.
    execution: false
    name: microsoft-atp-list-investigations
    outputs:
    - contextPath: MicrosoftATP.Investigation.ID
      description: The investigation ID
      type: String
    - contextPath: MicrosoftATP.Investigation.StartTime
      description: The date and time when the investigation was created
      type: Date
    - contextPath: MicrosoftATP.Investigation.EndTime
      description: The date and time when the investigation was completed
      type: Date
    - contextPath: MicrosoftATP.Investigation.State
      description: The investigation state
      type: String
    - contextPath: MicrosoftATP.Investigation.CancelledBy
      description: The ID of the user/application that cancelled that investigation
      type: Unknown
    - contextPath: MicrosoftATP.Investigation.StatusDetails
      description: The details about the investigation state
      type: Unknown
    - contextPath: MicrosoftATP.Investigation.MachineID
      description: The machine ID on which the investigation is executed
      type: String
    - contextPath: MicrosoftATP.Investigation.ComputerDNSName
      description: The machine DNS name on which the investigation is executed
      type: String
    - contextPath: MicrosoftATP.Investigation.TriggeringAlertID
      description: The alert ID that triggered the investigation
      type: String
  - arguments:
    - default: false
      description: The machine's ID.
      isArray: false
      name: machine_id
      required: true
      secret: false
    - default: false
      description: Comment to associate with the action.
      isArray: false
      name: comment
      required: true
      secret: false
    deprecated: false
    description: Start an automated investigation on a machine.
    execution: false
    name: microsoft-atp-start-investigation
    outputs:
    - contextPath: MicrosoftATP.Investigation.ID
      description: The investigation ID
      type: String
    - contextPath: MicrosoftATP.Investigation.StartTime
      description: The date and time when the investigation was created
      type: Date
    - contextPath: MicrosoftATP.Investigation.EndTime
      description: The date and time when the investigation was completed
      type: Date
    - contextPath: MicrosoftATP.Investigation.State
      description: The investigation state
      type: String
    - contextPath: MicrosoftATP.Investigation.CancelledBy
      description: The ID of the user/application that cancelled that investigation
      type: Unknown
    - contextPath: MicrosoftATP.Investigation.StatusDetails
      description: The details about the investigation state
      type: Unknown
    - contextPath: MicrosoftATP.Investigation.MachineID
      description: The machine ID on which the investigation is executed
      type: String
    - contextPath: MicrosoftATP.Investigation.ComputerDNSName
      description: The machine DNS name on which the investigation is executed
      type: String
    - contextPath: MicrosoftATP.Investigation.TriggeringAlertID
      description: The alert ID that triggered the investigation
      type: String
  - arguments:
    - default: false
      description: The domain address
      isArray: false
      name: domain
      required: true
      secret: false
    deprecated: false
    description: Retrieves the statistics on the given domain.
    execution: false
    name: microsoft-atp-get-domain-statistics
    outputs:
    - contextPath: MicrosoftATP.DomainStatistics.Statistics.Host
      description: The domain host
      type: String
    - contextPath: MicrosoftATP.DomainStatistics.Statistics.OrgPrevalence
      description: The prevalnce of the domain in the organizetion
      type: String
    - contextPath: MicrosoftATP.DomainStatistics.Statistics.OrgFirstSeen
      description: The first date and time the domain was in the organizetion
      type: Date
    - contextPath: MicrosoftATP.DomainStatistics.Statistics.OrgLastSeen
      description: The last date and time the domain was in the organizetion
      type: Date
  - arguments:
    - default: false
      description: The domain address.
      isArray: false
      name: domain
      required: true
      secret: false
    deprecated: false
    description: Retrieves a collection of alerts related to a given domain address.
    execution: false
    name: microsoft-atp-get-domain-alerts
    outputs:
    - contextPath: MicrosoftATP.DomainAlert.Domain
      description: The domain address
      type: String
    - contextPath: MicrosoftATP.DomainAlert.Alerts.ID
      description: The alert ID
      type: String
    - contextPath: MicrosoftATP.DomainAlert.Alerts.IncidentID
      description: The incident ID of the alert
      type: Number
    - contextPath: MicrosoftATP.DomainAlert.Alerts.InvestigationID
      description: The investigation ID related to the alert
      type: Number
    - contextPath: MicrosoftATP.DomainAlert.Alerts.InvestigationState
      description: The current state of the investigation
      type: String
    - contextPath: MicrosoftATP.DomainAlert.Alerts.AssignedTo
      description: The owner of the alert
      type: String
    - contextPath: MicrosoftATP.DomainAlert.Alerts.Severity
      description: The severity of the alert
      type: String
    - contextPath: MicrosoftATP.DomainAlert.Alerts.Status
      description: The current status of the alert
      type: String
    - contextPath: MicrosoftATP.DomainAlert.Alerts.Classification
      description: The alert classification
      type: String
    - contextPath: MicrosoftATP.DomainAlert.Alerts.Determination
      description: The determination of the alert
      type: String
    - contextPath: MicrosoftATP.DomainAlert.Alerts.DetectionSource
      description: The detection source
      type: String
    - contextPath: MicrosoftATP.DomainAlert.Alerts.Category
      description: The category of the alert
      type: String
    - contextPath: MicrosoftATP.DomainAlert.Alerts.ThreatFamilyName
      description: The threat family name
      type: String
    - contextPath: MicrosoftATP.DomainAlert.Alerts.Title
      description: The alert title
      type: String
    - contextPath: MicrosoftATP.DomainAlert.Alerts.Description
      description: The alert description
      type: String
    - contextPath: MicrosoftATP.DomainAlert.Alerts.AlertCreationTime
      description: The date and time the alert was created
      type: Date
    - contextPath: MicrosoftATP.DomainAlert.Alerts.FirstEventTime
      description: The first event time that triggered the alert on that machine
      type: Date
    - contextPath: MicrosoftATP.DomainAlert.Alerts.LastEventTime
      description: The last event time that triggered the alert on that machine
      type: Date
    - contextPath: MicrosoftATP.DomainAlert.Alerts.LastUpdateTime
      description: The first event time that triggered the alert on that machine
      type: Date
    - contextPath: MicrosoftATP.DomainAlert.Alerts.ResolvedTime
      description: The date and time in which the status of the alert was changed
        to 'Resolved'
      type: Date
    - contextPath: MicrosoftATP.DomainAlert.Alerts.MachineID
      description: The mahine ID that is associated with the alert
      type: String
    - contextPath: MicrosoftATP.DomainAlert.Alerts.ComputerDNSName
      description: The machine DNS name
      type: String
    - contextPath: MicrosoftATP.DomainAlert.Alerts.AADTenantID
      description: The AAD tenant ID
      type: String
    - contextPath: MicrosoftATP.DomainAlert.Alerts.Comments.Comment
      description: The alert comment string
      type: String
    - contextPath: MicrosoftATP.DomainAlert.Alerts.Comments.CreatedBy
      description: The alert comment created by string
      type: String
    - contextPath: MicrosoftATP.DomainAlert.Alerts.Comments.CreatedTime
      description: The alert comment create time date
      type: Date
  - arguments:
    - default: false
      description: The domain address
      isArray: false
      name: domain
      required: true
      secret: false
    deprecated: false
    description: Retrieves a collection of machines that have communicated to or from
      a given domain address.
    execution: false
    name: microsoft-atp-get-domain-machines
    outputs:
    - contextPath: MicrosoftATP.DomainMachine.Domain
      description: The domain address
      type: String
    - contextPath: MicrosoftATP.DomainMachine.Machines.ID
      description: The machine ID
      type: String
    - contextPath: MicrosoftATP.DomainMachine.Machines.ComputerDNSName
      description: The machine DNS name
      type: String
    - contextPath: MicrosoftATP.DomainMachine.Machines.FirstSeen
      description: The first date and time where the machine was observed by Microsoft
        Defender ATP
      type: Date
    - contextPath: MicrosoftATP.DomainMachine.Machines.LastSeen
      description: The last date and time where the machine was observed by Microsoft
        Defender ATP
      type: Date
    - contextPath: MicrosoftATP.DomainMachine.Machines.OSPlatform
      description: The operating system platform
      type: String
    - contextPath: MicrosoftATP.DomainMachine.Machines.OSVersion
      description: The operating system Version
      type: String
    - contextPath: MicrosoftATP.DomainMachine.Machines.OSProcessor
      description: The operating system processor
      type: String
    - contextPath: MicrosoftATP.DomainMachine.Machines.LastIPAddress
      description: The last IP on the machine
      type: String
    - contextPath: MicrosoftATP.DomainMachine.Machines.LastExternalIPAddress
      description: The last IP through which the machine accessed the internet
      type: String
    - contextPath: MicrosoftATP.DomainMachine.Machines.OSBuild
      description: The operating system build number
      type: Number
    - contextPath: MicrosoftATP.DomainMachine.Machines.HealthStatus
      description: The machine health status
      type: String
    - contextPath: MicrosoftATP.DomainMachine.Machines.RBACGroupID
      description: The machine RBAC group ID
      type: Number
    - contextPath: MicrosoftATP.DomainMachine.Machines.RBACGroupName
      description: The machine RBAC group Name
      type: String
    - contextPath: MicrosoftATP.DomainMachine.Machines.RiskScore
      description: The machine risk score
      type: String
    - contextPath: MicrosoftATP.DomainMachine.Machines.ExposureLevel
      description: The machine exposure level
      type: String
    - contextPath: MicrosoftATP.DomainMachine.Machines.IsAADJoined
      description: True if machine is AAD joined, False otherwise
      type: Boolean
    - contextPath: MicrosoftATP.DomainMachine.Machines.AADDeviceID
      description: The AAD Device ID
      type: String
    - contextPath: MicrosoftATP.DomainMachine.Machines.MachineTags
      description: Set of machine tags
      type: String
  - arguments:
    - default: false
      description: File SHA1 hash to get statistics on.
      isArray: false
      name: file_hash
      required: true
      secret: false
    deprecated: false
    description: Retrieves the statistics for the given file.
    execution: false
    name: microsoft-atp-get-file-statistics
    outputs:
    - contextPath: MicrosoftATP.FileStatistics.Sha1
      description: The file SHA1 hash
      type: String
    - contextPath: MicrosoftATP.FileStatistics.Statistics.OrgPrevalence
      description: The prevalnce of the file in the organizetion
      type: String
    - contextPath: MicrosoftATP.FileStatistics.Statistics.OrgFirstSeen
      description: The first date and time the file was in the organizetion
      type: Date
    - contextPath: MicrosoftATP.FileStatistics.Statistics.OrgLastSeen
      description: The last date and time the file was in the organizetion
      type: Date
    - contextPath: MicrosoftATP.FileStatistics.Statistics.GlobalPrevalence
      description: The global prevalnce of the file
      type: String
    - contextPath: MicrosoftATP.FileStatistics.Statistics.GlobalFirstObserved
      description: The global first observetion date and time of the file
      type: Date
    - contextPath: MicrosoftATP.FileStatistics.Statistics.GlobalLastObserved
      description: The global last observetion date and time of the file
      type: Date
    - contextPath: MicrosoftATP.FileStatistics.Statistics.TopFileNames
      description: The file's top names
      type: String
  - arguments:
    - default: false
      description: File SHA1 hash to get statistics on.
      isArray: false
      name: file_hash
      required: true
      secret: false
    deprecated: false
    description: Retrieves a collection of alerts related to a given file hash.
    execution: false
    name: microsoft-atp-get-file-alerts
    outputs:
    - contextPath: MicrosoftATP.FileAlert.Sha1
      description: The file SHA1 hash
      type: String
    - contextPath: MicrosoftATP.FileAlert.Alerts.ID
      description: The alert ID
      type: String
    - contextPath: MicrosoftATP.FileAlert.Alerts.IncidentID
      description: The Incident ID of the Alert
      type: Number
    - contextPath: MicrosoftATP.FileAlert.Alerts.InvestigationID
      description: The Investigation ID related to the Alert
      type: Number
    - contextPath: MicrosoftATP.FileAlert.Alerts.InvestigationState
      description: The current state of the Investigation
      type: String
    - contextPath: MicrosoftATP.FileAlert.Alerts.AssignedTo
      description: The owner of the alert
      type: String
    - contextPath: MicrosoftATP.FileAlert.Alerts.Severity
      description: The severity of the alert
      type: String
    - contextPath: MicrosoftATP.FileAlert.Alerts.Status
      description: The current status of the alert
      type: String
    - contextPath: MicrosoftATP.FileAlert.Alerts.Classification
      description: The alert Classification
      type: String
    - contextPath: MicrosoftATP.FileAlert.Alerts.Determination
      description: The determination of the alert
      type: String
    - contextPath: MicrosoftATP.FileAlert.Alerts.DetectionSource
      description: The detection source
      type: String
    - contextPath: MicrosoftATP.FileAlert.Alerts.Category
      description: The category of the alert
      type: String
    - contextPath: MicrosoftATP.FileAlert.Alerts.ThreatFamilyName
      description: The threat family name
      type: String
    - contextPath: MicrosoftATP.FileAlert.Alerts.Title
      description: The alert title
      type: String
    - contextPath: MicrosoftATP.FileAlert.Alerts.Description
      description: The alert description
      type: String
    - contextPath: MicrosoftATP.FileAlert.Alerts.AlertCreationTime
      description: The date and time the alert was created
      type: Date
    - contextPath: MicrosoftATP.FileAlert.Alerts.FirstEventTime
      description: The first event time that triggered the alert on that machine
      type: Date
    - contextPath: MicrosoftATP.FileAlert.Alerts.LastEventTime
      description: The last event time that triggered the alert on that machine
      type: Date
    - contextPath: MicrosoftATP.FileAlert.Alerts.LastUpdateTime
      description: The first event time that triggered the alert on that machine
      type: Date
    - contextPath: MicrosoftATP.FileAlert.Alerts.ResolvedTime
      description: The date and time in which the status of the alert was changed
        to 'Resolved'
      type: Date
    - contextPath: MicrosoftATP.FileAlert.Alerts.MachineID
      description: The mahine ID that is associated with the alert
      type: String
    - contextPath: MicrosoftATP.FileAlert.Alerts.ComputerDNSName
      description: The machine DNS name
      type: String
    - contextPath: MicrosoftATP.FileAlert.Alerts.AADTenantID
      description: The AAD tenant ID
      type: String
    - contextPath: MicrosoftATP.FileAlert.Alerts.Comments.Comment
      description: The alert comment string
      type: String
    - contextPath: MicrosoftATP.FileAlert.Alerts.Comments.CreatedBy
      description: The alert comment created by string
      type: String
    - contextPath: MicrosoftATP.FileAlert.Alerts.Comments.CreatedTime
      description: The alert comment create time date
      type: Date
  - arguments:
    - default: false
      description: The IP address.
      isArray: false
      name: ip
      required: true
      secret: false
    deprecated: false
    description: Retrieves the statistics for the given IP.
    execution: false
    name: microsoft-atp-get-ip-statistics
    outputs:
    - contextPath: MicrosoftATP.IPStatistics.Statistics.IPAddress
      description: The IP address
      type: String
    - contextPath: MicrosoftATP.IPStatistics.Statistics.OrgPrevalence
      description: The prevalnce of the IP on the organizetion
      type: String
    - contextPath: MicrosoftATP.IPStatistics.Statistics.OrgFirstSeen
      description: The first date and time the IP was in the organizetion
      type: Date
    - contextPath: MicrosoftATP.IPStatistics.Statistics.OrgLastSeen
      description: The last date and time the IP was in the organizetion
      type: Date
  - arguments:
    - default: false
      description: The Ip address.
      isArray: false
      name: ip
      required: true
      secret: false
    deprecated: false
    description: Retrieves a collection of alerts related to a given IP address.
    execution: false
    name: microsoft-atp-get-ip-alerts
    outputs:
    - contextPath: MicrosoftATP.IPAlert.IPAddress
      description: The IP address
      type: String
    - contextPath: MicrosoftATP.IPAlert.Alerts.ID
      description: The alert ID
      type: String
    - contextPath: MicrosoftATP.IPAlert.Alerts.IncidentID
      description: The incident ID of the alert
      type: Number
    - contextPath: MicrosoftATP.IPAlert.Alerts.InvestigationID
      description: The investigation ID related to the alert
      type: Number
    - contextPath: MicrosoftATP.IPAlert.Alerts.InvestigationState
      description: The current state of the investigation
      type: String
    - contextPath: MicrosoftATP.IPAlert.Alerts.AssignedTo
      description: The owner of the alert
      type: String
    - contextPath: MicrosoftATP.IPAlert.Alerts.Severity
      description: The severity of the alert
      type: String
    - contextPath: MicrosoftATP.IPAlert.Alerts.Status
      description: The current status of the alert
      type: String
    - contextPath: MicrosoftATP.IPAlert.Alerts.Classification
      description: The alert classification
      type: String
    - contextPath: MicrosoftATP.IPAlert.Alerts.Determination
      description: The determination of the alert
      type: String
    - contextPath: MicrosoftATP.IPAlert.Alerts.DetectionSource
      description: The detection source
      type: String
    - contextPath: MicrosoftATP.IPAlert.Alerts.Category
      description: The category of the alert
      type: String
    - contextPath: MicrosoftATP.IPAlert.Alerts.ThreatFamilyName
      description: The threat family name
      type: String
    - contextPath: MicrosoftATP.IPAlert.Alerts.Title
      description: The alert title
      type: String
    - contextPath: MicrosoftATP.IPAlert.Alerts.Description
      description: The alert description
      type: String
    - contextPath: MicrosoftATP.IPAlert.Alerts.AlertCreationTime
      description: The date and time the alert was created
      type: Date
    - contextPath: MicrosoftATP.IPAlert.Alerts.FirstEventTime
      description: The first event time that triggered the alert on that machine
      type: Date
    - contextPath: MicrosoftATP.IPAlert.Alerts.LastEventTime
      description: The last event time that triggered the alert on that machine
      type: Date
    - contextPath: MicrosoftATP.IPAlert.Alerts.LastUpdateTime
      description: The first event time that triggered the alert on that machine
      type: Date
    - contextPath: MicrosoftATP.IPAlert.Alerts.ResolvedTime
      description: The date and time in which the status of the alert was changed
        to 'Resolved'
      type: Date
    - contextPath: MicrosoftATP.IPAlert.Alerts.MachineID
      description: The machine ID that is associated with the alert
      type: String
    - contextPath: MicrosoftATP.IPAlert.Alerts.ComputerDNSName
      description: The machine DNS name
      type: String
    - contextPath: MicrosoftATP.IPAlert.Alerts.AADTenantID
      description: The AAD tenant ID
      type: String
    - contextPath: MicrosoftATP.IPAlert.Alerts.Comments.Comment
      description: The alert comment string
      type: String
    - contextPath: MicrosoftATP.IPAlert.Alerts.Comments.CreatedBy
      description: The alert comment created by string
      type: String
    - contextPath: MicrosoftATP.IPAlert.Alerts.Comments.CreatedTime
      description: The alert comment create time date
      type: Date
  - arguments:
    - default: false
      description: |-
        The user ID.  Note that the ID is not the full UPN, but only the user name.
         (e.g., to retrieve alerts for user1@test.com use user1)
      isArray: false
      name: username
      required: true
      secret: false
    deprecated: false
    description: Retrieves a collection of alerts related to a given user ID.
    execution: false
    name: microsoft-atp-get-user-alerts
    outputs:
    - contextPath: MicrosoftATP.UserAlert.Username
      description: The user name
      type: String
    - contextPath: MicrosoftATP.UserAlert.Alerts.ID
      description: The alert ID
      type: String
    - contextPath: MicrosoftATP.UserAlert.Alerts.IncidentID
      description: The incident ID of the alert
      type: Number
    - contextPath: MicrosoftATP.UserAlert.Alerts.InvestigationID
      description: The investigation ID related to the alert
      type: Number
    - contextPath: MicrosoftATP.UserAlert.Alerts.InvestigationState
      description: The current state of the investigation
      type: String
    - contextPath: MicrosoftATP.UserAlert.Alerts.AssignedTo
      description: The owner of the alert
      type: String
    - contextPath: MicrosoftATP.UserAlert.Alerts.Severity
      description: The severity of the alert
      type: String
    - contextPath: MicrosoftATP.UserAlert.Alerts.Status
      description: The current status of the alert
      type: String
    - contextPath: MicrosoftATP.UserAlert.Alerts.Classification
      description: The alert classification
      type: String
    - contextPath: MicrosoftATP.UserAlert.Alerts.Determination
      description: The determination of the alert
      type: String
    - contextPath: MicrosoftATP.UserAlert.Alerts.DetectionSource
      description: The detection source
      type: String
    - contextPath: MicrosoftATP.UserAlert.Alerts.Category
      description: The category of the alert
      type: String
    - contextPath: MicrosoftATP.UserAlert.Alerts.ThreatFamilyName
      description: The threat family name
      type: String
    - contextPath: MicrosoftATP.UserAlert.Alerts.Title
      description: The alert title
      type: String
    - contextPath: MicrosoftATP.UserAlert.Alerts.Description
      description: The alert description
      type: String
    - contextPath: MicrosoftATP.UserAlert.Alerts.AlertCreationTime
      description: The date and time the alert was created
      type: Date
    - contextPath: MicrosoftATP.UserAlert.Alerts.FirstEventTime
      description: The first event time that triggered the alert on that machine
      type: Date
    - contextPath: MicrosoftATP.UserAlert.Alerts.LastEventTime
      description: The last event time that triggered the alert on that machine
      type: Date
    - contextPath: MicrosoftATP.UserAlert.Alerts.LastUpdateTime
      description: The first event time that triggered the alert on that machine
      type: Date
    - contextPath: MicrosoftATP.UserAlert.Alerts.ResolvedTime
      description: The date and time in which the status of the alert was changed
        to 'Resolved'
      type: Date
    - contextPath: MicrosoftATP.UserAlert.Alerts.MachineID
      description: The mahine ID that is associated with the alert
      type: String
    - contextPath: MicrosoftATP.UserAlert.Alerts.ComputerDNSName
      description: The machine DNS name
      type: String
    - contextPath: MicrosoftATP.UserAlert.Alerts.AADTenantID
      description: The AAD tenant ID
      type: String
    - contextPath: MicrosoftATP.UserAlert.Alerts.Comments.Comment
      description: The alert comment string
      type: String
    - contextPath: MicrosoftATP.UserAlert.Alerts.Comments.CreatedBy
      description: The alert comment created by string
      type: String
    - contextPath: MicrosoftATP.UserAlert.Alerts.Comments.CreatedTime
      description: The alert comment create time date
      type: Date
  - arguments:
    - default: false
      description: |-
        The user ID.  Note that the id is not the full UPN, but only the user name.
        (e.g., to retrieve machines for user1@test.com use user1)
      isArray: false
      name: username
      required: true
      secret: false
    deprecated: false
    description: Retrieves a collection of machines related to a given user ID.
    execution: false
    name: microsoft-atp-get-user-machines
    outputs:
    - contextPath: MicrosoftATP.UserMachine.Username
      description: The user name
      type: String
    - contextPath: MicrosoftATP.UserMachine.Machines.ID
      description: The machine ID
      type: String
    - contextPath: MicrosoftATP.UserMachine.Machines.ComputerDNSName
      description: The machine DNS name
      type: String
    - contextPath: MicrosoftATP.UserMachine.Machines.FirstSeen
      description: The first date and time where the machine was observed by Microsoft
        Defender ATP
      type: Date
    - contextPath: MicrosoftATP.UserMachine.Machines.LastSeen
      description: The last date and time where the machine was observed by Microsoft
        Defender ATP
      type: Date
    - contextPath: MicrosoftATP.UserMachine.Machines.OSPlatform
      description: The operating system platform
      type: String
    - contextPath: MicrosoftATP.UserMachine.Machines.OSVersion
      description: The operating system Version
      type: String
    - contextPath: MicrosoftATP.UserMachine.Machines.OSProcessor
      description: The operating system processor
      type: String
    - contextPath: MicrosoftATP.v.Machines.LastIPAddress
      description: The last IP on the machine
      type: String
    - contextPath: MicrosoftATP.UserMachine.Machines.LastExternalIPAddress
      description: The last IP through which the machine accessed the internet
      type: String
    - contextPath: MicrosoftATP.UserMachine.Machines.OSBuild
      description: The operating system build number
      type: Number
    - contextPath: MicrosoftATP.UserMachine.Machines.HealthStatus
      description: The machine health status
      type: String
    - contextPath: MicrosoftATP.UserMachine.Machines.RBACGroupID
      description: The machine RBAC group ID
      type: Number
    - contextPath: MicrosoftATP.UserMachine.Machines.RBACGroupName
      description: The machine RBAC group Name
      type: String
    - contextPath: MicrosoftATP.UserMachine.Machines.RiskScore
      description: The machine risk score
      type: String
    - contextPath: MicrosoftATP.UserMachine.Machines.ExposureLevel
      description: The machine exposure level
      type: String
    - contextPath: MicrosoftATP.UserMachine.Machines.IsAADJoined
      description: True if machine is AAD joined, False otherwise
      type: Boolean
    - contextPath: MicrosoftATP.UserMachine.Machines.AADDeviceID
      description: The AAD device ID
      type: String
    - contextPath: MicrosoftATP.UserMachine.Machines.MachineTags
      description: Set of machine tags
      type: String
  - arguments:
    - default: false
      description: The machine ID.
      isArray: false
      name: machine_id
      required: true
      secret: false
    - auto: PREDEFINED
      default: false
      description: The action to use for the tag.
      isArray: false
      name: action
      predefined:
      - Add
      - Remove
      required: true
      secret: false
    - default: false
      description: The tag name.
      isArray: false
      name: tag
      required: true
      secret: false
    deprecated: false
    description: Adds or removes a tag on a specific Machine.
    execution: false
    name: microsoft-atp-add-remove-machine-tag
    outputs:
    - contextPath: MicrosoftATP.Machine.ID
      description: The machine ID
      type: String
    - contextPath: MicrosoftATP.Machine.ComputerDNSName
      description: The machine DNS name
      type: String
    - contextPath: MicrosoftATP.Machine.FirstSeen
      description: The first date and time where the machine was observed by Microsoft
        Defender ATP
      type: Date
    - contextPath: MicrosoftATP.Machine.LastSeen
      description: The last date and time where the machine was observed by Microsoft
        Defender ATP
      type: Date
    - contextPath: MicrosoftATP.Machine.OSPlatform
      description: The operating system platform
      type: String
    - contextPath: MicrosoftATP.Machine.OSVersion
      description: The operating system Version
      type: String
    - contextPath: MicrosoftATP.Machine.OSProcessor
      description: The operating system processor
      type: String
    - contextPath: MicrosoftATP.Machine.LastIPAddress
      description: The last IP on the machine
      type: String
    - contextPath: MicrosoftATP.Machine.LastExternalIPAddress
      description: The last IP through which the machine accessed the internet
      type: String
    - contextPath: MicrosoftATP.Machine.OSBuild
      description: The operating system build number
      type: Number
    - contextPath: MicrosoftATP.Machine.HealthStatus
      description: The machine health status
      type: String
    - contextPath: MicrosoftATP.Machine.RBACGroupID
      description: The machine RBAC group ID
      type: Number
    - contextPath: MicrosoftATP.Machine.RBACGroupName
      description: The machine RBAC group Name
      type: String
    - contextPath: MicrosoftATP.Machine.RiskScore
      description: The machine risk score
      type: String
    - contextPath: MicrosoftATP.Machine.ExposureLevel
      description: The machine exposure level
      type: String
    - contextPath: MicrosoftATP.Machine.IsAADJoined
      description: True if machine is AAD joined, False otherwise
      type: Boolean
    - contextPath: MicrosoftATP.Machine.AADDeviceID
      description: The AAD device ID
      type: String
    - contextPath: MicrosoftATP.Machine.MachineTags
      description: Set of machine tags
      type: String
<<<<<<< HEAD
  dockerimage: demisto/crypto:1.0.0.10743
=======
  - arguments:
    - default: false
      defaultValue: '50'
      description: The maximum amount of indicators to return. Default is 50.
      isArray: false
      name: limit
      required: false
      secret: false
    deprecated: false
    description: Lists all indicators by the ID that the system creates when the indicator
      is ingested.
    execution: false
    name: microsoft-atp-indicator-list
    outputs:
    - contextPath: MicrosoftATP.Indicators.id
      type: String
      description: Created by the system when the indicator is ingested. Generated
        GUID/unique identifier.
    - contextPath: MicrosoftATP.Indicators.action
      type: String
      description: "The action to apply if the indicator is matched from within the\
        \ targetProduct security tool. Possible values are: unknown, allow, block,\
        \ alert."
    - contextPath: MicrosoftATP.Indicators.additionalInformation
      type: String
      description: A catchall area into which extra data from the indicator not covered
        by the other tiIndicator properties may be placed. Data placed into additionalInformation
        will typically not be utilized by the targetProduct security tool.
    - contextPath: MicrosoftATP.Indicators.azureTenantId
      type: String
      description: Stamped by the system when the indicator is ingested. The Azure
        Active Directory tenant id of submitting client.
    - contextPath: MicrosoftATP.Indicators.confidence
      type: Number
      description: An integer representing the confidence with which the data within
        the indicator accurately identifies malicious behavior. Values are 0 – 100,
        with 100 being the highest.
    - contextPath: MicrosoftATP.Indicators.description
      type: String
      description: Brief description (100 characters or less) of the threat represented
        by the indicator.
    - contextPath: MicrosoftATP.Indicators.diamondModel
      type: String
      description: "The area of the Diamond Model in which this indicator exists.\
        \ Possible values are: unknown, adversary, capability, infrastructure, victim."
    - contextPath: MicrosoftATP.Indicators.domainName
      type: String
      description: Domain name associated with this indicator. Should be in the format
        subdomain.domain.topleveldomain.
    - contextPath: MicrosoftATP.Indicators.expirationDateTime
      type: Date
      description: "DateTime string indicating when the indicator expires. To avoid\
        \ stale indicators persisting in the system, all indicators must have an expiration\
        \ date. The timestamp type represents date and time information in ISO 8601\
        \ format and is always in UTC time. For example, midnight UTC on Jan 1, 2014\
        \ would look like this: '2014-01-01T00:00:00Z'"
    - contextPath: MicrosoftATP.Indicators.externalId
      type: String
      description: An identification number that ties the indicator back to the indicator
        provider’s system (e.g., a foreign key).
    - contextPath: MicrosoftATP.Indicators.fileCompileDateTime
      type: Date
      description: "DateTime when the file was compiled. The timestamp type represents\
        \ date and time information in ISO 8601 format and is always in UTC time.\
        \ For example, midnight UTC on Jan 1, 2014 would look like this: '2014-01-01T00:00:00Z'"
    - contextPath: MicrosoftATP.Indicators.fileCreatedDateTime
      type: Date
      description: "DateTime when the file was created.The Timestamp type represents\
        \ date and time information in ISO 8601 format and is always in UTC time.\
        \ For example, midnight UTC on Jan 1, 2014 would look like this: '2014-01-01T00:00:00Z'"
    - contextPath: MicrosoftATP.Indicators.fileHashType
      type: String
      description: "The type of hash stored in fileHashValue. Possible values are:\
        \ unknown, sha1, sha256, md5, authenticodeHash256, lsHash, ctph."
    - contextPath: MicrosoftATP.Indicators.fileHashValue
      type: String
      description: The file hash value.
    - contextPath: MicrosoftATP.Indicators.fileMutexName
      type: String
      description: Mutex name used in file-based detections.
    - contextPath: MicrosoftATP.Indicators.fileName
      type: String
      description: Name of the file if the indicator is file-based. Multiple file
        names may be delimited by commas.
    - contextPath: MicrosoftATP.Indicators.filePacker
      type: String
      description: The packer used to build the file in question.
    - contextPath: MicrosoftATP.Indicators.filePath
      type: String
      description: Path of the file indicating a compromise. Can be a Windows or *nix
        style path.
    - contextPath: MicrosoftATP.Indicators.fileSize
      type: Number
      description: Size of the file in bytes.
    - contextPath: MicrosoftATP.Indicators.fileType
      type: String
      description: Text description of the type of file. For example, “Word Document”
        or “Binary”.
    - contextPath: MicrosoftATP.Indicators.ingestedDateTime
      type: Date
      description: "Timestamp when the indicator was ingested into the system. The\
        \ Timestamp type represents date and time information in ISO 8601 format and\
        \ is always in UTC time. For example, midnight UTC on Jan 1, 2014 would look\
        \ like this: '2014-01-01T00:00:00Z'"
    - contextPath: MicrosoftATP.Indicators.isActive
      type: Boolean
      description: Used to deactivate indicators within the system. By default, any
        indicator submitted is set as active. However, providers may submit existing
        indicators with this set to ‘False’ to deactivate indicators in the system.
    - contextPath: MicrosoftATP.Indicators.knownFalsePositives
      type: String
      description: Scenarios in which the indicator may cause false positives. This
        should be human-readable text.
    - contextPath: MicrosoftATP.Indicators.lastReportedDateTime
      type: Date
      description: "The last time the indicator was seen. The timestamp type represents\
        \ date and time information in ISO 8601 format and is always in UTC time.\
        \ For example, midnight UTC on Jan 1, 2014 would look like this: '2014-01-01T00:00:00Z'"
    - contextPath: MicrosoftATP.Indicators.networkCidrBlock
      type: String
      description: CIDR Block notation representation of the network referenced in
        this indicator. Use only if the Source and Destination cannot be identified.
    - contextPath: MicrosoftATP.Indicators.networkDestinationAsn
      type: Number
      description: The destination autonomous system identifier of the network referenced
        in the indicator.
    - contextPath: MicrosoftATP.Indicators.networkDestinationCidrBlock
      type: String
      description: CIDR Block notation representation of the destination network in
        this indicator.
    - contextPath: MicrosoftATP.Indicators.networkDestinationIPv4
      type: String
      description: IPv4 IP address destination.
    - contextPath: MicrosoftATP.Indicators.networkDestinationIPv6
      type: String
      description: IPv6 IP address destination.
    - contextPath: MicrosoftATP.Indicators.networkDestinationPort
      type: Number
      description: TCP port destination.
    - contextPath: MicrosoftATP.Indicators.networkIPv4
      type: String
      description: IPv4 IP address.
    - contextPath: MicrosoftATP.Indicators.networkIPv6
      type: String
      description: IPv6 IP address.
    - contextPath: MicrosoftATP.Indicators.networkPort
      type: Number
      description: TCP port.
    - contextPath: MicrosoftATP.Indicators.networkProtocol
      type: Number
      description: Decimal representation of the protocol field in the IPv4 header.
    - contextPath: MicrosoftATP.Indicators.networkSourceAsn
      type: Number
      description: The source autonomous system identifier of the network referenced
        in the indicator.
    - contextPath: MicrosoftATP.Indicators.networkSourceCidrBlock
      type: String
      description: CIDR Block notation representation of the source network in this
        indicator.
    - contextPath: MicrosoftATP.Indicators.networkSourceIPv4
      type: String
      description: IPv4 IP address source.
    - contextPath: MicrosoftATP.Indicators.networkSourceIPv6
      type: String
      description: IPv6 IP address source.
    - contextPath: MicrosoftATP.Indicators.networkSourcePort
      type: Number
      description: TCP port source.
    - contextPath: MicrosoftATP.Indicators.passiveOnly
      type: Boolean
      description: "Determines if the indicator should trigger an event that is visible\
        \ to an end-user. When set to ‘true,’ security tools will not notify the end\
        \ user that a ‘hit’ has occurred. This is most often treated as audit or silent\
        \ mode by security products where they will simply log that a match occurred\
        \ but will not perform the action. Default value is false."
    - contextPath: MicrosoftATP.Indicators.severity
      type: String
      description: An integer representing the severity of the malicious behavior
        identified by the data within the indicator. Values are Informational,Low, MediumLow, MediumHigh ,High, where High is
        the most severe and Informational is not severe at all.
    - contextPath: MicrosoftATP.Indicators.targetProduct
      type: String
      description: A string value representing a single security product to which
        the indicator should be applied.
    - contextPath: MicrosoftATP.Indicators.threatType
      type: String
      description: "Each indicator must have a valid Indicator Threat Type. Possible\
        \ values are: Botnet, C2, CryptoMining, Darknet, DDoS, MaliciousUrl, Malware,\
        \ Phishing, Proxy, PUA, WatchList."
    - contextPath: MicrosoftATP.Indicators.tlpLevel
      type: String
      description: "Traffic Light Protocol value for the indicator. Possible values\
        \ are: unknown, white, green, amber, and red."
    - contextPath: MicrosoftATP.Indicators.url
      type: String
      description: Uniform Resource Locator. This URL complies with RFC 1738.
    - contextPath: MicrosoftATP.Indicators.userAgent
      type: String
      description: User-Agent string from a web request that could indicate compromise.
    - contextPath: MicrosoftATP.Indicators.vendorInformation
      type: String
      description: Information about the vendor.
    - contextPath: File.Name
      description: The full file name (including file extension).
      type: String
    - contextPath: File.Size
      description: The size of the file in bytes.
      type: Number
    - contextPath: File.MD5
      description: The MD5 hash of the file.
      type: String
    - contextPath: File.SHA1
      description: The SHA1 hash of the file.
      type: String
    - contextPath: File.SHA256
      description: The SHA1 hash of the file.
      type: String
    - contextPath: File.SHA512
      description: The SHA512 hash of the file.
      type: String
    - contextPath: File.Type
      description: The file type, as determined by libmagic (same as displayed in file entries).
      type: String
    - contextPath: File.Path
      description: The path where the file is located.
      type: String
    - contextPath: Domain.Name
      description: 'The domain name, for example: "google.com".'
      type: String
    - contextPath: IP.Address
      description: IP address
      type: String
    - contextPath: URL.Data
      description: The URL
      type: String
  - arguments:
    - default: true
      description: The ID of the indicator to get.
      isArray: false
      name: indicator_id
      required: true
      secret: false
    deprecated: false
    description: Gets an indicator by its ID.
    execution: false
    name: microsoft-atp-indicator-get-by-id
    outputs:
    - contextPath: MicrosoftATP.Indicators.id
      type: String
      description: Created by the system when the indicator is ingested. Generated
        GUID/unique identifier.
    - contextPath: MicrosoftATP.Indicators.action
      type: String
      description: "The action to apply if the indicator is matched from within the\
        \ targetProduct security tool. Possible values are: unknown, allow, block,\
        \ alert."
    - contextPath: MicrosoftATP.Indicators.additionalInformation
      type: String
      description: A catchall area into which extra data from the indicator not covered
        by the other tiIndicator properties may be placed. Data placed into additionalInformation
        will typically not be utilized by the targetProduct security tool.
    - contextPath: MicrosoftATP.Indicators.azureTenantId
      type: String
      description: Stamped by the system when the indicator is ingested. The Azure
        Active Directory tenant id of submitting client.
    - contextPath: MicrosoftATP.Indicators.confidence
      type: Number
      description: An integer representing the confidence with which the data within
        the indicator accurately identifies malicious behavior. Values are 0 – 100,
        with 100 being the highest.
    - contextPath: MicrosoftATP.Indicators.description
      type: String
      description: Brief description (100 characters or less) of the threat represented
        by the indicator.
    - contextPath: MicrosoftATP.Indicators.diamondModel
      type: String
      description: "The area of the Diamond Model in which this indicator exists.\
        \ Possible values are: unknown, adversary, capability, infrastructure, victim."
    - contextPath: MicrosoftATP.Indicators.domainName
      type: String
      description: Domain name associated with this indicator. Should be in the format
        subdomain.domain.topleveldomain.
    - contextPath: MicrosoftATP.Indicators.expirationDateTime
      type: Date
      description: "DateTime string indicating when the indicator expires. To avoid\
        \ stale indicators persisting in the system, all indicators must have an expiration\
        \ date. The timestamp type represents date and time information in ISO 8601\
        \ format and is always in UTC time. For example, midnight UTC on Jan 1, 2014\
        \ would look like this: '2014-01-01T00:00:00Z'"
    - contextPath: MicrosoftATP.Indicators.externalId
      type: String
      description: An identification number that ties the indicator back to the indicator
        provider’s system (e.g., a foreign key).
    - contextPath: MicrosoftATP.Indicators.fileCompileDateTime
      type: Date
      description: "DateTime when the file was compiled. The timestamp type represents\
        \ date and time information in ISO 8601 format and is always in UTC time.\
        \ For example, midnight UTC on Jan 1, 2014 would look like this: '2014-01-01T00:00:00Z'"
    - contextPath: MicrosoftATP.Indicators.fileCreatedDateTime
      type: Date
      description: "DateTime when the file was created.The Timestamp type represents\
        \ date and time information in ISO 8601 format and is always in UTC time.\
        \ For example, midnight UTC on Jan 1, 2014 would look like this: '2014-01-01T00:00:00Z'"
    - contextPath: MicrosoftATP.Indicators.fileHashType
      type: String
      description: "The type of hash stored in fileHashValue. Possible values are:\
        \ unknown, sha1, sha256, md5, authenticodeHash256, lsHash, ctph."
    - contextPath: MicrosoftATP.Indicators.fileHashValue
      type: String
      description: The file hash value.
    - contextPath: MicrosoftATP.Indicators.fileMutexName
      type: String
      description: Mutex name used in file-based detections.
    - contextPath: MicrosoftATP.Indicators.fileName
      type: String
      description: Name of the file if the indicator is file-based. Multiple file
        names may be delimited by commas.
    - contextPath: MicrosoftATP.Indicators.filePacker
      type: String
      description: The packer used to build the file in question.
    - contextPath: MicrosoftATP.Indicators.filePath
      type: String
      description: Path of the file indicating a compromise. Can be a Windows or *nix
        style path.
    - contextPath: MicrosoftATP.Indicators.fileSize
      type: Number
      description: Size of the file in bytes.
    - contextPath: MicrosoftATP.Indicators.fileType
      type: String
      description: Text description of the type of file. For example, “Word Document”
        or “Binary”.
    - contextPath: MicrosoftATP.Indicators.ingestedDateTime
      type: Date
      description: "Timestamp when the indicator was ingested into the system. The\
        \ Timestamp type represents date and time information in ISO 8601 format and\
        \ is always in UTC time. For example, midnight UTC on Jan 1, 2014 would look\
        \ like this: '2014-01-01T00:00:00Z'"
    - contextPath: MicrosoftATP.Indicators.isActive
      type: Boolean
      description: Used to deactivate indicators within the system. By default, any
        indicator submitted is set as active. However, providers may submit existing
        indicators with this set to ‘False’ to deactivate indicators in the system.
    - contextPath: MicrosoftATP.Indicators.knownFalsePositives
      type: String
      description: Scenarios in which the indicator may cause false positives. This
        should be human-readable text.
    - contextPath: MicrosoftATP.Indicators.lastReportedDateTime
      type: Date
      description: "The last time the indicator was seen. The timestamp type represents\
        \ date and time information in ISO 8601 format and is always in UTC time.\
        \ For example, midnight UTC on Jan 1, 2014 would look like this: '2014-01-01T00:00:00Z'"
    - contextPath: MicrosoftATP.Indicators.networkCidrBlock
      type: String
      description: CIDR Block notation representation of the network referenced in
        this indicator. Use only if the Source and Destination cannot be identified.
    - contextPath: MicrosoftATP.Indicators.networkDestinationAsn
      type: Number
      description: The destination autonomous system identifier of the network referenced
        in the indicator.
    - contextPath: MicrosoftATP.Indicators.networkDestinationCidrBlock
      type: String
      description: CIDR Block notation representation of the destination network in
        this indicator.
    - contextPath: MicrosoftATP.Indicators.networkDestinationIPv4
      type: String
      description: IPv4 IP address destination.
    - contextPath: MicrosoftATP.Indicators.networkDestinationIPv6
      type: String
      description: IPv6 IP address destination.
    - contextPath: MicrosoftATP.Indicators.networkDestinationPort
      type: Number
      description: TCP port destination.
    - contextPath: MicrosoftATP.Indicators.networkIPv4
      type: String
      description: IPv4 IP address.
    - contextPath: MicrosoftATP.Indicators.networkIPv6
      type: String
      description: IPv6 IP address.
    - contextPath: MicrosoftATP.Indicators.networkPort
      type: Number
      description: TCP port.
    - contextPath: MicrosoftATP.Indicators.networkProtocol
      type: Number
      description: Decimal representation of the protocol field in the IPv4 header.
    - contextPath: MicrosoftATP.Indicators.networkSourceAsn
      type: Number
      description: The source autonomous system identifier of the network referenced
        in the indicator.
    - contextPath: MicrosoftATP.Indicators.networkSourceCidrBlock
      type: String
      description: CIDR Block notation representation of the source network in this
        indicator.
    - contextPath: MicrosoftATP.Indicators.networkSourceIPv4
      type: String
      description: IPv4 IP address source.
    - contextPath: MicrosoftATP.Indicators.networkSourceIPv6
      type: String
      description: IPv6 IP address source.
    - contextPath: MicrosoftATP.Indicators.networkSourcePort
      type: Number
      description: TCP port source.
    - contextPath: MicrosoftATP.Indicators.passiveOnly
      type: Boolean
      description: "Determines if the indicator should trigger an event that is visible\
        \ to an end-user. When set to ‘true,’ security tools will not notify the end\
        \ user that a ‘hit’ has occurred. This is most often treated as audit or silent\
        \ mode by security products where they will simply log that a match occurred\
        \ but will not perform the action. Default value is false."
    - contextPath: MicrosoftATP.Indicators.severity
      type: String
      description: An integer representing the severity of the malicious behavior
        identified by the data within the indicator. Values are Informational,Low, MediumLow, MediumHigh ,High, where High is
        the most severe and Informational is not severe at all.
    - contextPath: MicrosoftATP.Indicators.targetProduct
      type: String
      description: A string value representing a single security product to which
        the indicator should be applied.
    - contextPath: MicrosoftATP.Indicators.threatType
      type: String
      description: "Each indicator must have a valid Indicator Threat Type. Possible\
        \ values are: Botnet, C2, CryptoMining, Darknet, DDoS, MaliciousUrl, Malware,\
        \ Phishing, Proxy, PUA, WatchList."
    - contextPath: MicrosoftATP.Indicators.tlpLevel
      type: String
      description: "Traffic Light Protocol value for the indicator. Possible values\
        \ are: unknown, white, green, amber, and red."
    - contextPath: MicrosoftATP.Indicators.url
      type: String
      description: Uniform Resource Locator. This URL complies with RFC 1738.
    - contextPath: MicrosoftATP.Indicators.userAgent
      type: String
      description: User-Agent string from a web request that could indicate compromise.
    - contextPath: MicrosoftATP.Indicators.vendorInformation
      type: String
      description: Information about the vendor.
    - contextPath: File.Name
      description: The full file name (including file extension).
      type: String
    - contextPath: File.Size
      description: The size of the file in bytes.
      type: Number
    - contextPath: File.MD5
      description: The MD5 hash of the file.
      type: String
    - contextPath: File.SHA1
      description: The SHA1 hash of the file.
      type: String
    - contextPath: File.SHA256
      description: The SHA1 hash of the file.
      type: String
    - contextPath: File.SHA512
      description: The SHA512 hash of the file.
      type: String
    - contextPath: File.Type
      description: The file type, as determined by libmagic (same as displayed in file entries).
      type: String
    - contextPath: File.Path
      description: The path where the file is located.
      type: String
    - contextPath: Domain.Name
      description: 'The domain name, for example: "google.com".'
      type: String
    - contextPath: IP.Address
      description: IP address
      type: String
    - contextPath: URL.Data
      description: The URL
      type: String
  - arguments:
    - auto: PREDEFINED
      default: false
      description: ' The action to apply if the indicator is matched from within the
        targetProduct security tool. Possible values are: unknown, allow, block, or
        alert.'
      isArray: false
      name: action
      predefined:
      - unknown
      - allow
      - block
      - alert
      required: true
      secret: false
    - default: false
      description: Brief description (100 characters or less) of the threat represented
        by the indicator.
      isArray: false
      name: description
      required: true
      secret: false
    - default: false
      description: 'DateTime string indicating when the indicator expires. Format:
        (<number> <time unit>, e.g., 12 hours, 7 days).'
      isArray: false
      name: expiration_time
      required: true
      secret: false
    - auto: PREDEFINED
      default: false
      description: ' Each indicator must have a valid Indicator Threat Type. Possible
        values are: Botnet, C2, Cryptomining, Darknet, DDoS, MaliciousUrl, Malware,
        Phishing, Proxy, PUA, or WatchList. '
      isArray: false
      name: threat_type
      predefined:
      - Botnet
      - C2
      - CryptoMining
      - Darknet
      - DDoS
      - MaliciousUrl
      - Malware
      - Phishing
      - Proxy
      - PUA
      - WatchList
      required: true
      secret: false
    - auto: PREDEFINED
      default: false
      description: ' Traffic Light Protocol value for the indicator. Possible values
        are: unknown, white, green, or amber. '
      isArray: false
      name: tlp_level
      predefined:
      - unknown
      - white
      - green
      - amber
      required: false
      secret: false
    - default: false
      description: An integer representing the confidence with which the data within
        the indicator accurately identifies malicious behavior. Possible values are
        0 – 100, with 100 being the highest.
      isArray: false
      name: confidence
      required: false
      secret: false
    - auto: PREDEFINED
      default: false
      defaultValue: 'MediumHigh'
      description: An integer representing the severity of the malicious behavior
        identified by the data within the indicator. Acceptable values are Informational, Low, MediumLow, MediumHigh, High, where
        5 is the most severe and zero is not severe at all. Default is MediumHigh.
      isArray: false
      name: severity
      predefined:
      - 'Informational'
      - 'Low'
      - 'MediumLow'
      - 'MediumHigh'
      - 'High'
      required: false
      secret: false
    - default: false
      description: A comma-separated list that stores arbitrary tags/keywords.
      isArray: false
      name: tags
      required: false
      secret: false
    - default: false
      description: 'DateTime when the file was compiled. The timestamp type represents
        date and time information in ISO 8601 format and is always in UTC time. For
        example, midnight UTC on Jan 1, 2014 would look like this: ''2014-01-01T00:00:00Z'''
      isArray: false
      name: file_compile_date_time
      required: false
      secret: false
    - default: false
      description: 'DateTime when the file was created.The Timestamp type represents
        date and time information in ISO 8601 format and is always in UTC time. For
        example, midnight UTC on Jan 1, 2014 would look like this: ''2014-01-01T00:00:00Z'''
      isArray: false
      name: file_created_date_time
      required: false
      secret: false
    - auto: PREDEFINED
      default: false
      description: ' The type of hash stored in fileHashValue.  Possible values are:
        unknown, sha1, sha256, md5, authenticodeHash256, lsHash, or ctph. '
      isArray: false
      name: file_hash_type
      predefined:
      - unknown
      - sha1
      - sha256
      - md5
      - authenticodeHash256
      - lsHash
      - ctph
      required: false
      secret: false
    - default: false
      description: The file hash value.
      isArray: false
      name: file_hash_value
      required: false
      secret: false
    - default: false
      description: Mutex name used in file-based detections.
      isArray: false
      name: file_mutex_name
      required: false
      secret: false
    - default: false
      description: Name of the file if the indicator is file-based. Supports comma-separate
        list of file names.
      isArray: false
      name: file_name
      required: false
      secret: false
    - default: false
      description: The packer used to build the file in question.
      isArray: false
      name: file_packer
      required: false
      secret: false
    - default: false
      description: Path of the file indicating a compromise. May be a Windows or *nix
        style path.
      isArray: false
      name: file_path
      required: false
      secret: false
    - default: false
      description: Size of the file in bytes.
      isArray: false
      name: file_size
      required: false
      secret: false
    - default: false
      description: Text description of the type of file. For example, “Word Document”
        or “Binary”.
      isArray: false
      name: file_type
      required: false
      secret: false
    deprecated: false
    description: Creates a file indicator.
    execution: false
    name: microsoft-atp-indicator-create-file
    outputs:
    - contextPath: MicrosoftATP.Indicators.id
      type: String
      description: Created by the system when the indicator is ingested. Generated
        GUID/unique identifier.
    - contextPath: MicrosoftATP.Indicators.action
      type: String
      description: "The action to apply if the indicator is matched from within the\
        \ targetProduct security tool. Possible values are: unknown, allow, block,\
        \ alert."
    - contextPath: MicrosoftATP.Indicators.additionalInformation
      type: String
      description: A catchall area into which extra data from the indicator not covered
        by the other tiIndicator properties may be placed. Data placed into additionalInformation
        will typically not be utilized by the targetProduct security tool.
    - contextPath: MicrosoftATP.Indicators.azureTenantId
      type: String
      description: Stamped by the system when the indicator is ingested. The Azure
        Active Directory tenant id of submitting client.
    - contextPath: MicrosoftATP.Indicators.confidence
      type: Number
      description: An integer representing the confidence with which the data within
        the indicator accurately identifies malicious behavior. Values are 0 – 100,
        with 100 being the highest.
    - contextPath: MicrosoftATP.Indicators.description
      type: String
      description: Brief description (100 characters or less) of the threat represented
        by the indicator.
    - contextPath: MicrosoftATP.Indicators.diamondModel
      type: String
      description: "The area of the Diamond Model in which this indicator exists.\
        \ Possible values are: unknown, adversary, capability, infrastructure, victim."
    - contextPath: MicrosoftATP.Indicators.domainName
      type: String
      description: Domain name associated with this indicator. Should be in the format
        subdomain.domain.topleveldomain.
    - contextPath: MicrosoftATP.Indicators.expirationDateTime
      type: Date
      description: "DateTime string indicating when the indicator expires. To avoid\
        \ stale indicators persisting in the system, all indicators must have an expiration\
        \ date. The timestamp type represents date and time information in ISO 8601\
        \ format and is always in UTC time. For example, midnight UTC on Jan 1, 2014\
        \ would look like this: '2014-01-01T00:00:00Z'"
    - contextPath: MicrosoftATP.Indicators.externalId
      type: String
      description: An identification number that ties the indicator back to the indicator
        provider’s system (e.g., a foreign key).
    - contextPath: MicrosoftATP.Indicators.fileCompileDateTime
      type: Date
      description: "DateTime when the file was compiled. The timestamp type represents\
        \ date and time information in ISO 8601 format and is always in UTC time.\
        \ For example, midnight UTC on Jan 1, 2014 would look like this: '2014-01-01T00:00:00Z'"
    - contextPath: MicrosoftATP.Indicators.fileCreatedDateTime
      type: Date
      description: "DateTime when the file was created.The Timestamp type represents\
        \ date and time information in ISO 8601 format and is always in UTC time.\
        \ For example, midnight UTC on Jan 1, 2014 would look like this: '2014-01-01T00:00:00Z'"
    - contextPath: MicrosoftATP.Indicators.fileHashType
      type: String
      description: "The type of hash stored in fileHashValue. Possible values are:\
        \ unknown, sha1, sha256, md5, authenticodeHash256, lsHash, ctph."
    - contextPath: MicrosoftATP.Indicators.fileHashValue
      type: String
      description: The file hash value.
    - contextPath: MicrosoftATP.Indicators.fileMutexName
      type: String
      description: Mutex name used in file-based detections.
    - contextPath: MicrosoftATP.Indicators.fileName
      type: String
      description: Name of the file if the indicator is file-based. Multiple file
        names may be delimited by commas.
    - contextPath: MicrosoftATP.Indicators.filePacker
      type: String
      description: The packer used to build the file in question.
    - contextPath: MicrosoftATP.Indicators.filePath
      type: String
      description: Path of the file indicating a compromise. Can be a Windows or *nix
        style path.
    - contextPath: MicrosoftATP.Indicators.fileSize
      type: Number
      description: Size of the file in bytes.
    - contextPath: MicrosoftATP.Indicators.fileType
      type: String
      description: Text description of the type of file. For example, “Word Document”
        or “Binary”.
    - contextPath: MicrosoftATP.Indicators.ingestedDateTime
      type: Date
      description: "Timestamp when the indicator was ingested into the system. The\
        \ Timestamp type represents date and time information in ISO 8601 format and\
        \ is always in UTC time. For example, midnight UTC on Jan 1, 2014 would look\
        \ like this: '2014-01-01T00:00:00Z'"
    - contextPath: MicrosoftATP.Indicators.isActive
      type: Boolean
      description: Used to deactivate indicators within the system. By default, any
        indicator submitted is set as active. However, providers may submit existing
        indicators with this set to ‘False’ to deactivate indicators in the system.
    - contextPath: MicrosoftATP.Indicators.knownFalsePositives
      type: String
      description: Scenarios in which the indicator may cause false positives. This
        should be human-readable text.
    - contextPath: MicrosoftATP.Indicators.lastReportedDateTime
      type: Date
      description: "The last time the indicator was seen. The timestamp type represents\
        \ date and time information in ISO 8601 format and is always in UTC time.\
        \ For example, midnight UTC on Jan 1, 2014 would look like this: '2014-01-01T00:00:00Z'"
    - contextPath: MicrosoftATP.Indicators.networkCidrBlock
      type: String
      description: CIDR Block notation representation of the network referenced in
        this indicator. Use only if the Source and Destination cannot be identified.
    - contextPath: MicrosoftATP.Indicators.networkDestinationAsn
      type: Number
      description: The destination autonomous system identifier of the network referenced
        in the indicator.
    - contextPath: MicrosoftATP.Indicators.networkDestinationCidrBlock
      type: String
      description: CIDR Block notation representation of the destination network in
        this indicator.
    - contextPath: MicrosoftATP.Indicators.networkDestinationIPv4
      type: String
      description: IPv4 IP address destination.
    - contextPath: MicrosoftATP.Indicators.networkDestinationIPv6
      type: String
      description: IPv6 IP address destination.
    - contextPath: MicrosoftATP.Indicators.networkDestinationPort
      type: Number
      description: TCP port destination.
    - contextPath: MicrosoftATP.Indicators.networkIPv4
      type: String
      description: IPv4 IP address.
    - contextPath: MicrosoftATP.Indicators.networkIPv6
      type: String
      description: IPv6 IP address.
    - contextPath: MicrosoftATP.Indicators.networkPort
      type: Number
      description: TCP port.
    - contextPath: MicrosoftATP.Indicators.networkProtocol
      type: Number
      description: Decimal representation of the protocol field in the IPv4 header.
    - contextPath: MicrosoftATP.Indicators.networkSourceAsn
      type: Number
      description: The source autonomous system identifier of the network referenced
        in the indicator.
    - contextPath: MicrosoftATP.Indicators.networkSourceCidrBlock
      type: String
      description: CIDR Block notation representation of the source network in this
        indicator.
    - contextPath: MicrosoftATP.Indicators.networkSourceIPv4
      type: String
      description: IPv4 IP address source.
    - contextPath: MicrosoftATP.Indicators.networkSourceIPv6
      type: String
      description: IPv6 IP address source.
    - contextPath: MicrosoftATP.Indicators.networkSourcePort
      type: Number
      description: TCP port source.
    - contextPath: MicrosoftATP.Indicators.passiveOnly
      type: Boolean
      description: "Determines if the indicator should trigger an event that is visible\
        \ to an end-user. When set to ‘true,’ security tools will not notify the end\
        \ user that a ‘hit’ has occurred. This is most often treated as audit or silent\
        \ mode by security products where they will simply log that a match occurred\
        \ but will not perform the action. Default value is false."
    - contextPath: MicrosoftATP.Indicators.severity
      type: Number
      description: An integer representing the severity of the malicious behavior
        identified by the data within the indicator. Values are Informational,Low, MediumLow, MediumHigh ,High, where High is
        the most severe and Informational is not severe at all.
    - contextPath: MicrosoftATP.Indicators.targetProduct
      type: String
      description: A string value representing a single security product to which
        the indicator should be applied.
    - contextPath: MicrosoftATP.Indicators.threatType
      type: String
      description: "Each indicator must have a valid Indicator Threat Type. Possible\
        \ values are: Botnet, C2, CryptoMining, Darknet, DDoS, MaliciousUrl, Malware,\
        \ Phishing, Proxy, PUA, WatchList."
    - contextPath: MicrosoftATP.Indicators.tlpLevel
      type: String
      description: "Traffic Light Protocol value for the indicator. Possible values\
        \ are: unknown, white, green, amber, and red."
    - contextPath: MicrosoftATP.Indicators.url
      type: String
      description: Uniform Resource Locator. This URL complies with RFC 1738.
    - contextPath: MicrosoftATP.Indicators.userAgent
      type: String
      description: User-Agent string from a web request that could indicate compromise.
    - contextPath: MicrosoftATP.Indicators.vendorInformation
      type: String
      description: Information about the vendor.
    - contextPath: File.Name
      description: The full file name (including file extension).
      type: String
    - contextPath: File.Size
      description: The size of the file in bytes.
      type: Number
    - contextPath: File.MD5
      description: The MD5 hash of the file.
      type: String
    - contextPath: File.SHA1
      description: The SHA1 hash of the file.
      type: String
    - contextPath: File.SHA256
      description: The SHA1 hash of the file.
      type: String
    - contextPath: File.SHA512
      description: The SHA512 hash of the file.
      type: String
    - contextPath: File.Type
      description: The file type, as determined by libmagic (same as displayed in file entries).
      type: String
    - contextPath: File.Path
      description: The path where the file is located.
      type: String
  - arguments:
    - auto: PREDEFINED
      default: false
      description: 'The action to apply if the indicator is matched from within the
        targetProduct security tool. Possible values are: unknown, allow, block, or
        alert.'
      isArray: false
      name: action
      predefined:
      - unknown
      - allow
      - block
      - alert
      required: true
      secret: false
    - default: false
      description: Brief description (100 characters or less) of the threat represented
        by the indicator.
      isArray: false
      name: description
      required: true
      secret: false
    - default: false
      description: 'DateTime string indicating when the indicator expires. Format:
        (<number> <time unit>, e.g., 12 hours, 7 days).'
      isArray: false
      name: expiration_time
      required: true
      secret: false
    - auto: PREDEFINED
      default: false
      description: 'Each indicator must have a valid Indicator Threat Type. Possible
        values are: Botnet, C2, Cryptomining, Darknet, DDoS, MaliciousUrl, Malware,
        Phishing, Proxy, PUA, or WatchList. '
      isArray: false
      name: threat_type
      predefined:
      - Botnet
      - C2
      - CryptoMining
      - Darknet
      - DDoS
      - MaliciousUrl
      - Malware
      - Phishing
      - Proxy
      - PUA
      - WatchList
      required: true
      secret: false
    - auto: PREDEFINED
      default: false
      description: 'Traffic Light Protocol value for the indicator. Possible values
        are: unknown, white, green, or amber.'
      isArray: false
      name: tlp_level
      predefined:
      - unknown
      - white
      - green
      - amber
      required: false
      secret: false
    - default: false
      description: An integer representing the confidence the data within the indicator
        accurately identifies malicious behavior. Acceptable values are 0 – 100, with
        100 being the highest.
      isArray: false
      name: confidence
      required: false
      secret: false
    - auto: PREDEFINED
      default: false
      defaultValue: 'MediumHigh'
      description: An integer representing the severity of the malicious behavior
        identified by the data within the indicator. Acceptable values are Informational, Low, MediumLow, MediumHigh, High,
        where 5 is the most severe and zero is not severe at all. Default is MediumHigh.
      isArray: false
      name: severity
      predefined:
      - 'Informational'
      - 'Low'
      - 'MediumLow'
      - 'MediumHigh'
      - 'High'
      required: false
      secret: false
    - default: false
      description: A comma-separated list that stores arbitrary tags/keywords.
      isArray: false
      name: tags
      required: false
      secret: false
    - default: false
      description: Domain name associated with this indicator. Should be of the format
        subdomain.domain.topleveldomain (For example, baddomain.domain.net)
      isArray: false
      name: domain_name
      required: false
      secret: false
    - default: false
      description: CIDR Block notation representation of the network referenced in
        this indicator. Use only if the Source and Destination cannot be identified.
      isArray: false
      name: network_cidr_block
      required: false
      secret: false
    - default: false
      description: The destination autonomous system identifier of the network referenced
        in the indicator.
      isArray: false
      name: network_destination_asn
      required: false
      secret: false
    - default: false
      description: CIDR Block notation representation of the destination network in
        this indicator.
      isArray: false
      name: network_destination_cidr_block
      required: false
      secret: false
    - default: false
      description: IPv4 IP address destination.
      isArray: false
      name: network_destination_ipv4
      required: false
      secret: false
    - default: false
      description: |
        IPv6 IP address destination.
      isArray: false
      name: network_destination_ipv6
      required: false
      secret: false
    - default: false
      description: TCP port destination.
      isArray: false
      name: network_destination_port
      required: false
      secret: false
    - default: false
      description: IPv4 IP address. Use only if the Source and Destination cannot
        be identified.
      isArray: false
      name: network_ipv4
      required: false
      secret: false
    - default: false
      description: IPv6 IP address. Use only if the Source and Destination cannot
        be identified.
      isArray: false
      name: network_ipv6
      required: false
      secret: false
    - default: false
      description: TCP port. Use only if the Source and Destination cannot be identified.
      isArray: false
      name: network_port
      required: false
      secret: false
    - default: false
      description: Decimal representation of the protocol field in the IPv4 header.
      isArray: false
      name: network_protocol
      required: false
      secret: false
    - default: false
      description: The source autonomous system identifier of the network referenced
        in the indicator.
      isArray: false
      name: network_source_asn
      required: false
      secret: false
    - default: false
      description: CIDR Block notation representation of the source network in this
        indicator.
      isArray: false
      name: network_source_cidr_block
      required: false
      secret: false
    - default: false
      description: IPv4 IP address source.
      isArray: false
      name: network_source_ipv4
      required: false
      secret: false
    - default: false
      description: IPv6 IP address source.
      isArray: false
      name: network_source_ipv6
      required: false
      secret: false
    - default: false
      description: TCP port source.
      isArray: false
      name: network_source_port
      required: false
      secret: false
    - default: false
      description: Uniform Resource Locator. This URL must comply with RFC 1738.
      isArray: false
      name: url
      required: false
      secret: false
    - default: false
      description: User-Agent string from a web request that could indicate a compromise.
      isArray: false
      name: user_agent
      required: false
      secret: false
    deprecated: false
    description: Creates a file indicator.
    execution: false
    name: microsoft-atp-indicator-create-network
    outputs:
    - contextPath: MicrosoftATP.Indicators.id
      type: String
      description: Created by the system when the indicator is ingested. Generated
        GUID/unique identifier.
    - contextPath: MicrosoftATP.Indicators.action
      type: String
      description: "The action to apply if the indicator is matched from within the\
        \ targetProduct security tool. Possible values are: unknown, allow, block,\
        \ alert."
    - contextPath: MicrosoftATP.Indicators.additionalInformation
      type: String
      description: A catchall area into which extra data from the indicator not covered
        by the other tiIndicator properties may be placed. Data placed into additionalInformation
        will typically not be utilized by the targetProduct security tool.
    - contextPath: MicrosoftATP.Indicators.azureTenantId
      type: String
      description: Stamped by the system when the indicator is ingested. The Azure
        Active Directory tenant id of submitting client.
    - contextPath: MicrosoftATP.Indicators.confidence
      type: Number
      description: An integer representing the confidence with which the data within
        the indicator accurately identifies malicious behavior. Values are 0 – 100,
        with 100 being the highest.
    - contextPath: MicrosoftATP.Indicators.description
      type: String
      description: Brief description (100 characters or less) of the threat represented
        by the indicator.
    - contextPath: MicrosoftATP.Indicators.diamondModel
      type: String
      description: "The area of the Diamond Model in which this indicator exists.\
        \ Possible values are: unknown, adversary, capability, infrastructure, victim."
    - contextPath: MicrosoftATP.Indicators.domainName
      type: String
      description: Domain name associated with this indicator. Should be in the format
        subdomain.domain.topleveldomain.
    - contextPath: MicrosoftATP.Indicators.expirationDateTime
      type: Date
      description: "DateTime string indicating when the indicator expires. To avoid\
        \ stale indicators persisting in the system, all indicators must have an expiration\
        \ date. The timestamp type represents date and time information in ISO 8601\
        \ format and is always in UTC time. For example, midnight UTC on Jan 1, 2014\
        \ would look like this: '2014-01-01T00:00:00Z'"
    - contextPath: MicrosoftATP.Indicators.externalId
      type: String
      description: An identification number that ties the indicator back to the indicator
        provider’s system (e.g., a foreign key).
    - contextPath: MicrosoftATP.Indicators.fileCompileDateTime
      type: Date
      description: "DateTime when the file was compiled. The timestamp type represents\
        \ date and time information in ISO 8601 format and is always in UTC time.\
        \ For example, midnight UTC on Jan 1, 2014 would look like this: '2014-01-01T00:00:00Z'"
    - contextPath: MicrosoftATP.Indicators.fileCreatedDateTime
      type: Date
      description: "DateTime when the file was created.The Timestamp type represents\
        \ date and time information in ISO 8601 format and is always in UTC time.\
        \ For example, midnight UTC on Jan 1, 2014 would look like this: '2014-01-01T00:00:00Z'"
    - contextPath: MicrosoftATP.Indicators.fileHashType
      type: String
      description: "The type of hash stored in fileHashValue. Possible values are:\
        \ unknown, sha1, sha256, md5, authenticodeHash256, lsHash, ctph."
    - contextPath: MicrosoftATP.Indicators.fileHashValue
      type: String
      description: The file hash value.
    - contextPath: MicrosoftATP.Indicators.fileMutexName
      type: String
      description: Mutex name used in file-based detections.
    - contextPath: MicrosoftATP.Indicators.fileName
      type: String
      description: Name of the file if the indicator is file-based. Multiple file
        names may be delimited by commas.
    - contextPath: MicrosoftATP.Indicators.filePacker
      type: String
      description: The packer used to build the file in question.
    - contextPath: MicrosoftATP.Indicators.filePath
      type: String
      description: Path of the file indicating a compromise. Can be a Windows or *nix
        style path.
    - contextPath: MicrosoftATP.Indicators.fileSize
      type: Number
      description: Size of the file in bytes.
    - contextPath: MicrosoftATP.Indicators.fileType
      type: String
      description: Text description of the type of file. For example, “Word Document”
        or “Binary”.
    - contextPath: MicrosoftATP.Indicators.ingestedDateTime
      type: Date
      description: "Timestamp when the indicator was ingested into the system. The\
        \ Timestamp type represents date and time information in ISO 8601 format and\
        \ is always in UTC time. For example, midnight UTC on Jan 1, 2014 would look\
        \ like this: '2014-01-01T00:00:00Z'"
    - contextPath: MicrosoftATP.Indicators.isActive
      type: Boolean
      description: Used to deactivate indicators within the system. By default, any
        indicator submitted is set as active. However, providers may submit existing
        indicators with this set to ‘False’ to deactivate indicators in the system.
    - contextPath: MicrosoftATP.Indicators.knownFalsePositives
      type: String
      description: Scenarios in which the indicator may cause false positives. This
        should be human-readable text.
    - contextPath: MicrosoftATP.Indicators.lastReportedDateTime
      type: Date
      description: "The last time the indicator was seen. The timestamp type represents\
        \ date and time information in ISO 8601 format and is always in UTC time.\
        \ For example, midnight UTC on Jan 1, 2014 would look like this: '2014-01-01T00:00:00Z'"
    - contextPath: MicrosoftATP.Indicators.networkCidrBlock
      type: String
      description: CIDR Block notation representation of the network referenced in
        this indicator. Use only if the Source and Destination cannot be identified.
    - contextPath: MicrosoftATP.Indicators.networkDestinationAsn
      type: Number
      description: The destination autonomous system identifier of the network referenced
        in the indicator.
    - contextPath: MicrosoftATP.Indicators.networkDestinationCidrBlock
      type: String
      description: CIDR Block notation representation of the destination network in
        this indicator.
    - contextPath: MicrosoftATP.Indicators.networkDestinationIPv4
      type: String
      description: IPv4 IP address destination.
    - contextPath: MicrosoftATP.Indicators.networkDestinationIPv6
      type: String
      description: IPv6 IP address destination.
    - contextPath: MicrosoftATP.Indicators.networkDestinationPort
      type: Number
      description: TCP port destination.
    - contextPath: MicrosoftATP.Indicators.networkIPv4
      type: String
      description: IPv4 IP address.
    - contextPath: MicrosoftATP.Indicators.networkIPv6
      type: String
      description: IPv6 IP address.
    - contextPath: MicrosoftATP.Indicators.networkPort
      type: Number
      description: TCP port.
    - contextPath: MicrosoftATP.Indicators.networkProtocol
      type: Number
      description: Decimal representation of the protocol field in the IPv4 header.
    - contextPath: MicrosoftATP.Indicators.networkSourceAsn
      type: Number
      description: The source autonomous system identifier of the network referenced
        in the indicator.
    - contextPath: MicrosoftATP.Indicators.networkSourceCidrBlock
      type: String
      description: CIDR Block notation representation of the source network in this
        indicator.
    - contextPath: MicrosoftATP.Indicators.networkSourceIPv4
      type: String
      description: IPv4 IP address source.
    - contextPath: MicrosoftATP.Indicators.networkSourceIPv6
      type: String
      description: IPv6 IP address source.
    - contextPath: MicrosoftATP.Indicators.networkSourcePort
      type: Number
      description: TCP port source.
    - contextPath: MicrosoftATP.Indicators.passiveOnly
      type: Boolean
      description: "Determines if the indicator should trigger an event that is visible\
        \ to an end-user. When set to ‘true,’ security tools will not notify the end\
        \ user that a ‘hit’ has occurred. This is most often treated as audit or silent\
        \ mode by security products where they will simply log that a match occurred\
        \ but will not perform the action. Default value is false."
    - contextPath: MicrosoftATP.Indicators.severity
      type: Number
      description: An integer representing the severity of the malicious behavior
        identified by the data within the indicator. Values are Informational,Low, MediumLow, MediumHigh ,High, where High is
        the most severe and Informational is not severe at all.
    - contextPath: MicrosoftATP.Indicators.targetProduct
      type: String
      description: A string value representing a single security product to which
        the indicator should be applied.
    - contextPath: MicrosoftATP.Indicators.threatType
      type: String
      description: "Each indicator must have a valid Indicator Threat Type. Possible\
        \ values are: Botnet, C2, CryptoMining, Darknet, DDoS, MaliciousUrl, Malware,\
        \ Phishing, Proxy, PUA, WatchList."
    - contextPath: MicrosoftATP.Indicators.tlpLevel
      type: String
      description: "Traffic Light Protocol value for the indicator. Possible values\
        \ are: unknown, white, green, amber, and red."
    - contextPath: MicrosoftATP.Indicators.url
      type: String
      description: Uniform Resource Locator. This URL complies with RFC 1738.
    - contextPath: MicrosoftATP.Indicators.userAgent
      type: String
      description: User-Agent string from a web request that could indicate compromise.
    - contextPath: MicrosoftATP.Indicators.vendorInformation
      type: String
      description: Information about the vendor.
    - contextPath: File.Name
      description: The full file name (including file extension).
      type: String
    - contextPath: Domain.Name
      description: 'The domain name, for example: "google.com".'
      type: String
    - contextPath: IP.Address
      description: IP address
      type: String
    - contextPath: URL.Data
      description: The URL
      type: String
  - arguments:
    - default: false
      description: The ID of the indicator to update.
      isArray: false
      name: indicator_id
      required: true
      secret: false
    - default: false
      description: An integer representing the severity of the malicious behavior
        identified by the data within the indicator. Acceptable values are Informational, Low, MediumLow, MediumHigh, High,
        where High is the most severe and Informational is not severe at all.
      isArray: false
      name: severity
      required: false
      secret: false
    - default: false
      description: 'DateTime string indicating when the indicator expires. Format:
        (<number> <time unit>, e.g., 12 hours, 7 days).'
      isArray: false
      name: expiration_time
      required: true
      secret: false
    - default: false
      description: Brief description (100 characters or less) of the threat represented
        by the indicator.
      isArray: false
      name: description
      required: false
      secret: false
    deprecated: false
    description: Updates the spcified indicator.
    execution: false
    name: microsoft-atp-indicator-update
    outputs:
    - contextPath: MicrosoftATP.Indicators.id
      type: String
      description: Created by the system when the indicator is ingested. Generated
        GUID/unique identifier.
    - contextPath: MicrosoftATP.Indicators.action
      type: String
      description: "The action to apply if the indicator is matched from within the\
        \ targetProduct security tool. Possible values are: unknown, allow, block,\
        \ alert."
    - contextPath: MicrosoftATP.Indicators.additionalInformation
      type: String
      description: A catchall area into which extra data from the indicator not covered
        by the other tiIndicator properties may be placed. Data placed into additionalInformation
        will typically not be utilized by the targetProduct security tool.
    - contextPath: MicrosoftATP.Indicators.azureTenantId
      type: String
      description: Stamped by the system when the indicator is ingested. The Azure
        Active Directory tenant id of submitting client.
    - contextPath: MicrosoftATP.Indicators.confidence
      type: Number
      description: An integer representing the confidence with which the data within
        the indicator accurately identifies malicious behavior. Values are 0 – 100,
        with 100 being the highest.
    - contextPath: MicrosoftATP.Indicators.description
      type: String
      description: Brief description (100 characters or less) of the threat represented
        by the indicator.
    - contextPath: MicrosoftATP.Indicators.diamondModel
      type: String
      description: "The area of the Diamond Model in which this indicator exists.\
        \ Possible values are: unknown, adversary, capability, infrastructure, victim."
    - contextPath: MicrosoftATP.Indicators.domainName
      type: String
      description: Domain name associated with this indicator. Should be in the format
        subdomain.domain.topleveldomain.
    - contextPath: MicrosoftATP.Indicators.expirationDateTime
      type: Date
      description: "DateTime string indicating when the indicator expires. To avoid\
        \ stale indicators persisting in the system, all indicators must have an expiration\
        \ date. The timestamp type represents date and time information in ISO 8601\
        \ format and is always in UTC time. For example, midnight UTC on Jan 1, 2014\
        \ would look like this: '2014-01-01T00:00:00Z'"
    - contextPath: MicrosoftATP.Indicators.externalId
      type: String
      description: An identification number that ties the indicator back to the indicator
        provider’s system (e.g., a foreign key).
    - contextPath: MicrosoftATP.Indicators.fileCompileDateTime
      type: Date
      description: "DateTime when the file was compiled. The timestamp type represents\
        \ date and time information in ISO 8601 format and is always in UTC time.\
        \ For example, midnight UTC on Jan 1, 2014 would look like this: '2014-01-01T00:00:00Z'"
    - contextPath: MicrosoftATP.Indicators.fileCreatedDateTime
      type: Date
      description: "DateTime when the file was created.The Timestamp type represents\
        \ date and time information in ISO 8601 format and is always in UTC time.\
        \ For example, midnight UTC on Jan 1, 2014 would look like this: '2014-01-01T00:00:00Z'"
    - contextPath: MicrosoftATP.Indicators.fileHashType
      type: String
      description: "The type of hash stored in fileHashValue. Possible values are:\
        \ unknown, sha1, sha256, md5, authenticodeHash256, lsHash, ctph."
    - contextPath: MicrosoftATP.Indicators.fileHashValue
      type: String
      description: The file hash value.
    - contextPath: MicrosoftATP.Indicators.fileMutexName
      type: String
      description: Mutex name used in file-based detections.
    - contextPath: MicrosoftATP.Indicators.fileName
      type: String
      description: Name of the file if the indicator is file-based. Multiple file
        names may be delimited by commas.
    - contextPath: MicrosoftATP.Indicators.filePacker
      type: String
      description: The packer used to build the file in question.
    - contextPath: MicrosoftATP.Indicators.filePath
      type: String
      description: Path of the file indicating a compromise. Can be a Windows or *nix
        style path.
    - contextPath: MicrosoftATP.Indicators.fileSize
      type: Number
      description: Size of the file in bytes.
    - contextPath: MicrosoftATP.Indicators.fileType
      type: String
      description: Text description of the type of file. For example, “Word Document”
        or “Binary”.
    - contextPath: MicrosoftATP.Indicators.ingestedDateTime
      type: Date
      description: "Timestamp when the indicator was ingested into the system. The\
        \ Timestamp type represents date and time information in ISO 8601 format and\
        \ is always in UTC time. For example, midnight UTC on Jan 1, 2014 would look\
        \ like this: '2014-01-01T00:00:00Z'"
    - contextPath: MicrosoftATP.Indicators.isActive
      type: Boolean
      description: Used to deactivate indicators within the system. By default, any
        indicator submitted is set as active. However, providers may submit existing
        indicators with this set to ‘False’ to deactivate indicators in the system.
    - contextPath: MicrosoftATP.Indicators.knownFalsePositives
      type: String
      description: Scenarios in which the indicator may cause false positives. This
        should be human-readable text.
    - contextPath: MicrosoftATP.Indicators.lastReportedDateTime
      type: Date
      description: "The last time the indicator was seen. The timestamp type represents\
        \ date and time information in ISO 8601 format and is always in UTC time.\
        \ For example, midnight UTC on Jan 1, 2014 would look like this: '2014-01-01T00:00:00Z'"
    - contextPath: MicrosoftATP.Indicators.networkCidrBlock
      type: String
      description: CIDR Block notation representation of the network referenced in
        this indicator. Use only if the Source and Destination cannot be identified.
    - contextPath: MicrosoftATP.Indicators.networkDestinationAsn
      type: Number
      description: The destination autonomous system identifier of the network referenced
        in the indicator.
    - contextPath: MicrosoftATP.Indicators.networkDestinationCidrBlock
      type: String
      description: CIDR Block notation representation of the destination network in
        this indicator.
    - contextPath: MicrosoftATP.Indicators.networkDestinationIPv4
      type: String
      description: IPv4 IP address destination.
    - contextPath: MicrosoftATP.Indicators.networkDestinationIPv6
      type: String
      description: IPv6 IP address destination.
    - contextPath: MicrosoftATP.Indicators.networkDestinationPort
      type: Number
      description: TCP port destination.
    - contextPath: MicrosoftATP.Indicators.networkIPv4
      type: String
      description: IPv4 IP address.
    - contextPath: MicrosoftATP.Indicators.networkIPv6
      type: String
      description: IPv6 IP address.
    - contextPath: MicrosoftATP.Indicators.networkPort
      type: Number
      description: TCP port.
    - contextPath: MicrosoftATP.Indicators.networkProtocol
      type: Number
      description: Decimal representation of the protocol field in the IPv4 header.
    - contextPath: MicrosoftATP.Indicators.networkSourceAsn
      type: Number
      description: The source autonomous system identifier of the network referenced
        in the indicator.
    - contextPath: MicrosoftATP.Indicators.networkSourceCidrBlock
      type: String
      description: CIDR Block notation representation of the source network in this
        indicator.
    - contextPath: MicrosoftATP.Indicators.networkSourceIPv4
      type: String
      description: IPv4 IP address source.
    - contextPath: MicrosoftATP.Indicators.networkSourceIPv6
      type: String
      description: IPv6 IP address source.
    - contextPath: MicrosoftATP.Indicators.networkSourcePort
      type: Number
      description: TCP port source.
    - contextPath: MicrosoftATP.Indicators.passiveOnly
      type: Boolean
      description: "Determines if the indicator should trigger an event that is visible\
        \ to an end-user. When set to ‘true,’ security tools will not notify the end\
        \ user that a ‘hit’ has occurred. This is most often treated as audit or silent\
        \ mode by security products where they will simply log that a match occurred\
        \ but will not perform the action. Default value is false."
    - contextPath: MicrosoftATP.Indicators.severity
      type: String
      description: An integer representing the severity of the malicious behavior
        identified by the data within the indicator. Values are Informational,Low, MediumLow, MediumHigh ,High, where High is
        the most severe and Informational is not severe at all.
    - contextPath: MicrosoftATP.Indicators.targetProduct
      type: String
      description: A string value representing a single security product to which
        the indicator should be applied.
    - contextPath: MicrosoftATP.Indicators.threatType
      type: String
      description: "Each indicator must have a valid Indicator Threat Type. Possible\
        \ values are: Botnet, C2, CryptoMining, Darknet, DDoS, MaliciousUrl, Malware,\
        \ Phishing, Proxy, PUA, WatchList."
    - contextPath: MicrosoftATP.Indicators.tlpLevel
      type: String
      description: "Traffic Light Protocol value for the indicator. Possible values\
        \ are: unknown, white, green, amber, and red."
    - contextPath: MicrosoftATP.Indicators.url
      type: String
      description: Uniform Resource Locator. This URL complies with RFC 1738.
    - contextPath: MicrosoftATP.Indicators.userAgent
      type: String
      description: User-Agent string from a web request that could indicate compromise.
    - contextPath: MicrosoftATP.Indicators.vendorInformation
      type: String
      description: Information about the vendor.
    - contextPath: File.Name
      description: The full file name (including file extension).
      type: String
    - contextPath: File.Size
      description: The size of the file in bytes.
      type: Number
    - contextPath: File.MD5
      description: The MD5 hash of the file.
      type: String
    - contextPath: File.SHA1
      description: The SHA1 hash of the file.
      type: String
    - contextPath: File.SHA256
      description: The SHA1 hash of the file.
      type: String
    - contextPath: File.SHA512
      description: The SHA512 hash of the file.
      type: String
    - contextPath: File.Type
      description: The file type, as determined by libmagic (same as displayed in file entries).
      type: String
    - contextPath: File.Path
      description: The path where the file is located.
      type: String
    - contextPath: Domain.Name
      description: 'The domain name, for example: "google.com".'
      type: String
    - contextPath: IP.Address
      description: IP address
      type: String
    - contextPath: URL.Data
      description: The URL
      type: String
  - arguments:
    - default: false
      isArray: false
      description: The ID of the indicator to delete.
      name: indicator_id
      required: true
      secret: false
    deprecated: false
    description: Deletes the specified indicator.
    execution: false
    name: microsoft-atp-indicator-delete
  dockerimage: demisto/crypto:1.0.0.11287
>>>>>>> 55545f0a
  feed: false
  isfetch: true
  longRunning: false
  longRunningPort: false
  runonce: false
  script: '-'
  subtype: python3
  type: python
<<<<<<< HEAD
  dockerimage45: demisto/crypto:1.0.0.8854
=======
>>>>>>> 55545f0a
fromversion: 4.1.0<|MERGE_RESOLUTION|>--- conflicted
+++ resolved
@@ -2252,9 +2252,6 @@
     - contextPath: MicrosoftATP.Machine.MachineTags
       description: Set of machine tags
       type: String
-<<<<<<< HEAD
-  dockerimage: demisto/crypto:1.0.0.10743
-=======
   - arguments:
     - default: false
       defaultValue: '50'
@@ -3791,8 +3788,7 @@
     description: Deletes the specified indicator.
     execution: false
     name: microsoft-atp-indicator-delete
-  dockerimage: demisto/crypto:1.0.0.11287
->>>>>>> 55545f0a
+  dockerimage: demisto/crypto:1.0.0.11287  
   feed: false
   isfetch: true
   longRunning: false
@@ -3801,8 +3797,4 @@
   script: '-'
   subtype: python3
   type: python
-<<<<<<< HEAD
-  dockerimage45: demisto/crypto:1.0.0.8854
-=======
->>>>>>> 55545f0a
 fromversion: 4.1.0