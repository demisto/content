category: Endpoint
commonfields:
  id: Microsoft Defender Advanced Threat Protection test
  version: -1
configuration:
- defaultvalue: https://api.securitycenter.windows.com
  display: Host URL (e.g., https://api.securitycenter.windows.com)
  name: url
  required: true
  type: 0
- display: ID
  name: _auth_id
  required: false
  type: 0
- display: Token
  name: _tenant_id
  required: false
  type: 0
- displaypassword: Key
  name: credentials
  required: false
  type: 9
  hiddenusername: true
- additionalinfo: Used for certificate authentication. As appears in the "Certificates & secrets" page of the app.
  display: Certificate Thumbprint
  name: certificate_thumbprint
  required: false
  type: 4
- additionalinfo: Used for certificate authentication. The private key of the registered certificate.
  display: Private Key
  name: private_key
  required: false
  type: 14
- display: Fetch incidents
  name: isFetch
  required: false
  type: 8
- display: Incident type
  name: incidentType
  required: false
  type: 13
- defaultvalue: New
  display: 'Status to filter out alerts for fetching as incidents. Comma-separated lists are supported, e.g., New,Resolved.'
  name: fetch_status
  options:
  - New
  - InProgress
  - Resolved
  required: false
  type: 16
- defaultvalue: Informational,Low,Medium,High
  display: 'Severity to filter out alerts for fetching as incidents. Comma-separated lists are supported, e.g., Medium,High.'
  name: fetch_severity
  options:
  - Informational
  - Low
  - Medium
  - High
  required: false
  type: 16
- defaultvalue: '50'
  display: Maximum number of incidents to fetch
  name: max_fetch
  required: false
  type: 0
- display: Trust any certificate (not secure)
  name: insecure
  required: false
  type: 8
- display: Fetch alert evidence
  name: fetch_evidence
  required: false
  type: 8
- display: Use system proxy settings
  name: proxy
  required: false
  type: 8
- display: Use a self-deployed Azure Application
  name: self_deployed
  required: false
  type: 8
- defaultvalue: 3 days
  display: First fetch timestamp (<number> <time unit>, e.g., 12 hours, 7 days)
  name: first_fetch_timestamp
  required: false
  type: 0
- display: ID (received from the admin consent - see Detailed Instructions (?) section) (Deprecated)
  name: auth_id
  required: false
  type: 4
  hidden: true
- display: Token (received from the admin consent - see Detailed Instructions (?) (Deprecated) section)
  name: tenant_id
  required: false
  type: 4
  hidden: true
- display: Key (received from the admin consent - see Detailed Instructions (?) section) (Deprecated)
  name: enc_key
  required: false
  type: 4
  hidden: true
<<<<<<< HEAD
description: Microsoft Defender for Endpoint (previously Microsoft Defender Advanced
  Threat Protection (ATP)) is a unified platform for preventative protection, post-breach
  detection, automated investigation, and response.
display: Microsoft Defender for Endpoint test
name: Microsoft Defender Advanced Threat Protection test
=======
description: Microsoft Defender for Endpoint (previously Microsoft Defender Advanced Threat Protection (ATP)) is a unified platform for preventative protection, post-breach detection, automated investigation, and response.
display: Microsoft Defender for Endpoint
name: Microsoft Defender Advanced Threat Protection
>>>>>>> e06d02e7
script:
  commands:
  - arguments:
    - default: true
      description: A comma-separated list of machine IDs to be used for isolation. e.g., 0a3250e0693a109f1affc9217be9459028aa8426,0a3250e0693a109f1affc9217be9459028aa8424.
      isArray: true
      name: machine_id
      required: true
      secret: false
    - default: false
      description: A comment to associate with the action.
      isArray: false
      name: comment
      required: true
      secret: false
    - auto: PREDEFINED
      default: false
      description: Full isolation or selective isolation. (Restrict only limited set of applications from accessing the network).
      isArray: false
      name: isolation_type
      predefined:
      - Full
      - Selective
      required: true
      secret: false
    deprecated: false
    description: Isolates a machine from accessing external networks.
    execution: true
    name: microsoft-atp-isolate-machine
    outputs:
    - contextPath: MicrosoftATP.MachineAction.ID
      description: The machine action ID.
      type: String
    - contextPath: MicrosoftATP.MachineAction.Type
      description: Type of the machine action.
      type: String
    - contextPath: MicrosoftATP.MachineAction.Scope
      description: Scope of the action.
      type: Unknown
    - contextPath: MicrosoftATP.MachineAction.Requestor
      description: The ID of the user that executed the action.
      type: String
    - contextPath: MicrosoftATP.MachineAction.RequestorComment
      description: Comment that was written when issuing the action.
      type: String
    - contextPath: MicrosoftATP.MachineAction.Status
      description: The current status of the command.
      type: String
    - contextPath: MicrosoftATP.MachineAction.MachineID
      description: The machine ID on which the action was executed.
      type: String
    - contextPath: MicrosoftATP.MachineAction.ComputerDNSName
      description: The machine DNS name on which the action was executed.
      type: String
    - contextPath: MicrosoftATP.MachineAction.CreationDateTimeUtc
      description: The date and time when the action was created.
      type: Date
    - contextPath: MicrosoftATP.MachineAction.LastUpdateTimeUtc
      description: The last date and time when the action status was updated.
      type: Date
    - contextPath: MicrosoftATP.MachineAction.RelatedFileInfo.FileIdentifier
      description: The file identifier.
      type: String
    - contextPath: MicrosoftATP.MachineAction.RelatedFileInfo.FileIdentifierType
      description: 'The type of the file identifier. Possible values: "SHA1" ,"SHA256", and "MD5".'
      type: String
  - arguments:
    - default: false
      description: A comma-separated list of machine IDs to be used to stop the isolation. e.g., 0a3250e0693a109f1affc9217be9459028aa8426,0a3250e0693a109f1affc9217be9459028aa8424.
      isArray: true
      name: machine_id
      required: true
      secret: false
    - default: false
      description: Comment to associate with the action.
      isArray: false
      name: comment
      required: true
      secret: false
    deprecated: false
    description: Undo an isolation of a machine.
    execution: false
    name: microsoft-atp-unisolate-machine
    outputs:
    - contextPath: MicrosoftATP.MachineAction.ID
      description: The machine action ID.
      type: String
    - contextPath: MicrosoftATP.MachineAction.Type
      description: Type of the action.
      type: String
    - contextPath: MicrosoftATP.MachineAction.Scope
      description: Scope of the action.
      type: Unknown
    - contextPath: MicrosoftATP.MachineAction.Requestor
      description: The ID of the user that executed the action.
      type: String
    - contextPath: MicrosoftATP.MachineAction.RequestorComment
      description: The comment that was written when issuing the action.
      type: String
    - contextPath: MicrosoftATP.MachineAction.Status
      description: The current status of the command.
      type: String
    - contextPath: MicrosoftATP.MachineAction.MachineID
      description: The machine ID on which the action was executed.
      type: String
    - contextPath: MicrosoftATP.MachineAction.ComputerDNSName
      description: The machine DNS name on which the action was executed
      type: String
    - contextPath: MicrosoftATP.MachineAction.CreationDateTimeUtc
      description: The date and time when the action was created.
      type: Date
    - contextPath: MicrosoftATP.MachineAction.LastUpdateTimeUtc
      description: The last date and time when the action status was updated.
      type: Date
    - contextPath: MicrosoftATP.MachineAction.RelatedFileInfo.FileIdentifier
      description: The fileIdentifier.
      type: String
    - contextPath: MicrosoftATP.MachineAction.RelatedFileInfo.FileIdentifierType
      description: 'The type of the file identifier. Possible values: "SHA1" ,"SHA256", and "MD5".'
      type: String
  - arguments:
    - default: false
      description: A comma-separated list of computer DNS name.
      isArray: true
      name: hostname
      required: false
      secret: false
    - default: false
      description: A comma-separated list of the last machine IPs to access the internet.
      isArray: false
      name: ip
      required: false
      secret: false
    - auto: PREDEFINED
      default: false
      description: The machine risk score.
      isArray: true
      name: risk_score
      predefined:
      - Low
      - Medium
      - High
      required: false
      secret: false
    - auto: PREDEFINED
      default: false
      description: The machine health status.
      isArray: false
      name: health_status
      predefined:
      - Active
      - Inactive
      required: false
      secret: false
    - default: false
      description: The machine's OS platform. Only a single platform can be added.
      isArray: false
      name: os_platform
      required: false
      secret: false
    deprecated: false
    description: Retrieves a collection of machines that communicated with WDATP cloud in the last 30 days. Note - only IP or hostname can be a comma-separated list. If both are given as lists, an error will appear.
    execution: false
    name: microsoft-atp-get-machines
    outputs:
    - contextPath: MicrosoftATP.Machine.ID
      description: The machine ID.
      type: String
    - contextPath: MicrosoftATP.Machine.ComputerDNSName
      description: The machine DNS name.
      type: String
    - contextPath: MicrosoftATP.Machine.FirstSeen
      description: The first date and time the machine was observed by Microsoft Defender ATP.
      type: Date
    - contextPath: MicrosoftATP.Machine.LastSeen
      description: The last date and time the machine was observed by Microsoft Defender ATP.
      type: Date
    - contextPath: MicrosoftATP.Machine.OSPlatform
      description: The operating system platform.
      type: String
    - contextPath: MicrosoftATP.Machine.OSVersion
      description: The operating system version.
      type: String
    - contextPath: MicrosoftATP.Machine.OSProcessor
      description: The operating system processor.
      type: String
    - contextPath: MicrosoftATP.Machine.LastIPAddress
      description: The last IP on the machine.
      type: String
    - contextPath: MicrosoftATP.Machine.LastExternalIPAddress
      description: The last machine IP to access the internet.
      type: String
    - contextPath: MicrosoftATP.Machine.OSBuild
      description: The operating system build number.
      type: Number
    - contextPath: MicrosoftATP.Machine.HealthStatus
      description: The machine health status.
      type: String
    - contextPath: MicrosoftATP.Machine.RBACGroupID
      description: The machine RBAC group ID.
      type: Number
    - contextPath: MicrosoftATP.Machine.RBACGroupName
      description: The machine RBAC group name.
      type: String
    - contextPath: MicrosoftATP.Machine.RiskScore
      description: The machine risk score.
      type: String
    - contextPath: MicrosoftATP.Machine.ExposureLevel
      description: The machine exposure score.
      type: String
    - contextPath: MicrosoftATP.Machine.IsAADJoined
      description: True if machine is AAD joined, False otherwise.
      type: Boolean
    - contextPath: MicrosoftATP.Machine.AADDeviceID
      description: The AAD Device ID.
      type: String
    - contextPath: MicrosoftATP.Machine.MachineTags
      description: Set of machine tags.
      type: String
  - arguments:
    - default: false
      description: A comma-separated list of file SHA1 hashes to get the related machines.
      isArray: true
      name: file_hash
      required: true
      secret: false
    deprecated: false
    description: Gets a collection of machines with a given file SHA1 hash.
    execution: false
    name: microsoft-atp-get-file-related-machines
    outputs:
    - contextPath: MicrosoftATP.FileMachine.Machines.ID
      description: The machine ID.
      type: String
    - contextPath: MicrosoftATP.FileMachine.Machines.ComputerDNSName
      description: The machine DNS name.
      type: String
    - contextPath: MicrosoftATP.FileMachine.Machines.FirstSeen
      description: The first date and time the machine was observed by Microsoft Defender ATP.
      type: Date
    - contextPath: MicrosoftATP.FileMachine.Machines.LastSeen
      description: The last date and time the machine was observed by Microsoft Defender ATP.
      type: Date
    - contextPath: MicrosoftATP.FileMachine.Machines.OSPlatform
      description: The operating system platform.
      type: String
    - contextPath: MicrosoftATP.FileMachine.Machines.OSVersion
      description: The operating system version.
      type: String
    - contextPath: MicrosoftATP.Machine.OSProcessor
      description: The operating system processor.
      type: String
    - contextPath: MicrosoftATP.FileMachine.Machines.OSBuild
      description: Operating system build number.
      type: Number
    - contextPath: MicrosoftATP.FileMachine.Machines.LastIPAddress
      description: The last IP on the machine.
      type: String
    - contextPath: MicrosoftATP.FileMachine.Machines.LastExternalIPAddress
      description: The last machine IP to access the internet.
      type: String
    - contextPath: MicrosoftATP.FileMachine.Machines.HelathStatus
      description: The machine health status.
      type: String
    - contextPath: MicrosoftATP.FileMachine.Machines.RBACGroupID
      description: The machine RBAC group ID.
      type: Number
    - contextPath: MicrosoftATP.FileMachine.Machines.RBACGroupName
      description: The machine RBAC group name.
      type: String
    - contextPath: MicrosoftATP.FileMachine.Machines.RiskScore
      description: The machine risk score.
      type: String
    - contextPath: MicrosoftATP.FileMachine.Machines.ExposureLevel
      description: The machine exposure score.
      type: String
    - contextPath: MicrosoftATP.FileMachine.Machines.IsAADJoined
      description: True if machine is AAD joined, False otherwise.
      type: Boolean
    - contextPath: MicrosoftATP.FileMachine.Machines.AADDeviceID
      description: The AAD Device ID.
      type: string
    - contextPath: MicrosoftATP.FileMachine.Machines.MachineTags
      description: Set of machine tags.
      type: String
    - contextPath: MicrosoftATP.FileMachine.File
      description: The machine related file hash.
      type: String
  - arguments:
    - default: true
      description: A comma-separated list of machine IDs used to get the machine details, e.g., 0a3250e0693a109f1affc9217be9459028aa8426,0a3250e0693a109f1affc9217be9459028aa8424.
      isArray: true
      name: machine_id
      required: true
      secret: false
    deprecated: false
    description: Get a machine's details by its identity.
    execution: false
    name: microsoft-atp-get-machine-details
    outputs:
    - contextPath: MicrosoftATP.Machine.ID
      description: The machine ID.
      type: String
    - contextPath: MicrosoftATP.Machine.ComputerDNSName
      description: The machine DNS name.
      type: String
    - contextPath: MicrosoftATP.Machine.FirstSeen
      description: The first date and time the machine was observed by Microsoft Defender ATP.
      type: Date
    - contextPath: MicrosoftATP.Machine.LastSeen
      description: The last date and time the machine was observed by Microsoft Defender ATP.
      type: Date
    - contextPath: MicrosoftATP.Machine.OSPlatform
      description: The operating system platform.
      type: String
    - contextPath: MicrosoftATP.Machine.OSVersion
      description: The operating system version.
      type: String
    - contextPath: MicrosoftATP.Machine.OSProcessor
      description: The operating system processor.
      type: String
    - contextPath: MicrosoftATP.Machine.LastIPAddress
      description: The last IP on the machine.
      type: String
    - contextPath: MicrosoftATP.Machine.LastExternalIPAddress
      description: The last machine IP to access the internet.
      type: String
    - contextPath: MicrosoftATP.Machine.OSBuild
      description: The operating system build number.
      type: Number
    - contextPath: MicrosoftATP.Machine.HealthStatus
      description: The machine health status.
      type: String
    - contextPath: MicrosoftATP.Machine.RBACGroupID
      description: The machine RBAC group ID.
      type: Number
    - contextPath: MicrosoftATP.Machine.RBACGroupName
      description: The machine RBAC group name.
      type: String
    - contextPath: MicrosoftATP.Machine.RiskScore
      description: The machine risk score.
      type: String
    - contextPath: MicrosoftATP.Machine.ExposureLevel
      description: The machine exposure level.
      type: String
    - contextPath: MicrosoftATP.Machine.IsAADJoined
      description: True if machine is AAD joined, False otherwise.
      type: Boolean
    - contextPath: MicrosoftATP.Machine.AADDeviceID
      description: The AAD Device ID.
      type: String
    - contextPath: MicrosoftATP.Machine.MachineTags
      description: Set of machine tags.
      type: String
    - contextPath: MicrosoftATP.Machine.NetworkInterfaces.MACAddress
      description: MAC Address for the network interface.
      type: String
    - contextPath: MicrosoftATP.Machine.NetworkInterfaces.IPAddresses
      description: IP Address(es) for the network interface.
      type: String
    - contextPath: MicrosoftATP.Machine.NetworkInterfaces.Type
      description: Type of the network interface (e.g. Ethernet).
      type: String
    - contextPath: MicrosoftATP.Machine.NetworkInterfaces.Status
      description: Status for the network interface (e.g. Up, Down).
      type: String
  - arguments:
    - default: false
      description: A comma-separated list of machine IDs to run the scan on.
      isArray: true
      name: machine_id
      required: true
      secret: false
    - default: false
      description: A comment to associate with the action.
      isArray: false
      name: comment
      required: true
      secret: false
    - auto: PREDEFINED
      default: false
      description: Defines the scan type.
      isArray: false
      name: scan_type
      predefined:
      - Quick
      - Full
      required: true
      secret: false
    deprecated: false
    description: Initiate a Microsoft Defender Antivirus scan on a machine.
    execution: false
    name: microsoft-atp-run-antivirus-scan
    outputs:
    - contextPath: MicrosoftATP.MachineAction.ID
      description: The machine action ID.
      type: String
    - contextPath: MicrosoftATP.MachineAction.Type
      description: The type of action.
      type: String
    - contextPath: MicrosoftATP.MachineAction.Scope
      description: The scope of the action.
      type: Unknown
    - contextPath: MicrosoftATP.MachineAction.Requestor
      description: The ID of the user that executed the action.
      type: String
    - contextPath: MicrosoftATP.MachineAction.RequestorComment
      description: The comment that was written when issuing the action.
      type: String
    - contextPath: MicrosoftATP.MachineAction.Status
      description: The current status of the command.
      type: String
    - contextPath: MicrosoftATP.MachineAction.MachineID
      description: The machine ID on which the action was executed.
      type: String
    - contextPath: MicrosoftATP.MachineAction.ComputerDNSName
      description: The machine DNS name on which the action was executed.
      type: String
    - contextPath: MicrosoftATP.MachineAction.CreationDateTimeUtc
      description: The date and time the action was created.
      type: Date
    - contextPath: MicrosoftATP.MachineAction.LastUpdateTimeUtc
      description: The last date and time the action status was updated.
      type: Date
    - contextPath: MicrosoftATP.MachineAction.RelatedFileInfo.FileIdentifier
      description: The file identifier.
      type: String
    - contextPath: MicrosoftATP.MachineAction.RelatedFileInfo.FileIdentifierType
      description: 'The type of the file identifier. Possible values: "SHA1" ,"SHA256", and "MD5".'
      type: String
  - arguments:
    - auto: PREDEFINED
      default: false
      description: Alert severity.
      isArray: false
      name: severity
      predefined:
      - High
      - Medium
      - Low
      - Informational
      required: false
      secret: false
    - auto: PREDEFINED
      default: false
      description: Alert status.
      isArray: false
      name: status
      predefined:
      - New
      - InProgress
      - Resolved
      required: false
      secret: false
    - default: false
      description: Alert category; only one can be added.
      isArray: false
      name: category
      required: false
      secret: false
    - default: false
      defaultValue: '50'
      description: Maximum number of files to display.
      isArray: false
      name: limit
      required: false
      secret: false
    - default: false
      description: The creation timestamp from which to get alerts (<number> <time unit>, e.g., 12 hours, 7 days).
      isArray: false
      name: creation_time
      required: false
      secret: false
    deprecated: false
    description: Gets a list of alerts present on the system. Filtering can be done only on a single argument.
    execution: false
    name: microsoft-atp-list-alerts
    outputs:
    - contextPath: MicrosoftATP.Alert.ID
      description: The alert ID.
      type: String
    - contextPath: MicrosoftATP.Alert.IncidentID
      description: The incident ID of the alert.
      type: Number
    - contextPath: MicrosoftATP.Alert.InvestigationID
      description: The investigation ID related to the alert.
      type: Number
    - contextPath: MicrosoftATP.Alert.InvestigationState
      description: The current state of the investigation.
      type: String
    - contextPath: MicrosoftATP.Alert.AssignedTo
      description: The owner of the alert.
      type: String
    - contextPath: MicrosoftATP.Alert.Severity
      description: The severity of the alert.
      type: String
    - contextPath: MicrosoftATP.Alert.Status
      description: The current status of the alert.
      type: String
    - contextPath: MicrosoftATP.Alert.Classification
      description: The alert classification.
      type: String
    - contextPath: MicrosoftATP.Alert.Determination
      description: The determination of the alert.
      type: String
    - contextPath: MicrosoftATP.Alert.DetectionSource
      description: The detection source.
      type: String
    - contextPath: MicrosoftATP.Alert.Category
      description: The category of the alert.
      type: String
    - contextPath: MicrosoftATP.Alert.ThreatFamilyName
      description: The threat family.
      type: String
    - contextPath: MicrosoftATP.Alert.Title
      description: The alert title.
      type: String
    - contextPath: MicrosoftATP.Alert.Description
      description: The alert description.
      type: String
    - contextPath: MicrosoftATP.Alert.AlertCreationTime
      description: The date and time the alert was created.
      type: Date
    - contextPath: MicrosoftATP.Alert.FirstEventTime
      description: The first event time that triggered the alert on that machine.
      type: Date
    - contextPath: MicrosoftATP.Alert.LastEventTime
      description: The last event time that triggered the alert on that machine.
      type: Date
    - contextPath: MicrosoftATP.Alert.LastUpdateTime
      description: The UTC time of the last update.
      type: Date
    - contextPath: MicrosoftATP.Alert.ResolvedTime
      description: The date and time the alert status changed to 'Resolved'.
      type: Date
    - contextPath: MicrosoftATP.Alert.MachineID
      description: The machine ID associated with the alert.
      type: String
    - contextPath: MicrosoftATP.Alert.ComputerDNSName
      description: The machine DNS name.
      type: String
    - contextPath: MicrosoftATP.Alert.AADTenantID
      description: The AAD tenant ID.
      type: String
    - contextPath: MicrosoftATP.Alert.Comments.Comment
      description: The alert comment string.
      type: String
    - contextPath: MicrosoftATP.Alert.Comments.CreatedBy
      description: The alert comment created by string.
      type: String
    - contextPath: MicrosoftATP.Alert.Comments.CreatedTime
      description: The alert comment created time date.
      type: Date
    - contextPath: MicrosoftATP.Alert.Evidence
      description: Evidence related to the alert.
      type: Unknown
    - contextPath: MicrosoftATP.Alert.DetectorID
      description: The ID of the detector that triggered the alert.
      type: String
    - contextPath: MicrosoftATP.Alert.ThreatName
      description: The threat name.
      type: String
    - contextPath: MicrosoftATP.Alert.RelatedUser
      description: Details of the user related to a specific alert.
      type: String
    - contextPath: MicrosoftATP.Alert.MitreTechniques
      description: MITRE Enterprise technique ID.
      type: String
    - contextPath: MicrosoftATP.Alert.RBACGroupName
      description: The device RBAC group name.
      type: String
  - arguments:
    - default: false
      description: Alert ID to update.
      isArray: false
      name: alert_id
      required: true
      secret: false
    - auto: PREDEFINED
      default: false
      description: Alert status to update.
      isArray: false
      name: status
      predefined:
      - New
      - InProgress
      - Resolved
      required: false
      secret: false
    - default: false
      description: Owner of the alert.
      isArray: false
      name: assigned_to
      required: false
      secret: false
    - auto: PREDEFINED
      default: false
      description: The specification of the alert.
      isArray: false
      name: classification
      predefined:
      - Unknown
      - FalsePositive
      - TruePositive
      required: false
      secret: false
    - auto: PREDEFINED
      default: false
      description: The determination of the alert.
      isArray: false
      name: determination
      predefined:
      - NotAvailable
      - Apt
      - Malware
      - SecurityPersonnel
      - SecurityTesting
      - UnwantedSoftware
      - Other
      required: false
      secret: false
    - default: false
      description: Comment to be added to the alert.
      isArray: false
      name: comment
      required: false
      secret: false
    deprecated: false
    description: Update the properties of an alert entity.
    execution: false
    name: microsoft-atp-update-alert
    outputs:
    - contextPath: MicrosoftATP.Alert.ID
      description: The alert ID.
      type: String
    - contextPath: MicrosoftATP.Alert.IncidentID
      description: The incident ID of the alert.
      type: Number
    - contextPath: MicrosoftATP.Alert.InvestigationID
      description: The investigation ID related to the alert.
      type: Number
    - contextPath: MicrosoftATP.Alert.InvestigationState
      description: The current state of the investigation.
      type: String
    - contextPath: MicrosoftATP.Alert.AssignedTo
      description: The owner of the alert.
      type: String
    - contextPath: MicrosoftATP.Alert.Severity
      description: The severity of the alert.
      type: String
    - contextPath: MicrosoftATP.Alert.Status
      description: The current status of the alert.
      type: String
    - contextPath: MicrosoftATP.Alert.Classification
      description: The alert classification.
      type: String
    - contextPath: MicrosoftATP.Alert.Determination
      description: The determination of the alert.
      type: String
    - contextPath: MicrosoftATP.Alert.DetectionSource
      description: The detection source.
      type: String
    - contextPath: MicrosoftATP.Alert.Category
      description: The category of the alert.
      type: String
    - contextPath: MicrosoftATP.Alert.ThreatFamilyName
      description: The threat family.
      type: String
    - contextPath: MicrosoftATP.Alert.Title
      description: The alert title.
      type: String
    - contextPath: MicrosoftATP.Alert.Description
      description: The alert description.
      type: String
    - contextPath: MicrosoftATP.Alert.AlertCreationTime
      description: The date and time the alert was created.
      type: Date
    - contextPath: MicrosoftATP.Alert.FirstEventTime
      description: The first event time that triggered the alert on that machine.
      type: Date
    - contextPath: MicrosoftATP.Alert.LastEventTime
      description: The last event time that triggered the alert on that machine.
      type: Date
    - contextPath: MicrosoftATP.Alert.LastUpdateTime
      description: The UTC time of the last update.
      type: Date
    - contextPath: MicrosoftATP.Alert.ResolvedTime
      description: The date and time the alert status changed to 'Resolved'.
      type: Date
    - contextPath: MicrosoftATP.Alert.MachineID
      description: The machine ID associated with the alert.
      type: String
    - contextPath: MicrosoftATP.Alert.ComputerDNSName
      description: The machine DNS name.
      type: String
    - contextPath: MicrosoftATP.Alert.AADTenantID
      description: The AAD tenant ID.
      type: String
    - contextPath: MicrosoftATP.Alert.Comments.Comment
      description: The alert comment string.
      type: String
    - contextPath: MicrosoftATP.Alert.Comments.CreatedBy
      description: The alert comment created by string.
      type: String
    - contextPath: MicrosoftATP.Alert.Comments.CreatedTime
      description: The alert comment created time date.
      type: Date
  - arguments:
    - default: true
      description: The query to run.
      isArray: false
      name: query
      required: true
      secret: false
    - default: false
      defaultValue: '10'
      description: The amount of time (in seconds) that a request waits for the query response before a timeout occurs.
      isArray: false
      name: timeout
      required: false
      secret: false
    - name: time_range
      description: Time range to look back. Expected syntax is a human readable time range, e.g. 60 minutes, 6 hours, 1 day, etc.
      required: false
      isArray: false
      defaultValue: ''
      predefined:
      - ''
    deprecated: false
    description: 'Allows you to run programmatic queries like in Microsoft Defender ATP Portal (https://securitycenter.windows.com/hunting). Limitations: You can only run a query on data from the last 30 days. The results include a maximum of 10,000 rows. The number of executions is limited (up to 15 calls per minute, 15 minutes of running time every hour and 4 hours of running time a day).'
    execution: false
    name: microsoft-atp-advanced-hunting
    outputs:
    - contextPath: MicrosoftATP.Hunt.Result
      description: The query results.
      type: String
  - arguments:
    - default: false
      description: ID of the machine on which the event was identified.
      isArray: false
      name: machine_id
      required: true
      secret: false
    - auto: PREDEFINED
      default: false
      description: Severity of the alert.
      isArray: false
      name: severity
      predefined:
      - Low
      - Medium
      - High
      required: true
      secret: false
    - default: false
      description: Title for the alert.
      isArray: false
      name: title
      required: true
      secret: false
    - default: false
      description: Description of the alert.
      isArray: false
      name: description
      required: true
      secret: false
    - default: false
      description: Recommended action for the security officer to take when analyzing the alert.
      isArray: false
      name: recommended_action
      required: true
      secret: false
    - default: false
      description: The time of the event, as obtained from the advanced query.
      isArray: false
      name: event_time
      required: true
      secret: false
    - default: false
      description: The report ID, as obtained from the advanced query.
      isArray: false
      name: report_id
      required: true
      secret: false
    - auto: PREDEFINED
      default: false
      defaultValue: None
      description: Category of the alert.
      isArray: false
      name: category
      predefined:
      - None
      - SuspiciousActivity
      - Malware
      - CredentialTheft
      - Exploit
      - WebExploit
      - DocumentExploit
      - PrivilegeEscalation
      - Persistence
      - RemoteAccessTool
      - CommandAndControl
      - SuspiciousNetworkTraffic
      - Ransomware
      - MalwareDownload
      - Reconnaissance
      - WebFingerprinting
      - Weaponization
      - Delivery
      - SocialEngineering
      - CredentialStealing
      - Installation
      - Backdoor
      - Trojan
      - TrojanDownloader
      - LateralMovement
      - ExplorationEnumeration
      - NetworkPropagation
      - Exfiltration
      - NotApplicable
      - EnterprisePolicy
      - General
      required: true
      secret: false
    deprecated: false
    description: Creates a new alert entity using event data, as obtained from the Advanced Hunting.
    execution: false
    name: microsoft-atp-create-alert
    outputs:
    - contextPath: MicrosoftATP.Alert.ID
      description: The alert ID.
      type: String
    - contextPath: MicrosoftATP.Alert.IncidentID
      description: The incident ID of the alert.
      type: Number
    - contextPath: MicrosoftATP.Alert.InvestigationID
      description: The investigation ID related to the alert.
      type: Number
    - contextPath: MicrosoftATP.Alert.InvestigationState
      description: The current state of the investigation.
      type: String
    - contextPath: MicrosoftATP.Alert.AssignedTo
      description: The owner of the alert.
      type: String
    - contextPath: MicrosoftATP.Alert.Severity
      description: The severity of the alert.
      type: String
    - contextPath: MicrosoftATP.Alert.Status
      description: The current status of the alert.
      type: String
    - contextPath: MicrosoftATP.Alert.Classification
      description: The alert classification.
      type: String
    - contextPath: MicrosoftATP.Alert.Determination
      description: The determination of the alert.
      type: String
    - contextPath: MicrosoftATP.Alert.DetectionSource
      description: The detection source.
      type: String
    - contextPath: MicrosoftATP.Alert.Category
      description: The category of the alert.
      type: String
    - contextPath: MicrosoftATP.Alert.ThreatFamilyName
      description: The threat family.
      type: String
    - contextPath: MicrosoftATP.Alert.Title
      description: The alert title.
      type: String
    - contextPath: MicrosoftATP.Alert.Description
      description: The alert description.
      type: String
    - contextPath: MicrosoftATP.Alert.AlertCreationTime
      description: The date and time the alert was created.
      type: Date
    - contextPath: MicrosoftATP.Alert.FirstEventTime
      description: The first event time that triggered the alert on that machine.
      type: Date
    - contextPath: MicrosoftATP.Alert.LastEventTime
      description: The last event time that triggered the alert on that machine.
      type: Date
    - contextPath: MicrosoftATP.Alert.LastUpdateTime
      description: The UTC time of the last update.
      type: Date
    - contextPath: MicrosoftATP.Alert.ResolvedTime
      description: The date and time the alert status changed to 'Resolved'.
      type: Date
    - contextPath: MicrosoftATP.Alert.MachineID
      description: The machine ID associated with the alert.
      type: String
    - contextPath: MicrosoftATP.Alert.ComputerDNSName
      description: The machine DNS name.
      type: String
    - contextPath: MicrosoftATP.Alert.AADTenantID
      description: The AAD tenant ID.
      type: String
    - contextPath: MicrosoftATP.Alert.Comments.Comment
      description: The alert comment string.
      type: String
    - contextPath: MicrosoftATP.Alert.Comments.CreatedBy
      description: The alert comment created by string.
      type: String
    - contextPath: MicrosoftATP.Alert.Comments.CreatedTime
      description: The alert comment created time date.
      type: Date
  - arguments:
    - default: false
      description: ID of the alert.
      isArray: false
      name: id
      required: true
      secret: false
    deprecated: false
    description: Retrieves the user associated with a specific alert.
    execution: false
    name: microsoft-atp-get-alert-related-user
    outputs:
    - contextPath: MicrosoftATP.AlertUser.User.ID
      description: The user ID.
      type: String
    - contextPath: MicrosoftATP.AlertUser.User.AccountName
      description: The account name.
      type: String
    - contextPath: MicrosoftATP.AlertUser.User.AccountDomain
      description: The account domain.
      type: String
    - contextPath: MicrosoftATP.AlertUser.User.AccountSID
      description: The account SID.
      type: String
    - contextPath: MicrosoftATP.AlertUser.User.FirstSeen
      description: The user first seen date time.
      type: Date
    - contextPath: MicrosoftATP.AlertUser.User.LastSeen
      description: The user last seen date time.
      type: Date
    - contextPath: MicrosoftATP.AlertUser.User.MostPrevalentMachineID
      description: The most prevalent machine ID.
      type: String
    - contextPath: MicrosoftATP.AlertUser.User.LeastPrevalentMachineID
      description: The least prevalent machine ID.
      type: String
    - contextPath: MicrosoftATP.AlertUser.User.LogonTypes
      description: The user logon types.
      type: String
    - contextPath: MicrosoftATP.AlertUser.User.LogonCount
      description: The count of user logons.
      type: Number
    - contextPath: MicrosoftATP.AlertUser.User.DomainAdmin
      description: The domain admin.
      type: Number
    - contextPath: MicrosoftATP.AlertUser.User.NetworkUser
      description: The network user.
      type: Number
    - contextPath: MicrosoftATP.AlertUser.AlertID
      description: The alert ID.
      type: String
  - arguments:
    - default: false
      description: ID of the alert.
      isArray: false
      name: id
      required: true
      secret: false
    - default: false
      defaultValue: '50'
      description: The maximum number of files to display.
      isArray: false
      name: limit
      required: false
      secret: false
    - default: false
      defaultValue: '0'
      description: The page from which to get the related files.
      isArray: false
      name: offset
      required: false
      secret: false
    deprecated: false
    description: Retrieves the files associated with a specific alert.
    execution: false
    name: microsoft-atp-get-alert-related-files
    outputs:
    - contextPath: MicrosoftATP.AlertFile.Files.FilePublisher
      description: The file's publisher.
      type: String
    - contextPath: MicrosoftATP.AlertFile.Files.Size
      description: The size of the file.
      type: Number
    - contextPath: MicrosoftATP.AlertFile.Files.GlobalLastObserved
      description: The last time the file was observed.
      type: Date
    - contextPath: MicrosoftATP.AlertFile.Files.Sha1
      description: The SHA1 hash of the file.
      type: String
    - contextPath: MicrosoftATP.AlertFile.Files.IsValidCertificate
      description: Whether the signing certificate was successfully verified by the Microsoft Defender ATP agent.
      type: Number
    - contextPath: MicrosoftATP.AlertFile.Files.Sha256
      description: The SHA256 hash of the file.
      type: String
    - contextPath: MicrosoftATP.AlertFile.Files.Signer
      description: The file signer.
      type: String
    - contextPath: MicrosoftATP.AlertFile.Files.GlobalPrevalence
      description: The file prevalence across the organization.
      type: Number
    - contextPath: MicrosoftATP.AlertFile.Files.DeterminationValue
      description: The file determination value.
      type: String
    - contextPath: MicrosoftATP.AlertFile.Files.GlobalFirstObserved
      description: The first time the file was observed.
      type: Date
    - contextPath: MicrosoftATP.AlertFile.Files.FileType
      description: The type of the file.
      type: String
    - contextPath: MicrosoftATP.AlertFile.Files.SignerHash
      description: The hash of the signing certificate.
      type: String
    - contextPath: MicrosoftATP.AlertFile.Files.Issuer
      description: The file issuer.
      type: String
    - contextPath: MicrosoftATP.AlertFile.Files.IsPeFile
      description: True if the file is portable executable, False otherwise.
      type: Number
    - contextPath: MicrosoftATP.AlertFile.Files.DeterminationType
      description: The file determination type.
      type: String
    - contextPath: MicrosoftATP.AlertFile.Files.FileProductName
      description: The file product name.
      type: Unknown
    - contextPath: MicrosoftATP.AlertFile.Files.Md5
      description: The MD5 hash of the file.
      type: String
  - arguments:
    - default: false
      description: ID of the alert.
      isArray: false
      name: id
      required: true
      secret: false
    - default: false
      defaultValue: '50'
      description: The maximum number of IPs to display.
      isArray: false
      name: limit
      required: false
      secret: false
    - default: false
      defaultValue: '0'
      description: The page from which to get the related IPs.
      isArray: false
      name: offset
      required: false
      secret: false
    deprecated: false
    description: Retrieves the IPs associated with a specific alert.
    execution: false
    name: microsoft-atp-get-alert-related-ips
    outputs:
    - contextPath: MicrosoftATP.AlertIP.IPs.IpAddress
      description: The address of the IP.
      type: String
    - contextPath: MicrosoftATP.AlertIP.AlertID
      description: The alert ID.
      type: String
  - arguments:
    - default: false
      description: ID of the alert.
      isArray: false
      name: id
      required: true
      secret: false
    - default: false
      defaultValue: '50'
      description: The maximum number of domains to display.
      isArray: false
      name: limit
      required: false
      secret: false
    - default: false
      defaultValue: '0'
      description: The page from which to get the related domains.
      isArray: false
      name: offset
      required: false
      secret: false
    deprecated: false
    description: Retrieves the domains associated with a specific alert.
    execution: false
    name: microsoft-atp-get-alert-related-domains
    outputs:
    - contextPath: MicrosoftATP.AlertDomain.Domains.Domain
      description: The domain address.
      type: String
    - contextPath: MicrosoftATP.AlertDomain.AlertID
      description: The alert ID.
      type: Unknown
  - arguments:
    - default: false
      description: ID of the action.
      isArray: false
      name: id
      required: false
      secret: false
    - auto: PREDEFINED
      default: false
      description: The machine action status.
      isArray: false
      name: status
      predefined:
      - Pending
      - InProgress
      - Succeeded
      - Failed
      - TimeOut
      - Cancelled
      required: false
      secret: false
    - default: false
      description: A comma-separated list of machine IDs on which the action was executed.
      isArray: true
      name: machine_id
      required: false
      secret: false
    - auto: PREDEFINED
      default: false
      description: The machine action type.
      isArray: false
      name: type
      predefined:
      - RunAntiVirusScan
      - Offboard
      - CollectInvestigationPackage
      - Isolate
      - Unisolate
      - StopAndQuarantineFile
      - RestrictCodeExecution
      - UnrestrictCodeExecution
      required: false
      secret: false
    - default: false
      description: The ID of the user that executed the action; only one can be added.
      isArray: false
      name: requestor
      required: false
      secret: false
    - default: false
      defaultValue: '50'
      description: The maximum number of machines to return.
      isArray: false
      name: limit
      required: false
      secret: false
    deprecated: false
    description: |-
      Return the machine's actions. If you set an action ID, it returns the info on the specific action.
      Filtering can be done only on one argument.
    execution: false
    name: microsoft-atp-list-machine-actions-details
    outputs:
    - contextPath: MicrosoftATP.MachineAction.ID
      description: The machine action ID.
      type: String
    - contextPath: MicrosoftATP.MachineAction.Type
      description: The type of the action.
      type: String
    - contextPath: MicrosoftATP.MachineAction.Scope
      description: The scope of the action.
      type: String
    - contextPath: MicrosoftATP.MachineAction.Requestor
      description: The ID of the user that executed the action.
      type: String
    - contextPath: MicrosoftATP.MachineAction.RequestorComment
      description: The comment that was written when issuing the action.
      type: String
    - contextPath: MicrosoftATP.MachineAction.Status
      description: The current status of the command.
      type: String
    - contextPath: MicrosoftATP.MachineAction.MachineID
      description: The machine ID on which the action was executed.
      type: String
    - contextPath: MicrosoftATP.MachineAction.ComputerDNSName
      description: The machine DNS name on which the action was executed.
      type: String
    - contextPath: MicrosoftATP.MachineAction.CreationDateTimeUtc
      description: The date and time the action was created.
      type: Date
    - contextPath: MicrosoftATP.MachineAction.LastUpdateTimeUtc
      description: The last date and time the action status was updated.
      type: Date
    - contextPath: MicrosoftATP.MachineAction.RelatedFileInfo.FileIdentifier
      description: The file identifier.
      type: String
    - contextPath: MicrosoftATP.MachineAction.RelatedFileInfo.FileIdentifierType
      description: 'The file identifier type. Possible values: "SHA1" ,"SHA256", and "MD5".'
      type: String
  - arguments:
    - default: false
      description: The machine ID.
      isArray: false
      name: machine_id
      required: true
      secret: false
    - default: false
      description: Comment to associate with the action.
      isArray: false
      name: comment
      required: true
      secret: false
    deprecated: false
    description: Collect an investigation package from a machine.
    execution: false
    name: microsoft-atp-collect-investigation-package
    outputs:
    - contextPath: MicrosoftATP.MachineAction.ID
      description: The machine action ID.
      type: String
    - contextPath: MicrosoftATP.MachineAction.Type
      description: The type of the action.
      type: String
    - contextPath: MicrosoftATP.MachineAction.Scope
      description: The scope of the action.
      type: String
    - contextPath: MicrosoftATP.MachineAction.Requestor
      description: The ID of the user that executed the action.
      type: String
    - contextPath: MicrosoftATP.MachineAction.RequestorComment
      description: The comment that was written when issuing the action.
      type: String
    - contextPath: MicrosoftATP.MachineAction.Status
      description: The current status of the command.
      type: String
    - contextPath: MicrosoftATP.MachineAction.MachineID
      description: The machine ID on which the action was executed.
      type: String
    - contextPath: MicrosoftATP.MachineAction.ComputerDNSName
      description: The machine DNS name on which the action was executed.
      type: String
    - contextPath: MicrosoftATP.MachineAction.CreationDateTimeUtc
      description: The date and time the action was created.
      type: Date
    - contextPath: MicrosoftATP.MachineAction.LastUpdateTimeUtc
      description: The last date and time the action status was updated.
      type: Date
    - contextPath: MicrosoftATP.MachineAction.RelatedFileInfo.FileIdentifier
      description: The file identifier.
      type: String
    - contextPath: MicrosoftATP.MachineAction.RelatedFileInfo.FileIdentifierType
      description: 'The file identifier type. Possible values: "SHA1" ,"SHA256", and "MD5".'
      type: String
  - arguments:
    - default: false
      description: machine action ID.
      isArray: false
      name: action_id
      required: true
      secret: false
    deprecated: false
    description: Gets a URI that allows downloading an investigation package.
    execution: false
    name: microsoft-atp-get-investigation-package-sas-uri
    outputs:
    - contextPath: MicrosoftATP.InvestigationURI.Link
      description: The investigation package URI.
      type: String
  - arguments:
    - default: false
      description: The machine ID.
      isArray: false
      name: machine_id
      required: true
      secret: false
    - default: false
      description: Comment to associate with the action.
      isArray: false
      name: comment
      required: false
      secret: false
    deprecated: false
    description: Restricts the execution of all applications on the machine except for a predefined set.
    execution: false
    name: microsoft-atp-restrict-app-execution
    outputs:
    - contextPath: MicrosoftATP.MachineAction.ID
      description: The machine action ID.
      type: String
    - contextPath: MicrosoftATP.MachineAction.Type
      description: The type of the action.
      type: String
    - contextPath: MicrosoftATP.MachineAction.Scope
      description: The scope of the action.
      type: String
    - contextPath: MicrosoftATP.MachineAction.Requestor
      description: The ID of the user that executed the action.
      type: String
    - contextPath: MicrosoftATP.MachineAction.RequestorComment
      description: The comment that was written when issuing the action.
      type: String
    - contextPath: MicrosoftATP.MachineAction.Status
      description: The current status of the command.
      type: String
    - contextPath: MicrosoftATP.MachineAction.MachineID
      description: The machine ID on which the action was executed.
      type: String
    - contextPath: MicrosoftATP.MachineAction.ComputerDNSName
      description: The machine DNS name on which the action was executed.
      type: String
    - contextPath: MicrosoftATP.MachineAction.CreationDateTimeUtc
      description: The date and time the action was created.
      type: Date
    - contextPath: MicrosoftATP.MachineAction.LastUpdateTimeUtc
      description: The last date and time the action status was updated.
      type: Date
    - contextPath: MicrosoftATP.MachineAction.RelatedFileInfo.FileIdentifier
      description: The file identifier.
      type: String
    - contextPath: MicrosoftATP.MachineAction.RelatedFileInfo.FileIdentifierType
      description: 'The file identifier type. Possible values: "SHA1" ,"SHA256", and "MD5".'
      type: String
  - arguments:
    - default: false
      description: The machine ID.
      isArray: false
      name: machine_id
      required: true
      secret: false
    - default: false
      description: Comment to associate with the action.
      isArray: false
      name: comment
      required: true
      secret: false
    - default: false
      description: Timeout for polling. Default is 600 seconds.
      isArray: false
      name: timeout_in_seconds
      required: false
      secret: false
    deprecated: false
    description: Collect and download an investigation package from a machine.
    execution: false
    polling: true
    name: microsoft-atp-request-and-download-investigation-package
    outputs:
    - contextPath: MicrosoftATP.MachineAction.ID
      description: The machine action ID.
      type: String
    - contextPath: MicrosoftATP.MachineAction.Status
      description: The current status of the command.
      type: String
    - contextPath: MicrosoftATP.MachineAction.MachineID
      description: The machine ID on which the action was executed.
      type: String
  - arguments:
    - default: false
      description: The machine ID.
      isArray: false
      name: machine_id
      required: true
      secret: false
    - default: false
      description: Comment to associate with the action.
      isArray: false
      name: comment
      required: true
      secret: false
    deprecated: false
    description: Enable the execution of any application on the machine.
    execution: false
    name: microsoft-atp-remove-app-restriction
    outputs:
    - contextPath: MicrosoftATP.MachineAction.ID
      description: The machine action ID.
      type: String
    - contextPath: MicrosoftATP.MachineAction.Type
      description: The type of the action.
      type: String
    - contextPath: MicrosoftATP.MachineAction.Scope
      description: The scope of the action.
      type: String
    - contextPath: MicrosoftATP.MachineAction.Requestor
      description: The ID of the user that executed the action.
      type: String
    - contextPath: MicrosoftATP.MachineAction.RequestorComment
      description: The comment that was written when issuing the action.
      type: String
    - contextPath: MicrosoftATP.MachineAction.Status
      description: The current status of the command.
      type: String
    - contextPath: MicrosoftATP.MachineAction.MachineID
      description: The machine ID on which the action was executed.
      type: String
    - contextPath: MicrosoftATP.MachineAction.ComputerDNSName
      description: The machine DNS name on which the action was executed.
      type: String
    - contextPath: MicrosoftATP.MachineAction.CreationDateTimeUtc
      description: The date and time the action was created.
      type: Date
    - contextPath: MicrosoftATP.MachineAction.LastUpdateTimeUtc
      description: The last date and time the action status was updated.
      type: Date
    - contextPath: MicrosoftATP.MachineAction.RelatedFileInfo.FileIdentifier
      description: The file identifier.
      type: String
    - contextPath: MicrosoftATP.MachineAction.RelatedFileInfo.FileIdentifierType
      description: 'The file identifier type. Possible values: "SHA1" ,"SHA256", and "MD5".'
      type: String
  - arguments:
    - default: false
      description: The machine ID. When providing multiple values, each value is checked for the same hash.
      isArray: true
      name: machine_id
      required: true
      secret: false
    - default: false
      description: |-
        The file SHA1 hash to stop and quarantine on the machine. 
        When providing multiple values, each value is checked for the same machine_id.
      isArray: true
      name: file_hash
      required: true
      secret: false
    - default: false
      description: Comment to associate with the action.
      isArray: false
      name: comment
      required: true
      secret: false
    deprecated: false
    description: Stop the execution of a file on a machine and delete it.
    execution: false
    name: microsoft-atp-stop-and-quarantine-file
    outputs:
    - contextPath: MicrosoftATP.MachineAction.ID
      description: The machine action ID.
      type: String
    - contextPath: MicrosoftATP.MachineAction.Type
      description: The type of the action.
      type: String
    - contextPath: MicrosoftATP.MachineAction.Scope
      description: The scope of the action.
      type: String
    - contextPath: MicrosoftATP.MachineAction.Requestor
      description: The ID of the user that executed the action.
      type: String
    - contextPath: MicrosoftATP.MachineAction.RequestorComment
      description: The comment that was written when issuing the action.
      type: String
    - contextPath: MicrosoftATP.MachineAction.Status
      description: The current status of the command.
      type: String
    - contextPath: MicrosoftATP.MachineAction.MachineID
      description: The machine ID on which the action was executed.
      type: String
    - contextPath: MicrosoftATP.MachineAction.ComputerDNSName
      description: The machine DNS name on which the action was executed.
      type: String
    - contextPath: MicrosoftATP.MachineAction.CreationDateTimeUtc
      description: The date and time the action was created.
      type: Date
    - contextPath: MicrosoftATP.MachineAction.LastUpdateTimeUtc
      description: The last date and time the action status was updated.
      type: Date
    - contextPath: MicrosoftATP.MachineAction.RelatedFileInfo.FileIdentifier
      description: The file identifier.
      type: String
    - contextPath: MicrosoftATP.MachineAction.RelatedFileInfo.FileIdentifierType
      description: 'The file identifier type. Possible values: "SHA1" ,"SHA256", and "MD5".'
      type: String
  - arguments:
    - default: false
      description: ID can be the investigation ID or the investigation triggering alert ID.
      isArray: false
      name: id
      required: false
      secret: false
    - default: false
      defaultValue: '50'
      description: The maximum number of investigations to display.
      isArray: false
      name: limit
      required: false
      secret: false
    - default: false
      defaultValue: '0'
      description: The page from which to get the investigations.
      isArray: false
      name: offset
      predefined:
      - ''
      required: false
      secret: false
    deprecated: false
    description: Retrieves a collection of investigations or retrieves a specific investigation by its ID.
    execution: false
    name: microsoft-atp-list-investigations
    outputs:
    - contextPath: MicrosoftATP.Investigation.ID
      description: The investigation ID.
      type: String
    - contextPath: MicrosoftATP.Investigation.StartTime
      description: The date and time the investigation was created.
      type: Date
    - contextPath: MicrosoftATP.Investigation.EndTime
      description: The date and time the investigation was completed.
      type: Date
    - contextPath: MicrosoftATP.Investigation.State
      description: The investigation state.
      type: String
    - contextPath: MicrosoftATP.Investigation.CancelledBy
      description: The ID of the user/application that cancelled that investigation.
      type: Unknown
    - contextPath: MicrosoftATP.Investigation.StatusDetails
      description: The details about the investigation state.
      type: Unknown
    - contextPath: MicrosoftATP.Investigation.MachineID
      description: The machine ID on which the investigation is executed.
      type: String
    - contextPath: MicrosoftATP.Investigation.ComputerDNSName
      description: The machine DNS name on which the investigation is executed.
      type: String
    - contextPath: MicrosoftATP.Investigation.TriggeringAlertID
      description: The alert ID that triggered the investigation.
      type: String
  - arguments:
    - default: false
      description: The machine's ID.
      isArray: false
      name: machine_id
      required: true
      secret: false
    - default: false
      description: Comment to associate with the action.
      isArray: false
      name: comment
      required: true
      secret: false
    - default: false
      defaultValue: '50'
      description: The amount of time (in seconds) that a request waits for the query response before a timeout occurs.
      isArray: false
      name: timeout
      required: false
      secret: false
    deprecated: false
    description: Starts an automated investigation on a machine.
    execution: false
    name: microsoft-atp-start-investigation
    outputs:
    - contextPath: MicrosoftATP.Investigation.ID
      description: The investigation ID.
      type: String
    - contextPath: MicrosoftATP.Investigation.StartTime
      description: The date and time the investigation was created.
      type: Date
    - contextPath: MicrosoftATP.Investigation.EndTime
      description: The date and time the investigation was completed.
      type: Date
    - contextPath: MicrosoftATP.Investigation.State
      description: The investigation state.
      type: String
    - contextPath: MicrosoftATP.Investigation.CancelledBy
      description: The ID of the user/application that cancelled that investigation.
      type: Unknown
    - contextPath: MicrosoftATP.Investigation.StatusDetails
      description: The details about the investigation state.
      type: Unknown
    - contextPath: MicrosoftATP.Investigation.MachineID
      description: The machine ID on which the investigation is executed.
      type: String
    - contextPath: MicrosoftATP.Investigation.ComputerDNSName
      description: The machine DNS name on which the investigation is executed.
      type: String
    - contextPath: MicrosoftATP.Investigation.TriggeringAlertID
      description: The alert ID that triggered the investigation.
      type: String
  - arguments:
    - default: false
      description: The domain address.
      isArray: false
      name: domain
      required: true
      secret: false
    deprecated: false
    description: Retrieves statistics on the given domain.
    execution: false
    name: microsoft-atp-get-domain-statistics
    outputs:
    - contextPath: MicrosoftATP.DomainStatistics.Statistics.Host
      description: The domain host.
      type: String
    - contextPath: MicrosoftATP.DomainStatistics.Statistics.OrgPrevalence
      description: The prevalence of the domain in the organization.
      type: String
    - contextPath: MicrosoftATP.DomainStatistics.Statistics.OrgFirstSeen
      description: The first date and time the domain was in the organization.
      type: Date
    - contextPath: MicrosoftATP.DomainStatistics.Statistics.OrgLastSeen
      description: The last date and time the domain was in the organization.
      type: Date
  - arguments:
    - default: false
      description: The domain address.
      isArray: false
      name: domain
      required: true
      secret: false
    deprecated: false
    description: Retrieves a collection of alerts related to a given domain address.
    execution: false
    name: microsoft-atp-get-domain-alerts
    outputs:
    - contextPath: MicrosoftATP.DomainAlert.Domain
      description: The domain address.
      type: String
    - contextPath: MicrosoftATP.DomainAlert.Alerts.ID
      description: The alert ID.
      type: String
    - contextPath: MicrosoftATP.DomainAlert.Alerts.IncidentID
      description: The incident ID of the alert.
      type: Number
    - contextPath: MicrosoftATP.DomainAlert.Alerts.InvestigationID
      description: The investigation ID related to the alert.
      type: Number
    - contextPath: MicrosoftATP.DomainAlert.Alerts.InvestigationState
      description: The current state of the investigation.
      type: String
    - contextPath: MicrosoftATP.DomainAlert.Alerts.AssignedTo
      description: The owner of the alert.
      type: String
    - contextPath: MicrosoftATP.DomainAlert.Alerts.Severity
      description: The severity of the alert.
      type: String
    - contextPath: MicrosoftATP.DomainAlert.Alerts.Status
      description: The current status of the alert.
      type: String
    - contextPath: MicrosoftATP.DomainAlert.Alerts.Classification
      description: The alert classification.
      type: String
    - contextPath: MicrosoftATP.DomainAlert.Alerts.Determination
      description: The determination of the alert.
      type: String
    - contextPath: MicrosoftATP.DomainAlert.Alerts.DetectionSource
      description: The detection source.
      type: String
    - contextPath: MicrosoftATP.DomainAlert.Alerts.Category
      description: The category of the alert.
      type: String
    - contextPath: MicrosoftATP.DomainAlert.Alerts.ThreatFamilyName
      description: The threat family name.
      type: String
    - contextPath: MicrosoftATP.DomainAlert.Alerts.Title
      description: The alert title.
      type: String
    - contextPath: MicrosoftATP.DomainAlert.Alerts.Description
      description: The alert description.
      type: String
    - contextPath: MicrosoftATP.DomainAlert.Alerts.AlertCreationTime
      description: The date and time the alert was created.
      type: Date
    - contextPath: MicrosoftATP.DomainAlert.Alerts.FirstEventTime
      description: The first event time that triggered the alert on that machine.
      type: Date
    - contextPath: MicrosoftATP.DomainAlert.Alerts.LastEventTime
      description: The last event time that triggered the alert on that machine.
      type: Date
    - contextPath: MicrosoftATP.DomainAlert.Alerts.LastUpdateTime
      description: The last update time that triggered the alert on that machine.
      type: Date
    - contextPath: MicrosoftATP.DomainAlert.Alerts.ResolvedTime
      description: The date and time the status of the alert was changed to 'Resolved'
      type: Date
    - contextPath: MicrosoftATP.DomainAlert.Alerts.MachineID
      description: The machine ID associated with the alert.
      type: String
    - contextPath: MicrosoftATP.DomainAlert.Alerts.ComputerDNSName
      description: The machine DNS name.
      type: String
    - contextPath: MicrosoftATP.DomainAlert.Alerts.AADTenantID
      description: The AAD tenant ID.
      type: String
    - contextPath: MicrosoftATP.DomainAlert.Alerts.Comments.Comment
      description: The alert comment string.
      type: String
    - contextPath: MicrosoftATP.DomainAlert.Alerts.Comments.CreatedBy
      description: The alert comment created by string
      type: String
    - contextPath: MicrosoftATP.DomainAlert.Alerts.Comments.CreatedTime
      description: The alert comment created time date.
      type: Date
  - arguments:
    - default: false
      description: The domain address.
      isArray: false
      name: domain
      required: true
      secret: false
    deprecated: false
    description: Retrieves a collection of machines that have communicated to or from a given domain address.
    execution: false
    name: microsoft-atp-get-domain-machines
    outputs:
    - contextPath: MicrosoftATP.DomainMachine.Domain
      description: The domain address.
      type: String
    - contextPath: MicrosoftATP.DomainMachine.Machines.ID
      description: The machine ID.
      type: String
    - contextPath: MicrosoftATP.DomainMachine.Machines.ComputerDNSName
      description: The machine DNS name.
      type: String
    - contextPath: MicrosoftATP.DomainMachine.Machines.FirstSeen
      description: The first date and time the machine was observed by Microsoft Defender ATP.
      type: Date
    - contextPath: MicrosoftATP.DomainMachine.Machines.LastSeen
      description: The last date and time the machine was observed by Microsoft Defender ATP.
      type: Date
    - contextPath: MicrosoftATP.DomainMachine.Machines.OSPlatform
      description: The operating system platform.
      type: String
    - contextPath: MicrosoftATP.DomainMachine.Machines.OSVersion
      description: The operating system version.
      type: String
    - contextPath: MicrosoftATP.DomainMachine.Machines.OSProcessor
      description: The operating system processor.
      type: String
    - contextPath: MicrosoftATP.DomainMachine.Machines.LastIPAddress
      description: The last IP on the machine.
      type: String
    - contextPath: MicrosoftATP.DomainMachine.Machines.LastExternalIPAddress
      description: The last IP through which the machine accessed the internet.
      type: String
    - contextPath: MicrosoftATP.DomainMachine.Machines.OSBuild
      description: The operating system build number.
      type: Number
    - contextPath: MicrosoftATP.DomainMachine.Machines.HealthStatus
      description: The machine health status.
      type: String
    - contextPath: MicrosoftATP.DomainMachine.Machines.RBACGroupID
      description: The machine RBAC group ID.
      type: Number
    - contextPath: MicrosoftATP.DomainMachine.Machines.RBACGroupName
      description: The machine RBAC group name.
      type: String
    - contextPath: MicrosoftATP.DomainMachine.Machines.RiskScore
      description: The machine risk score.
      type: String
    - contextPath: MicrosoftATP.DomainMachine.Machines.ExposureLevel
      description: The machine exposure level.
      type: String
    - contextPath: MicrosoftATP.DomainMachine.Machines.IsAADJoined
      description: True if machine is AAD joined, False otherwise.
      type: Boolean
    - contextPath: MicrosoftATP.DomainMachine.Machines.AADDeviceID
      description: The AAD Device ID.
      type: String
    - contextPath: MicrosoftATP.DomainMachine.Machines.MachineTags
      description: Set of machine tags.
      type: String
  - arguments:
    - default: false
      description: File SHA1 hash to get statistics on.
      isArray: false
      name: file_hash
      required: true
      secret: false
    deprecated: false
    description: Retrieves statistics for the given file.
    execution: false
    name: microsoft-atp-get-file-statistics
    outputs:
    - contextPath: MicrosoftATP.FileStatistics.Sha1
      description: The file SHA1 hash.
      type: String
    - contextPath: MicrosoftATP.FileStatistics.Statistics.OrgPrevalence
      description: The prevalence of the file in the organization.
      type: String
    - contextPath: MicrosoftATP.FileStatistics.Statistics.OrgFirstSeen
      description: The first date and time the file was in the organization.
      type: Date
    - contextPath: MicrosoftATP.FileStatistics.Statistics.OrgLastSeen
      description: The last date and time the file was in the organization.
      type: Date
    - contextPath: MicrosoftATP.FileStatistics.Statistics.GlobalPrevalence
      description: The global prevalence of the file.
      type: String
    - contextPath: MicrosoftATP.FileStatistics.Statistics.GlobalFirstObserved
      description: The global first observation date and time of the file.
      type: Date
    - contextPath: MicrosoftATP.FileStatistics.Statistics.GlobalLastObserved
      description: The global last observation date and time of the file.
      type: Date
    - contextPath: MicrosoftATP.FileStatistics.Statistics.TopFileNames
      description: The file's top names.
      type: String
  - arguments:
    - default: false
      description: File SHA1 hash to get statistics on.
      isArray: false
      name: file_hash
      required: true
      secret: false
    deprecated: false
    description: Retrieves a collection of alerts related to a given file hash.
    execution: false
    name: microsoft-atp-get-file-alerts
    outputs:
    - contextPath: MicrosoftATP.FileAlert.Sha1
      description: The file SHA1 hash.
      type: String
    - contextPath: MicrosoftATP.FileAlert.Alerts.ID
      description: The alert ID.
      type: String
    - contextPath: MicrosoftATP.FileAlert.Alerts.IncidentID
      description: The incident ID of the alert.
      type: Number
    - contextPath: MicrosoftATP.FileAlert.Alerts.InvestigationID
      description: The investigation ID related to the alert.
      type: Number
    - contextPath: MicrosoftATP.FileAlert.Alerts.InvestigationState
      description: The current state of the investigation.
      type: String
    - contextPath: MicrosoftATP.FileAlert.Alerts.AssignedTo
      description: The owner of the alert.
      type: String
    - contextPath: MicrosoftATP.FileAlert.Alerts.Severity
      description: The severity of the alert.
      type: String
    - contextPath: MicrosoftATP.FileAlert.Alerts.Status
      description: The current status of the alert.
      type: String
    - contextPath: MicrosoftATP.FileAlert.Alerts.Classification
      description: The alert classification.
      type: String
    - contextPath: MicrosoftATP.FileAlert.Alerts.Determination
      description: The determination of the alert.
      type: String
    - contextPath: MicrosoftATP.FileAlert.Alerts.DetectionSource
      description: The detection source.
      type: String
    - contextPath: MicrosoftATP.FileAlert.Alerts.Category
      description: The category of the alert.
      type: String
    - contextPath: MicrosoftATP.FileAlert.Alerts.ThreatFamilyName
      description: The threat family name.
      type: String
    - contextPath: MicrosoftATP.FileAlert.Alerts.Title
      description: The alert title.
      type: String
    - contextPath: MicrosoftATP.FileAlert.Alerts.Description
      description: The alert description.
      type: String
    - contextPath: MicrosoftATP.FileAlert.Alerts.AlertCreationTime
      description: The date and time the alert was created.
      type: Date
    - contextPath: MicrosoftATP.FileAlert.Alerts.FirstEventTime
      description: The first event time that triggered the alert on that machine.
      type: Date
    - contextPath: MicrosoftATP.FileAlert.Alerts.LastEventTime
      description: The last event time that triggered the alert on that machine.
      type: Date
    - contextPath: MicrosoftATP.FileAlert.Alerts.LastUpdateTime
      description: The last update time that triggered the alert on that machine.
      type: Date
    - contextPath: MicrosoftATP.FileAlert.Alerts.ResolvedTime
      description: The date and time the status of the alert was changed to 'Resolved'.
      type: Date
    - contextPath: MicrosoftATP.FileAlert.Alerts.MachineID
      description: The machine ID associated with the alert.
      type: String
    - contextPath: MicrosoftATP.FileAlert.Alerts.ComputerDNSName
      description: The machine DNS name.
      type: String
    - contextPath: MicrosoftATP.FileAlert.Alerts.AADTenantID
      description: The AAD tenant ID.
      type: String
    - contextPath: MicrosoftATP.FileAlert.Alerts.Comments.Comment
      description: The alert comment string.
      type: String
    - contextPath: MicrosoftATP.FileAlert.Alerts.Comments.CreatedBy
      description: The alert comment created by string.
      type: String
    - contextPath: MicrosoftATP.FileAlert.Alerts.Comments.CreatedTime
      description: The alert comment created time date.
      type: Date
  - arguments:
    - default: false
      description: The IP address.
      isArray: false
      name: ip
      required: true
      secret: false
    deprecated: false
    description: Retrieves statistics for a given IP.
    execution: false
    name: microsoft-atp-get-ip-statistics
    outputs:
    - contextPath: MicrosoftATP.IPStatistics.Statistics.IPAddress
      description: The IP address.
      type: String
    - contextPath: MicrosoftATP.IPStatistics.Statistics.OrgPrevalence
      description: The prevalence of the IP in the organization.
      type: String
    - contextPath: MicrosoftATP.IPStatistics.Statistics.OrgFirstSeen
      description: The first date and time the IP was in the organization.
      type: Date
    - contextPath: MicrosoftATP.IPStatistics.Statistics.OrgLastSeen
      description: The last date and time the IP was in the organization.
      type: Date
  - arguments:
    - default: false
      description: The IP address.
      isArray: false
      name: ip
      required: true
      secret: false
    deprecated: false
    description: Retrieves a collection of alerts related to a given IP address.
    execution: false
    name: microsoft-atp-get-ip-alerts
    outputs:
    - contextPath: MicrosoftATP.IPAlert.IPAddress
      description: The IP address.
      type: String
    - contextPath: MicrosoftATP.IPAlert.Alerts.ID
      description: The alert ID.
      type: String
    - contextPath: MicrosoftATP.IPAlert.Alerts.IncidentID
      description: The incident ID of the alert.
      type: Number
    - contextPath: MicrosoftATP.IPAlert.Alerts.InvestigationID
      description: The investigation ID related to the alert.
      type: Number
    - contextPath: MicrosoftATP.IPAlert.Alerts.InvestigationState
      description: The current state of the investigation.
      type: String
    - contextPath: MicrosoftATP.IPAlert.Alerts.AssignedTo
      description: The owner of the alert.
      type: String
    - contextPath: MicrosoftATP.IPAlert.Alerts.Severity
      description: The severity of the alert.
      type: String
    - contextPath: MicrosoftATP.IPAlert.Alerts.Status
      description: The current status of the alert.
      type: String
    - contextPath: MicrosoftATP.IPAlert.Alerts.Classification
      description: The alert classification.
      type: String
    - contextPath: MicrosoftATP.IPAlert.Alerts.Determination
      description: The determination of the alert.
      type: String
    - contextPath: MicrosoftATP.IPAlert.Alerts.DetectionSource
      description: The detection source.
      type: String
    - contextPath: MicrosoftATP.IPAlert.Alerts.Category
      description: The category of the alert.
      type: String
    - contextPath: MicrosoftATP.IPAlert.Alerts.ThreatFamilyName
      description: The threat family name.
      type: String
    - contextPath: MicrosoftATP.IPAlert.Alerts.Title
      description: The alert title.
      type: String
    - contextPath: MicrosoftATP.IPAlert.Alerts.Description
      description: The alert description.
      type: String
    - contextPath: MicrosoftATP.IPAlert.Alerts.AlertCreationTime
      description: The date and time the alert was created.
      type: Date
    - contextPath: MicrosoftATP.IPAlert.Alerts.FirstEventTime
      description: The first event time that triggered the alert on that machine.
      type: Date
    - contextPath: MicrosoftATP.IPAlert.Alerts.LastEventTime
      description: The last event time that triggered the alert on that machine.
      type: Date
    - contextPath: MicrosoftATP.IPAlert.Alerts.LastUpdateTime
      description: The last update time that triggered the alert on that machine.
      type: Date
    - contextPath: MicrosoftATP.IPAlert.Alerts.ResolvedTime
      description: The date and time the status of the alert was changed to 'Resolved'.
      type: Date
    - contextPath: MicrosoftATP.IPAlert.Alerts.MachineID
      description: The machine ID associated with the alert.
      type: String
    - contextPath: MicrosoftATP.IPAlert.Alerts.ComputerDNSName
      description: The machine DNS name.
      type: String
    - contextPath: MicrosoftATP.IPAlert.Alerts.AADTenantID
      description: The AAD tenant ID.
      type: String
    - contextPath: MicrosoftATP.IPAlert.Alerts.Comments.Comment
      description: The alert comment string.
      type: String
    - contextPath: MicrosoftATP.IPAlert.Alerts.Comments.CreatedBy
      description: The alert comment created by string.
      type: String
    - contextPath: MicrosoftATP.IPAlert.Alerts.Comments.CreatedTime
      description: The alert comment created time date.
      type: Date
  - arguments:
    - default: false
      description: |-
        The user ID. Note that the ID is not the full UPN, but only the username.
         (e.g., to retrieve alerts for user1@test.com, use user1).
      isArray: false
      name: username
      required: true
      secret: false
    deprecated: false
    description: Retrieves a collection of alerts related to a given user ID.
    execution: false
    name: microsoft-atp-get-user-alerts
    outputs:
    - contextPath: MicrosoftATP.UserAlert.Username
      description: The username.
      type: String
    - contextPath: MicrosoftATP.UserAlert.Alerts.ID
      description: The alert ID.
      type: String
    - contextPath: MicrosoftATP.UserAlert.Alerts.IncidentID
      description: The incident ID of the alert.
      type: Number
    - contextPath: MicrosoftATP.UserAlert.Alerts.InvestigationID
      description: The investigation ID related to the alert.
      type: Number
    - contextPath: MicrosoftATP.UserAlert.Alerts.InvestigationState
      description: The current state of the investigation.
      type: String
    - contextPath: MicrosoftATP.UserAlert.Alerts.AssignedTo
      description: The owner of the alert.
      type: String
    - contextPath: MicrosoftATP.UserAlert.Alerts.Severity
      description: The severity of the alert.
      type: String
    - contextPath: MicrosoftATP.UserAlert.Alerts.Status
      description: The current status of the alert.
      type: String
    - contextPath: MicrosoftATP.UserAlert.Alerts.Classification
      description: The alert classification.
      type: String
    - contextPath: MicrosoftATP.UserAlert.Alerts.Determination
      description: The determination of the alert.
      type: String
    - contextPath: MicrosoftATP.UserAlert.Alerts.DetectionSource
      description: The detection source.
      type: String
    - contextPath: MicrosoftATP.UserAlert.Alerts.Category
      description: The category of the alert.
      type: String
    - contextPath: MicrosoftATP.UserAlert.Alerts.ThreatFamilyName
      description: The threat family name.
      type: String
    - contextPath: MicrosoftATP.UserAlert.Alerts.Title
      description: The alert title.
      type: String
    - contextPath: MicrosoftATP.UserAlert.Alerts.Description
      description: The alert description.
      type: String
    - contextPath: MicrosoftATP.UserAlert.Alerts.AlertCreationTime
      description: The date and time the alert was created.
      type: Date
    - contextPath: MicrosoftATP.UserAlert.Alerts.FirstEventTime
      description: The first event time that triggered the alert on that machine.
      type: Date
    - contextPath: MicrosoftATP.UserAlert.Alerts.LastEventTime
      description: The last event time that triggered the alert on that machine.
      type: Date
    - contextPath: MicrosoftATP.UserAlert.Alerts.LastUpdateTime
      description: The last update time that triggered the alert on that machine.
      type: Date
    - contextPath: MicrosoftATP.UserAlert.Alerts.ResolvedTime
      description: The date and time the status of the alert was changed to 'Resolved'
      type: Date
    - contextPath: MicrosoftATP.UserAlert.Alerts.MachineID
      description: The machine ID associated with the alert.
      type: String
    - contextPath: MicrosoftATP.UserAlert.Alerts.ComputerDNSName
      description: The machine DNS name.
      type: String
    - contextPath: MicrosoftATP.UserAlert.Alerts.AADTenantID
      description: The AAD tenant ID.
      type: String
    - contextPath: MicrosoftATP.UserAlert.Alerts.Comments.Comment
      description: The alert comment string.
      type: String
    - contextPath: MicrosoftATP.UserAlert.Alerts.Comments.CreatedBy
      description: The alert comment created by string.
      type: String
    - contextPath: MicrosoftATP.UserAlert.Alerts.Comments.CreatedTime
      description: The alert comment created time date.
      type: Date
  - arguments:
    - default: false
      description: |-
        The user ID. Note that the ID is not the full UPN, but only the username.
        (e.g., to retrieve machines for user1@test.com, use user1).
      isArray: false
      name: username
      required: true
      secret: false
    deprecated: false
    description: Retrieves a collection of machines related to a given user ID.
    execution: false
    name: microsoft-atp-get-user-machines
    outputs:
    - contextPath: MicrosoftATP.UserMachine.Username
      description: The username.
      type: String
    - contextPath: MicrosoftATP.UserMachine.Machines.ID
      description: The machine ID.
      type: String
    - contextPath: MicrosoftATP.UserMachine.Machines.ComputerDNSName
      description: The machine DNS name.
      type: String
    - contextPath: MicrosoftATP.UserMachine.Machines.FirstSeen
      description: The first date and time the machine was observed by Microsoft Defender ATP.
      type: Date
    - contextPath: MicrosoftATP.UserMachine.Machines.LastSeen
      description: The last date and time the machine was observed by Microsoft Defender ATP.
      type: Date
    - contextPath: MicrosoftATP.UserMachine.Machines.OSPlatform
      description: The operating system platform.
      type: String
    - contextPath: MicrosoftATP.UserMachine.Machines.OSVersion
      description: The operating system version.
      type: String
    - contextPath: MicrosoftATP.UserMachine.Machines.OSProcessor
      description: The operating system processor.
      type: String
    - contextPath: MicrosoftATP.v.Machines.LastIPAddress
      description: The last IP on the machine.
      type: String
    - contextPath: MicrosoftATP.UserMachine.Machines.LastExternalIPAddress
      description: The last IP through which the machine accessed the internet.
      type: String
    - contextPath: MicrosoftATP.UserMachine.Machines.OSBuild
      description: The operating system build number.
      type: Number
    - contextPath: MicrosoftATP.UserMachine.Machines.HealthStatus
      description: The machine health status.
      type: String
    - contextPath: MicrosoftATP.UserMachine.Machines.RBACGroupID
      description: The machine RBAC group ID.
      type: Number
    - contextPath: MicrosoftATP.UserMachine.Machines.RBACGroupName
      description: The machine RBAC group name.
      type: String
    - contextPath: MicrosoftATP.UserMachine.Machines.RiskScore
      description: The machine risk score.
      type: String
    - contextPath: MicrosoftATP.UserMachine.Machines.ExposureLevel
      description: The machine exposure level.
      type: String
    - contextPath: MicrosoftATP.UserMachine.Machines.IsAADJoined
      description: True if machine is AAD joined, False otherwise.
      type: Boolean
    - contextPath: MicrosoftATP.UserMachine.Machines.AADDeviceID
      description: The AAD device ID.
      type: String
    - contextPath: MicrosoftATP.UserMachine.Machines.MachineTags
      description: Set of machine tags.
      type: String
  - arguments:
    - default: false
      description: The machine ID.
      isArray: false
      name: machine_id
      required: true
      secret: false
    - auto: PREDEFINED
      default: false
      description: The action to use for the tag.
      isArray: false
      name: action
      predefined:
      - Add
      - Remove
      required: true
      secret: false
    - default: false
      description: The tag name.
      isArray: false
      name: tag
      required: true
      secret: false
    deprecated: false
    description: Adds or removes a tag on a specific machine.
    execution: false
    name: microsoft-atp-add-remove-machine-tag
    outputs:
    - contextPath: MicrosoftATP.Machine.ID
      description: The machine ID.
      type: String
    - contextPath: MicrosoftATP.Machine.ComputerDNSName
      description: The machine DNS name.
      type: String
    - contextPath: MicrosoftATP.Machine.FirstSeen
      description: The first date and time the machine was observed by Microsoft Defender ATP.
      type: Date
    - contextPath: MicrosoftATP.Machine.LastSeen
      description: The last date and time the machine was observed by Microsoft Defender ATP.
      type: Date
    - contextPath: MicrosoftATP.Machine.OSPlatform
      description: The operating system platform.
      type: String
    - contextPath: MicrosoftATP.Machine.OSVersion
      description: The operating system version.
      type: String
    - contextPath: MicrosoftATP.Machine.OSProcessor
      description: The operating system processor.
      type: String
    - contextPath: MicrosoftATP.Machine.LastIPAddress
      description: The last IP on the machine.
      type: String
    - contextPath: MicrosoftATP.Machine.LastExternalIPAddress
      description: The last IP through which the machine accessed the internet.
      type: String
    - contextPath: MicrosoftATP.Machine.OSBuild
      description: The operating system build number.
      type: Number
    - contextPath: MicrosoftATP.Machine.HealthStatus
      description: The machine health status.
      type: String
    - contextPath: MicrosoftATP.Machine.RBACGroupID
      description: The machine RBAC group ID.
      type: Number
    - contextPath: MicrosoftATP.Machine.RBACGroupName
      description: The machine RBAC group name.
      type: String
    - contextPath: MicrosoftATP.Machine.RiskScore
      description: The machine risk score.
      type: String
    - contextPath: MicrosoftATP.Machine.ExposureLevel
      description: The machine exposure level.
      type: String
    - contextPath: MicrosoftATP.Machine.IsAADJoined
      description: True if machine is AAD joined, False otherwise.
      type: Boolean
    - contextPath: MicrosoftATP.Machine.AADDeviceID
      description: The AAD device ID.
      type: String
    - contextPath: MicrosoftATP.Machine.MachineTags
      description: Set of machine tags.
      type: String
  - arguments:
    - default: false
      defaultValue: '50'
      description: The maximum number of indicators to return.
      isArray: false
      name: limit
      required: false
      secret: false
    - default: false
      defaultValue: '50'
      description: Specifies the page size of the result set. Maximum is 200.
      isArray: false
      name: page_size
      required: false
      secret: false
    deprecated: true
    description: Deprecated. Use the microsoft-atp-sc-indicator-list command instead. Lists all indicators by the ID that the system creates when the indicator is ingested.
    execution: false
    name: microsoft-atp-indicator-list
    outputs:
    - contextPath: MicrosoftATP.Indicators.id
      description: Generated GUID/unique identifier. Created by the system when the indicator is ingested.
      type: String
    - contextPath: MicrosoftATP.Indicators.action
      description: 'The action to apply if the indicator is matched from within the targetProduct security tool. Possible values: "unknown", "allow", "block", and "alert".'
      type: String
    - contextPath: MicrosoftATP.Indicators.additionalInformation
      description: A catchall area into which extra data from the indicator not covered by the other indicator properties may be placed. Data placed into additionalInformation is typically not used by the targetProduct security tool.
      type: String
    - contextPath: MicrosoftATP.Indicators.azureTenantId
      description: Stamped by the system when the indicator is ingested. The Azure Active Directory tenant ID of the submitting client.
      type: String
    - contextPath: MicrosoftATP.Indicators.confidence
      description: An integer representing the confidence with which the data within the indicator accurately identifies malicious behavior. Values are 0 – 100, with 100 being the highest.
      type: Number
    - contextPath: MicrosoftATP.Indicators.description
      description: Brief description (100 characters or less) of the threat represented by the indicator.
      type: String
    - contextPath: MicrosoftATP.Indicators.diamondModel
      description: 'The area of the Diamond Model in which this indicator exists. Possible values: "unknown", "adversary", "capability", "infrastructure", and "victim".'
      type: String
    - contextPath: MicrosoftATP.Indicators.domainName
      description: Domain name associated with this indicator. Should be in the format subdomain.domain.topleveldomain.
      type: String
    - contextPath: MicrosoftATP.Indicators.expirationDateTime
      description: "DateTime string indicating when the indicator expires. To avoid stale indicators persisting in the system, all indicators must have an expiration date. The timestamp type represents date and time information in ISO 8601 format and is always in UTC time. For example, midnight UTC on Jan 1, 2014 looks like: '2014-01-01T00:00:00Z'"
      type: Date
    - contextPath: MicrosoftATP.Indicators.externalId
      description: An identification number that ties the indicator back to the indicator provider’s system (e.g., a foreign key).
      type: String
    - contextPath: MicrosoftATP.Indicators.fileCompileDateTime
      description: "DateTime the file was compiled. The timestamp type represents date and time information in ISO 8601 format and is always in UTC time. For example, midnight UTC on Jan 1, 2014 looks like: '2014-01-01T00:00:00Z'"
      type: Date
    - contextPath: MicrosoftATP.Indicators.fileCreatedDateTime
      description: "DateTime the file was created. The Timestamp type represents date and time information in ISO 8601 format and is always in UTC time. For example, midnight UTC on Jan 1, 2014 looks like: '2014-01-01T00:00:00Z'"
      type: Date
    - contextPath: MicrosoftATP.Indicators.fileHashType
      description: 'The type of hash stored in fileHashValue. Possible values: "unknown", "sha1", "sha256", "md5", "authenticodeHash256", "lsHash", and "ctph".'
      type: String
    - contextPath: MicrosoftATP.Indicators.fileHashValue
      description: The file hash value.
      type: String
    - contextPath: MicrosoftATP.Indicators.fileMutexName
      description: The Mutex name used in file-based detections.
      type: String
    - contextPath: MicrosoftATP.Indicators.fileName
      description: The name of the file if the indicator is file-based. Multiple file names may be delimited by commas.
      type: String
    - contextPath: MicrosoftATP.Indicators.filePacker
      description: The packer used to build the file in question.
      type: String
    - contextPath: MicrosoftATP.Indicators.filePath
      description: The path of the file indicating a compromise. Can be a Windows or *nix style path.
      type: String
    - contextPath: MicrosoftATP.Indicators.fileSize
      description: The size of the file in bytes.
      type: Number
    - contextPath: MicrosoftATP.Indicators.fileType
      description: Text description of the type of file. For example, “Word Document” or “Binary”.
      type: String
    - contextPath: MicrosoftATP.Indicators.ingestedDateTime
      description: "Timestamp the indicator was ingested into the system. The Timestamp type represents date and time information in ISO 8601 format and is always in UTC time. For example, midnight UTC on Jan 1, 2014 looks like: '2014-01-01T00:00:00Z'"
      type: Date
    - contextPath: MicrosoftATP.Indicators.isActive
      description: Used to deactivate indicators within the system. By default, any indicator submitted is set as active. However, providers may submit existing indicators with this set to ‘False’ to deactivate indicators in the system.
      type: Boolean
    - contextPath: MicrosoftATP.Indicators.knownFalsePositives
      description: Scenarios in which the indicator may cause false positives. This should be human-readable text.
      type: String
    - contextPath: MicrosoftATP.Indicators.lastReportedDateTime
      description: "The last time the indicator was seen. The timestamp type represents date and time information in ISO 8601 format and is always in UTC time. For example, midnight UTC on Jan 1, 2014 looks like: '2014-01-01T00:00:00Z'"
      type: Date
    - contextPath: MicrosoftATP.Indicators.networkCidrBlock
      description: CIDR Block notation representation of the network referenced in this indicator. Use only if the Source and Destination cannot be identified.
      type: String
    - contextPath: MicrosoftATP.Indicators.networkDestinationAsn
      description: The destination autonomous system identifier of the network referenced in the indicator.
      type: Number
    - contextPath: MicrosoftATP.Indicators.networkDestinationCidrBlock
      description: The CIDR Block notation representation of the destination network in this indicator.
      type: String
    - contextPath: MicrosoftATP.Indicators.networkDestinationIPv4
      description: The IPv4 IP address destination.
      type: String
    - contextPath: MicrosoftATP.Indicators.networkDestinationIPv6
      description: The IPv6 IP address destination.
      type: String
    - contextPath: MicrosoftATP.Indicators.networkDestinationPort
      description: The TCP port destination.
      type: Number
    - contextPath: MicrosoftATP.Indicators.networkIPv4
      description: The IPv4 IP address.
      type: String
    - contextPath: MicrosoftATP.Indicators.networkIPv6
      description: The IPv6 IP address.
      type: String
    - contextPath: MicrosoftATP.Indicators.networkPort
      description: The TCP port.
      type: Number
    - contextPath: MicrosoftATP.Indicators.networkProtocol
      description: The decimal representation of the protocol field in the IPv4 header.
      type: Number
    - contextPath: MicrosoftATP.Indicators.networkSourceAsn
      description: The source autonomous system identifier of the network referenced in the indicator.
      type: Number
    - contextPath: MicrosoftATP.Indicators.networkSourceCidrBlock
      description: The CIDR Block notation representation of the source network in this indicator.
      type: String
    - contextPath: MicrosoftATP.Indicators.networkSourceIPv4
      description: The IPv4 IP address source.
      type: String
    - contextPath: MicrosoftATP.Indicators.networkSourceIPv6
      description: The IPv6 IP address source.
      type: String
    - contextPath: MicrosoftATP.Indicators.networkSourcePort
      description: The TCP port source.
      type: Number
    - contextPath: MicrosoftATP.Indicators.passiveOnly
      description: Determines if the indicator should trigger an event that is visible to an end user. When set to ‘true,’ security tools do not notify the end user that a ‘hit’ has occurred. This is most often treated as audit or silent mode by security products where they simply log that a match occurred but do not perform the action. Default value is false.
      type: Boolean
    - contextPath: MicrosoftATP.Indicators.severity
      description: 'Severity of the malicious behavior identified by the data within the indicator. Possible values: "Informational", "Low", "MediumLow", "MediumHigh", and "High", where High is the most severe and Informational is not severe at all.'
      type: String
    - contextPath: MicrosoftATP.Indicators.targetProduct
      description: A string value representing a single security product to which the indicator should be applied.
      type: String
    - contextPath: MicrosoftATP.Indicators.threatType
      description: 'Each indicator must have a valid Indicator Threat Type. Possible values: "Botnet", "C2", "CryptoMining", "Darknet", "DDoS", "MaliciousUrl", "Malware", "Phishing", "Proxy", "PUA", and "WatchList".'
      type: String
    - contextPath: MicrosoftATP.Indicators.tlpLevel
      description: 'Traffic Light Protocol value for the indicator. Possible values: "unknown", "white", "green", "amber", and "red".'
      type: String
    - contextPath: MicrosoftATP.Indicators.url
      description: Uniform Resource Locator. This URL complies with RFC 1738.
      type: String
    - contextPath: MicrosoftATP.Indicators.userAgent
      description: User-Agent string from a web request that could indicate compromise.
      type: String
    - contextPath: MicrosoftATP.Indicators.vendorInformation
      description: Information about the vendor.
      type: String
    - contextPath: File.Name
      description: The full file name (including file extension).
      type: String
    - contextPath: File.Size
      description: The size of the file in bytes.
      type: Number
    - contextPath: File.MD5
      description: The MD5 hash of the file.
      type: String
    - contextPath: File.SHA1
      description: The SHA1 hash of the file.
      type: String
    - contextPath: File.SHA256
      description: The SHA256 hash of the file.
      type: String
    - contextPath: File.SHA512
      description: The SHA512 hash of the file.
      type: String
    - contextPath: File.Type
      description: The file type, as determined by libmagic (same as displayed in file entries).
      type: String
    - contextPath: File.Path
      description: The path where the file is located.
      type: String
    - contextPath: Domain.Name
      description: 'The domain name, for example: "google.com".'
      type: String
    - contextPath: IP.Address
      description: The IP address.
      type: String
    - contextPath: URL.Data
      description: The URL.
      type: String
  - arguments:
    - default: true
      description: The ID of the indicator to get.
      isArray: false
      name: indicator_id
      required: true
      secret: false
    deprecated: true
    description: Deprecated. Use the microsoft-atp-sc-indicator-get-by-id command instead. Gets an indicator by its ID.
    execution: false
    name: microsoft-atp-indicator-get-by-id
    outputs:
    - contextPath: MicrosoftATP.Indicators.id
      description: Created by the system when the indicator is ingested. Generated GUID/unique identifier.
      type: String
    - contextPath: MicrosoftATP.Indicators.action
      description: 'The action to apply if the indicator is matched from within the targetProduct security tool. Possible values: "unknown", "allow", "block", and "alert".'
      type: String
    - contextPath: MicrosoftATP.Indicators.additionalInformation
      description: A catchall area into which extra data from the indicator not covered by the other indicator properties may be placed. Data placed into additionalInformation is typically not used by the targetProduct security tool.
      type: String
    - contextPath: MicrosoftATP.Indicators.azureTenantId
      description: Stamped by the system when the indicator is ingested. The Azure Active Directory tenant ID of the submitting client.
      type: String
    - contextPath: MicrosoftATP.Indicators.confidence
      description: An integer representing the confidence with which the data within the indicator accurately identifies malicious behavior. Possible values are 0 – 100, with 100 being the highest.
      type: Number
    - contextPath: MicrosoftATP.Indicators.description
      description: Brief description (100 characters or less) of the threat represented by the indicator.
      type: String
    - contextPath: MicrosoftATP.Indicators.diamondModel
      description: 'The area of the Diamond Model in which this indicator exists. Possible values: "unknown", "adversary", "capability", "infrastructure", and "victim".'
      type: String
    - contextPath: MicrosoftATP.Indicators.domainName
      description: Domain name associated with this indicator. Should be in the format subdomain.domain.topleveldomain.
      type: String
    - contextPath: MicrosoftATP.Indicators.expirationDateTime
      description: "DateTime string indicating when the indicator expires. To avoid stale indicators persisting in the system, all indicators must have an expiration date. The timestamp type represents date and time information in ISO 8601 format and is always in UTC time. For example, midnight UTC on Jan 1, 2014 looks like: '2014-01-01T00:00:00Z'"
      type: Date
    - contextPath: MicrosoftATP.Indicators.externalId
      description: An identification number that ties the indicator back to the indicator provider’s system (e.g., a foreign key).
      type: String
    - contextPath: MicrosoftATP.Indicators.fileCompileDateTime
      description: "DateTime the file was compiled. The timestamp type represents date and time information in ISO 8601 format and is always in UTC time. For example, midnight UTC on Jan 1, 2014 looks like: '2014-01-01T00:00:00Z'"
      type: Date
    - contextPath: MicrosoftATP.Indicators.fileCreatedDateTime
      description: "DateTime the file was created. The Timestamp type represents date and time information in ISO 8601 format and is always in UTC time. For example, midnight UTC on Jan 1, 2014 looks like: '2014-01-01T00:00:00Z'"
      type: Date
    - contextPath: MicrosoftATP.Indicators.fileHashType
      description: 'The type of hash stored in fileHashValue. Possible values: "unknown", "sha1", "sha256", "md5", "authenticodeHash256", "lsHash", and "ctph".'
      type: String
    - contextPath: MicrosoftATP.Indicators.fileHashValue
      description: The file hash value.
      type: String
    - contextPath: MicrosoftATP.Indicators.fileMutexName
      description: The Mutex name used in file-based detections.
      type: String
    - contextPath: MicrosoftATP.Indicators.fileName
      description: The name of the file if the indicator is file-based. Multiple file names may be delimited by commas.
      type: String
    - contextPath: MicrosoftATP.Indicators.filePacker
      description: The packer used to build the file in question.
      type: String
    - contextPath: MicrosoftATP.Indicators.filePath
      description: The path of the file indicating a compromise. Can be a Windows or *nix style path.
      type: String
    - contextPath: MicrosoftATP.Indicators.fileSize
      description: The size of the file in bytes.
      type: Number
    - contextPath: MicrosoftATP.Indicators.fileType
      description: Text description of the type of file. For example, “Word Document” or “Binary”.
      type: String
    - contextPath: MicrosoftATP.Indicators.ingestedDateTime
      description: "Timestamp the indicator was ingested into the system. The Timestamp type represents date and time information in ISO 8601 format and is always in UTC time. For example, midnight UTC on Jan 1, 2014 looks like: '2014-01-01T00:00:00Z'"
      type: Date
    - contextPath: MicrosoftATP.Indicators.isActive
      description: Used to deactivate indicators within the system. By default, any indicator submitted is set as active. However, providers may submit existing indicators with this set to ‘False’ to deactivate indicators in the system.
      type: Boolean
    - contextPath: MicrosoftATP.Indicators.knownFalsePositives
      description: Scenarios in which the indicator may cause false positives. This should be human-readable text.
      type: String
    - contextPath: MicrosoftATP.Indicators.lastReportedDateTime
      description: "The last time the indicator was seen. The timestamp type represents date and time information in ISO 8601 format and is always in UTC time. For example, midnight UTC on Jan 1, 2014 looks like: '2014-01-01T00:00:00Z'"
      type: Date
    - contextPath: MicrosoftATP.Indicators.networkCidrBlock
      description: CIDR Block notation representation of the network referenced in this indicator. Use only if the Source and Destination cannot be identified.
      type: String
    - contextPath: MicrosoftATP.Indicators.networkDestinationAsn
      description: The destination autonomous system identifier of the network referenced in the indicator.
      type: Number
    - contextPath: MicrosoftATP.Indicators.networkDestinationCidrBlock
      description: CIDR Block notation representation of the destination network in this indicator.
      type: String
    - contextPath: MicrosoftATP.Indicators.networkDestinationIPv4
      description: The IPv4 IP address destination.
      type: String
    - contextPath: MicrosoftATP.Indicators.networkDestinationIPv6
      description: The IPv6 IP address destination.
      type: String
    - contextPath: MicrosoftATP.Indicators.networkDestinationPort
      description: The TCP port destination.
      type: Number
    - contextPath: MicrosoftATP.Indicators.networkIPv4
      description: The IPv4 IP address.
      type: String
    - contextPath: MicrosoftATP.Indicators.networkIPv6
      description: The IPv6 IP address.
      type: String
    - contextPath: MicrosoftATP.Indicators.networkPort
      description: The TCP port.
      type: Number
    - contextPath: MicrosoftATP.Indicators.networkProtocol
      description: The decimal representation of the protocol field in the IPv4 header.
      type: Number
    - contextPath: MicrosoftATP.Indicators.networkSourceAsn
      description: The source autonomous system identifier of the network referenced in the indicator.
      type: Number
    - contextPath: MicrosoftATP.Indicators.networkSourceCidrBlock
      description: The CIDR Block notation representation of the source network in this indicator.
      type: String
    - contextPath: MicrosoftATP.Indicators.networkSourceIPv4
      description: The IPv4 IP address source.
      type: String
    - contextPath: MicrosoftATP.Indicators.networkSourceIPv6
      description: The IPv6 IP address source.
      type: String
    - contextPath: MicrosoftATP.Indicators.networkSourcePort
      description: The TCP port source.
      type: Number
    - contextPath: MicrosoftATP.Indicators.passiveOnly
      description: Determines if the indicator should trigger an event that is visible to an end user. When set to ‘true,’ security tools do not notify the end user that a ‘hit’ has occurred. This is most often treated as audit or silent mode by security products where they simply log that a match occurred but do not perform the action. Default value is false.
      type: Boolean
    - contextPath: MicrosoftATP.Indicators.severity
      description: 'Severity of the malicious behavior identified by the data within the indicator. Possible values: "Informational", "Low", "MediumLow", "MediumHigh", and "High", where High is the most severe and Informational is not severe at all.'
      type: String
    - contextPath: MicrosoftATP.Indicators.targetProduct
      description: A string value representing a single security product to which the indicator should be applied.
      type: String
    - contextPath: MicrosoftATP.Indicators.threatType
      description: 'Each indicator must have a valid Indicator Threat Type. Possible values: "Botnet", "C2", "CryptoMining", "Darknet", "DDoS", "MaliciousUrl", "Malware", "Phishing", "Proxy", "PUA", and "WatchList".'
      type: String
    - contextPath: MicrosoftATP.Indicators.tlpLevel
      description: 'Traffic Light Protocol value for the indicator. Possible values: "unknown", "white", "green", "amber", and "red".'
      type: String
    - contextPath: MicrosoftATP.Indicators.url
      description: Uniform Resource Locator. This URL complies with RFC 1738.
      type: String
    - contextPath: MicrosoftATP.Indicators.userAgent
      description: User-Agent string from a web request that could indicate compromise.
      type: String
    - contextPath: MicrosoftATP.Indicators.vendorInformation
      description: Information about the vendor.
      type: String
    - contextPath: File.Name
      description: The full file name (including file extension).
      type: String
    - contextPath: File.Size
      description: The size of the file in bytes.
      type: Number
    - contextPath: File.MD5
      description: The MD5 hash of the file.
      type: String
    - contextPath: File.SHA1
      description: The SHA1 hash of the file.
      type: String
    - contextPath: File.SHA256
      description: The SHA256 hash of the file.
      type: String
    - contextPath: File.SHA512
      description: The SHA512 hash of the file.
      type: String
    - contextPath: File.Type
      description: The file type, as determined by libmagic (same as displayed in file entries).
      type: String
    - contextPath: File.Path
      description: The path where the file is located.
      type: String
    - contextPath: Domain.Name
      description: 'The domain name, for example: "google.com".'
      type: String
    - contextPath: IP.Address
      description: The IP address.
      type: String
    - contextPath: URL.Data
      description: The URL.
      type: String
  - arguments:
    - auto: PREDEFINED
      default: false
      description: The action to apply if the indicator is matched from within the targetProduct security tool.
      isArray: false
      name: action
      predefined:
      - unknown
      - allow
      - block
      - alert
      required: true
      secret: false
    - default: false
      description: Brief description (100 characters or less) of the threat represented by the indicator.
      isArray: false
      name: description
      required: true
      secret: false
    - default: false
      description: 'DateTime string indicating when the indicator expires. Format: (<number> <time unit>, e.g., 12 hours, 7 days).'
      isArray: false
      name: expiration_time
      required: true
      secret: false
    - auto: PREDEFINED
      default: false
      description: Each indicator must have a valid Indicator Threat Type.
      isArray: false
      name: threat_type
      predefined:
      - Botnet
      - C2
      - CryptoMining
      - Darknet
      - DDoS
      - MaliciousUrl
      - Malware
      - Phishing
      - Proxy
      - PUA
      - WatchList
      required: true
      secret: false
    - auto: PREDEFINED
      default: false
      description: Traffic Light Protocol value for the indicator.
      isArray: false
      name: tlp_level
      predefined:
      - unknown
      - white
      - green
      - amber
      required: false
      secret: false
    - default: false
      description: An integer representing the confidence with which the data within the indicator accurately identifies malicious behavior. Possible values are 0 – 100, with 100 being the highest.
      isArray: false
      name: confidence
      required: false
      secret: false
    - auto: PREDEFINED
      default: false
      defaultValue: MediumHigh
      description: The severity of the malicious behavior identified by the data within the indicator, where High is the most severe and Informational is not severe at all.
      isArray: false
      name: severity
      predefined:
      - Informational
      - Low
      - MediumLow
      - MediumHigh
      - High
      required: false
      secret: false
    - default: false
      description: A comma-separated list that stores arbitrary tags/keywords.
      isArray: false
      name: tags
      required: false
      secret: false
    - default: false
      description: "DateTime the file was compiled. The timestamp type represents date and time information in ISO 8601 format and is always in UTC time. For example, midnight UTC on Jan 1, 2014 looks like: '2014-01-01T00:00:00Z'"
      isArray: false
      name: file_compile_date_time
      required: false
      secret: false
    - default: false
      description: "DateTime the file was created. The Timestamp type represents date and time information in ISO 8601 format and is always in UTC time. For example, midnight UTC on Jan 1, 2014 looks like: '2014-01-01T00:00:00Z'"
      isArray: false
      name: file_created_date_time
      required: false
      secret: false
    - auto: PREDEFINED
      default: false
      description: The type of hash stored in fileHashValue.
      isArray: false
      name: file_hash_type
      predefined:
      - unknown
      - sha1
      - sha256
      - md5
      - authenticodeHash256
      - lsHash
      - ctph
      required: false
      secret: false
    - default: false
      description: The file hash value.
      isArray: false
      name: file_hash_value
      required: false
      secret: false
    - default: false
      description: The Mutex name used in file-based detections.
      isArray: false
      name: file_mutex_name
      required: false
      secret: false
    - default: false
      description: The name of the file if the indicator is file-based. Supports comma-separated list of file names.
      isArray: false
      name: file_name
      required: false
      secret: false
    - default: false
      description: The packer used to build the file in question.
      isArray: false
      name: file_packer
      required: false
      secret: false
    - default: false
      description: The path of the file indicating a compromise. May be a Windows or *nix style path.
      isArray: false
      name: file_path
      required: false
      secret: false
    - default: false
      description: Size of the file in bytes.
      isArray: false
      name: file_size
      required: false
      secret: false
    - default: false
      description: Text description of the type of file. For example, “Word Document” or “Binary”.
      isArray: false
      name: file_type
      required: false
      secret: false
    deprecated: true
    description: Deprecated. Use the microsoft-atp-sc-indicator-create command instead. Creates a file indicator.
    execution: false
    name: microsoft-atp-indicator-create-file
    outputs:
    - contextPath: MicrosoftATP.Indicators.id
      description: Created by the system when the indicator is ingested. Generated GUID/unique identifier.
      type: String
    - contextPath: MicrosoftATP.Indicators.action
      description: 'The action to apply if the indicator is matched from within the targetProduct security tool. Possible values: "unknown", "allow", "block", and "alert".'
      type: String
    - contextPath: MicrosoftATP.Indicators.additionalInformation
      description: A catchall area into which extra data from the indicator not covered by the other indicator properties may be placed. Data placed into additionalInformation is typically not used by the targetProduct security tool.
      type: String
    - contextPath: MicrosoftATP.Indicators.azureTenantId
      description: Stamped by the system when the indicator is ingested. The Azure Active Directory tenant id of submitting client.
      type: String
    - contextPath: MicrosoftATP.Indicators.confidence
      description: An integer representing the confidence with which the data within the indicator accurately identifies malicious behavior. Possible values are 0 – 100, with 100 being the highest.
      type: Number
    - contextPath: MicrosoftATP.Indicators.description
      description: Brief description (100 characters or less) of the threat represented by the indicator.
      type: String
    - contextPath: MicrosoftATP.Indicators.diamondModel
      description: 'The area of the Diamond Model in which this indicator exists. Possible values: "unknown", "adversary", "capability", "infrastructure", and "victim".'
      type: String
    - contextPath: MicrosoftATP.Indicators.domainName
      description: Domain name associated with this indicator. Should be in the format subdomain.domain.topleveldomain.
      type: String
    - contextPath: MicrosoftATP.Indicators.expirationDateTime
      description: "DateTime string indicating when the indicator expires. To avoid stale indicators persisting in the system, all indicators must have an expiration date. The timestamp type represents date and time information in ISO 8601 format and is always in UTC time. For example, midnight UTC on Jan 1, 2014 looks like: '2014-01-01T00:00:00Z'"
      type: Date
    - contextPath: MicrosoftATP.Indicators.externalId
      description: An identification number that ties the indicator back to the indicator provider’s system (e.g., a foreign key).
      type: String
    - contextPath: MicrosoftATP.Indicators.fileCompileDateTime
      description: "DateTime the file was compiled. The timestamp type represents date and time information in ISO 8601 format and is always in UTC time. For example, midnight UTC on Jan 1, 2014 looks like: '2014-01-01T00:00:00Z'"
      type: Date
    - contextPath: MicrosoftATP.Indicators.fileCreatedDateTime
      description: "DateTime the file was created. The Timestamp type represents date and time information in ISO 8601 format and is always in UTC time. For example, midnight UTC on Jan 1, 2014 looks like: '2014-01-01T00:00:00Z'"
      type: Date
    - contextPath: MicrosoftATP.Indicators.fileHashType
      description: 'The type of hash stored in fileHashValue. Possible values: "unknown", "sha1", "sha256", "md5", "authenticodeHash256", "lsHash", and "ctph".'
      type: String
    - contextPath: MicrosoftATP.Indicators.fileHashValue
      description: The file hash value.
      type: String
    - contextPath: MicrosoftATP.Indicators.fileMutexName
      description: The Mutex name used in file-based detections.
      type: String
    - contextPath: MicrosoftATP.Indicators.fileName
      description: The name of the file if the indicator is file-based. Multiple file names may be delimited by commas.
      type: String
    - contextPath: MicrosoftATP.Indicators.filePacker
      description: The packer used to build the file in question.
      type: String
    - contextPath: MicrosoftATP.Indicators.filePath
      description: The path of the file indicating a compromise. Can be a Windows or *nix style path.
      type: String
    - contextPath: MicrosoftATP.Indicators.fileSize
      description: The size of the file in bytes.
      type: Number
    - contextPath: MicrosoftATP.Indicators.fileType
      description: Text description of the type of file. For example, “Word Document” or “Binary”.
      type: String
    - contextPath: MicrosoftATP.Indicators.ingestedDateTime
      description: "Timestamp the indicator was ingested into the system. The Timestamp type represents date and time information in ISO 8601 format and is always in UTC time. For example, midnight UTC on Jan 1, 2014 looks like: '2014-01-01T00:00:00Z'"
      type: Date
    - contextPath: MicrosoftATP.Indicators.isActive
      description: Used to deactivate indicators within the system. By default, any indicator submitted is set as active. However, providers may submit existing indicators with this set to ‘False’ to deactivate indicators in the system.
      type: Boolean
    - contextPath: MicrosoftATP.Indicators.knownFalsePositives
      description: Scenarios in which the indicator may cause false positives. This should be human-readable text.
      type: String
    - contextPath: MicrosoftATP.Indicators.lastReportedDateTime
      description: "The last time the indicator was seen. The timestamp type represents date and time information in ISO 8601 format and is always in UTC time. For example, midnight UTC on Jan 1, 2014 looks like: '2014-01-01T00:00:00Z'"
      type: Date
    - contextPath: MicrosoftATP.Indicators.networkCidrBlock
      description: CIDR Block notation representation of the network referenced in this indicator. Use only if the Source and Destination cannot be identified.
      type: String
    - contextPath: MicrosoftATP.Indicators.networkDestinationAsn
      description: The destination autonomous system identifier of the network referenced in the indicator.
      type: Number
    - contextPath: MicrosoftATP.Indicators.networkDestinationCidrBlock
      description: The CIDR Block notation representation of the destination network in this indicator.
      type: String
    - contextPath: MicrosoftATP.Indicators.networkDestinationIPv4
      description: The IPv4 IP address destination.
      type: String
    - contextPath: MicrosoftATP.Indicators.networkDestinationIPv6
      description: The IPv6 IP address destination.
      type: String
    - contextPath: MicrosoftATP.Indicators.networkDestinationPort
      description: The TCP port destination.
      type: Number
    - contextPath: MicrosoftATP.Indicators.networkIPv4
      description: The IPv4 IP address.
      type: String
    - contextPath: MicrosoftATP.Indicators.networkIPv6
      description: The IPv6 IP address.
      type: String
    - contextPath: MicrosoftATP.Indicators.networkPort
      description: The TCP port.
      type: Number
    - contextPath: MicrosoftATP.Indicators.networkProtocol
      description: The decimal representation of the protocol field in the IPv4 header.
      type: Number
    - contextPath: MicrosoftATP.Indicators.networkSourceAsn
      description: The source autonomous system identifier of the network referenced in the indicator.
      type: Number
    - contextPath: MicrosoftATP.Indicators.networkSourceCidrBlock
      description: The CIDR Block notation representation of the source network in this indicator.
      type: String
    - contextPath: MicrosoftATP.Indicators.networkSourceIPv4
      description: The IPv4 IP address source.
      type: String
    - contextPath: MicrosoftATP.Indicators.networkSourceIPv6
      description: The IPv6 IP address source.
      type: String
    - contextPath: MicrosoftATP.Indicators.networkSourcePort
      description: The TCP port source.
      type: Number
    - contextPath: MicrosoftATP.Indicators.passiveOnly
      description: Determines if the indicator should trigger an event that is visible to an end user. When set to ‘true,’ security tools do not notify the end user that a ‘hit’ has occurred. This is most often treated as audit or silent mode by security products where they simply log that a match occurred but do not perform the action. Default value is false.
      type: Boolean
    - contextPath: MicrosoftATP.Indicators.severity
      description: 'Severity of the malicious behavior identified by the data within the indicator. Possible values: "Informational", "Low", "MediumLow", "MediumHigh", and "High", where High is the most severe and Informational is not severe at all.'
      type: Number
    - contextPath: MicrosoftATP.Indicators.targetProduct
      description: A string value representing a single security product to which the indicator should be applied.
      type: String
    - contextPath: MicrosoftATP.Indicators.threatType
      description: 'Each indicator must have a valid Indicator Threat Type. Possible values: "Botnet", "C2", "CryptoMining", "Darknet", "DDoS", "MaliciousUrl", "Malware", "Phishing", "Proxy", "PUA", and "WatchList".'
      type: String
    - contextPath: MicrosoftATP.Indicators.tlpLevel
      description: 'Traffic Light Protocol value for the indicator. Possible values: "unknown", "white", "green", "amber", and "red".'
      type: String
    - contextPath: MicrosoftATP.Indicators.url
      description: Uniform Resource Locator. This URL complies with RFC 1738.
      type: String
    - contextPath: MicrosoftATP.Indicators.userAgent
      description: User-Agent string from a web request that could indicate compromise.
      type: String
    - contextPath: MicrosoftATP.Indicators.vendorInformation
      description: Information about the vendor.
      type: String
    - contextPath: File.Name
      description: The full file name (including file extension).
      type: String
    - contextPath: File.Size
      description: The size of the file in bytes.
      type: Number
    - contextPath: File.MD5
      description: The MD5 hash of the file.
      type: String
    - contextPath: File.SHA1
      description: The SHA1 hash of the file.
      type: String
    - contextPath: File.SHA256
      description: The SHA256 hash of the file.
      type: String
    - contextPath: File.SHA512
      description: The SHA512 hash of the file.
      type: String
    - contextPath: File.Type
      description: The file type, as determined by libmagic (same as displayed in file entries).
      type: String
    - contextPath: File.Path
      description: The path where the file is located.
      type: String
  - arguments:
    - auto: PREDEFINED
      default: false
      description: The action to apply if the indicator is matched from within the targetProduct security tool. 
      isArray: false
      name: action
      predefined:
      - unknown
      - allow
      - block
      - alert
      required: true
      secret: false
    - default: false
      description: Brief description (100 characters or less) of the threat represented by the indicator.
      isArray: false
      name: description
      required: true
      secret: false
    - default: false
      description: 'DateTime string indicating when the indicator expires. Format: (<number> <time unit>, e.g., 12 hours, 7 days).'
      isArray: false
      name: expiration_time
      required: true
      secret: false
    - auto: PREDEFINED
      default: false
      description: Each indicator must have a valid Indicator Threat Type.
      isArray: false
      name: threat_type
      predefined:
      - Botnet
      - C2
      - CryptoMining
      - Darknet
      - DDoS
      - MaliciousUrl
      - Malware
      - Phishing
      - Proxy
      - PUA
      - WatchList
      required: true
      secret: false
    - auto: PREDEFINED
      default: false
      description: 'Traffic Light Protocol value for the indicator.'
      isArray: false
      name: tlp_level
      predefined:
      - unknown
      - white
      - green
      - amber
      required: false
      secret: false
    - default: false
      description: An integer representing the confidence with which the data within the indicator accurately identifies malicious behavior. Possible values are 0 – 100, with 100 being the highest.
      isArray: false
      name: confidence
      required: false
      secret: false
    - auto: PREDEFINED
      default: false
      defaultValue: MediumHigh
      description: 'The severity of the malicious behavior identified by the data within the indicator, where High is the most severe and Informational is not severe at all.'
      isArray: false
      name: severity
      predefined:
      - Informational
      - Low
      - MediumLow
      - MediumHigh
      - High
      required: false
      secret: false
    - default: false
      description: A comma-separated list that stores arbitrary tags/keywords.
      isArray: false
      name: tags
      required: false
      secret: false
    - default: false
      description: Domain name associated with this indicator. Should be of the format subdomain.domain.topleveldomain (For example, example.domain.net).
      isArray: false
      name: domain_name
      required: false
      secret: false
    - default: false
      description: CIDR Block notation representation of the network referenced in this indicator. Use only if the Source and Destination cannot be identified.
      isArray: false
      name: network_cidr_block
      required: false
      secret: false
    - default: false
      description: The destination autonomous system identifier of the network referenced in the indicator.
      isArray: false
      name: network_destination_asn
      required: false
      secret: false
    - default: false
      description: The CIDR Block notation representation of the destination network in this indicator.
      isArray: false
      name: network_destination_cidr_block
      required: false
      secret: false
    - default: false
      description: The IPv4 IP address destination.
      isArray: false
      name: network_destination_ipv4
      required: false
      secret: false
    - default: false
      description: |
        The IPv6 IP address destination.
      isArray: false
      name: network_destination_ipv6
      required: false
      secret: false
    - default: false
      description: The TCP port destination.
      isArray: false
      name: network_destination_port
      required: false
      secret: false
    - default: false
      description: The IPv4 IP address. Use only if the Source and Destination cannot be identified.
      isArray: false
      name: network_ipv4
      required: false
      secret: false
    - default: false
      description: The IPv6 IP address. Use only if the Source and Destination cannot be identified.
      isArray: false
      name: network_ipv6
      required: false
      secret: false
    - default: false
      description: The TCP port. Use only if the Source and Destination cannot be identified.
      isArray: false
      name: network_port
      required: false
      secret: false
    - default: false
      description: The decimal representation of the protocol field in the IPv4 header.
      isArray: false
      name: network_protocol
      required: false
      secret: false
    - default: false
      description: The source autonomous system identifier of the network referenced in the indicator.
      isArray: false
      name: network_source_asn
      required: false
      secret: false
    - default: false
      description: The CIDR Block notation representation of the source network in this indicator.
      isArray: false
      name: network_source_cidr_block
      required: false
      secret: false
    - default: false
      description: The IPv4 IP address source.
      isArray: false
      name: network_source_ipv4
      required: false
      secret: false
    - default: false
      description: The IPv6 IP address source.
      isArray: false
      name: network_source_ipv6
      required: false
      secret: false
    - default: false
      description: The TCP port source.
      isArray: false
      name: network_source_port
      required: false
      secret: false
    - default: false
      description: Uniform Resource Locator. This URL must comply with RFC 1738.
      isArray: false
      name: url
      required: false
      secret: false
    - default: false
      description: User-Agent string from a web request that could indicate a compromise.
      isArray: false
      name: user_agent
      required: false
      secret: false
    deprecated: true
    description: Deprecated. Use the microsoft-atp-sc-indicator-create command instead. Creates a network indicator.
    execution: false
    name: microsoft-atp-indicator-create-network
    outputs:
    - contextPath: MicrosoftATP.Indicators.id
      description: Created by the system when the indicator is ingested. Generated GUID/unique identifier.
      type: String
    - contextPath: MicrosoftATP.Indicators.action
      description: 'The action to apply if the indicator is matched from within the targetProduct security tool. Possible values: "unknown", "allow", "block", and "alert".'
      type: String
    - contextPath: MicrosoftATP.Indicators.additionalInformation
      description: A catchall area into which extra data from the indicator not covered by the other indicator properties may be placed. Data placed into additionalInformation is typically not used by the targetProduct security tool.
      type: String
    - contextPath: MicrosoftATP.Indicators.azureTenantId
      description: Stamped by the system when the indicator is ingested. The Azure Active Directory tenant ID of the submitting client.
      type: String
    - contextPath: MicrosoftATP.Indicators.confidence
      description: An integer representing the confidence with which the data within the indicator accurately identifies malicious behavior. Possible values are 0 – 100, with 100 being the highest.
      type: Number
    - contextPath: MicrosoftATP.Indicators.description
      description: Brief description (100 characters or less) of the threat represented by the indicator.
      type: String
    - contextPath: MicrosoftATP.Indicators.diamondModel
      description: 'The area of the Diamond Model in which this indicator exists. Possible values: "unknown", "adversary", "capability", "infrastructure", and "victim".'
      type: String
    - contextPath: MicrosoftATP.Indicators.domainName
      description: Domain name associated with this indicator. Should be in the format subdomain.domain.topleveldomain.
      type: String
    - contextPath: MicrosoftATP.Indicators.expirationDateTime
      description: "DateTime string indicating when the indicator expires. To avoid stale indicators persisting in the system, all indicators must have an expiration date. The timestamp type represents date and time information in ISO 8601 format and is always in UTC time. For example, midnight UTC on Jan 1, 2014 looks like: '2014-01-01T00:00:00Z'"
      type: Date
    - contextPath: MicrosoftATP.Indicators.externalId
      description: An identification number that ties the indicator back to the indicator provider’s system (e.g., a foreign key).
      type: String
    - contextPath: MicrosoftATP.Indicators.fileCompileDateTime
      description: "DateTime the file was compiled. The timestamp type represents date and time information in ISO 8601 format and is always in UTC time. For example, midnight UTC on Jan 1, 2014 looks like: '2014-01-01T00:00:00Z'"
      type: Date
    - contextPath: MicrosoftATP.Indicators.fileCreatedDateTime
      description: "DateTime the file was created. The Timestamp type represents date and time information in ISO 8601 format and is always in UTC time. For example, midnight UTC on Jan 1, 2014 looks like: '2014-01-01T00:00:00Z'"
      type: Date
    - contextPath: MicrosoftATP.Indicators.fileHashType
      description: 'The type of hash stored in fileHashValue. Possible values: "unknown", "sha1", "sha256", "md5", "authenticodeHash256", "lsHash", and "ctph".'
      type: String
    - contextPath: MicrosoftATP.Indicators.fileHashValue
      description: The file hash value.
      type: String
    - contextPath: MicrosoftATP.Indicators.fileMutexName
      description: The Mutex name used in file-based detections.
      type: String
    - contextPath: MicrosoftATP.Indicators.fileName
      description: The name of the file if the indicator is file-based. Multiple file names may be delimited by commas.
      type: String
    - contextPath: MicrosoftATP.Indicators.filePacker
      description: The packer used to build the file in question.
      type: String
    - contextPath: MicrosoftATP.Indicators.filePath
      description: The path of the file indicating a compromise. Can be a Windows or *nix style path.
      type: String
    - contextPath: MicrosoftATP.Indicators.fileSize
      description: The size of the file in bytes.
      type: Number
    - contextPath: MicrosoftATP.Indicators.fileType
      description: Text description of the type of file. For example, “Word Document” or “Binary”.
      type: String
    - contextPath: MicrosoftATP.Indicators.ingestedDateTime
      description: "Timestamp the indicator was ingested into the system. The Timestamp type represents date and time information in ISO 8601 format and is always in UTC time. For example, midnight UTC on Jan 1, 2014 looks like: '2014-01-01T00:00:00Z'"
      type: Date
    - contextPath: MicrosoftATP.Indicators.isActive
      description: Used to deactivate indicators within the system. By default, any indicator submitted is set as active. However, providers may submit existing indicators with this set to ‘False’ to deactivate indicators in the system.
      type: Boolean
    - contextPath: MicrosoftATP.Indicators.knownFalsePositives
      description: Scenarios in which the indicator may cause false positives. This should be human-readable text.
      type: String
    - contextPath: MicrosoftATP.Indicators.lastReportedDateTime
      description: "The last time the indicator was seen. The timestamp type represents date and time information in ISO 8601 format and is always in UTC time. For example, midnight UTC on Jan 1, 2014 looks like: '2014-01-01T00:00:00Z'"
      type: Date
    - contextPath: MicrosoftATP.Indicators.networkCidrBlock
      description: The CIDR Block notation representation of the network referenced in this indicator. Use only if the Source and Destination cannot be identified.
      type: String
    - contextPath: MicrosoftATP.Indicators.networkDestinationAsn
      description: The destination autonomous system identifier of the network referenced in the indicator.
      type: Number
    - contextPath: MicrosoftATP.Indicators.networkDestinationCidrBlock
      description: The CIDR Block notation representation of the destination network in this indicator.
      type: String
    - contextPath: MicrosoftATP.Indicators.networkDestinationIPv4
      description: The IPv4 IP address destination.
      type: String
    - contextPath: MicrosoftATP.Indicators.networkDestinationIPv6
      description: The IPv6 IP address destination.
      type: String
    - contextPath: MicrosoftATP.Indicators.networkDestinationPort
      description: The TCP port destination.
      type: Number
    - contextPath: MicrosoftATP.Indicators.networkIPv4
      description: The IPv4 IP address.
      type: String
    - contextPath: MicrosoftATP.Indicators.networkIPv6
      description: The IPv6 IP address.
      type: String
    - contextPath: MicrosoftATP.Indicators.networkPort
      description: The TCP port.
      type: Number
    - contextPath: MicrosoftATP.Indicators.networkProtocol
      description: The decimal representation of the protocol field in the IPv4 header.
      type: Number
    - contextPath: MicrosoftATP.Indicators.networkSourceAsn
      description: The source autonomous system identifier of the network referenced in the indicator.
      type: Number
    - contextPath: MicrosoftATP.Indicators.networkSourceCidrBlock
      description: The CIDR Block notation representation of the source network in this indicator.
      type: String
    - contextPath: MicrosoftATP.Indicators.networkSourceIPv4
      description: The IPv4 IP address source.
      type: String
    - contextPath: MicrosoftATP.Indicators.networkSourceIPv6
      description: The IPv6 IP address source.
      type: String
    - contextPath: MicrosoftATP.Indicators.networkSourcePort
      description: The TCP port source.
      type: Number
    - contextPath: MicrosoftATP.Indicators.passiveOnly
      description: Determines if the indicator should trigger an event that is visible to an end user. When set to ‘true,’ security tools do not notify the end user that a ‘hit’ has occurred. This is most often treated as audit or silent mode by security products where they simply log that a match occurred but do not perform the action. Default value is false.
      type: Boolean
    - contextPath: MicrosoftATP.Indicators.severity
      description: 'Severity of the malicious behavior identified by the data within the indicator. Possible values: "Informational", "Low", "MediumLow", "MediumHigh", and "High", where High is the most severe and Informational is not severe at all.'
      type: Number
    - contextPath: MicrosoftATP.Indicators.targetProduct
      description: A string value representing a single security product to which the indicator should be applied.
      type: String
    - contextPath: MicrosoftATP.Indicators.threatType
      description: 'Each indicator must have a valid Indicator Threat Type. Possible values: "Botnet", "C2", "CryptoMining", "Darknet", "DDoS", "MaliciousUrl", "Malware", "Phishing", "Proxy", "PUA", and "WatchList".'
      type: String
    - contextPath: MicrosoftATP.Indicators.tlpLevel
      description: 'Traffic Light Protocol value for the indicator. Possible values: "unknown", "white", "green", "amber", and "red".'
      type: String
    - contextPath: MicrosoftATP.Indicators.url
      description: Uniform Resource Locator. This URL complies with RFC 1738.
      type: String
    - contextPath: MicrosoftATP.Indicators.userAgent
      description: User-Agent string from a web request that could indicate compromise.
      type: String
    - contextPath: MicrosoftATP.Indicators.vendorInformation
      description: Information about the vendor.
      type: String
    - contextPath: File.Name
      description: The full file name (including file extension).
      type: String
    - contextPath: Domain.Name
      description: 'The domain name, for example: "google.com".'
      type: String
    - contextPath: IP.Address
      description: The IP address.
      type: String
    - contextPath: URL.Data
      description: The URL.
      type: String
  - arguments:
    - default: false
      description: The ID of the indicator to update.
      isArray: false
      name: indicator_id
      required: true
      secret: false
    - default: false
      defaultValue: MediumHigh
      description: 'The severity of the malicious behavior identified by the data within the indicator, where High is the most severe and Informational is not severe at all.'
      isArray: false
      auto: PREDEFINED
      name: severity
      predefined:
      - Informational
      - Low
      - MediumLow
      - MediumHigh
      - High
      required: false
      secret: false
    - default: false
      description: 'DateTime string indicating when the indicator expires. Format: (<number> <time unit>, e.g., 12 hours, 7 days).'
      isArray: false
      name: expiration_time
      required: true
      secret: false
    - default: false
      description: Brief description (100 characters or less) of the threat represented by the indicator.
      isArray: false
      name: description
      required: false
      secret: false
    deprecated: true
    description: Deprecated. Use the microsoft-atp-sc-indicator-update command instead. Updates the specified indicator.
    execution: false
    name: microsoft-atp-indicator-update
    outputs:
    - contextPath: MicrosoftATP.Indicators.id
      description: Created by the system when the indicator is ingested. Generated GUID/unique identifier.
      type: String
    - contextPath: MicrosoftATP.Indicators.action
      description: 'The action to apply if the indicator is matched from within the targetProduct security tool. Possible values: "unknown", "allow", "block", "alert".'
      type: String
    - contextPath: MicrosoftATP.Indicators.additionalInformation
      description: A catchall area into which extra data from the indicator not covered by the other indicator properties may be placed. Data placed into additionalInformation is typically not used by the targetProduct security tool.
      type: String
    - contextPath: MicrosoftATP.Indicators.azureTenantId
      description: Stamped by the system when the indicator is ingested. The Azure Active Directory tenant ID of the submitting client.
      type: String
    - contextPath: MicrosoftATP.Indicators.confidence
      description: An integer representing the confidence with which the data within the indicator accurately identifies malicious behavior. Possible values are 0 – 100, with 100 being the highest.
      type: Number
    - contextPath: MicrosoftATP.Indicators.description
      description: Brief description (100 characters or less) of the threat represented by the indicator.
      type: String
    - contextPath: MicrosoftATP.Indicators.diamondModel
      description: 'The area of the Diamond Model in which this indicator exists. Possible values: "unknown", "adversary", "capability", "infrastructure", and "victim".'
      type: String
    - contextPath: MicrosoftATP.Indicators.domainName
      description: Domain name associated with this indicator. Should be in the format subdomain.domain.topleveldomain.
      type: String
    - contextPath: MicrosoftATP.Indicators.expirationDateTime
      description: "DateTime string indicating when the indicator expires. To avoid stale indicators persisting in the system, all indicators must have an expiration date. The timestamp type represents date and time information in ISO 8601 format and is always in UTC time. For example, midnight UTC on Jan 1, 2014 looks like: '2014-01-01T00:00:00Z'"
      type: Date
    - contextPath: MicrosoftATP.Indicators.externalId
      description: An identification number that ties the indicator back to the indicator provider’s system (e.g., a foreign key).
      type: String
    - contextPath: MicrosoftATP.Indicators.fileCompileDateTime
      description: "DateTime the file was compiled. The timestamp type represents date and time information in ISO 8601 format and is always in UTC time. For example, midnight UTC on Jan 1, 2014 looks like: '2014-01-01T00:00:00Z'"
      type: Date
    - contextPath: MicrosoftATP.Indicators.fileCreatedDateTime
      description: "DateTime the file was created. The Timestamp type represents date and time information in ISO 8601 format and is always in UTC time. For example, midnight UTC on Jan 1, 2014 looks like: '2014-01-01T00:00:00Z'"
      type: Date
    - contextPath: MicrosoftATP.Indicators.fileHashType
      description: 'The type of hash stored in fileHashValue. Possible values: "unknown", "sha1", "sha256", "md5", "authenticodeHash256", "lsHash", and "ctph".'
      type: String
    - contextPath: MicrosoftATP.Indicators.fileHashValue
      description: The file hash value.
      type: String
    - contextPath: MicrosoftATP.Indicators.fileMutexName
      description: The Mutex name used in file-based detections.
      type: String
    - contextPath: MicrosoftATP.Indicators.fileName
      description: The name of the file if the indicator is file-based. Multiple file names may be delimited by commas.
      type: String
    - contextPath: MicrosoftATP.Indicators.filePacker
      description: The packer used to build the file in question.
      type: String
    - contextPath: MicrosoftATP.Indicators.filePath
      description: The path of the file indicating a compromise. Can be a Windows or *nix style path.
      type: String
    - contextPath: MicrosoftATP.Indicators.fileSize
      description: The size of the file in bytes.
      type: Number
    - contextPath: MicrosoftATP.Indicators.fileType
      description: Text description of the type of file. For example, “Word Document” or “Binary”.
      type: String
    - contextPath: MicrosoftATP.Indicators.ingestedDateTime
      description: "Timestamp the indicator was ingested into the system. The Timestamp type represents date and time information in ISO 8601 format and is always in UTC time. For example, midnight UTC on Jan 1, 2014 looks like: '2014-01-01T00:00:00Z'"
      type: Date
    - contextPath: MicrosoftATP.Indicators.isActive
      description: Used to deactivate indicators within the system. By default, any indicator submitted is set as active. However, providers may submit existing indicators with this set to ‘False’ to deactivate indicators in the system.
      type: Boolean
    - contextPath: MicrosoftATP.Indicators.knownFalsePositives
      description: Scenarios in which the indicator may cause false positives. This should be human-readable text.
      type: String
    - contextPath: MicrosoftATP.Indicators.lastReportedDateTime
      description: "The last time the indicator was seen. The timestamp type represents date and time information in ISO 8601 format and is always in UTC time. For example, midnight UTC on Jan 1, 2014 looks like: '2014-01-01T00:00:00Z'"
      type: Date
    - contextPath: MicrosoftATP.Indicators.networkCidrBlock
      description: The CIDR Block notation representation of the network referenced in this indicator. Use only if the Source and Destination cannot be identified.
      type: String
    - contextPath: MicrosoftATP.Indicators.networkDestinationAsn
      description: The destination autonomous system identifier of the network referenced in the indicator.
      type: Number
    - contextPath: MicrosoftATP.Indicators.networkDestinationCidrBlock
      description: The CIDR Block notation representation of the destination network in this indicator.
      type: String
    - contextPath: MicrosoftATP.Indicators.networkDestinationIPv4
      description: The IPv4 IP address destination.
      type: String
    - contextPath: MicrosoftATP.Indicators.networkDestinationIPv6
      description: The IPv6 IP address destination.
      type: String
    - contextPath: MicrosoftATP.Indicators.networkDestinationPort
      description: The TCP port destination.
      type: Number
    - contextPath: MicrosoftATP.Indicators.networkIPv4
      description: The IPv4 IP address.
      type: String
    - contextPath: MicrosoftATP.Indicators.networkIPv6
      description: The IPv6 IP address.
      type: String
    - contextPath: MicrosoftATP.Indicators.networkPort
      description: The TCP port.
      type: Number
    - contextPath: MicrosoftATP.Indicators.networkProtocol
      description: The decimal representation of the protocol field in the IPv4 header.
      type: Number
    - contextPath: MicrosoftATP.Indicators.networkSourceAsn
      description: The source autonomous system identifier of the network referenced in the indicator.
      type: Number
    - contextPath: MicrosoftATP.Indicators.networkSourceCidrBlock
      description: The CIDR Block notation representation of the source network in this indicator.
      type: String
    - contextPath: MicrosoftATP.Indicators.networkSourceIPv4
      description: The IPv4 IP address source.
      type: String
    - contextPath: MicrosoftATP.Indicators.networkSourceIPv6
      description: The IPv6 IP address source.
      type: String
    - contextPath: MicrosoftATP.Indicators.networkSourcePort
      description: The TCP port source.
      type: Number
    - contextPath: MicrosoftATP.Indicators.passiveOnly
      description: Determines if the indicator should trigger an event that is visible to an end user. When set to ‘true,’ security tools do not notify the end user that a ‘hit’ has occurred. This is most often treated as audit or silent mode by security products where they simply log that a match occurred but do not perform the action. Default value is false.
      type: Boolean
    - contextPath: MicrosoftATP.Indicators.severity
      description: 'Severity of the malicious behavior identified by the data within the indicator. Possible values: "Informational", "Low", "MediumLow", "MediumHigh", and "High", where High is the most severe and Informational is not severe at all.'
      type: String
    - contextPath: MicrosoftATP.Indicators.targetProduct
      description: A string value representing a single security product to which the indicator should be applied.
      type: String
    - contextPath: MicrosoftATP.Indicators.threatType
      description: 'Each indicator must have a valid Indicator Threat Type. Possible values: "Botnet", "C2", "CryptoMining", "Darknet", "DDoS", "MaliciousUrl", "Malware", "Phishing", "Proxy", "PUA", and "WatchList".'
      type: String
    - contextPath: MicrosoftATP.Indicators.tlpLevel
      description: 'Traffic Light Protocol value for the indicator. Possible values: "unknown", "white", "green", "amber", and "red".'
      type: String
    - contextPath: MicrosoftATP.Indicators.url
      description: Uniform Resource Locator. This URL complies with RFC 1738.
      type: String
    - contextPath: MicrosoftATP.Indicators.userAgent
      description: User-Agent string from a web request that could indicate compromise.
      type: String
    - contextPath: MicrosoftATP.Indicators.vendorInformation
      description: Information about the vendor.
      type: String
    - contextPath: File.Name
      description: The full file name (including file extension).
      type: String
    - contextPath: File.Size
      description: The size of the file in bytes.
      type: Number
    - contextPath: File.MD5
      description: The MD5 hash of the file.
      type: String
    - contextPath: File.SHA1
      description: The SHA1 hash of the file.
      type: String
    - contextPath: File.SHA256
      description: The SHA256 hash of the file.
      type: String
    - contextPath: File.SHA512
      description: The SHA512 hash of the file.
      type: String
    - contextPath: File.Type
      description: The file type, as determined by libmagic (same as displayed in file entries).
      type: String
    - contextPath: File.Path
      description: The path where the file is located.
      type: String
    - contextPath: Domain.Name
      description: 'The domain name, for example: "google.com".'
      type: String
    - contextPath: IP.Address
      description: IP address.
      type: String
    - contextPath: URL.Data
      description: The URL.
      type: String
  - arguments:
    - default: false
      description: The ID of the indicator to delete.
      isArray: false
      name: indicator_id
      required: true
      secret: false
    deprecated: true
    description: Deprecated. Use the microsoft-atp-sc-indicator-delete command instead. Deletes the specified indicator.
    execution: false
    name: microsoft-atp-indicator-delete
  - arguments:
    - default: false
      description: The value of the indicator to update.
      isArray: false
      name: indicator_value
      required: true
      secret: false
    - default: false
      auto: PREDEFINED
      description: 'Indicator Type.'
      isArray: false
      name: indicator_type
      required: true
      predefined:
      - FileSha1
      - FileSha256
      - FileMd5
      - IpAddress
      - DomainName
      - Url
    - default: false
      auto: PREDEFINED
      description: 'The action taken if the indicator is discovered in the organization.'
      isArray: false
      name: action
      required: true
      predefined:
      - Audit
      - BlockAndRemediate
      - Allowed
    - default: false
      auto: PREDEFINED
      description: 'The severity of the malicious behavior identified by the data within the indicator, where High is the most severe and Informational is not severe at all.'
      isArray: false
      name: severity
      predefined:
      - Informational
      - Low
      - Medium
      - High
      required: false
      secret: false
    - default: false
      description: 'DateTime string indicating when the indicator expires. Format: (<number> <time unit>, e.g., 12 hours, 7 days).'
      isArray: false
      defaultValue: 14 days
      name: expiration_time
      required: false
      secret: false
    - default: false
      description: Brief description (100 characters or less) of the threat represented by the indicator.
      isArray: false
      name: indicator_description
      required: true
      secret: false
    - default: false
      description: The indicator alert title.
      isArray: false
      name: indicator_title
      required: true
      secret: false
    - default: false
      description: The application associated with the indicator.
      isArray: false
      name: indicator_application
      required: false
      secret: false
    - default: false
      description: The indicator alert recommended actions.
      isArray: false
      name: recommended_actions
      required: false
      secret: false
    - default: false
      description: A comma-separated list of RBAC group names the indicator is applied to.
      isArray: true
      name: rbac_group_names
      required: false
      secret: false
    deprecated: false
    description: Updates the specified indicator.
    execution: false
    name: microsoft-atp-sc-indicator-update
    outputs:
    - contextPath: MicrosoftATP.Indicators.id
      description: Created by the system when the indicator is ingested. Generated GUID/unique identifier.
      type: String
    - contextPath: MicrosoftATP.Indicators.action
      description: 'The action to apply if the indicator is matched from within the targetProduct security tool. Possible values: "unknown", "allow", "block", and "alert".'
      type: String
    - contextPath: MicrosoftATP.Indicators.description
      description: Brief description (100 characters or less) of the threat represented by the indicator.
      type: String
    - contextPath: MicrosoftATP.Indicators.expirationTime
      description: "DateTime string indicating when the indicator expires. To avoid stale indicators persisting in the system, all indicators must have an expiration date. The timestamp type represents date and time information in ISO 8601 format and is always in UTC time. For example, midnight UTC on Jan 1, 2014 looks like: '2014-01-01T00:00:00Z'"
      type: Date
    - contextPath: MicrosoftATP.Indicators.severity
      description: 'The severity of the malicious behavior identified by the data within the indicator. Possible values: "Informational", "Low", "Medium", and "High", where High is the most severe and Informational is not severe at all.'
      type: String
    - contextPath: MicrosoftATP.Indicators.indicatorValue
      description: The value of the indicator.
      type: String
    - contextPath: MicrosoftATP.Indicators.recommendedActions
      description: Recommended actions for the indicator.
      type: String
    - contextPath: MicrosoftATP.Indicators.generateAlert
      description: Whether an alert was generated.
      type: Boolean
    - contextPath: MicrosoftATP.Indicators.rbacGroupNames
      description: A list of RBAC device group names where the indicator is exposed and active. Empty list if it is exposed to all devices.
      type: Unknown
    - contextPath: MicrosoftATP.Indicators.mitreTechniques
      description: A list of MITRE techniques.
      type: Unknown
    - contextPath: MicrosoftATP.Indicators.indicatorType
      description: 'The indicator type. Possible values: "FileSha1", "FileSha256", "IpAddress", "DomainName" and "Url".'
      type: String
    - contextPath: MicrosoftATP.Indicators.lastUpdateTime
      description: The last time the indicator was updated.
      type: Date
    - contextPath: MicrosoftATP.Indicators.createdByDisplayName
      description: Display name of the created app.
      type: String
    - contextPath: MicrosoftATP.Indicators.application
      description: The application associated with the indicator.
      type: String
    - contextPath: MicrosoftATP.Indicators.title
      description: The indicator title.
      type: String
    - contextPath: MicrosoftATP.Indicators.createdBySource
      description: The source of indicator creation. For example, PublicApi.
      type: String
    - contextPath: MicrosoftATP.Indicators.historicalDetection
      description: Whether a historical detection exists.
      type: Boolean
    - contextPath: MicrosoftATP.Indicators.lastUpdatedBy
      description: The identity of the user/application that last updated the indicator.
      type: String
    - contextPath: MicrosoftATP.Indicators.creationTimeDateTimeUtc
      description: The date and time the indicator was created.
      type: Date
    - contextPath: MicrosoftATP.Indicators.category
      description: An number representing the indicator category.
      type: Number
    - contextPath: MicrosoftATP.Indicators.createdBy
      description: Unique identity of the user/application that submitted the indicator.
      type: String
    - contextPath: File.MD5
      description: The MD5 hash of the file.
      type: String
    - contextPath: File.SHA1
      description: The SHA1 hash of the file.
      type: String
    - contextPath: File.SHA256
      description: The SHA256 hash of the file.
      type: String
    - contextPath: Domain.Name
      description: 'The domain name, for example: "google.com".'
      type: String
    - contextPath: IP.Address
      description: The IP address.
      type: String
    - contextPath: URL.Data
      description: The URL.
      type: String
    - contextPath: DBotScore.Indicator
      description: The indicator that was tested.
      type: String
    - contextPath: DBotScore.Type
      description: The indicator type.
      type: String
    - contextPath: DBotScore.Vendor
      description: The vendor used to calculate the score.
      type: String
    - contextPath: DBotScore.Score
      description: The actual score.
      type: Number
  - arguments:
    - default: false
      description: The value of the indicator to update.
      isArray: false
      name: indicator_value
      required: true
      secret: false
    - default: false
      auto: PREDEFINED
      description: Indicator Type.
      isArray: false
      name: indicator_type
      required: true
      predefined:
      - FileSha1
      - FileSha256
      - FileMd5
      - IpAddress
      - DomainName
      - Url
    - default: false
      auto: PREDEFINED
      description: The action taken if the indicator is discovered in the organization. 
      isArray: false
      name: action
      required: true
      predefined:
      - Audit
      - BlockAndRemediate
      - Allowed
    - default: false
      auto: PREDEFINED
      description: 'The severity of the malicious behavior identified by the data within the indicator, where High is the most severe and Informational is not severe at all.'
      isArray: false
      name: severity
      predefined:
      - Informational
      - Low
      - Medium
      - High
      required: false
      secret: false
    - default: false
      description: 'DateTime string indicating when the indicator expires. Format: (<number> <time unit>, e.g., 12 hours, 7 days).'
      isArray: false
      defaultValue: 14 days
      name: expiration_time
      required: false
      secret: false
    - default: false
      description: Brief description (100 characters or less) of the threat represented by the indicator.
      isArray: false
      name: indicator_description
      required: true
      secret: false
    - default: false
      description: The indicator alert title.
      isArray: false
      name: indicator_title
      required: true
      secret: false
    - default: false
      description: The application associated with the indicator.
      isArray: false
      name: indicator_application
      required: false
      secret: false
    - default: false
      description: The indicator alert recommended actions.
      isArray: false
      name: recommended_actions
      required: false
      secret: false
    - default: false
      description: A comma-separated list of RBAC group names the indicator is applied to.
      isArray: true
      name: rbac_group_names
      required: false
      secret: false
    deprecated: false
    description: Creates a new indicator.
    execution: false
    name: microsoft-atp-sc-indicator-create
    outputs:
    - contextPath: MicrosoftATP.Indicators.id
      description: Created by the system when the indicator is ingested. Generated GUID/unique identifier.
      type: String
    - contextPath: MicrosoftATP.Indicators.action
      description: 'The action to apply if the indicator is matched from within the targetProduct security tool. Possible values: "unknown", "allow", "block", "alert".'
      type: String
    - contextPath: MicrosoftATP.Indicators.description
      description: Brief description (100 characters or less) of the threat represented by the indicator.
      type: String
    - contextPath: MicrosoftATP.Indicators.expirationTime
      description: "DateTime string indicating when the indicator expires. To avoid stale indicators persisting in the system, all indicators must have an expiration date. The timestamp type represents date and time information in ISO 8601 format and is always in UTC time. For example, midnight UTC on Jan 1, 2014 looks like: '2014-01-01T00:00:00Z'"
      type: Date
    - contextPath: MicrosoftATP.Indicators.severity
      description: 'The severity of the malicious behavior identified by the data within the indicator. Possible values: "Informational", "Low", "Medium", and "High", where High is the most severe and Informational is not severe at all.'
      type: String
    - contextPath: MicrosoftATP.Indicators.indicatorValue
      description: The value of the indicator.
      type: String
    - contextPath: MicrosoftATP.Indicators.recommendedActions
      description: Recommended actions for the indicator.
      type: String
    - contextPath: MicrosoftATP.Indicators.generateAlert
      description: Whether an alert was generated.
      type: Boolean
    - contextPath: MicrosoftATP.Indicators.rbacGroupNames
      description: A list of RBAC device group names where the indicator is exposed and active. Empty list if it is exposed to all devices.
      type: Unknown
    - contextPath: MicrosoftATP.Indicators.mitreTechniques
      description: A list of MITRE techniques.
      type: Unknown
    - contextPath: MicrosoftATP.Indicators.indicatorType
      description: 'Indicator Type. Possible values: "FileSha1", "FileSha256", "IpAddress", "DomainName" and "Url".'
      type: String
    - contextPath: MicrosoftATP.Indicators.lastUpdateTime
      description: The last time the indicator was updated.
      type: Date
    - contextPath: MicrosoftATP.Indicators.createdByDisplayName
      description: The display name of the created app.
      type: String
    - contextPath: MicrosoftATP.Indicators.application
      description: The application associated with the indicator.
      type: String
    - contextPath: MicrosoftATP.Indicators.title
      description: The indicator title.
      type: String
    - contextPath: MicrosoftATP.Indicators.createdBySource
      description: Source of indicator creation. For example, PublicApi.
      type: String
    - contextPath: MicrosoftATP.Indicators.historicalDetection
      description: Whether a historical detection exists.
      type: Boolean
    - contextPath: MicrosoftATP.Indicators.lastUpdatedBy
      description: The identity of the user/application that last updated the indicator.
      type: String
    - contextPath: MicrosoftATP.Indicators.creationTimeDateTimeUtc
      description: The date and time the indicator was created.
      type: Date
    - contextPath: MicrosoftATP.Indicators.category
      description: An number representing the indicator category.
      type: Number
    - contextPath: MicrosoftATP.Indicators.createdBy
      description: Unique identity of the user/application that submitted the indicator.
      type: String
    - contextPath: File.MD5
      description: The MD5 hash of the file.
      type: String
    - contextPath: File.SHA1
      description: The SHA1 hash of the file.
      type: String
    - contextPath: File.SHA256
      description: The SHA256 hash of the file.
      type: String
    - contextPath: Domain.Name
      description: 'The domain name, for example: "google.com".'
      type: String
    - contextPath: IP.Address
      description: IP address.
      type: String
    - contextPath: URL.Data
      description: The URL.
      type: String
    - contextPath: DBotScore.Indicator
      description: The indicator that was tested.
      type: String
    - contextPath: DBotScore.Type
      description: The indicator type.
      type: String
    - contextPath: DBotScore.Vendor
      description: The vendor used to calculate the score.
      type: String
    - contextPath: DBotScore.Score
      description: The actual score.
      type: Number
  - arguments:
    - default: false
      description: The ID of the indicator to delete. The ID can be retrieved by running the microsoft-atp-sc-indicator-list command.
      isArray: false
      name: indicator_id
      required: true
      secret: false
    deprecated: false
    description: Deletes the specified indicator.
    execution: false
    name: microsoft-atp-sc-indicator-delete
  - arguments:
    - default: false
      defaultValue: '50'
      description: The maximum number of indicators to return.
      isArray: false
      name: limit
      required: false
      secret: false
    description: Lists all indicators by the ID that the system creates when the indicator is ingested.
    execution: false
    name: microsoft-atp-sc-indicator-list
    outputs:
    - contextPath: MicrosoftATP.Indicators.id
      description: Created by the system when the indicator is ingested. Generated GUID/unique identifier.
      type: String
    - contextPath: MicrosoftATP.Indicators.action
      description: 'The action to apply if the indicator is matched from within the targetProduct security tool. Possible values: "unknown", "allow", "block", and "alert".'
      type: String
    - contextPath: MicrosoftATP.Indicators.description
      description: Brief description (100 characters or less) of the threat represented by the indicator.
      type: String
    - contextPath: MicrosoftATP.Indicators.expirationTime
      description: "DateTime string indicating when the indicator expires. To avoid stale indicators persisting in the system, all indicators must have an expiration date. The timestamp type represents date and time information in ISO 8601 format and is always in UTC time. For example, midnight UTC on Jan 1, 2014 looks like: '2014-01-01T00:00:00Z'"
      type: Date
    - contextPath: MicrosoftATP.Indicators.severity
      description: 'The severity of the malicious behavior identified by the data within the indicator. Possible values: "Informational", "Low", "Medium", and "High", where High is the most severe and Informational is not severe at all.'
      type: String
    - contextPath: MicrosoftATP.Indicators.indicatorValue
      description: The value of the indicator.
      type: String
    - contextPath: MicrosoftATP.Indicators.recommendedActions
      description: Recommended actions for the indicator.
      type: String
    - contextPath: MicrosoftATP.Indicators.generateAlert
      description: Whether an alert was generated.
      type: Boolean
    - contextPath: MicrosoftATP.Indicators.rbacGroupNames
      description: A list of RBAC device group names where the indicator is exposed and active. Empty list if it is exposed to all devices.
      type: Unknown
    - contextPath: MicrosoftATP.Indicators.mitreTechniques
      description: A list of MITRE techniques.
      type: Unknown
    - contextPath: MicrosoftATP.Indicators.indicatorType
      description: 'Indicator Type. Possible values: "FileSha1", "FileSha256", "IpAddress", "DomainName" and "Url".'
      type: String
    - contextPath: MicrosoftATP.Indicators.lastUpdateTime
      description: The last time the indicator was updated.
      type: Date
    - contextPath: MicrosoftATP.Indicators.createdByDisplayName
      description: The display name of the created app.
      type: String
    - contextPath: MicrosoftATP.Indicators.application
      description: The application associated with the indicator.
      type: String
    - contextPath: MicrosoftATP.Indicators.title
      description: The indicator title.
      type: String
    - contextPath: MicrosoftATP.Indicators.createdBySource
      description: The source of indicator creation. For example, PublicApi.
      type: String
    - contextPath: MicrosoftATP.Indicators.historicalDetection
      description: Whether a historical detection exists.
      type: Boolean
    - contextPath: MicrosoftATP.Indicators.lastUpdatedBy
      description: The identity of the user/application that last updated the indicator.
      type: String
    - contextPath: MicrosoftATP.Indicators.creationTimeDateTimeUtc
      description: The date and time the indicator was created.
      type: Date
    - contextPath: MicrosoftATP.Indicators.category
      description: A number representing the indicator category.
      type: Number
    - contextPath: MicrosoftATP.Indicators.createdBy
      description: Unique identity of the user/application that submitted the indicator.
      type: String
    - contextPath: File.MD5
      description: The MD5 hash of the file.
      type: String
    - contextPath: File.SHA1
      description: The SHA1 hash of the file.
      type: String
    - contextPath: File.SHA256
      description: The SHA256 hash of the file.
      type: String
    - contextPath: Domain.Name
      description: 'The domain name, for example: "google.com".'
      type: String
    - contextPath: IP.Address
      description: The IP address.
      type: String
    - contextPath: URL.Data
      description: The URL.
      type: String
    - contextPath: DBotScore.Indicator
      description: The indicator that was tested.
      type: String
    - contextPath: DBotScore.Type
      description: The indicator type.
      type: String
    - contextPath: DBotScore.Vendor
      description: The vendor used to calculate the score.
      type: String
    - contextPath: DBotScore.Score
      description: The actual score.
      type: Number
  - arguments:
    - default: true
      description: The ID of the indicator to get. The ID can be retrieved by running the microsoft-atp-sc-indicator-list command.
      isArray: false
      name: indicator_id
      required: true
      secret: false
    deprecated: false
    description: Gets an indicator by its ID.
    execution: false
    name: microsoft-atp-sc-indicator-get-by-id
    outputs:
    - contextPath: MicrosoftATP.Indicators.id
      description: Created by the system when the indicator is ingested. Generated GUID/unique identifier.
      type: String
    - contextPath: MicrosoftATP.Indicators.action
      description: 'The action to apply if the indicator is matched from within the targetProduct security tool. Possible values: "unknown", "allow", "block", and "alert".'
      type: String
    - contextPath: MicrosoftATP.Indicators.description
      description: Brief description (100 characters or less) of the threat represented by the indicator.
      type: String
    - contextPath: MicrosoftATP.Indicators.expirationTime
      description: "DateTime string indicating when the indicator expires. To avoid stale indicators persisting in the system, all indicators must have an expiration date. The timestamp type represents date and time information in ISO 8601 format and is always in UTC time. For example, midnight UTC on Jan 1, 2014 looks like: '2014-01-01T00:00:00Z'"
      type: Date
    - contextPath: MicrosoftATP.Indicators.severity
      description: 'The severity of the malicious behavior identified by the data within the indicator. Possible values: "Informational", "Low", "Medium" and "High", where High is the most severe and Informational is not severe at all.'
      type: String
    - contextPath: MicrosoftATP.Indicators.indicatorValue
      description: The value of the indicator.
      type: String
    - contextPath: MicrosoftATP.Indicators.recommendedActions
      description: Recommended actions for the indicator.
      type: String
    - contextPath: MicrosoftATP.Indicators.generateAlert
      description: Whether an alert was generated.
      type: Boolean
    - contextPath: MicrosoftATP.Indicators.rbacGroupNames
      description: A list of RBAC device group names where the indicator is exposed and active. Empty list if it is exposed to all devices.
      type: Unknown
    - contextPath: MicrosoftATP.Indicators.mitreTechniques
      description: A list of MITRE techniques.
      type: Unknown
    - contextPath: MicrosoftATP.Indicators.indicatorType
      description: 'Indicator type. Possible values: "FileSha1", "FileSha256", "IpAddress", "DomainName" and "Url".'
      type: String
    - contextPath: MicrosoftATP.Indicators.lastUpdateTime
      description: The last time the indicator was updated.
      type: Date
    - contextPath: MicrosoftATP.Indicators.createdByDisplayName
      description: The display name of the created app.
      type: String
    - contextPath: MicrosoftATP.Indicators.application
      description: The application associated with the indicator.
      type: String
    - contextPath: MicrosoftATP.Indicators.title
      description: The indicator title.
      type: String
    - contextPath: MicrosoftATP.Indicators.createdBySource
      description: The source of indicator creation. For example, PublicApi.
      type: String
    - contextPath: MicrosoftATP.Indicators.historicalDetection
      description: Whether a historical detection exists.
      type: Boolean
    - contextPath: MicrosoftATP.Indicators.lastUpdatedBy
      description: The identity of the user/application that last updated the indicator.
      type: String
    - contextPath: MicrosoftATP.Indicators.creationTimeDateTimeUtc
      description: The date and time the indicator was created.
      type: Date
    - contextPath: MicrosoftATP.Indicators.category
      description: An number representing the indicator category.
      type: Number
    - contextPath: MicrosoftATP.Indicators.createdBy
      description: Unique identity of the user/application that submitted the indicator.
      type: String
    - contextPath: File.MD5
      description: The MD5 hash of the file.
      type: String
    - contextPath: File.SHA1
      description: The SHA1 hash of the file.
      type: String
    - contextPath: File.SHA256
      description: The SHA256 hash of the file.
      type: String
    - contextPath: Domain.Name
      description: 'The domain name, for example: "google.com".'
      type: String
    - contextPath: IP.Address
      description: The IP address.
      type: String
    - contextPath: URL.Data
      description: The URL.
      type: String
    - contextPath: DBotScore.Indicator
      description: The indicator that was tested.
      type: String
    - contextPath: DBotScore.Type
      description: The indicator type.
      type: String
    - contextPath: DBotScore.Vendor
      description: The vendor used to calculate the score.
      type: String
    - contextPath: DBotScore.Score
      description: The actual score.
      type: Number
  - arguments:
    - default: true
      description: A comma-separated list of CVE IDs used for getting the machines.
      isArray: true
      name: cve_id
      required: true
      secret: false
    deprecated: false
    description: Retrieves a list of machines affected by a vulnerability.
    execution: false
    name: microsoft-atp-list-machines-by-vulnerability
    outputs:
    - contextPath: MicrosoftATP.CveMachine.ID
      description: The machine ID.
      type: String
    - contextPath: MicrosoftATP.CveMachine.ComputerDNSName
      description: The machine hostname.
      type: String
    - contextPath: MicrosoftATP.CveMachine.OSPlatform
      description: The operating system platform.
      type: String
    - contextPath: MicrosoftATP.CveMachine.RBACGroupName
      description: The machine RBAC group name.
      type: String
    - contextPath: MicrosoftATP.CveMachine.CVE
      description: The given CVE IDs related to this machine.
      type: Unknown
  - arguments:
    - default: true
      description: A comma-separated list of file hashes (SHA1 or SHA256) used for getting the file information.
      isArray: true
      name: hash
      required: true
      secret: false
    deprecated: false
    description: Retrieves file information by a file hash (SHA1 or SHA256).
    execution: false
    name: microsoft-atp-get-file-info
    outputs:
    - contextPath: MicrosoftATP.File.Sha1
      description: The SHA1 hash of the file.
      type: String
    - contextPath: MicrosoftATP.File.MD5
      description: The MD5 hash of the file.
      type: String
    - contextPath: MicrosoftATP.File.Sha256
      description: The SHA256 hash of the file.
      type: String
    - contextPath: MicrosoftATP.File.GlobalPrevalence
      description: The file prevalence across the organization.
      type: Number
    - contextPath: MicrosoftATP.File.GlobalFirstObserved
      description: The first time the file was observed.
      type: Date
    - contextPath: MicrosoftATP.File.GlobalLastObserved
      description: The last time the file was observed.
      type: Date
    - contextPath: MicrosoftATP.File.Size
      description: The size of the file.
      type: Number
    - contextPath: MicrosoftATP.File.FileType
      description: The type of the file.
      type: String
    - contextPath: MicrosoftATP.File.IsPeFile
      description: True if the file is portable executable, False otherwise.
      type: Boolean
    - contextPath: MicrosoftATP.File.FilePublisher
      description: The file's publisher.
      type: String
    - contextPath: MicrosoftATP.File.FileProductName
      description: The file product name.
      type: String
    - contextPath: MicrosoftATP.File.Signer
      description: The file signer.
      type: String
    - contextPath: MicrosoftATP.File.Issuer
      description: The file issuer.
      type: String
    - contextPath: MicrosoftATP.File.SignerHash
      description: The hash of the signing certificate.
      type: String
    - contextPath: MicrosoftATP.File.IsValidCertificate
      description: Was signing certificate successfully verified by Microsoft Defender ATP agent.
      type: Boolean
    - contextPath: MicrosoftATP.File.DeterminationValue
      description: The file determination value.
      type: String
    - contextPath: MicrosoftATP.File.DeterminationType
      description: The file determination type.
      type: String
    - contextPath: File.SHA1
      description: The SHA1 hash of the file.
      type: String
    - contextPath: File.SHA256
      description: The SHA256 hash of the file.
      type: String
    - contextPath: File.Type
      description: The file type.
      type: String
    - contextPath: File.Size
      description: The file size.
      type: Number
  - arguments:
    - default: false
      description: The endpoint ID.
      isArray: true
      name: id
      required: false
      secret: false
    - default: true
      description: The endpoint IP address.
      isArray: true
      name: ip
      required: false
      secret: false
    - default: false
      description: The endpoint hostname.
      isArray: true
      name: hostname
      required: false
      secret: false
    deprecated: false
    description: Gets machines that have communicated with Microsoft Defender for Endpoint cloud. At least one of the following arguments is required - IP, hostname, or ID. Otherwise, an error appears.
    execution: false
    name: endpoint
    outputs:
    - contextPath: Endpoint.ID
      description: The endpoint's identifier.
      type: String
    - contextPath: Endpoint.Hostname
      description: The hostname of the endpoint.
      type: String
    - contextPath: Endpoint.OS
      description: The endpoint's operating system.
      type: String
    - contextPath: Endpoint.OSVersion
      description: The endpoint's operating system's version.
      type: String
    - contextPath: Endpoint.IPAddress
      description: The endpoint's IP address.
      type: String
    - contextPath: Endpoint.Status
      description: The health status of the endpoint.
      type: String
    - contextPath: Endpoint.MACAddress
      description: The endpoint's MAC address.
      type: String
    - contextPath: Endpoint.Vendor
      description: The integration name of the endpoint vendor.
      type: String
    - contextPath: MicrosoftATP.Machine.ID
      description: The machine ID.
      type: String
    - contextPath: MicrosoftATP.Machine.ComputerDNSName
      description: The machine DNS name.
      type: String
    - contextPath: MicrosoftATP.Machine.FirstSeen
      description: The first date and time the machine was observed by Microsoft Defender ATP.
      type: Date
    - contextPath: MicrosoftATP.Machine.LastSeen
      description: The last date and time the machine was observed by Microsoft Defender ATP.
      type: Date
    - contextPath: MicrosoftATP.Machine.OSPlatform
      description: The operating system platform.
      type: String
    - contextPath: MicrosoftATP.Machine.OSVersion
      description: The operating system version.
      type: String
    - contextPath: MicrosoftATP.Machine.OSProcessor
      description: The operating system processor.
      type: String
    - contextPath: MicrosoftATP.Machine.LastIPAddress
      description: The last IP on the machine.
      type: String
    - contextPath: MicrosoftATP.Machine.LastExternalIPAddress
      description: The last machine IP to access the internet.
      type: String
    - contextPath: MicrosoftATP.Machine.OSBuild
      description: The operating system build number.
      type: Number
    - contextPath: MicrosoftATP.Machine.HealthStatus
      description: The machine health status.
      type: String
    - contextPath: MicrosoftATP.Machine.RBACGroupID
      description: The machine RBAC group ID.
      type: Number
    - contextPath: MicrosoftATP.Machine.RBACGroupName
      description: The machine RBAC group name.
      type: String
    - contextPath: MicrosoftATP.Machine.RiskScore
      description: The machine risk score.
      type: String
    - contextPath: MicrosoftATP.Machine.ExposureLevel
      description: The machine exposure score.
      type: String
    - contextPath: MicrosoftATP.Machine.IsAADJoined
      description: True if machine is AAD joined, False otherwise.
      type: Boolean
    - contextPath: MicrosoftATP.Machine.AADDeviceID
      description: The AAD Device ID.
      type: String
    - contextPath: MicrosoftATP.Machine.MachineTags
      description: Set of machine tags.
      type: String
    - contextPath: MicrosoftATP.Machine.IPAddresses.ipAddress
      description: The machine IP address.
      type: String
    - contextPath: MicrosoftATP.Machine.IPAddresses.MACAddress
      description: The machine MAC address.
      type: String
    - contextPath: MicrosoftATP.Machine.IPAddresses.operationalStatus
      description: The machine operational status.
      type: String
    - contextPath: MicrosoftATP.Machine.IPAddresses.type
      description: The machine IP address type.
      type: String
    - contextPath: MicrosoftATP.Machine.AgentVersion
      description: The machine Agent version.
      type: String
  - arguments:
    - default: false
      description: 'A JSON object with a list of MS defender ATP indicators to update. The indicator_batch query should be a list of dictionaries. For example: [{"indicatorValue": "value1"}, {"indicatorValue": "value2"}]'
      isArray: false
      name: indicator_batch
      required: true
      secret: false
    deprecated: false
    description: Updates a batch of indicators. If an indicator does not exist, a new indicator is created.
    execution: false
    name: microsoft-atp-indicator-batch-update
    outputs:
    - contextPath: MicrosoftATP.Indicators.ID
      description: Created by the system when the indicator is ingested. Generated GUID/unique identifier.
      type: String
    - contextPath: MicrosoftATP.Indicators.Value
      description: The value of the indicator.
      type: String
    - contextPath: MicrosoftATP.Indicators.FailureReason
      description: The reason for update failure.
      type: String
    - contextPath: MicrosoftATP.Indicators.IsFailed
      description: Whether the update failed.
      type: Boolean
  - arguments:
    - default: false
      description: A comma-separated list of alert IDs.
      isArray: true
      name: alert_ids
      required: true
      secret: false
    deprecated: false
    description: Retrieves a specific alert by the given alert ID.
    execution: false
    name: microsoft-atp-get-alert-by-id
    outputs:
    - contextPath: MicrosoftATP.Alert.ID
      description: The alert ID.
      type: String
    - contextPath: MicrosoftATP.Alert.IncidentID
      description: The incident ID of the alert.
      type: Number
    - contextPath: MicrosoftATP.Alert.InvestigationID
      description: The investigation ID related to the alert.
      type: Number
    - contextPath: MicrosoftATP.Alert.InvestigationState
      description: The current state of the investigation.
      type: String
    - contextPath: MicrosoftATP.Alert.AssignedTo
      description: The owner of the alert.
      type: String
    - contextPath: MicrosoftATP.Alert.Severity
      description: The severity of the alert.
      type: String
    - contextPath: MicrosoftATP.Alert.Status
      description: The current status of the alert.
      type: String
    - contextPath: MicrosoftATP.Alert.Classification
      description: The alert classification.
      type: String
    - contextPath: MicrosoftATP.Alert.Determination
      description: The determination of the alert.
      type: String
    - contextPath: MicrosoftATP.Alert.DetectionSource
      description: The detection source.
      type: String
    - contextPath: MicrosoftATP.Alert.Category
      description: The category of the alert.
      type: String
    - contextPath: MicrosoftATP.Alert.ThreatFamilyName
      description: The threat family.
      type: String
    - contextPath: MicrosoftATP.Alert.Title
      description: The alert title.
      type: String
    - contextPath: MicrosoftATP.Alert.Description
      description: The alert description.
      type: String
    - contextPath: MicrosoftATP.Alert.AlertCreationTime
      description: The date and time the alert was created.
      type: Date
    - contextPath: MicrosoftATP.Alert.FirstEventTime
      description: The first event time that triggered the alert on that machine.
      type: Date
    - contextPath: MicrosoftATP.Alert.LastEventTime
      description: The last event time that triggered the alert on that machine.
      type: Date
    - contextPath: MicrosoftATP.Alert.LastUpdateTime
      description: The UTC time of the last update.
      type: Date
    - contextPath: MicrosoftATP.Alert.ResolvedTime
      description: The date and time when the status of the alert was changed to 'Resolved'.
      type: Date
    - contextPath: MicrosoftATP.Alert.MachineID
      description: The machine ID associated with the alert.
      type: String
    - contextPath: MicrosoftATP.Alert.ComputerDNSName
      description: The machine DNS name.
      type: String
    - contextPath: MicrosoftATP.Alert.AADTenantID
      description: The AAD tenant ID.
      type: String
    - contextPath: MicrosoftATP.Alert.Comments.Comment
      description: The alert comment string.
      type: String
    - contextPath: MicrosoftATP.Alert.Comments.CreatedBy
      description: The alert comment created by string.
      type: String
    - contextPath: MicrosoftATP.Alert.Comments.CreatedTime
      description: The alert comment created time date.
      type: Date
    - contextPath: MicrosoftATP.Alert.Evidence
      description: Evidence related to the alert.
      type: Unknown
    - contextPath: MicrosoftATP.Alert.DetectorID
      description: The ID of the detector that triggered the alert.
      type: String
    - contextPath: MicrosoftATP.Alert.ThreatName
      description: The threat name.
      type: String
    - contextPath: MicrosoftATP.Alert.RelatedUser
      description: Details of the user related to a specific alert.
      type: String
    - contextPath: MicrosoftATP.Alert.MitreTechniques
      description: MITRE Enterprise technique ID.
      type: String
    - contextPath: MicrosoftATP.Alert.RBACGroupName
      description: The device RBAC group name.
      type: String
  - arguments:
    - default: true
      description: Machine ID to add the file to.
      isArray: false
      name: machine_id
      required: true
      secret: false
    - default: false
      description: A comment to associate with the action.
      isArray: false
      name: comment
      required: true
      secret: false
    - default: false
      description: File path to get from the device.
      isArray: false
      name: path
      required: true
      secret: false
    - default: false
      description: Action ID to retrieve status and data for.
      isArray: false
      name: machine_action_id
      required: false
      secret: false
      deprecated: true
    - default: false
      description: Interval between polling. Default is 10 seconds. Must be 10 or higher.
      isArray: false
      name: interval_in_seconds
      required: false
      secret: false
      deprecated: false
    - default: false
      description: Timeout for polling. Default is 600 seconds.
      isArray: false
      name: timeout_in_seconds
      required: false
      secret: false
      deprecated: false
    deprecated: false
    description: 'Collects file from a device. Note: Backslashes in the path must be escaped.'
    execution: true
    polling: true
    name: microsoft-atp-live-response-get-file
    outputs:
    - contextPath: MicrosoftATP.LiveResponseAction.id
      description: The machine action ID.
      type: String
    - contextPath: MicrosoftATP.LiveResponseAction.type
      description: The machine action type.
      type: String
    - contextPath: MicrosoftATP.LiveResponseAction.title
      description: The machine action title.
      type: String
    - contextPath: MicrosoftATP.LiveResponseAction.requestor
      description: The machine action requestor.
      type: String
    - contextPath: MicrosoftATP.LiveResponseAction.requestorComment
      description: The machine action requestorComment.
      type: String
    - contextPath: MicrosoftATP.LiveResponseAction.status
      description: The machine action status.
      type: String
    - contextPath: MicrosoftATP.LiveResponseAction.machineId
      description: The machine ID.
      type: String
    - contextPath: MicrosoftATP.LiveResponseAction.computerDnsName
      description: The computer DNS name.
      type: String
    - contextPath: MicrosoftATP.LiveResponseAction.creationDateTimeUtc
      description: The action creationDateTimeUtc.
      type: Date
    - contextPath: MicrosoftATP.LiveResponseAction.lastUpdateDateTimeUtc
      description: The machine action lastUpdateDateTimeUtc.
      type: Date
    - contextPath: MicrosoftATP.LiveResponseAction.cancellationRequestor
      description: The machine action cancellationRequestor.
      type: String
    - contextPath: MicrosoftATP.LiveResponseAction.cancellationComment
      description: The machine action cancellationComment.
      type: String
    - contextPath: MicrosoftATP.LiveResponseAction.cancellationDateTimeUtc
      description: The cancellationDateTimeUtc.
      type: String
    - contextPath: MicrosoftATP.LiveResponseAction.errorHResult
      description: The errorHResult if it exists.
      type: String
    - contextPath: MicrosoftATP.LiveResponseAction.scope
      description: The action scope.
      type: String
    - contextPath: MicrosoftATP.LiveResponseAction.externalId
      description: The machine action externalId.
      type: String
    - contextPath: MicrosoftATP.LiveResponseAction.requestSource
      description: The machine action requestSource.
      type: String
    - contextPath: MicrosoftATP.LiveResponseAction.relatedFileInfo
      description: The machine action relatedFileInfo.
      type: String
    - contextPath: MicrosoftATP.LiveResponseAction.commands.index
      description: The machine action command index.
      type: String
    - contextPath: MicrosoftATP.LiveResponseAction.commands.startTime
      description: The machine action command startTime.
      type: String
    - contextPath: MicrosoftATP.LiveResponseAction.commands.endTime
      description: The machine action command endTime.
      type: String
    - contextPath: MicrosoftATP.LiveResponseAction.commands.commandStatus
      description: The machine action command Status.
      type: String
    - contextPath: MicrosoftATP.LiveResponseAction.commands.errors
      description: The machine action command errors if found.
      type: String
    - contextPath: MicrosoftATP.LiveResponseAction.commands.command.type
      description: The machine action command type.
      type: String
    - contextPath: MicrosoftATP.LiveResponseAction.commands.command.params.key
      description: The machine action command params key.
      type: String
    - contextPath: MicrosoftATP.LiveResponseAction.commands.command.params.value
      description: The machine action command params value.
      type: String
    - contextPath: MicrosoftATP.LiveResponseAction.troubleshootInfo
      description: The machine action troubleshootInfo.
      type: String
  - arguments:
    - default: true
      description: The machine ID to add the file to.
      isArray: false
      name: machine_id
      required: true
      secret: false
    - default: false
      description: A comment to associate with the action.
      isArray: false
      name: comment
      required: true
      secret: false
    - default: false
      description: The script name to run on the device.
      isArray: false
      name: scriptName
      required: true
      secret: false
    - default: false
      description: Arguments to run the script with.
      isArray: false
      name: arguments
      required: false
      secret: false
    - default: false
      description: The action ID to retrieve status and data for.
      isArray: false
      name: machine_action_id
      required: false
      secret: false
      deprecated: true
    - default: false
      description: Interval between polling. Default is 10 seconds. Must be 10 or higher.
      isArray: false
      name: interval_in_seconds
      required: false
      secret: false
      deprecated: false
    - default: false
      description: Timeout for polling. Default is 600 seconds.
      isArray: false
      name: timeout_in_seconds
      required: false
      secret: false
      deprecated: false
    deprecated: false
    description: |-
      Runs a script from the library on a device. The Args parameter is passed to your script. Timeouts after 10 minutes.
    execution: true
    name: microsoft-atp-live-response-run-script
    polling: true
    outputs:
    - contextPath: MicrosoftATP.LiveResponseAction.script_name
      description: The script name.
      type: String
    - contextPath: MicrosoftATP.LiveResponseAction.exit_code
      description: The script exit code.
      type: String
    - contextPath: MicrosoftATP.LiveResponseAction.script_output
      description: The script outputs.
      type: String
    - contextPath: MicrosoftATP.LiveResponseAction.script_errors
      description: The script errors if found.
      type: String
  - arguments:
    - default: true
      description: The machine ID to add the file to.
      isArray: false
      name: machine_id
      required: true
      secret: false
    - default: false
      description: A comment to associate with the action.
      isArray: false
      name: comment
      required: true
      secret: false
    - default: false
      description: File name to take from the library to the device.
      isArray: false
      name: file_name
      required: true
      secret: false
    - default: false
      description: Action ID to retrieve status and data for.
      isArray: false
      name: machine_action_id
      required: false
      secret: false
      deprecated: true
    - default: false
      description: Interval between polling. Default is 10 seconds. Must be 10 or higher.
      isArray: false
      name: interval_in_seconds
      required: false
      secret: false
      deprecated: false
    - default: false
      description: Timeout for polling. Default is 600 seconds.
      isArray: false
      name: timeout_in_seconds
      required: false
      secret: false
      deprecated: false
    deprecated: false
    description: Puts a file from the library to the device. Files are saved in a working folder and are deleted when the device restarts by default.
    execution: true
    name: microsoft-atp-live-response-put-file
    polling: true
    outputs:
    - contextPath: MicrosoftATP.LiveResponseAction.id
      description: The machine action ID.
      type: String
    - contextPath: MicrosoftATP.LiveResponseAction.type
      description: The machine action type.
      type: String
    - contextPath: MicrosoftATP.LiveResponseAction.title
      description: The machine action title.
      type: String
    - contextPath: MicrosoftATP.LiveResponseAction.requestor
      description: The machine action requestor.
      type: String
    - contextPath: MicrosoftATP.LiveResponseAction.requestorComment
      description: The machine action requestorComment.
      type: String
    - contextPath: MicrosoftATP.LiveResponseAction.status
      description: The machine action status.
      type: String
    - contextPath: MicrosoftATP.LiveResponseAction.machineId
      description: The machine ID.
      type: String
    - contextPath: MicrosoftATP.LiveResponseAction.computerDnsName
      description: The computer DNS name.
      type: String
    - contextPath: MicrosoftATP.LiveResponseAction.creationDateTimeUtc
      description: The action creationDateTimeUtc.
      type: Date
    - contextPath: MicrosoftATP.LiveResponseAction.lastUpdateDateTimeUtc
      description: The machine action lastUpdateDateTimeUtc.
      type: Date
    - contextPath: MicrosoftATP.LiveResponseAction.cancellationRequestor
      description: The machine action cancellationRequestor.
      type: String
    - contextPath: MicrosoftATP.LiveResponseAction.cancellationComment
      description: The machine action cancellationComment.
      type: String
    - contextPath: MicrosoftATP.LiveResponseAction.cancellationDateTimeUtc
      description: The cancellationDateTimeUtc.
      type: String
    - contextPath: MicrosoftATP.LiveResponseAction.errorHResult
      description: The errorHResult if exists.
      type: String
    - contextPath: MicrosoftATP.LiveResponseAction.scope
      description: The action scope.
      type: String
    - contextPath: MicrosoftATP.LiveResponseAction.externalId
      description: The machine action externalId.
      type: String
    - contextPath: MicrosoftATP.LiveResponseAction.requestSource
      description: The machine action requestSource.
      type: String
    - contextPath: MicrosoftATP.LiveResponseAction.relatedFileInfo
      description: The machine action relatedFileInfo.
      type: String
    - contextPath: MicrosoftATP.LiveResponseAction.commands.index
      description: The machine action command index.
      type: String
    - contextPath: MicrosoftATP.LiveResponseAction.commands.startTime
      description: The machine action command startTime.
      type: String
    - contextPath: MicrosoftATP.LiveResponseAction.commands.endTime
      description: The machine action command endTime.
      type: String
    - contextPath: MicrosoftATP.LiveResponseAction.commands.commandStatus
      description: The machine action command Status.
      type: String
    - contextPath: MicrosoftATP.LiveResponseAction.commands.errors
      description: The machine action command errors if found.
      type: String
    - contextPath: MicrosoftATP.LiveResponseAction.commands.command.type
      description: The machine action command type.
      type: String
    - contextPath: MicrosoftATP.LiveResponseAction.commands.command.params.key
      description: The machine action command params key.
      type: String
    - contextPath: MicrosoftATP.LiveResponseAction.commands.command.params.value
      description: The machine action command params value.
      type: String
    - contextPath: MicrosoftATP.LiveResponseAction.troubleshootInfo
      description: The machine action troubleshootInfo.
      type: String
  - arguments:
    - default: true
      description: The action ID to retrieve status and data for.
      isArray: false
      name: machine_action_id
      required: true
      secret: false
    - default: false
      description: A command index to retrieve the file for.
      isArray: false
      name: command_index
      required: true
      secret: false
    deprecated: false
    description: Gets a result file for a specified action.
    execution: true
    name: microsoft-atp-live-response-result
    outputs:
    - contextPath: MicrosoftATP.LiveResponseAction
      description: The machine action ID.
      type: String
  - arguments:
    - default: true
      description: Action ID to retrieve status and data for.
      isArray: false
      name: machine_action_id
      required: true
      secret: false
    - default: false
      description: A comment to associate with the action.
      isArray: false
      name: comment
      required: true
      secret: false
    deprecated: false
    description: Cancels an action with an unfinished status.
    execution: true
    name: microsoft-atp-live-response-cancel-action
    outputs: []
  - name: microsoft-atp-advanced-hunting-lateral-movement-evidence
    description: Detects evidence of attempted lateral movement. When you select a “query_purpose” argument, a designated query template is used.
    deprecated: false
    arguments:
    - name: query_purpose
      auto: PREDEFINED
      description: When you select a “query_purpose” argument, a designated query template is used. "network_connections" - The network connections initiated by the host/file to other internal hosts. "smb_connections" - SMB connections. "credential_dumping" - Was there a use of credential dumping? If so can we detect the use of the dumped users on other hosts on the network. "management_connection" - Management connection attempts to other hosts.
      required: true
      isArray: false
      defaultValue: ''
      predefined:
      - network_connections
      - smb_connections
      - credential_dumping
      - management_connection
    - name: device_name
      description: Device name to look for.
      required: false
      isArray: false
      defaultValue: ''
    - name: remote_ip_count
      description: Threshold for network enumeration in smb_connection
      required: false
      isArray: false
      defaultValue: ''
    - name: file_name
      description: The file name to look for.
      required: false
      isArray: false
      defaultValue: ''
    - name: sha1
      description: The SHA1 hash to look for.
      required: false
      isArray: false
      defaultValue: ''
    - name: sha256
      description: The SHA256 hash to look for.
      required: false
      isArray: false
      defaultValue: ''
    - name: md5
      description: The MD5 hash to look for.
      required: false
      isArray: false
      defaultValue: ''
    - name: device_id
      description: The device ID to look for.
      required: false
      isArray: false
      defaultValue: ''
    - name: query_operation
      auto: PREDEFINED
      description: The query operator to use with provided arguments.
      required: false
      isArray: false
      defaultValue: or
      predefined:
      - or
      - and
    - name: limit
      description: The maximum number of results to retrieve.
      required: false
      isArray: false
      defaultValue: '50'
    - name: time_range
      required: false
      isArray: false
      description: Time range to look back. Expected syntax is a human readable time range, e.g. 60 minutes, 6 hours, 1 day, etc.
    - default: false
      defaultValue: '10'
      description: The amount of time (in seconds) that a request waits for the query response before a timeout occurs.
      isArray: false
      name: timeout
      required: false
      secret: false
    - default: false
      defaultValue: '1'
      description: The page number from which to start a search. Default is 1.
      isArray: false
      name: page
      required: false
      secret: false
    - default: false
      defaultValue: 'false'
      description: Show the query as part of the entry result.
      isArray: false
      name: show_query
      required: false
      secret: false
    outputs:
    - contextPath: MicrosoftATP.HuntLateralMovementEvidence.Result.network_connections
      description: The query results for network_connections query_purpose.
      type: String
    - contextPath: MicrosoftATP.HuntLateralMovementEvidence.Result.smb_connections
      description: The query results for smb_connections query_purpose.
      type: String
    - contextPath: MicrosoftATP.HuntLateralMovementEvidence.Result.credential_dumping
      description: The query results for credential_dumping query_purpose.
      type: String
    - contextPath: MicrosoftATP.HuntLateralMovementEvidence.Result.management_connection
      description: The query results for management_connection query_purpose.
      type: String
  - name: microsoft-atp-advanced-hunting-persistence-evidence
    description: Detects evidence of persistence. When you select a “query_purpose” argument, a designated query template is used.
    deprecated: false
    arguments:
    - name: query_purpose
      auto: PREDEFINED
      description: When you select a “query_purpose” argument, a designated query template is used. "scheduled_job" - Did the process create any scheduled jobs? "registry_entry" - Did it write to the registry? Requires also argument process_cmd to be provided. "startup_folder_changes" - Was anything added to the startup folder? "new_service_created" - Was a new service created? "service_updated" - Was an existing service edited? "file_replaced" - Was a file replaced in program files? "new_user" - Was a new user created? (On the local machine). "new_group" - Was a new group created? "group_user_change" - Was a user added to a group?  (On the local machine) "local_firewall_change" - Was there a change to the local FW rules? "host_file_change" - Was there a change to the hosts file?
      required: true
      isArray: false
      defaultValue: ''
      predefined:
      - scheduled_job
      - registry_entry
      - startup_folder_changes
      - new_service_created
      - service_updated
      - file_replaced
      - new_user
      - new_group
      - group_user_change
      - local_firewall_change
      - host_file_change
    - name: device_name
      description: Device name to look for.
      required: false
      isArray: false
      defaultValue: ''
    - name: file_name
      description: File name to look for.
      required: false
      isArray: false
      defaultValue: ''
    - name: sha1
      description: SHA1 hash to look for.
      required: false
      isArray: false
      defaultValue: ''
    - name: sha256
      description: SHA256 hash to look for.
      required: false
      isArray: false
      defaultValue: ''
    - name: md5
      description: MD5 hash to look for.
      required: false
      isArray: false
      defaultValue: ''
    - name: device_id
      description: Device ID to look for.
      required: false
      isArray: false
      defaultValue: ''
    - name: query_operation
      auto: PREDEFINED
      description: Query operator to use with provided arguments.
      required: false
      isArray: false
      defaultValue: or
      predefined:
      - or
      - and
    - name: limit
      description: Maximum number of results to retrieve.
      required: false
      isArray: false
      defaultValue: '50'
    - name: time_range
      required: false
      isArray: false
      description: Time range to look back. Expected syntax is a human readable time range, e.g. 60 minutes, 6 hours, 1 day, etc.
    - default: false
      defaultValue: '10'
      description: The amount of time (in seconds) that a request waits for the query response before a timeout occurs.
      isArray: false
      name: timeout
      required: false
      secret: false
    - default: false
      defaultValue: '1'
      description: The page number from which to start a search. Default is 1.
      isArray: false
      name: page
      required: false
      secret: false
    - default: false
      defaultValue: 'false'
      description: Show the query as part of the entry result.
      isArray: false
      name: show_query
      required: false
      secret: false
    - default: false
      description: Process command line that initiated the registry entry. Can only be used with "registry_entry" query_purpose.
      isArray: false
      name: process_cmd
      required: false
      secret: false
    outputs:
    - contextPath: MicrosoftATP.HuntPersistenceEvidence.Result.scheduled_job
      description: The query results for scheduled_job query_purpose.
      type: String
    - contextPath: MicrosoftATP.HuntPersistenceEvidence.Result.registry_entry
      description: The query results for registry_entry query_purpose.
      type: String
    - contextPath: MicrosoftATP.HuntPersistenceEvidence.Result.startup_folder_changes
      description: The query results for startup_folder_changes query_purpose.
      type: String
    - contextPath: MicrosoftATP.HuntPersistenceEvidence.Result.new_service_created
      description: The query results for new_service_created query_purpose.
      type: String
    - contextPath: MicrosoftATP.HuntPersistenceEvidence.Result.service_updated
      description: The query results for service_updated query_purpose.
      type: String
    - contextPath: MicrosoftATP.HuntPersistenceEvidence.Result.file_replaced
      description: The query results for file_replaced query_purpose.
      type: String
    - contextPath: MicrosoftATP.HuntPersistenceEvidence.Result.new_user
      description: The query results for new_user query_purpose.
      type: String
    - contextPath: MicrosoftATP.HuntPersistenceEvidence.Result.new_group
      description: The query results for new_group query_purpose.
      type: String
    - contextPath: MicrosoftATP.HuntPersistenceEvidence.Result.group_user_change
      description: The query results for group_user_change query_purpose.
      type: String
    - contextPath: MicrosoftATP.HuntPersistenceEvidence.Result.local_firewall_change
      description: The query results for local_firewall_change query_purpose.
      type: String
    - contextPath: MicrosoftATP.HuntPersistenceEvidence.Result.host_file_change
      description: The query results for host_file_change query_purpose.
      type: String
  - name: microsoft-atp-advanced-hunting-file-origin
    description: Indicates how the file got on the machine. Possible details are "dropped_file" - Was the file dropped? From where? "created_file" - Created by another File (script, compiled binary). "network_shared" - Shared via network. "execution_chain" - What is the process execution chain.
    deprecated: false
    arguments:
    - name: device_name
      description: Device name to look for.
      required: false
      isArray: false
      defaultValue: ''
    - name: file_name
      description: File name to look for.
      required: false
      isArray: false
      defaultValue: ''
    - name: sha1
      description: SHA1 hash to look for.
      required: false
      isArray: false
      defaultValue: ''
    - name: sha256
      description: SHA256 hash to look for.
      required: false
      isArray: false
      defaultValue: ''
    - name: md5
      description: MD5 hash to look for.
      required: false
      isArray: false
      defaultValue: ''
    - name: device_id
      description: Device ID to look for.
      required: false
      isArray: false
      defaultValue: ''
    - name: query_operation
      auto: PREDEFINED
      description: Query operator to use with provided arguments.
      required: false
      isArray: false
      defaultValue: or
      predefined:
      - or
      - and
    - name: limit
      description: Maximum number of results to retrieve.
      required: false
      isArray: false
      defaultValue: '50'
    - name: time_range
      required: false
      isArray: false
      description: Time range to look back. Expected syntax is a human readable time range, e.g. 60 minutes, 6 hours, 1 day, etc.
    - default: false
      defaultValue: '10'
      description: The amount of time (in seconds) that a request waits for the query response before a timeout occurs.
      isArray: false
      name: timeout
      required: false
      secret: false
    - default: false
      defaultValue: '1'
      description: The page number from which to start a search. Default is 1.
      isArray: false
      name: page
      required: false
      secret: false
    - default: false
      defaultValue: 'false'
      description: Show the query as part of the entry result.
      isArray: false
      name: show_query
      required: false
      secret: false
    outputs:
    - contextPath: MicrosoftATP.HuntFileOrigin.Result
      description: The query results.
      type: String
  - name: microsoft-atp-advanced-hunting-process-details
    description: Detects process details. When you select a “query_purpose” argument, a designated query template is used.
    deprecated: false
    arguments:
    - name: query_purpose
      auto: PREDEFINED
      description: When you select a “query_purpose” argument, a designated query template is used. "parent_process" - Parent process. "grandparent_process" - Grandparent process. "process_details" - Process hash, path, signature details. "beaconing_evidence" - Does the process appear to be beaconing? "powershell_execution_unsigned_files" - Has the file executed PowerShell? Query without specifying processes. No additional arguments are required. "process_excecution_powershell" - Has the file executed PowerShell?
      required: true
      isArray: false
      defaultValue: ''
      predefined:
      - parent_process
      - grandparent_process
      - process_details
      - beaconing_evidence
      - powershell_execution_unsigned_files
      - process_excecution_powershell
    - name: device_name
      description: Device name to look for.
      required: false
      isArray: false
      defaultValue: ''
    - name: file_name
      description: File name to look for.
      required: false
      isArray: false
      defaultValue: ''
    - name: sha1
      description: SHA1 hash to look for.
      required: false
      isArray: false
      defaultValue: ''
    - name: sha256
      description: SHA256 hash to look for.
      required: false
      isArray: false
      defaultValue: ''
    - name: md5
      description: MD5 hash to look for.
      required: false
      isArray: false
      defaultValue: ''
    - name: device_id
      description: Device ID to look for.
      required: false
      isArray: false
      defaultValue: ''
    - name: query_operation
      auto: PREDEFINED
      description: Query operator to use with provided arguments.
      required: false
      isArray: false
      defaultValue: or
      predefined:
      - or
      - and
    - name: limit
      description: Maximum number of results to retrieve.
      required: false
      isArray: false
      defaultValue: '50'
    - name: time_range
      required: false
      isArray: false
      description: Time range to look back. Expected syntax is a human readable time range, e.g. 60 minutes, 6 hours, 1 day, etc.
    - default: false
      defaultValue: '10'
      description: The amount of time (in seconds) that a request waits for the query response before a timeout occurs.
      isArray: false
      name: timeout
      required: false
      secret: false
    - default: false
      defaultValue: '1'
      description: The page number from which to start a search. Default is 1.
      isArray: false
      name: page
      required: false
      secret: false
    - default: false
      defaultValue: 'false'
      description: Show the query as part of the entry result.
      isArray: false
      name: show_query
      required: false
      secret: false
    outputs:
    - contextPath: MicrosoftATP.HuntProcessDetails.Result.parent_process
      description: The query results for parent_process query_purposeThe query results.
      type: String
    - contextPath: MicrosoftATP.HuntProcessDetails.Result.grandparent_process
      description: The query results for grandparent_process query_purpose.
      type: String
    - contextPath: MicrosoftATP.HuntProcessDetails.Result.process_details
      description: The query results for process_details query_purpose.
      type: String
    - contextPath: MicrosoftATP.HuntProcessDetails.Result.beaconing_evidence
      description: The query results for beaconing_evidence query_purpose.
      type: String
    - contextPath: MicrosoftATP.HuntProcessDetails.Result.powershell_execution_unsigned_files
      description: The query results for powershell_execution_unsigned_files query_purpose.
      type: String
    - contextPath: MicrosoftATP.HuntProcessDetails.Result.process_excecution_powershell
      description: The query results for process_excecution_powershell query_purpose.
      type: String
  - name: microsoft-atp-advanced-hunting-network-connections
    description: Detects network connections. When you select a “query_purpose” argument, a designated query template is used.
    deprecated: false
    arguments:
    - name: query_purpose
      auto: PREDEFINED
      description: When you select a “query_purpose” argument, a designated query template is used. "external_addresses" - Network connections to external addresses. "dns_query" - DNS query. Query by providing hash or filename or specific processes. At least one of file arguments (file_name, sha1, sha256, md5) is required and one of device arguments (device_name, device_id). "encoded_commands" - Are there commands with base 64 encoding? Only device arguments are required (device_name, device_id), at least one.
      required: true
      isArray: false
      defaultValue: ''
      predefined:
      - external_addresses
      - dns_query
      - encoded_commands
    - name: device_name
      description: Device name to look for.
      required: false
      isArray: false
      defaultValue: ''
    - name: file_name
      description: File name to look for.
      required: false
      isArray: false
      defaultValue: ''
    - name: sha1
      description: SHA1 hash to look for.
      required: false
      isArray: false
      defaultValue: ''
    - name: sha256
      description: SHA256 hash to look for.
      required: false
      isArray: false
      defaultValue: ''
    - name: md5
      description: MD5 hash to look for.
      required: false
      isArray: false
      defaultValue: ''
    - name: device_id
      description: Device ID to look for.
      required: false
      isArray: false
      defaultValue: ''
    - name: query_operation
      auto: PREDEFINED
      description: Query operator to use with provided arguments.
      required: false
      isArray: false
      defaultValue: or
      predefined:
      - or
      - and
    - name: limit
      description: Maximum number of results to retrieve.
      required: false
      isArray: false
      defaultValue: '50'
    - name: time_range
      required: false
      isArray: false
      description: Time range to look back. Expected syntax is a human readable time range, e.g. 60 minutes, 6 hours, 1 day, etc.
    - default: false
      defaultValue: '10'
      description: The amount of time (in seconds) that a request waits for the query response before a timeout occurs.
      isArray: false
      name: timeout
      required: false
      secret: false
    - default: false
      defaultValue: '1'
      description: The page number from which to start a search. Default is 1.
      isArray: false
      name: page
      required: false
      secret: false
    - default: false
      defaultValue: 'false'
      description: Show the query as part of the entry result.
      isArray: false
      name: show_query
      required: false
      secret: false
    outputs:
    - contextPath: MicrosoftATP.HuntNetworkConnections.Result.external_addresses
      description: The query results for external_addresses query_purpose.
      type: String
    - contextPath: MicrosoftATP.HuntNetworkConnections.Result.dns_query
      description: The query results for dns_query query_purpose.
      type: String
    - contextPath: MicrosoftATP.HuntNetworkConnections.Result.encoded_commands
      description: The query results for encoded_commands query_purpose.
      type: String
  - name: microsoft-atp-advanced-hunting-privilege-escalation
    description: Detects evidence of privilege escalation.
    deprecated: false
    arguments:
    - name: device_name
      description: Device name to look for.
      required: false
      isArray: false
      defaultValue: ''
    - name: device_id
      description: Device ID to look for.
      required: false
      isArray: false
      defaultValue: ''
    - name: query_operation
      auto: PREDEFINED
      description: Query operator to use with provided arguments.
      required: false
      isArray: false
      defaultValue: or
      predefined:
      - or
      - and
    - name: limit
      description: Maximum number of results to retrieve.
      required: false
      isArray: false
      defaultValue: '50'
    - name: time_range
      required: false
      isArray: false
      description: Time range to look back. Expected syntax is a human readable time range, e.g. 60 minutes, 6 hours, 1 day, etc.
    - default: false
      defaultValue: '10'
      description: The amount of time (in seconds) that a request waits for the query response before a timeout occurs.
      isArray: false
      name: timeout
      required: false
      secret: false
    - default: false
      defaultValue: '1'
      description: The page number from which to start a search. Default is 1.
      isArray: false
      name: page
      required: false
      secret: false
    - default: false
      defaultValue: 'false'
      description: Show the query as part of the entry result.
      isArray: false
      name: show_query
      required: false
      secret: false
    outputs:
    - contextPath: MicrosoftATP.HuntPrivilegeEscalation.Result
      description: The query results.
      type: String
  - name: microsoft-atp-advanced-hunting-tampering
    description: Detects evidence of MSDE agent/sensor manipulation.
    deprecated: false
    arguments:
    - name: device_name
      description: Device name to look for.
      required: false
      isArray: false
      defaultValue: ''
    - name: device_id
      description: Device ID to look for.
      required: false
      isArray: false
      defaultValue: ''
    - name: query_operation
      auto: PREDEFINED
      description: Query operator to use with provided arguments.
      required: false
      isArray: false
      defaultValue: or
      predefined:
      - or
      - and
    - name: limit
      description: Maximum number of results to retrieve.
      required: false
      isArray: false
      defaultValue: '50'
    - name: time_range
      required: false
      isArray: false
      description: Time range to look back. Expected syntax is a human readable time range, e.g. 60 minutes, 6 hours, 1 day, etc.
    - default: false
      defaultValue: '10'
      description: The amount of time (in seconds) that a request waits for the query response before a timeout occurs.
      isArray: false
      name: timeout
      required: false
      secret: false
    - default: false
      defaultValue: '1'
      description: The page number from which to start a search. Default is 1.
      isArray: false
      name: page
      required: false
      secret: false
    - default: false
      defaultValue: 'false'
      description: Show the query as part of the entry result.
      isArray: false
      name: show_query
      required: false
      secret: false
    outputs:
    - contextPath: MicrosoftATP.HuntTampering.Result
      description: The query results.
      type: String
  - name: microsoft-atp-advanced-hunting-cover-up
    description: Detects cover up actions. When you select a “query_purpose” argument, a designated query template is used.
    deprecated: false
    arguments:
    - name: query_purpose
      auto: PREDEFINED
      description: When you select a “query_purpose” argument, a designated query template is used. "file_deleted" - Did the file delete itself? "event_log_cleared" - Was the event log cleared? Requires at least one of device arguments (device_name/device_id). "compromised_information" - Information on a compromised user and its activities. Requires only username argument. "connected_devices" - All connected devices by compromised user. Requires only username argument. "action_types" - All action types created by a user on each machine. Requires only username argument. "common_files" - Most common files associated with a user. Requires only username argument
      required: true
      isArray: false
      defaultValue: ''
      predefined:
      - file_deleted
      - event_log_cleared
      - compromised_information
      - connected_devices
      - action_types
      - common_files
    - name: device_name
      description: Device name to look for.
      required: false
      isArray: false
      defaultValue: ''
    - name: file_name
      description: File name to look for.
      required: false
      isArray: false
      defaultValue: ''
    - name: sha1
      description: SHA1 hash to look for.
      required: false
      isArray: false
      defaultValue: ''
    - name: sha256
      description: SHA256 hash to look for.
      required: false
      isArray: false
      defaultValue: ''
    - name: md5
      description: MD5 hash to look for.
      required: false
      isArray: false
      defaultValue: ''
    - name: device_id
      description: Device ID to look for.
      required: false
      isArray: false
      defaultValue: ''
    - name: username
      description: Username to look for in relevant query types.
      required: false
      isArray: false
      defaultValue: ''
    - name: query_operation
      auto: PREDEFINED
      description: Query operator to use with provided arguments.
      required: false
      isArray: false
      defaultValue: or
      predefined:
      - or
      - and
    - name: limit
      description: Maximum number of results to retrieve.
      required: false
      isArray: false
      defaultValue: '50'
    - name: time_range
      required: false
      isArray: false
      description: Time range to look back. Expected syntax is a human readable time range, e.g. 60 minutes, 6 hours, 1 day, etc.
    - default: false
      defaultValue: '10'
      description: The amount of time (in seconds) that a request waits for the query response before a timeout occurs.
      isArray: false
      name: timeout
      required: false
      secret: false
    - default: false
      defaultValue: '1'
      description: The page number from which to start a search. Default is 1.
      isArray: false
      name: page
      required: false
      secret: false
    - default: false
      defaultValue: 'false'
      description: Show the query as part of the entry result.
      isArray: false
      name: show_query
      required: false
      secret: false
    outputs:
    - contextPath: MicrosoftATP.HuntCoverUp.Result.file_deleted
      description: The query results for file_deleted query_purpose.
      type: String
    - contextPath: MicrosoftATP.HuntCoverUp.Result.event_log_cleared
      description: The query results for event_log_cleared query_purpose.
      type: String
    - contextPath: MicrosoftATP.HuntCoverUp.Result.compromised_information
      description: The query results for compromised_information query_purpose.
      type: String
    - contextPath: MicrosoftATP.HuntCoverUp.Result.connected_devices
      description: The query results for connected_devices query_purpose.
      type: String
    - contextPath: MicrosoftATP.HuntCoverUp.Result.action_types
      description: The query results for action_types query_purpose.
      type: String
    - contextPath: MicrosoftATP.HuntCoverUp.Result.common_files
      description: The query results for common_files query_purpose.
      type: String
  - arguments:
    - default: true
      description: A machine ID used for getting logged on users.
      isArray: false
      name: machine_id
      required: true
      secret: false
    deprecated: false
    description: Retrieves a collection of logged on users on a specific device.
    execution: false
    name: microsoft-atp-get-machine-users
    outputs:
    - contextPath: MicrosoftATP.MachineUser.ID
      description: The user ID.
      type: String
    - contextPath: MicrosoftATP.MachineUser.AccountName
      description: The user account name.
      type: String
    - contextPath: MicrosoftATP.MachineUser.AccountDomain
      description: The domain of the user account.
      type: String
    - contextPath: MicrosoftATP.MachineUser.FirstSeen
      description: The first date and time the user has logged on the machine.
      type: Date
    - contextPath: MicrosoftATP.MachineUser.LastSeen
      description: The last date and time the user has logged on the machine.
      type: Date
    - contextPath: MicrosoftATP.MachineUser.LogonTypes
      description: The logon types of the user on the machine.
      type: String
    - contextPath: MicrosoftATP.MachineUser.DomainAdmin
      description: True if user is Domain Admin, False otherwise.
      type: Boolean
    - contextPath: MicrosoftATP.MachineUser.NetworkUser
      description: True if user is network user, False otherwise.
      type: Boolean
    - contextPath: MicrosoftATP.MachineUser.MachineID
      description: The machine ID.
      type: String
  - arguments:
    - default: true
      description: A machine ID used for getting machine related alerts.
      isArray: false
      name: machine_id
      required: true
      secret: false
    deprecated: false
    description: Retrieves a collection of alerts related to a specific device.
    execution: false
    name: microsoft-atp-get-machine-alerts
    outputs:
    - contextPath: MicrosoftATP.MachineAlerts.ID
      description: The alert ID.
      type: String
    - contextPath: MicrosoftATP.MachineAlerts.Title
      description: The alert title.
      type: String
    - contextPath: MicrosoftATP.MachineAlerts.Description
      description: The alert description.
      type: String
    - contextPath: MicrosoftATP.MachineAlerts.IncidentID
      description: The incident ID, if alert belongs to one.
      type: String
    - contextPath: MicrosoftATP.MachineAlerts.Severity
      description: The alert severity.
      type: String
    - contextPath: MicrosoftATP.MachineAlerts.Status
      description: The alert status.
      type: String
    - contextPath: MicrosoftATP.MachineAlerts.Classification
      description: The alert classification.
      type: String
    - contextPath: MicrosoftATP.MachineAlerts.Category
      description: The alert category.
      type: String
    - contextPath: MicrosoftATP.MachineAlerts.ThreatFamilyName
      description: The alert threat family name.
      type: String
    - contextPath: MicrosoftATP.MachineAlerts.MachineID
      description: The alerts machine ID.
      type: String
  dockerimage: demisto/crypto:1.0.0.28507
  feed: false
  isfetch: true
  longRunning: false
  longRunningPort: false
  runonce: false
  script: '-'
  subtype: python3
  type: python
fromversion: 5.0.0
tests:
- No tests (auto formatted)<|MERGE_RESOLUTION|>--- conflicted
+++ resolved
@@ -1,6 +1,6 @@
 category: Endpoint
 commonfields:
-  id: Microsoft Defender Advanced Threat Protection test
+  id: Microsoft Defender Advanced Threat Protection
   version: -1
 configuration:
 - defaultvalue: https://api.securitycenter.windows.com
@@ -99,17 +99,9 @@
   required: false
   type: 4
   hidden: true
-<<<<<<< HEAD
-description: Microsoft Defender for Endpoint (previously Microsoft Defender Advanced
-  Threat Protection (ATP)) is a unified platform for preventative protection, post-breach
-  detection, automated investigation, and response.
-display: Microsoft Defender for Endpoint test
-name: Microsoft Defender Advanced Threat Protection test
-=======
 description: Microsoft Defender for Endpoint (previously Microsoft Defender Advanced Threat Protection (ATP)) is a unified platform for preventative protection, post-breach detection, automated investigation, and response.
 display: Microsoft Defender for Endpoint
 name: Microsoft Defender Advanced Threat Protection
->>>>>>> e06d02e7
 script:
   commands:
   - arguments:
@@ -1441,40 +1433,6 @@
       name: comment
       required: true
       secret: false
-    - default: false
-      description: Timeout for polling. Default is 600 seconds.
-      isArray: false
-      name: timeout_in_seconds
-      required: false
-      secret: false
-    deprecated: false
-    description: Collect and download an investigation package from a machine.
-    execution: false
-    polling: true
-    name: microsoft-atp-request-and-download-investigation-package
-    outputs:
-    - contextPath: MicrosoftATP.MachineAction.ID
-      description: The machine action ID.
-      type: String
-    - contextPath: MicrosoftATP.MachineAction.Status
-      description: The current status of the command.
-      type: String
-    - contextPath: MicrosoftATP.MachineAction.MachineID
-      description: The machine ID on which the action was executed.
-      type: String
-  - arguments:
-    - default: false
-      description: The machine ID.
-      isArray: false
-      name: machine_id
-      required: true
-      secret: false
-    - default: false
-      description: Comment to associate with the action.
-      isArray: false
-      name: comment
-      required: true
-      secret: false
     deprecated: false
     description: Enable the execution of any application on the machine.
     execution: false
