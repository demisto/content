--- conflicted
+++ resolved
@@ -27,70 +27,52 @@
   required: false
   type: 9
   hiddenusername: true
-<<<<<<< HEAD
-  section: Connect
-=======
 - display: Certificate Thumbprint
   name: creds_certificate
   required: false
   type: 9
   displaypassword: Private Key
->>>>>>> 2e59bb28
+  section: Connect
+  advanced: true
 - additionalinfo: Used for certificate authentication. As appears in the "Certificates & secrets" page of the app.
   display: Certificate Thumbprint
   name: certificate_thumbprint
   required: false
   type: 4
-<<<<<<< HEAD
+  hidden: true
   section: Connect
   advanced: true
-=======
-  hidden: true
->>>>>>> 2e59bb28
 - additionalinfo: Used for certificate authentication. The private key of the registered certificate.
   display: Private Key
   name: private_key
+  required: false
   type: 14
-<<<<<<< HEAD
+  hidden: true
   section: Connect
   advanced: true
 - additionalinfo: Type of authentication - either Authorization Code (recommended) or Client Credentials.
   display: Authentication Type
-=======
-  required: false
-  hidden: true
-- display: Authentication Type
->>>>>>> 2e59bb28
   name: auth_type
-  type: 15
-  additionalinfo: Type of authentication - either Authorization Code (recommended) or Client Credentials.
   defaultvalue: Client Credentials
   options:
   - Authorization Code
   - Client Credentials
-<<<<<<< HEAD
   type: 15
   section: Connect
   advanced: true
-=======
->>>>>>> 2e59bb28
 - display: Application redirect URI (for authorization code mode)
   name: redirect_uri
   required: false
   type: 0
-<<<<<<< HEAD
   section: Connect
   advanced: true
 - display: Authorization code
   displaypassword: Authorization code
-=======
-- name: auth_code
->>>>>>> 2e59bb28
   additionalinfo: for user-auth mode - received from the authorization step. see Detailed Instructions section
-  display: Authorization code
+  hiddenusername: true
+  name: auth_code
   required: false
   type: 9
-<<<<<<< HEAD
   section: Connect
   advanced: true
 - name: Reliability
@@ -109,35 +91,12 @@
   type: 15
   section: Collect
   advanced: true
-=======
-  displaypassword: Authorization code
-  hiddenusername: true
-- display: Source Reliability
-  name: Reliability
-  defaultvalue: 'B - Usually reliable'
-  required: false
-  type: 15
-  additionalinfo: Reliability of the source providing the intelligence data.
-  options:
-  - A+ - 3rd party enrichment
-  - A - Completely reliable
-  - B - Usually reliable
-  - C - Fairly reliable
-  - D - Not usually reliable
-  - E - Unreliable
-  - F - Reliability cannot be judged
->>>>>>> 2e59bb28
 - display: Fetch incidents
   name: isFetch
   required: false
   type: 8
-<<<<<<< HEAD
   section: Collect
 - display: Incident type
-=======
-  defaultvalue: 'true'
-- display: 'Incident type'
->>>>>>> 2e59bb28
   name: incidentType
   required: false
   type: 13
@@ -151,13 +110,9 @@
   - Resolved
   required: false
   type: 16
-<<<<<<< HEAD
   section: Collect
   advanced: true
 - defaultvalue: Informational,Low,Medium,High
-=======
-- defaultvalue: 'Informational,Low,Medium,High'
->>>>>>> 2e59bb28
   display: 'Severity to filter out alerts for fetching as incidents. Comma-separated lists are supported, e.g., Medium,High.'
   name: fetch_severity
   required: false
@@ -167,7 +122,6 @@
   - Low
   - Medium
   - High
-<<<<<<< HEAD
   required: false
   type: 16
   section: Collect
@@ -178,13 +132,6 @@
   required: false
   type: 0
   section: Collect
-=======
-- display: Maximum number of incidents to fetch
-  name: max_fetch
-  required: false
-  type: 0
-  defaultvalue: '50'
->>>>>>> 2e59bb28
 - display: Trust any certificate (not secure)
   name: insecure
   required: false
@@ -207,18 +154,13 @@
   name: self_deployed
   required: false
   type: 8
-<<<<<<< HEAD
   section: Connect
   advanced: true
-- defaultvalue: 3 days
-=======
 - defaultvalue: '3 days'
->>>>>>> 2e59bb28
   display: First fetch timestamp (<number> <time unit>, e.g., 12 hours, 7 days)
   name: first_fetch_timestamp
   required: false
   type: 0
-<<<<<<< HEAD
   section: Collect
 - defaultvalue: 'false'
   display: Using Microsoft GCC?
@@ -227,13 +169,6 @@
   type: 8
   section: Connect
   advanced: true
-=======
-- display: Using Microsoft GCC?
-  name: is_gcc
-  required: false
-  type: 8
-  defaultvalue: 'false'
->>>>>>> 2e59bb28
 - display: ID (received from the admin consent - see Detailed Instructions (?) section) (Deprecated)
   name: auth_id
   required: false
