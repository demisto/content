category: Endpoint
sectionOrder:
- Connect
- Collect
commonfields:
  id: Microsoft Defender Advanced Threat Protection
  version: -1
configuration:
- defaultvalue: https://api.securitycenter.windows.com
  display: Host URL (e.g., https://api.securitycenter.windows.com)
  name: url
  required: true
  type: 0
<<<<<<< HEAD
- additionalinfo: The Managed Identities client id for authentication - relevant if XSOAR installed on Azure VM.
  display: Azure Managed Identities client id
  name: managed_identities_client_id
  required: false
  type: 4
=======
  section: Connect
>>>>>>> 68cb6427
- display: ID
  name: _auth_id
  required: false
  type: 0
  section: Connect
- display: Token
  name: _tenant_id
  required: false
  type: 0
  section: Connect
- displaypassword: Key
  name: credentials
  required: false
  type: 9
  hiddenusername: true
- display: Certificate Thumbprint
  name: creds_certificate
  required: false
  type: 9
  displaypassword: Private Key
  section: Connect
  advanced: true
- additionalinfo: Used for certificate authentication. As appears in the "Certificates & secrets" page of the app.
  display: Certificate Thumbprint
  name: certificate_thumbprint
  required: false
  type: 4
  hidden: true
  section: Connect
  advanced: true
- additionalinfo: Used for certificate authentication. The private key of the registered certificate.
  display: Private Key
  name: private_key
  required: false
  type: 14
  hidden: true
  section: Connect
  advanced: true
- additionalinfo: Type of authentication - either Authorization Code (recommended) or Client Credentials.
  display: Authentication Type
  name: auth_type
  defaultvalue: Client Credentials
  options:
  - Authorization Code
  - Client Credentials
<<<<<<< HEAD
  - Azure Managed Identities
=======
  type: 15
  section: Connect
  advanced: true
>>>>>>> 68cb6427
- display: Application redirect URI (for authorization code mode)
  name: redirect_uri
  required: false
  type: 0
  section: Connect
  advanced: true
- display: Authorization code
  displaypassword: Authorization code
  additionalinfo: for user-auth mode - received from the authorization step. see Detailed Instructions section
  hiddenusername: true
  name: auth_code
  required: false
  type: 9
  section: Connect
  advanced: true
- name: Reliability
  additionalinfo: Reliability of the source providing the intelligence data.
  defaultvalue: B - Usually reliable
  display: Source Reliability
  options:
  - A+ - 3rd party enrichment
  - A - Completely reliable
  - B - Usually reliable
  - C - Fairly reliable
  - D - Not usually reliable
  - E - Unreliable
  - F - Reliability cannot be judged
  required: false
  type: 15
  section: Collect
  advanced: true
- display: Fetch incidents
  name: isFetch
  required: false
  type: 8
  section: Collect
- display: Incident type
  name: incidentType
  required: false
  type: 13
  section: Connect
- defaultvalue: New
  display: 'Status to filter out alerts for fetching as incidents. Comma-separated lists are supported, e.g., New,Resolved.'
  name: fetch_status
  options:
  - New
  - InProgress
  - Resolved
  required: false
  type: 16
  section: Collect
  advanced: true
- defaultvalue: Informational,Low,Medium,High
  display: 'Severity to filter out alerts for fetching as incidents. Comma-separated lists are supported, e.g., Medium,High.'
  name: fetch_severity
  required: false
  type: 16
  options:
  - Informational
  - Low
  - Medium
  - High
  section: Collect
  advanced: true
- defaultvalue: '50'
  display: Maximum number of incidents to fetch
  name: max_fetch
  required: false
  type: 0
  section: Collect
- display: Trust any certificate (not secure)
  name: insecure
  required: false
  type: 8
  section: Connect
  advanced: true
- display: Fetch alert evidence
  name: fetch_evidence
  required: false
  type: 8
  section: Collect
  advanced: true
- display: Use system proxy settings
  name: proxy
  required: false
  type: 8
  section: Connect
  advanced: true
- display: Use a self-deployed Azure Application
  name: self_deployed
  required: false
  type: 8
  section: Connect
  advanced: true
- defaultvalue: '3 days'
  display: First fetch timestamp (<number> <time unit>, e.g., 12 hours, 7 days)
  name: first_fetch_timestamp
  required: false
  type: 0
  section: Collect
- defaultvalue: 'false'
  display: Using Microsoft GCC?
  name: is_gcc
  required: false
  type: 8
  section: Connect
  advanced: true
- display: ID (received from the admin consent - see Detailed Instructions (?) section) (Deprecated)
  name: auth_id
  required: false
  type: 4
  hidden: true
  section: Connect
  advanced: true
- display: Token (received from the admin consent - see Detailed Instructions (?) (Deprecated) section)
  name: tenant_id
  required: false
  type: 4
  hidden: true
  section: Connect
  advanced: true
- display: Key (received from the admin consent - see Detailed Instructions (?) section) (Deprecated)
  name: enc_key
  required: false
  type: 4
  hidden: true
  section: Connect
  advanced: true
description: Microsoft Defender for Endpoint (previously Microsoft Defender Advanced Threat Protection (ATP)) is a unified platform for preventative protection, post-breach detection, automated investigation, and response.
display: Microsoft Defender for Endpoint
name: Microsoft Defender Advanced Threat Protection
script:
  commands:
  - deprecated: false
    description: Tests connectivity to Microsoft Defender for Endpoint.
    execution: false
    name: microsoft-atp-test
    arguments:
    - deprecated: true
      description: Flag for the rate limit retry.
      isArray: false
      name: ran_once_flag
      required: false
    polling: true
  - arguments:
    - default: true
      description: A comma-separated list of machine IDs to be used for isolation. e.g., 0a3250e0693a109f1affc9217be9459028aa8426,0a3250e0693a109f1affc9217be9459028aa8424.
      isArray: true
      name: machine_id
      required: true
      secret: false
    - default: false
      description: A comment to associate with the action.
      isArray: false
      name: comment
      required: true
      secret: false
    - auto: PREDEFINED
      default: false
      description: Full isolation or selective isolation. (Restrict only limited set of applications from accessing the network).
      isArray: false
      name: isolation_type
      predefined:
      - Full
      - Selective
      required: true
      secret: false
    - deprecated: true
      description: Flag for the rate limit retry.
      isArray: false
      name: ran_once_flag
      required: false
    deprecated: false
    description: Isolates a machine from accessing external networks.
    execution: true
    name: microsoft-atp-isolate-machine
    outputs:
    - contextPath: MicrosoftATP.MachineAction.ID
      description: The machine action ID.
      type: String
    - contextPath: MicrosoftATP.MachineAction.Type
      description: Type of the machine action.
      type: String
    - contextPath: MicrosoftATP.MachineAction.Scope
      description: Scope of the action.
      type: Unknown
    - contextPath: MicrosoftATP.MachineAction.Requestor
      description: The ID of the user that executed the action.
      type: String
    - contextPath: MicrosoftATP.MachineAction.RequestorComment
      description: Comment that was written when issuing the action.
      type: String
    - contextPath: MicrosoftATP.MachineAction.Status
      description: The current status of the command.
      type: String
    - contextPath: MicrosoftATP.MachineAction.MachineID
      description: The machine ID on which the action was executed.
      type: String
    - contextPath: MicrosoftATP.MachineAction.ComputerDNSName
      description: The machine DNS name on which the action was executed.
      type: String
    - contextPath: MicrosoftATP.MachineAction.CreationDateTimeUtc
      description: The date and time when the action was created.
      type: Date
    - contextPath: MicrosoftATP.MachineAction.LastUpdateTimeUtc
      description: The last date and time when the action status was updated.
      type: Date
    - contextPath: MicrosoftATP.MachineAction.RelatedFileInfo.FileIdentifier
      description: The file identifier.
      type: String
    - contextPath: MicrosoftATP.MachineAction.RelatedFileInfo.FileIdentifierType
      description: 'The type of the file identifier. Possible values: "SHA1" ,"SHA256", and "MD5".'
      type: String
    polling: true
  - arguments:
    - default: false
      description: A comma-separated list of machine IDs to be used to stop the isolation. e.g., 0a3250e0693a109f1affc9217be9459028aa8426,0a3250e0693a109f1affc9217be9459028aa8424.
      isArray: true
      name: machine_id
      required: true
      secret: false
    - default: false
      description: Comment to associate with the action.
      isArray: false
      name: comment
      required: true
      secret: false
    - deprecated: true
      description: Flag for the rate limit retry.
      isArray: false
      name: ran_once_flag
      required: false
    deprecated: false
    description: Undo an isolation of a machine.
    execution: false
    name: microsoft-atp-unisolate-machine
    outputs:
    - contextPath: MicrosoftATP.MachineAction.ID
      description: The machine action ID.
      type: String
    - contextPath: MicrosoftATP.MachineAction.Type
      description: Type of the action.
      type: String
    - contextPath: MicrosoftATP.MachineAction.Scope
      description: Scope of the action.
      type: Unknown
    - contextPath: MicrosoftATP.MachineAction.Requestor
      description: The ID of the user that executed the action.
      type: String
    - contextPath: MicrosoftATP.MachineAction.RequestorComment
      description: The comment that was written when issuing the action.
      type: String
    - contextPath: MicrosoftATP.MachineAction.Status
      description: The current status of the command.
      type: String
    - contextPath: MicrosoftATP.MachineAction.MachineID
      description: The machine ID on which the action was executed.
      type: String
    - contextPath: MicrosoftATP.MachineAction.ComputerDNSName
      description: The machine DNS name on which the action was executed
      type: String
    - contextPath: MicrosoftATP.MachineAction.CreationDateTimeUtc
      description: The date and time when the action was created.
      type: Date
    - contextPath: MicrosoftATP.MachineAction.LastUpdateTimeUtc
      description: The last date and time when the action status was updated.
      type: Date
    - contextPath: MicrosoftATP.MachineAction.RelatedFileInfo.FileIdentifier
      description: The fileIdentifier.
      type: String
    - contextPath: MicrosoftATP.MachineAction.RelatedFileInfo.FileIdentifierType
      description: 'The type of the file identifier. Possible values: "SHA1" ,"SHA256", and "MD5".'
      type: String
    polling: true
  - arguments:
    - default: false
      description: A comma-separated list of computer DNS name.
      isArray: true
      name: hostname
      required: false
      secret: false
    - default: false
      description: A comma-separated list of the last machine IPs to access the internet.
      isArray: false
      name: ip
      required: false
      secret: false
    - auto: PREDEFINED
      default: false
      description: The machine risk score.
      isArray: true
      name: risk_score
      predefined:
      - Low
      - Medium
      - High
      required: false
      secret: false
    - auto: PREDEFINED
      default: false
      description: The machine health status.
      isArray: false
      name: health_status
      predefined:
      - Active
      - Inactive
      required: false
      secret: false
    - default: false
      description: The machine's OS platform. Only a single platform can be added.
      isArray: false
      name: os_platform
      required: false
      secret: false
    - default: false
      description: Number of machines to return in a page - must be lower or equal to 10,000.
      name: page_size
      required: false
      secret: false
      defaultValue: '50'
    - default: false
      description: The page number to retrieve.
      defaultValue: '1'
      name: page_num
      required: false
      secret: false
    - deprecated: true
      description: Flag for the rate limit retry.
      isArray: false
      name: ran_once_flag
      required: false
    deprecated: false
    description: Retrieves a collection of machines that communicated with WDATP cloud in the last 30 days. Note - only IP or hostname can be a comma-separated list. If both are given as lists, an error will appear.
    execution: false
    name: microsoft-atp-get-machines
    outputs:
    - contextPath: MicrosoftATP.Machine.ID
      description: The machine ID.
      type: String
    - contextPath: MicrosoftATP.Machine.ComputerDNSName
      description: The machine DNS name.
      type: String
    - contextPath: MicrosoftATP.Machine.FirstSeen
      description: The first date and time the machine was observed by Microsoft Defender ATP.
      type: Date
    - contextPath: MicrosoftATP.Machine.LastSeen
      description: The last date and time the machine was observed by Microsoft Defender ATP.
      type: Date
    - contextPath: MicrosoftATP.Machine.OSPlatform
      description: The operating system platform.
      type: String
    - contextPath: MicrosoftATP.Machine.OSVersion
      description: The operating system version.
      type: String
    - contextPath: MicrosoftATP.Machine.OSProcessor
      description: The operating system processor.
      type: String
    - contextPath: MicrosoftATP.Machine.LastIPAddress
      description: The last IP on the machine.
      type: String
    - contextPath: MicrosoftATP.Machine.LastExternalIPAddress
      description: The last machine IP to access the internet.
      type: String
    - contextPath: MicrosoftATP.Machine.OSBuild
      description: The operating system build number.
      type: Number
    - contextPath: MicrosoftATP.Machine.HealthStatus
      description: The machine health status.
      type: String
    - contextPath: MicrosoftATP.Machine.RBACGroupID
      description: The machine RBAC group ID.
      type: Number
    - contextPath: MicrosoftATP.Machine.RBACGroupName
      description: The machine RBAC group name.
      type: String
    - contextPath: MicrosoftATP.Machine.RiskScore
      description: The machine risk score.
      type: String
    - contextPath: MicrosoftATP.Machine.ExposureLevel
      description: The machine exposure score.
      type: String
    - contextPath: MicrosoftATP.Machine.IsAADJoined
      description: True if machine is AAD joined, False otherwise.
      type: Boolean
    - contextPath: MicrosoftATP.Machine.AADDeviceID
      description: The AAD Device ID.
      type: String
    - contextPath: MicrosoftATP.Machine.MachineTags
      description: Set of machine tags.
      type: String
    polling: true
  - arguments:
    - default: false
      description: A comma-separated list of file SHA1 hashes to get the related machines.
      isArray: true
      name: file_hash
      required: true
      secret: false
    - deprecated: true
      description: Flag for the rate limit retry.
      isArray: false
      name: ran_once_flag
      required: false
    deprecated: false
    description: Gets a collection of machines with a given file SHA1 hash.
    execution: false
    name: microsoft-atp-get-file-related-machines
    outputs:
    - contextPath: MicrosoftATP.FileMachine.Machines.ID
      description: The machine ID.
      type: String
    - contextPath: MicrosoftATP.FileMachine.Machines.ComputerDNSName
      description: The machine DNS name.
      type: String
    - contextPath: MicrosoftATP.FileMachine.Machines.FirstSeen
      description: The first date and time the machine was observed by Microsoft Defender ATP.
      type: Date
    - contextPath: MicrosoftATP.FileMachine.Machines.LastSeen
      description: The last date and time the machine was observed by Microsoft Defender ATP.
      type: Date
    - contextPath: MicrosoftATP.FileMachine.Machines.OSPlatform
      description: The operating system platform.
      type: String
    - contextPath: MicrosoftATP.FileMachine.Machines.OSVersion
      description: The operating system version.
      type: String
    - contextPath: MicrosoftATP.Machine.OSProcessor
      description: The operating system processor.
      type: String
    - contextPath: MicrosoftATP.FileMachine.Machines.OSBuild
      description: Operating system build number.
      type: Number
    - contextPath: MicrosoftATP.FileMachine.Machines.LastIPAddress
      description: The last IP on the machine.
      type: String
    - contextPath: MicrosoftATP.FileMachine.Machines.LastExternalIPAddress
      description: The last machine IP to access the internet.
      type: String
    - contextPath: MicrosoftATP.FileMachine.Machines.HelathStatus
      description: The machine health status.
      type: String
    - contextPath: MicrosoftATP.FileMachine.Machines.RBACGroupID
      description: The machine RBAC group ID.
      type: Number
    - contextPath: MicrosoftATP.FileMachine.Machines.RBACGroupName
      description: The machine RBAC group name.
      type: String
    - contextPath: MicrosoftATP.FileMachine.Machines.RiskScore
      description: The machine risk score.
      type: String
    - contextPath: MicrosoftATP.FileMachine.Machines.ExposureLevel
      description: The machine exposure score.
      type: String
    - contextPath: MicrosoftATP.FileMachine.Machines.IsAADJoined
      description: True if machine is AAD joined, False otherwise.
      type: Boolean
    - contextPath: MicrosoftATP.FileMachine.Machines.AADDeviceID
      description: The AAD Device ID.
      type: string
    - contextPath: MicrosoftATP.FileMachine.Machines.MachineTags
      description: Set of machine tags.
      type: String
    - contextPath: MicrosoftATP.FileMachine.File
      description: The machine related file hash.
      type: String
    polling: true
  - arguments:
    - default: true
      description: A comma-separated list of machine IDs used to get the machine details, e.g., 0a3250e0693a109f1affc9217be9459028aa8426,0a3250e0693a109f1affc9217be9459028aa8424.
      isArray: true
      name: machine_id
      required: true
      secret: false
    - deprecated: true
      description: Flag for the rate limit retry.
      isArray: false
      name: ran_once_flag
      required: false
    deprecated: false
    description: Get a machine's details by its identity.
    execution: false
    name: microsoft-atp-get-machine-details
    outputs:
    - contextPath: MicrosoftATP.Machine.ID
      description: The machine ID.
      type: String
    - contextPath: MicrosoftATP.Machine.ComputerDNSName
      description: The machine DNS name.
      type: String
    - contextPath: MicrosoftATP.Machine.FirstSeen
      description: The first date and time the machine was observed by Microsoft Defender ATP.
      type: Date
    - contextPath: MicrosoftATP.Machine.LastSeen
      description: The last date and time the machine was observed by Microsoft Defender ATP.
      type: Date
    - contextPath: MicrosoftATP.Machine.OSPlatform
      description: The operating system platform.
      type: String
    - contextPath: MicrosoftATP.Machine.OSVersion
      description: The operating system version.
      type: String
    - contextPath: MicrosoftATP.Machine.OSProcessor
      description: The operating system processor.
      type: String
    - contextPath: MicrosoftATP.Machine.LastIPAddress
      description: The last IP on the machine.
      type: String
    - contextPath: MicrosoftATP.Machine.LastExternalIPAddress
      description: The last machine IP to access the internet.
      type: String
    - contextPath: MicrosoftATP.Machine.OSBuild
      description: The operating system build number.
      type: Number
    - contextPath: MicrosoftATP.Machine.HealthStatus
      description: The machine health status.
      type: String
    - contextPath: MicrosoftATP.Machine.RBACGroupID
      description: The machine RBAC group ID.
      type: Number
    - contextPath: MicrosoftATP.Machine.RBACGroupName
      description: The machine RBAC group name.
      type: String
    - contextPath: MicrosoftATP.Machine.RiskScore
      description: The machine risk score.
      type: String
    - contextPath: MicrosoftATP.Machine.ExposureLevel
      description: The machine exposure level.
      type: String
    - contextPath: MicrosoftATP.Machine.IsAADJoined
      description: True if machine is AAD joined, False otherwise.
      type: Boolean
    - contextPath: MicrosoftATP.Machine.AADDeviceID
      description: The AAD Device ID.
      type: String
    - contextPath: MicrosoftATP.Machine.MachineTags
      description: Set of machine tags.
      type: String
    - contextPath: MicrosoftATP.Machine.NetworkInterfaces.MACAddress
      description: MAC Address for the network interface.
      type: String
    - contextPath: MicrosoftATP.Machine.NetworkInterfaces.IPAddresses
      description: IP Address(es) for the network interface.
      type: String
    - contextPath: MicrosoftATP.Machine.NetworkInterfaces.Type
      description: Type of the network interface (e.g. Ethernet).
      type: String
    - contextPath: MicrosoftATP.Machine.NetworkInterfaces.Status
      description: Status for the network interface (e.g. Up, Down).
      type: String
    polling: true
  - arguments:
    - default: false
      description: A comma-separated list of machine IDs to run the scan on.
      isArray: true
      name: machine_id
      required: true
      secret: false
    - default: false
      description: A comment to associate with the action.
      isArray: false
      name: comment
      required: true
      secret: false
    - auto: PREDEFINED
      default: false
      description: Defines the scan type.
      isArray: false
      name: scan_type
      predefined:
      - Quick
      - Full
      required: true
      secret: false
    - deprecated: true
      description: Flag for the rate limit retry.
      isArray: false
      name: ran_once_flag
      required: false
    deprecated: false
    description: Initiate a Microsoft Defender Antivirus scan on a machine.
    execution: false
    name: microsoft-atp-run-antivirus-scan
    outputs:
    - contextPath: MicrosoftATP.MachineAction.ID
      description: The machine action ID.
      type: String
    - contextPath: MicrosoftATP.MachineAction.Type
      description: The type of action.
      type: String
    - contextPath: MicrosoftATP.MachineAction.Scope
      description: The scope of the action.
      type: Unknown
    - contextPath: MicrosoftATP.MachineAction.Requestor
      description: The ID of the user that executed the action.
      type: String
    - contextPath: MicrosoftATP.MachineAction.RequestorComment
      description: The comment that was written when issuing the action.
      type: String
    - contextPath: MicrosoftATP.MachineAction.Status
      description: The current status of the command.
      type: String
    - contextPath: MicrosoftATP.MachineAction.MachineID
      description: The machine ID on which the action was executed.
      type: String
    - contextPath: MicrosoftATP.MachineAction.ComputerDNSName
      description: The machine DNS name on which the action was executed.
      type: String
    - contextPath: MicrosoftATP.MachineAction.CreationDateTimeUtc
      description: The date and time the action was created.
      type: Date
    - contextPath: MicrosoftATP.MachineAction.LastUpdateTimeUtc
      description: The last date and time the action status was updated.
      type: Date
    - contextPath: MicrosoftATP.MachineAction.RelatedFileInfo.FileIdentifier
      description: The file identifier.
      type: String
    - contextPath: MicrosoftATP.MachineAction.RelatedFileInfo.FileIdentifierType
      description: 'The type of the file identifier. Possible values: "SHA1" ,"SHA256", and "MD5".'
      type: String
    polling: true
  - arguments:
    - auto: PREDEFINED
      default: false
      description: Alert severity.
      isArray: false
      name: severity
      predefined:
      - High
      - Medium
      - Low
      - Informational
      required: false
      secret: false
    - auto: PREDEFINED
      default: false
      description: Alert status.
      isArray: false
      name: status
      predefined:
      - New
      - InProgress
      - Resolved
      required: false
      secret: false
    - default: false
      description: Alert category; only one can be added.
      isArray: false
      name: category
      required: false
      secret: false
    - default: false
      defaultValue: '50'
      description: Maximum number of files to display.
      isArray: false
      name: limit
      required: false
      secret: false
    - default: false
      description: The creation timestamp from which to get alerts (<number> <time unit>, e.g., 12 hours, 7 days).
      isArray: false
      name: creation_time
      required: false
      secret: false
    - deprecated: true
      description: Flag for the rate limit retry.
      isArray: false
      name: ran_once_flag
      required: false
    deprecated: false
    description: Gets a list of alerts present on the system. Filtering can be done only on a single argument.
    execution: false
    name: microsoft-atp-list-alerts
    outputs:
    - contextPath: MicrosoftATP.Alert.ID
      description: The alert ID.
      type: String
    - contextPath: MicrosoftATP.Alert.IncidentID
      description: The incident ID of the alert.
      type: Number
    - contextPath: MicrosoftATP.Alert.InvestigationID
      description: The investigation ID related to the alert.
      type: Number
    - contextPath: MicrosoftATP.Alert.InvestigationState
      description: The current state of the investigation.
      type: String
    - contextPath: MicrosoftATP.Alert.AssignedTo
      description: The owner of the alert.
      type: String
    - contextPath: MicrosoftATP.Alert.Severity
      description: The severity of the alert.
      type: String
    - contextPath: MicrosoftATP.Alert.Status
      description: The current status of the alert.
      type: String
    - contextPath: MicrosoftATP.Alert.Classification
      description: The alert classification.
      type: String
    - contextPath: MicrosoftATP.Alert.Determination
      description: The determination of the alert.
      type: String
    - contextPath: MicrosoftATP.Alert.DetectionSource
      description: The detection source.
      type: String
    - contextPath: MicrosoftATP.Alert.Category
      description: The category of the alert.
      type: String
    - contextPath: MicrosoftATP.Alert.ThreatFamilyName
      description: The threat family.
      type: String
    - contextPath: MicrosoftATP.Alert.Title
      description: The alert title.
      type: String
    - contextPath: MicrosoftATP.Alert.Description
      description: The alert description.
      type: String
    - contextPath: MicrosoftATP.Alert.AlertCreationTime
      description: The date and time the alert was created.
      type: Date
    - contextPath: MicrosoftATP.Alert.FirstEventTime
      description: The first event time that triggered the alert on that machine.
      type: Date
    - contextPath: MicrosoftATP.Alert.LastEventTime
      description: The last event time that triggered the alert on that machine.
      type: Date
    - contextPath: MicrosoftATP.Alert.LastUpdateTime
      description: The UTC time of the last update.
      type: Date
    - contextPath: MicrosoftATP.Alert.ResolvedTime
      description: The date and time the alert status changed to 'Resolved'.
      type: Date
    - contextPath: MicrosoftATP.Alert.MachineID
      description: The machine ID associated with the alert.
      type: String
    - contextPath: MicrosoftATP.Alert.ComputerDNSName
      description: The machine DNS name.
      type: String
    - contextPath: MicrosoftATP.Alert.AADTenantID
      description: The AAD tenant ID.
      type: String
    - contextPath: MicrosoftATP.Alert.Comments.Comment
      description: The alert comment string.
      type: String
    - contextPath: MicrosoftATP.Alert.Comments.CreatedBy
      description: The alert comment created by string.
      type: String
    - contextPath: MicrosoftATP.Alert.Comments.CreatedTime
      description: The alert comment created time date.
      type: Date
    - contextPath: MicrosoftATP.Alert.Evidence
      description: Evidence related to the alert.
      type: Unknown
    - contextPath: MicrosoftATP.Alert.DetectorID
      description: The ID of the detector that triggered the alert.
      type: String
    - contextPath: MicrosoftATP.Alert.ThreatName
      description: The threat name.
      type: String
    - contextPath: MicrosoftATP.Alert.RelatedUser
      description: Details of the user related to a specific alert.
      type: String
    - contextPath: MicrosoftATP.Alert.MitreTechniques
      description: MITRE Enterprise technique ID.
      type: String
    - contextPath: MicrosoftATP.Alert.RBACGroupName
      description: The device RBAC group name.
      type: String
    polling: true
  - arguments:
    - default: false
      description: Alert ID to update.
      isArray: false
      name: alert_id
      required: true
      secret: false
    - auto: PREDEFINED
      default: false
      description: Alert status to update.
      isArray: false
      name: status
      predefined:
      - New
      - InProgress
      - Resolved
      required: false
      secret: false
    - default: false
      description: Owner of the alert.
      isArray: false
      name: assigned_to
      required: false
      secret: false
    - auto: PREDEFINED
      default: false
      description: The specification of the alert.
      isArray: false
      name: classification
      predefined:
      - Unknown
      - FalsePositive
      - TruePositive
      - InformationalExpectedActivity
      required: false
      secret: false
    - auto: PREDEFINED
      default: false
      description: The determination of the alert.
      isArray: false
      name: determination
      predefined:
      - NotAvailable
      - Malware
      - SecurityTesting
      - UnwantedSoftware
      - Other
      required: false
      secret: false
    - default: false
      description: Comment to be added to the alert.
      isArray: false
      name: comment
      required: false
      secret: false
    - deprecated: true
      description: Flag for the rate limit retry.
      isArray: false
      name: ran_once_flag
      required: false
    deprecated: false
    description: Update the properties of an alert entity.
    execution: false
    name: microsoft-atp-update-alert
    outputs:
    - contextPath: MicrosoftATP.Alert.ID
      description: The alert ID.
      type: String
    - contextPath: MicrosoftATP.Alert.IncidentID
      description: The incident ID of the alert.
      type: Number
    - contextPath: MicrosoftATP.Alert.InvestigationID
      description: The investigation ID related to the alert.
      type: Number
    - contextPath: MicrosoftATP.Alert.InvestigationState
      description: The current state of the investigation.
      type: String
    - contextPath: MicrosoftATP.Alert.AssignedTo
      description: The owner of the alert.
      type: String
    - contextPath: MicrosoftATP.Alert.Severity
      description: The severity of the alert.
      type: String
    - contextPath: MicrosoftATP.Alert.Status
      description: The current status of the alert.
      type: String
    - contextPath: MicrosoftATP.Alert.Classification
      description: The alert classification.
      type: String
    - contextPath: MicrosoftATP.Alert.Determination
      description: The determination of the alert.
      type: String
    - contextPath: MicrosoftATP.Alert.DetectionSource
      description: The detection source.
      type: String
    - contextPath: MicrosoftATP.Alert.Category
      description: The category of the alert.
      type: String
    - contextPath: MicrosoftATP.Alert.ThreatFamilyName
      description: The threat family.
      type: String
    - contextPath: MicrosoftATP.Alert.Title
      description: The alert title.
      type: String
    - contextPath: MicrosoftATP.Alert.Description
      description: The alert description.
      type: String
    - contextPath: MicrosoftATP.Alert.AlertCreationTime
      description: The date and time the alert was created.
      type: Date
    - contextPath: MicrosoftATP.Alert.FirstEventTime
      description: The first event time that triggered the alert on that machine.
      type: Date
    - contextPath: MicrosoftATP.Alert.LastEventTime
      description: The last event time that triggered the alert on that machine.
      type: Date
    - contextPath: MicrosoftATP.Alert.LastUpdateTime
      description: The UTC time of the last update.
      type: Date
    - contextPath: MicrosoftATP.Alert.ResolvedTime
      description: The date and time the alert status changed to 'Resolved'.
      type: Date
    - contextPath: MicrosoftATP.Alert.MachineID
      description: The machine ID associated with the alert.
      type: String
    - contextPath: MicrosoftATP.Alert.ComputerDNSName
      description: The machine DNS name.
      type: String
    - contextPath: MicrosoftATP.Alert.AADTenantID
      description: The AAD tenant ID.
      type: String
    - contextPath: MicrosoftATP.Alert.Comments.Comment
      description: The alert comment string.
      type: String
    - contextPath: MicrosoftATP.Alert.Comments.CreatedBy
      description: The alert comment created by string.
      type: String
    - contextPath: MicrosoftATP.Alert.Comments.CreatedTime
      description: The alert comment created time date.
      type: Date
    polling: true
  - arguments:
    - default: true
      description: The query to run. Must be passed if query_batch argument is not provided.
      isArray: false
      name: query
      required: false
      secret: false
    - default: false
      defaultValue: '10'
      description: The amount of time (in seconds) that a request waits for the query response before a timeout occurs. If specified with query_batch, will be applied to all queries in the array.
      isArray: false
      name: timeout
      required: false
      secret: false
    - name: time_range
      description: Time range to look back. The expected syntax is a human-readable time range, e.g., 60 minutes, 6 hours, 1 day, etc. If specified with query_batch, applies to all queries in the array.
      required: false
      isArray: false
      defaultValue: ''
      predefined:
      - ''
    - deprecated: true
      description: Flag for the rate limit retry.
      isArray: false
      name: ran_once_flag
      required: false
    - default: false
      description: |-
        A JSON array of queries, limited to 10 queries. Cannot be provided with the query argument. Example for input:
        [{
          "query": "query #1",
          "name": "name #1",
          "timeout": "timeout #1",
          "time_range": "2 days ago"
          },
          {
          "query": "query #2",
          "name": "name #2",
          "timeout": "timeout #2",
          "time_range": "6 days ago"
          }]
        The query and name fields are mandatory. If timeout and time_range are specified, they will override the {timeout} and {time_range} argument.
      isArray: false
      name: query_batch
      required: false
      secret: false
      deprecated: false
    - default: false
      description: If stated along with query, the response will be be saved in context under the Result.name path.
      isArray: false
      name: name
      required: false
      secret: false
    description: 'Allows you to run programmatic queries like in Microsoft Defender ATP Portal (https://securitycenter.windows.com/hunting). Limitations: You can only run a query on data from the last 30 days. The results include a maximum of 10,000 rows. The number of executions is limited (up to 15 calls per minute, 15 minutes of running time every hour and 4 hours of running time a day).'
    execution: false
    name: microsoft-atp-advanced-hunting
    outputs:
    - contextPath: MicrosoftATP.Hunt.Result
      description: The query results.
      type: String
    polling: true
  - arguments:
    - default: false
      description: ID of the machine on which the event was identified.
      isArray: false
      name: machine_id
      required: true
      secret: false
    - auto: PREDEFINED
      default: false
      description: Severity of the alert.
      isArray: false
      name: severity
      predefined:
      - Low
      - Medium
      - High
      required: true
      secret: false
    - default: false
      description: Title for the alert.
      isArray: false
      name: title
      required: true
      secret: false
    - default: false
      description: Description of the alert.
      isArray: false
      name: description
      required: true
      secret: false
    - default: false
      description: Recommended action for the security officer to take when analyzing the alert.
      isArray: false
      name: recommended_action
      required: true
      secret: false
    - default: false
      description: The time of the event, as obtained from the advanced query.
      isArray: false
      name: event_time
      required: true
      secret: false
    - default: false
      description: The report ID, as obtained from the advanced query.
      isArray: false
      name: report_id
      required: true
      secret: false
    - auto: PREDEFINED
      default: false
      defaultValue: None
      description: Category of the alert.
      isArray: false
      name: category
      predefined:
      - None
      - SuspiciousActivity
      - Malware
      - CredentialTheft
      - Exploit
      - WebExploit
      - DocumentExploit
      - PrivilegeEscalation
      - Persistence
      - RemoteAccessTool
      - CommandAndControl
      - SuspiciousNetworkTraffic
      - Ransomware
      - MalwareDownload
      - Reconnaissance
      - WebFingerprinting
      - Weaponization
      - Delivery
      - SocialEngineering
      - CredentialStealing
      - Installation
      - Backdoor
      - Trojan
      - TrojanDownloader
      - LateralMovement
      - ExplorationEnumeration
      - NetworkPropagation
      - Exfiltration
      - NotApplicable
      - EnterprisePolicy
      - General
      required: true
      secret: false
    - deprecated: true
      description: Flag for the rate limit retry.
      isArray: false
      name: ran_once_flag
      required: false
    deprecated: false
    description: Creates a new alert entity using event data, as obtained from the Advanced Hunting.
    execution: false
    name: microsoft-atp-create-alert
    outputs:
    - contextPath: MicrosoftATP.Alert.ID
      description: The alert ID.
      type: String
    - contextPath: MicrosoftATP.Alert.IncidentID
      description: The incident ID of the alert.
      type: Number
    - contextPath: MicrosoftATP.Alert.InvestigationID
      description: The investigation ID related to the alert.
      type: Number
    - contextPath: MicrosoftATP.Alert.InvestigationState
      description: The current state of the investigation.
      type: String
    - contextPath: MicrosoftATP.Alert.AssignedTo
      description: The owner of the alert.
      type: String
    - contextPath: MicrosoftATP.Alert.Severity
      description: The severity of the alert.
      type: String
    - contextPath: MicrosoftATP.Alert.Status
      description: The current status of the alert.
      type: String
    - contextPath: MicrosoftATP.Alert.Classification
      description: The alert classification.
      type: String
    - contextPath: MicrosoftATP.Alert.Determination
      description: The determination of the alert.
      type: String
    - contextPath: MicrosoftATP.Alert.DetectionSource
      description: The detection source.
      type: String
    - contextPath: MicrosoftATP.Alert.Category
      description: The category of the alert.
      type: String
    - contextPath: MicrosoftATP.Alert.ThreatFamilyName
      description: The threat family.
      type: String
    - contextPath: MicrosoftATP.Alert.Title
      description: The alert title.
      type: String
    - contextPath: MicrosoftATP.Alert.Description
      description: The alert description.
      type: String
    - contextPath: MicrosoftATP.Alert.AlertCreationTime
      description: The date and time the alert was created.
      type: Date
    - contextPath: MicrosoftATP.Alert.FirstEventTime
      description: The first event time that triggered the alert on that machine.
      type: Date
    - contextPath: MicrosoftATP.Alert.LastEventTime
      description: The last event time that triggered the alert on that machine.
      type: Date
    - contextPath: MicrosoftATP.Alert.LastUpdateTime
      description: The UTC time of the last update.
      type: Date
    - contextPath: MicrosoftATP.Alert.ResolvedTime
      description: The date and time the alert status changed to 'Resolved'.
      type: Date
    - contextPath: MicrosoftATP.Alert.MachineID
      description: The machine ID associated with the alert.
      type: String
    - contextPath: MicrosoftATP.Alert.ComputerDNSName
      description: The machine DNS name.
      type: String
    - contextPath: MicrosoftATP.Alert.AADTenantID
      description: The AAD tenant ID.
      type: String
    - contextPath: MicrosoftATP.Alert.Comments.Comment
      description: The alert comment string.
      type: String
    - contextPath: MicrosoftATP.Alert.Comments.CreatedBy
      description: The alert comment created by string.
      type: String
    - contextPath: MicrosoftATP.Alert.Comments.CreatedTime
      description: The alert comment created time date.
      type: Date
    polling: true
  - arguments:
    - default: false
      description: ID of the alert.
      isArray: false
      name: id
      required: true
      secret: false
    - deprecated: true
      description: Flag for the rate limit retry.
      isArray: false
      name: ran_once_flag
      required: false
    deprecated: false
    description: Retrieves the user associated with a specific alert.
    execution: false
    name: microsoft-atp-get-alert-related-user
    outputs:
    - contextPath: MicrosoftATP.AlertUser.User.ID
      description: The user ID.
      type: String
    - contextPath: MicrosoftATP.AlertUser.User.AccountName
      description: The account name.
      type: String
    - contextPath: MicrosoftATP.AlertUser.User.AccountDomain
      description: The account domain.
      type: String
    - contextPath: MicrosoftATP.AlertUser.User.AccountSID
      description: The account SID.
      type: String
    - contextPath: MicrosoftATP.AlertUser.User.FirstSeen
      description: The user first seen date time.
      type: Date
    - contextPath: MicrosoftATP.AlertUser.User.LastSeen
      description: The user last seen date time.
      type: Date
    - contextPath: MicrosoftATP.AlertUser.User.MostPrevalentMachineID
      description: The most prevalent machine ID.
      type: String
    - contextPath: MicrosoftATP.AlertUser.User.LeastPrevalentMachineID
      description: The least prevalent machine ID.
      type: String
    - contextPath: MicrosoftATP.AlertUser.User.LogonTypes
      description: The user logon types.
      type: String
    - contextPath: MicrosoftATP.AlertUser.User.LogonCount
      description: The count of user logons.
      type: Number
    - contextPath: MicrosoftATP.AlertUser.User.DomainAdmin
      description: The domain admin.
      type: Number
    - contextPath: MicrosoftATP.AlertUser.User.NetworkUser
      description: The network user.
      type: Number
    - contextPath: MicrosoftATP.AlertUser.AlertID
      description: The alert ID.
      type: String
    polling: true
  - arguments:
    - default: false
      description: ID of the alert.
      isArray: false
      name: id
      required: true
      secret: false
    - default: false
      defaultValue: '50'
      description: The maximum number of files to display.
      isArray: false
      name: limit
      required: false
      secret: false
    - default: false
      defaultValue: '0'
      description: The page from which to get the related files.
      isArray: false
      name: offset
      required: false
      secret: false
    - deprecated: true
      description: Flag for the rate limit retry.
      isArray: false
      name: ran_once_flag
      required: false
    deprecated: false
    description: Retrieves the files associated with a specific alert.
    execution: false
    name: microsoft-atp-get-alert-related-files
    outputs:
    - contextPath: MicrosoftATP.AlertFile.Files.FilePublisher
      description: The file's publisher.
      type: String
    - contextPath: MicrosoftATP.AlertFile.Files.Size
      description: The size of the file.
      type: Number
    - contextPath: MicrosoftATP.AlertFile.Files.GlobalLastObserved
      description: The last time the file was observed.
      type: Date
    - contextPath: MicrosoftATP.AlertFile.Files.Sha1
      description: The SHA1 hash of the file.
      type: String
    - contextPath: MicrosoftATP.AlertFile.Files.IsValidCertificate
      description: Whether the signing certificate was successfully verified by the Microsoft Defender ATP agent.
      type: Number
    - contextPath: MicrosoftATP.AlertFile.Files.Sha256
      description: The SHA256 hash of the file.
      type: String
    - contextPath: MicrosoftATP.AlertFile.Files.Signer
      description: The file signer.
      type: String
    - contextPath: MicrosoftATP.AlertFile.Files.GlobalPrevalence
      description: The file prevalence across the organization.
      type: Number
    - contextPath: MicrosoftATP.AlertFile.Files.DeterminationValue
      description: The file determination value.
      type: String
    - contextPath: MicrosoftATP.AlertFile.Files.GlobalFirstObserved
      description: The first time the file was observed.
      type: Date
    - contextPath: MicrosoftATP.AlertFile.Files.FileType
      description: The type of the file.
      type: String
    - contextPath: MicrosoftATP.AlertFile.Files.SignerHash
      description: The hash of the signing certificate.
      type: String
    - contextPath: MicrosoftATP.AlertFile.Files.Issuer
      description: The file issuer.
      type: String
    - contextPath: MicrosoftATP.AlertFile.Files.IsPeFile
      description: True if the file is portable executable, False otherwise.
      type: Number
    - contextPath: MicrosoftATP.AlertFile.Files.DeterminationType
      description: The file determination type.
      type: String
    - contextPath: MicrosoftATP.AlertFile.Files.FileProductName
      description: The file product name.
      type: Unknown
    - contextPath: MicrosoftATP.AlertFile.Files.Md5
      description: The MD5 hash of the file.
      type: String
    polling: true
  - arguments:
    - default: false
      description: ID of the alert.
      isArray: false
      name: id
      required: true
      secret: false
    - default: false
      defaultValue: '50'
      description: The maximum number of IPs to display.
      isArray: false
      name: limit
      required: false
      secret: false
    - default: false
      defaultValue: '0'
      description: The page from which to get the related IPs.
      isArray: false
      name: offset
      required: false
      secret: false
    - deprecated: true
      description: Flag for the rate limit retry.
      isArray: false
      name: ran_once_flag
      required: false
    deprecated: false
    description: Retrieves the IPs associated with a specific alert.
    execution: false
    name: microsoft-atp-get-alert-related-ips
    outputs:
    - contextPath: MicrosoftATP.AlertIP.IPs.IpAddress
      description: The address of the IP.
      type: String
    - contextPath: MicrosoftATP.AlertIP.AlertID
      description: The alert ID.
      type: String
    polling: true
  - arguments:
    - default: false
      description: ID of the alert.
      isArray: false
      name: id
      required: true
      secret: false
    - default: false
      defaultValue: '50'
      description: The maximum number of domains to display.
      isArray: false
      name: limit
      required: false
      secret: false
    - default: false
      defaultValue: '0'
      description: The page from which to get the related domains.
      isArray: false
      name: offset
      required: false
      secret: false
    - deprecated: true
      description: Flag for the rate limit retry.
      isArray: false
      name: ran_once_flag
      required: false
    deprecated: false
    description: Retrieves the domains associated with a specific alert.
    execution: false
    name: microsoft-atp-get-alert-related-domains
    outputs:
    - contextPath: MicrosoftATP.AlertDomain.Domains.Domain
      description: The domain address.
      type: String
    - contextPath: MicrosoftATP.AlertDomain.AlertID
      description: The alert ID.
      type: Unknown
    polling: true
  - arguments:
    - default: false
      description: ID of the action.
      isArray: false
      name: id
      required: false
      secret: false
    - auto: PREDEFINED
      default: false
      description: The machine action status.
      isArray: false
      name: status
      predefined:
      - Pending
      - InProgress
      - Succeeded
      - Failed
      - TimeOut
      - Cancelled
      required: false
      secret: false
    - default: false
      description: A comma-separated list of machine IDs on which the action was executed.
      isArray: true
      name: machine_id
      required: false
      secret: false
    - auto: PREDEFINED
      default: false
      description: The machine action type.
      isArray: false
      name: type
      predefined:
      - RunAntiVirusScan
      - Offboard
      - CollectInvestigationPackage
      - Isolate
      - Unisolate
      - StopAndQuarantineFile
      - RestrictCodeExecution
      - UnrestrictCodeExecution
      required: false
      secret: false
    - default: false
      description: The ID of the user that executed the action; only one can be added.
      isArray: false
      name: requestor
      required: false
      secret: false
    - default: false
      defaultValue: '50'
      description: The maximum number of machines to return.
      isArray: false
      name: limit
      required: false
      secret: false
    - deprecated: true
      description: Flag for the rate limit retry.
      isArray: false
      name: ran_once_flag
      required: false
    deprecated: false
    description: |-
      Return the machine's actions. If you set an action ID, it returns the info on the specific action.
      Filtering can be done only on one argument.
    execution: false
    name: microsoft-atp-list-machine-actions-details
    outputs:
    - contextPath: MicrosoftATP.MachineAction.ID
      description: The machine action ID.
      type: String
    - contextPath: MicrosoftATP.MachineAction.Type
      description: The type of the action.
      type: String
    - contextPath: MicrosoftATP.MachineAction.Scope
      description: The scope of the action.
      type: String
    - contextPath: MicrosoftATP.MachineAction.Requestor
      description: The ID of the user that executed the action.
      type: String
    - contextPath: MicrosoftATP.MachineAction.RequestorComment
      description: The comment that was written when issuing the action.
      type: String
    - contextPath: MicrosoftATP.MachineAction.Status
      description: The current status of the command.
      type: String
    - contextPath: MicrosoftATP.MachineAction.MachineID
      description: The machine ID on which the action was executed.
      type: String
    - contextPath: MicrosoftATP.MachineAction.ComputerDNSName
      description: The machine DNS name on which the action was executed.
      type: String
    - contextPath: MicrosoftATP.MachineAction.CreationDateTimeUtc
      description: The date and time the action was created.
      type: Date
    - contextPath: MicrosoftATP.MachineAction.LastUpdateTimeUtc
      description: The last date and time the action status was updated.
      type: Date
    - contextPath: MicrosoftATP.MachineAction.RelatedFileInfo.FileIdentifier
      description: The file identifier.
      type: String
    - contextPath: MicrosoftATP.MachineAction.RelatedFileInfo.FileIdentifierType
      description: 'The file identifier type. Possible values: "SHA1" ,"SHA256", and "MD5".'
      type: String
    polling: true
  - arguments:
    - default: false
      description: The machine ID.
      isArray: false
      name: machine_id
      required: true
      secret: false
    - default: false
      description: Comment to associate with the action.
      isArray: false
      name: comment
      required: true
      secret: false
    - deprecated: true
      description: Flag for the rate limit retry.
      isArray: false
      name: ran_once_flag
      required: false
    deprecated: false
    description: Collect an investigation package from a machine.
    execution: false
    name: microsoft-atp-collect-investigation-package
    outputs:
    - contextPath: MicrosoftATP.MachineAction.ID
      description: The machine action ID.
      type: String
    - contextPath: MicrosoftATP.MachineAction.Type
      description: The type of the action.
      type: String
    - contextPath: MicrosoftATP.MachineAction.Scope
      description: The scope of the action.
      type: String
    - contextPath: MicrosoftATP.MachineAction.Requestor
      description: The ID of the user that executed the action.
      type: String
    - contextPath: MicrosoftATP.MachineAction.RequestorComment
      description: The comment that was written when issuing the action.
      type: String
    - contextPath: MicrosoftATP.MachineAction.Status
      description: The current status of the command.
      type: String
    - contextPath: MicrosoftATP.MachineAction.MachineID
      description: The machine ID on which the action was executed.
      type: String
    - contextPath: MicrosoftATP.MachineAction.ComputerDNSName
      description: The machine DNS name on which the action was executed.
      type: String
    - contextPath: MicrosoftATP.MachineAction.CreationDateTimeUtc
      description: The date and time the action was created.
      type: Date
    - contextPath: MicrosoftATP.MachineAction.LastUpdateTimeUtc
      description: The last date and time the action status was updated.
      type: Date
    - contextPath: MicrosoftATP.MachineAction.RelatedFileInfo.FileIdentifier
      description: The file identifier.
      type: String
    - contextPath: MicrosoftATP.MachineAction.RelatedFileInfo.FileIdentifierType
      description: 'The file identifier type. Possible values: "SHA1" ,"SHA256", and "MD5".'
      type: String
    polling: true
  - arguments:
    - default: false
      description: machine action ID.
      isArray: false
      name: action_id
      required: true
      secret: false
    - deprecated: true
      description: Flag for the rate limit retry.
      isArray: false
      name: ran_once_flag
      required: false
    deprecated: false
    description: Gets a URI that allows downloading an investigation package.
    execution: false
    name: microsoft-atp-get-investigation-package-sas-uri
    outputs:
    - contextPath: MicrosoftATP.InvestigationURI.Link
      description: The investigation package URI.
      type: String
    polling: true
  - arguments:
    - default: false
      description: The machine ID.
      isArray: false
      name: machine_id
      required: true
      secret: false
    - default: false
      description: Comment to associate with the action.
      isArray: false
      name: comment
      required: false
      secret: false
    - deprecated: true
      description: Flag for the rate limit retry.
      isArray: false
      name: ran_once_flag
      required: false
    deprecated: false
    description: Restricts the execution of all applications on the machine except for a predefined set.
    execution: false
    name: microsoft-atp-restrict-app-execution
    outputs:
    - contextPath: MicrosoftATP.MachineAction.ID
      description: The machine action ID.
      type: String
    - contextPath: MicrosoftATP.MachineAction.Type
      description: The type of the action.
      type: String
    - contextPath: MicrosoftATP.MachineAction.Scope
      description: The scope of the action.
      type: String
    - contextPath: MicrosoftATP.MachineAction.Requestor
      description: The ID of the user that executed the action.
      type: String
    - contextPath: MicrosoftATP.MachineAction.RequestorComment
      description: The comment that was written when issuing the action.
      type: String
    - contextPath: MicrosoftATP.MachineAction.Status
      description: The current status of the command.
      type: String
    - contextPath: MicrosoftATP.MachineAction.MachineID
      description: The machine ID on which the action was executed.
      type: String
    - contextPath: MicrosoftATP.MachineAction.ComputerDNSName
      description: The machine DNS name on which the action was executed.
      type: String
    - contextPath: MicrosoftATP.MachineAction.CreationDateTimeUtc
      description: The date and time the action was created.
      type: Date
    - contextPath: MicrosoftATP.MachineAction.LastUpdateTimeUtc
      description: The last date and time the action status was updated.
      type: Date
    - contextPath: MicrosoftATP.MachineAction.RelatedFileInfo.FileIdentifier
      description: The file identifier.
      type: String
    - contextPath: MicrosoftATP.MachineAction.RelatedFileInfo.FileIdentifierType
      description: 'The file identifier type. Possible values: "SHA1" ,"SHA256", and "MD5".'
      type: String
    polling: true
  - arguments:
    - default: false
      description: The machine ID.
      isArray: false
      name: machine_id
      required: true
      secret: false
    - default: false
      description: Comment to associate with the action.
      isArray: false
      name: comment
      required: true
      secret: false
    - deprecated: true
      description: Flag for the rate limit retry.
      isArray: false
      name: ran_once_flag
      required: false
    deprecated: false
    description: Enable the execution of any application on the machine.
    execution: false
    name: microsoft-atp-remove-app-restriction
    outputs:
    - contextPath: MicrosoftATP.MachineAction.ID
      description: The machine action ID.
      type: String
    - contextPath: MicrosoftATP.MachineAction.Type
      description: The type of the action.
      type: String
    - contextPath: MicrosoftATP.MachineAction.Scope
      description: The scope of the action.
      type: String
    - contextPath: MicrosoftATP.MachineAction.Requestor
      description: The ID of the user that executed the action.
      type: String
    - contextPath: MicrosoftATP.MachineAction.RequestorComment
      description: The comment that was written when issuing the action.
      type: String
    - contextPath: MicrosoftATP.MachineAction.Status
      description: The current status of the command.
      type: String
    - contextPath: MicrosoftATP.MachineAction.MachineID
      description: The machine ID on which the action was executed.
      type: String
    - contextPath: MicrosoftATP.MachineAction.ComputerDNSName
      description: The machine DNS name on which the action was executed.
      type: String
    - contextPath: MicrosoftATP.MachineAction.CreationDateTimeUtc
      description: The date and time the action was created.
      type: Date
    - contextPath: MicrosoftATP.MachineAction.LastUpdateTimeUtc
      description: The last date and time the action status was updated.
      type: Date
    - contextPath: MicrosoftATP.MachineAction.RelatedFileInfo.FileIdentifier
      description: The file identifier.
      type: String
    - contextPath: MicrosoftATP.MachineAction.RelatedFileInfo.FileIdentifierType
      description: 'The file identifier type. Possible values: "SHA1" ,"SHA256", and "MD5".'
      type: String
    polling: true
  - arguments:
    - default: false
      description: The machine ID. When providing multiple values, each value is checked for the same hash.
      isArray: true
      name: machine_id
      required: true
      secret: false
    - default: false
      description: |-
        The file SHA1 hash to stop and quarantine on the machine. 
        When providing multiple values, each value is checked for the same machine_id.
      isArray: true
      name: file_hash
      required: true
      secret: false
    - default: false
      description: Comment to associate with the action.
      isArray: false
      name: comment
      required: true
      secret: false
    - deprecated: true
      description: Flag for the rate limit retry.
      isArray: false
      name: ran_once_flag
      required: false
    deprecated: false
    description: Stop the execution of a file on a machine and delete it.
    execution: false
    name: microsoft-atp-stop-and-quarantine-file
    outputs:
    - contextPath: MicrosoftATP.MachineAction.ID
      description: The machine action ID.
      type: String
    - contextPath: MicrosoftATP.MachineAction.Type
      description: The type of the action.
      type: String
    - contextPath: MicrosoftATP.MachineAction.Scope
      description: The scope of the action.
      type: String
    - contextPath: MicrosoftATP.MachineAction.Requestor
      description: The ID of the user that executed the action.
      type: String
    - contextPath: MicrosoftATP.MachineAction.RequestorComment
      description: The comment that was written when issuing the action.
      type: String
    - contextPath: MicrosoftATP.MachineAction.Status
      description: The current status of the command.
      type: String
    - contextPath: MicrosoftATP.MachineAction.MachineID
      description: The machine ID on which the action was executed.
      type: String
    - contextPath: MicrosoftATP.MachineAction.ComputerDNSName
      description: The machine DNS name on which the action was executed.
      type: String
    - contextPath: MicrosoftATP.MachineAction.CreationDateTimeUtc
      description: The date and time the action was created.
      type: Date
    - contextPath: MicrosoftATP.MachineAction.LastUpdateTimeUtc
      description: The last date and time the action status was updated.
      type: Date
    - contextPath: MicrosoftATP.MachineAction.RelatedFileInfo.FileIdentifier
      description: The file identifier.
      type: String
    - contextPath: MicrosoftATP.MachineAction.RelatedFileInfo.FileIdentifierType
      description: 'The file identifier type. Possible values: "SHA1" ,"SHA256", and "MD5".'
      type: String
    polling: true
  - arguments:
    - default: false
      description: ID can be the investigation ID or the investigation triggering alert ID.
      isArray: false
      name: id
      required: false
      secret: false
    - default: false
      defaultValue: '50'
      description: The maximum number of investigations to display.
      isArray: false
      name: limit
      required: false
      secret: false
    - default: false
      defaultValue: '0'
      description: The page from which to get the investigations.
      isArray: false
      name: offset
      predefined:
      - ''
      required: false
      secret: false
    - deprecated: true
      description: Flag for the rate limit retry.
      isArray: false
      name: ran_once_flag
      required: false
    deprecated: false
    description: Retrieves a collection of investigations or retrieves a specific investigation by its ID.
    execution: false
    name: microsoft-atp-list-investigations
    outputs:
    - contextPath: MicrosoftATP.Investigation.ID
      description: The investigation ID.
      type: String
    - contextPath: MicrosoftATP.Investigation.StartTime
      description: The date and time the investigation was created.
      type: Date
    - contextPath: MicrosoftATP.Investigation.EndTime
      description: The date and time the investigation was completed.
      type: Date
    - contextPath: MicrosoftATP.Investigation.State
      description: The investigation state.
      type: String
    - contextPath: MicrosoftATP.Investigation.CancelledBy
      description: The ID of the user/application that cancelled that investigation.
      type: Unknown
    - contextPath: MicrosoftATP.Investigation.StatusDetails
      description: The details about the investigation state.
      type: Unknown
    - contextPath: MicrosoftATP.Investigation.MachineID
      description: The machine ID on which the investigation is executed.
      type: String
    - contextPath: MicrosoftATP.Investigation.ComputerDNSName
      description: The machine DNS name on which the investigation is executed.
      type: String
    - contextPath: MicrosoftATP.Investigation.TriggeringAlertID
      description: The alert ID that triggered the investigation.
      type: String
    polling: true
  - arguments:
    - default: false
      description: The machine's ID.
      isArray: false
      name: machine_id
      required: true
      secret: false
    - default: false
      description: Comment to associate with the action.
      isArray: false
      name: comment
      required: true
      secret: false
    - default: false
      defaultValue: '50'
      description: The amount of time (in seconds) that a request waits for the query response before a timeout occurs.
      isArray: false
      name: timeout
      required: false
      secret: false
    - deprecated: true
      description: Flag for the rate limit retry.
      isArray: false
      name: ran_once_flag
      required: false
    deprecated: false
    description: Starts an automated investigation on a machine.
    execution: false
    name: microsoft-atp-start-investigation
    outputs:
    - contextPath: MicrosoftATP.Investigation.ID
      description: The investigation ID.
      type: String
    - contextPath: MicrosoftATP.Investigation.StartTime
      description: The date and time the investigation was created.
      type: Date
    - contextPath: MicrosoftATP.Investigation.EndTime
      description: The date and time the investigation was completed.
      type: Date
    - contextPath: MicrosoftATP.Investigation.State
      description: The investigation state.
      type: String
    - contextPath: MicrosoftATP.Investigation.CancelledBy
      description: The ID of the user/application that cancelled that investigation.
      type: Unknown
    - contextPath: MicrosoftATP.Investigation.StatusDetails
      description: The details about the investigation state.
      type: Unknown
    - contextPath: MicrosoftATP.Investigation.MachineID
      description: The machine ID on which the investigation is executed.
      type: String
    - contextPath: MicrosoftATP.Investigation.ComputerDNSName
      description: The machine DNS name on which the investigation is executed.
      type: String
    - contextPath: MicrosoftATP.Investigation.TriggeringAlertID
      description: The alert ID that triggered the investigation.
      type: String
    polling: true
  - arguments:
    - default: false
      description: The domain address.
      isArray: false
      name: domain
      required: true
      secret: false
    - deprecated: true
      description: Flag for the rate limit retry.
      isArray: false
      name: ran_once_flag
      required: false
    deprecated: false
    description: Retrieves statistics on the given domain.
    execution: false
    name: microsoft-atp-get-domain-statistics
    outputs:
    - contextPath: MicrosoftATP.DomainStatistics.Statistics.Host
      description: The domain host.
      type: String
    - contextPath: MicrosoftATP.DomainStatistics.Statistics.OrgPrevalence
      description: The prevalence of the domain in the organization.
      type: String
    - contextPath: MicrosoftATP.DomainStatistics.Statistics.OrgFirstSeen
      description: The first date and time the domain was in the organization.
      type: Date
    - contextPath: MicrosoftATP.DomainStatistics.Statistics.OrgLastSeen
      description: The last date and time the domain was in the organization.
      type: Date
    polling: true
  - arguments:
    - default: false
      description: The domain address.
      isArray: false
      name: domain
      required: true
      secret: false
    - deprecated: true
      description: Flag for the rate limit retry.
      isArray: false
      name: ran_once_flag
      required: false
    deprecated: false
    description: Retrieves a collection of alerts related to a given domain address.
    execution: false
    name: microsoft-atp-get-domain-alerts
    outputs:
    - contextPath: MicrosoftATP.DomainAlert.Domain
      description: The domain address.
      type: String
    - contextPath: MicrosoftATP.DomainAlert.Alerts.ID
      description: The alert ID.
      type: String
    - contextPath: MicrosoftATP.DomainAlert.Alerts.IncidentID
      description: The incident ID of the alert.
      type: Number
    - contextPath: MicrosoftATP.DomainAlert.Alerts.InvestigationID
      description: The investigation ID related to the alert.
      type: Number
    - contextPath: MicrosoftATP.DomainAlert.Alerts.InvestigationState
      description: The current state of the investigation.
      type: String
    - contextPath: MicrosoftATP.DomainAlert.Alerts.AssignedTo
      description: The owner of the alert.
      type: String
    - contextPath: MicrosoftATP.DomainAlert.Alerts.Severity
      description: The severity of the alert.
      type: String
    - contextPath: MicrosoftATP.DomainAlert.Alerts.Status
      description: The current status of the alert.
      type: String
    - contextPath: MicrosoftATP.DomainAlert.Alerts.Classification
      description: The alert classification.
      type: String
    - contextPath: MicrosoftATP.DomainAlert.Alerts.Determination
      description: The determination of the alert.
      type: String
    - contextPath: MicrosoftATP.DomainAlert.Alerts.DetectionSource
      description: The detection source.
      type: String
    - contextPath: MicrosoftATP.DomainAlert.Alerts.Category
      description: The category of the alert.
      type: String
    - contextPath: MicrosoftATP.DomainAlert.Alerts.ThreatFamilyName
      description: The threat family name.
      type: String
    - contextPath: MicrosoftATP.DomainAlert.Alerts.Title
      description: The alert title.
      type: String
    - contextPath: MicrosoftATP.DomainAlert.Alerts.Description
      description: The alert description.
      type: String
    - contextPath: MicrosoftATP.DomainAlert.Alerts.AlertCreationTime
      description: The date and time the alert was created.
      type: Date
    - contextPath: MicrosoftATP.DomainAlert.Alerts.FirstEventTime
      description: The first event time that triggered the alert on that machine.
      type: Date
    - contextPath: MicrosoftATP.DomainAlert.Alerts.LastEventTime
      description: The last event time that triggered the alert on that machine.
      type: Date
    - contextPath: MicrosoftATP.DomainAlert.Alerts.LastUpdateTime
      description: The last update time that triggered the alert on that machine.
      type: Date
    - contextPath: MicrosoftATP.DomainAlert.Alerts.ResolvedTime
      description: The date and time the status of the alert was changed to 'Resolved'
      type: Date
    - contextPath: MicrosoftATP.DomainAlert.Alerts.MachineID
      description: The machine ID associated with the alert.
      type: String
    - contextPath: MicrosoftATP.DomainAlert.Alerts.ComputerDNSName
      description: The machine DNS name.
      type: String
    - contextPath: MicrosoftATP.DomainAlert.Alerts.AADTenantID
      description: The AAD tenant ID.
      type: String
    - contextPath: MicrosoftATP.DomainAlert.Alerts.Comments.Comment
      description: The alert comment string.
      type: String
    - contextPath: MicrosoftATP.DomainAlert.Alerts.Comments.CreatedBy
      description: The alert comment created by string
      type: String
    - contextPath: MicrosoftATP.DomainAlert.Alerts.Comments.CreatedTime
      description: The alert comment created time date.
      type: Date
    polling: true
  - arguments:
    - default: false
      description: The domain address.
      isArray: false
      name: domain
      required: true
      secret: false
    - deprecated: true
      description: Flag for the rate limit retry.
      isArray: false
      name: ran_once_flag
      required: false
    deprecated: false
    description: Retrieves a collection of machines that have communicated to or from a given domain address.
    execution: false
    name: microsoft-atp-get-domain-machines
    outputs:
    - contextPath: MicrosoftATP.DomainMachine.Domain
      description: The domain address.
      type: String
    - contextPath: MicrosoftATP.DomainMachine.Machines.ID
      description: The machine ID.
      type: String
    - contextPath: MicrosoftATP.DomainMachine.Machines.ComputerDNSName
      description: The machine DNS name.
      type: String
    - contextPath: MicrosoftATP.DomainMachine.Machines.FirstSeen
      description: The first date and time the machine was observed by Microsoft Defender ATP.
      type: Date
    - contextPath: MicrosoftATP.DomainMachine.Machines.LastSeen
      description: The last date and time the machine was observed by Microsoft Defender ATP.
      type: Date
    - contextPath: MicrosoftATP.DomainMachine.Machines.OSPlatform
      description: The operating system platform.
      type: String
    - contextPath: MicrosoftATP.DomainMachine.Machines.OSVersion
      description: The operating system version.
      type: String
    - contextPath: MicrosoftATP.DomainMachine.Machines.OSProcessor
      description: The operating system processor.
      type: String
    - contextPath: MicrosoftATP.DomainMachine.Machines.LastIPAddress
      description: The last IP on the machine.
      type: String
    - contextPath: MicrosoftATP.DomainMachine.Machines.LastExternalIPAddress
      description: The last IP through which the machine accessed the internet.
      type: String
    - contextPath: MicrosoftATP.DomainMachine.Machines.OSBuild
      description: The operating system build number.
      type: Number
    - contextPath: MicrosoftATP.DomainMachine.Machines.HealthStatus
      description: The machine health status.
      type: String
    - contextPath: MicrosoftATP.DomainMachine.Machines.RBACGroupID
      description: The machine RBAC group ID.
      type: Number
    - contextPath: MicrosoftATP.DomainMachine.Machines.RBACGroupName
      description: The machine RBAC group name.
      type: String
    - contextPath: MicrosoftATP.DomainMachine.Machines.RiskScore
      description: The machine risk score.
      type: String
    - contextPath: MicrosoftATP.DomainMachine.Machines.ExposureLevel
      description: The machine exposure level.
      type: String
    - contextPath: MicrosoftATP.DomainMachine.Machines.IsAADJoined
      description: True if machine is AAD joined, False otherwise.
      type: Boolean
    - contextPath: MicrosoftATP.DomainMachine.Machines.AADDeviceID
      description: The AAD Device ID.
      type: String
    - contextPath: MicrosoftATP.DomainMachine.Machines.MachineTags
      description: Set of machine tags.
      type: String
    polling: true
  - arguments:
    - default: false
      description: File SHA1 hash to get statistics on.
      isArray: false
      name: file_hash
      required: true
      secret: false
    - deprecated: true
      description: Flag for the rate limit retry.
      isArray: false
      name: ran_once_flag
      required: false
    deprecated: false
    description: Retrieves statistics for the given file.
    execution: false
    name: microsoft-atp-get-file-statistics
    outputs:
    - contextPath: MicrosoftATP.FileStatistics.Sha1
      description: The file SHA1 hash.
      type: String
    - contextPath: MicrosoftATP.FileStatistics.Statistics.OrgPrevalence
      description: The prevalence of the file in the organization.
      type: String
    - contextPath: MicrosoftATP.FileStatistics.Statistics.OrgFirstSeen
      description: The first date and time the file was in the organization.
      type: Date
    - contextPath: MicrosoftATP.FileStatistics.Statistics.OrgLastSeen
      description: The last date and time the file was in the organization.
      type: Date
    - contextPath: MicrosoftATP.FileStatistics.Statistics.GlobalPrevalence
      description: The global prevalence of the file.
      type: String
    - contextPath: MicrosoftATP.FileStatistics.Statistics.GlobalFirstObserved
      description: The global first observation date and time of the file.
      type: Date
    - contextPath: MicrosoftATP.FileStatistics.Statistics.GlobalLastObserved
      description: The global last observation date and time of the file.
      type: Date
    - contextPath: MicrosoftATP.FileStatistics.Statistics.TopFileNames
      description: The file's top names.
      type: String
    polling: true
  - arguments:
    - default: false
      description: File SHA1 hash to get statistics on.
      isArray: false
      name: file_hash
      required: true
      secret: false
    - deprecated: true
      description: Flag for the rate limit retry.
      isArray: false
      name: ran_once_flag
      required: false
    deprecated: false
    description: Retrieves a collection of alerts related to a given file hash.
    execution: false
    name: microsoft-atp-get-file-alerts
    outputs:
    - contextPath: MicrosoftATP.FileAlert.Sha1
      description: The file SHA1 hash.
      type: String
    - contextPath: MicrosoftATP.FileAlert.Alerts.ID
      description: The alert ID.
      type: String
    - contextPath: MicrosoftATP.FileAlert.Alerts.IncidentID
      description: The incident ID of the alert.
      type: Number
    - contextPath: MicrosoftATP.FileAlert.Alerts.InvestigationID
      description: The investigation ID related to the alert.
      type: Number
    - contextPath: MicrosoftATP.FileAlert.Alerts.InvestigationState
      description: The current state of the investigation.
      type: String
    - contextPath: MicrosoftATP.FileAlert.Alerts.AssignedTo
      description: The owner of the alert.
      type: String
    - contextPath: MicrosoftATP.FileAlert.Alerts.Severity
      description: The severity of the alert.
      type: String
    - contextPath: MicrosoftATP.FileAlert.Alerts.Status
      description: The current status of the alert.
      type: String
    - contextPath: MicrosoftATP.FileAlert.Alerts.Classification
      description: The alert classification.
      type: String
    - contextPath: MicrosoftATP.FileAlert.Alerts.Determination
      description: The determination of the alert.
      type: String
    - contextPath: MicrosoftATP.FileAlert.Alerts.DetectionSource
      description: The detection source.
      type: String
    - contextPath: MicrosoftATP.FileAlert.Alerts.Category
      description: The category of the alert.
      type: String
    - contextPath: MicrosoftATP.FileAlert.Alerts.ThreatFamilyName
      description: The threat family name.
      type: String
    - contextPath: MicrosoftATP.FileAlert.Alerts.Title
      description: The alert title.
      type: String
    - contextPath: MicrosoftATP.FileAlert.Alerts.Description
      description: The alert description.
      type: String
    - contextPath: MicrosoftATP.FileAlert.Alerts.AlertCreationTime
      description: The date and time the alert was created.
      type: Date
    - contextPath: MicrosoftATP.FileAlert.Alerts.FirstEventTime
      description: The first event time that triggered the alert on that machine.
      type: Date
    - contextPath: MicrosoftATP.FileAlert.Alerts.LastEventTime
      description: The last event time that triggered the alert on that machine.
      type: Date
    - contextPath: MicrosoftATP.FileAlert.Alerts.LastUpdateTime
      description: The last update time that triggered the alert on that machine.
      type: Date
    - contextPath: MicrosoftATP.FileAlert.Alerts.ResolvedTime
      description: The date and time the status of the alert was changed to 'Resolved'.
      type: Date
    - contextPath: MicrosoftATP.FileAlert.Alerts.MachineID
      description: The machine ID associated with the alert.
      type: String
    - contextPath: MicrosoftATP.FileAlert.Alerts.ComputerDNSName
      description: The machine DNS name.
      type: String
    - contextPath: MicrosoftATP.FileAlert.Alerts.AADTenantID
      description: The AAD tenant ID.
      type: String
    - contextPath: MicrosoftATP.FileAlert.Alerts.Comments.Comment
      description: The alert comment string.
      type: String
    - contextPath: MicrosoftATP.FileAlert.Alerts.Comments.CreatedBy
      description: The alert comment created by string.
      type: String
    - contextPath: MicrosoftATP.FileAlert.Alerts.Comments.CreatedTime
      description: The alert comment created time date.
      type: Date
    polling: true
  - arguments:
    - default: false
      description: The IP address.
      isArray: false
      name: ip
      required: true
      secret: false
    - deprecated: true
      description: Flag for the rate limit retry.
      isArray: false
      name: ran_once_flag
      required: false
    deprecated: false
    description: Retrieves statistics for a given IP.
    execution: false
    name: microsoft-atp-get-ip-statistics
    outputs:
    - contextPath: MicrosoftATP.IPStatistics.Statistics.IPAddress
      description: The IP address.
      type: String
    - contextPath: MicrosoftATP.IPStatistics.Statistics.OrgPrevalence
      description: The prevalence of the IP in the organization.
      type: String
    - contextPath: MicrosoftATP.IPStatistics.Statistics.OrgFirstSeen
      description: The first date and time the IP was in the organization.
      type: Date
    - contextPath: MicrosoftATP.IPStatistics.Statistics.OrgLastSeen
      description: The last date and time the IP was in the organization.
      type: Date
    polling: true
  - arguments:
    - default: false
      description: The IP address.
      isArray: false
      name: ip
      required: true
      secret: false
    - deprecated: true
      description: Flag for the rate limit retry.
      isArray: false
      name: ran_once_flag
      required: false
    deprecated: false
    description: Retrieves a collection of alerts related to a given IP address.
    execution: false
    name: microsoft-atp-get-ip-alerts
    outputs:
    - contextPath: MicrosoftATP.IPAlert.IPAddress
      description: The IP address.
      type: String
    - contextPath: MicrosoftATP.IPAlert.Alerts.ID
      description: The alert ID.
      type: String
    - contextPath: MicrosoftATP.IPAlert.Alerts.IncidentID
      description: The incident ID of the alert.
      type: Number
    - contextPath: MicrosoftATP.IPAlert.Alerts.InvestigationID
      description: The investigation ID related to the alert.
      type: Number
    - contextPath: MicrosoftATP.IPAlert.Alerts.InvestigationState
      description: The current state of the investigation.
      type: String
    - contextPath: MicrosoftATP.IPAlert.Alerts.AssignedTo
      description: The owner of the alert.
      type: String
    - contextPath: MicrosoftATP.IPAlert.Alerts.Severity
      description: The severity of the alert.
      type: String
    - contextPath: MicrosoftATP.IPAlert.Alerts.Status
      description: The current status of the alert.
      type: String
    - contextPath: MicrosoftATP.IPAlert.Alerts.Classification
      description: The alert classification.
      type: String
    - contextPath: MicrosoftATP.IPAlert.Alerts.Determination
      description: The determination of the alert.
      type: String
    - contextPath: MicrosoftATP.IPAlert.Alerts.DetectionSource
      description: The detection source.
      type: String
    - contextPath: MicrosoftATP.IPAlert.Alerts.Category
      description: The category of the alert.
      type: String
    - contextPath: MicrosoftATP.IPAlert.Alerts.ThreatFamilyName
      description: The threat family name.
      type: String
    - contextPath: MicrosoftATP.IPAlert.Alerts.Title
      description: The alert title.
      type: String
    - contextPath: MicrosoftATP.IPAlert.Alerts.Description
      description: The alert description.
      type: String
    - contextPath: MicrosoftATP.IPAlert.Alerts.AlertCreationTime
      description: The date and time the alert was created.
      type: Date
    - contextPath: MicrosoftATP.IPAlert.Alerts.FirstEventTime
      description: The first event time that triggered the alert on that machine.
      type: Date
    - contextPath: MicrosoftATP.IPAlert.Alerts.LastEventTime
      description: The last event time that triggered the alert on that machine.
      type: Date
    - contextPath: MicrosoftATP.IPAlert.Alerts.LastUpdateTime
      description: The last update time that triggered the alert on that machine.
      type: Date
    - contextPath: MicrosoftATP.IPAlert.Alerts.ResolvedTime
      description: The date and time the status of the alert was changed to 'Resolved'.
      type: Date
    - contextPath: MicrosoftATP.IPAlert.Alerts.MachineID
      description: The machine ID associated with the alert.
      type: String
    - contextPath: MicrosoftATP.IPAlert.Alerts.ComputerDNSName
      description: The machine DNS name.
      type: String
    - contextPath: MicrosoftATP.IPAlert.Alerts.AADTenantID
      description: The AAD tenant ID.
      type: String
    - contextPath: MicrosoftATP.IPAlert.Alerts.Comments.Comment
      description: The alert comment string.
      type: String
    - contextPath: MicrosoftATP.IPAlert.Alerts.Comments.CreatedBy
      description: The alert comment created by string.
      type: String
    - contextPath: MicrosoftATP.IPAlert.Alerts.Comments.CreatedTime
      description: The alert comment created time date.
      type: Date
    polling: true
  - arguments:
    - default: false
      description: |-
        The user ID. Note that the ID is not the full UPN, but only the username.
         (e.g., to retrieve alerts for user1@test.com, use user1).
      isArray: false
      name: username
      required: true
      secret: false
    - deprecated: true
      description: Flag for the rate limit retry.
      isArray: false
      name: ran_once_flag
      required: false
    deprecated: false
    description: Retrieves a collection of alerts related to a given user ID.
    execution: false
    name: microsoft-atp-get-user-alerts
    outputs:
    - contextPath: MicrosoftATP.UserAlert.Username
      description: The username.
      type: String
    - contextPath: MicrosoftATP.UserAlert.Alerts.ID
      description: The alert ID.
      type: String
    - contextPath: MicrosoftATP.UserAlert.Alerts.IncidentID
      description: The incident ID of the alert.
      type: Number
    - contextPath: MicrosoftATP.UserAlert.Alerts.InvestigationID
      description: The investigation ID related to the alert.
      type: Number
    - contextPath: MicrosoftATP.UserAlert.Alerts.InvestigationState
      description: The current state of the investigation.
      type: String
    - contextPath: MicrosoftATP.UserAlert.Alerts.AssignedTo
      description: The owner of the alert.
      type: String
    - contextPath: MicrosoftATP.UserAlert.Alerts.Severity
      description: The severity of the alert.
      type: String
    - contextPath: MicrosoftATP.UserAlert.Alerts.Status
      description: The current status of the alert.
      type: String
    - contextPath: MicrosoftATP.UserAlert.Alerts.Classification
      description: The alert classification.
      type: String
    - contextPath: MicrosoftATP.UserAlert.Alerts.Determination
      description: The determination of the alert.
      type: String
    - contextPath: MicrosoftATP.UserAlert.Alerts.DetectionSource
      description: The detection source.
      type: String
    - contextPath: MicrosoftATP.UserAlert.Alerts.Category
      description: The category of the alert.
      type: String
    - contextPath: MicrosoftATP.UserAlert.Alerts.ThreatFamilyName
      description: The threat family name.
      type: String
    - contextPath: MicrosoftATP.UserAlert.Alerts.Title
      description: The alert title.
      type: String
    - contextPath: MicrosoftATP.UserAlert.Alerts.Description
      description: The alert description.
      type: String
    - contextPath: MicrosoftATP.UserAlert.Alerts.AlertCreationTime
      description: The date and time the alert was created.
      type: Date
    - contextPath: MicrosoftATP.UserAlert.Alerts.FirstEventTime
      description: The first event time that triggered the alert on that machine.
      type: Date
    - contextPath: MicrosoftATP.UserAlert.Alerts.LastEventTime
      description: The last event time that triggered the alert on that machine.
      type: Date
    - contextPath: MicrosoftATP.UserAlert.Alerts.LastUpdateTime
      description: The last update time that triggered the alert on that machine.
      type: Date
    - contextPath: MicrosoftATP.UserAlert.Alerts.ResolvedTime
      description: The date and time the status of the alert was changed to 'Resolved'
      type: Date
    - contextPath: MicrosoftATP.UserAlert.Alerts.MachineID
      description: The machine ID associated with the alert.
      type: String
    - contextPath: MicrosoftATP.UserAlert.Alerts.ComputerDNSName
      description: The machine DNS name.
      type: String
    - contextPath: MicrosoftATP.UserAlert.Alerts.AADTenantID
      description: The AAD tenant ID.
      type: String
    - contextPath: MicrosoftATP.UserAlert.Alerts.Comments.Comment
      description: The alert comment string.
      type: String
    - contextPath: MicrosoftATP.UserAlert.Alerts.Comments.CreatedBy
      description: The alert comment created by string.
      type: String
    - contextPath: MicrosoftATP.UserAlert.Alerts.Comments.CreatedTime
      description: The alert comment created time date.
      type: Date
    polling: true
  - arguments:
    - default: false
      description: |-
        The user ID. Note that the ID is not the full UPN, but only the username.
        (e.g., to retrieve machines for user1@test.com, use user1).
      isArray: false
      name: username
      required: true
      secret: false
    - deprecated: true
      description: Flag for the rate limit retry.
      isArray: false
      name: ran_once_flag
      required: false
    deprecated: false
    description: Retrieves a collection of machines related to a given user ID.
    execution: false
    name: microsoft-atp-get-user-machines
    outputs:
    - contextPath: MicrosoftATP.UserMachine.Username
      description: The username.
      type: String
    - contextPath: MicrosoftATP.UserMachine.Machines.ID
      description: The machine ID.
      type: String
    - contextPath: MicrosoftATP.UserMachine.Machines.ComputerDNSName
      description: The machine DNS name.
      type: String
    - contextPath: MicrosoftATP.UserMachine.Machines.FirstSeen
      description: The first date and time the machine was observed by Microsoft Defender ATP.
      type: Date
    - contextPath: MicrosoftATP.UserMachine.Machines.LastSeen
      description: The last date and time the machine was observed by Microsoft Defender ATP.
      type: Date
    - contextPath: MicrosoftATP.UserMachine.Machines.OSPlatform
      description: The operating system platform.
      type: String
    - contextPath: MicrosoftATP.UserMachine.Machines.OSVersion
      description: The operating system version.
      type: String
    - contextPath: MicrosoftATP.UserMachine.Machines.OSProcessor
      description: The operating system processor.
      type: String
    - contextPath: MicrosoftATP.v.Machines.LastIPAddress
      description: The last IP on the machine.
      type: String
    - contextPath: MicrosoftATP.UserMachine.Machines.LastExternalIPAddress
      description: The last IP through which the machine accessed the internet.
      type: String
    - contextPath: MicrosoftATP.UserMachine.Machines.OSBuild
      description: The operating system build number.
      type: Number
    - contextPath: MicrosoftATP.UserMachine.Machines.HealthStatus
      description: The machine health status.
      type: String
    - contextPath: MicrosoftATP.UserMachine.Machines.RBACGroupID
      description: The machine RBAC group ID.
      type: Number
    - contextPath: MicrosoftATP.UserMachine.Machines.RBACGroupName
      description: The machine RBAC group name.
      type: String
    - contextPath: MicrosoftATP.UserMachine.Machines.RiskScore
      description: The machine risk score.
      type: String
    - contextPath: MicrosoftATP.UserMachine.Machines.ExposureLevel
      description: The machine exposure level.
      type: String
    - contextPath: MicrosoftATP.UserMachine.Machines.IsAADJoined
      description: True if machine is AAD joined, False otherwise.
      type: Boolean
    - contextPath: MicrosoftATP.UserMachine.Machines.AADDeviceID
      description: The AAD device ID.
      type: String
    - contextPath: MicrosoftATP.UserMachine.Machines.MachineTags
      description: Set of machine tags.
      type: String
    polling: true
  - arguments:
    - default: false
      description: The machine ID.
      isArray: false
      name: machine_id
      required: true
      secret: false
    - auto: PREDEFINED
      default: false
      description: The action to use for the tag.
      isArray: false
      name: action
      predefined:
      - Add
      - Remove
      required: true
      secret: false
    - default: false
      description: The tag name.
      isArray: false
      name: tag
      required: true
      secret: false
    - deprecated: true
      description: Flag for the rate limit retry.
      isArray: false
      name: ran_once_flag
      required: false
    deprecated: false
    description: Adds or removes a tag on a specific machine.
    execution: false
    name: microsoft-atp-add-remove-machine-tag
    outputs:
    - contextPath: MicrosoftATP.Machine.ID
      description: The machine ID.
      type: String
    - contextPath: MicrosoftATP.Machine.ComputerDNSName
      description: The machine DNS name.
      type: String
    - contextPath: MicrosoftATP.Machine.FirstSeen
      description: The first date and time the machine was observed by Microsoft Defender ATP.
      type: Date
    - contextPath: MicrosoftATP.Machine.LastSeen
      description: The last date and time the machine was observed by Microsoft Defender ATP.
      type: Date
    - contextPath: MicrosoftATP.Machine.OSPlatform
      description: The operating system platform.
      type: String
    - contextPath: MicrosoftATP.Machine.OSVersion
      description: The operating system version.
      type: String
    - contextPath: MicrosoftATP.Machine.OSProcessor
      description: The operating system processor.
      type: String
    - contextPath: MicrosoftATP.Machine.LastIPAddress
      description: The last IP on the machine.
      type: String
    - contextPath: MicrosoftATP.Machine.LastExternalIPAddress
      description: The last IP through which the machine accessed the internet.
      type: String
    - contextPath: MicrosoftATP.Machine.OSBuild
      description: The operating system build number.
      type: Number
    - contextPath: MicrosoftATP.Machine.HealthStatus
      description: The machine health status.
      type: String
    - contextPath: MicrosoftATP.Machine.RBACGroupID
      description: The machine RBAC group ID.
      type: Number
    - contextPath: MicrosoftATP.Machine.RBACGroupName
      description: The machine RBAC group name.
      type: String
    - contextPath: MicrosoftATP.Machine.RiskScore
      description: The machine risk score.
      type: String
    - contextPath: MicrosoftATP.Machine.ExposureLevel
      description: The machine exposure level.
      type: String
    - contextPath: MicrosoftATP.Machine.IsAADJoined
      description: True if machine is AAD joined, False otherwise.
      type: Boolean
    - contextPath: MicrosoftATP.Machine.AADDeviceID
      description: The AAD device ID.
      type: String
    - contextPath: MicrosoftATP.Machine.MachineTags
      description: Set of machine tags.
      type: String
    polling: true
  - arguments:
    - default: false
      defaultValue: '50'
      description: The maximum number of indicators to return.
      isArray: false
      name: limit
      required: false
      secret: false
    - default: false
      defaultValue: '50'
      description: Specifies the page size of the result set. Maximum is 200.
      isArray: false
      name: page_size
      required: false
      secret: false
    - deprecated: true
      description: Flag for the rate limit retry.
      isArray: false
      name: ran_once_flag
      required: false
    deprecated: true
    description: Deprecated. Use the microsoft-atp-sc-indicator-list command instead. Lists all indicators by the ID that the system creates when the indicator is ingested.
    execution: false
    name: microsoft-atp-indicator-list
    outputs:
    - contextPath: MicrosoftATP.Indicators.id
      description: Generated GUID/unique identifier. Created by the system when the indicator is ingested.
      type: String
    - contextPath: MicrosoftATP.Indicators.action
      description: 'The action to apply if the indicator is matched from within the targetProduct security tool. Possible values: "unknown", "allow", "block", and "alert".'
      type: String
    - contextPath: MicrosoftATP.Indicators.additionalInformation
      description: A catchall area into which extra data from the indicator not covered by the other indicator properties may be placed. Data placed into additionalInformation is typically not used by the targetProduct security tool.
      type: String
    - contextPath: MicrosoftATP.Indicators.azureTenantId
      description: Stamped by the system when the indicator is ingested. The Azure Active Directory tenant ID of the submitting client.
      type: String
    - contextPath: MicrosoftATP.Indicators.confidence
      description: An integer representing the confidence with which the data within the indicator accurately identifies malicious behavior. Values are 0 – 100, with 100 being the highest.
      type: Number
    - contextPath: MicrosoftATP.Indicators.description
      description: Brief description (100 characters or less) of the threat represented by the indicator.
      type: String
    - contextPath: MicrosoftATP.Indicators.diamondModel
      description: 'The area of the Diamond Model in which this indicator exists. Possible values: "unknown", "adversary", "capability", "infrastructure", and "victim".'
      type: String
    - contextPath: MicrosoftATP.Indicators.domainName
      description: Domain name associated with this indicator. Should be in the format subdomain.domain.topleveldomain.
      type: String
    - contextPath: MicrosoftATP.Indicators.expirationDateTime
      description: "DateTime string indicating when the indicator expires. To avoid stale indicators persisting in the system, all indicators must have an expiration date. The timestamp type represents date and time information in ISO 8601 format and is always in UTC time. For example, midnight UTC on Jan 1, 2014 looks like: '2014-01-01T00:00:00Z'"
      type: Date
    - contextPath: MicrosoftATP.Indicators.externalId
      description: An identification number that ties the indicator back to the indicator provider’s system (e.g., a foreign key).
      type: String
    - contextPath: MicrosoftATP.Indicators.fileCompileDateTime
      description: "DateTime the file was compiled. The timestamp type represents date and time information in ISO 8601 format and is always in UTC time. For example, midnight UTC on Jan 1, 2014 looks like: '2014-01-01T00:00:00Z'"
      type: Date
    - contextPath: MicrosoftATP.Indicators.fileCreatedDateTime
      description: "DateTime the file was created. The Timestamp type represents date and time information in ISO 8601 format and is always in UTC time. For example, midnight UTC on Jan 1, 2014 looks like: '2014-01-01T00:00:00Z'"
      type: Date
    - contextPath: MicrosoftATP.Indicators.fileHashType
      description: 'The type of hash stored in fileHashValue. Possible values: "unknown", "sha1", "sha256", "md5", "authenticodeHash256", "lsHash", and "ctph".'
      type: String
    - contextPath: MicrosoftATP.Indicators.fileHashValue
      description: The file hash value.
      type: String
    - contextPath: MicrosoftATP.Indicators.fileMutexName
      description: The Mutex name used in file-based detections.
      type: String
    - contextPath: MicrosoftATP.Indicators.fileName
      description: The name of the file if the indicator is file-based. Multiple file names may be delimited by commas.
      type: String
    - contextPath: MicrosoftATP.Indicators.filePacker
      description: The packer used to build the file in question.
      type: String
    - contextPath: MicrosoftATP.Indicators.filePath
      description: The path of the file indicating a compromise. Can be a Windows or *nix style path.
      type: String
    - contextPath: MicrosoftATP.Indicators.fileSize
      description: The size of the file in bytes.
      type: Number
    - contextPath: MicrosoftATP.Indicators.fileType
      description: Text description of the type of file. For example, “Word Document” or “Binary”.
      type: String
    - contextPath: MicrosoftATP.Indicators.ingestedDateTime
      description: "Timestamp the indicator was ingested into the system. The Timestamp type represents date and time information in ISO 8601 format and is always in UTC time. For example, midnight UTC on Jan 1, 2014 looks like: '2014-01-01T00:00:00Z'"
      type: Date
    - contextPath: MicrosoftATP.Indicators.isActive
      description: Used to deactivate indicators within the system. By default, any indicator submitted is set as active. However, providers may submit existing indicators with this set to ‘False’ to deactivate indicators in the system.
      type: Boolean
    - contextPath: MicrosoftATP.Indicators.knownFalsePositives
      description: Scenarios in which the indicator may cause false positives. This should be human-readable text.
      type: String
    - contextPath: MicrosoftATP.Indicators.lastReportedDateTime
      description: "The last time the indicator was seen. The timestamp type represents date and time information in ISO 8601 format and is always in UTC time. For example, midnight UTC on Jan 1, 2014 looks like: '2014-01-01T00:00:00Z'"
      type: Date
    - contextPath: MicrosoftATP.Indicators.networkCidrBlock
      description: CIDR Block notation representation of the network referenced in this indicator. Use only if the Source and Destination cannot be identified.
      type: String
    - contextPath: MicrosoftATP.Indicators.networkDestinationAsn
      description: The destination autonomous system identifier of the network referenced in the indicator.
      type: Number
    - contextPath: MicrosoftATP.Indicators.networkDestinationCidrBlock
      description: The CIDR Block notation representation of the destination network in this indicator.
      type: String
    - contextPath: MicrosoftATP.Indicators.networkDestinationIPv4
      description: The IPv4 IP address destination.
      type: String
    - contextPath: MicrosoftATP.Indicators.networkDestinationIPv6
      description: The IPv6 IP address destination.
      type: String
    - contextPath: MicrosoftATP.Indicators.networkDestinationPort
      description: The TCP port destination.
      type: Number
    - contextPath: MicrosoftATP.Indicators.networkIPv4
      description: The IPv4 IP address.
      type: String
    - contextPath: MicrosoftATP.Indicators.networkIPv6
      description: The IPv6 IP address.
      type: String
    - contextPath: MicrosoftATP.Indicators.networkPort
      description: The TCP port.
      type: Number
    - contextPath: MicrosoftATP.Indicators.networkProtocol
      description: The decimal representation of the protocol field in the IPv4 header.
      type: Number
    - contextPath: MicrosoftATP.Indicators.networkSourceAsn
      description: The source autonomous system identifier of the network referenced in the indicator.
      type: Number
    - contextPath: MicrosoftATP.Indicators.networkSourceCidrBlock
      description: The CIDR Block notation representation of the source network in this indicator.
      type: String
    - contextPath: MicrosoftATP.Indicators.networkSourceIPv4
      description: The IPv4 IP address source.
      type: String
    - contextPath: MicrosoftATP.Indicators.networkSourceIPv6
      description: The IPv6 IP address source.
      type: String
    - contextPath: MicrosoftATP.Indicators.networkSourcePort
      description: The TCP port source.
      type: Number
    - contextPath: MicrosoftATP.Indicators.passiveOnly
      description: Determines if the indicator should trigger an event that is visible to an end user. When set to ‘true,’ security tools do not notify the end user that a ‘hit’ has occurred. This is most often treated as audit or silent mode by security products where they simply log that a match occurred but do not perform the action. Default value is false.
      type: Boolean
    - contextPath: MicrosoftATP.Indicators.severity
      description: 'Severity of the malicious behavior identified by the data within the indicator. Possible values: "Informational", "Low", "MediumLow", "MediumHigh", and "High", where High is the most severe and Informational is not severe at all.'
      type: String
    - contextPath: MicrosoftATP.Indicators.targetProduct
      description: A string value representing a single security product to which the indicator should be applied.
      type: String
    - contextPath: MicrosoftATP.Indicators.threatType
      description: 'Each indicator must have a valid Indicator Threat Type. Possible values: "Botnet", "C2", "CryptoMining", "Darknet", "DDoS", "MaliciousUrl", "Malware", "Phishing", "Proxy", "PUA", and "WatchList".'
      type: String
    - contextPath: MicrosoftATP.Indicators.tlpLevel
      description: 'Traffic Light Protocol value for the indicator. Possible values: "unknown", "white", "green", "amber", and "red".'
      type: String
    - contextPath: MicrosoftATP.Indicators.url
      description: Uniform Resource Locator. This URL complies with RFC 1738.
      type: String
    - contextPath: MicrosoftATP.Indicators.userAgent
      description: User-Agent string from a web request that could indicate compromise.
      type: String
    - contextPath: MicrosoftATP.Indicators.vendorInformation
      description: Information about the vendor.
      type: String
    - contextPath: File.Name
      description: The full file name (including file extension).
      type: String
    - contextPath: File.Size
      description: The size of the file in bytes.
      type: Number
    - contextPath: File.MD5
      description: The MD5 hash of the file.
      type: String
    - contextPath: File.SHA1
      description: The SHA1 hash of the file.
      type: String
    - contextPath: File.SHA256
      description: The SHA256 hash of the file.
      type: String
    - contextPath: File.SHA512
      description: The SHA512 hash of the file.
      type: String
    - contextPath: File.Type
      description: The file type, as determined by libmagic (same as displayed in file entries).
      type: String
    - contextPath: File.Path
      description: The path where the file is located.
      type: String
    - contextPath: Domain.Name
      description: 'The domain name, for example: "google.com".'
      type: String
    - contextPath: IP.Address
      description: The IP address.
      type: String
    - contextPath: URL.Data
      description: The URL.
      type: String
    polling: true
  - arguments:
    - default: true
      description: The ID of the indicator to get.
      isArray: false
      name: indicator_id
      required: true
      secret: false
    - deprecated: true
      description: Flag for the rate limit retry.
      isArray: false
      name: ran_once_flag
      required: false
    deprecated: true
    description: Deprecated. Use the microsoft-atp-sc-indicator-get-by-id command instead. Gets an indicator by its ID.
    execution: false
    name: microsoft-atp-indicator-get-by-id
    outputs:
    - contextPath: MicrosoftATP.Indicators.id
      description: Created by the system when the indicator is ingested. Generated GUID/unique identifier.
      type: String
    - contextPath: MicrosoftATP.Indicators.action
      description: 'The action to apply if the indicator is matched from within the targetProduct security tool. Possible values: "unknown", "allow", "block", and "alert".'
      type: String
    - contextPath: MicrosoftATP.Indicators.additionalInformation
      description: A catchall area into which extra data from the indicator not covered by the other indicator properties may be placed. Data placed into additionalInformation is typically not used by the targetProduct security tool.
      type: String
    - contextPath: MicrosoftATP.Indicators.azureTenantId
      description: Stamped by the system when the indicator is ingested. The Azure Active Directory tenant ID of the submitting client.
      type: String
    - contextPath: MicrosoftATP.Indicators.confidence
      description: An integer representing the confidence with which the data within the indicator accurately identifies malicious behavior. Possible values are 0 – 100, with 100 being the highest.
      type: Number
    - contextPath: MicrosoftATP.Indicators.description
      description: Brief description (100 characters or less) of the threat represented by the indicator.
      type: String
    - contextPath: MicrosoftATP.Indicators.diamondModel
      description: 'The area of the Diamond Model in which this indicator exists. Possible values: "unknown", "adversary", "capability", "infrastructure", and "victim".'
      type: String
    - contextPath: MicrosoftATP.Indicators.domainName
      description: Domain name associated with this indicator. Should be in the format subdomain.domain.topleveldomain.
      type: String
    - contextPath: MicrosoftATP.Indicators.expirationDateTime
      description: "DateTime string indicating when the indicator expires. To avoid stale indicators persisting in the system, all indicators must have an expiration date. The timestamp type represents date and time information in ISO 8601 format and is always in UTC time. For example, midnight UTC on Jan 1, 2014 looks like: '2014-01-01T00:00:00Z'"
      type: Date
    - contextPath: MicrosoftATP.Indicators.externalId
      description: An identification number that ties the indicator back to the indicator provider’s system (e.g., a foreign key).
      type: String
    - contextPath: MicrosoftATP.Indicators.fileCompileDateTime
      description: "DateTime the file was compiled. The timestamp type represents date and time information in ISO 8601 format and is always in UTC time. For example, midnight UTC on Jan 1, 2014 looks like: '2014-01-01T00:00:00Z'"
      type: Date
    - contextPath: MicrosoftATP.Indicators.fileCreatedDateTime
      description: "DateTime the file was created. The Timestamp type represents date and time information in ISO 8601 format and is always in UTC time. For example, midnight UTC on Jan 1, 2014 looks like: '2014-01-01T00:00:00Z'"
      type: Date
    - contextPath: MicrosoftATP.Indicators.fileHashType
      description: 'The type of hash stored in fileHashValue. Possible values: "unknown", "sha1", "sha256", "md5", "authenticodeHash256", "lsHash", and "ctph".'
      type: String
    - contextPath: MicrosoftATP.Indicators.fileHashValue
      description: The file hash value.
      type: String
    - contextPath: MicrosoftATP.Indicators.fileMutexName
      description: The Mutex name used in file-based detections.
      type: String
    - contextPath: MicrosoftATP.Indicators.fileName
      description: The name of the file if the indicator is file-based. Multiple file names may be delimited by commas.
      type: String
    - contextPath: MicrosoftATP.Indicators.filePacker
      description: The packer used to build the file in question.
      type: String
    - contextPath: MicrosoftATP.Indicators.filePath
      description: The path of the file indicating a compromise. Can be a Windows or *nix style path.
      type: String
    - contextPath: MicrosoftATP.Indicators.fileSize
      description: The size of the file in bytes.
      type: Number
    - contextPath: MicrosoftATP.Indicators.fileType
      description: Text description of the type of file. For example, “Word Document” or “Binary”.
      type: String
    - contextPath: MicrosoftATP.Indicators.ingestedDateTime
      description: "Timestamp the indicator was ingested into the system. The Timestamp type represents date and time information in ISO 8601 format and is always in UTC time. For example, midnight UTC on Jan 1, 2014 looks like: '2014-01-01T00:00:00Z'"
      type: Date
    - contextPath: MicrosoftATP.Indicators.isActive
      description: Used to deactivate indicators within the system. By default, any indicator submitted is set as active. However, providers may submit existing indicators with this set to ‘False’ to deactivate indicators in the system.
      type: Boolean
    - contextPath: MicrosoftATP.Indicators.knownFalsePositives
      description: Scenarios in which the indicator may cause false positives. This should be human-readable text.
      type: String
    - contextPath: MicrosoftATP.Indicators.lastReportedDateTime
      description: "The last time the indicator was seen. The timestamp type represents date and time information in ISO 8601 format and is always in UTC time. For example, midnight UTC on Jan 1, 2014 looks like: '2014-01-01T00:00:00Z'"
      type: Date
    - contextPath: MicrosoftATP.Indicators.networkCidrBlock
      description: CIDR Block notation representation of the network referenced in this indicator. Use only if the Source and Destination cannot be identified.
      type: String
    - contextPath: MicrosoftATP.Indicators.networkDestinationAsn
      description: The destination autonomous system identifier of the network referenced in the indicator.
      type: Number
    - contextPath: MicrosoftATP.Indicators.networkDestinationCidrBlock
      description: CIDR Block notation representation of the destination network in this indicator.
      type: String
    - contextPath: MicrosoftATP.Indicators.networkDestinationIPv4
      description: The IPv4 IP address destination.
      type: String
    - contextPath: MicrosoftATP.Indicators.networkDestinationIPv6
      description: The IPv6 IP address destination.
      type: String
    - contextPath: MicrosoftATP.Indicators.networkDestinationPort
      description: The TCP port destination.
      type: Number
    - contextPath: MicrosoftATP.Indicators.networkIPv4
      description: The IPv4 IP address.
      type: String
    - contextPath: MicrosoftATP.Indicators.networkIPv6
      description: The IPv6 IP address.
      type: String
    - contextPath: MicrosoftATP.Indicators.networkPort
      description: The TCP port.
      type: Number
    - contextPath: MicrosoftATP.Indicators.networkProtocol
      description: The decimal representation of the protocol field in the IPv4 header.
      type: Number
    - contextPath: MicrosoftATP.Indicators.networkSourceAsn
      description: The source autonomous system identifier of the network referenced in the indicator.
      type: Number
    - contextPath: MicrosoftATP.Indicators.networkSourceCidrBlock
      description: The CIDR Block notation representation of the source network in this indicator.
      type: String
    - contextPath: MicrosoftATP.Indicators.networkSourceIPv4
      description: The IPv4 IP address source.
      type: String
    - contextPath: MicrosoftATP.Indicators.networkSourceIPv6
      description: The IPv6 IP address source.
      type: String
    - contextPath: MicrosoftATP.Indicators.networkSourcePort
      description: The TCP port source.
      type: Number
    - contextPath: MicrosoftATP.Indicators.passiveOnly
      description: Determines if the indicator should trigger an event that is visible to an end user. When set to ‘true,’ security tools do not notify the end user that a ‘hit’ has occurred. This is most often treated as audit or silent mode by security products where they simply log that a match occurred but do not perform the action. Default value is false.
      type: Boolean
    - contextPath: MicrosoftATP.Indicators.severity
      description: 'Severity of the malicious behavior identified by the data within the indicator. Possible values: "Informational", "Low", "MediumLow", "MediumHigh", and "High", where High is the most severe and Informational is not severe at all.'
      type: String
    - contextPath: MicrosoftATP.Indicators.targetProduct
      description: A string value representing a single security product to which the indicator should be applied.
      type: String
    - contextPath: MicrosoftATP.Indicators.threatType
      description: 'Each indicator must have a valid Indicator Threat Type. Possible values: "Botnet", "C2", "CryptoMining", "Darknet", "DDoS", "MaliciousUrl", "Malware", "Phishing", "Proxy", "PUA", and "WatchList".'
      type: String
    - contextPath: MicrosoftATP.Indicators.tlpLevel
      description: 'Traffic Light Protocol value for the indicator. Possible values: "unknown", "white", "green", "amber", and "red".'
      type: String
    - contextPath: MicrosoftATP.Indicators.url
      description: Uniform Resource Locator. This URL complies with RFC 1738.
      type: String
    - contextPath: MicrosoftATP.Indicators.userAgent
      description: User-Agent string from a web request that could indicate compromise.
      type: String
    - contextPath: MicrosoftATP.Indicators.vendorInformation
      description: Information about the vendor.
      type: String
    - contextPath: File.Name
      description: The full file name (including file extension).
      type: String
    - contextPath: File.Size
      description: The size of the file in bytes.
      type: Number
    - contextPath: File.MD5
      description: The MD5 hash of the file.
      type: String
    - contextPath: File.SHA1
      description: The SHA1 hash of the file.
      type: String
    - contextPath: File.SHA256
      description: The SHA256 hash of the file.
      type: String
    - contextPath: File.SHA512
      description: The SHA512 hash of the file.
      type: String
    - contextPath: File.Type
      description: The file type, as determined by libmagic (same as displayed in file entries).
      type: String
    - contextPath: File.Path
      description: The path where the file is located.
      type: String
    - contextPath: Domain.Name
      description: 'The domain name, for example: "google.com".'
      type: String
    - contextPath: IP.Address
      description: The IP address.
      type: String
    - contextPath: URL.Data
      description: The URL.
      type: String
    polling: true
  - arguments:
    - auto: PREDEFINED
      default: false
      description: The action to apply if the indicator is matched from within the targetProduct security tool.
      isArray: false
      name: action
      predefined:
      - unknown
      - allow
      - block
      - alert
      required: true
      secret: false
    - default: false
      description: Brief description (100 characters or less) of the threat represented by the indicator.
      isArray: false
      name: description
      required: true
      secret: false
    - default: false
      description: 'DateTime string indicating when the indicator expires. Format: (<number> <time unit>, e.g., 12 hours, 7 days).'
      isArray: false
      name: expiration_time
      required: true
      secret: false
    - auto: PREDEFINED
      default: false
      description: Each indicator must have a valid Indicator Threat Type.
      isArray: false
      name: threat_type
      predefined:
      - Botnet
      - C2
      - CryptoMining
      - Darknet
      - DDoS
      - MaliciousUrl
      - Malware
      - Phishing
      - Proxy
      - PUA
      - WatchList
      required: true
      secret: false
    - auto: PREDEFINED
      default: false
      description: Traffic Light Protocol value for the indicator.
      isArray: false
      name: tlp_level
      predefined:
      - unknown
      - white
      - green
      - amber
      required: false
      secret: false
    - default: false
      description: An integer representing the confidence with which the data within the indicator accurately identifies malicious behavior. Possible values are 0 – 100, with 100 being the highest.
      isArray: false
      name: confidence
      required: false
      secret: false
    - auto: PREDEFINED
      default: false
      defaultValue: MediumHigh
      description: The severity of the malicious behavior identified by the data within the indicator, where High is the most severe and Informational is not severe at all.
      isArray: false
      name: severity
      predefined:
      - Informational
      - Low
      - MediumLow
      - MediumHigh
      - High
      required: false
      secret: false
    - default: false
      description: A comma-separated list that stores arbitrary tags/keywords.
      isArray: false
      name: tags
      required: false
      secret: false
    - default: false
      description: "DateTime the file was compiled. The timestamp type represents date and time information in ISO 8601 format and is always in UTC time. For example, midnight UTC on Jan 1, 2014 looks like: '2014-01-01T00:00:00Z'"
      isArray: false
      name: file_compile_date_time
      required: false
      secret: false
    - default: false
      description: "DateTime the file was created. The Timestamp type represents date and time information in ISO 8601 format and is always in UTC time. For example, midnight UTC on Jan 1, 2014 looks like: '2014-01-01T00:00:00Z'"
      isArray: false
      name: file_created_date_time
      required: false
      secret: false
    - auto: PREDEFINED
      default: false
      description: The type of hash stored in fileHashValue.
      isArray: false
      name: file_hash_type
      predefined:
      - unknown
      - sha1
      - sha256
      - md5
      - authenticodeHash256
      - lsHash
      - ctph
      required: false
      secret: false
    - default: false
      description: The file hash value.
      isArray: false
      name: file_hash_value
      required: false
      secret: false
    - default: false
      description: The Mutex name used in file-based detections.
      isArray: false
      name: file_mutex_name
      required: false
      secret: false
    - default: false
      description: The name of the file if the indicator is file-based. Supports comma-separated list of file names.
      isArray: false
      name: file_name
      required: false
      secret: false
    - default: false
      description: The packer used to build the file in question.
      isArray: false
      name: file_packer
      required: false
      secret: false
    - default: false
      description: The path of the file indicating a compromise. May be a Windows or *nix style path.
      isArray: false
      name: file_path
      required: false
      secret: false
    - default: false
      description: Size of the file in bytes.
      isArray: false
      name: file_size
      required: false
      secret: false
    - default: false
      description: Text description of the type of file. For example, “Word Document” or “Binary”.
      isArray: false
      name: file_type
      required: false
      secret: false
    - deprecated: true
      description: Flag for the rate limit retry.
      isArray: false
      name: ran_once_flag
      required: false
    deprecated: true
    description: Deprecated. Use the microsoft-atp-sc-indicator-create command instead. Creates a file indicator.
    execution: false
    name: microsoft-atp-indicator-create-file
    outputs:
    - contextPath: MicrosoftATP.Indicators.id
      description: Created by the system when the indicator is ingested. Generated GUID/unique identifier.
      type: String
    - contextPath: MicrosoftATP.Indicators.action
      description: 'The action to apply if the indicator is matched from within the targetProduct security tool. Possible values: "unknown", "allow", "block", and "alert".'
      type: String
    - contextPath: MicrosoftATP.Indicators.additionalInformation
      description: A catchall area into which extra data from the indicator not covered by the other indicator properties may be placed. Data placed into additionalInformation is typically not used by the targetProduct security tool.
      type: String
    - contextPath: MicrosoftATP.Indicators.azureTenantId
      description: Stamped by the system when the indicator is ingested. The Azure Active Directory tenant id of submitting client.
      type: String
    - contextPath: MicrosoftATP.Indicators.confidence
      description: An integer representing the confidence with which the data within the indicator accurately identifies malicious behavior. Possible values are 0 – 100, with 100 being the highest.
      type: Number
    - contextPath: MicrosoftATP.Indicators.description
      description: Brief description (100 characters or less) of the threat represented by the indicator.
      type: String
    - contextPath: MicrosoftATP.Indicators.diamondModel
      description: 'The area of the Diamond Model in which this indicator exists. Possible values: "unknown", "adversary", "capability", "infrastructure", and "victim".'
      type: String
    - contextPath: MicrosoftATP.Indicators.domainName
      description: Domain name associated with this indicator. Should be in the format subdomain.domain.topleveldomain.
      type: String
    - contextPath: MicrosoftATP.Indicators.expirationDateTime
      description: "DateTime string indicating when the indicator expires. To avoid stale indicators persisting in the system, all indicators must have an expiration date. The timestamp type represents date and time information in ISO 8601 format and is always in UTC time. For example, midnight UTC on Jan 1, 2014 looks like: '2014-01-01T00:00:00Z'"
      type: Date
    - contextPath: MicrosoftATP.Indicators.externalId
      description: An identification number that ties the indicator back to the indicator provider’s system (e.g., a foreign key).
      type: String
    - contextPath: MicrosoftATP.Indicators.fileCompileDateTime
      description: "DateTime the file was compiled. The timestamp type represents date and time information in ISO 8601 format and is always in UTC time. For example, midnight UTC on Jan 1, 2014 looks like: '2014-01-01T00:00:00Z'"
      type: Date
    - contextPath: MicrosoftATP.Indicators.fileCreatedDateTime
      description: "DateTime the file was created. The Timestamp type represents date and time information in ISO 8601 format and is always in UTC time. For example, midnight UTC on Jan 1, 2014 looks like: '2014-01-01T00:00:00Z'"
      type: Date
    - contextPath: MicrosoftATP.Indicators.fileHashType
      description: 'The type of hash stored in fileHashValue. Possible values: "unknown", "sha1", "sha256", "md5", "authenticodeHash256", "lsHash", and "ctph".'
      type: String
    - contextPath: MicrosoftATP.Indicators.fileHashValue
      description: The file hash value.
      type: String
    - contextPath: MicrosoftATP.Indicators.fileMutexName
      description: The Mutex name used in file-based detections.
      type: String
    - contextPath: MicrosoftATP.Indicators.fileName
      description: The name of the file if the indicator is file-based. Multiple file names may be delimited by commas.
      type: String
    - contextPath: MicrosoftATP.Indicators.filePacker
      description: The packer used to build the file in question.
      type: String
    - contextPath: MicrosoftATP.Indicators.filePath
      description: The path of the file indicating a compromise. Can be a Windows or *nix style path.
      type: String
    - contextPath: MicrosoftATP.Indicators.fileSize
      description: The size of the file in bytes.
      type: Number
    - contextPath: MicrosoftATP.Indicators.fileType
      description: Text description of the type of file. For example, “Word Document” or “Binary”.
      type: String
    - contextPath: MicrosoftATP.Indicators.ingestedDateTime
      description: "Timestamp the indicator was ingested into the system. The Timestamp type represents date and time information in ISO 8601 format and is always in UTC time. For example, midnight UTC on Jan 1, 2014 looks like: '2014-01-01T00:00:00Z'"
      type: Date
    - contextPath: MicrosoftATP.Indicators.isActive
      description: Used to deactivate indicators within the system. By default, any indicator submitted is set as active. However, providers may submit existing indicators with this set to ‘False’ to deactivate indicators in the system.
      type: Boolean
    - contextPath: MicrosoftATP.Indicators.knownFalsePositives
      description: Scenarios in which the indicator may cause false positives. This should be human-readable text.
      type: String
    - contextPath: MicrosoftATP.Indicators.lastReportedDateTime
      description: "The last time the indicator was seen. The timestamp type represents date and time information in ISO 8601 format and is always in UTC time. For example, midnight UTC on Jan 1, 2014 looks like: '2014-01-01T00:00:00Z'"
      type: Date
    - contextPath: MicrosoftATP.Indicators.networkCidrBlock
      description: CIDR Block notation representation of the network referenced in this indicator. Use only if the Source and Destination cannot be identified.
      type: String
    - contextPath: MicrosoftATP.Indicators.networkDestinationAsn
      description: The destination autonomous system identifier of the network referenced in the indicator.
      type: Number
    - contextPath: MicrosoftATP.Indicators.networkDestinationCidrBlock
      description: The CIDR Block notation representation of the destination network in this indicator.
      type: String
    - contextPath: MicrosoftATP.Indicators.networkDestinationIPv4
      description: The IPv4 IP address destination.
      type: String
    - contextPath: MicrosoftATP.Indicators.networkDestinationIPv6
      description: The IPv6 IP address destination.
      type: String
    - contextPath: MicrosoftATP.Indicators.networkDestinationPort
      description: The TCP port destination.
      type: Number
    - contextPath: MicrosoftATP.Indicators.networkIPv4
      description: The IPv4 IP address.
      type: String
    - contextPath: MicrosoftATP.Indicators.networkIPv6
      description: The IPv6 IP address.
      type: String
    - contextPath: MicrosoftATP.Indicators.networkPort
      description: The TCP port.
      type: Number
    - contextPath: MicrosoftATP.Indicators.networkProtocol
      description: The decimal representation of the protocol field in the IPv4 header.
      type: Number
    - contextPath: MicrosoftATP.Indicators.networkSourceAsn
      description: The source autonomous system identifier of the network referenced in the indicator.
      type: Number
    - contextPath: MicrosoftATP.Indicators.networkSourceCidrBlock
      description: The CIDR Block notation representation of the source network in this indicator.
      type: String
    - contextPath: MicrosoftATP.Indicators.networkSourceIPv4
      description: The IPv4 IP address source.
      type: String
    - contextPath: MicrosoftATP.Indicators.networkSourceIPv6
      description: The IPv6 IP address source.
      type: String
    - contextPath: MicrosoftATP.Indicators.networkSourcePort
      description: The TCP port source.
      type: Number
    - contextPath: MicrosoftATP.Indicators.passiveOnly
      description: Determines if the indicator should trigger an event that is visible to an end user. When set to ‘true,’ security tools do not notify the end user that a ‘hit’ has occurred. This is most often treated as audit or silent mode by security products where they simply log that a match occurred but do not perform the action. Default value is false.
      type: Boolean
    - contextPath: MicrosoftATP.Indicators.severity
      description: 'Severity of the malicious behavior identified by the data within the indicator. Possible values: "Informational", "Low", "MediumLow", "MediumHigh", and "High", where High is the most severe and Informational is not severe at all.'
      type: Number
    - contextPath: MicrosoftATP.Indicators.targetProduct
      description: A string value representing a single security product to which the indicator should be applied.
      type: String
    - contextPath: MicrosoftATP.Indicators.threatType
      description: 'Each indicator must have a valid Indicator Threat Type. Possible values: "Botnet", "C2", "CryptoMining", "Darknet", "DDoS", "MaliciousUrl", "Malware", "Phishing", "Proxy", "PUA", and "WatchList".'
      type: String
    - contextPath: MicrosoftATP.Indicators.tlpLevel
      description: 'Traffic Light Protocol value for the indicator. Possible values: "unknown", "white", "green", "amber", and "red".'
      type: String
    - contextPath: MicrosoftATP.Indicators.url
      description: Uniform Resource Locator. This URL complies with RFC 1738.
      type: String
    - contextPath: MicrosoftATP.Indicators.userAgent
      description: User-Agent string from a web request that could indicate compromise.
      type: String
    - contextPath: MicrosoftATP.Indicators.vendorInformation
      description: Information about the vendor.
      type: String
    - contextPath: File.Name
      description: The full file name (including file extension).
      type: String
    - contextPath: File.Size
      description: The size of the file in bytes.
      type: Number
    - contextPath: File.MD5
      description: The MD5 hash of the file.
      type: String
    - contextPath: File.SHA1
      description: The SHA1 hash of the file.
      type: String
    - contextPath: File.SHA256
      description: The SHA256 hash of the file.
      type: String
    - contextPath: File.SHA512
      description: The SHA512 hash of the file.
      type: String
    - contextPath: File.Type
      description: The file type, as determined by libmagic (same as displayed in file entries).
      type: String
    - contextPath: File.Path
      description: The path where the file is located.
      type: String
    polling: true
  - arguments:
    - auto: PREDEFINED
      default: false
      description: The action to apply if the indicator is matched from within the targetProduct security tool.
      isArray: false
      name: action
      predefined:
      - unknown
      - allow
      - block
      - alert
      required: true
      secret: false
    - default: false
      description: Brief description (100 characters or less) of the threat represented by the indicator.
      isArray: false
      name: description
      required: true
      secret: false
    - default: false
      description: 'DateTime string indicating when the indicator expires. Format: (<number> <time unit>, e.g., 12 hours, 7 days).'
      isArray: false
      name: expiration_time
      required: true
      secret: false
    - auto: PREDEFINED
      default: false
      description: Each indicator must have a valid Indicator Threat Type.
      isArray: false
      name: threat_type
      predefined:
      - Botnet
      - C2
      - CryptoMining
      - Darknet
      - DDoS
      - MaliciousUrl
      - Malware
      - Phishing
      - Proxy
      - PUA
      - WatchList
      required: true
      secret: false
    - auto: PREDEFINED
      default: false
      description: 'Traffic Light Protocol value for the indicator.'
      isArray: false
      name: tlp_level
      predefined:
      - unknown
      - white
      - green
      - amber
      required: false
      secret: false
    - default: false
      description: An integer representing the confidence with which the data within the indicator accurately identifies malicious behavior. Possible values are 0 – 100, with 100 being the highest.
      isArray: false
      name: confidence
      required: false
      secret: false
    - auto: PREDEFINED
      default: false
      defaultValue: MediumHigh
      description: 'The severity of the malicious behavior identified by the data within the indicator, where High is the most severe and Informational is not severe at all.'
      isArray: false
      name: severity
      predefined:
      - Informational
      - Low
      - MediumLow
      - MediumHigh
      - High
      required: false
      secret: false
    - default: false
      description: A comma-separated list that stores arbitrary tags/keywords.
      isArray: false
      name: tags
      required: false
      secret: false
    - default: false
      description: Domain name associated with this indicator. Should be of the format subdomain.domain.topleveldomain (For example, example.domain.net).
      isArray: false
      name: domain_name
      required: false
      secret: false
    - default: false
      description: CIDR Block notation representation of the network referenced in this indicator. Use only if the Source and Destination cannot be identified.
      isArray: false
      name: network_cidr_block
      required: false
      secret: false
    - default: false
      description: The destination autonomous system identifier of the network referenced in the indicator.
      isArray: false
      name: network_destination_asn
      required: false
      secret: false
    - default: false
      description: The CIDR Block notation representation of the destination network in this indicator.
      isArray: false
      name: network_destination_cidr_block
      required: false
      secret: false
    - default: false
      description: The IPv4 IP address destination.
      isArray: false
      name: network_destination_ipv4
      required: false
      secret: false
    - default: false
      description: |
        The IPv6 IP address destination.
      isArray: false
      name: network_destination_ipv6
      required: false
      secret: false
    - default: false
      description: The TCP port destination.
      isArray: false
      name: network_destination_port
      required: false
      secret: false
    - default: false
      description: The IPv4 IP address. Use only if the Source and Destination cannot be identified.
      isArray: false
      name: network_ipv4
      required: false
      secret: false
    - default: false
      description: The IPv6 IP address. Use only if the Source and Destination cannot be identified.
      isArray: false
      name: network_ipv6
      required: false
      secret: false
    - default: false
      description: The TCP port. Use only if the Source and Destination cannot be identified.
      isArray: false
      name: network_port
      required: false
      secret: false
    - default: false
      description: The decimal representation of the protocol field in the IPv4 header.
      isArray: false
      name: network_protocol
      required: false
      secret: false
    - default: false
      description: The source autonomous system identifier of the network referenced in the indicator.
      isArray: false
      name: network_source_asn
      required: false
      secret: false
    - default: false
      description: The CIDR Block notation representation of the source network in this indicator.
      isArray: false
      name: network_source_cidr_block
      required: false
      secret: false
    - default: false
      description: The IPv4 IP address source.
      isArray: false
      name: network_source_ipv4
      required: false
      secret: false
    - default: false
      description: The IPv6 IP address source.
      isArray: false
      name: network_source_ipv6
      required: false
      secret: false
    - default: false
      description: The TCP port source.
      isArray: false
      name: network_source_port
      required: false
      secret: false
    - default: false
      description: Uniform Resource Locator. This URL must comply with RFC 1738.
      isArray: false
      name: url
      required: false
      secret: false
    - default: false
      description: User-Agent string from a web request that could indicate a compromise.
      isArray: false
      name: user_agent
      required: false
      secret: false
    - deprecated: true
      description: Flag for the rate limit retry.
      isArray: false
      name: ran_once_flag
      required: false
    deprecated: true
    description: Deprecated. Use the microsoft-atp-sc-indicator-create command instead. Creates a network indicator.
    execution: false
    name: microsoft-atp-indicator-create-network
    outputs:
    - contextPath: MicrosoftATP.Indicators.id
      description: Created by the system when the indicator is ingested. Generated GUID/unique identifier.
      type: String
    - contextPath: MicrosoftATP.Indicators.action
      description: 'The action to apply if the indicator is matched from within the targetProduct security tool. Possible values: "unknown", "allow", "block", and "alert".'
      type: String
    - contextPath: MicrosoftATP.Indicators.additionalInformation
      description: A catchall area into which extra data from the indicator not covered by the other indicator properties may be placed. Data placed into additionalInformation is typically not used by the targetProduct security tool.
      type: String
    - contextPath: MicrosoftATP.Indicators.azureTenantId
      description: Stamped by the system when the indicator is ingested. The Azure Active Directory tenant ID of the submitting client.
      type: String
    - contextPath: MicrosoftATP.Indicators.confidence
      description: An integer representing the confidence with which the data within the indicator accurately identifies malicious behavior. Possible values are 0 – 100, with 100 being the highest.
      type: Number
    - contextPath: MicrosoftATP.Indicators.description
      description: Brief description (100 characters or less) of the threat represented by the indicator.
      type: String
    - contextPath: MicrosoftATP.Indicators.diamondModel
      description: 'The area of the Diamond Model in which this indicator exists. Possible values: "unknown", "adversary", "capability", "infrastructure", and "victim".'
      type: String
    - contextPath: MicrosoftATP.Indicators.domainName
      description: Domain name associated with this indicator. Should be in the format subdomain.domain.topleveldomain.
      type: String
    - contextPath: MicrosoftATP.Indicators.expirationDateTime
      description: "DateTime string indicating when the indicator expires. To avoid stale indicators persisting in the system, all indicators must have an expiration date. The timestamp type represents date and time information in ISO 8601 format and is always in UTC time. For example, midnight UTC on Jan 1, 2014 looks like: '2014-01-01T00:00:00Z'"
      type: Date
    - contextPath: MicrosoftATP.Indicators.externalId
      description: An identification number that ties the indicator back to the indicator provider’s system (e.g., a foreign key).
      type: String
    - contextPath: MicrosoftATP.Indicators.fileCompileDateTime
      description: "DateTime the file was compiled. The timestamp type represents date and time information in ISO 8601 format and is always in UTC time. For example, midnight UTC on Jan 1, 2014 looks like: '2014-01-01T00:00:00Z'"
      type: Date
    - contextPath: MicrosoftATP.Indicators.fileCreatedDateTime
      description: "DateTime the file was created. The Timestamp type represents date and time information in ISO 8601 format and is always in UTC time. For example, midnight UTC on Jan 1, 2014 looks like: '2014-01-01T00:00:00Z'"
      type: Date
    - contextPath: MicrosoftATP.Indicators.fileHashType
      description: 'The type of hash stored in fileHashValue. Possible values: "unknown", "sha1", "sha256", "md5", "authenticodeHash256", "lsHash", and "ctph".'
      type: String
    - contextPath: MicrosoftATP.Indicators.fileHashValue
      description: The file hash value.
      type: String
    - contextPath: MicrosoftATP.Indicators.fileMutexName
      description: The Mutex name used in file-based detections.
      type: String
    - contextPath: MicrosoftATP.Indicators.fileName
      description: The name of the file if the indicator is file-based. Multiple file names may be delimited by commas.
      type: String
    - contextPath: MicrosoftATP.Indicators.filePacker
      description: The packer used to build the file in question.
      type: String
    - contextPath: MicrosoftATP.Indicators.filePath
      description: The path of the file indicating a compromise. Can be a Windows or *nix style path.
      type: String
    - contextPath: MicrosoftATP.Indicators.fileSize
      description: The size of the file in bytes.
      type: Number
    - contextPath: MicrosoftATP.Indicators.fileType
      description: Text description of the type of file. For example, “Word Document” or “Binary”.
      type: String
    - contextPath: MicrosoftATP.Indicators.ingestedDateTime
      description: "Timestamp the indicator was ingested into the system. The Timestamp type represents date and time information in ISO 8601 format and is always in UTC time. For example, midnight UTC on Jan 1, 2014 looks like: '2014-01-01T00:00:00Z'"
      type: Date
    - contextPath: MicrosoftATP.Indicators.isActive
      description: Used to deactivate indicators within the system. By default, any indicator submitted is set as active. However, providers may submit existing indicators with this set to ‘False’ to deactivate indicators in the system.
      type: Boolean
    - contextPath: MicrosoftATP.Indicators.knownFalsePositives
      description: Scenarios in which the indicator may cause false positives. This should be human-readable text.
      type: String
    - contextPath: MicrosoftATP.Indicators.lastReportedDateTime
      description: "The last time the indicator was seen. The timestamp type represents date and time information in ISO 8601 format and is always in UTC time. For example, midnight UTC on Jan 1, 2014 looks like: '2014-01-01T00:00:00Z'"
      type: Date
    - contextPath: MicrosoftATP.Indicators.networkCidrBlock
      description: The CIDR Block notation representation of the network referenced in this indicator. Use only if the Source and Destination cannot be identified.
      type: String
    - contextPath: MicrosoftATP.Indicators.networkDestinationAsn
      description: The destination autonomous system identifier of the network referenced in the indicator.
      type: Number
    - contextPath: MicrosoftATP.Indicators.networkDestinationCidrBlock
      description: The CIDR Block notation representation of the destination network in this indicator.
      type: String
    - contextPath: MicrosoftATP.Indicators.networkDestinationIPv4
      description: The IPv4 IP address destination.
      type: String
    - contextPath: MicrosoftATP.Indicators.networkDestinationIPv6
      description: The IPv6 IP address destination.
      type: String
    - contextPath: MicrosoftATP.Indicators.networkDestinationPort
      description: The TCP port destination.
      type: Number
    - contextPath: MicrosoftATP.Indicators.networkIPv4
      description: The IPv4 IP address.
      type: String
    - contextPath: MicrosoftATP.Indicators.networkIPv6
      description: The IPv6 IP address.
      type: String
    - contextPath: MicrosoftATP.Indicators.networkPort
      description: The TCP port.
      type: Number
    - contextPath: MicrosoftATP.Indicators.networkProtocol
      description: The decimal representation of the protocol field in the IPv4 header.
      type: Number
    - contextPath: MicrosoftATP.Indicators.networkSourceAsn
      description: The source autonomous system identifier of the network referenced in the indicator.
      type: Number
    - contextPath: MicrosoftATP.Indicators.networkSourceCidrBlock
      description: The CIDR Block notation representation of the source network in this indicator.
      type: String
    - contextPath: MicrosoftATP.Indicators.networkSourceIPv4
      description: The IPv4 IP address source.
      type: String
    - contextPath: MicrosoftATP.Indicators.networkSourceIPv6
      description: The IPv6 IP address source.
      type: String
    - contextPath: MicrosoftATP.Indicators.networkSourcePort
      description: The TCP port source.
      type: Number
    - contextPath: MicrosoftATP.Indicators.passiveOnly
      description: Determines if the indicator should trigger an event that is visible to an end user. When set to ‘true,’ security tools do not notify the end user that a ‘hit’ has occurred. This is most often treated as audit or silent mode by security products where they simply log that a match occurred but do not perform the action. Default value is false.
      type: Boolean
    - contextPath: MicrosoftATP.Indicators.severity
      description: 'Severity of the malicious behavior identified by the data within the indicator. Possible values: "Informational", "Low", "MediumLow", "MediumHigh", and "High", where High is the most severe and Informational is not severe at all.'
      type: Number
    - contextPath: MicrosoftATP.Indicators.targetProduct
      description: A string value representing a single security product to which the indicator should be applied.
      type: String
    - contextPath: MicrosoftATP.Indicators.threatType
      description: 'Each indicator must have a valid Indicator Threat Type. Possible values: "Botnet", "C2", "CryptoMining", "Darknet", "DDoS", "MaliciousUrl", "Malware", "Phishing", "Proxy", "PUA", and "WatchList".'
      type: String
    - contextPath: MicrosoftATP.Indicators.tlpLevel
      description: 'Traffic Light Protocol value for the indicator. Possible values: "unknown", "white", "green", "amber", and "red".'
      type: String
    - contextPath: MicrosoftATP.Indicators.url
      description: Uniform Resource Locator. This URL complies with RFC 1738.
      type: String
    - contextPath: MicrosoftATP.Indicators.userAgent
      description: User-Agent string from a web request that could indicate compromise.
      type: String
    - contextPath: MicrosoftATP.Indicators.vendorInformation
      description: Information about the vendor.
      type: String
    - contextPath: File.Name
      description: The full file name (including file extension).
      type: String
    - contextPath: Domain.Name
      description: 'The domain name, for example: "google.com".'
      type: String
    - contextPath: IP.Address
      description: The IP address.
      type: String
    - contextPath: URL.Data
      description: The URL.
      type: String
    polling: true
  - arguments:
    - default: false
      description: The ID of the indicator to update.
      isArray: false
      name: indicator_id
      required: true
      secret: false
    - default: false
      defaultValue: MediumHigh
      description: 'The severity of the malicious behavior identified by the data within the indicator, where High is the most severe and Informational is not severe at all.'
      isArray: false
      auto: PREDEFINED
      name: severity
      predefined:
      - Informational
      - Low
      - MediumLow
      - MediumHigh
      - High
      required: false
      secret: false
    - default: false
      description: 'DateTime string indicating when the indicator expires. Format: (<number> <time unit>, e.g., 12 hours, 7 days).'
      isArray: false
      name: expiration_time
      required: true
      secret: false
    - default: false
      description: Brief description (100 characters or less) of the threat represented by the indicator.
      isArray: false
      name: description
      required: false
      secret: false
    - deprecated: true
      description: Flag for the rate limit retry.
      isArray: false
      name: ran_once_flag
      required: false
    deprecated: true
    description: Deprecated. Use the microsoft-atp-sc-indicator-update command instead. Updates the specified indicator.
    execution: false
    name: microsoft-atp-indicator-update
    outputs:
    - contextPath: MicrosoftATP.Indicators.id
      description: Created by the system when the indicator is ingested. Generated GUID/unique identifier.
      type: String
    - contextPath: MicrosoftATP.Indicators.action
      description: 'The action to apply if the indicator is matched from within the targetProduct security tool. Possible values: "unknown", "allow", "block", "alert".'
      type: String
    - contextPath: MicrosoftATP.Indicators.additionalInformation
      description: A catchall area into which extra data from the indicator not covered by the other indicator properties may be placed. Data placed into additionalInformation is typically not used by the targetProduct security tool.
      type: String
    - contextPath: MicrosoftATP.Indicators.azureTenantId
      description: Stamped by the system when the indicator is ingested. The Azure Active Directory tenant ID of the submitting client.
      type: String
    - contextPath: MicrosoftATP.Indicators.confidence
      description: An integer representing the confidence with which the data within the indicator accurately identifies malicious behavior. Possible values are 0 – 100, with 100 being the highest.
      type: Number
    - contextPath: MicrosoftATP.Indicators.description
      description: Brief description (100 characters or less) of the threat represented by the indicator.
      type: String
    - contextPath: MicrosoftATP.Indicators.diamondModel
      description: 'The area of the Diamond Model in which this indicator exists. Possible values: "unknown", "adversary", "capability", "infrastructure", and "victim".'
      type: String
    - contextPath: MicrosoftATP.Indicators.domainName
      description: Domain name associated with this indicator. Should be in the format subdomain.domain.topleveldomain.
      type: String
    - contextPath: MicrosoftATP.Indicators.expirationDateTime
      description: "DateTime string indicating when the indicator expires. To avoid stale indicators persisting in the system, all indicators must have an expiration date. The timestamp type represents date and time information in ISO 8601 format and is always in UTC time. For example, midnight UTC on Jan 1, 2014 looks like: '2014-01-01T00:00:00Z'"
      type: Date
    - contextPath: MicrosoftATP.Indicators.externalId
      description: An identification number that ties the indicator back to the indicator provider’s system (e.g., a foreign key).
      type: String
    - contextPath: MicrosoftATP.Indicators.fileCompileDateTime
      description: "DateTime the file was compiled. The timestamp type represents date and time information in ISO 8601 format and is always in UTC time. For example, midnight UTC on Jan 1, 2014 looks like: '2014-01-01T00:00:00Z'"
      type: Date
    - contextPath: MicrosoftATP.Indicators.fileCreatedDateTime
      description: "DateTime the file was created. The Timestamp type represents date and time information in ISO 8601 format and is always in UTC time. For example, midnight UTC on Jan 1, 2014 looks like: '2014-01-01T00:00:00Z'"
      type: Date
    - contextPath: MicrosoftATP.Indicators.fileHashType
      description: 'The type of hash stored in fileHashValue. Possible values: "unknown", "sha1", "sha256", "md5", "authenticodeHash256", "lsHash", and "ctph".'
      type: String
    - contextPath: MicrosoftATP.Indicators.fileHashValue
      description: The file hash value.
      type: String
    - contextPath: MicrosoftATP.Indicators.fileMutexName
      description: The Mutex name used in file-based detections.
      type: String
    - contextPath: MicrosoftATP.Indicators.fileName
      description: The name of the file if the indicator is file-based. Multiple file names may be delimited by commas.
      type: String
    - contextPath: MicrosoftATP.Indicators.filePacker
      description: The packer used to build the file in question.
      type: String
    - contextPath: MicrosoftATP.Indicators.filePath
      description: The path of the file indicating a compromise. Can be a Windows or *nix style path.
      type: String
    - contextPath: MicrosoftATP.Indicators.fileSize
      description: The size of the file in bytes.
      type: Number
    - contextPath: MicrosoftATP.Indicators.fileType
      description: Text description of the type of file. For example, “Word Document” or “Binary”.
      type: String
    - contextPath: MicrosoftATP.Indicators.ingestedDateTime
      description: "Timestamp the indicator was ingested into the system. The Timestamp type represents date and time information in ISO 8601 format and is always in UTC time. For example, midnight UTC on Jan 1, 2014 looks like: '2014-01-01T00:00:00Z'"
      type: Date
    - contextPath: MicrosoftATP.Indicators.isActive
      description: Used to deactivate indicators within the system. By default, any indicator submitted is set as active. However, providers may submit existing indicators with this set to ‘False’ to deactivate indicators in the system.
      type: Boolean
    - contextPath: MicrosoftATP.Indicators.knownFalsePositives
      description: Scenarios in which the indicator may cause false positives. This should be human-readable text.
      type: String
    - contextPath: MicrosoftATP.Indicators.lastReportedDateTime
      description: "The last time the indicator was seen. The timestamp type represents date and time information in ISO 8601 format and is always in UTC time. For example, midnight UTC on Jan 1, 2014 looks like: '2014-01-01T00:00:00Z'"
      type: Date
    - contextPath: MicrosoftATP.Indicators.networkCidrBlock
      description: The CIDR Block notation representation of the network referenced in this indicator. Use only if the Source and Destination cannot be identified.
      type: String
    - contextPath: MicrosoftATP.Indicators.networkDestinationAsn
      description: The destination autonomous system identifier of the network referenced in the indicator.
      type: Number
    - contextPath: MicrosoftATP.Indicators.networkDestinationCidrBlock
      description: The CIDR Block notation representation of the destination network in this indicator.
      type: String
    - contextPath: MicrosoftATP.Indicators.networkDestinationIPv4
      description: The IPv4 IP address destination.
      type: String
    - contextPath: MicrosoftATP.Indicators.networkDestinationIPv6
      description: The IPv6 IP address destination.
      type: String
    - contextPath: MicrosoftATP.Indicators.networkDestinationPort
      description: The TCP port destination.
      type: Number
    - contextPath: MicrosoftATP.Indicators.networkIPv4
      description: The IPv4 IP address.
      type: String
    - contextPath: MicrosoftATP.Indicators.networkIPv6
      description: The IPv6 IP address.
      type: String
    - contextPath: MicrosoftATP.Indicators.networkPort
      description: The TCP port.
      type: Number
    - contextPath: MicrosoftATP.Indicators.networkProtocol
      description: The decimal representation of the protocol field in the IPv4 header.
      type: Number
    - contextPath: MicrosoftATP.Indicators.networkSourceAsn
      description: The source autonomous system identifier of the network referenced in the indicator.
      type: Number
    - contextPath: MicrosoftATP.Indicators.networkSourceCidrBlock
      description: The CIDR Block notation representation of the source network in this indicator.
      type: String
    - contextPath: MicrosoftATP.Indicators.networkSourceIPv4
      description: The IPv4 IP address source.
      type: String
    - contextPath: MicrosoftATP.Indicators.networkSourceIPv6
      description: The IPv6 IP address source.
      type: String
    - contextPath: MicrosoftATP.Indicators.networkSourcePort
      description: The TCP port source.
      type: Number
    - contextPath: MicrosoftATP.Indicators.passiveOnly
      description: Determines if the indicator should trigger an event that is visible to an end user. When set to ‘true,’ security tools do not notify the end user that a ‘hit’ has occurred. This is most often treated as audit or silent mode by security products where they simply log that a match occurred but do not perform the action. Default value is false.
      type: Boolean
    - contextPath: MicrosoftATP.Indicators.severity
      description: 'Severity of the malicious behavior identified by the data within the indicator. Possible values: "Informational", "Low", "MediumLow", "MediumHigh", and "High", where High is the most severe and Informational is not severe at all.'
      type: String
    - contextPath: MicrosoftATP.Indicators.targetProduct
      description: A string value representing a single security product to which the indicator should be applied.
      type: String
    - contextPath: MicrosoftATP.Indicators.threatType
      description: 'Each indicator must have a valid Indicator Threat Type. Possible values: "Botnet", "C2", "CryptoMining", "Darknet", "DDoS", "MaliciousUrl", "Malware", "Phishing", "Proxy", "PUA", and "WatchList".'
      type: String
    - contextPath: MicrosoftATP.Indicators.tlpLevel
      description: 'Traffic Light Protocol value for the indicator. Possible values: "unknown", "white", "green", "amber", and "red".'
      type: String
    - contextPath: MicrosoftATP.Indicators.url
      description: Uniform Resource Locator. This URL complies with RFC 1738.
      type: String
    - contextPath: MicrosoftATP.Indicators.userAgent
      description: User-Agent string from a web request that could indicate compromise.
      type: String
    - contextPath: MicrosoftATP.Indicators.vendorInformation
      description: Information about the vendor.
      type: String
    - contextPath: File.Name
      description: The full file name (including file extension).
      type: String
    - contextPath: File.Size
      description: The size of the file in bytes.
      type: Number
    - contextPath: File.MD5
      description: The MD5 hash of the file.
      type: String
    - contextPath: File.SHA1
      description: The SHA1 hash of the file.
      type: String
    - contextPath: File.SHA256
      description: The SHA256 hash of the file.
      type: String
    - contextPath: File.SHA512
      description: The SHA512 hash of the file.
      type: String
    - contextPath: File.Type
      description: The file type, as determined by libmagic (same as displayed in file entries).
      type: String
    - contextPath: File.Path
      description: The path where the file is located.
      type: String
    - contextPath: Domain.Name
      description: 'The domain name, for example: "google.com".'
      type: String
    - contextPath: IP.Address
      description: IP address.
      type: String
    - contextPath: URL.Data
      description: The URL.
      type: String
    polling: true
  - arguments:
    - default: false
      description: The ID of the indicator to delete.
      isArray: false
      name: indicator_id
      required: true
      secret: false
    - deprecated: true
      description: Flag for the rate limit retry.
      isArray: false
      name: ran_once_flag
      required: false
    deprecated: true
    description: Deprecated. Use the microsoft-atp-sc-indicator-delete command instead. Deletes the specified indicator.
    execution: false
    name: microsoft-atp-indicator-delete
    polling: true
  - arguments:
    - default: false
      description: The value of the indicator to update.
      isArray: false
      name: indicator_value
      required: true
      secret: false
    - default: false
      auto: PREDEFINED
      description: 'Indicator Type.'
      isArray: false
      name: indicator_type
      required: true
      predefined:
      - FileSha1
      - FileSha256
      - FileMd5
      - IpAddress
      - DomainName
      - Url
    - default: false
      auto: PREDEFINED
      description: 'The action taken if the indicator is discovered in the organization.'
      isArray: false
      name: action
      required: true
      predefined:
      - Audit
      - BlockAndRemediate
      - Allowed
    - default: false
      auto: PREDEFINED
      description: 'The severity of the malicious behavior identified by the data within the indicator, where High is the most severe and Informational is not severe at all.'
      isArray: false
      name: severity
      predefined:
      - Informational
      - Low
      - Medium
      - High
      required: false
      secret: false
    - default: false
      description: 'DateTime string indicating when the indicator expires. Format: (<number> <time unit>, e.g., 12 hours, 7 days).'
      isArray: false
      defaultValue: 14 days
      name: expiration_time
      required: false
      secret: false
    - default: false
      description: Brief description (100 characters or less) of the threat represented by the indicator.
      isArray: false
      name: indicator_description
      required: true
      secret: false
    - default: false
      description: The indicator alert title.
      isArray: false
      name: indicator_title
      required: true
      secret: false
    - default: false
      description: The application associated with the indicator.
      isArray: false
      name: indicator_application
      required: false
      secret: false
    - default: false
      description: The indicator alert recommended actions.
      isArray: false
      name: recommended_actions
      required: false
      secret: false
    - default: false
      description: A comma-separated list of RBAC group names the indicator is applied to.
      isArray: true
      name: rbac_group_names
      required: false
      secret: false
    - description: Flag for the rate limit retry.
      isArray: false
      name: ran_once_flag
      required: false
      deprecated: true
    - default: false
      description: Whether to generate an alert for the indicator.
      isArray: false
      name: generate_alert
      required: false
      secret: false
    deprecated: false
    description: Updates the specified indicator.
    execution: false
    name: microsoft-atp-sc-indicator-update
    outputs:
    - contextPath: MicrosoftATP.Indicators.id
      description: Created by the system when the indicator is ingested. Generated GUID/unique identifier.
      type: String
    - contextPath: MicrosoftATP.Indicators.action
      description: 'The action to apply if the indicator is matched from within the targetProduct security tool. Possible values: "unknown", "allow", "block", and "alert".'
      type: String
    - contextPath: MicrosoftATP.Indicators.description
      description: Brief description (100 characters or less) of the threat represented by the indicator.
      type: String
    - contextPath: MicrosoftATP.Indicators.expirationTime
      description: "DateTime string indicating when the indicator expires. To avoid stale indicators persisting in the system, all indicators must have an expiration date. The timestamp type represents date and time information in ISO 8601 format and is always in UTC time. For example, midnight UTC on Jan 1, 2014 looks like: '2014-01-01T00:00:00Z'"
      type: Date
    - contextPath: MicrosoftATP.Indicators.severity
      description: 'The severity of the malicious behavior identified by the data within the indicator. Possible values: "Informational", "Low", "Medium", and "High", where High is the most severe and Informational is not severe at all.'
      type: String
    - contextPath: MicrosoftATP.Indicators.indicatorValue
      description: The value of the indicator.
      type: String
    - contextPath: MicrosoftATP.Indicators.recommendedActions
      description: Recommended actions for the indicator.
      type: String
    - contextPath: MicrosoftATP.Indicators.generateAlert
      description: Whether an alert was generated.
      type: Boolean
    - contextPath: MicrosoftATP.Indicators.rbacGroupNames
      description: A list of RBAC device group names where the indicator is exposed and active. Empty list if it is exposed to all devices.
      type: Unknown
    - contextPath: MicrosoftATP.Indicators.mitreTechniques
      description: A list of MITRE techniques.
      type: Unknown
    - contextPath: MicrosoftATP.Indicators.indicatorType
      description: 'The indicator type. Possible values: "FileSha1", "FileSha256", "IpAddress", "DomainName" and "Url".'
      type: String
    - contextPath: MicrosoftATP.Indicators.lastUpdateTime
      description: The last time the indicator was updated.
      type: Date
    - contextPath: MicrosoftATP.Indicators.createdByDisplayName
      description: Display name of the created app.
      type: String
    - contextPath: MicrosoftATP.Indicators.application
      description: The application associated with the indicator.
      type: String
    - contextPath: MicrosoftATP.Indicators.title
      description: The indicator title.
      type: String
    - contextPath: MicrosoftATP.Indicators.createdBySource
      description: The source of indicator creation. For example, PublicApi.
      type: String
    - contextPath: MicrosoftATP.Indicators.historicalDetection
      description: Whether a historical detection exists.
      type: Boolean
    - contextPath: MicrosoftATP.Indicators.lastUpdatedBy
      description: The identity of the user/application that last updated the indicator.
      type: String
    - contextPath: MicrosoftATP.Indicators.creationTimeDateTimeUtc
      description: The date and time the indicator was created.
      type: Date
    - contextPath: MicrosoftATP.Indicators.category
      description: An number representing the indicator category.
      type: Number
    - contextPath: MicrosoftATP.Indicators.createdBy
      description: Unique identity of the user/application that submitted the indicator.
      type: String
    - contextPath: File.MD5
      description: The MD5 hash of the file.
      type: String
    - contextPath: File.SHA1
      description: The SHA1 hash of the file.
      type: String
    - contextPath: File.SHA256
      description: The SHA256 hash of the file.
      type: String
    - contextPath: Domain.Name
      description: 'The domain name, for example: "google.com".'
      type: String
    - contextPath: IP.Address
      description: The IP address.
      type: String
    - contextPath: URL.Data
      description: The URL.
      type: String
    - contextPath: DBotScore.Indicator
      description: The indicator that was tested.
      type: String
    - contextPath: DBotScore.Type
      description: The indicator type.
      type: String
    - contextPath: DBotScore.Vendor
      description: The vendor used to calculate the score.
      type: String
    - contextPath: DBotScore.Score
      description: The actual score.
      type: Number
    polling: true
  - arguments:
    - default: false
      description: The value of the indicator to update.
      isArray: false
      name: indicator_value
      required: true
      secret: false
    - default: false
      auto: PREDEFINED
      description: Indicator Type.
      isArray: false
      name: indicator_type
      required: true
      predefined:
      - FileSha1
      - FileSha256
      - FileMd5
      - IpAddress
      - DomainName
      - Url
    - default: false
      auto: PREDEFINED
      description: The action taken if the indicator is discovered in the organization.
      isArray: false
      name: action
      required: true
      predefined:
      - Audit
      - BlockAndRemediate
      - Allowed
    - default: false
      auto: PREDEFINED
      description: 'The severity of the malicious behavior identified by the data within the indicator, where High is the most severe and Informational is not severe at all.'
      isArray: false
      name: severity
      predefined:
      - Informational
      - Low
      - Medium
      - High
      required: false
      secret: false
    - default: false
      description: 'DateTime string indicating when the indicator expires. Format: (<number> <time unit>, e.g., 12 hours, 7 days).'
      isArray: false
      defaultValue: 14 days
      name: expiration_time
      required: false
      secret: false
    - default: false
      description: Brief description (100 characters or less) of the threat represented by the indicator.
      isArray: false
      name: indicator_description
      required: true
      secret: false
    - default: false
      description: The indicator alert title.
      isArray: false
      name: indicator_title
      required: true
      secret: false
    - default: false
      description: The application associated with the indicator.
      isArray: false
      name: indicator_application
      required: false
      secret: false
    - default: false
      description: The indicator alert recommended actions.
      isArray: false
      name: recommended_actions
      required: false
      secret: false
    - default: false
      description: A comma-separated list of RBAC group names the indicator is applied to.
      isArray: true
      name: rbac_group_names
      required: false
      secret: false
    - description: Flag for the rate limit retry.
      isArray: false
      name: ran_once_flag
      required: false
      deprecated: true
    - default: false
      description: Whether to generate an alert for the indicator.
      isArray: false
      name: generate_alert
      required: false
      secret: false
    deprecated: false
    description: Creates a new indicator.
    execution: false
    name: microsoft-atp-sc-indicator-create
    outputs:
    - contextPath: MicrosoftATP.Indicators.id
      description: Created by the system when the indicator is ingested. Generated GUID/unique identifier.
      type: String
    - contextPath: MicrosoftATP.Indicators.action
      description: 'The action to apply if the indicator is matched from within the targetProduct security tool. Possible values: "unknown", "allow", "block", "alert".'
      type: String
    - contextPath: MicrosoftATP.Indicators.description
      description: Brief description (100 characters or less) of the threat represented by the indicator.
      type: String
    - contextPath: MicrosoftATP.Indicators.expirationTime
      description: "DateTime string indicating when the indicator expires. To avoid stale indicators persisting in the system, all indicators must have an expiration date. The timestamp type represents date and time information in ISO 8601 format and is always in UTC time. For example, midnight UTC on Jan 1, 2014 looks like: '2014-01-01T00:00:00Z'"
      type: Date
    - contextPath: MicrosoftATP.Indicators.severity
      description: 'The severity of the malicious behavior identified by the data within the indicator. Possible values: "Informational", "Low", "Medium", and "High", where High is the most severe and Informational is not severe at all.'
      type: String
    - contextPath: MicrosoftATP.Indicators.indicatorValue
      description: The value of the indicator.
      type: String
    - contextPath: MicrosoftATP.Indicators.recommendedActions
      description: Recommended actions for the indicator.
      type: String
    - contextPath: MicrosoftATP.Indicators.generateAlert
      description: Whether an alert was generated.
      type: Boolean
    - contextPath: MicrosoftATP.Indicators.rbacGroupNames
      description: A list of RBAC device group names where the indicator is exposed and active. Empty list if it is exposed to all devices.
      type: Unknown
    - contextPath: MicrosoftATP.Indicators.mitreTechniques
      description: A list of MITRE techniques.
      type: Unknown
    - contextPath: MicrosoftATP.Indicators.indicatorType
      description: 'Indicator Type. Possible values: "FileSha1", "FileSha256", "IpAddress", "DomainName" and "Url".'
      type: String
    - contextPath: MicrosoftATP.Indicators.lastUpdateTime
      description: The last time the indicator was updated.
      type: Date
    - contextPath: MicrosoftATP.Indicators.createdByDisplayName
      description: The display name of the created app.
      type: String
    - contextPath: MicrosoftATP.Indicators.application
      description: The application associated with the indicator.
      type: String
    - contextPath: MicrosoftATP.Indicators.title
      description: The indicator title.
      type: String
    - contextPath: MicrosoftATP.Indicators.createdBySource
      description: Source of indicator creation. For example, PublicApi.
      type: String
    - contextPath: MicrosoftATP.Indicators.historicalDetection
      description: Whether a historical detection exists.
      type: Boolean
    - contextPath: MicrosoftATP.Indicators.lastUpdatedBy
      description: The identity of the user/application that last updated the indicator.
      type: String
    - contextPath: MicrosoftATP.Indicators.creationTimeDateTimeUtc
      description: The date and time the indicator was created.
      type: Date
    - contextPath: MicrosoftATP.Indicators.category
      description: An number representing the indicator category.
      type: Number
    - contextPath: MicrosoftATP.Indicators.createdBy
      description: Unique identity of the user/application that submitted the indicator.
      type: String
    - contextPath: File.MD5
      description: The MD5 hash of the file.
      type: String
    - contextPath: File.SHA1
      description: The SHA1 hash of the file.
      type: String
    - contextPath: File.SHA256
      description: The SHA256 hash of the file.
      type: String
    - contextPath: Domain.Name
      description: 'The domain name, for example: "google.com".'
      type: String
    - contextPath: IP.Address
      description: IP address.
      type: String
    - contextPath: URL.Data
      description: The URL.
      type: String
    - contextPath: DBotScore.Indicator
      description: The indicator that was tested.
      type: String
    - contextPath: DBotScore.Type
      description: The indicator type.
      type: String
    - contextPath: DBotScore.Vendor
      description: The vendor used to calculate the score.
      type: String
    - contextPath: DBotScore.Score
      description: The actual score.
      type: Number
    polling: true
  - arguments:
    - default: false
      description: The ID of the indicator to delete. The ID can be retrieved by running the microsoft-atp-sc-indicator-list command.
      isArray: false
      name: indicator_id
      required: true
      secret: false
    - deprecated: true
      description: Flag for the rate limit retry.
      isArray: false
      name: ran_once_flag
      required: false
    deprecated: false
    description: Deletes the specified indicator.
    execution: false
    name: microsoft-atp-sc-indicator-delete
    polling: true
  - arguments:
    - default: false
      defaultValue: '50'
      description: The maximum number of indicators to return.
      isArray: false
      name: limit
      required: false
      secret: false
    - deprecated: true
      description: Flag for the rate limit retry.
      isArray: false
      name: ran_once_flag
      required: false
    description: Lists all indicators by the ID that the system creates when the indicator is ingested.
    execution: false
    name: microsoft-atp-sc-indicator-list
    outputs:
    - contextPath: MicrosoftATP.Indicators.id
      description: Created by the system when the indicator is ingested. Generated GUID/unique identifier.
      type: String
    - contextPath: MicrosoftATP.Indicators.action
      description: 'The action to apply if the indicator is matched from within the targetProduct security tool. Possible values: "unknown", "allow", "block", and "alert".'
      type: String
    - contextPath: MicrosoftATP.Indicators.description
      description: Brief description (100 characters or less) of the threat represented by the indicator.
      type: String
    - contextPath: MicrosoftATP.Indicators.expirationTime
      description: "DateTime string indicating when the indicator expires. To avoid stale indicators persisting in the system, all indicators must have an expiration date. The timestamp type represents date and time information in ISO 8601 format and is always in UTC time. For example, midnight UTC on Jan 1, 2014 looks like: '2014-01-01T00:00:00Z'"
      type: Date
    - contextPath: MicrosoftATP.Indicators.severity
      description: 'The severity of the malicious behavior identified by the data within the indicator. Possible values: "Informational", "Low", "Medium", and "High", where High is the most severe and Informational is not severe at all.'
      type: String
    - contextPath: MicrosoftATP.Indicators.indicatorValue
      description: The value of the indicator.
      type: String
    - contextPath: MicrosoftATP.Indicators.recommendedActions
      description: Recommended actions for the indicator.
      type: String
    - contextPath: MicrosoftATP.Indicators.generateAlert
      description: Whether an alert was generated.
      type: Boolean
    - contextPath: MicrosoftATP.Indicators.rbacGroupNames
      description: A list of RBAC device group names where the indicator is exposed and active. Empty list if it is exposed to all devices.
      type: Unknown
    - contextPath: MicrosoftATP.Indicators.mitreTechniques
      description: A list of MITRE techniques.
      type: Unknown
    - contextPath: MicrosoftATP.Indicators.indicatorType
      description: 'Indicator Type. Possible values: "FileSha1", "FileSha256", "IpAddress", "DomainName" and "Url".'
      type: String
    - contextPath: MicrosoftATP.Indicators.lastUpdateTime
      description: The last time the indicator was updated.
      type: Date
    - contextPath: MicrosoftATP.Indicators.createdByDisplayName
      description: The display name of the created app.
      type: String
    - contextPath: MicrosoftATP.Indicators.application
      description: The application associated with the indicator.
      type: String
    - contextPath: MicrosoftATP.Indicators.title
      description: The indicator title.
      type: String
    - contextPath: MicrosoftATP.Indicators.createdBySource
      description: The source of indicator creation. For example, PublicApi.
      type: String
    - contextPath: MicrosoftATP.Indicators.historicalDetection
      description: Whether a historical detection exists.
      type: Boolean
    - contextPath: MicrosoftATP.Indicators.lastUpdatedBy
      description: The identity of the user/application that last updated the indicator.
      type: String
    - contextPath: MicrosoftATP.Indicators.creationTimeDateTimeUtc
      description: The date and time the indicator was created.
      type: Date
    - contextPath: MicrosoftATP.Indicators.category
      description: A number representing the indicator category.
      type: Number
    - contextPath: MicrosoftATP.Indicators.createdBy
      description: Unique identity of the user/application that submitted the indicator.
      type: String
    - contextPath: File.MD5
      description: The MD5 hash of the file.
      type: String
    - contextPath: File.SHA1
      description: The SHA1 hash of the file.
      type: String
    - contextPath: File.SHA256
      description: The SHA256 hash of the file.
      type: String
    - contextPath: Domain.Name
      description: 'The domain name, for example: "google.com".'
      type: String
    - contextPath: IP.Address
      description: The IP address.
      type: String
    - contextPath: URL.Data
      description: The URL.
      type: String
    - contextPath: DBotScore.Indicator
      description: The indicator that was tested.
      type: String
    - contextPath: DBotScore.Type
      description: The indicator type.
      type: String
    - contextPath: DBotScore.Vendor
      description: The vendor used to calculate the score.
      type: String
    - contextPath: DBotScore.Score
      description: The actual score.
      type: Number
    polling: true
  - arguments:
    - default: true
      description: The ID of the indicator to get. The ID can be retrieved by running the microsoft-atp-sc-indicator-list command.
      isArray: false
      name: indicator_id
      required: true
      secret: false
    - deprecated: true
      description: Flag for the rate limit retry.
      isArray: false
      name: ran_once_flag
      required: false
    deprecated: false
    description: Gets an indicator by its ID.
    execution: false
    name: microsoft-atp-sc-indicator-get-by-id
    outputs:
    - contextPath: MicrosoftATP.Indicators.id
      description: Created by the system when the indicator is ingested. Generated GUID/unique identifier.
      type: String
    - contextPath: MicrosoftATP.Indicators.action
      description: 'The action to apply if the indicator is matched from within the targetProduct security tool. Possible values: "unknown", "allow", "block", and "alert".'
      type: String
    - contextPath: MicrosoftATP.Indicators.description
      description: Brief description (100 characters or less) of the threat represented by the indicator.
      type: String
    - contextPath: MicrosoftATP.Indicators.expirationTime
      description: "DateTime string indicating when the indicator expires. To avoid stale indicators persisting in the system, all indicators must have an expiration date. The timestamp type represents date and time information in ISO 8601 format and is always in UTC time. For example, midnight UTC on Jan 1, 2014 looks like: '2014-01-01T00:00:00Z'"
      type: Date
    - contextPath: MicrosoftATP.Indicators.severity
      description: 'The severity of the malicious behavior identified by the data within the indicator. Possible values: "Informational", "Low", "Medium" and "High", where High is the most severe and Informational is not severe at all.'
      type: String
    - contextPath: MicrosoftATP.Indicators.indicatorValue
      description: The value of the indicator.
      type: String
    - contextPath: MicrosoftATP.Indicators.recommendedActions
      description: Recommended actions for the indicator.
      type: String
    - contextPath: MicrosoftATP.Indicators.generateAlert
      description: Whether an alert was generated.
      type: Boolean
    - contextPath: MicrosoftATP.Indicators.rbacGroupNames
      description: A list of RBAC device group names where the indicator is exposed and active. Empty list if it is exposed to all devices.
      type: Unknown
    - contextPath: MicrosoftATP.Indicators.mitreTechniques
      description: A list of MITRE techniques.
      type: Unknown
    - contextPath: MicrosoftATP.Indicators.indicatorType
      description: 'Indicator type. Possible values: "FileSha1", "FileSha256", "IpAddress", "DomainName" and "Url".'
      type: String
    - contextPath: MicrosoftATP.Indicators.lastUpdateTime
      description: The last time the indicator was updated.
      type: Date
    - contextPath: MicrosoftATP.Indicators.createdByDisplayName
      description: The display name of the created app.
      type: String
    - contextPath: MicrosoftATP.Indicators.application
      description: The application associated with the indicator.
      type: String
    - contextPath: MicrosoftATP.Indicators.title
      description: The indicator title.
      type: String
    - contextPath: MicrosoftATP.Indicators.createdBySource
      description: The source of indicator creation. For example, PublicApi.
      type: String
    - contextPath: MicrosoftATP.Indicators.historicalDetection
      description: Whether a historical detection exists.
      type: Boolean
    - contextPath: MicrosoftATP.Indicators.lastUpdatedBy
      description: The identity of the user/application that last updated the indicator.
      type: String
    - contextPath: MicrosoftATP.Indicators.creationTimeDateTimeUtc
      description: The date and time the indicator was created.
      type: Date
    - contextPath: MicrosoftATP.Indicators.category
      description: An number representing the indicator category.
      type: Number
    - contextPath: MicrosoftATP.Indicators.createdBy
      description: Unique identity of the user/application that submitted the indicator.
      type: String
    - contextPath: File.MD5
      description: The MD5 hash of the file.
      type: String
    - contextPath: File.SHA1
      description: The SHA1 hash of the file.
      type: String
    - contextPath: File.SHA256
      description: The SHA256 hash of the file.
      type: String
    - contextPath: Domain.Name
      description: 'The domain name, for example: "google.com".'
      type: String
    - contextPath: IP.Address
      description: The IP address.
      type: String
    - contextPath: URL.Data
      description: The URL.
      type: String
    - contextPath: DBotScore.Indicator
      description: The indicator that was tested.
      type: String
    - contextPath: DBotScore.Type
      description: The indicator type.
      type: String
    - contextPath: DBotScore.Vendor
      description: The vendor used to calculate the score.
      type: String
    - contextPath: DBotScore.Score
      description: The actual score.
      type: Number
    polling: true
  - arguments:
    - default: false
      description: Software ID. Use the !microsoft-atp-list-software command to get the ID.
      isArray: false
      name: id
      secret: false
    deprecated: false
    description: Retrieve a list of device references that has this software installed.
    name: microsoft-atp-list-machines-by-software
    outputs:
    - contextPath: MicrosoftATP.SoftwareMachine.id
      description: Machine identity.
      type: String
    - contextPath: MicrosoftATP.SoftwareMachine.computerDnsName
      description: Machine fully qualified name.
      type: String
    - contextPath: MicrosoftATP.SoftwareMachine.osPlatform
      description: Operating system platform.
      type: String
    - contextPath: MicrosoftATP.SoftwareMachine.rbacGroupName
      description: Machine group name.
      type: String
    - contextPath: MicrosoftATP.SoftwareMachine.rbacGroupId
      description: Machine group ID.
      type: Number
  - arguments:
    - default: false
      description: Software ID. Use the !microsoft-atp-list-software command to get the ID.
      isArray: false
      name: id
      required: true
      secret: false
    deprecated: false
    description: Retrieves missing KBs (security updates) by software ID.
    name: microsoft-atp-list-missing-kb-by-software
    outputs:
    - contextPath: MicMicrosoftATP.SoftwareKB.id
      description: Software ID.
      type: String
    - contextPath: MicMicrosoftATP.SoftwareKB.name
      description: Software name.
      type: String
    - contextPath: MicMicrosoftATP.SoftwareKB.osBuild
      description: The operating system build number.
      type: Number
    - contextPath: MicMicrosoftATP.SoftwareKB.productsNames
      description: Product names.
      type: String
    - contextPath: MicMicrosoftATP.SoftwareKB.url
      description: URL.
      type: String
    - contextPath: MicMicrosoftATP.SoftwareKB.machineMissedOn
      description: Machine missed on.
      type: Number
    - contextPath: MicMicrosoftATP.SoftwareKB.cveAddressed
      description: CVE addressed.
      type: Number
  - arguments:
    - default: false
      description: Software ID. Use the !microsoft-atp-list-software command to get the ID.
      isArray: false
      required: true
      name: id
      secret: false
    deprecated: false
    description: Retrieves a list of all the vulnerabilities affecting the organization per software.
    name: microsoft-atp-list-vulnerabilities-by-software
    outputs:
    - contextPath: MicrosoftATP.SoftwareCVE.id
      description: Vulnerability ID.
      type: String
    - contextPath: MicrosoftATP.SoftwareCVE.name
      description: Vulnerability title.
      type: String
    - contextPath: MicrosoftATP.SoftwareCVE.description
      description: Vulnerability description.
      type: String
    - contextPath: MicrosoftATP.SoftwareCVE.severity
      description: 'Vulnerability severity. Possible values are: "Low", "Medium", "High", "Critical"'
      type: String
    - contextPath: MicrosoftATP.SoftwareCVE.cvssV3
      description: CVSS v3 score.
      type: Number
    - contextPath: MicrosoftATP.SoftwareCVE.exposedMachines
      description: Number of exposed devices.
      type: Number
    - contextPath: MicrosoftATP.SoftwareCVE.publishedOn
      description: Date when vulnerability was published. Date format will be in ISO 8601 format or relational expressions like “7 days ago”.
      type: Date
    - contextPath: MicrosoftATP.SoftwareCVE.updatedOn
      description: Date when vulnerability was updated. Date format will be in ISO 8601 format or relational expressions like “7 days ago”.
      type: Date
    - contextPath: MicrosoftATP.SoftwareCVE.publicExploit
      description: Whether a public exploit exists for some of the vulnerabilities.
      type: Boolean
    - contextPath: MicrosoftATP.SoftwareCVE.exploitVerified
      description: Whether a public exploit exists.
      type: Boolean
    - contextPath: MicrosoftATP.SoftwareCVE.exploitInKit
      description: Whether the exploit is part of an exploit kit.
      type: Boolean
    - contextPath: MicrosoftATP.SoftwareCVE.exploitTypes
      description: 'Exploit impact. Possible values are: "Local privilege escalation", "Denial of service", "Local".'
      type: String
    - contextPath: MicrosoftATP.SoftwareCVE.exploitUris
      description: Exploit source URLs.
      type: String
  - arguments:
    - default: false
      description: Software ID.
      isArray: true
      name: id
    - description: Software name.
      isArray: true
      name: name
      default: false
    - default: false
      description: Software publisher name.
      isArray: true
      name: vendor
    - default: false
      defaultValue: '50'
      description: Maximum number of results to retrieve.
      isArray: false
      name: limit
    - default: false
      defaultValue: '0'
      description: The number of items in the queried collection that are to be skipped and not included in the result..
      isArray: false
      name: offset
    deprecated: false
    description: Retrieves the organization software inventory.
    name: microsoft-atp-list-software
    outputs:
    - contextPath: MicrosoftATP.Software.id
      description: Software ID.
      type: String
    - contextPath: MicrosoftATP.Software.name
      description: Software name.
      type: String
    - contextPath: MicrosoftATP.Software.vendor
      description: Software publisher name.
      type: String
    - contextPath: MicrosoftATP.Software.weaknesses
      description: Number of discovered vulnerabilities.
      type: Number
    - contextPath: MicrosoftATP.Software.publicExploit
      description: Whether a public exploit exists for some of the vulnerabilities.
      type: Boolean
    - contextPath: MicrosoftATP.Software.activeAlert
      description: Whether an active alert is associated with this software.
      type: Boolean
    - contextPath: MicrosoftATP.Software.exposedMachines
      description: Number of exposed devices.
      type: Number
    - contextPath: MicrosoftATP.Software.installedMachines
      description: The number of installed machines.
      type: Number
    - contextPath: MicrosoftATP.Software.impactScore
      description: Exposure score impact of this software.
      type: Number
    - contextPath: MicrosoftATP.Software.isNormalized
      description: Whether the software is normalized.
      type: Boolean
    - contextPath: MicrosoftATP.Software.category
      description: Software category.
      type: String
    - contextPath: MicrosoftATP.Software.distributions
      description: Software distributions.
      type: String
  - arguments:
    - default: false
      description: A comma-separated list of machine IDs used for getting the vulnerabilities.
      isArray: true
      name: machine_id
      secret: false
    - description: A comma-separated list of software IDs used for getting the vulnerabilities.
      isArray: true
      name: software_id
      default: false
      secret: false
    - default: false
      description: A comma-separated list of CVE IDs used for getting the vulnerabilities.
      isArray: true
      name: cve_id
      secret: false
    - default: false
      description: A comma-separated list of product names used for getting the vulnerabilities.
      isArray: true
      name: product_name
      secret: false
    - default: false
      description: A comma-separated list of product versions used for getting the vulnerabilities.
      isArray: true
      name: product_version
      secret: false
    - default: false
      description: 'A comma-separated list of vulnerability severities. Possible values are: "Low", "Medium", "High", "Critical".'
      isArray: true
      name: severity
      secret: false
    - default: false
      description: A comma-separated list of product vendors used for getting the vulnerabilities.
      isArray: true
      name: product_vendor
      secret: false
    - default: false
      defaultValue: '25'
      description: Maximum number of results to retrieve.
      isArray: false
      name: limit
      secret: false
    - default: false
      defaultValue: '0'
      description: The number of items in the queried collection that are to be skipped and not included in the result.
      isArray: false
      name: offset
      secret: false
    deprecated: false
    description: Retrieves a list of all the vulnerabilities affecting the organization per machine.
    name: microsoft-atp-list-vulnerabilities-by-machine
    outputs:
    - contextPath: MicrosoftATP.MachineCVE.id
      description: Vulnerability ID.
      type: String
    - contextPath: MicrosoftATP.MachineCVE.cveId
      description: CVE ID.
      type: String
    - contextPath: MicrosoftATP.MachineCVE.machineId
      description: Machine ID.
      type: String
    - contextPath: MicrosoftATP.MachineCVE.fixingKbId
      description: Fixing Kb ID.
      type: Unknown
    - contextPath: MicrosoftATP.MachineCVE.productName
      description: Product name.
      type: String
    - contextPath: MicrosoftATP.MachineCVE.productVendor
      description: Name of the product vendor.
      type: String
    - contextPath: MicrosoftATP.MachineCVE.productVersion
      description: Product version.
      type: String
    - contextPath: MicrosoftATP.MachineCVE.severity
      description: 'Vulnerability severity. Possible values are: "Low", "Medium", "High", "Critical".'
      type: String
  - arguments:
    - default: false
      description: Vulnerability ID.
      isArray: true
      name: id
      secret: false
    - default: false
      description: Vulnerability title.
      isArray: false
      name: name_equal
      secret: false
    - default: false
      description: Vulnerability title. Does not work with another filter arguments.
      isArray: false
      name: name_contains
      secret: false
    - default: false
      description: Vulnerability description. Does not work with another filter arguments.
      isArray: false
      name: description_contains
      secret: false
    - default: false
      description: Date when the vulnerability was published. Date format will be in ISO 8601 format or relational expressions like “7 days ago”.
      isArray: false
      name: published_on
      secret: false
    - default: false
      description: CVSS v3 score.
      isArray: false
      name: cvss
      secret: false
    - default: false
      description: 'A comma-separated list of vulnerability severities. Possible values are: "Low", "Medium", "High", "Critical".'
      isArray: true
      name: severity
      secret: false
    - description: Date when the vulnerability was updated. Date format will be in ISO 8601 format or relational expressions like “7 days ago”.
      isArray: false
      name: updated_on
      default: false
      secret: false
    - default: false
      description: Maximum number of results to retrieve.
      isArray: false
      name: limit
      defaultValue: '25'
      secret: false
    - default: false
      description: The number of items in the queried collection that are to be skipped and not included in the result.
      isArray: false
      defaultValue: '0'
      name: offset
      secret: false
    deprecated: false
    description: Retrieves a list of all vulnerabilities.
    name: microsoft-atp-list-vulnerabilities
    outputs:
    - contextPath: MicrosoftATP.Vulnerability.id
      description: Vulnerability ID.
      type: String
    - contextPath: MicrosoftATP.Vulnerability.name
      description: Vulnerability title.
      type: String
    - contextPath: MicrosoftATP.Vulnerability.description
      description: Vulnerability description.
      type: String
    - contextPath: MicrosoftATP.Vulnerability.severity
      description: 'Vulnerability severity. Possible values are: "Low", "Medium", "High", "Critical".'
      type: String
    - contextPath: MicrosoftATP.Vulnerability.cvssV3
      description: CVSS v3 score.
      type: Number
    - contextPath: MicrosoftATP.Vulnerability.exposedMachines
      description: Number of exposed devices.
      type: Number
    - contextPath: MicrosoftATP.Vulnerability.publishedOn
      description: Date when the vulnerability was published. Date format will be in ISO 8601 format or relational expressions like “7 days ago”.
      type: Date
    - contextPath: MicrosoftATP.Vulnerability.updatedOn
      description: Date when the vulnerability was updated. Date format will be in ISO 8601 format or relational expressions like “7 days ago”.
      type: Date
    - contextPath: MicrosoftATP.Vulnerability.publicExploit
      description: Whether the public exploit exists.
      type: Boolean
    - contextPath: MicrosoftATP.Vulnerability.exploitVerified
      description: Whether the exploit is verified to work.
      type: Boolean
    - contextPath: MicrosoftATP.Vulnerability.exploitInKit
      description: Whether the exploit is part of an exploit kit.
      type: Boolean
    - contextPath: MicrosoftATP.Vulnerability.exploitTypes
      description: 'Exploit impact. Possible values are: "Local privilege escalation", "Denial of service", "Local".'
      type: String
    - contextPath: MicrosoftATP.Vulnerability.exploitUris
      description: Exploit source URLs.
      type: String
  - arguments:
    - default: false
      description: Software ID. Use the !microsoft-atp-list-software command to get the ID.
      isArray: false
      name: id
      secret: false
    deprecated: false
    description: |-
      Retrieves a list of your organization's software version distribution.
    name: microsoft-atp-list-software-version-distribution
    outputs:
    - contextPath: MicrosoftATP.SoftwareVersion.version
      description: Version number.
      type: String
    - contextPath: MicrosoftATP.SoftwareVersion.installations
      description: Installations number.
      type: Number
    - contextPath: MicrosoftATP.SoftwareVersion.vulnerabilities
      description: Number of vulnerabilities.
      type: Number
  - arguments:
    - default: true
      description: A comma-separated list of CVE IDs used for getting the machines.
      isArray: true
      name: cve_id
      required: true
      secret: false
    - description: Flag for the rate limit retry.
      isArray: false
      name: ran_once_flag
      required: false
      deprecated: true
    deprecated: false
    description: Retrieves a list of machines affected by a vulnerability.
    execution: false
    name: microsoft-atp-list-machines-by-vulnerability
    polling: true
    outputs:
    - contextPath: MicrosoftATP.CveMachine.ID
      description: The machine ID.
      type: String
    - contextPath: MicrosoftATP.CveMachine.ComputerDNSName
      description: The machine hostname.
      type: String
    - contextPath: MicrosoftATP.CveMachine.OSPlatform
      description: The operating system platform.
      type: String
    - contextPath: MicrosoftATP.CveMachine.RBACGroupName
      description: The machine RBAC group name.
      type: String
    - contextPath: MicrosoftATP.CveMachine.CVE
      description: The given CVE IDs related to this machine.
      type: Unknown
  - arguments:
    - default: true
      description: A comma-separated list of file hashes (SHA1 or SHA256) used for getting the file information.
      isArray: true
      name: hash
      required: true
      secret: false
    - description: Flag for the rate limit retry.
      isArray: false
      name: ran_once_flag
      required: false
      deprecated: true
    deprecated: false
    description: Retrieves file information by a file hash (SHA1 or SHA256).
    execution: false
    name: microsoft-atp-get-file-info
    outputs:
    - contextPath: MicrosoftATP.File.Sha1
      description: The SHA1 hash of the file.
      type: String
    - contextPath: MicrosoftATP.File.MD5
      description: The MD5 hash of the file.
      type: String
    - contextPath: MicrosoftATP.File.Sha256
      description: The SHA256 hash of the file.
      type: String
    - contextPath: MicrosoftATP.File.GlobalPrevalence
      description: The file prevalence across the organization.
      type: Number
    - contextPath: MicrosoftATP.File.GlobalFirstObserved
      description: The first time the file was observed.
      type: Date
    - contextPath: MicrosoftATP.File.GlobalLastObserved
      description: The last time the file was observed.
      type: Date
    - contextPath: MicrosoftATP.File.Size
      description: The size of the file.
      type: Number
    - contextPath: MicrosoftATP.File.FileType
      description: The type of the file.
      type: String
    - contextPath: MicrosoftATP.File.IsPeFile
      description: True if the file is portable executable, False otherwise.
      type: Boolean
    - contextPath: MicrosoftATP.File.FilePublisher
      description: The file's publisher.
      type: String
    - contextPath: MicrosoftATP.File.FileProductName
      description: The file product name.
      type: String
    - contextPath: MicrosoftATP.File.Signer
      description: The file signer.
      type: String
    - contextPath: MicrosoftATP.File.Issuer
      description: The file issuer.
      type: String
    - contextPath: MicrosoftATP.File.SignerHash
      description: The hash of the signing certificate.
      type: String
    - contextPath: MicrosoftATP.File.IsValidCertificate
      description: Was signing certificate successfully verified by Microsoft Defender ATP agent.
      type: Boolean
    - contextPath: MicrosoftATP.File.DeterminationValue
      description: The file determination value.
      type: String
    - contextPath: MicrosoftATP.File.DeterminationType
      description: The file determination type.
      type: String
    - contextPath: File.SHA1
      description: The SHA1 hash of the file.
      type: String
    - contextPath: File.SHA256
      description: The SHA256 hash of the file.
      type: String
    - contextPath: File.Type
      description: The file type.
      type: String
    - contextPath: File.Size
      description: The file size.
      type: Number
    polling: true
  - arguments:
    - default: false
      description: The endpoint ID.
      isArray: true
      name: id
      required: false
      secret: false
    - default: true
      description: The endpoint IP address.
      isArray: true
      name: ip
      required: false
      secret: false
    - default: false
      description: The endpoint hostname.
      isArray: true
      name: hostname
      required: false
      secret: false
    - deprecated: true
      description: Flag for the rate limit retry.
      isArray: false
      name: ran_once_flag
      required: false
    deprecated: false
    description: Gets machines that have communicated with Microsoft Defender for Endpoint cloud. At least one of the following arguments is required - IP, hostname, or ID. Otherwise, an error appears.
    execution: false
    name: endpoint
    outputs:
    - contextPath: Endpoint.ID
      description: The endpoint's identifier.
      type: String
    - contextPath: Endpoint.Hostname
      description: The hostname of the endpoint.
      type: String
    - contextPath: Endpoint.OS
      description: The endpoint's operating system.
      type: String
    - contextPath: Endpoint.OSVersion
      description: The endpoint's operating system's version.
      type: String
    - contextPath: Endpoint.IPAddress
      description: The endpoint's IP address.
      type: String
    - contextPath: Endpoint.Status
      description: The health status of the endpoint.
      type: String
    - contextPath: Endpoint.MACAddress
      description: The endpoint's MAC address.
      type: String
    - contextPath: Endpoint.Vendor
      description: The integration name of the endpoint vendor.
      type: String
    - contextPath: MicrosoftATP.Machine.ID
      description: The machine ID.
      type: String
    - contextPath: MicrosoftATP.Machine.ComputerDNSName
      description: The machine DNS name.
      type: String
    - contextPath: MicrosoftATP.Machine.FirstSeen
      description: The first date and time the machine was observed by Microsoft Defender ATP.
      type: Date
    - contextPath: MicrosoftATP.Machine.LastSeen
      description: The last date and time the machine was observed by Microsoft Defender ATP.
      type: Date
    - contextPath: MicrosoftATP.Machine.OSPlatform
      description: The operating system platform.
      type: String
    - contextPath: MicrosoftATP.Machine.OSVersion
      description: The operating system version.
      type: String
    - contextPath: MicrosoftATP.Machine.OSProcessor
      description: The operating system processor.
      type: String
    - contextPath: MicrosoftATP.Machine.LastIPAddress
      description: The last IP on the machine.
      type: String
    - contextPath: MicrosoftATP.Machine.LastExternalIPAddress
      description: The last machine IP to access the internet.
      type: String
    - contextPath: MicrosoftATP.Machine.OSBuild
      description: The operating system build number.
      type: Number
    - contextPath: MicrosoftATP.Machine.HealthStatus
      description: The machine health status.
      type: String
    - contextPath: MicrosoftATP.Machine.RBACGroupID
      description: The machine RBAC group ID.
      type: Number
    - contextPath: MicrosoftATP.Machine.RBACGroupName
      description: The machine RBAC group name.
      type: String
    - contextPath: MicrosoftATP.Machine.RiskScore
      description: The machine risk score.
      type: String
    - contextPath: MicrosoftATP.Machine.ExposureLevel
      description: The machine exposure score.
      type: String
    - contextPath: MicrosoftATP.Machine.IsAADJoined
      description: True if machine is AAD joined, False otherwise.
      type: Boolean
    - contextPath: MicrosoftATP.Machine.AADDeviceID
      description: The AAD Device ID.
      type: String
    - contextPath: MicrosoftATP.Machine.MachineTags
      description: Set of machine tags.
      type: String
    - contextPath: MicrosoftATP.Machine.IPAddresses.ipAddress
      description: The machine IP address.
      type: String
    - contextPath: MicrosoftATP.Machine.IPAddresses.MACAddress
      description: The machine MAC address.
      type: String
    - contextPath: MicrosoftATP.Machine.IPAddresses.operationalStatus
      description: The machine operational status.
      type: String
    - contextPath: MicrosoftATP.Machine.IPAddresses.type
      description: The machine IP address type.
      type: String
    - contextPath: MicrosoftATP.Machine.AgentVersion
      description: The machine Agent version.
      type: String
    polling: true
  - name: microsoft-atp-indicator-batch-update
    description: Updates a batch of indicators. If an indicator does not exist, a new indicator is created.
    deprecated: false
    arguments:
    - name: indicator_batch
      description: 'A JSON object with a list of MS defender ATP indicators to update. The indicator_batch query should be a list of dictionaries. For example: [{"indicatorValue": "value1"}, {"indicatorValue": "value2"}]'
      required: true
      isArray: false
      default: false
      secret: false
    - name: ran_once_flag
      description: Flag for the rate limit retry.
      required: false
      isArray: false
      deprecated: true
    outputs:
    - contextPath: MicrosoftATP.Indicators.ID
      description: Created by the system when the indicator is ingested. Generated GUID/unique identifier.
      type: String
    - contextPath: MicrosoftATP.Indicators.Value
      description: The value of the indicator.
      type: String
    - contextPath: MicrosoftATP.Indicators.FailureReason
      description: The reason for update failure.
      type: String
    - contextPath: MicrosoftATP.Indicators.IsFailed
      description: Whether the update failed.
      type: Boolean
    polling: true
    execution: false
  - name: microsoft-atp-get-alert-by-id
    description: Retrieves a specific alert by the given alert ID.
    deprecated: false
    arguments:
    - name: alert_ids
      description: A comma-separated list of alert IDs.
      required: true
      isArray: true
      default: false
      secret: false
    - name: ran_once_flag
      description: Flag for the rate limit retry.
      required: false
      isArray: false
      deprecated: true
    outputs:
    - contextPath: MicrosoftATP.Alert.ID
      description: The alert ID.
      type: String
    - contextPath: MicrosoftATP.Alert.IncidentID
      description: The incident ID of the alert.
      type: Number
    - contextPath: MicrosoftATP.Alert.InvestigationID
      description: The investigation ID related to the alert.
      type: Number
    - contextPath: MicrosoftATP.Alert.InvestigationState
      description: The current state of the investigation.
      type: String
    - contextPath: MicrosoftATP.Alert.AssignedTo
      description: The owner of the alert.
      type: String
    - contextPath: MicrosoftATP.Alert.Severity
      description: The severity of the alert.
      type: String
    - contextPath: MicrosoftATP.Alert.Status
      description: The current status of the alert.
      type: String
    - contextPath: MicrosoftATP.Alert.Classification
      description: The alert classification.
      type: String
    - contextPath: MicrosoftATP.Alert.Determination
      description: The determination of the alert.
      type: String
    - contextPath: MicrosoftATP.Alert.DetectionSource
      description: The detection source.
      type: String
    - contextPath: MicrosoftATP.Alert.Category
      description: The category of the alert.
      type: String
    - contextPath: MicrosoftATP.Alert.ThreatFamilyName
      description: The threat family.
      type: String
    - contextPath: MicrosoftATP.Alert.Title
      description: The alert title.
      type: String
    - contextPath: MicrosoftATP.Alert.Description
      description: The alert description.
      type: String
    - contextPath: MicrosoftATP.Alert.AlertCreationTime
      description: The date and time the alert was created.
      type: Date
    - contextPath: MicrosoftATP.Alert.FirstEventTime
      description: The first event time that triggered the alert on that machine.
      type: Date
    - contextPath: MicrosoftATP.Alert.LastEventTime
      description: The last event time that triggered the alert on that machine.
      type: Date
    - contextPath: MicrosoftATP.Alert.LastUpdateTime
      description: The UTC time of the last update.
      type: Date
    - contextPath: MicrosoftATP.Alert.ResolvedTime
      description: The date and time when the status of the alert was changed to 'Resolved'.
      type: Date
    - contextPath: MicrosoftATP.Alert.MachineID
      description: The machine ID associated with the alert.
      type: String
    - contextPath: MicrosoftATP.Alert.ComputerDNSName
      description: The machine DNS name.
      type: String
    - contextPath: MicrosoftATP.Alert.AADTenantID
      description: The AAD tenant ID.
      type: String
    - contextPath: MicrosoftATP.Alert.Comments.Comment
      description: The alert comment string.
      type: String
    - contextPath: MicrosoftATP.Alert.Comments.CreatedBy
      description: The alert comment created by string.
      type: String
    - contextPath: MicrosoftATP.Alert.Comments.CreatedTime
      description: The alert comment created time date.
      type: Date
    - contextPath: MicrosoftATP.Alert.Evidence
      description: Evidence related to the alert.
      type: Unknown
    - contextPath: MicrosoftATP.Alert.DetectorID
      description: The ID of the detector that triggered the alert.
      type: String
    - contextPath: MicrosoftATP.Alert.ThreatName
      description: The threat name.
      type: String
    - contextPath: MicrosoftATP.Alert.RelatedUser
      description: Details of the user related to a specific alert.
      type: String
    - contextPath: MicrosoftATP.Alert.MitreTechniques
      description: MITRE Enterprise technique ID.
      type: String
    - contextPath: MicrosoftATP.Alert.RBACGroupName
      description: The device RBAC group name.
      type: String
    polling: true
    execution: false
  - name: microsoft-atp-live-response-get-file
    description: 'Collects a file from a device. Note: Backslashes in the path must be escaped.'
    deprecated: false
    arguments:
    - name: machine_id
      description: Machine ID to add the file to.
      required: true
      isArray: false
      default: true
      secret: false
    - name: comment
      description: A comment to associate with the action.
      required: true
      isArray: false
      default: false
      secret: false
    - name: path
      description: File path to get from the device.
      required: true
      isArray: false
      default: false
      secret: false
    - name: machine_action_id
      description: Action ID to retrieve status and data for.
      required: false
      isArray: false
      default: false
      secret: false
      deprecated: true
    - name: interval_in_seconds
      description: Interval between polling. Default is 10 seconds. Must be 10 or higher.
      required: false
      isArray: false
      default: false
      secret: false
      deprecated: false
    - name: timeout_in_seconds
      description: Timeout for polling. Default is 600 seconds.
      required: false
      isArray: false
      default: false
      secret: false
      deprecated: false
    - name: ran_once_flag
      description: Flag for the rate limit retry.
      required: false
      isArray: false
      deprecated: true
    outputs:
    - contextPath: MicrosoftATP.LiveResponseAction.id
      description: The machine action ID.
      type: String
    - contextPath: MicrosoftATP.LiveResponseAction.type
      description: The machine action type.
      type: String
    - contextPath: MicrosoftATP.LiveResponseAction.title
      description: The machine action title.
      type: String
    - contextPath: MicrosoftATP.LiveResponseAction.requestor
      description: The machine action requestor.
      type: String
    - contextPath: MicrosoftATP.LiveResponseAction.requestorComment
      description: The machine action requestorComment.
      type: String
    - contextPath: MicrosoftATP.LiveResponseAction.status
      description: The machine action status.
      type: String
    - contextPath: MicrosoftATP.LiveResponseAction.machineId
      description: The machine ID.
      type: String
    - contextPath: MicrosoftATP.LiveResponseAction.computerDnsName
      description: The computer DNS name.
      type: String
    - contextPath: MicrosoftATP.LiveResponseAction.creationDateTimeUtc
      description: The action creationDateTimeUtc.
      type: Date
    - contextPath: MicrosoftATP.LiveResponseAction.lastUpdateDateTimeUtc
      description: The machine action lastUpdateDateTimeUtc.
      type: Date
    - contextPath: MicrosoftATP.LiveResponseAction.cancellationRequestor
      description: The machine action cancellationRequestor.
      type: String
    - contextPath: MicrosoftATP.LiveResponseAction.cancellationComment
      description: The machine action cancellationComment.
      type: String
    - contextPath: MicrosoftATP.LiveResponseAction.cancellationDateTimeUtc
      description: The cancellationDateTimeUtc.
      type: String
    - contextPath: MicrosoftATP.LiveResponseAction.errorHResult
      description: The errorHResult if it exists.
      type: String
    - contextPath: MicrosoftATP.LiveResponseAction.scope
      description: The action scope.
      type: String
    - contextPath: MicrosoftATP.LiveResponseAction.externalId
      description: The machine action externalId.
      type: String
    - contextPath: MicrosoftATP.LiveResponseAction.requestSource
      description: The machine action requestSource.
      type: String
    - contextPath: MicrosoftATP.LiveResponseAction.relatedFileInfo
      description: The machine action relatedFileInfo.
      type: String
    - contextPath: MicrosoftATP.LiveResponseAction.commands.index
      description: The machine action command index.
      type: String
    - contextPath: MicrosoftATP.LiveResponseAction.commands.startTime
      description: The machine action command startTime.
      type: String
    - contextPath: MicrosoftATP.LiveResponseAction.commands.endTime
      description: The machine action command endTime.
      type: String
    - contextPath: MicrosoftATP.LiveResponseAction.commands.commandStatus
      description: The machine action command Status.
      type: String
    - contextPath: MicrosoftATP.LiveResponseAction.commands.errors
      description: The machine action command errors if found.
      type: String
    - contextPath: MicrosoftATP.LiveResponseAction.commands.command.type
      description: The machine action command type.
      type: String
    - contextPath: MicrosoftATP.LiveResponseAction.commands.command.params.key
      description: The machine action command params key.
      type: String
    - contextPath: MicrosoftATP.LiveResponseAction.commands.command.params.value
      description: The machine action command params value.
      type: String
    - contextPath: MicrosoftATP.LiveResponseAction.troubleshootInfo
      description: The machine action troubleshoot information.
      type: String
    polling: true
    execution: true
  - name: microsoft-atp-live-response-run-script
    description: |-
      Runs a script from the library on a device. The Args parameter is passed to your script. Timeouts after 10 minutes.
    deprecated: false
    arguments:
    - name: machine_id
      description: The machine ID to add the file to.
      required: true
      isArray: false
      default: true
      secret: false
    - name: comment
      description: A comment to associate with the action.
      required: true
      isArray: false
      default: false
      secret: false
    - name: scriptName
      description: The script name to run on the device.
      required: true
      isArray: false
      default: false
      secret: false
    - name: arguments
      description: Arguments to run the script with.
      required: false
      isArray: false
      default: false
      secret: false
    - name: machine_action_id
      description: The action ID to retrieve status and data for.
      required: false
      isArray: false
      default: false
      secret: false
      deprecated: true
    - name: interval_in_seconds
      description: Interval between polling. Default is 10 seconds. Must be 10 or higher.
      required: false
      isArray: false
      default: false
      secret: false
      deprecated: false
    - name: timeout_in_seconds
      description: Timeout for polling. Default is 600 seconds.
      required: false
      isArray: false
      default: false
      secret: false
      deprecated: false
    - name: ran_once_flag
      description: Flag for the rate limit retry.
      required: false
      isArray: false
      deprecated: true
    outputs:
    - contextPath: MicrosoftATP.LiveResponseAction.script_name
      description: The script name.
      type: String
    - contextPath: MicrosoftATP.LiveResponseAction.exit_code
      description: The script exit code.
      type: String
    - contextPath: MicrosoftATP.LiveResponseAction.script_output
      description: The script outputs.
      type: String
    - contextPath: MicrosoftATP.LiveResponseAction.script_errors
      description: The script errors if found.
      type: String
    polling: true
    execution: true
  - name: microsoft-atp-live-response-put-file
    description: Puts a file from the library to the device. Files are saved in a working folder and are deleted when the device restarts by default.
    deprecated: false
    arguments:
    - name: machine_id
      description: The machine ID to add the file to.
      required: true
      isArray: false
      default: true
      secret: false
    - name: comment
      description: A comment to associate with the action.
      required: true
      isArray: false
      default: false
      secret: false
    - name: file_name
      description: File name to take from the library to the device.
      required: true
      isArray: false
      default: false
      secret: false
    - name: machine_action_id
      description: Action ID to retrieve status and data for.
      required: false
      isArray: false
      default: false
      secret: false
      deprecated: true
    - name: interval_in_seconds
      description: Interval between polling. Default is 10 seconds. Must be 10 or higher.
      required: false
      isArray: false
      default: false
      secret: false
      deprecated: false
    - name: timeout_in_seconds
      description: Timeout for polling. Default is 600 seconds.
      required: false
      isArray: false
      default: false
      secret: false
      deprecated: false
    - name: ran_once_flag
      description: Flag for the rate limit retry.
      required: false
      isArray: false
      deprecated: true
    outputs:
    - contextPath: MicrosoftATP.LiveResponseAction.id
      description: The machine action ID.
      type: String
    - contextPath: MicrosoftATP.LiveResponseAction.type
      description: The machine action type.
      type: String
    - contextPath: MicrosoftATP.LiveResponseAction.title
      description: The machine action title.
      type: String
    - contextPath: MicrosoftATP.LiveResponseAction.requestor
      description: The machine action requestor.
      type: String
    - contextPath: MicrosoftATP.LiveResponseAction.requestorComment
      description: The machine action requestorComment.
      type: String
    - contextPath: MicrosoftATP.LiveResponseAction.status
      description: The machine action status.
      type: String
    - contextPath: MicrosoftATP.LiveResponseAction.machineId
      description: The machine ID.
      type: String
    - contextPath: MicrosoftATP.LiveResponseAction.computerDnsName
      description: The computer DNS name.
      type: String
    - contextPath: MicrosoftATP.LiveResponseAction.creationDateTimeUtc
      description: The action creationDateTimeUtc.
      type: Date
    - contextPath: MicrosoftATP.LiveResponseAction.lastUpdateDateTimeUtc
      description: The machine action lastUpdateDateTimeUtc.
      type: Date
    - contextPath: MicrosoftATP.LiveResponseAction.cancellationRequestor
      description: The machine action cancellationRequestor.
      type: String
    - contextPath: MicrosoftATP.LiveResponseAction.cancellationComment
      description: The machine action cancellationComment.
      type: String
    - contextPath: MicrosoftATP.LiveResponseAction.cancellationDateTimeUtc
      description: The cancellationDateTimeUtc.
      type: String
    - contextPath: MicrosoftATP.LiveResponseAction.errorHResult
      description: The errorHResult if exists.
      type: String
    - contextPath: MicrosoftATP.LiveResponseAction.scope
      description: The action scope.
      type: String
    - contextPath: MicrosoftATP.LiveResponseAction.externalId
      description: The machine action externalId.
      type: String
    - contextPath: MicrosoftATP.LiveResponseAction.requestSource
      description: The machine action requestSource.
      type: String
    - contextPath: MicrosoftATP.LiveResponseAction.relatedFileInfo
      description: The machine action relatedFileInfo.
      type: String
    - contextPath: MicrosoftATP.LiveResponseAction.commands.index
      description: The machine action command index.
      type: String
    - contextPath: MicrosoftATP.LiveResponseAction.commands.startTime
      description: The machine action command startTime.
      type: String
    - contextPath: MicrosoftATP.LiveResponseAction.commands.endTime
      description: The machine action command endTime.
      type: String
    - contextPath: MicrosoftATP.LiveResponseAction.commands.commandStatus
      description: The machine action command Status.
      type: String
    - contextPath: MicrosoftATP.LiveResponseAction.commands.errors
      description: The machine action command errors if found.
      type: String
    - contextPath: MicrosoftATP.LiveResponseAction.commands.command.type
      description: The machine action command type.
      type: String
    - contextPath: MicrosoftATP.LiveResponseAction.commands.command.params.key
      description: The machine action command params key.
      type: String
    - contextPath: MicrosoftATP.LiveResponseAction.commands.command.params.value
      description: The machine action command params value.
      type: String
    - contextPath: MicrosoftATP.LiveResponseAction.troubleshootInfo
      description: The machine action troubleshootInfo.
      type: String
    polling: true
    execution: true
  - name: microsoft-atp-live-response-result
    description: Gets a result file for a specified action.
    deprecated: false
    arguments:
    - name: machine_action_id
      description: The action ID to retrieve status and data for.
      required: true
      isArray: false
      default: true
      secret: false
    - name: command_index
      description: A command index to retrieve the file for.
      required: true
      isArray: false
      default: false
      secret: false
    - name: ran_once_flag
      description: Flag for the rate limit retry.
      required: false
      isArray: false
      deprecated: true
    outputs:
    - contextPath: MicrosoftATP.LiveResponseAction
      description: The machine action ID.
      type: String
    execution: true
  - name: microsoft-atp-live-response-cancel-action
    description: Cancels an action with an unfinished status.
    deprecated: false
    arguments:
    - name: machine_action_id
      description: Action ID to retrieve status and data for.
      required: true
      isArray: false
      default: true
      secret: false
    - name: comment
      description: A comment to associate with the action.
      required: true
      isArray: false
      default: false
      secret: false
    - name: ran_once_flag
      description: Flag for the rate limit retry.
      required: false
      isArray: false
      deprecated: true
    outputs: []
    polling: true
    execution: true
  - name: microsoft-atp-advanced-hunting-lateral-movement-evidence
    description: Detects evidence of attempted lateral movement. When you select a “query_purpose” argument, a designated query template is used.
    deprecated: false
    arguments:
    - name: query_purpose
      auto: PREDEFINED
      description: When you select a “query_purpose” argument, a designated query template is used. "network_connections" - The network connections initiated by the host/file to other internal hosts. "smb_connections" - SMB connections. "credential_dumping" - Was there a use of credential dumping? If so can we detect the use of the dumped users on other hosts on the network. "management_connection" - Management connection attempts to other hosts.
      required: true
      isArray: false
      defaultValue: ''
      predefined:
      - network_connections
      - smb_connections
      - credential_dumping
      - management_connection
    - name: device_name
      description: Device name to look for.
      required: false
      isArray: false
      defaultValue: ''
    - name: remote_ip_count
      description: Threshold for network enumeration in smb_connection
      required: false
      isArray: false
      defaultValue: ''
    - name: file_name
      description: The file name to look for.
      required: false
      isArray: false
      defaultValue: ''
    - name: sha1
      description: The SHA1 hash to look for.
      required: false
      isArray: false
      defaultValue: ''
    - name: sha256
      description: The SHA256 hash to look for.
      required: false
      isArray: false
      defaultValue: ''
    - name: md5
      description: The MD5 hash to look for.
      required: false
      isArray: false
      defaultValue: ''
    - name: device_id
      description: The device ID to look for.
      required: false
      isArray: false
      defaultValue: ''
    - name: query_operation
      auto: PREDEFINED
      description: The query operator to use with provided arguments.
      required: false
      isArray: false
      defaultValue: or
      predefined:
      - or
      - and
    - name: limit
      description: The maximum number of results to retrieve.
      required: false
      isArray: false
      defaultValue: '50'
    - name: time_range
      required: false
      isArray: false
      description: Time range to look back. Expected syntax is a human readable time range, e.g. 60 minutes, 6 hours, 1 day, etc.
    - default: false
      defaultValue: '10'
      description: The amount of time (in seconds) that a request waits for the query response before a timeout occurs.
      isArray: false
      name: timeout
      required: false
      secret: false
    - default: false
      defaultValue: '1'
      description: The page number from which to start a search. Default is 1.
      isArray: false
      name: page
      required: false
      secret: false
    - default: false
      defaultValue: 'false'
      description: Show the query as part of the entry result.
      isArray: false
      name: show_query
      required: false
      secret: false
    - deprecated: true
      description: Flag for the rate limit retry.
      isArray: false
      name: ran_once_flag
      required: false
    outputs:
    - contextPath: MicrosoftATP.HuntLateralMovementEvidence.Result.network_connections
      description: The query results for network_connections query_purpose.
      type: String
    - contextPath: MicrosoftATP.HuntLateralMovementEvidence.Result.smb_connections
      description: The query results for smb_connections query_purpose.
      type: String
    - contextPath: MicrosoftATP.HuntLateralMovementEvidence.Result.credential_dumping
      description: The query results for credential_dumping query_purpose.
      type: String
    - contextPath: MicrosoftATP.HuntLateralMovementEvidence.Result.management_connection
      description: The query results for management_connection query_purpose.
      type: String
    polling: true
  - arguments:
    - description: When you select a “query_purpose” argument, a designated query template is used. "scheduled_job" - Did the process create any scheduled jobs? "registry_entry" - Did it write to the registry? Requires also the process_cmd argument to be provided. "startup_folder_changes" - Was anything added to the startup folder? "new_service_created" - Was a new service created? "service_updated" - Was an existing service edited? "file_replaced" - Was a file replaced in program files? "new_user" - Was a new user created (on the local machine)? "new_group" - Was a new group created? "group_user_change" - Was a user added to a group (on the local machine)? "local_firewall_change" - Was there a change to the local FW rules? "host_file_change" - Was there a change to the hosts file?
      isArray: false
      name: query_purpose
      required: true
      auto: PREDEFINED
      defaultValue: ''
      predefined:
      - scheduled_job
      - registry_entry
      - startup_folder_changes
      - new_service_created
      - service_updated
      - file_replaced
      - new_user
      - new_group
      - group_user_change
      - local_firewall_change
      - host_file_change
    - description: Device name to look for.
      isArray: false
      name: device_name
      required: false
      defaultValue: ''
    - name: file_name
      description: File name to look for.
      required: false
      isArray: false
      defaultValue: ''
    - name: sha1
      description: SHA1 hash to look for.
      required: false
      isArray: false
      defaultValue: ''
    - name: sha256
      description: SHA256 hash to look for.
      required: false
      isArray: false
      defaultValue: ''
    - name: md5
      description: MD5 hash to look for.
      required: false
      isArray: false
      defaultValue: ''
    - name: device_id
      description: Device ID to look for.
      required: false
      isArray: false
      defaultValue: ''
    - name: query_operation
      auto: PREDEFINED
      description: Query operator to use with the provided arguments.
      required: false
      isArray: false
      defaultValue: or
      predefined:
      - or
      - and
    - name: limit
      description: Maximum number of results to retrieve.
      required: false
      isArray: false
      defaultValue: '50'
    - name: time_range
      required: false
      isArray: false
      description: Time range to look back. Expected syntax is a human readable time range, e.g. 60 minutes, 6 hours, 1 day, etc.
    - default: false
      defaultValue: '10'
      description: The amount of time (in seconds) that a request waits for the query response before a timeout occurs.
      isArray: false
      name: timeout
      required: false
      secret: false
    - default: false
      defaultValue: '1'
      description: The page number from which to start a search. Default is 1.
      isArray: false
      name: page
      required: false
      secret: false
    - default: false
      defaultValue: 'false'
      description: Show the query as part of the entry result.
      isArray: false
      name: show_query
      required: false
      secret: false
    - default: false
      description: Process command line that initiated the registry entry. Can only be used with "registry_entry" query_purpose.
      isArray: false
      name: process_cmd
      required: false
      secret: false
    - deprecated: true
      description: Flag for the rate limit retry.
      isArray: false
      name: ran_once_flag
      required: false
    deprecated: false
    description: Detects evidence of persistence. When you select a “query_purpose” argument, a designated query template is used.
    name: microsoft-atp-advanced-hunting-persistence-evidence
    outputs:
    - contextPath: MicrosoftATP.HuntPersistenceEvidence.Result.scheduled_job
      description: The query results for scheduled_job query_purpose.
      type: String
    - contextPath: MicrosoftATP.HuntPersistenceEvidence.Result.registry_entry
      description: The query results for registry_entry query_purpose.
      type: String
    - contextPath: MicrosoftATP.HuntPersistenceEvidence.Result.startup_folder_changes
      description: The query results for startup_folder_changes query_purpose.
      type: String
    - contextPath: MicrosoftATP.HuntPersistenceEvidence.Result.new_service_created
      description: The query results for new_service_created query_purpose.
      type: String
    - contextPath: MicrosoftATP.HuntPersistenceEvidence.Result.service_updated
      description: The query results for service_updated query_purpose.
      type: String
    - contextPath: MicrosoftATP.HuntPersistenceEvidence.Result.file_replaced
      description: The query results for file_replaced query_purpose.
      type: String
    - contextPath: MicrosoftATP.HuntPersistenceEvidence.Result.new_user
      description: The query results for new_user query_purpose.
      type: String
    - contextPath: MicrosoftATP.HuntPersistenceEvidence.Result.new_group
      description: The query results for new_group query_purpose.
      type: String
    - contextPath: MicrosoftATP.HuntPersistenceEvidence.Result.group_user_change
      description: The query results for group_user_change query_purpose.
      type: String
    - contextPath: MicrosoftATP.HuntPersistenceEvidence.Result.local_firewall_change
      description: The query results for local_firewall_change query_purpose.
      type: String
    - contextPath: MicrosoftATP.HuntPersistenceEvidence.Result.host_file_change
      description: The query results for host_file_change query_purpose.
      type: String
    polling: true
  - arguments:
    - description: Device name to look for.
      isArray: false
      name: device_name
      required: false
      defaultValue: ''
    - description: File name to look for.
      isArray: false
      name: file_name
      required: false
      defaultValue: ''
    - name: sha1
      description: SHA1 hash to look for.
      required: false
      isArray: false
      defaultValue: ''
    - name: sha256
      description: SHA256 hash to look for.
      required: false
      isArray: false
      defaultValue: ''
    - name: md5
      description: MD5 hash to look for.
      required: false
      isArray: false
      defaultValue: ''
    - name: device_id
      description: Device ID to look for.
      required: false
      isArray: false
      defaultValue: ''
    - name: query_operation
      auto: PREDEFINED
      description: Query operator to use with provided arguments.
      required: false
      isArray: false
      defaultValue: or
      predefined:
      - or
      - and
    - name: limit
      description: Maximum number of results to retrieve.
      required: false
      isArray: false
      defaultValue: '50'
    - name: time_range
      required: false
      isArray: false
      description: Time range to look back. Expected syntax is a human readable time range, e.g. 60 minutes, 6 hours, 1 day, etc.
    - default: false
      defaultValue: '10'
      description: The amount of time (in seconds) that a request waits for the query response before a timeout occurs.
      isArray: false
      name: timeout
      required: false
      secret: false
    - default: false
      defaultValue: '1'
      description: The page number from which to start a search. Default is 1.
      isArray: false
      name: page
      required: false
      secret: false
    - default: false
      defaultValue: 'false'
      description: Show the query as part of the entry result.
      isArray: false
      name: show_query
      required: false
      secret: false
    - deprecated: true
      description: Flag for the rate limit retry.
      isArray: false
      name: ran_once_flag
      required: false
    deprecated: false
    description: Indicates how the file got on the machine. Possible details are "dropped_file" - Was the file dropped? From where? "created_file" - Created by another File (script, compiled binary). "network_shared" - Shared via network. "execution_chain" - What is the process execution chain.
    name: microsoft-atp-advanced-hunting-file-origin
    outputs:
    - contextPath: MicrosoftATP.HuntFileOrigin.Result
      description: The query results.
      type: String
    polling: true
  - arguments:
    - description: When you select a “query_purpose” argument, a designated query template is used. "parent_process" - Parent process. "grandparent_process" - Grandparent process. "process_details" - Process hash, path, signature details. "beaconing_evidence" - Does the process appear to be beaconing? "powershell_execution_unsigned_files" - Has the file executed PowerShell? Query without specifying processes. No additional arguments are required. "process_excecution_powershell" - Has the file executed PowerShell?
      isArray: false
      name: query_purpose
      required: true
      auto: PREDEFINED
      defaultValue: ''
      predefined:
      - parent_process
      - grandparent_process
      - process_details
      - beaconing_evidence
      - powershell_execution_unsigned_files
      - process_excecution_powershell
    - description: Device name to look for.
      isArray: false
      name: device_name
      required: false
      defaultValue: ''
    - description: File name to look for.
      isArray: false
      name: file_name
      required: false
      defaultValue: ''
    - description: SHA1 hash to look for.
      isArray: false
      name: sha1
      required: false
      defaultValue: ''
    - description: SHA256 hash to look for.
      isArray: false
      name: sha256
      required: false
      defaultValue: ''
    - description: MD5 hash to look for.
      isArray: false
      name: md5
      required: false
      defaultValue: ''
    - name: device_id
      description: Device ID to look for.
      required: false
      isArray: false
      defaultValue: ''
    - name: query_operation
      auto: PREDEFINED
      description: Query operator to use with provided arguments.
      required: false
      isArray: false
      defaultValue: or
      predefined:
      - or
      - and
    - name: limit
      description: Maximum number of results to retrieve.
      required: false
      isArray: false
      defaultValue: '50'
    - name: time_range
      required: false
      isArray: false
      description: Time range to look back. Expected syntax is a human readable time range, e.g. 60 minutes, 6 hours, 1 day, etc.
    - default: false
      defaultValue: '10'
      description: The amount of time (in seconds) that a request waits for the query response before a timeout occurs.
      isArray: false
      name: timeout
      required: false
      secret: false
    - default: false
      defaultValue: '1'
      description: The page number from which to start a search. Default is 1.
      isArray: false
      name: page
      required: false
      secret: false
    - default: false
      defaultValue: 'false'
      description: Show the query as part of the entry result.
      isArray: false
      name: show_query
      required: false
      secret: false
    - deprecated: true
      description: Flag for the rate limit retry.
      isArray: false
      name: ran_once_flag
      required: false
    deprecated: false
    description: Detects process details. When you select a “query_purpose” argument, a designated query template is used.
    polling: true
    name: microsoft-atp-advanced-hunting-process-details
    outputs:
    - contextPath: MicrosoftATP.HuntProcessDetails.Result.parent_process
      description: The query results for parent_process query_purposeThe query results.
      type: String
    - contextPath: MicrosoftATP.HuntProcessDetails.Result.grandparent_process
      description: The query results for grandparent_process query_purpose.
      type: String
    - contextPath: MicrosoftATP.HuntProcessDetails.Result.process_details
      description: The query results for process_details query_purpose.
      type: String
    - contextPath: MicrosoftATP.HuntProcessDetails.Result.beaconing_evidence
      description: The query results for beaconing_evidence query_purpose.
      type: String
    - contextPath: MicrosoftATP.HuntProcessDetails.Result.powershell_execution_unsigned_files
      description: The query results for powershell_execution_unsigned_files query_purpose.
      type: String
    - contextPath: MicrosoftATP.HuntProcessDetails.Result.process_excecution_powershell
      description: The query results for process_excecution_powershell query_purpose.
      type: String
  - arguments:
    - description: When you select a “query_purpose” argument, a designated query template is used. "external_addresses" - Network connections to external addresses. "dns_query" - DNS query. Query by providing hash or filename or specific processes. At least one of file arguments (file_name, sha1, sha256, md5) is required and one of device arguments (device_name, device_id). "encoded_commands" - Are there commands with base 64 encoding? Only device arguments are required (device_name, device_id), at least one.
      isArray: false
      name: query_purpose
      required: true
      auto: PREDEFINED
      defaultValue: ''
      predefined:
      - external_addresses
      - dns_query
      - encoded_commands
    - description: Device name to look for.
      name: device_name
      required: false
      isArray: false
      defaultValue: ''
    - description: File name to look for.
      isArray: false
      name: file_name
      required: false
      defaultValue: ''
    - name: sha1
      description: SHA1 hash to look for.
      required: false
      isArray: false
      defaultValue: ''
    - name: sha256
      description: SHA256 hash to look for.
      required: false
      isArray: false
      defaultValue: ''
    - name: md5
      description: MD5 hash to look for.
      required: false
      isArray: false
      defaultValue: ''
    - name: device_id
      description: Device ID to look for.
      required: false
      isArray: false
      defaultValue: ''
    - name: query_operation
      auto: PREDEFINED
      description: Query operator to use with provided arguments.
      required: false
      isArray: false
      defaultValue: or
      predefined:
      - or
      - and
    - name: limit
      description: Maximum number of results to retrieve.
      required: false
      isArray: false
      defaultValue: '50'
    - name: time_range
      required: false
      isArray: false
      description: Time range to look back. Expected syntax is a human readable time range, e.g. 60 minutes, 6 hours, 1 day, etc.
    - default: false
      defaultValue: '10'
      description: The amount of time (in seconds) that a request waits for the query response before a timeout occurs.
      isArray: false
      name: timeout
      required: false
      secret: false
    - default: false
      defaultValue: '1'
      description: The page number from which to start a search. Default is 1.
      isArray: false
      name: page
      required: false
      secret: false
    - default: false
      defaultValue: 'false'
      description: Show the query as part of the entry result.
      isArray: false
      name: show_query
      required: false
      secret: false
    - deprecated: true
      description: Flag for the rate limit retry.
      isArray: false
      name: ran_once_flag
      required: false
    description: Detects network connections. When you select a “query_purpose” argument, a designated query template is used.
    name: microsoft-atp-advanced-hunting-network-connections
    outputs:
    - contextPath: MicrosoftATP.HuntNetworkConnections.Result.external_addresses
      description: The query results for external_addresses query_purpose.
      type: String
    - contextPath: MicrosoftATP.HuntNetworkConnections.Result.dns_query
      description: The query results for dns_query query_purpose.
      type: String
    - contextPath: MicrosoftATP.HuntNetworkConnections.Result.encoded_commands
      description: The query results for encoded_commands query_purpose.
      type: String
    polling: true
    deprecated: false
  - name: microsoft-atp-advanced-hunting-privilege-escalation
    description: Detects evidence of privilege escalation.
    deprecated: false
    arguments:
    - name: device_name
      description: Device name to look for.
      required: false
      isArray: false
      defaultValue: ''
    - name: device_id
      description: Device ID to look for.
      required: false
      isArray: false
      defaultValue: ''
    - name: query_operation
      auto: PREDEFINED
      description: Query operator to use with provided arguments.
      required: false
      isArray: false
      defaultValue: or
      predefined:
      - or
      - and
    - name: limit
      description: Maximum number of results to retrieve.
      required: false
      isArray: false
      defaultValue: '50'
    - name: time_range
      required: false
      isArray: false
      description: Time range to look back. Expected syntax is a human readable time range, e.g. 60 minutes, 6 hours, 1 day, etc.
    - default: false
      defaultValue: '10'
      description: The amount of time (in seconds) that a request waits for the query response before a timeout occurs.
      isArray: false
      name: timeout
      required: false
      secret: false
    - default: false
      defaultValue: '1'
      description: The page number from which to start a search. Default is 1.
      isArray: false
      name: page
      required: false
      secret: false
    - default: false
      defaultValue: 'false'
      description: Show the query as part of the entry result.
      isArray: false
      name: show_query
      required: false
      secret: false
    - deprecated: true
      description: Flag for the rate limit retry.
      isArray: false
      name: ran_once_flag
      required: false
    outputs:
    - contextPath: MicrosoftATP.HuntPrivilegeEscalation.Result
      description: The query results.
      type: String
  - name: microsoft-atp-advanced-hunting-tampering
    description: Detects evidence of MSDE agent/sensor manipulation.
    deprecated: false
    arguments:
    - name: device_name
      description: Device name to look for.
      required: false
      isArray: false
      defaultValue: ''
    - name: device_id
      description: Device ID to look for.
      required: false
      isArray: false
      defaultValue: ''
    - name: query_operation
      auto: PREDEFINED
      description: Query operator to use with provided arguments.
      required: false
      isArray: false
      defaultValue: or
      predefined:
      - or
      - and
    - name: limit
      description: Maximum number of results to retrieve.
      required: false
      isArray: false
      defaultValue: '50'
    - name: time_range
      required: false
      isArray: false
      description: Time range to look back. Expected syntax is a human readable time range, e.g. 60 minutes, 6 hours, 1 day, etc.
    - default: false
      defaultValue: '10'
      description: The amount of time (in seconds) that a request waits for the query response before a timeout occurs.
      isArray: false
      name: timeout
      required: false
      secret: false
    - default: false
      defaultValue: '1'
      description: The page number from which to start a search. Default is 1.
      isArray: false
      name: page
      required: false
      secret: false
    - default: false
      defaultValue: 'false'
      description: Show the query as part of the entry result.
      isArray: false
      name: show_query
      required: false
      secret: false
    - deprecated: true
      description: Flag for the rate limit retry.
      isArray: false
      name: ran_once_flag
      required: false
    outputs:
    - contextPath: MicrosoftATP.HuntTampering.Result
      description: The query results.
      type: String
    polling: true
  - name: microsoft-atp-advanced-hunting-cover-up
    description: Detects cover up actions. When you select a “query_purpose” argument, a designated query template is used.
    deprecated: false
    arguments:
    - name: query_purpose
      auto: PREDEFINED
      description: When you select a “query_purpose” argument, a designated query template is used. "file_deleted" - Did the file delete itself? "event_log_cleared" - Was the event log cleared? Requires at least one of device arguments (device_name/device_id). "compromised_information" - Information on a compromised user and its activities. Requires only username argument. "connected_devices" - All connected devices by compromised user. Requires only username argument. "action_types" - All action types created by a user on each machine. Requires only username argument. "common_files" - Most common files associated with a user. Requires only username argument
      required: true
      isArray: false
      defaultValue: ''
      predefined:
      - file_deleted
      - event_log_cleared
      - compromised_information
      - connected_devices
      - action_types
      - common_files
    - name: device_name
      description: Device name to look for.
      required: false
      isArray: false
      defaultValue: ''
    - name: file_name
      description: File name to look for.
      required: false
      isArray: false
      defaultValue: ''
    - name: sha1
      description: SHA1 hash to look for.
      required: false
      isArray: false
      defaultValue: ''
    - name: sha256
      description: SHA256 hash to look for.
      required: false
      isArray: false
      defaultValue: ''
    - name: md5
      description: MD5 hash to look for.
      required: false
      isArray: false
      defaultValue: ''
    - name: device_id
      description: Device ID to look for.
      required: false
      isArray: false
      defaultValue: ''
    - name: username
      description: Username to look for in relevant query types.
      required: false
      isArray: false
      defaultValue: ''
    - name: query_operation
      auto: PREDEFINED
      description: Query operator to use with provided arguments.
      required: false
      isArray: false
      defaultValue: or
      predefined:
      - or
      - and
    - name: limit
      description: Maximum number of results to retrieve.
      required: false
      isArray: false
      defaultValue: '50'
    - name: time_range
      required: false
      isArray: false
      description: Time range to look back. Expected syntax is a human readable time range, e.g. 60 minutes, 6 hours, 1 day, etc.
    - default: false
      defaultValue: '10'
      description: The amount of time (in seconds) that a request waits for the query response before a timeout occurs.
      isArray: false
      name: timeout
      required: false
      secret: false
    - default: false
      defaultValue: '1'
      description: The page number from which to start a search. Default is 1.
      isArray: false
      name: page
      required: false
      secret: false
    - default: false
      defaultValue: 'false'
      description: Show the query as part of the entry result.
      isArray: false
      name: show_query
      required: false
      secret: false
    - deprecated: true
      description: Flag for the rate limit retry.
      isArray: false
      name: ran_once_flag
      required: false
    outputs:
    - contextPath: MicrosoftATP.HuntCoverUp.Result.file_deleted
      description: The query results for file_deleted query_purpose.
      type: String
    - contextPath: MicrosoftATP.HuntCoverUp.Result.event_log_cleared
      description: The query results for event_log_cleared query_purpose.
      type: String
    - contextPath: MicrosoftATP.HuntCoverUp.Result.compromised_information
      description: The query results for compromised_information query_purpose.
      type: String
    - contextPath: MicrosoftATP.HuntCoverUp.Result.connected_devices
      description: The query results for connected_devices query_purpose.
      type: String
    - contextPath: MicrosoftATP.HuntCoverUp.Result.action_types
      description: The query results for action_types query_purpose.
      type: String
    - contextPath: MicrosoftATP.HuntCoverUp.Result.common_files
      description: The query results for common_files query_purpose.
      type: String
    polling: true
  - arguments:
    - default: true
      description: A machine ID used for getting logged on users.
      isArray: false
      name: machine_id
      required: true
      secret: false
    - deprecated: true
      description: Flag for the rate limit retry.
      isArray: false
      name: ran_once_flag
      required: false
    deprecated: false
    description: Retrieves a collection of logged on users on a specific device.
    execution: false
    name: microsoft-atp-get-machine-users
    outputs:
    - contextPath: MicrosoftATP.MachineUser.ID
      description: The user ID.
      type: String
    - contextPath: MicrosoftATP.MachineUser.AccountName
      description: The user account name.
      type: String
    - contextPath: MicrosoftATP.MachineUser.AccountDomain
      description: The domain of the user account.
      type: String
    - contextPath: MicrosoftATP.MachineUser.FirstSeen
      description: The first date and time the user has logged on the machine.
      type: Date
    - contextPath: MicrosoftATP.MachineUser.LastSeen
      description: The last date and time the user has logged on the machine.
      type: Date
    - contextPath: MicrosoftATP.MachineUser.LogonTypes
      description: The logon types of the user on the machine.
      type: String
    - contextPath: MicrosoftATP.MachineUser.DomainAdmin
      description: True if user is Domain Admin, False otherwise.
      type: Boolean
    - contextPath: MicrosoftATP.MachineUser.NetworkUser
      description: True if user is network user, False otherwise.
      type: Boolean
    - contextPath: MicrosoftATP.MachineUser.MachineID
      description: The machine ID.
      type: String
    polling: true
  - arguments:
    - default: true
      description: A machine ID used for getting machine related alerts.
      isArray: false
      name: machine_id
      required: true
      secret: false
    - deprecated: true
      description: Flag for the rate limit retry.
      isArray: false
      name: ran_once_flag
      required: false
    deprecated: false
    description: Retrieves a collection of alerts related to a specific device.
    execution: false
    name: microsoft-atp-get-machine-alerts
    outputs:
    - contextPath: MicrosoftATP.MachineAlerts.ID
      description: The alert ID.
      type: String
    - contextPath: MicrosoftATP.MachineAlerts.Title
      description: The alert title.
      type: String
    - contextPath: MicrosoftATP.MachineAlerts.Description
      description: The alert description.
      type: String
    - contextPath: MicrosoftATP.MachineAlerts.IncidentID
      description: The incident ID, if alert belongs to one.
      type: String
    - contextPath: MicrosoftATP.MachineAlerts.Severity
      description: The alert severity.
      type: String
    - contextPath: MicrosoftATP.MachineAlerts.Status
      description: The alert status.
      type: String
    - contextPath: MicrosoftATP.MachineAlerts.Classification
      description: The alert classification.
      type: String
    - contextPath: MicrosoftATP.MachineAlerts.Category
      description: The alert category.
      type: String
    - contextPath: MicrosoftATP.MachineAlerts.ThreatFamilyName
      description: The alert threat family name.
      type: String
    - contextPath: MicrosoftATP.MachineAlerts.MachineID
      description: The alerts machine ID.
      type: String
    polling: true
  - arguments:
    - default: false
      description: The machine ID. Can be retrieved by running the 'microsoft-atp-get-machines' command.
      isArray: false
      name: machine_id
      required: true
      secret: false
    - default: false
      description: Comment to associate with the action.
      isArray: false
      name: comment
      required: true
      secret: false
    - default: false
      description: Timeout for polling. Default is 600 seconds.
      isArray: false
      name: timeout_in_seconds
      required: false
      secret: false
    - default: false
      description: Action ID to retrieve status and data for. Retrieved from the 'get-machine-investigation-package' command.
      isArray: false
      name: machine_action_id
      required: false
      secret: false
      deprecated: true
    - default: false
      description: Interval between polling. Default is 10 seconds. Must be 10 or higher.
      isArray: false
      name: interval_in_seconds
      required: false
      secret: false
      deprecated: false
    - deprecated: true
      description: Flag for the rate limit retry.
      isArray: false
      name: ran_once_flag
      required: false
    deprecated: false
    description: Collect and download an investigation package from a machine.
    execution: false
    polling: true
    name: microsoft-atp-request-and-download-investigation-package
    outputs:
    - contextPath: MicrosoftATP.MachineAction.ID
      description: The machine action ID.
      type: String
    - contextPath: MicrosoftATP.MachineAction.Status
      description: The current status of the machine action.
      type: String
    - contextPath: MicrosoftATP.MachineAction.MachineID
      description: The machine ID on which the action was executed.
      type: String
  - arguments:
    - default: true
      description: A comma-separated list of machine IDs to be used for offboarding. e.g., 0a3250e0693a109f1affc9217be9459028aa8426,0a3250e0693a109f1affc9217be9459028aa8424.
      isArray: true
      name: machine_id
      required: true
    - description: A comment to associate with the action.
      name: comment
      required: true
    - deprecated: true
      description: Flag for the rate limit retry.
      isArray: false
      name: ran_once_flag
      required: false
    description: Offboard a machine from defender.
    execution: true
    name: microsoft-atp-offboard-machine
    outputs:
    - contextPath: MicrosoftATP.OffboardMachine.ID
      description: The machine action ID.
      type: String
    - contextPath: MicrosoftATP.OffboardMachine.Type
      description: Type of the machine action.
      type: String
    - contextPath: MicrosoftATP.OffboardMachine.Scope
      description: Scope of the action.
      type: Unknown
    - contextPath: MicrosoftATP.OffboardMachine.Requestor
      description: The ID of the user that executed the action.
      type: String
    - contextPath: MicrosoftATP.OffboardMachine.RequestorComment
      description: Comment that was written when issuing the action.
      type: String
    - contextPath: MicrosoftATP.OffboardMachine.Status
      description: The current status of the command.
      type: String
    - contextPath: MicrosoftATP.OffboardMachine.MachineID
      description: The machine ID on which the action was executed.
      type: String
    - contextPath: MicrosoftATP.OffboardMachine.ComputerDNSName
      description: The machine DNS name on which the action was executed.
      type: String
    - contextPath: MicrosoftATP.OffboardMachine.CreationDateTimeUtc
      description: The date and time when the action was created.
      type: Date
    - contextPath: MicrosoftATP.OffboardMachine.LastUpdateTimeUtc
      description: The last date and time when the action status was updated.
      type: Date
    - contextPath: MicrosoftATP.OffboardMachine.cancellationDateTimeUtc
      description: The date and time when the action was canceled.
      type: Date
    - contextPath: MicrosoftATP.OffboardMachine.RelatedFileInfo
      description: The file info.
      type: String
    - contextPath: MicrosoftATP.OffboardMachine.troubleshootInfo
      description: Troubleshooting information.
      type: String
    polling: true
  dockerimage: demisto/crypto:1.0.0.44762
  feed: false
  isfetch: true
  longRunning: false
  longRunningPort: false
  runonce: false
  script: '-'
  subtype: python3
  type: python
defaultmapperin: Microsoft Defender For Endpoint Mapper
fromversion: 5.0.0
tests:
- Microsoft Defender Advanced Threat Protection - Test
- Microsoft Defender Advanced Threat Protection - Test dev
- Microsoft Defender Advanced Threat Protection - Test self deployed
- Microsoft Defender Advanced Threat Protection - Test prod<|MERGE_RESOLUTION|>--- conflicted
+++ resolved
@@ -11,15 +11,13 @@
   name: url
   required: true
   type: 0
-<<<<<<< HEAD
+  section: Connect
 - additionalinfo: The Managed Identities client id for authentication - relevant if XSOAR installed on Azure VM.
   display: Azure Managed Identities client id
   name: managed_identities_client_id
   required: false
   type: 4
-=======
   section: Connect
->>>>>>> 68cb6427
 - display: ID
   name: _auth_id
   required: false
@@ -65,13 +63,10 @@
   options:
   - Authorization Code
   - Client Credentials
-<<<<<<< HEAD
   - Azure Managed Identities
-=======
   type: 15
   section: Connect
   advanced: true
->>>>>>> 68cb6427
 - display: Application redirect URI (for authorization code mode)
   name: redirect_uri
   required: false
