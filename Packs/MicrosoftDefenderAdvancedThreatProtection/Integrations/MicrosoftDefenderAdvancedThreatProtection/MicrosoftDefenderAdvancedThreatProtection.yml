category: Endpoint
sectionOrder:
- Connect
- Collect
commonfields:
  id: Microsoft Defender Advanced Threat Protection
  version: -1
configuration:
- defaultvalue: https://api.securitycenter.windows.com
  display: Host URL (e.g., https://api.securitycenter.windows.com)
  name: url
  required: true
  type: 0
  section: Connect
- display: ID
  name: _auth_id
  required: false
  type: 0
  section: Connect
- display: Token
  name: _tenant_id
  required: false
  type: 0
  section: Connect
- displaypassword: Key
  name: credentials
  required: false
  type: 9
  hiddenusername: true
- display: Certificate Thumbprint
  name: creds_certificate
  required: false
  type: 9
  displaypassword: Private Key
  section: Connect
  advanced: true
- additionalinfo: Used for certificate authentication. As appears in the "Certificates & secrets" page of the app.
  display: Certificate Thumbprint
  name: certificate_thumbprint
  required: false
  type: 4
  hidden: true
  section: Connect
  advanced: true
- additionalinfo: Used for certificate authentication. The private key of the registered certificate.
  display: Private Key
  name: private_key
  required: false
  type: 14
  hidden: true
  section: Connect
  advanced: true
- additionalinfo: Type of authentication - either Authorization Code (recommended) or Client Credentials.
  display: Authentication Type
  name: auth_type
  defaultvalue: Client Credentials
  options:
  - Authorization Code
  - Client Credentials
  type: 15
  section: Connect
  advanced: true
- display: Application redirect URI (for authorization code mode)
  name: redirect_uri
  required: false
  type: 0
  section: Connect
  advanced: true
- display: Authorization code
  displaypassword: Authorization code
  additionalinfo: for user-auth mode - received from the authorization step. see Detailed Instructions section
  hiddenusername: true
  name: auth_code
  required: false
  type: 9
  section: Connect
  advanced: true
- name: Reliability
  additionalinfo: Reliability of the source providing the intelligence data.
  defaultvalue: B - Usually reliable
  display: Source Reliability
  options:
  - A+ - 3rd party enrichment
  - A - Completely reliable
  - B - Usually reliable
  - C - Fairly reliable
  - D - Not usually reliable
  - E - Unreliable
  - F - Reliability cannot be judged
  required: false
  type: 15
  section: Collect
  advanced: true
- display: Fetch incidents
  name: isFetch
  required: false
  type: 8
  section: Collect
- display: Incident type
  name: incidentType
  required: false
  type: 13
  section: Connect
- defaultvalue: New
  display: 'Status to filter out alerts for fetching as incidents. Comma-separated lists are supported, e.g., New,Resolved.'
  name: fetch_status
  options:
  - New
  - InProgress
  - Resolved
  required: false
  type: 16
  section: Collect
  advanced: true
- defaultvalue: Informational,Low,Medium,High
  display: 'Severity to filter out alerts for fetching as incidents. Comma-separated lists are supported, e.g., Medium,High.'
  name: fetch_severity
  required: false
  type: 16
  options:
  - Informational
  - Low
  - Medium
  - High
  section: Collect
  advanced: true
- defaultvalue: '50'
  display: Maximum number of incidents to fetch
  name: max_fetch
  required: false
  type: 0
  section: Collect
- display: Trust any certificate (not secure)
  name: insecure
  required: false
  type: 8
  section: Connect
  advanced: true
- display: Fetch alert evidence
  name: fetch_evidence
  required: false
  type: 8
  section: Collect
  advanced: true
- display: Use system proxy settings
  name: proxy
  required: false
  type: 8
  section: Connect
  advanced: true
- display: Use a self-deployed Azure Application
  name: self_deployed
  required: false
  type: 8
  section: Connect
  advanced: true
- defaultvalue: '3 days'
  display: First fetch timestamp (<number> <time unit>, e.g., 12 hours, 7 days)
  name: first_fetch_timestamp
  required: false
  type: 0
  section: Collect
- defaultvalue: 'false'
  display: Using Microsoft GCC?
  name: is_gcc
  required: false
  type: 8
  section: Connect
  advanced: true
- display: ID (received from the admin consent - see Detailed Instructions (?) section) (Deprecated)
  name: auth_id
  required: false
  type: 4
  hidden: true
  section: Connect
  advanced: true
- display: Token (received from the admin consent - see Detailed Instructions (?) (Deprecated) section)
  name: tenant_id
  required: false
  type: 4
  hidden: true
  section: Connect
  advanced: true
- display: Key (received from the admin consent - see Detailed Instructions (?) section) (Deprecated)
  name: enc_key
  required: false
  type: 4
  hidden: true
  section: Connect
  advanced: true
description: Microsoft Defender for Endpoint (previously Microsoft Defender Advanced Threat Protection (ATP)) is a unified platform for preventative protection, post-breach detection, automated investigation, and response.
display: Microsoft Defender for Endpoint
name: Microsoft Defender Advanced Threat Protection
script:
  commands:
  - deprecated: false
    description: Tests connectivity to Microsoft Defender for Endpoint.
    execution: false
    name: microsoft-atp-test
    arguments:
    - deprecated: true
      description: Flag for the rate limit retry.
      isArray: false
      name: ran_once_flag
      required: false
    polling: true
  - arguments:
    - default: true
      description: A comma-separated list of machine IDs to be used for isolation. e.g., 0a3250e0693a109f1affc9217be9459028aa8426,0a3250e0693a109f1affc9217be9459028aa8424.
      isArray: true
      name: machine_id
      required: true
      secret: false
    - default: false
      description: A comment to associate with the action.
      isArray: false
      name: comment
      required: true
      secret: false
    - auto: PREDEFINED
      default: false
      description: Full isolation or selective isolation. (Restrict only limited set of applications from accessing the network).
      isArray: false
      name: isolation_type
      predefined:
      - Full
      - Selective
      required: true
      secret: false
    - deprecated: true
      description: Flag for the rate limit retry.
      isArray: false
      name: ran_once_flag
      required: false
    deprecated: false
    description: Isolates a machine from accessing external networks.
    execution: true
    name: microsoft-atp-isolate-machine
    outputs:
    - contextPath: MicrosoftATP.MachineAction.ID
      description: The machine action ID.
      type: String
    - contextPath: MicrosoftATP.MachineAction.Type
      description: Type of the machine action.
      type: String
    - contextPath: MicrosoftATP.MachineAction.Scope
      description: Scope of the action.
      type: Unknown
    - contextPath: MicrosoftATP.MachineAction.Requestor
      description: The ID of the user that executed the action.
      type: String
    - contextPath: MicrosoftATP.MachineAction.RequestorComment
      description: Comment that was written when issuing the action.
      type: String
    - contextPath: MicrosoftATP.MachineAction.Status
      description: The current status of the command.
      type: String
    - contextPath: MicrosoftATP.MachineAction.MachineID
      description: The machine ID on which the action was executed.
      type: String
    - contextPath: MicrosoftATP.MachineAction.ComputerDNSName
      description: The machine DNS name on which the action was executed.
      type: String
    - contextPath: MicrosoftATP.MachineAction.CreationDateTimeUtc
      description: The date and time when the action was created.
      type: Date
    - contextPath: MicrosoftATP.MachineAction.LastUpdateTimeUtc
      description: The last date and time when the action status was updated.
      type: Date
    - contextPath: MicrosoftATP.MachineAction.RelatedFileInfo.FileIdentifier
      description: The file identifier.
      type: String
    - contextPath: MicrosoftATP.MachineAction.RelatedFileInfo.FileIdentifierType
      description: 'The type of the file identifier. Possible values: "SHA1" ,"SHA256", and "MD5".'
      type: String
    polling: true
  - arguments:
    - default: false
      description: A comma-separated list of machine IDs to be used to stop the isolation. e.g., 0a3250e0693a109f1affc9217be9459028aa8426,0a3250e0693a109f1affc9217be9459028aa8424.
      isArray: true
      name: machine_id
      required: true
      secret: false
    - default: false
      description: Comment to associate with the action.
      isArray: false
      name: comment
      required: true
      secret: false
    - deprecated: true
      description: Flag for the rate limit retry.
      isArray: false
      name: ran_once_flag
      required: false
    deprecated: false
    description: Undo an isolation of a machine.
    execution: false
    name: microsoft-atp-unisolate-machine
    outputs:
    - contextPath: MicrosoftATP.MachineAction.ID
      description: The machine action ID.
      type: String
    - contextPath: MicrosoftATP.MachineAction.Type
      description: Type of the action.
      type: String
    - contextPath: MicrosoftATP.MachineAction.Scope
      description: Scope of the action.
      type: Unknown
    - contextPath: MicrosoftATP.MachineAction.Requestor
      description: The ID of the user that executed the action.
      type: String
    - contextPath: MicrosoftATP.MachineAction.RequestorComment
      description: The comment that was written when issuing the action.
      type: String
    - contextPath: MicrosoftATP.MachineAction.Status
      description: The current status of the command.
      type: String
    - contextPath: MicrosoftATP.MachineAction.MachineID
      description: The machine ID on which the action was executed.
      type: String
    - contextPath: MicrosoftATP.MachineAction.ComputerDNSName
      description: The machine DNS name on which the action was executed
      type: String
    - contextPath: MicrosoftATP.MachineAction.CreationDateTimeUtc
      description: The date and time when the action was created.
      type: Date
    - contextPath: MicrosoftATP.MachineAction.LastUpdateTimeUtc
      description: The last date and time when the action status was updated.
      type: Date
    - contextPath: MicrosoftATP.MachineAction.RelatedFileInfo.FileIdentifier
      description: The fileIdentifier.
      type: String
    - contextPath: MicrosoftATP.MachineAction.RelatedFileInfo.FileIdentifierType
      description: 'The type of the file identifier. Possible values: "SHA1" ,"SHA256", and "MD5".'
      type: String
    polling: true
  - arguments:
    - default: false
      description: A comma-separated list of computer DNS name.
      isArray: true
      name: hostname
      required: false
      secret: false
    - default: false
      description: A comma-separated list of the last machine IPs to access the internet.
      isArray: false
      name: ip
      required: false
      secret: false
    - auto: PREDEFINED
      default: false
      description: The machine risk score.
      isArray: true
      name: risk_score
      predefined:
      - Low
      - Medium
      - High
      required: false
      secret: false
    - auto: PREDEFINED
      default: false
      description: The machine health status.
      isArray: false
      name: health_status
      predefined:
      - Active
      - Inactive
      required: false
      secret: false
    - default: false
      description: The machine's OS platform. Only a single platform can be added.
      isArray: false
      name: os_platform
      required: false
      secret: false
    - default: false
      description: Number of machines to return in a page - must be lower or equal to 10,000.
      name: page_size
      required: false
      secret: false
      defaultValue: '50'
    - default: false
      description: The page number to retrieve.
      defaultValue: '1'
      name: page_num
      required: false
      secret: false
    - deprecated: true
      description: Flag for the rate limit retry.
      isArray: false
      name: ran_once_flag
      required: false
    deprecated: false
    description: Retrieves a collection of machines that communicated with WDATP cloud in the last 30 days. Note - only IP or hostname can be a comma-separated list. If both are given as lists, an error will appear.
    execution: false
    name: microsoft-atp-get-machines
    outputs:
    - contextPath: MicrosoftATP.Machine.ID
      description: The machine ID.
      type: String
    - contextPath: MicrosoftATP.Machine.ComputerDNSName
      description: The machine DNS name.
      type: String
    - contextPath: MicrosoftATP.Machine.FirstSeen
      description: The first date and time the machine was observed by Microsoft Defender ATP.
      type: Date
    - contextPath: MicrosoftATP.Machine.LastSeen
      description: The last date and time the machine was observed by Microsoft Defender ATP.
      type: Date
    - contextPath: MicrosoftATP.Machine.OSPlatform
      description: The operating system platform.
      type: String
    - contextPath: MicrosoftATP.Machine.OSVersion
      description: The operating system version.
      type: String
    - contextPath: MicrosoftATP.Machine.OSProcessor
      description: The operating system processor.
      type: String
    - contextPath: MicrosoftATP.Machine.LastIPAddress
      description: The last IP on the machine.
      type: String
    - contextPath: MicrosoftATP.Machine.LastExternalIPAddress
      description: The last machine IP to access the internet.
      type: String
    - contextPath: MicrosoftATP.Machine.OSBuild
      description: The operating system build number.
      type: Number
    - contextPath: MicrosoftATP.Machine.HealthStatus
      description: The machine health status.
      type: String
    - contextPath: MicrosoftATP.Machine.RBACGroupID
      description: The machine RBAC group ID.
      type: Number
    - contextPath: MicrosoftATP.Machine.RBACGroupName
      description: The machine RBAC group name.
      type: String
    - contextPath: MicrosoftATP.Machine.RiskScore
      description: The machine risk score.
      type: String
    - contextPath: MicrosoftATP.Machine.ExposureLevel
      description: The machine exposure score.
      type: String
    - contextPath: MicrosoftATP.Machine.IsAADJoined
      description: True if machine is AAD joined, False otherwise.
      type: Boolean
    - contextPath: MicrosoftATP.Machine.AADDeviceID
      description: The AAD Device ID.
      type: String
    - contextPath: MicrosoftATP.Machine.MachineTags
      description: Set of machine tags.
      type: String
    polling: true
  - arguments:
    - default: false
      description: A comma-separated list of file SHA1 hashes to get the related machines.
      isArray: true
      name: file_hash
      required: true
      secret: false
    - deprecated: true
      description: Flag for the rate limit retry.
      isArray: false
      name: ran_once_flag
      required: false
    deprecated: false
    description: Gets a collection of machines with a given file SHA1 hash.
    execution: false
    name: microsoft-atp-get-file-related-machines
    outputs:
    - contextPath: MicrosoftATP.FileMachine.Machines.ID
      description: The machine ID.
      type: String
    - contextPath: MicrosoftATP.FileMachine.Machines.ComputerDNSName
      description: The machine DNS name.
      type: String
    - contextPath: MicrosoftATP.FileMachine.Machines.FirstSeen
      description: The first date and time the machine was observed by Microsoft Defender ATP.
      type: Date
    - contextPath: MicrosoftATP.FileMachine.Machines.LastSeen
      description: The last date and time the machine was observed by Microsoft Defender ATP.
      type: Date
    - contextPath: MicrosoftATP.FileMachine.Machines.OSPlatform
      description: The operating system platform.
      type: String
    - contextPath: MicrosoftATP.FileMachine.Machines.OSVersion
      description: The operating system version.
      type: String
    - contextPath: MicrosoftATP.Machine.OSProcessor
      description: The operating system processor.
      type: String
    - contextPath: MicrosoftATP.FileMachine.Machines.OSBuild
      description: Operating system build number.
      type: Number
    - contextPath: MicrosoftATP.FileMachine.Machines.LastIPAddress
      description: The last IP on the machine.
      type: String
    - contextPath: MicrosoftATP.FileMachine.Machines.LastExternalIPAddress
      description: The last machine IP to access the internet.
      type: String
    - contextPath: MicrosoftATP.FileMachine.Machines.HelathStatus
      description: The machine health status.
      type: String
    - contextPath: MicrosoftATP.FileMachine.Machines.RBACGroupID
      description: The machine RBAC group ID.
      type: Number
    - contextPath: MicrosoftATP.FileMachine.Machines.RBACGroupName
      description: The machine RBAC group name.
      type: String
    - contextPath: MicrosoftATP.FileMachine.Machines.RiskScore
      description: The machine risk score.
      type: String
    - contextPath: MicrosoftATP.FileMachine.Machines.ExposureLevel
      description: The machine exposure score.
      type: String
    - contextPath: MicrosoftATP.FileMachine.Machines.IsAADJoined
      description: True if machine is AAD joined, False otherwise.
      type: Boolean
    - contextPath: MicrosoftATP.FileMachine.Machines.AADDeviceID
      description: The AAD Device ID.
      type: string
    - contextPath: MicrosoftATP.FileMachine.Machines.MachineTags
      description: Set of machine tags.
      type: String
    - contextPath: MicrosoftATP.FileMachine.File
      description: The machine related file hash.
      type: String
    polling: true
  - arguments:
    - default: true
      description: A comma-separated list of machine IDs used to get the machine details, e.g., 0a3250e0693a109f1affc9217be9459028aa8426,0a3250e0693a109f1affc9217be9459028aa8424.
      isArray: true
      name: machine_id
      required: true
      secret: false
    - deprecated: true
      description: Flag for the rate limit retry.
      isArray: false
      name: ran_once_flag
      required: false
    deprecated: false
    description: Get a machine's details by its identity.
    execution: false
    name: microsoft-atp-get-machine-details
    outputs:
    - contextPath: MicrosoftATP.Machine.ID
      description: The machine ID.
      type: String
    - contextPath: MicrosoftATP.Machine.ComputerDNSName
      description: The machine DNS name.
      type: String
    - contextPath: MicrosoftATP.Machine.FirstSeen
      description: The first date and time the machine was observed by Microsoft Defender ATP.
      type: Date
    - contextPath: MicrosoftATP.Machine.LastSeen
      description: The last date and time the machine was observed by Microsoft Defender ATP.
      type: Date
    - contextPath: MicrosoftATP.Machine.OSPlatform
      description: The operating system platform.
      type: String
    - contextPath: MicrosoftATP.Machine.OSVersion
      description: The operating system version.
      type: String
    - contextPath: MicrosoftATP.Machine.OSProcessor
      description: The operating system processor.
      type: String
    - contextPath: MicrosoftATP.Machine.LastIPAddress
      description: The last IP on the machine.
      type: String
    - contextPath: MicrosoftATP.Machine.LastExternalIPAddress
      description: The last machine IP to access the internet.
      type: String
    - contextPath: MicrosoftATP.Machine.OSBuild
      description: The operating system build number.
      type: Number
    - contextPath: MicrosoftATP.Machine.HealthStatus
      description: The machine health status.
      type: String
    - contextPath: MicrosoftATP.Machine.RBACGroupID
      description: The machine RBAC group ID.
      type: Number
    - contextPath: MicrosoftATP.Machine.RBACGroupName
      description: The machine RBAC group name.
      type: String
    - contextPath: MicrosoftATP.Machine.RiskScore
      description: The machine risk score.
      type: String
    - contextPath: MicrosoftATP.Machine.ExposureLevel
      description: The machine exposure level.
      type: String
    - contextPath: MicrosoftATP.Machine.IsAADJoined
      description: True if machine is AAD joined, False otherwise.
      type: Boolean
    - contextPath: MicrosoftATP.Machine.AADDeviceID
      description: The AAD Device ID.
      type: String
    - contextPath: MicrosoftATP.Machine.MachineTags
      description: Set of machine tags.
      type: String
    - contextPath: MicrosoftATP.Machine.NetworkInterfaces.MACAddress
      description: MAC Address for the network interface.
      type: String
    - contextPath: MicrosoftATP.Machine.NetworkInterfaces.IPAddresses
      description: IP Address(es) for the network interface.
      type: String
    - contextPath: MicrosoftATP.Machine.NetworkInterfaces.Type
      description: Type of the network interface (e.g. Ethernet).
      type: String
    - contextPath: MicrosoftATP.Machine.NetworkInterfaces.Status
      description: Status for the network interface (e.g. Up, Down).
      type: String
    polling: true
  - arguments:
    - default: false
      description: A comma-separated list of machine IDs to run the scan on.
      isArray: true
      name: machine_id
      required: true
      secret: false
    - default: false
      description: A comment to associate with the action.
      isArray: false
      name: comment
      required: true
      secret: false
    - auto: PREDEFINED
      default: false
      description: Defines the scan type.
      isArray: false
      name: scan_type
      predefined:
      - Quick
      - Full
      required: true
      secret: false
    - deprecated: true
      description: Flag for the rate limit retry.
      isArray: false
      name: ran_once_flag
      required: false
    deprecated: false
    description: Initiate a Microsoft Defender Antivirus scan on a machine.
    execution: false
    name: microsoft-atp-run-antivirus-scan
    outputs:
    - contextPath: MicrosoftATP.MachineAction.ID
      description: The machine action ID.
      type: String
    - contextPath: MicrosoftATP.MachineAction.Type
      description: The type of action.
      type: String
    - contextPath: MicrosoftATP.MachineAction.Scope
      description: The scope of the action.
      type: Unknown
    - contextPath: MicrosoftATP.MachineAction.Requestor
      description: The ID of the user that executed the action.
      type: String
    - contextPath: MicrosoftATP.MachineAction.RequestorComment
      description: The comment that was written when issuing the action.
      type: String
    - contextPath: MicrosoftATP.MachineAction.Status
      description: The current status of the command.
      type: String
    - contextPath: MicrosoftATP.MachineAction.MachineID
      description: The machine ID on which the action was executed.
      type: String
    - contextPath: MicrosoftATP.MachineAction.ComputerDNSName
      description: The machine DNS name on which the action was executed.
      type: String
    - contextPath: MicrosoftATP.MachineAction.CreationDateTimeUtc
      description: The date and time the action was created.
      type: Date
    - contextPath: MicrosoftATP.MachineAction.LastUpdateTimeUtc
      description: The last date and time the action status was updated.
      type: Date
    - contextPath: MicrosoftATP.MachineAction.RelatedFileInfo.FileIdentifier
      description: The file identifier.
      type: String
    - contextPath: MicrosoftATP.MachineAction.RelatedFileInfo.FileIdentifierType
      description: 'The type of the file identifier. Possible values: "SHA1" ,"SHA256", and "MD5".'
      type: String
    polling: true
  - arguments:
    - auto: PREDEFINED
      default: false
      description: Alert severity.
      isArray: false
      name: severity
      predefined:
      - High
      - Medium
      - Low
      - Informational
      required: false
      secret: false
    - auto: PREDEFINED
      default: false
      description: Alert status.
      isArray: false
      name: status
      predefined:
      - New
      - InProgress
      - Resolved
      required: false
      secret: false
    - default: false
      description: Alert category; only one can be added.
      isArray: false
      name: category
      required: false
      secret: false
    - default: false
      defaultValue: '50'
      description: Maximum number of files to display.
      isArray: false
      name: limit
      required: false
      secret: false
    - default: false
      description: The creation timestamp from which to get alerts (<number> <time unit>, e.g., 12 hours, 7 days).
      isArray: false
      name: creation_time
      required: false
      secret: false
    - deprecated: true
      description: Flag for the rate limit retry.
      isArray: false
      name: ran_once_flag
      required: false
    deprecated: false
    description: Gets a list of alerts present on the system. Filtering can be done only on a single argument.
    execution: false
    name: microsoft-atp-list-alerts
    outputs:
    - contextPath: MicrosoftATP.Alert.ID
      description: The alert ID.
      type: String
    - contextPath: MicrosoftATP.Alert.IncidentID
      description: The incident ID of the alert.
      type: Number
    - contextPath: MicrosoftATP.Alert.InvestigationID
      description: The investigation ID related to the alert.
      type: Number
    - contextPath: MicrosoftATP.Alert.InvestigationState
      description: The current state of the investigation.
      type: String
    - contextPath: MicrosoftATP.Alert.AssignedTo
      description: The owner of the alert.
      type: String
    - contextPath: MicrosoftATP.Alert.Severity
      description: The severity of the alert.
      type: String
    - contextPath: MicrosoftATP.Alert.Status
      description: The current status of the alert.
      type: String
    - contextPath: MicrosoftATP.Alert.Classification
      description: The alert classification.
      type: String
    - contextPath: MicrosoftATP.Alert.Determination
      description: The determination of the alert.
      type: String
    - contextPath: MicrosoftATP.Alert.DetectionSource
      description: The detection source.
      type: String
    - contextPath: MicrosoftATP.Alert.Category
      description: The category of the alert.
      type: String
    - contextPath: MicrosoftATP.Alert.ThreatFamilyName
      description: The threat family.
      type: String
    - contextPath: MicrosoftATP.Alert.Title
      description: The alert title.
      type: String
    - contextPath: MicrosoftATP.Alert.Description
      description: The alert description.
      type: String
    - contextPath: MicrosoftATP.Alert.AlertCreationTime
      description: The date and time the alert was created.
      type: Date
    - contextPath: MicrosoftATP.Alert.FirstEventTime
      description: The first event time that triggered the alert on that machine.
      type: Date
    - contextPath: MicrosoftATP.Alert.LastEventTime
      description: The last event time that triggered the alert on that machine.
      type: Date
    - contextPath: MicrosoftATP.Alert.LastUpdateTime
      description: The UTC time of the last update.
      type: Date
    - contextPath: MicrosoftATP.Alert.ResolvedTime
      description: The date and time the alert status changed to 'Resolved'.
      type: Date
    - contextPath: MicrosoftATP.Alert.MachineID
      description: The machine ID associated with the alert.
      type: String
    - contextPath: MicrosoftATP.Alert.ComputerDNSName
      description: The machine DNS name.
      type: String
    - contextPath: MicrosoftATP.Alert.AADTenantID
      description: The AAD tenant ID.
      type: String
    - contextPath: MicrosoftATP.Alert.Comments.Comment
      description: The alert comment string.
      type: String
    - contextPath: MicrosoftATP.Alert.Comments.CreatedBy
      description: The alert comment created by string.
      type: String
    - contextPath: MicrosoftATP.Alert.Comments.CreatedTime
      description: The alert comment created time date.
      type: Date
    - contextPath: MicrosoftATP.Alert.Evidence
      description: Evidence related to the alert.
      type: Unknown
    - contextPath: MicrosoftATP.Alert.DetectorID
      description: The ID of the detector that triggered the alert.
      type: String
    - contextPath: MicrosoftATP.Alert.ThreatName
      description: The threat name.
      type: String
    - contextPath: MicrosoftATP.Alert.RelatedUser
      description: Details of the user related to a specific alert.
      type: String
    - contextPath: MicrosoftATP.Alert.MitreTechniques
      description: MITRE Enterprise technique ID.
      type: String
    - contextPath: MicrosoftATP.Alert.RBACGroupName
      description: The device RBAC group name.
      type: String
    polling: true
  - arguments:
    - default: false
      description: Alert ID to update.
      isArray: false
      name: alert_id
      required: true
      secret: false
    - auto: PREDEFINED
      default: false
      description: Alert status to update.
      isArray: false
      name: status
      predefined:
      - New
      - InProgress
      - Resolved
      required: false
      secret: false
    - default: false
      description: Owner of the alert.
      isArray: false
      name: assigned_to
      required: false
      secret: false
    - auto: PREDEFINED
      default: false
      description: The specification of the alert.
      isArray: false
      name: classification
      predefined:
      - Unknown
      - FalsePositive
      - TruePositive
      required: false
      secret: false
    - auto: PREDEFINED
      default: false
      description: The determination of the alert.
      isArray: false
      name: determination
      predefined:
      - NotAvailable
      - Apt
      - Malware
      - SecurityPersonnel
      - SecurityTesting
      - UnwantedSoftware
      - Other
      required: false
      secret: false
    - default: false
      description: Comment to be added to the alert.
      isArray: false
      name: comment
      required: false
      secret: false
    - deprecated: true
      description: Flag for the rate limit retry.
      isArray: false
      name: ran_once_flag
      required: false
    deprecated: false
    description: Update the properties of an alert entity.
    execution: false
    name: microsoft-atp-update-alert
    outputs:
    - contextPath: MicrosoftATP.Alert.ID
      description: The alert ID.
      type: String
    - contextPath: MicrosoftATP.Alert.IncidentID
      description: The incident ID of the alert.
      type: Number
    - contextPath: MicrosoftATP.Alert.InvestigationID
      description: The investigation ID related to the alert.
      type: Number
    - contextPath: MicrosoftATP.Alert.InvestigationState
      description: The current state of the investigation.
      type: String
    - contextPath: MicrosoftATP.Alert.AssignedTo
      description: The owner of the alert.
      type: String
    - contextPath: MicrosoftATP.Alert.Severity
      description: The severity of the alert.
      type: String
    - contextPath: MicrosoftATP.Alert.Status
      description: The current status of the alert.
      type: String
    - contextPath: MicrosoftATP.Alert.Classification
      description: The alert classification.
      type: String
    - contextPath: MicrosoftATP.Alert.Determination
      description: The determination of the alert.
      type: String
    - contextPath: MicrosoftATP.Alert.DetectionSource
      description: The detection source.
      type: String
    - contextPath: MicrosoftATP.Alert.Category
      description: The category of the alert.
      type: String
    - contextPath: MicrosoftATP.Alert.ThreatFamilyName
      description: The threat family.
      type: String
    - contextPath: MicrosoftATP.Alert.Title
      description: The alert title.
      type: String
    - contextPath: MicrosoftATP.Alert.Description
      description: The alert description.
      type: String
    - contextPath: MicrosoftATP.Alert.AlertCreationTime
      description: The date and time the alert was created.
      type: Date
    - contextPath: MicrosoftATP.Alert.FirstEventTime
      description: The first event time that triggered the alert on that machine.
      type: Date
    - contextPath: MicrosoftATP.Alert.LastEventTime
      description: The last event time that triggered the alert on that machine.
      type: Date
    - contextPath: MicrosoftATP.Alert.LastUpdateTime
      description: The UTC time of the last update.
      type: Date
    - contextPath: MicrosoftATP.Alert.ResolvedTime
      description: The date and time the alert status changed to 'Resolved'.
      type: Date
    - contextPath: MicrosoftATP.Alert.MachineID
      description: The machine ID associated with the alert.
      type: String
    - contextPath: MicrosoftATP.Alert.ComputerDNSName
      description: The machine DNS name.
      type: String
    - contextPath: MicrosoftATP.Alert.AADTenantID
      description: The AAD tenant ID.
      type: String
    - contextPath: MicrosoftATP.Alert.Comments.Comment
      description: The alert comment string.
      type: String
    - contextPath: MicrosoftATP.Alert.Comments.CreatedBy
      description: The alert comment created by string.
      type: String
    - contextPath: MicrosoftATP.Alert.Comments.CreatedTime
      description: The alert comment created time date.
      type: Date
    polling: true
  - arguments:
    - default: true
      description: The query to run. Must be passed if query_batch argument is not provided.
      isArray: false
      name: query
      required: false
      secret: false
    - default: false
      defaultValue: '10'
      description: The amount of time (in seconds) that a request waits for the query response before a timeout occurs. If specified with query_batch, will be applied to all queries in the array.
      isArray: false
      name: timeout
      required: false
      secret: false
    - name: time_range
      description: Time range to look back. The expected syntax is a human-readable time range, e.g., 60 minutes, 6 hours, 1 day, etc. If specified with query_batch, applies to all queries in the array.
      required: false
      isArray: false
      defaultValue: ''
      predefined:
      - ''
    - deprecated: true
      description: Flag for the rate limit retry.
      isArray: false
      name: ran_once_flag
      required: false
    - default: false
      description: |-
        A JSON array of queries, limited to 10 queries. Cannot be provided with the query argument. Example for input:
        [{
          "query": "query #1",
          "name": "name #1",
          "timeout": "timeout #1",
          "time_range": "2 days ago"
          },
          {
          "query": "query #2",
          "name": "name #2",
          "timeout": "timeout #2",
          "time_range": "6 days ago"
          }]
        The query and name fields are mandatory. If timeout and time_range are specified, they will override the {timeout} and {time_range} argument.
      isArray: false
      name: query_batch
      required: false
      secret: false
      deprecated: false
    - default: false
      description: If stated along with query, the response will be be saved in context under the Result.name path.
      isArray: false
      name: name
      required: false
      secret: false
    description: 'Allows you to run programmatic queries like in Microsoft Defender ATP Portal (https://securitycenter.windows.com/hunting). Limitations: You can only run a query on data from the last 30 days. The results include a maximum of 10,000 rows. The number of executions is limited (up to 15 calls per minute, 15 minutes of running time every hour and 4 hours of running time a day).'
    execution: false
    name: microsoft-atp-advanced-hunting
    outputs:
    - contextPath: MicrosoftATP.Hunt.Result
      description: The query results.
      type: String
    polling: true
  - arguments:
    - default: false
      description: ID of the machine on which the event was identified.
      isArray: false
      name: machine_id
      required: true
      secret: false
    - auto: PREDEFINED
      default: false
      description: Severity of the alert.
      isArray: false
      name: severity
      predefined:
      - Low
      - Medium
      - High
      required: true
      secret: false
    - default: false
      description: Title for the alert.
      isArray: false
      name: title
      required: true
      secret: false
    - default: false
      description: Description of the alert.
      isArray: false
      name: description
      required: true
      secret: false
    - default: false
      description: Recommended action for the security officer to take when analyzing the alert.
      isArray: false
      name: recommended_action
      required: true
      secret: false
    - default: false
      description: The time of the event, as obtained from the advanced query.
      isArray: false
      name: event_time
      required: true
      secret: false
    - default: false
      description: The report ID, as obtained from the advanced query.
      isArray: false
      name: report_id
      required: true
      secret: false
    - auto: PREDEFINED
      default: false
      defaultValue: None
      description: Category of the alert.
      isArray: false
      name: category
      predefined:
      - None
      - SuspiciousActivity
      - Malware
      - CredentialTheft
      - Exploit
      - WebExploit
      - DocumentExploit
      - PrivilegeEscalation
      - Persistence
      - RemoteAccessTool
      - CommandAndControl
      - SuspiciousNetworkTraffic
      - Ransomware
      - MalwareDownload
      - Reconnaissance
      - WebFingerprinting
      - Weaponization
      - Delivery
      - SocialEngineering
      - CredentialStealing
      - Installation
      - Backdoor
      - Trojan
      - TrojanDownloader
      - LateralMovement
      - ExplorationEnumeration
      - NetworkPropagation
      - Exfiltration
      - NotApplicable
      - EnterprisePolicy
      - General
      required: true
      secret: false
    - deprecated: true
      description: Flag for the rate limit retry.
      isArray: false
      name: ran_once_flag
      required: false
    deprecated: false
    description: Creates a new alert entity using event data, as obtained from the Advanced Hunting.
    execution: false
    name: microsoft-atp-create-alert
    outputs:
    - contextPath: MicrosoftATP.Alert.ID
      description: The alert ID.
      type: String
    - contextPath: MicrosoftATP.Alert.IncidentID
      description: The incident ID of the alert.
      type: Number
    - contextPath: MicrosoftATP.Alert.InvestigationID
      description: The investigation ID related to the alert.
      type: Number
    - contextPath: MicrosoftATP.Alert.InvestigationState
      description: The current state of the investigation.
      type: String
    - contextPath: MicrosoftATP.Alert.AssignedTo
      description: The owner of the alert.
      type: String
    - contextPath: MicrosoftATP.Alert.Severity
      description: The severity of the alert.
      type: String
    - contextPath: MicrosoftATP.Alert.Status
      description: The current status of the alert.
      type: String
    - contextPath: MicrosoftATP.Alert.Classification
      description: The alert classification.
      type: String
    - contextPath: MicrosoftATP.Alert.Determination
      description: The determination of the alert.
      type: String
    - contextPath: MicrosoftATP.Alert.DetectionSource
      description: The detection source.
      type: String
    - contextPath: MicrosoftATP.Alert.Category
      description: The category of the alert.
      type: String
    - contextPath: MicrosoftATP.Alert.ThreatFamilyName
      description: The threat family.
      type: String
    - contextPath: MicrosoftATP.Alert.Title
      description: The alert title.
      type: String
    - contextPath: MicrosoftATP.Alert.Description
      description: The alert description.
      type: String
    - contextPath: MicrosoftATP.Alert.AlertCreationTime
      description: The date and time the alert was created.
      type: Date
    - contextPath: MicrosoftATP.Alert.FirstEventTime
      description: The first event time that triggered the alert on that machine.
      type: Date
    - contextPath: MicrosoftATP.Alert.LastEventTime
      description: The last event time that triggered the alert on that machine.
      type: Date
    - contextPath: MicrosoftATP.Alert.LastUpdateTime
      description: The UTC time of the last update.
      type: Date
    - contextPath: MicrosoftATP.Alert.ResolvedTime
      description: The date and time the alert status changed to 'Resolved'.
      type: Date
    - contextPath: MicrosoftATP.Alert.MachineID
      description: The machine ID associated with the alert.
      type: String
    - contextPath: MicrosoftATP.Alert.ComputerDNSName
      description: The machine DNS name.
      type: String
    - contextPath: MicrosoftATP.Alert.AADTenantID
      description: The AAD tenant ID.
      type: String
    - contextPath: MicrosoftATP.Alert.Comments.Comment
      description: The alert comment string.
      type: String
    - contextPath: MicrosoftATP.Alert.Comments.CreatedBy
      description: The alert comment created by string.
      type: String
    - contextPath: MicrosoftATP.Alert.Comments.CreatedTime
      description: The alert comment created time date.
      type: Date
    polling: true
  - arguments:
    - default: false
      description: ID of the alert.
      isArray: false
      name: id
      required: true
      secret: false
    - deprecated: true
      description: Flag for the rate limit retry.
      isArray: false
      name: ran_once_flag
      required: false
    deprecated: false
    description: Retrieves the user associated with a specific alert.
    execution: false
    name: microsoft-atp-get-alert-related-user
    outputs:
    - contextPath: MicrosoftATP.AlertUser.User.ID
      description: The user ID.
      type: String
    - contextPath: MicrosoftATP.AlertUser.User.AccountName
      description: The account name.
      type: String
    - contextPath: MicrosoftATP.AlertUser.User.AccountDomain
      description: The account domain.
      type: String
    - contextPath: MicrosoftATP.AlertUser.User.AccountSID
      description: The account SID.
      type: String
    - contextPath: MicrosoftATP.AlertUser.User.FirstSeen
      description: The user first seen date time.
      type: Date
    - contextPath: MicrosoftATP.AlertUser.User.LastSeen
      description: The user last seen date time.
      type: Date
    - contextPath: MicrosoftATP.AlertUser.User.MostPrevalentMachineID
      description: The most prevalent machine ID.
      type: String
    - contextPath: MicrosoftATP.AlertUser.User.LeastPrevalentMachineID
      description: The least prevalent machine ID.
      type: String
    - contextPath: MicrosoftATP.AlertUser.User.LogonTypes
      description: The user logon types.
      type: String
    - contextPath: MicrosoftATP.AlertUser.User.LogonCount
      description: The count of user logons.
      type: Number
    - contextPath: MicrosoftATP.AlertUser.User.DomainAdmin
      description: The domain admin.
      type: Number
    - contextPath: MicrosoftATP.AlertUser.User.NetworkUser
      description: The network user.
      type: Number
    - contextPath: MicrosoftATP.AlertUser.AlertID
      description: The alert ID.
      type: String
    polling: true
  - arguments:
    - default: false
      description: ID of the alert.
      isArray: false
      name: id
      required: true
      secret: false
    - default: false
      defaultValue: '50'
      description: The maximum number of files to display.
      isArray: false
      name: limit
      required: false
      secret: false
    - default: false
      defaultValue: '0'
      description: The page from which to get the related files.
      isArray: false
      name: offset
      required: false
      secret: false
    - deprecated: true
      description: Flag for the rate limit retry.
      isArray: false
      name: ran_once_flag
      required: false
    deprecated: false
    description: Retrieves the files associated with a specific alert.
    execution: false
    name: microsoft-atp-get-alert-related-files
    outputs:
    - contextPath: MicrosoftATP.AlertFile.Files.FilePublisher
      description: The file's publisher.
      type: String
    - contextPath: MicrosoftATP.AlertFile.Files.Size
      description: The size of the file.
      type: Number
    - contextPath: MicrosoftATP.AlertFile.Files.GlobalLastObserved
      description: The last time the file was observed.
      type: Date
    - contextPath: MicrosoftATP.AlertFile.Files.Sha1
      description: The SHA1 hash of the file.
      type: String
    - contextPath: MicrosoftATP.AlertFile.Files.IsValidCertificate
      description: Whether the signing certificate was successfully verified by the Microsoft Defender ATP agent.
      type: Number
    - contextPath: MicrosoftATP.AlertFile.Files.Sha256
      description: The SHA256 hash of the file.
      type: String
    - contextPath: MicrosoftATP.AlertFile.Files.Signer
      description: The file signer.
      type: String
    - contextPath: MicrosoftATP.AlertFile.Files.GlobalPrevalence
      description: The file prevalence across the organization.
      type: Number
    - contextPath: MicrosoftATP.AlertFile.Files.DeterminationValue
      description: The file determination value.
      type: String
    - contextPath: MicrosoftATP.AlertFile.Files.GlobalFirstObserved
      description: The first time the file was observed.
      type: Date
    - contextPath: MicrosoftATP.AlertFile.Files.FileType
      description: The type of the file.
      type: String
    - contextPath: MicrosoftATP.AlertFile.Files.SignerHash
      description: The hash of the signing certificate.
      type: String
    - contextPath: MicrosoftATP.AlertFile.Files.Issuer
      description: The file issuer.
      type: String
    - contextPath: MicrosoftATP.AlertFile.Files.IsPeFile
      description: True if the file is portable executable, False otherwise.
      type: Number
    - contextPath: MicrosoftATP.AlertFile.Files.DeterminationType
      description: The file determination type.
      type: String
    - contextPath: MicrosoftATP.AlertFile.Files.FileProductName
      description: The file product name.
      type: Unknown
    - contextPath: MicrosoftATP.AlertFile.Files.Md5
      description: The MD5 hash of the file.
      type: String
    polling: true
  - arguments:
    - default: false
      description: ID of the alert.
      isArray: false
      name: id
      required: true
      secret: false
    - default: false
      defaultValue: '50'
      description: The maximum number of IPs to display.
      isArray: false
      name: limit
      required: false
      secret: false
    - default: false
      defaultValue: '0'
      description: The page from which to get the related IPs.
      isArray: false
      name: offset
      required: false
      secret: false
    - deprecated: true
      description: Flag for the rate limit retry.
      isArray: false
      name: ran_once_flag
      required: false
    deprecated: false
    description: Retrieves the IPs associated with a specific alert.
    execution: false
    name: microsoft-atp-get-alert-related-ips
    outputs:
    - contextPath: MicrosoftATP.AlertIP.IPs.IpAddress
      description: The address of the IP.
      type: String
    - contextPath: MicrosoftATP.AlertIP.AlertID
      description: The alert ID.
      type: String
    polling: true
  - arguments:
    - default: false
      description: ID of the alert.
      isArray: false
      name: id
      required: true
      secret: false
    - default: false
      defaultValue: '50'
      description: The maximum number of domains to display.
      isArray: false
      name: limit
      required: false
      secret: false
    - default: false
      defaultValue: '0'
      description: The page from which to get the related domains.
      isArray: false
      name: offset
      required: false
      secret: false
    - deprecated: true
      description: Flag for the rate limit retry.
      isArray: false
      name: ran_once_flag
      required: false
    deprecated: false
    description: Retrieves the domains associated with a specific alert.
    execution: false
    name: microsoft-atp-get-alert-related-domains
    outputs:
    - contextPath: MicrosoftATP.AlertDomain.Domains.Domain
      description: The domain address.
      type: String
    - contextPath: MicrosoftATP.AlertDomain.AlertID
      description: The alert ID.
      type: Unknown
    polling: true
  - arguments:
    - default: false
      description: ID of the action.
      isArray: false
      name: id
      required: false
      secret: false
    - auto: PREDEFINED
      default: false
      description: The machine action status.
      isArray: false
      name: status
      predefined:
      - Pending
      - InProgress
      - Succeeded
      - Failed
      - TimeOut
      - Cancelled
      required: false
      secret: false
    - default: false
      description: A comma-separated list of machine IDs on which the action was executed.
      isArray: true
      name: machine_id
      required: false
      secret: false
    - auto: PREDEFINED
      default: false
      description: The machine action type.
      isArray: false
      name: type
      predefined:
      - RunAntiVirusScan
      - Offboard
      - CollectInvestigationPackage
      - Isolate
      - Unisolate
      - StopAndQuarantineFile
      - RestrictCodeExecution
      - UnrestrictCodeExecution
      required: false
      secret: false
    - default: false
      description: The ID of the user that executed the action; only one can be added.
      isArray: false
      name: requestor
      required: false
      secret: false
    - default: false
      defaultValue: '50'
      description: The maximum number of machines to return.
      isArray: false
      name: limit
      required: false
      secret: false
    - deprecated: true
      description: Flag for the rate limit retry.
      isArray: false
      name: ran_once_flag
      required: false
    deprecated: false
    description: |-
      Return the machine's actions. If you set an action ID, it returns the info on the specific action.
      Filtering can be done only on one argument.
    execution: false
    name: microsoft-atp-list-machine-actions-details
    outputs:
    - contextPath: MicrosoftATP.MachineAction.ID
      description: The machine action ID.
      type: String
    - contextPath: MicrosoftATP.MachineAction.Type
      description: The type of the action.
      type: String
    - contextPath: MicrosoftATP.MachineAction.Scope
      description: The scope of the action.
      type: String
    - contextPath: MicrosoftATP.MachineAction.Requestor
      description: The ID of the user that executed the action.
      type: String
    - contextPath: MicrosoftATP.MachineAction.RequestorComment
      description: The comment that was written when issuing the action.
      type: String
    - contextPath: MicrosoftATP.MachineAction.Status
      description: The current status of the command.
      type: String
    - contextPath: MicrosoftATP.MachineAction.MachineID
      description: The machine ID on which the action was executed.
      type: String
    - contextPath: MicrosoftATP.MachineAction.ComputerDNSName
      description: The machine DNS name on which the action was executed.
      type: String
    - contextPath: MicrosoftATP.MachineAction.CreationDateTimeUtc
      description: The date and time the action was created.
      type: Date
    - contextPath: MicrosoftATP.MachineAction.LastUpdateTimeUtc
      description: The last date and time the action status was updated.
      type: Date
    - contextPath: MicrosoftATP.MachineAction.RelatedFileInfo.FileIdentifier
      description: The file identifier.
      type: String
    - contextPath: MicrosoftATP.MachineAction.RelatedFileInfo.FileIdentifierType
      description: 'The file identifier type. Possible values: "SHA1" ,"SHA256", and "MD5".'
      type: String
    polling: true
  - arguments:
    - default: false
      description: The machine ID.
      isArray: false
      name: machine_id
      required: true
      secret: false
    - default: false
      description: Comment to associate with the action.
      isArray: false
      name: comment
      required: true
      secret: false
    - deprecated: true
      description: Flag for the rate limit retry.
      isArray: false
      name: ran_once_flag
      required: false
    deprecated: false
    description: Collect an investigation package from a machine.
    execution: false
    name: microsoft-atp-collect-investigation-package
    outputs:
    - contextPath: MicrosoftATP.MachineAction.ID
      description: The machine action ID.
      type: String
    - contextPath: MicrosoftATP.MachineAction.Type
      description: The type of the action.
      type: String
    - contextPath: MicrosoftATP.MachineAction.Scope
      description: The scope of the action.
      type: String
    - contextPath: MicrosoftATP.MachineAction.Requestor
      description: The ID of the user that executed the action.
      type: String
    - contextPath: MicrosoftATP.MachineAction.RequestorComment
      description: The comment that was written when issuing the action.
      type: String
    - contextPath: MicrosoftATP.MachineAction.Status
      description: The current status of the command.
      type: String
    - contextPath: MicrosoftATP.MachineAction.MachineID
      description: The machine ID on which the action was executed.
      type: String
    - contextPath: MicrosoftATP.MachineAction.ComputerDNSName
      description: The machine DNS name on which the action was executed.
      type: String
    - contextPath: MicrosoftATP.MachineAction.CreationDateTimeUtc
      description: The date and time the action was created.
      type: Date
    - contextPath: MicrosoftATP.MachineAction.LastUpdateTimeUtc
      description: The last date and time the action status was updated.
      type: Date
    - contextPath: MicrosoftATP.MachineAction.RelatedFileInfo.FileIdentifier
      description: The file identifier.
      type: String
    - contextPath: MicrosoftATP.MachineAction.RelatedFileInfo.FileIdentifierType
      description: 'The file identifier type. Possible values: "SHA1" ,"SHA256", and "MD5".'
      type: String
    polling: true
  - arguments:
    - default: false
      description: machine action ID.
      isArray: false
      name: action_id
      required: true
      secret: false
    - deprecated: true
      description: Flag for the rate limit retry.
      isArray: false
      name: ran_once_flag
      required: false
    deprecated: false
    description: Gets a URI that allows downloading an investigation package.
    execution: false
    name: microsoft-atp-get-investigation-package-sas-uri
    outputs:
    - contextPath: MicrosoftATP.InvestigationURI.Link
      description: The investigation package URI.
      type: String
    polling: true
  - arguments:
    - default: false
      description: The machine ID.
      isArray: false
      name: machine_id
      required: true
      secret: false
    - default: false
      description: Comment to associate with the action.
      isArray: false
      name: comment
      required: false
      secret: false
    - deprecated: true
      description: Flag for the rate limit retry.
      isArray: false
      name: ran_once_flag
      required: false
    deprecated: false
    description: Restricts the execution of all applications on the machine except for a predefined set.
    execution: false
    name: microsoft-atp-restrict-app-execution
    outputs:
    - contextPath: MicrosoftATP.MachineAction.ID
      description: The machine action ID.
      type: String
    - contextPath: MicrosoftATP.MachineAction.Type
      description: The type of the action.
      type: String
    - contextPath: MicrosoftATP.MachineAction.Scope
      description: The scope of the action.
      type: String
    - contextPath: MicrosoftATP.MachineAction.Requestor
      description: The ID of the user that executed the action.
      type: String
    - contextPath: MicrosoftATP.MachineAction.RequestorComment
      description: The comment that was written when issuing the action.
      type: String
    - contextPath: MicrosoftATP.MachineAction.Status
      description: The current status of the command.
      type: String
    - contextPath: MicrosoftATP.MachineAction.MachineID
      description: The machine ID on which the action was executed.
      type: String
    - contextPath: MicrosoftATP.MachineAction.ComputerDNSName
      description: The machine DNS name on which the action was executed.
      type: String
    - contextPath: MicrosoftATP.MachineAction.CreationDateTimeUtc
      description: The date and time the action was created.
      type: Date
    - contextPath: MicrosoftATP.MachineAction.LastUpdateTimeUtc
      description: The last date and time the action status was updated.
      type: Date
    - contextPath: MicrosoftATP.MachineAction.RelatedFileInfo.FileIdentifier
      description: The file identifier.
      type: String
    - contextPath: MicrosoftATP.MachineAction.RelatedFileInfo.FileIdentifierType
      description: 'The file identifier type. Possible values: "SHA1" ,"SHA256", and "MD5".'
      type: String
    polling: true
  - arguments:
    - default: false
      description: The machine ID.
      isArray: false
      name: machine_id
      required: true
      secret: false
    - default: false
      description: Comment to associate with the action.
      isArray: false
      name: comment
      required: true
      secret: false
    - deprecated: true
      description: Flag for the rate limit retry.
      isArray: false
      name: ran_once_flag
      required: false
    deprecated: false
    description: Enable the execution of any application on the machine.
    execution: false
    name: microsoft-atp-remove-app-restriction
    outputs:
    - contextPath: MicrosoftATP.MachineAction.ID
      description: The machine action ID.
      type: String
    - contextPath: MicrosoftATP.MachineAction.Type
      description: The type of the action.
      type: String
    - contextPath: MicrosoftATP.MachineAction.Scope
      description: The scope of the action.
      type: String
    - contextPath: MicrosoftATP.MachineAction.Requestor
      description: The ID of the user that executed the action.
      type: String
    - contextPath: MicrosoftATP.MachineAction.RequestorComment
      description: The comment that was written when issuing the action.
      type: String
    - contextPath: MicrosoftATP.MachineAction.Status
      description: The current status of the command.
      type: String
    - contextPath: MicrosoftATP.MachineAction.MachineID
      description: The machine ID on which the action was executed.
      type: String
    - contextPath: MicrosoftATP.MachineAction.ComputerDNSName
      description: The machine DNS name on which the action was executed.
      type: String
    - contextPath: MicrosoftATP.MachineAction.CreationDateTimeUtc
      description: The date and time the action was created.
      type: Date
    - contextPath: MicrosoftATP.MachineAction.LastUpdateTimeUtc
      description: The last date and time the action status was updated.
      type: Date
    - contextPath: MicrosoftATP.MachineAction.RelatedFileInfo.FileIdentifier
      description: The file identifier.
      type: String
    - contextPath: MicrosoftATP.MachineAction.RelatedFileInfo.FileIdentifierType
      description: 'The file identifier type. Possible values: "SHA1" ,"SHA256", and "MD5".'
      type: String
    polling: true
  - arguments:
    - default: false
      description: The machine ID. When providing multiple values, each value is checked for the same hash.
      isArray: true
      name: machine_id
      required: true
      secret: false
    - default: false
      description: |-
        The file SHA1 hash to stop and quarantine on the machine. 
        When providing multiple values, each value is checked for the same machine_id.
      isArray: true
      name: file_hash
      required: true
      secret: false
    - default: false
      description: Comment to associate with the action.
      isArray: false
      name: comment
      required: true
      secret: false
    - deprecated: true
      description: Flag for the rate limit retry.
      isArray: false
      name: ran_once_flag
      required: false
    deprecated: false
    description: Stop the execution of a file on a machine and delete it.
    execution: false
    name: microsoft-atp-stop-and-quarantine-file
    outputs:
    - contextPath: MicrosoftATP.MachineAction.ID
      description: The machine action ID.
      type: String
    - contextPath: MicrosoftATP.MachineAction.Type
      description: The type of the action.
      type: String
    - contextPath: MicrosoftATP.MachineAction.Scope
      description: The scope of the action.
      type: String
    - contextPath: MicrosoftATP.MachineAction.Requestor
      description: The ID of the user that executed the action.
      type: String
    - contextPath: MicrosoftATP.MachineAction.RequestorComment
      description: The comment that was written when issuing the action.
      type: String
    - contextPath: MicrosoftATP.MachineAction.Status
      description: The current status of the command.
      type: String
    - contextPath: MicrosoftATP.MachineAction.MachineID
      description: The machine ID on which the action was executed.
      type: String
    - contextPath: MicrosoftATP.MachineAction.ComputerDNSName
      description: The machine DNS name on which the action was executed.
      type: String
    - contextPath: MicrosoftATP.MachineAction.CreationDateTimeUtc
      description: The date and time the action was created.
      type: Date
    - contextPath: MicrosoftATP.MachineAction.LastUpdateTimeUtc
      description: The last date and time the action status was updated.
      type: Date
    - contextPath: MicrosoftATP.MachineAction.RelatedFileInfo.FileIdentifier
      description: The file identifier.
      type: String
    - contextPath: MicrosoftATP.MachineAction.RelatedFileInfo.FileIdentifierType
      description: 'The file identifier type. Possible values: "SHA1" ,"SHA256", and "MD5".'
      type: String
    polling: true
  - arguments:
    - default: false
      description: ID can be the investigation ID or the investigation triggering alert ID.
      isArray: false
      name: id
      required: false
      secret: false
    - default: false
      defaultValue: '50'
      description: The maximum number of investigations to display.
      isArray: false
      name: limit
      required: false
      secret: false
    - default: false
      defaultValue: '0'
      description: The page from which to get the investigations.
      isArray: false
      name: offset
      predefined:
      - ''
      required: false
      secret: false
    - deprecated: true
      description: Flag for the rate limit retry.
      isArray: false
      name: ran_once_flag
      required: false
    deprecated: false
    description: Retrieves a collection of investigations or retrieves a specific investigation by its ID.
    execution: false
    name: microsoft-atp-list-investigations
    outputs:
    - contextPath: MicrosoftATP.Investigation.ID
      description: The investigation ID.
      type: String
    - contextPath: MicrosoftATP.Investigation.StartTime
      description: The date and time the investigation was created.
      type: Date
    - contextPath: MicrosoftATP.Investigation.EndTime
      description: The date and time the investigation was completed.
      type: Date
    - contextPath: MicrosoftATP.Investigation.State
      description: The investigation state.
      type: String
    - contextPath: MicrosoftATP.Investigation.CancelledBy
      description: The ID of the user/application that cancelled that investigation.
      type: Unknown
    - contextPath: MicrosoftATP.Investigation.StatusDetails
      description: The details about the investigation state.
      type: Unknown
    - contextPath: MicrosoftATP.Investigation.MachineID
      description: The machine ID on which the investigation is executed.
      type: String
    - contextPath: MicrosoftATP.Investigation.ComputerDNSName
      description: The machine DNS name on which the investigation is executed.
      type: String
    - contextPath: MicrosoftATP.Investigation.TriggeringAlertID
      description: The alert ID that triggered the investigation.
      type: String
    polling: true
  - arguments:
    - default: false
      description: The machine's ID.
      isArray: false
      name: machine_id
      required: true
      secret: false
    - default: false
      description: Comment to associate with the action.
      isArray: false
      name: comment
      required: true
      secret: false
    - default: false
      defaultValue: '50'
      description: The amount of time (in seconds) that a request waits for the query response before a timeout occurs.
      isArray: false
      name: timeout
      required: false
      secret: false
    - deprecated: true
      description: Flag for the rate limit retry.
      isArray: false
      name: ran_once_flag
      required: false
    deprecated: false
    description: Starts an automated investigation on a machine.
    execution: false
    name: microsoft-atp-start-investigation
    outputs:
    - contextPath: MicrosoftATP.Investigation.ID
      description: The investigation ID.
      type: String
    - contextPath: MicrosoftATP.Investigation.StartTime
      description: The date and time the investigation was created.
      type: Date
    - contextPath: MicrosoftATP.Investigation.EndTime
      description: The date and time the investigation was completed.
      type: Date
    - contextPath: MicrosoftATP.Investigation.State
      description: The investigation state.
      type: String
    - contextPath: MicrosoftATP.Investigation.CancelledBy
      description: The ID of the user/application that cancelled that investigation.
      type: Unknown
    - contextPath: MicrosoftATP.Investigation.StatusDetails
      description: The details about the investigation state.
      type: Unknown
    - contextPath: MicrosoftATP.Investigation.MachineID
      description: The machine ID on which the investigation is executed.
      type: String
    - contextPath: MicrosoftATP.Investigation.ComputerDNSName
      description: The machine DNS name on which the investigation is executed.
      type: String
    - contextPath: MicrosoftATP.Investigation.TriggeringAlertID
      description: The alert ID that triggered the investigation.
      type: String
    polling: true
  - arguments:
    - default: false
      description: The domain address.
      isArray: false
      name: domain
      required: true
      secret: false
    - deprecated: true
      description: Flag for the rate limit retry.
      isArray: false
      name: ran_once_flag
      required: false
    deprecated: false
    description: Retrieves statistics on the given domain.
    execution: false
    name: microsoft-atp-get-domain-statistics
    outputs:
    - contextPath: MicrosoftATP.DomainStatistics.Statistics.Host
      description: The domain host.
      type: String
    - contextPath: MicrosoftATP.DomainStatistics.Statistics.OrgPrevalence
      description: The prevalence of the domain in the organization.
      type: String
    - contextPath: MicrosoftATP.DomainStatistics.Statistics.OrgFirstSeen
      description: The first date and time the domain was in the organization.
      type: Date
    - contextPath: MicrosoftATP.DomainStatistics.Statistics.OrgLastSeen
      description: The last date and time the domain was in the organization.
      type: Date
    polling: true
  - arguments:
    - default: false
      description: The domain address.
      isArray: false
      name: domain
      required: true
      secret: false
    - deprecated: true
      description: Flag for the rate limit retry.
      isArray: false
      name: ran_once_flag
      required: false
    deprecated: false
    description: Retrieves a collection of alerts related to a given domain address.
    execution: false
    name: microsoft-atp-get-domain-alerts
    outputs:
    - contextPath: MicrosoftATP.DomainAlert.Domain
      description: The domain address.
      type: String
    - contextPath: MicrosoftATP.DomainAlert.Alerts.ID
      description: The alert ID.
      type: String
    - contextPath: MicrosoftATP.DomainAlert.Alerts.IncidentID
      description: The incident ID of the alert.
      type: Number
    - contextPath: MicrosoftATP.DomainAlert.Alerts.InvestigationID
      description: The investigation ID related to the alert.
      type: Number
    - contextPath: MicrosoftATP.DomainAlert.Alerts.InvestigationState
      description: The current state of the investigation.
      type: String
    - contextPath: MicrosoftATP.DomainAlert.Alerts.AssignedTo
      description: The owner of the alert.
      type: String
    - contextPath: MicrosoftATP.DomainAlert.Alerts.Severity
      description: The severity of the alert.
      type: String
    - contextPath: MicrosoftATP.DomainAlert.Alerts.Status
      description: The current status of the alert.
      type: String
    - contextPath: MicrosoftATP.DomainAlert.Alerts.Classification
      description: The alert classification.
      type: String
    - contextPath: MicrosoftATP.DomainAlert.Alerts.Determination
      description: The determination of the alert.
      type: String
    - contextPath: MicrosoftATP.DomainAlert.Alerts.DetectionSource
      description: The detection source.
      type: String
    - contextPath: MicrosoftATP.DomainAlert.Alerts.Category
      description: The category of the alert.
      type: String
    - contextPath: MicrosoftATP.DomainAlert.Alerts.ThreatFamilyName
      description: The threat family name.
      type: String
    - contextPath: MicrosoftATP.DomainAlert.Alerts.Title
      description: The alert title.
      type: String
    - contextPath: MicrosoftATP.DomainAlert.Alerts.Description
      description: The alert description.
      type: String
    - contextPath: MicrosoftATP.DomainAlert.Alerts.AlertCreationTime
      description: The date and time the alert was created.
      type: Date
    - contextPath: MicrosoftATP.DomainAlert.Alerts.FirstEventTime
      description: The first event time that triggered the alert on that machine.
      type: Date
    - contextPath: MicrosoftATP.DomainAlert.Alerts.LastEventTime
      description: The last event time that triggered the alert on that machine.
      type: Date
    - contextPath: MicrosoftATP.DomainAlert.Alerts.LastUpdateTime
      description: The last update time that triggered the alert on that machine.
      type: Date
    - contextPath: MicrosoftATP.DomainAlert.Alerts.ResolvedTime
      description: The date and time the status of the alert was changed to 'Resolved'
      type: Date
    - contextPath: MicrosoftATP.DomainAlert.Alerts.MachineID
      description: The machine ID associated with the alert.
      type: String
    - contextPath: MicrosoftATP.DomainAlert.Alerts.ComputerDNSName
      description: The machine DNS name.
      type: String
    - contextPath: MicrosoftATP.DomainAlert.Alerts.AADTenantID
      description: The AAD tenant ID.
      type: String
    - contextPath: MicrosoftATP.DomainAlert.Alerts.Comments.Comment
      description: The alert comment string.
      type: String
    - contextPath: MicrosoftATP.DomainAlert.Alerts.Comments.CreatedBy
      description: The alert comment created by string
      type: String
    - contextPath: MicrosoftATP.DomainAlert.Alerts.Comments.CreatedTime
      description: The alert comment created time date.
      type: Date
    polling: true
  - arguments:
    - default: false
      description: The domain address.
      isArray: false
      name: domain
      required: true
      secret: false
    - deprecated: true
      description: Flag for the rate limit retry.
      isArray: false
      name: ran_once_flag
      required: false
    deprecated: false
    description: Retrieves a collection of machines that have communicated to or from a given domain address.
    execution: false
    name: microsoft-atp-get-domain-machines
    outputs:
    - contextPath: MicrosoftATP.DomainMachine.Domain
      description: The domain address.
      type: String
    - contextPath: MicrosoftATP.DomainMachine.Machines.ID
      description: The machine ID.
      type: String
    - contextPath: MicrosoftATP.DomainMachine.Machines.ComputerDNSName
      description: The machine DNS name.
      type: String
    - contextPath: MicrosoftATP.DomainMachine.Machines.FirstSeen
      description: The first date and time the machine was observed by Microsoft Defender ATP.
      type: Date
    - contextPath: MicrosoftATP.DomainMachine.Machines.LastSeen
      description: The last date and time the machine was observed by Microsoft Defender ATP.
      type: Date
    - contextPath: MicrosoftATP.DomainMachine.Machines.OSPlatform
      description: The operating system platform.
      type: String
    - contextPath: MicrosoftATP.DomainMachine.Machines.OSVersion
      description: The operating system version.
      type: String
    - contextPath: MicrosoftATP.DomainMachine.Machines.OSProcessor
      description: The operating system processor.
      type: String
    - contextPath: MicrosoftATP.DomainMachine.Machines.LastIPAddress
      description: The last IP on the machine.
      type: String
    - contextPath: MicrosoftATP.DomainMachine.Machines.LastExternalIPAddress
      description: The last IP through which the machine accessed the internet.
      type: String
    - contextPath: MicrosoftATP.DomainMachine.Machines.OSBuild
      description: The operating system build number.
      type: Number
    - contextPath: MicrosoftATP.DomainMachine.Machines.HealthStatus
      description: The machine health status.
      type: String
    - contextPath: MicrosoftATP.DomainMachine.Machines.RBACGroupID
      description: The machine RBAC group ID.
      type: Number
    - contextPath: MicrosoftATP.DomainMachine.Machines.RBACGroupName
      description: The machine RBAC group name.
      type: String
    - contextPath: MicrosoftATP.DomainMachine.Machines.RiskScore
      description: The machine risk score.
      type: String
    - contextPath: MicrosoftATP.DomainMachine.Machines.ExposureLevel
      description: The machine exposure level.
      type: String
    - contextPath: MicrosoftATP.DomainMachine.Machines.IsAADJoined
      description: True if machine is AAD joined, False otherwise.
      type: Boolean
    - contextPath: MicrosoftATP.DomainMachine.Machines.AADDeviceID
      description: The AAD Device ID.
      type: String
    - contextPath: MicrosoftATP.DomainMachine.Machines.MachineTags
      description: Set of machine tags.
      type: String
    polling: true
  - arguments:
    - default: false
      description: File SHA1 hash to get statistics on.
      isArray: false
      name: file_hash
      required: true
      secret: false
    - deprecated: true
      description: Flag for the rate limit retry.
      isArray: false
      name: ran_once_flag
      required: false
    deprecated: false
    description: Retrieves statistics for the given file.
    execution: false
    name: microsoft-atp-get-file-statistics
    outputs:
    - contextPath: MicrosoftATP.FileStatistics.Sha1
      description: The file SHA1 hash.
      type: String
    - contextPath: MicrosoftATP.FileStatistics.Statistics.OrgPrevalence
      description: The prevalence of the file in the organization.
      type: String
    - contextPath: MicrosoftATP.FileStatistics.Statistics.OrgFirstSeen
      description: The first date and time the file was in the organization.
      type: Date
    - contextPath: MicrosoftATP.FileStatistics.Statistics.OrgLastSeen
      description: The last date and time the file was in the organization.
      type: Date
    - contextPath: MicrosoftATP.FileStatistics.Statistics.GlobalPrevalence
      description: The global prevalence of the file.
      type: String
    - contextPath: MicrosoftATP.FileStatistics.Statistics.GlobalFirstObserved
      description: The global first observation date and time of the file.
      type: Date
    - contextPath: MicrosoftATP.FileStatistics.Statistics.GlobalLastObserved
      description: The global last observation date and time of the file.
      type: Date
    - contextPath: MicrosoftATP.FileStatistics.Statistics.TopFileNames
      description: The file's top names.
      type: String
    polling: true
  - arguments:
    - default: false
      description: File SHA1 hash to get statistics on.
      isArray: false
      name: file_hash
      required: true
      secret: false
    - deprecated: true
      description: Flag for the rate limit retry.
      isArray: false
      name: ran_once_flag
      required: false
    deprecated: false
    description: Retrieves a collection of alerts related to a given file hash.
    execution: false
    name: microsoft-atp-get-file-alerts
    outputs:
    - contextPath: MicrosoftATP.FileAlert.Sha1
      description: The file SHA1 hash.
      type: String
    - contextPath: MicrosoftATP.FileAlert.Alerts.ID
      description: The alert ID.
      type: String
    - contextPath: MicrosoftATP.FileAlert.Alerts.IncidentID
      description: The incident ID of the alert.
      type: Number
    - contextPath: MicrosoftATP.FileAlert.Alerts.InvestigationID
      description: The investigation ID related to the alert.
      type: Number
    - contextPath: MicrosoftATP.FileAlert.Alerts.InvestigationState
      description: The current state of the investigation.
      type: String
    - contextPath: MicrosoftATP.FileAlert.Alerts.AssignedTo
      description: The owner of the alert.
      type: String
    - contextPath: MicrosoftATP.FileAlert.Alerts.Severity
      description: The severity of the alert.
      type: String
    - contextPath: MicrosoftATP.FileAlert.Alerts.Status
      description: The current status of the alert.
      type: String
    - contextPath: MicrosoftATP.FileAlert.Alerts.Classification
      description: The alert classification.
      type: String
    - contextPath: MicrosoftATP.FileAlert.Alerts.Determination
      description: The determination of the alert.
      type: String
    - contextPath: MicrosoftATP.FileAlert.Alerts.DetectionSource
      description: The detection source.
      type: String
    - contextPath: MicrosoftATP.FileAlert.Alerts.Category
      description: The category of the alert.
      type: String
    - contextPath: MicrosoftATP.FileAlert.Alerts.ThreatFamilyName
      description: The threat family name.
      type: String
    - contextPath: MicrosoftATP.FileAlert.Alerts.Title
      description: The alert title.
      type: String
    - contextPath: MicrosoftATP.FileAlert.Alerts.Description
      description: The alert description.
      type: String
    - contextPath: MicrosoftATP.FileAlert.Alerts.AlertCreationTime
      description: The date and time the alert was created.
      type: Date
    - contextPath: MicrosoftATP.FileAlert.Alerts.FirstEventTime
      description: The first event time that triggered the alert on that machine.
      type: Date
    - contextPath: MicrosoftATP.FileAlert.Alerts.LastEventTime
      description: The last event time that triggered the alert on that machine.
      type: Date
    - contextPath: MicrosoftATP.FileAlert.Alerts.LastUpdateTime
      description: The last update time that triggered the alert on that machine.
      type: Date
    - contextPath: MicrosoftATP.FileAlert.Alerts.ResolvedTime
      description: The date and time the status of the alert was changed to 'Resolved'.
      type: Date
    - contextPath: MicrosoftATP.FileAlert.Alerts.MachineID
      description: The machine ID associated with the alert.
      type: String
    - contextPath: MicrosoftATP.FileAlert.Alerts.ComputerDNSName
      description: The machine DNS name.
      type: String
    - contextPath: MicrosoftATP.FileAlert.Alerts.AADTenantID
      description: The AAD tenant ID.
      type: String
    - contextPath: MicrosoftATP.FileAlert.Alerts.Comments.Comment
      description: The alert comment string.
      type: String
    - contextPath: MicrosoftATP.FileAlert.Alerts.Comments.CreatedBy
      description: The alert comment created by string.
      type: String
    - contextPath: MicrosoftATP.FileAlert.Alerts.Comments.CreatedTime
      description: The alert comment created time date.
      type: Date
    polling: true
  - arguments:
    - default: false
      description: The IP address.
      isArray: false
      name: ip
      required: true
      secret: false
    - deprecated: true
      description: Flag for the rate limit retry.
      isArray: false
      name: ran_once_flag
      required: false
    deprecated: false
    description: Retrieves statistics for a given IP.
    execution: false
    name: microsoft-atp-get-ip-statistics
    outputs:
    - contextPath: MicrosoftATP.IPStatistics.Statistics.IPAddress
      description: The IP address.
      type: String
    - contextPath: MicrosoftATP.IPStatistics.Statistics.OrgPrevalence
      description: The prevalence of the IP in the organization.
      type: String
    - contextPath: MicrosoftATP.IPStatistics.Statistics.OrgFirstSeen
      description: The first date and time the IP was in the organization.
      type: Date
    - contextPath: MicrosoftATP.IPStatistics.Statistics.OrgLastSeen
      description: The last date and time the IP was in the organization.
      type: Date
    polling: true
  - arguments:
    - default: false
      description: The IP address.
      isArray: false
      name: ip
      required: true
      secret: false
    - deprecated: true
      description: Flag for the rate limit retry.
      isArray: false
      name: ran_once_flag
      required: false
    deprecated: false
    description: Retrieves a collection of alerts related to a given IP address.
    execution: false
    name: microsoft-atp-get-ip-alerts
    outputs:
    - contextPath: MicrosoftATP.IPAlert.IPAddress
      description: The IP address.
      type: String
    - contextPath: MicrosoftATP.IPAlert.Alerts.ID
      description: The alert ID.
      type: String
    - contextPath: MicrosoftATP.IPAlert.Alerts.IncidentID
      description: The incident ID of the alert.
      type: Number
    - contextPath: MicrosoftATP.IPAlert.Alerts.InvestigationID
      description: The investigation ID related to the alert.
      type: Number
    - contextPath: MicrosoftATP.IPAlert.Alerts.InvestigationState
      description: The current state of the investigation.
      type: String
    - contextPath: MicrosoftATP.IPAlert.Alerts.AssignedTo
      description: The owner of the alert.
      type: String
    - contextPath: MicrosoftATP.IPAlert.Alerts.Severity
      description: The severity of the alert.
      type: String
    - contextPath: MicrosoftATP.IPAlert.Alerts.Status
      description: The current status of the alert.
      type: String
    - contextPath: MicrosoftATP.IPAlert.Alerts.Classification
      description: The alert classification.
      type: String
    - contextPath: MicrosoftATP.IPAlert.Alerts.Determination
      description: The determination of the alert.
      type: String
    - contextPath: MicrosoftATP.IPAlert.Alerts.DetectionSource
      description: The detection source.
      type: String
    - contextPath: MicrosoftATP.IPAlert.Alerts.Category
      description: The category of the alert.
      type: String
    - contextPath: MicrosoftATP.IPAlert.Alerts.ThreatFamilyName
      description: The threat family name.
      type: String
    - contextPath: MicrosoftATP.IPAlert.Alerts.Title
      description: The alert title.
      type: String
    - contextPath: MicrosoftATP.IPAlert.Alerts.Description
      description: The alert description.
      type: String
    - contextPath: MicrosoftATP.IPAlert.Alerts.AlertCreationTime
      description: The date and time the alert was created.
      type: Date
    - contextPath: MicrosoftATP.IPAlert.Alerts.FirstEventTime
      description: The first event time that triggered the alert on that machine.
      type: Date
    - contextPath: MicrosoftATP.IPAlert.Alerts.LastEventTime
      description: The last event time that triggered the alert on that machine.
      type: Date
    - contextPath: MicrosoftATP.IPAlert.Alerts.LastUpdateTime
      description: The last update time that triggered the alert on that machine.
      type: Date
    - contextPath: MicrosoftATP.IPAlert.Alerts.ResolvedTime
      description: The date and time the status of the alert was changed to 'Resolved'.
      type: Date
    - contextPath: MicrosoftATP.IPAlert.Alerts.MachineID
      description: The machine ID associated with the alert.
      type: String
    - contextPath: MicrosoftATP.IPAlert.Alerts.ComputerDNSName
      description: The machine DNS name.
      type: String
    - contextPath: MicrosoftATP.IPAlert.Alerts.AADTenantID
      description: The AAD tenant ID.
      type: String
    - contextPath: MicrosoftATP.IPAlert.Alerts.Comments.Comment
      description: The alert comment string.
      type: String
    - contextPath: MicrosoftATP.IPAlert.Alerts.Comments.CreatedBy
      description: The alert comment created by string.
      type: String
    - contextPath: MicrosoftATP.IPAlert.Alerts.Comments.CreatedTime
      description: The alert comment created time date.
      type: Date
    polling: true
  - arguments:
    - default: false
      description: |-
        The user ID. Note that the ID is not the full UPN, but only the username.
         (e.g., to retrieve alerts for user1@test.com, use user1).
      isArray: false
      name: username
      required: true
      secret: false
    - deprecated: true
      description: Flag for the rate limit retry.
      isArray: false
      name: ran_once_flag
      required: false
    deprecated: false
    description: Retrieves a collection of alerts related to a given user ID.
    execution: false
    name: microsoft-atp-get-user-alerts
    outputs:
    - contextPath: MicrosoftATP.UserAlert.Username
      description: The username.
      type: String
    - contextPath: MicrosoftATP.UserAlert.Alerts.ID
      description: The alert ID.
      type: String
    - contextPath: MicrosoftATP.UserAlert.Alerts.IncidentID
      description: The incident ID of the alert.
      type: Number
    - contextPath: MicrosoftATP.UserAlert.Alerts.InvestigationID
      description: The investigation ID related to the alert.
      type: Number
    - contextPath: MicrosoftATP.UserAlert.Alerts.InvestigationState
      description: The current state of the investigation.
      type: String
    - contextPath: MicrosoftATP.UserAlert.Alerts.AssignedTo
      description: The owner of the alert.
      type: String
    - contextPath: MicrosoftATP.UserAlert.Alerts.Severity
      description: The severity of the alert.
      type: String
    - contextPath: MicrosoftATP.UserAlert.Alerts.Status
      description: The current status of the alert.
      type: String
    - contextPath: MicrosoftATP.UserAlert.Alerts.Classification
      description: The alert classification.
      type: String
    - contextPath: MicrosoftATP.UserAlert.Alerts.Determination
      description: The determination of the alert.
      type: String
    - contextPath: MicrosoftATP.UserAlert.Alerts.DetectionSource
      description: The detection source.
      type: String
    - contextPath: MicrosoftATP.UserAlert.Alerts.Category
      description: The category of the alert.
      type: String
    - contextPath: MicrosoftATP.UserAlert.Alerts.ThreatFamilyName
      description: The threat family name.
      type: String
    - contextPath: MicrosoftATP.UserAlert.Alerts.Title
      description: The alert title.
      type: String
    - contextPath: MicrosoftATP.UserAlert.Alerts.Description
      description: The alert description.
      type: String
    - contextPath: MicrosoftATP.UserAlert.Alerts.AlertCreationTime
      description: The date and time the alert was created.
      type: Date
    - contextPath: MicrosoftATP.UserAlert.Alerts.FirstEventTime
      description: The first event time that triggered the alert on that machine.
      type: Date
    - contextPath: MicrosoftATP.UserAlert.Alerts.LastEventTime
      description: The last event time that triggered the alert on that machine.
      type: Date
    - contextPath: MicrosoftATP.UserAlert.Alerts.LastUpdateTime
      description: The last update time that triggered the alert on that machine.
      type: Date
    - contextPath: MicrosoftATP.UserAlert.Alerts.ResolvedTime
      description: The date and time the status of the alert was changed to 'Resolved'
      type: Date
    - contextPath: MicrosoftATP.UserAlert.Alerts.MachineID
      description: The machine ID associated with the alert.
      type: String
    - contextPath: MicrosoftATP.UserAlert.Alerts.ComputerDNSName
      description: The machine DNS name.
      type: String
    - contextPath: MicrosoftATP.UserAlert.Alerts.AADTenantID
      description: The AAD tenant ID.
      type: String
    - contextPath: MicrosoftATP.UserAlert.Alerts.Comments.Comment
      description: The alert comment string.
      type: String
    - contextPath: MicrosoftATP.UserAlert.Alerts.Comments.CreatedBy
      description: The alert comment created by string.
      type: String
    - contextPath: MicrosoftATP.UserAlert.Alerts.Comments.CreatedTime
      description: The alert comment created time date.
      type: Date
    polling: true
  - arguments:
    - default: false
      description: |-
        The user ID. Note that the ID is not the full UPN, but only the username.
        (e.g., to retrieve machines for user1@test.com, use user1).
      isArray: false
      name: username
      required: true
      secret: false
    - deprecated: true
      description: Flag for the rate limit retry.
      isArray: false
      name: ran_once_flag
      required: false
    deprecated: false
    description: Retrieves a collection of machines related to a given user ID.
    execution: false
    name: microsoft-atp-get-user-machines
    outputs:
    - contextPath: MicrosoftATP.UserMachine.Username
      description: The username.
      type: String
    - contextPath: MicrosoftATP.UserMachine.Machines.ID
      description: The machine ID.
      type: String
    - contextPath: MicrosoftATP.UserMachine.Machines.ComputerDNSName
      description: The machine DNS name.
      type: String
    - contextPath: MicrosoftATP.UserMachine.Machines.FirstSeen
      description: The first date and time the machine was observed by Microsoft Defender ATP.
      type: Date
    - contextPath: MicrosoftATP.UserMachine.Machines.LastSeen
      description: The last date and time the machine was observed by Microsoft Defender ATP.
      type: Date
    - contextPath: MicrosoftATP.UserMachine.Machines.OSPlatform
      description: The operating system platform.
      type: String
    - contextPath: MicrosoftATP.UserMachine.Machines.OSVersion
      description: The operating system version.
      type: String
    - contextPath: MicrosoftATP.UserMachine.Machines.OSProcessor
      description: The operating system processor.
      type: String
    - contextPath: MicrosoftATP.v.Machines.LastIPAddress
      description: The last IP on the machine.
      type: String
    - contextPath: MicrosoftATP.UserMachine.Machines.LastExternalIPAddress
      description: The last IP through which the machine accessed the internet.
      type: String
    - contextPath: MicrosoftATP.UserMachine.Machines.OSBuild
      description: The operating system build number.
      type: Number
    - contextPath: MicrosoftATP.UserMachine.Machines.HealthStatus
      description: The machine health status.
      type: String
    - contextPath: MicrosoftATP.UserMachine.Machines.RBACGroupID
      description: The machine RBAC group ID.
      type: Number
    - contextPath: MicrosoftATP.UserMachine.Machines.RBACGroupName
      description: The machine RBAC group name.
      type: String
    - contextPath: MicrosoftATP.UserMachine.Machines.RiskScore
      description: The machine risk score.
      type: String
    - contextPath: MicrosoftATP.UserMachine.Machines.ExposureLevel
      description: The machine exposure level.
      type: String
    - contextPath: MicrosoftATP.UserMachine.Machines.IsAADJoined
      description: True if machine is AAD joined, False otherwise.
      type: Boolean
    - contextPath: MicrosoftATP.UserMachine.Machines.AADDeviceID
      description: The AAD device ID.
      type: String
    - contextPath: MicrosoftATP.UserMachine.Machines.MachineTags
      description: Set of machine tags.
      type: String
    polling: true
  - arguments:
    - default: false
      description: The machine ID.
      isArray: false
      name: machine_id
      required: true
      secret: false
    - auto: PREDEFINED
      default: false
      description: The action to use for the tag.
      isArray: false
      name: action
      predefined:
      - Add
      - Remove
      required: true
      secret: false
    - default: false
      description: The tag name.
      isArray: false
      name: tag
      required: true
      secret: false
    - deprecated: true
      description: Flag for the rate limit retry.
      isArray: false
      name: ran_once_flag
      required: false
    deprecated: false
    description: Adds or removes a tag on a specific machine.
    execution: false
    name: microsoft-atp-add-remove-machine-tag
    outputs:
    - contextPath: MicrosoftATP.Machine.ID
      description: The machine ID.
      type: String
    - contextPath: MicrosoftATP.Machine.ComputerDNSName
      description: The machine DNS name.
      type: String
    - contextPath: MicrosoftATP.Machine.FirstSeen
      description: The first date and time the machine was observed by Microsoft Defender ATP.
      type: Date
    - contextPath: MicrosoftATP.Machine.LastSeen
      description: The last date and time the machine was observed by Microsoft Defender ATP.
      type: Date
    - contextPath: MicrosoftATP.Machine.OSPlatform
      description: The operating system platform.
      type: String
    - contextPath: MicrosoftATP.Machine.OSVersion
      description: The operating system version.
      type: String
    - contextPath: MicrosoftATP.Machine.OSProcessor
      description: The operating system processor.
      type: String
    - contextPath: MicrosoftATP.Machine.LastIPAddress
      description: The last IP on the machine.
      type: String
    - contextPath: MicrosoftATP.Machine.LastExternalIPAddress
      description: The last IP through which the machine accessed the internet.
      type: String
    - contextPath: MicrosoftATP.Machine.OSBuild
      description: The operating system build number.
      type: Number
    - contextPath: MicrosoftATP.Machine.HealthStatus
      description: The machine health status.
      type: String
    - contextPath: MicrosoftATP.Machine.RBACGroupID
      description: The machine RBAC group ID.
      type: Number
    - contextPath: MicrosoftATP.Machine.RBACGroupName
      description: The machine RBAC group name.
      type: String
    - contextPath: MicrosoftATP.Machine.RiskScore
      description: The machine risk score.
      type: String
    - contextPath: MicrosoftATP.Machine.ExposureLevel
      description: The machine exposure level.
      type: String
    - contextPath: MicrosoftATP.Machine.IsAADJoined
      description: True if machine is AAD joined, False otherwise.
      type: Boolean
    - contextPath: MicrosoftATP.Machine.AADDeviceID
      description: The AAD device ID.
      type: String
    - contextPath: MicrosoftATP.Machine.MachineTags
      description: Set of machine tags.
      type: String
    polling: true
  - arguments:
    - default: false
      defaultValue: '50'
      description: The maximum number of indicators to return.
      isArray: false
      name: limit
      required: false
      secret: false
    - default: false
      defaultValue: '50'
      description: Specifies the page size of the result set. Maximum is 200.
      isArray: false
      name: page_size
      required: false
      secret: false
    - deprecated: true
      description: Flag for the rate limit retry.
      isArray: false
      name: ran_once_flag
      required: false
    deprecated: true
    description: Deprecated. Use the microsoft-atp-sc-indicator-list command instead. Lists all indicators by the ID that the system creates when the indicator is ingested.
    execution: false
    name: microsoft-atp-indicator-list
    outputs:
    - contextPath: MicrosoftATP.Indicators.id
      description: Generated GUID/unique identifier. Created by the system when the indicator is ingested.
      type: String
    - contextPath: MicrosoftATP.Indicators.action
      description: 'The action to apply if the indicator is matched from within the targetProduct security tool. Possible values: "unknown", "allow", "block", and "alert".'
      type: String
    - contextPath: MicrosoftATP.Indicators.additionalInformation
      description: A catchall area into which extra data from the indicator not covered by the other indicator properties may be placed. Data placed into additionalInformation is typically not used by the targetProduct security tool.
      type: String
    - contextPath: MicrosoftATP.Indicators.azureTenantId
      description: Stamped by the system when the indicator is ingested. The Azure Active Directory tenant ID of the submitting client.
      type: String
    - contextPath: MicrosoftATP.Indicators.confidence
      description: An integer representing the confidence with which the data within the indicator accurately identifies malicious behavior. Values are 0 – 100, with 100 being the highest.
      type: Number
    - contextPath: MicrosoftATP.Indicators.description
      description: Brief description (100 characters or less) of the threat represented by the indicator.
      type: String
    - contextPath: MicrosoftATP.Indicators.diamondModel
      description: 'The area of the Diamond Model in which this indicator exists. Possible values: "unknown", "adversary", "capability", "infrastructure", and "victim".'
      type: String
    - contextPath: MicrosoftATP.Indicators.domainName
      description: Domain name associated with this indicator. Should be in the format subdomain.domain.topleveldomain.
      type: String
    - contextPath: MicrosoftATP.Indicators.expirationDateTime
      description: "DateTime string indicating when the indicator expires. To avoid stale indicators persisting in the system, all indicators must have an expiration date. The timestamp type represents date and time information in ISO 8601 format and is always in UTC time. For example, midnight UTC on Jan 1, 2014 looks like: '2014-01-01T00:00:00Z'"
      type: Date
    - contextPath: MicrosoftATP.Indicators.externalId
      description: An identification number that ties the indicator back to the indicator provider’s system (e.g., a foreign key).
      type: String
    - contextPath: MicrosoftATP.Indicators.fileCompileDateTime
      description: "DateTime the file was compiled. The timestamp type represents date and time information in ISO 8601 format and is always in UTC time. For example, midnight UTC on Jan 1, 2014 looks like: '2014-01-01T00:00:00Z'"
      type: Date
    - contextPath: MicrosoftATP.Indicators.fileCreatedDateTime
      description: "DateTime the file was created. The Timestamp type represents date and time information in ISO 8601 format and is always in UTC time. For example, midnight UTC on Jan 1, 2014 looks like: '2014-01-01T00:00:00Z'"
      type: Date
    - contextPath: MicrosoftATP.Indicators.fileHashType
      description: 'The type of hash stored in fileHashValue. Possible values: "unknown", "sha1", "sha256", "md5", "authenticodeHash256", "lsHash", and "ctph".'
      type: String
    - contextPath: MicrosoftATP.Indicators.fileHashValue
      description: The file hash value.
      type: String
    - contextPath: MicrosoftATP.Indicators.fileMutexName
      description: The Mutex name used in file-based detections.
      type: String
    - contextPath: MicrosoftATP.Indicators.fileName
      description: The name of the file if the indicator is file-based. Multiple file names may be delimited by commas.
      type: String
    - contextPath: MicrosoftATP.Indicators.filePacker
      description: The packer used to build the file in question.
      type: String
    - contextPath: MicrosoftATP.Indicators.filePath
      description: The path of the file indicating a compromise. Can be a Windows or *nix style path.
      type: String
    - contextPath: MicrosoftATP.Indicators.fileSize
      description: The size of the file in bytes.
      type: Number
    - contextPath: MicrosoftATP.Indicators.fileType
      description: Text description of the type of file. For example, “Word Document” or “Binary”.
      type: String
    - contextPath: MicrosoftATP.Indicators.ingestedDateTime
      description: "Timestamp the indicator was ingested into the system. The Timestamp type represents date and time information in ISO 8601 format and is always in UTC time. For example, midnight UTC on Jan 1, 2014 looks like: '2014-01-01T00:00:00Z'"
      type: Date
    - contextPath: MicrosoftATP.Indicators.isActive
      description: Used to deactivate indicators within the system. By default, any indicator submitted is set as active. However, providers may submit existing indicators with this set to ‘False’ to deactivate indicators in the system.
      type: Boolean
    - contextPath: MicrosoftATP.Indicators.knownFalsePositives
      description: Scenarios in which the indicator may cause false positives. This should be human-readable text.
      type: String
    - contextPath: MicrosoftATP.Indicators.lastReportedDateTime
      description: "The last time the indicator was seen. The timestamp type represents date and time information in ISO 8601 format and is always in UTC time. For example, midnight UTC on Jan 1, 2014 looks like: '2014-01-01T00:00:00Z'"
      type: Date
    - contextPath: MicrosoftATP.Indicators.networkCidrBlock
      description: CIDR Block notation representation of the network referenced in this indicator. Use only if the Source and Destination cannot be identified.
      type: String
    - contextPath: MicrosoftATP.Indicators.networkDestinationAsn
      description: The destination autonomous system identifier of the network referenced in the indicator.
      type: Number
    - contextPath: MicrosoftATP.Indicators.networkDestinationCidrBlock
      description: The CIDR Block notation representation of the destination network in this indicator.
      type: String
    - contextPath: MicrosoftATP.Indicators.networkDestinationIPv4
      description: The IPv4 IP address destination.
      type: String
    - contextPath: MicrosoftATP.Indicators.networkDestinationIPv6
      description: The IPv6 IP address destination.
      type: String
    - contextPath: MicrosoftATP.Indicators.networkDestinationPort
      description: The TCP port destination.
      type: Number
    - contextPath: MicrosoftATP.Indicators.networkIPv4
      description: The IPv4 IP address.
      type: String
    - contextPath: MicrosoftATP.Indicators.networkIPv6
      description: The IPv6 IP address.
      type: String
    - contextPath: MicrosoftATP.Indicators.networkPort
      description: The TCP port.
      type: Number
    - contextPath: MicrosoftATP.Indicators.networkProtocol
      description: The decimal representation of the protocol field in the IPv4 header.
      type: Number
    - contextPath: MicrosoftATP.Indicators.networkSourceAsn
      description: The source autonomous system identifier of the network referenced in the indicator.
      type: Number
    - contextPath: MicrosoftATP.Indicators.networkSourceCidrBlock
      description: The CIDR Block notation representation of the source network in this indicator.
      type: String
    - contextPath: MicrosoftATP.Indicators.networkSourceIPv4
      description: The IPv4 IP address source.
      type: String
    - contextPath: MicrosoftATP.Indicators.networkSourceIPv6
      description: The IPv6 IP address source.
      type: String
    - contextPath: MicrosoftATP.Indicators.networkSourcePort
      description: The TCP port source.
      type: Number
    - contextPath: MicrosoftATP.Indicators.passiveOnly
      description: Determines if the indicator should trigger an event that is visible to an end user. When set to ‘true,’ security tools do not notify the end user that a ‘hit’ has occurred. This is most often treated as audit or silent mode by security products where they simply log that a match occurred but do not perform the action. Default value is false.
      type: Boolean
    - contextPath: MicrosoftATP.Indicators.severity
      description: 'Severity of the malicious behavior identified by the data within the indicator. Possible values: "Informational", "Low", "MediumLow", "MediumHigh", and "High", where High is the most severe and Informational is not severe at all.'
      type: String
    - contextPath: MicrosoftATP.Indicators.targetProduct
      description: A string value representing a single security product to which the indicator should be applied.
      type: String
    - contextPath: MicrosoftATP.Indicators.threatType
      description: 'Each indicator must have a valid Indicator Threat Type. Possible values: "Botnet", "C2", "CryptoMining", "Darknet", "DDoS", "MaliciousUrl", "Malware", "Phishing", "Proxy", "PUA", and "WatchList".'
      type: String
    - contextPath: MicrosoftATP.Indicators.tlpLevel
      description: 'Traffic Light Protocol value for the indicator. Possible values: "unknown", "white", "green", "amber", and "red".'
      type: String
    - contextPath: MicrosoftATP.Indicators.url
      description: Uniform Resource Locator. This URL complies with RFC 1738.
      type: String
    - contextPath: MicrosoftATP.Indicators.userAgent
      description: User-Agent string from a web request that could indicate compromise.
      type: String
    - contextPath: MicrosoftATP.Indicators.vendorInformation
      description: Information about the vendor.
      type: String
    - contextPath: File.Name
      description: The full file name (including file extension).
      type: String
    - contextPath: File.Size
      description: The size of the file in bytes.
      type: Number
    - contextPath: File.MD5
      description: The MD5 hash of the file.
      type: String
    - contextPath: File.SHA1
      description: The SHA1 hash of the file.
      type: String
    - contextPath: File.SHA256
      description: The SHA256 hash of the file.
      type: String
    - contextPath: File.SHA512
      description: The SHA512 hash of the file.
      type: String
    - contextPath: File.Type
      description: The file type, as determined by libmagic (same as displayed in file entries).
      type: String
    - contextPath: File.Path
      description: The path where the file is located.
      type: String
    - contextPath: Domain.Name
      description: 'The domain name, for example: "google.com".'
      type: String
    - contextPath: IP.Address
      description: The IP address.
      type: String
    - contextPath: URL.Data
      description: The URL.
      type: String
    polling: true
  - arguments:
    - default: true
      description: The ID of the indicator to get.
      isArray: false
      name: indicator_id
      required: true
      secret: false
    - deprecated: true
      description: Flag for the rate limit retry.
      isArray: false
      name: ran_once_flag
      required: false
    deprecated: true
    description: Deprecated. Use the microsoft-atp-sc-indicator-get-by-id command instead. Gets an indicator by its ID.
    execution: false
    name: microsoft-atp-indicator-get-by-id
    outputs:
    - contextPath: MicrosoftATP.Indicators.id
      description: Created by the system when the indicator is ingested. Generated GUID/unique identifier.
      type: String
    - contextPath: MicrosoftATP.Indicators.action
      description: 'The action to apply if the indicator is matched from within the targetProduct security tool. Possible values: "unknown", "allow", "block", and "alert".'
      type: String
    - contextPath: MicrosoftATP.Indicators.additionalInformation
      description: A catchall area into which extra data from the indicator not covered by the other indicator properties may be placed. Data placed into additionalInformation is typically not used by the targetProduct security tool.
      type: String
    - contextPath: MicrosoftATP.Indicators.azureTenantId
      description: Stamped by the system when the indicator is ingested. The Azure Active Directory tenant ID of the submitting client.
      type: String
    - contextPath: MicrosoftATP.Indicators.confidence
      description: An integer representing the confidence with which the data within the indicator accurately identifies malicious behavior. Possible values are 0 – 100, with 100 being the highest.
      type: Number
    - contextPath: MicrosoftATP.Indicators.description
      description: Brief description (100 characters or less) of the threat represented by the indicator.
      type: String
    - contextPath: MicrosoftATP.Indicators.diamondModel
      description: 'The area of the Diamond Model in which this indicator exists. Possible values: "unknown", "adversary", "capability", "infrastructure", and "victim".'
      type: String
    - contextPath: MicrosoftATP.Indicators.domainName
      description: Domain name associated with this indicator. Should be in the format subdomain.domain.topleveldomain.
      type: String
    - contextPath: MicrosoftATP.Indicators.expirationDateTime
      description: "DateTime string indicating when the indicator expires. To avoid stale indicators persisting in the system, all indicators must have an expiration date. The timestamp type represents date and time information in ISO 8601 format and is always in UTC time. For example, midnight UTC on Jan 1, 2014 looks like: '2014-01-01T00:00:00Z'"
      type: Date
    - contextPath: MicrosoftATP.Indicators.externalId
      description: An identification number that ties the indicator back to the indicator provider’s system (e.g., a foreign key).
      type: String
    - contextPath: MicrosoftATP.Indicators.fileCompileDateTime
      description: "DateTime the file was compiled. The timestamp type represents date and time information in ISO 8601 format and is always in UTC time. For example, midnight UTC on Jan 1, 2014 looks like: '2014-01-01T00:00:00Z'"
      type: Date
    - contextPath: MicrosoftATP.Indicators.fileCreatedDateTime
      description: "DateTime the file was created. The Timestamp type represents date and time information in ISO 8601 format and is always in UTC time. For example, midnight UTC on Jan 1, 2014 looks like: '2014-01-01T00:00:00Z'"
      type: Date
    - contextPath: MicrosoftATP.Indicators.fileHashType
      description: 'The type of hash stored in fileHashValue. Possible values: "unknown", "sha1", "sha256", "md5", "authenticodeHash256", "lsHash", and "ctph".'
      type: String
    - contextPath: MicrosoftATP.Indicators.fileHashValue
      description: The file hash value.
      type: String
    - contextPath: MicrosoftATP.Indicators.fileMutexName
      description: The Mutex name used in file-based detections.
      type: String
    - contextPath: MicrosoftATP.Indicators.fileName
      description: The name of the file if the indicator is file-based. Multiple file names may be delimited by commas.
      type: String
    - contextPath: MicrosoftATP.Indicators.filePacker
      description: The packer used to build the file in question.
      type: String
    - contextPath: MicrosoftATP.Indicators.filePath
      description: The path of the file indicating a compromise. Can be a Windows or *nix style path.
      type: String
    - contextPath: MicrosoftATP.Indicators.fileSize
      description: The size of the file in bytes.
      type: Number
    - contextPath: MicrosoftATP.Indicators.fileType
      description: Text description of the type of file. For example, “Word Document” or “Binary”.
      type: String
    - contextPath: MicrosoftATP.Indicators.ingestedDateTime
      description: "Timestamp the indicator was ingested into the system. The Timestamp type represents date and time information in ISO 8601 format and is always in UTC time. For example, midnight UTC on Jan 1, 2014 looks like: '2014-01-01T00:00:00Z'"
      type: Date
    - contextPath: MicrosoftATP.Indicators.isActive
      description: Used to deactivate indicators within the system. By default, any indicator submitted is set as active. However, providers may submit existing indicators with this set to ‘False’ to deactivate indicators in the system.
      type: Boolean
    - contextPath: MicrosoftATP.Indicators.knownFalsePositives
      description: Scenarios in which the indicator may cause false positives. This should be human-readable text.
      type: String
    - contextPath: MicrosoftATP.Indicators.lastReportedDateTime
      description: "The last time the indicator was seen. The timestamp type represents date and time information in ISO 8601 format and is always in UTC time. For example, midnight UTC on Jan 1, 2014 looks like: '2014-01-01T00:00:00Z'"
      type: Date
    - contextPath: MicrosoftATP.Indicators.networkCidrBlock
      description: CIDR Block notation representation of the network referenced in this indicator. Use only if the Source and Destination cannot be identified.
      type: String
    - contextPath: MicrosoftATP.Indicators.networkDestinationAsn
      description: The destination autonomous system identifier of the network referenced in the indicator.
      type: Number
    - contextPath: MicrosoftATP.Indicators.networkDestinationCidrBlock
      description: CIDR Block notation representation of the destination network in this indicator.
      type: String
    - contextPath: MicrosoftATP.Indicators.networkDestinationIPv4
      description: The IPv4 IP address destination.
      type: String
    - contextPath: MicrosoftATP.Indicators.networkDestinationIPv6
      description: The IPv6 IP address destination.
      type: String
    - contextPath: MicrosoftATP.Indicators.networkDestinationPort
      description: The TCP port destination.
      type: Number
    - contextPath: MicrosoftATP.Indicators.networkIPv4
      description: The IPv4 IP address.
      type: String
    - contextPath: MicrosoftATP.Indicators.networkIPv6
      description: The IPv6 IP address.
      type: String
    - contextPath: MicrosoftATP.Indicators.networkPort
      description: The TCP port.
      type: Number
    - contextPath: MicrosoftATP.Indicators.networkProtocol
      description: The decimal representation of the protocol field in the IPv4 header.
      type: Number
    - contextPath: MicrosoftATP.Indicators.networkSourceAsn
      description: The source autonomous system identifier of the network referenced in the indicator.
      type: Number
    - contextPath: MicrosoftATP.Indicators.networkSourceCidrBlock
      description: The CIDR Block notation representation of the source network in this indicator.
      type: String
    - contextPath: MicrosoftATP.Indicators.networkSourceIPv4
      description: The IPv4 IP address source.
      type: String
    - contextPath: MicrosoftATP.Indicators.networkSourceIPv6
      description: The IPv6 IP address source.
      type: String
    - contextPath: MicrosoftATP.Indicators.networkSourcePort
      description: The TCP port source.
      type: Number
    - contextPath: MicrosoftATP.Indicators.passiveOnly
      description: Determines if the indicator should trigger an event that is visible to an end user. When set to ‘true,’ security tools do not notify the end user that a ‘hit’ has occurred. This is most often treated as audit or silent mode by security products where they simply log that a match occurred but do not perform the action. Default value is false.
      type: Boolean
    - contextPath: MicrosoftATP.Indicators.severity
      description: 'Severity of the malicious behavior identified by the data within the indicator. Possible values: "Informational", "Low", "MediumLow", "MediumHigh", and "High", where High is the most severe and Informational is not severe at all.'
      type: String
    - contextPath: MicrosoftATP.Indicators.targetProduct
      description: A string value representing a single security product to which the indicator should be applied.
      type: String
    - contextPath: MicrosoftATP.Indicators.threatType
      description: 'Each indicator must have a valid Indicator Threat Type. Possible values: "Botnet", "C2", "CryptoMining", "Darknet", "DDoS", "MaliciousUrl", "Malware", "Phishing", "Proxy", "PUA", and "WatchList".'
      type: String
    - contextPath: MicrosoftATP.Indicators.tlpLevel
      description: 'Traffic Light Protocol value for the indicator. Possible values: "unknown", "white", "green", "amber", and "red".'
      type: String
    - contextPath: MicrosoftATP.Indicators.url
      description: Uniform Resource Locator. This URL complies with RFC 1738.
      type: String
    - contextPath: MicrosoftATP.Indicators.userAgent
      description: User-Agent string from a web request that could indicate compromise.
      type: String
    - contextPath: MicrosoftATP.Indicators.vendorInformation
      description: Information about the vendor.
      type: String
    - contextPath: File.Name
      description: The full file name (including file extension).
      type: String
    - contextPath: File.Size
      description: The size of the file in bytes.
      type: Number
    - contextPath: File.MD5
      description: The MD5 hash of the file.
      type: String
    - contextPath: File.SHA1
      description: The SHA1 hash of the file.
      type: String
    - contextPath: File.SHA256
      description: The SHA256 hash of the file.
      type: String
    - contextPath: File.SHA512
      description: The SHA512 hash of the file.
      type: String
    - contextPath: File.Type
      description: The file type, as determined by libmagic (same as displayed in file entries).
      type: String
    - contextPath: File.Path
      description: The path where the file is located.
      type: String
    - contextPath: Domain.Name
      description: 'The domain name, for example: "google.com".'
      type: String
    - contextPath: IP.Address
      description: The IP address.
      type: String
    - contextPath: URL.Data
      description: The URL.
      type: String
    polling: true
  - arguments:
    - auto: PREDEFINED
      default: false
      description: The action to apply if the indicator is matched from within the targetProduct security tool.
      isArray: false
      name: action
      predefined:
      - unknown
      - allow
      - block
      - alert
      required: true
      secret: false
    - default: false
      description: Brief description (100 characters or less) of the threat represented by the indicator.
      isArray: false
      name: description
      required: true
      secret: false
    - default: false
      description: 'DateTime string indicating when the indicator expires. Format: (<number> <time unit>, e.g., 12 hours, 7 days).'
      isArray: false
      name: expiration_time
      required: true
      secret: false
    - auto: PREDEFINED
      default: false
      description: Each indicator must have a valid Indicator Threat Type.
      isArray: false
      name: threat_type
      predefined:
      - Botnet
      - C2
      - CryptoMining
      - Darknet
      - DDoS
      - MaliciousUrl
      - Malware
      - Phishing
      - Proxy
      - PUA
      - WatchList
      required: true
      secret: false
    - auto: PREDEFINED
      default: false
      description: Traffic Light Protocol value for the indicator.
      isArray: false
      name: tlp_level
      predefined:
      - unknown
      - white
      - green
      - amber
      required: false
      secret: false
    - default: false
      description: An integer representing the confidence with which the data within the indicator accurately identifies malicious behavior. Possible values are 0 – 100, with 100 being the highest.
      isArray: false
      name: confidence
      required: false
      secret: false
    - auto: PREDEFINED
      default: false
      defaultValue: MediumHigh
      description: The severity of the malicious behavior identified by the data within the indicator, where High is the most severe and Informational is not severe at all.
      isArray: false
      name: severity
      predefined:
      - Informational
      - Low
      - MediumLow
      - MediumHigh
      - High
      required: false
      secret: false
    - default: false
      description: A comma-separated list that stores arbitrary tags/keywords.
      isArray: false
      name: tags
      required: false
      secret: false
    - default: false
      description: "DateTime the file was compiled. The timestamp type represents date and time information in ISO 8601 format and is always in UTC time. For example, midnight UTC on Jan 1, 2014 looks like: '2014-01-01T00:00:00Z'"
      isArray: false
      name: file_compile_date_time
      required: false
      secret: false
    - default: false
      description: "DateTime the file was created. The Timestamp type represents date and time information in ISO 8601 format and is always in UTC time. For example, midnight UTC on Jan 1, 2014 looks like: '2014-01-01T00:00:00Z'"
      isArray: false
      name: file_created_date_time
      required: false
      secret: false
    - auto: PREDEFINED
      default: false
      description: The type of hash stored in fileHashValue.
      isArray: false
      name: file_hash_type
      predefined:
      - unknown
      - sha1
      - sha256
      - md5
      - authenticodeHash256
      - lsHash
      - ctph
      required: false
      secret: false
    - default: false
      description: The file hash value.
      isArray: false
      name: file_hash_value
      required: false
      secret: false
    - default: false
      description: The Mutex name used in file-based detections.
      isArray: false
      name: file_mutex_name
      required: false
      secret: false
    - default: false
      description: The name of the file if the indicator is file-based. Supports comma-separated list of file names.
      isArray: false
      name: file_name
      required: false
      secret: false
    - default: false
      description: The packer used to build the file in question.
      isArray: false
      name: file_packer
      required: false
      secret: false
    - default: false
      description: The path of the file indicating a compromise. May be a Windows or *nix style path.
      isArray: false
      name: file_path
      required: false
      secret: false
    - default: false
      description: Size of the file in bytes.
      isArray: false
      name: file_size
      required: false
      secret: false
    - default: false
      description: Text description of the type of file. For example, “Word Document” or “Binary”.
      isArray: false
      name: file_type
      required: false
      secret: false
    - deprecated: true
      description: Flag for the rate limit retry.
      isArray: false
      name: ran_once_flag
      required: false
    deprecated: true
    description: Deprecated. Use the microsoft-atp-sc-indicator-create command instead. Creates a file indicator.
    execution: false
    name: microsoft-atp-indicator-create-file
    outputs:
    - contextPath: MicrosoftATP.Indicators.id
      description: Created by the system when the indicator is ingested. Generated GUID/unique identifier.
      type: String
    - contextPath: MicrosoftATP.Indicators.action
      description: 'The action to apply if the indicator is matched from within the targetProduct security tool. Possible values: "unknown", "allow", "block", and "alert".'
      type: String
    - contextPath: MicrosoftATP.Indicators.additionalInformation
      description: A catchall area into which extra data from the indicator not covered by the other indicator properties may be placed. Data placed into additionalInformation is typically not used by the targetProduct security tool.
      type: String
    - contextPath: MicrosoftATP.Indicators.azureTenantId
      description: Stamped by the system when the indicator is ingested. The Azure Active Directory tenant id of submitting client.
      type: String
    - contextPath: MicrosoftATP.Indicators.confidence
      description: An integer representing the confidence with which the data within the indicator accurately identifies malicious behavior. Possible values are 0 – 100, with 100 being the highest.
      type: Number
    - contextPath: MicrosoftATP.Indicators.description
      description: Brief description (100 characters or less) of the threat represented by the indicator.
      type: String
    - contextPath: MicrosoftATP.Indicators.diamondModel
      description: 'The area of the Diamond Model in which this indicator exists. Possible values: "unknown", "adversary", "capability", "infrastructure", and "victim".'
      type: String
    - contextPath: MicrosoftATP.Indicators.domainName
      description: Domain name associated with this indicator. Should be in the format subdomain.domain.topleveldomain.
      type: String
    - contextPath: MicrosoftATP.Indicators.expirationDateTime
      description: "DateTime string indicating when the indicator expires. To avoid stale indicators persisting in the system, all indicators must have an expiration date. The timestamp type represents date and time information in ISO 8601 format and is always in UTC time. For example, midnight UTC on Jan 1, 2014 looks like: '2014-01-01T00:00:00Z'"
      type: Date
    - contextPath: MicrosoftATP.Indicators.externalId
      description: An identification number that ties the indicator back to the indicator provider’s system (e.g., a foreign key).
      type: String
    - contextPath: MicrosoftATP.Indicators.fileCompileDateTime
      description: "DateTime the file was compiled. The timestamp type represents date and time information in ISO 8601 format and is always in UTC time. For example, midnight UTC on Jan 1, 2014 looks like: '2014-01-01T00:00:00Z'"
      type: Date
    - contextPath: MicrosoftATP.Indicators.fileCreatedDateTime
      description: "DateTime the file was created. The Timestamp type represents date and time information in ISO 8601 format and is always in UTC time. For example, midnight UTC on Jan 1, 2014 looks like: '2014-01-01T00:00:00Z'"
      type: Date
    - contextPath: MicrosoftATP.Indicators.fileHashType
      description: 'The type of hash stored in fileHashValue. Possible values: "unknown", "sha1", "sha256", "md5", "authenticodeHash256", "lsHash", and "ctph".'
      type: String
    - contextPath: MicrosoftATP.Indicators.fileHashValue
      description: The file hash value.
      type: String
    - contextPath: MicrosoftATP.Indicators.fileMutexName
      description: The Mutex name used in file-based detections.
      type: String
    - contextPath: MicrosoftATP.Indicators.fileName
      description: The name of the file if the indicator is file-based. Multiple file names may be delimited by commas.
      type: String
    - contextPath: MicrosoftATP.Indicators.filePacker
      description: The packer used to build the file in question.
      type: String
    - contextPath: MicrosoftATP.Indicators.filePath
      description: The path of the file indicating a compromise. Can be a Windows or *nix style path.
      type: String
    - contextPath: MicrosoftATP.Indicators.fileSize
      description: The size of the file in bytes.
      type: Number
    - contextPath: MicrosoftATP.Indicators.fileType
      description: Text description of the type of file. For example, “Word Document” or “Binary”.
      type: String
    - contextPath: MicrosoftATP.Indicators.ingestedDateTime
      description: "Timestamp the indicator was ingested into the system. The Timestamp type represents date and time information in ISO 8601 format and is always in UTC time. For example, midnight UTC on Jan 1, 2014 looks like: '2014-01-01T00:00:00Z'"
      type: Date
    - contextPath: MicrosoftATP.Indicators.isActive
      description: Used to deactivate indicators within the system. By default, any indicator submitted is set as active. However, providers may submit existing indicators with this set to ‘False’ to deactivate indicators in the system.
      type: Boolean
    - contextPath: MicrosoftATP.Indicators.knownFalsePositives
      description: Scenarios in which the indicator may cause false positives. This should be human-readable text.
      type: String
    - contextPath: MicrosoftATP.Indicators.lastReportedDateTime
      description: "The last time the indicator was seen. The timestamp type represents date and time information in ISO 8601 format and is always in UTC time. For example, midnight UTC on Jan 1, 2014 looks like: '2014-01-01T00:00:00Z'"
      type: Date
    - contextPath: MicrosoftATP.Indicators.networkCidrBlock
      description: CIDR Block notation representation of the network referenced in this indicator. Use only if the Source and Destination cannot be identified.
      type: String
    - contextPath: MicrosoftATP.Indicators.networkDestinationAsn
      description: The destination autonomous system identifier of the network referenced in the indicator.
      type: Number
    - contextPath: MicrosoftATP.Indicators.networkDestinationCidrBlock
      description: The CIDR Block notation representation of the destination network in this indicator.
      type: String
    - contextPath: MicrosoftATP.Indicators.networkDestinationIPv4
      description: The IPv4 IP address destination.
      type: String
    - contextPath: MicrosoftATP.Indicators.networkDestinationIPv6
      description: The IPv6 IP address destination.
      type: String
    - contextPath: MicrosoftATP.Indicators.networkDestinationPort
      description: The TCP port destination.
      type: Number
    - contextPath: MicrosoftATP.Indicators.networkIPv4
      description: The IPv4 IP address.
      type: String
    - contextPath: MicrosoftATP.Indicators.networkIPv6
      description: The IPv6 IP address.
      type: String
    - contextPath: MicrosoftATP.Indicators.networkPort
      description: The TCP port.
      type: Number
    - contextPath: MicrosoftATP.Indicators.networkProtocol
      description: The decimal representation of the protocol field in the IPv4 header.
      type: Number
    - contextPath: MicrosoftATP.Indicators.networkSourceAsn
      description: The source autonomous system identifier of the network referenced in the indicator.
      type: Number
    - contextPath: MicrosoftATP.Indicators.networkSourceCidrBlock
      description: The CIDR Block notation representation of the source network in this indicator.
      type: String
    - contextPath: MicrosoftATP.Indicators.networkSourceIPv4
      description: The IPv4 IP address source.
      type: String
    - contextPath: MicrosoftATP.Indicators.networkSourceIPv6
      description: The IPv6 IP address source.
      type: String
    - contextPath: MicrosoftATP.Indicators.networkSourcePort
      description: The TCP port source.
      type: Number
    - contextPath: MicrosoftATP.Indicators.passiveOnly
      description: Determines if the indicator should trigger an event that is visible to an end user. When set to ‘true,’ security tools do not notify the end user that a ‘hit’ has occurred. This is most often treated as audit or silent mode by security products where they simply log that a match occurred but do not perform the action. Default value is false.
      type: Boolean
    - contextPath: MicrosoftATP.Indicators.severity
      description: 'Severity of the malicious behavior identified by the data within the indicator. Possible values: "Informational", "Low", "MediumLow", "MediumHigh", and "High", where High is the most severe and Informational is not severe at all.'
      type: Number
    - contextPath: MicrosoftATP.Indicators.targetProduct
      description: A string value representing a single security product to which the indicator should be applied.
      type: String
    - contextPath: MicrosoftATP.Indicators.threatType
      description: 'Each indicator must have a valid Indicator Threat Type. Possible values: "Botnet", "C2", "CryptoMining", "Darknet", "DDoS", "MaliciousUrl", "Malware", "Phishing", "Proxy", "PUA", and "WatchList".'
      type: String
    - contextPath: MicrosoftATP.Indicators.tlpLevel
      description: 'Traffic Light Protocol value for the indicator. Possible values: "unknown", "white", "green", "amber", and "red".'
      type: String
    - contextPath: MicrosoftATP.Indicators.url
      description: Uniform Resource Locator. This URL complies with RFC 1738.
      type: String
    - contextPath: MicrosoftATP.Indicators.userAgent
      description: User-Agent string from a web request that could indicate compromise.
      type: String
    - contextPath: MicrosoftATP.Indicators.vendorInformation
      description: Information about the vendor.
      type: String
    - contextPath: File.Name
      description: The full file name (including file extension).
      type: String
    - contextPath: File.Size
      description: The size of the file in bytes.
      type: Number
    - contextPath: File.MD5
      description: The MD5 hash of the file.
      type: String
    - contextPath: File.SHA1
      description: The SHA1 hash of the file.
      type: String
    - contextPath: File.SHA256
      description: The SHA256 hash of the file.
      type: String
    - contextPath: File.SHA512
      description: The SHA512 hash of the file.
      type: String
    - contextPath: File.Type
      description: The file type, as determined by libmagic (same as displayed in file entries).
      type: String
    - contextPath: File.Path
      description: The path where the file is located.
      type: String
    polling: true
  - arguments:
    - auto: PREDEFINED
      default: false
      description: The action to apply if the indicator is matched from within the targetProduct security tool.
      isArray: false
      name: action
      predefined:
      - unknown
      - allow
      - block
      - alert
      required: true
      secret: false
    - default: false
      description: Brief description (100 characters or less) of the threat represented by the indicator.
      isArray: false
      name: description
      required: true
      secret: false
    - default: false
      description: 'DateTime string indicating when the indicator expires. Format: (<number> <time unit>, e.g., 12 hours, 7 days).'
      isArray: false
      name: expiration_time
      required: true
      secret: false
    - auto: PREDEFINED
      default: false
      description: Each indicator must have a valid Indicator Threat Type.
      isArray: false
      name: threat_type
      predefined:
      - Botnet
      - C2
      - CryptoMining
      - Darknet
      - DDoS
      - MaliciousUrl
      - Malware
      - Phishing
      - Proxy
      - PUA
      - WatchList
      required: true
      secret: false
    - auto: PREDEFINED
      default: false
      description: 'Traffic Light Protocol value for the indicator.'
      isArray: false
      name: tlp_level
      predefined:
      - unknown
      - white
      - green
      - amber
      required: false
      secret: false
    - default: false
      description: An integer representing the confidence with which the data within the indicator accurately identifies malicious behavior. Possible values are 0 – 100, with 100 being the highest.
      isArray: false
      name: confidence
      required: false
      secret: false
    - auto: PREDEFINED
      default: false
      defaultValue: MediumHigh
      description: 'The severity of the malicious behavior identified by the data within the indicator, where High is the most severe and Informational is not severe at all.'
      isArray: false
      name: severity
      predefined:
      - Informational
      - Low
      - MediumLow
      - MediumHigh
      - High
      required: false
      secret: false
    - default: false
      description: A comma-separated list that stores arbitrary tags/keywords.
      isArray: false
      name: tags
      required: false
      secret: false
    - default: false
      description: Domain name associated with this indicator. Should be of the format subdomain.domain.topleveldomain (For example, example.domain.net).
      isArray: false
      name: domain_name
      required: false
      secret: false
    - default: false
      description: CIDR Block notation representation of the network referenced in this indicator. Use only if the Source and Destination cannot be identified.
      isArray: false
      name: network_cidr_block
      required: false
      secret: false
    - default: false
      description: The destination autonomous system identifier of the network referenced in the indicator.
      isArray: false
      name: network_destination_asn
      required: false
      secret: false
    - default: false
      description: The CIDR Block notation representation of the destination network in this indicator.
      isArray: false
      name: network_destination_cidr_block
      required: false
      secret: false
    - default: false
      description: The IPv4 IP address destination.
      isArray: false
      name: network_destination_ipv4
      required: false
      secret: false
    - default: false
      description: |
        The IPv6 IP address destination.
      isArray: false
      name: network_destination_ipv6
      required: false
      secret: false
    - default: false
      description: The TCP port destination.
      isArray: false
      name: network_destination_port
      required: false
      secret: false
    - default: false
      description: The IPv4 IP address. Use only if the Source and Destination cannot be identified.
      isArray: false
      name: network_ipv4
      required: false
      secret: false
    - default: false
      description: The IPv6 IP address. Use only if the Source and Destination cannot be identified.
      isArray: false
      name: network_ipv6
      required: false
      secret: false
    - default: false
      description: The TCP port. Use only if the Source and Destination cannot be identified.
      isArray: false
      name: network_port
      required: false
      secret: false
    - default: false
      description: The decimal representation of the protocol field in the IPv4 header.
      isArray: false
      name: network_protocol
      required: false
      secret: false
    - default: false
      description: The source autonomous system identifier of the network referenced in the indicator.
      isArray: false
      name: network_source_asn
      required: false
      secret: false
    - default: false
      description: The CIDR Block notation representation of the source network in this indicator.
      isArray: false
      name: network_source_cidr_block
      required: false
      secret: false
    - default: false
      description: The IPv4 IP address source.
      isArray: false
      name: network_source_ipv4
      required: false
      secret: false
    - default: false
      description: The IPv6 IP address source.
      isArray: false
      name: network_source_ipv6
      required: false
      secret: false
    - default: false
      description: The TCP port source.
      isArray: false
      name: network_source_port
      required: false
      secret: false
    - default: false
      description: Uniform Resource Locator. This URL must comply with RFC 1738.
      isArray: false
      name: url
      required: false
      secret: false
    - default: false
      description: User-Agent string from a web request that could indicate a compromise.
      isArray: false
      name: user_agent
      required: false
      secret: false
    - deprecated: true
      description: Flag for the rate limit retry.
      isArray: false
      name: ran_once_flag
      required: false
    deprecated: true
    description: Deprecated. Use the microsoft-atp-sc-indicator-create command instead. Creates a network indicator.
    execution: false
    name: microsoft-atp-indicator-create-network
    outputs:
    - contextPath: MicrosoftATP.Indicators.id
      description: Created by the system when the indicator is ingested. Generated GUID/unique identifier.
      type: String
    - contextPath: MicrosoftATP.Indicators.action
      description: 'The action to apply if the indicator is matched from within the targetProduct security tool. Possible values: "unknown", "allow", "block", and "alert".'
      type: String
    - contextPath: MicrosoftATP.Indicators.additionalInformation
      description: A catchall area into which extra data from the indicator not covered by the other indicator properties may be placed. Data placed into additionalInformation is typically not used by the targetProduct security tool.
      type: String
    - contextPath: MicrosoftATP.Indicators.azureTenantId
      description: Stamped by the system when the indicator is ingested. The Azure Active Directory tenant ID of the submitting client.
      type: String
    - contextPath: MicrosoftATP.Indicators.confidence
      description: An integer representing the confidence with which the data within the indicator accurately identifies malicious behavior. Possible values are 0 – 100, with 100 being the highest.
      type: Number
    - contextPath: MicrosoftATP.Indicators.description
      description: Brief description (100 characters or less) of the threat represented by the indicator.
      type: String
    - contextPath: MicrosoftATP.Indicators.diamondModel
      description: 'The area of the Diamond Model in which this indicator exists. Possible values: "unknown", "adversary", "capability", "infrastructure", and "victim".'
      type: String
    - contextPath: MicrosoftATP.Indicators.domainName
      description: Domain name associated with this indicator. Should be in the format subdomain.domain.topleveldomain.
      type: String
    - contextPath: MicrosoftATP.Indicators.expirationDateTime
      description: "DateTime string indicating when the indicator expires. To avoid stale indicators persisting in the system, all indicators must have an expiration date. The timestamp type represents date and time information in ISO 8601 format and is always in UTC time. For example, midnight UTC on Jan 1, 2014 looks like: '2014-01-01T00:00:00Z'"
      type: Date
    - contextPath: MicrosoftATP.Indicators.externalId
      description: An identification number that ties the indicator back to the indicator provider’s system (e.g., a foreign key).
      type: String
    - contextPath: MicrosoftATP.Indicators.fileCompileDateTime
      description: "DateTime the file was compiled. The timestamp type represents date and time information in ISO 8601 format and is always in UTC time. For example, midnight UTC on Jan 1, 2014 looks like: '2014-01-01T00:00:00Z'"
      type: Date
    - contextPath: MicrosoftATP.Indicators.fileCreatedDateTime
      description: "DateTime the file was created. The Timestamp type represents date and time information in ISO 8601 format and is always in UTC time. For example, midnight UTC on Jan 1, 2014 looks like: '2014-01-01T00:00:00Z'"
      type: Date
    - contextPath: MicrosoftATP.Indicators.fileHashType
      description: 'The type of hash stored in fileHashValue. Possible values: "unknown", "sha1", "sha256", "md5", "authenticodeHash256", "lsHash", and "ctph".'
      type: String
    - contextPath: MicrosoftATP.Indicators.fileHashValue
      description: The file hash value.
      type: String
    - contextPath: MicrosoftATP.Indicators.fileMutexName
      description: The Mutex name used in file-based detections.
      type: String
    - contextPath: MicrosoftATP.Indicators.fileName
      description: The name of the file if the indicator is file-based. Multiple file names may be delimited by commas.
      type: String
    - contextPath: MicrosoftATP.Indicators.filePacker
      description: The packer used to build the file in question.
      type: String
    - contextPath: MicrosoftATP.Indicators.filePath
      description: The path of the file indicating a compromise. Can be a Windows or *nix style path.
      type: String
    - contextPath: MicrosoftATP.Indicators.fileSize
      description: The size of the file in bytes.
      type: Number
    - contextPath: MicrosoftATP.Indicators.fileType
      description: Text description of the type of file. For example, “Word Document” or “Binary”.
      type: String
    - contextPath: MicrosoftATP.Indicators.ingestedDateTime
      description: "Timestamp the indicator was ingested into the system. The Timestamp type represents date and time information in ISO 8601 format and is always in UTC time. For example, midnight UTC on Jan 1, 2014 looks like: '2014-01-01T00:00:00Z'"
      type: Date
    - contextPath: MicrosoftATP.Indicators.isActive
      description: Used to deactivate indicators within the system. By default, any indicator submitted is set as active. However, providers may submit existing indicators with this set to ‘False’ to deactivate indicators in the system.
      type: Boolean
    - contextPath: MicrosoftATP.Indicators.knownFalsePositives
      description: Scenarios in which the indicator may cause false positives. This should be human-readable text.
      type: String
    - contextPath: MicrosoftATP.Indicators.lastReportedDateTime
      description: "The last time the indicator was seen. The timestamp type represents date and time information in ISO 8601 format and is always in UTC time. For example, midnight UTC on Jan 1, 2014 looks like: '2014-01-01T00:00:00Z'"
      type: Date
    - contextPath: MicrosoftATP.Indicators.networkCidrBlock
      description: The CIDR Block notation representation of the network referenced in this indicator. Use only if the Source and Destination cannot be identified.
      type: String
    - contextPath: MicrosoftATP.Indicators.networkDestinationAsn
      description: The destination autonomous system identifier of the network referenced in the indicator.
      type: Number
    - contextPath: MicrosoftATP.Indicators.networkDestinationCidrBlock
      description: The CIDR Block notation representation of the destination network in this indicator.
      type: String
    - contextPath: MicrosoftATP.Indicators.networkDestinationIPv4
      description: The IPv4 IP address destination.
      type: String
    - contextPath: MicrosoftATP.Indicators.networkDestinationIPv6
      description: The IPv6 IP address destination.
      type: String
    - contextPath: MicrosoftATP.Indicators.networkDestinationPort
      description: The TCP port destination.
      type: Number
    - contextPath: MicrosoftATP.Indicators.networkIPv4
      description: The IPv4 IP address.
      type: String
    - contextPath: MicrosoftATP.Indicators.networkIPv6
      description: The IPv6 IP address.
      type: String
    - contextPath: MicrosoftATP.Indicators.networkPort
      description: The TCP port.
      type: Number
    - contextPath: MicrosoftATP.Indicators.networkProtocol
      description: The decimal representation of the protocol field in the IPv4 header.
      type: Number
    - contextPath: MicrosoftATP.Indicators.networkSourceAsn
      description: The source autonomous system identifier of the network referenced in the indicator.
      type: Number
    - contextPath: MicrosoftATP.Indicators.networkSourceCidrBlock
      description: The CIDR Block notation representation of the source network in this indicator.
      type: String
    - contextPath: MicrosoftATP.Indicators.networkSourceIPv4
      description: The IPv4 IP address source.
      type: String
    - contextPath: MicrosoftATP.Indicators.networkSourceIPv6
      description: The IPv6 IP address source.
      type: String
    - contextPath: MicrosoftATP.Indicators.networkSourcePort
      description: The TCP port source.
      type: Number
    - contextPath: MicrosoftATP.Indicators.passiveOnly
      description: Determines if the indicator should trigger an event that is visible to an end user. When set to ‘true,’ security tools do not notify the end user that a ‘hit’ has occurred. This is most often treated as audit or silent mode by security products where they simply log that a match occurred but do not perform the action. Default value is false.
      type: Boolean
    - contextPath: MicrosoftATP.Indicators.severity
      description: 'Severity of the malicious behavior identified by the data within the indicator. Possible values: "Informational", "Low", "MediumLow", "MediumHigh", and "High", where High is the most severe and Informational is not severe at all.'
      type: Number
    - contextPath: MicrosoftATP.Indicators.targetProduct
      description: A string value representing a single security product to which the indicator should be applied.
      type: String
    - contextPath: MicrosoftATP.Indicators.threatType
      description: 'Each indicator must have a valid Indicator Threat Type. Possible values: "Botnet", "C2", "CryptoMining", "Darknet", "DDoS", "MaliciousUrl", "Malware", "Phishing", "Proxy", "PUA", and "WatchList".'
      type: String
    - contextPath: MicrosoftATP.Indicators.tlpLevel
      description: 'Traffic Light Protocol value for the indicator. Possible values: "unknown", "white", "green", "amber", and "red".'
      type: String
    - contextPath: MicrosoftATP.Indicators.url
      description: Uniform Resource Locator. This URL complies with RFC 1738.
      type: String
    - contextPath: MicrosoftATP.Indicators.userAgent
      description: User-Agent string from a web request that could indicate compromise.
      type: String
    - contextPath: MicrosoftATP.Indicators.vendorInformation
      description: Information about the vendor.
      type: String
    - contextPath: File.Name
      description: The full file name (including file extension).
      type: String
    - contextPath: Domain.Name
      description: 'The domain name, for example: "google.com".'
      type: String
    - contextPath: IP.Address
      description: The IP address.
      type: String
    - contextPath: URL.Data
      description: The URL.
      type: String
    polling: true
  - arguments:
    - default: false
      description: The ID of the indicator to update.
      isArray: false
      name: indicator_id
      required: true
      secret: false
    - default: false
      defaultValue: MediumHigh
      description: 'The severity of the malicious behavior identified by the data within the indicator, where High is the most severe and Informational is not severe at all.'
      isArray: false
      auto: PREDEFINED
      name: severity
      predefined:
      - Informational
      - Low
      - MediumLow
      - MediumHigh
      - High
      required: false
      secret: false
    - default: false
      description: 'DateTime string indicating when the indicator expires. Format: (<number> <time unit>, e.g., 12 hours, 7 days).'
      isArray: false
      name: expiration_time
      required: true
      secret: false
    - default: false
      description: Brief description (100 characters or less) of the threat represented by the indicator.
      isArray: false
      name: description
      required: false
      secret: false
    - deprecated: true
      description: Flag for the rate limit retry.
      isArray: false
      name: ran_once_flag
      required: false
    deprecated: true
    description: Deprecated. Use the microsoft-atp-sc-indicator-update command instead. Updates the specified indicator.
    execution: false
    name: microsoft-atp-indicator-update
    outputs:
    - contextPath: MicrosoftATP.Indicators.id
      description: Created by the system when the indicator is ingested. Generated GUID/unique identifier.
      type: String
    - contextPath: MicrosoftATP.Indicators.action
      description: 'The action to apply if the indicator is matched from within the targetProduct security tool. Possible values: "unknown", "allow", "block", "alert".'
      type: String
    - contextPath: MicrosoftATP.Indicators.additionalInformation
      description: A catchall area into which extra data from the indicator not covered by the other indicator properties may be placed. Data placed into additionalInformation is typically not used by the targetProduct security tool.
      type: String
    - contextPath: MicrosoftATP.Indicators.azureTenantId
      description: Stamped by the system when the indicator is ingested. The Azure Active Directory tenant ID of the submitting client.
      type: String
    - contextPath: MicrosoftATP.Indicators.confidence
      description: An integer representing the confidence with which the data within the indicator accurately identifies malicious behavior. Possible values are 0 – 100, with 100 being the highest.
      type: Number
    - contextPath: MicrosoftATP.Indicators.description
      description: Brief description (100 characters or less) of the threat represented by the indicator.
      type: String
    - contextPath: MicrosoftATP.Indicators.diamondModel
      description: 'The area of the Diamond Model in which this indicator exists. Possible values: "unknown", "adversary", "capability", "infrastructure", and "victim".'
      type: String
    - contextPath: MicrosoftATP.Indicators.domainName
      description: Domain name associated with this indicator. Should be in the format subdomain.domain.topleveldomain.
      type: String
    - contextPath: MicrosoftATP.Indicators.expirationDateTime
      description: "DateTime string indicating when the indicator expires. To avoid stale indicators persisting in the system, all indicators must have an expiration date. The timestamp type represents date and time information in ISO 8601 format and is always in UTC time. For example, midnight UTC on Jan 1, 2014 looks like: '2014-01-01T00:00:00Z'"
      type: Date
    - contextPath: MicrosoftATP.Indicators.externalId
      description: An identification number that ties the indicator back to the indicator provider’s system (e.g., a foreign key).
      type: String
    - contextPath: MicrosoftATP.Indicators.fileCompileDateTime
      description: "DateTime the file was compiled. The timestamp type represents date and time information in ISO 8601 format and is always in UTC time. For example, midnight UTC on Jan 1, 2014 looks like: '2014-01-01T00:00:00Z'"
      type: Date
    - contextPath: MicrosoftATP.Indicators.fileCreatedDateTime
      description: "DateTime the file was created. The Timestamp type represents date and time information in ISO 8601 format and is always in UTC time. For example, midnight UTC on Jan 1, 2014 looks like: '2014-01-01T00:00:00Z'"
      type: Date
    - contextPath: MicrosoftATP.Indicators.fileHashType
      description: 'The type of hash stored in fileHashValue. Possible values: "unknown", "sha1", "sha256", "md5", "authenticodeHash256", "lsHash", and "ctph".'
      type: String
    - contextPath: MicrosoftATP.Indicators.fileHashValue
      description: The file hash value.
      type: String
    - contextPath: MicrosoftATP.Indicators.fileMutexName
      description: The Mutex name used in file-based detections.
      type: String
    - contextPath: MicrosoftATP.Indicators.fileName
      description: The name of the file if the indicator is file-based. Multiple file names may be delimited by commas.
      type: String
    - contextPath: MicrosoftATP.Indicators.filePacker
      description: The packer used to build the file in question.
      type: String
    - contextPath: MicrosoftATP.Indicators.filePath
      description: The path of the file indicating a compromise. Can be a Windows or *nix style path.
      type: String
    - contextPath: MicrosoftATP.Indicators.fileSize
      description: The size of the file in bytes.
      type: Number
    - contextPath: MicrosoftATP.Indicators.fileType
      description: Text description of the type of file. For example, “Word Document” or “Binary”.
      type: String
    - contextPath: MicrosoftATP.Indicators.ingestedDateTime
      description: "Timestamp the indicator was ingested into the system. The Timestamp type represents date and time information in ISO 8601 format and is always in UTC time. For example, midnight UTC on Jan 1, 2014 looks like: '2014-01-01T00:00:00Z'"
      type: Date
    - contextPath: MicrosoftATP.Indicators.isActive
      description: Used to deactivate indicators within the system. By default, any indicator submitted is set as active. However, providers may submit existing indicators with this set to ‘False’ to deactivate indicators in the system.
      type: Boolean
    - contextPath: MicrosoftATP.Indicators.knownFalsePositives
      description: Scenarios in which the indicator may cause false positives. This should be human-readable text.
      type: String
    - contextPath: MicrosoftATP.Indicators.lastReportedDateTime
      description: "The last time the indicator was seen. The timestamp type represents date and time information in ISO 8601 format and is always in UTC time. For example, midnight UTC on Jan 1, 2014 looks like: '2014-01-01T00:00:00Z'"
      type: Date
    - contextPath: MicrosoftATP.Indicators.networkCidrBlock
      description: The CIDR Block notation representation of the network referenced in this indicator. Use only if the Source and Destination cannot be identified.
      type: String
    - contextPath: MicrosoftATP.Indicators.networkDestinationAsn
      description: The destination autonomous system identifier of the network referenced in the indicator.
      type: Number
    - contextPath: MicrosoftATP.Indicators.networkDestinationCidrBlock
      description: The CIDR Block notation representation of the destination network in this indicator.
      type: String
    - contextPath: MicrosoftATP.Indicators.networkDestinationIPv4
      description: The IPv4 IP address destination.
      type: String
    - contextPath: MicrosoftATP.Indicators.networkDestinationIPv6
      description: The IPv6 IP address destination.
      type: String
    - contextPath: MicrosoftATP.Indicators.networkDestinationPort
      description: The TCP port destination.
      type: Number
    - contextPath: MicrosoftATP.Indicators.networkIPv4
      description: The IPv4 IP address.
      type: String
    - contextPath: MicrosoftATP.Indicators.networkIPv6
      description: The IPv6 IP address.
      type: String
    - contextPath: MicrosoftATP.Indicators.networkPort
      description: The TCP port.
      type: Number
    - contextPath: MicrosoftATP.Indicators.networkProtocol
      description: The decimal representation of the protocol field in the IPv4 header.
      type: Number
    - contextPath: MicrosoftATP.Indicators.networkSourceAsn
      description: The source autonomous system identifier of the network referenced in the indicator.
      type: Number
    - contextPath: MicrosoftATP.Indicators.networkSourceCidrBlock
      description: The CIDR Block notation representation of the source network in this indicator.
      type: String
    - contextPath: MicrosoftATP.Indicators.networkSourceIPv4
      description: The IPv4 IP address source.
      type: String
    - contextPath: MicrosoftATP.Indicators.networkSourceIPv6
      description: The IPv6 IP address source.
      type: String
    - contextPath: MicrosoftATP.Indicators.networkSourcePort
      description: The TCP port source.
      type: Number
    - contextPath: MicrosoftATP.Indicators.passiveOnly
      description: Determines if the indicator should trigger an event that is visible to an end user. When set to ‘true,’ security tools do not notify the end user that a ‘hit’ has occurred. This is most often treated as audit or silent mode by security products where they simply log that a match occurred but do not perform the action. Default value is false.
      type: Boolean
    - contextPath: MicrosoftATP.Indicators.severity
      description: 'Severity of the malicious behavior identified by the data within the indicator. Possible values: "Informational", "Low", "MediumLow", "MediumHigh", and "High", where High is the most severe and Informational is not severe at all.'
      type: String
    - contextPath: MicrosoftATP.Indicators.targetProduct
      description: A string value representing a single security product to which the indicator should be applied.
      type: String
    - contextPath: MicrosoftATP.Indicators.threatType
      description: 'Each indicator must have a valid Indicator Threat Type. Possible values: "Botnet", "C2", "CryptoMining", "Darknet", "DDoS", "MaliciousUrl", "Malware", "Phishing", "Proxy", "PUA", and "WatchList".'
      type: String
    - contextPath: MicrosoftATP.Indicators.tlpLevel
      description: 'Traffic Light Protocol value for the indicator. Possible values: "unknown", "white", "green", "amber", and "red".'
      type: String
    - contextPath: MicrosoftATP.Indicators.url
      description: Uniform Resource Locator. This URL complies with RFC 1738.
      type: String
    - contextPath: MicrosoftATP.Indicators.userAgent
      description: User-Agent string from a web request that could indicate compromise.
      type: String
    - contextPath: MicrosoftATP.Indicators.vendorInformation
      description: Information about the vendor.
      type: String
    - contextPath: File.Name
      description: The full file name (including file extension).
      type: String
    - contextPath: File.Size
      description: The size of the file in bytes.
      type: Number
    - contextPath: File.MD5
      description: The MD5 hash of the file.
      type: String
    - contextPath: File.SHA1
      description: The SHA1 hash of the file.
      type: String
    - contextPath: File.SHA256
      description: The SHA256 hash of the file.
      type: String
    - contextPath: File.SHA512
      description: The SHA512 hash of the file.
      type: String
    - contextPath: File.Type
      description: The file type, as determined by libmagic (same as displayed in file entries).
      type: String
    - contextPath: File.Path
      description: The path where the file is located.
      type: String
    - contextPath: Domain.Name
      description: 'The domain name, for example: "google.com".'
      type: String
    - contextPath: IP.Address
      description: IP address.
      type: String
    - contextPath: URL.Data
      description: The URL.
      type: String
    polling: true
  - arguments:
    - default: false
      description: The ID of the indicator to delete.
      isArray: false
      name: indicator_id
      required: true
      secret: false
    - deprecated: true
      description: Flag for the rate limit retry.
      isArray: false
      name: ran_once_flag
      required: false
    deprecated: true
    description: Deprecated. Use the microsoft-atp-sc-indicator-delete command instead. Deletes the specified indicator.
    execution: false
    name: microsoft-atp-indicator-delete
    polling: true
  - arguments:
    - default: false
      description: The value of the indicator to update.
      isArray: false
      name: indicator_value
      required: true
      secret: false
    - default: false
      auto: PREDEFINED
      description: 'Indicator Type.'
      isArray: false
      name: indicator_type
      required: true
      predefined:
      - FileSha1
      - FileSha256
      - FileMd5
      - IpAddress
      - DomainName
      - Url
    - default: false
      auto: PREDEFINED
      description: 'The action taken if the indicator is discovered in the organization.'
      isArray: false
      name: action
      required: true
      predefined:
      - Audit
      - BlockAndRemediate
      - Allowed
    - default: false
      auto: PREDEFINED
      description: 'The severity of the malicious behavior identified by the data within the indicator, where High is the most severe and Informational is not severe at all.'
      isArray: false
      name: severity
      predefined:
      - Informational
      - Low
      - Medium
      - High
      required: false
      secret: false
    - default: false
      description: 'DateTime string indicating when the indicator expires. Format: (<number> <time unit>, e.g., 12 hours, 7 days).'
      isArray: false
      defaultValue: 14 days
      name: expiration_time
      required: false
      secret: false
    - default: false
      description: Brief description (100 characters or less) of the threat represented by the indicator.
      isArray: false
      name: indicator_description
      required: true
      secret: false
    - default: false
      description: The indicator alert title.
      isArray: false
      name: indicator_title
      required: true
      secret: false
    - default: false
      description: The application associated with the indicator.
      isArray: false
      name: indicator_application
      required: false
      secret: false
    - default: false
      description: The indicator alert recommended actions.
      isArray: false
      name: recommended_actions
      required: false
      secret: false
    - default: false
      description: A comma-separated list of RBAC group names the indicator is applied to.
      isArray: true
      name: rbac_group_names
      required: false
      secret: false
    - description: Flag for the rate limit retry.
      isArray: false
      name: ran_once_flag
      required: false
      deprecated: true
    - default: false
      description: Whether to generate an alert for the indicator.
      isArray: false
      name: generate_alert
      required: false
      secret: false
    deprecated: false
    description: Updates the specified indicator.
    execution: false
    name: microsoft-atp-sc-indicator-update
    outputs:
    - contextPath: MicrosoftATP.Indicators.id
      description: Created by the system when the indicator is ingested. Generated GUID/unique identifier.
      type: String
    - contextPath: MicrosoftATP.Indicators.action
      description: 'The action to apply if the indicator is matched from within the targetProduct security tool. Possible values: "unknown", "allow", "block", and "alert".'
      type: String
    - contextPath: MicrosoftATP.Indicators.description
      description: Brief description (100 characters or less) of the threat represented by the indicator.
      type: String
    - contextPath: MicrosoftATP.Indicators.expirationTime
      description: "DateTime string indicating when the indicator expires. To avoid stale indicators persisting in the system, all indicators must have an expiration date. The timestamp type represents date and time information in ISO 8601 format and is always in UTC time. For example, midnight UTC on Jan 1, 2014 looks like: '2014-01-01T00:00:00Z'"
      type: Date
    - contextPath: MicrosoftATP.Indicators.severity
      description: 'The severity of the malicious behavior identified by the data within the indicator. Possible values: "Informational", "Low", "Medium", and "High", where High is the most severe and Informational is not severe at all.'
      type: String
    - contextPath: MicrosoftATP.Indicators.indicatorValue
      description: The value of the indicator.
      type: String
    - contextPath: MicrosoftATP.Indicators.recommendedActions
      description: Recommended actions for the indicator.
      type: String
    - contextPath: MicrosoftATP.Indicators.generateAlert
      description: Whether an alert was generated.
      type: Boolean
    - contextPath: MicrosoftATP.Indicators.rbacGroupNames
      description: A list of RBAC device group names where the indicator is exposed and active. Empty list if it is exposed to all devices.
      type: Unknown
    - contextPath: MicrosoftATP.Indicators.mitreTechniques
      description: A list of MITRE techniques.
      type: Unknown
    - contextPath: MicrosoftATP.Indicators.indicatorType
      description: 'The indicator type. Possible values: "FileSha1", "FileSha256", "IpAddress", "DomainName" and "Url".'
      type: String
    - contextPath: MicrosoftATP.Indicators.lastUpdateTime
      description: The last time the indicator was updated.
      type: Date
    - contextPath: MicrosoftATP.Indicators.createdByDisplayName
      description: Display name of the created app.
      type: String
    - contextPath: MicrosoftATP.Indicators.application
      description: The application associated with the indicator.
      type: String
    - contextPath: MicrosoftATP.Indicators.title
      description: The indicator title.
      type: String
    - contextPath: MicrosoftATP.Indicators.createdBySource
      description: The source of indicator creation. For example, PublicApi.
      type: String
    - contextPath: MicrosoftATP.Indicators.historicalDetection
      description: Whether a historical detection exists.
      type: Boolean
    - contextPath: MicrosoftATP.Indicators.lastUpdatedBy
      description: The identity of the user/application that last updated the indicator.
      type: String
    - contextPath: MicrosoftATP.Indicators.creationTimeDateTimeUtc
      description: The date and time the indicator was created.
      type: Date
    - contextPath: MicrosoftATP.Indicators.category
      description: An number representing the indicator category.
      type: Number
    - contextPath: MicrosoftATP.Indicators.createdBy
      description: Unique identity of the user/application that submitted the indicator.
      type: String
    - contextPath: File.MD5
      description: The MD5 hash of the file.
      type: String
    - contextPath: File.SHA1
      description: The SHA1 hash of the file.
      type: String
    - contextPath: File.SHA256
      description: The SHA256 hash of the file.
      type: String
    - contextPath: Domain.Name
      description: 'The domain name, for example: "google.com".'
      type: String
    - contextPath: IP.Address
      description: The IP address.
      type: String
    - contextPath: URL.Data
      description: The URL.
      type: String
    - contextPath: DBotScore.Indicator
      description: The indicator that was tested.
      type: String
    - contextPath: DBotScore.Type
      description: The indicator type.
      type: String
    - contextPath: DBotScore.Vendor
      description: The vendor used to calculate the score.
      type: String
    - contextPath: DBotScore.Score
      description: The actual score.
      type: Number
    polling: true
  - arguments:
    - default: false
      description: The value of the indicator to update.
      isArray: false
      name: indicator_value
      required: true
      secret: false
    - default: false
      auto: PREDEFINED
      description: Indicator Type.
      isArray: false
      name: indicator_type
      required: true
      predefined:
      - FileSha1
      - FileSha256
      - FileMd5
      - IpAddress
      - DomainName
      - Url
    - default: false
      auto: PREDEFINED
      description: The action taken if the indicator is discovered in the organization.
      isArray: false
      name: action
      required: true
      predefined:
      - Audit
      - BlockAndRemediate
      - Allowed
    - default: false
      auto: PREDEFINED
      description: 'The severity of the malicious behavior identified by the data within the indicator, where High is the most severe and Informational is not severe at all.'
      isArray: false
      name: severity
      predefined:
      - Informational
      - Low
      - Medium
      - High
      required: false
      secret: false
    - default: false
      description: 'DateTime string indicating when the indicator expires. Format: (<number> <time unit>, e.g., 12 hours, 7 days).'
      isArray: false
      defaultValue: 14 days
      name: expiration_time
      required: false
      secret: false
    - default: false
      description: Brief description (100 characters or less) of the threat represented by the indicator.
      isArray: false
      name: indicator_description
      required: true
      secret: false
    - default: false
      description: The indicator alert title.
      isArray: false
      name: indicator_title
      required: true
      secret: false
    - default: false
      description: The application associated with the indicator.
      isArray: false
      name: indicator_application
      required: false
      secret: false
    - default: false
      description: The indicator alert recommended actions.
      isArray: false
      name: recommended_actions
      required: false
      secret: false
    - default: false
      description: A comma-separated list of RBAC group names the indicator is applied to.
      isArray: true
      name: rbac_group_names
      required: false
      secret: false
    - description: Flag for the rate limit retry.
      isArray: false
      name: ran_once_flag
      required: false
      deprecated: true
    - default: false
      description: Whether to generate an alert for the indicator.
      isArray: false
      name: generate_alert
      required: false
      secret: false
    deprecated: false
    description: Creates a new indicator.
    execution: false
    name: microsoft-atp-sc-indicator-create
    outputs:
    - contextPath: MicrosoftATP.Indicators.id
      description: Created by the system when the indicator is ingested. Generated GUID/unique identifier.
      type: String
    - contextPath: MicrosoftATP.Indicators.action
      description: 'The action to apply if the indicator is matched from within the targetProduct security tool. Possible values: "unknown", "allow", "block", "alert".'
      type: String
    - contextPath: MicrosoftATP.Indicators.description
      description: Brief description (100 characters or less) of the threat represented by the indicator.
      type: String
    - contextPath: MicrosoftATP.Indicators.expirationTime
      description: "DateTime string indicating when the indicator expires. To avoid stale indicators persisting in the system, all indicators must have an expiration date. The timestamp type represents date and time information in ISO 8601 format and is always in UTC time. For example, midnight UTC on Jan 1, 2014 looks like: '2014-01-01T00:00:00Z'"
      type: Date
    - contextPath: MicrosoftATP.Indicators.severity
      description: 'The severity of the malicious behavior identified by the data within the indicator. Possible values: "Informational", "Low", "Medium", and "High", where High is the most severe and Informational is not severe at all.'
      type: String
    - contextPath: MicrosoftATP.Indicators.indicatorValue
      description: The value of the indicator.
      type: String
    - contextPath: MicrosoftATP.Indicators.recommendedActions
      description: Recommended actions for the indicator.
      type: String
    - contextPath: MicrosoftATP.Indicators.generateAlert
      description: Whether an alert was generated.
      type: Boolean
    - contextPath: MicrosoftATP.Indicators.rbacGroupNames
      description: A list of RBAC device group names where the indicator is exposed and active. Empty list if it is exposed to all devices.
      type: Unknown
    - contextPath: MicrosoftATP.Indicators.mitreTechniques
      description: A list of MITRE techniques.
      type: Unknown
    - contextPath: MicrosoftATP.Indicators.indicatorType
      description: 'Indicator Type. Possible values: "FileSha1", "FileSha256", "IpAddress", "DomainName" and "Url".'
      type: String
    - contextPath: MicrosoftATP.Indicators.lastUpdateTime
      description: The last time the indicator was updated.
      type: Date
    - contextPath: MicrosoftATP.Indicators.createdByDisplayName
      description: The display name of the created app.
      type: String
    - contextPath: MicrosoftATP.Indicators.application
      description: The application associated with the indicator.
      type: String
    - contextPath: MicrosoftATP.Indicators.title
      description: The indicator title.
      type: String
    - contextPath: MicrosoftATP.Indicators.createdBySource
      description: Source of indicator creation. For example, PublicApi.
      type: String
    - contextPath: MicrosoftATP.Indicators.historicalDetection
      description: Whether a historical detection exists.
      type: Boolean
    - contextPath: MicrosoftATP.Indicators.lastUpdatedBy
      description: The identity of the user/application that last updated the indicator.
      type: String
    - contextPath: MicrosoftATP.Indicators.creationTimeDateTimeUtc
      description: The date and time the indicator was created.
      type: Date
    - contextPath: MicrosoftATP.Indicators.category
      description: An number representing the indicator category.
      type: Number
    - contextPath: MicrosoftATP.Indicators.createdBy
      description: Unique identity of the user/application that submitted the indicator.
      type: String
    - contextPath: File.MD5
      description: The MD5 hash of the file.
      type: String
    - contextPath: File.SHA1
      description: The SHA1 hash of the file.
      type: String
    - contextPath: File.SHA256
      description: The SHA256 hash of the file.
      type: String
    - contextPath: Domain.Name
      description: 'The domain name, for example: "google.com".'
      type: String
    - contextPath: IP.Address
      description: IP address.
      type: String
    - contextPath: URL.Data
      description: The URL.
      type: String
    - contextPath: DBotScore.Indicator
      description: The indicator that was tested.
      type: String
    - contextPath: DBotScore.Type
      description: The indicator type.
      type: String
    - contextPath: DBotScore.Vendor
      description: The vendor used to calculate the score.
      type: String
    - contextPath: DBotScore.Score
      description: The actual score.
      type: Number
    polling: true
  - arguments:
    - default: false
      description: The ID of the indicator to delete. The ID can be retrieved by running the microsoft-atp-sc-indicator-list command.
      isArray: false
      name: indicator_id
      required: true
      secret: false
    - deprecated: true
      description: Flag for the rate limit retry.
      isArray: false
      name: ran_once_flag
      required: false
    deprecated: false
    description: Deletes the specified indicator.
    execution: false
    name: microsoft-atp-sc-indicator-delete
    polling: true
  - arguments:
    - default: false
      defaultValue: '50'
      description: The maximum number of indicators to return.
      isArray: false
      name: limit
      required: false
      secret: false
    - deprecated: true
      description: Flag for the rate limit retry.
      isArray: false
      name: ran_once_flag
      required: false
    description: Lists all indicators by the ID that the system creates when the indicator is ingested.
    execution: false
    name: microsoft-atp-sc-indicator-list
    outputs:
    - contextPath: MicrosoftATP.Indicators.id
      description: Created by the system when the indicator is ingested. Generated GUID/unique identifier.
      type: String
    - contextPath: MicrosoftATP.Indicators.action
      description: 'The action to apply if the indicator is matched from within the targetProduct security tool. Possible values: "unknown", "allow", "block", and "alert".'
      type: String
    - contextPath: MicrosoftATP.Indicators.description
      description: Brief description (100 characters or less) of the threat represented by the indicator.
      type: String
    - contextPath: MicrosoftATP.Indicators.expirationTime
      description: "DateTime string indicating when the indicator expires. To avoid stale indicators persisting in the system, all indicators must have an expiration date. The timestamp type represents date and time information in ISO 8601 format and is always in UTC time. For example, midnight UTC on Jan 1, 2014 looks like: '2014-01-01T00:00:00Z'"
      type: Date
    - contextPath: MicrosoftATP.Indicators.severity
      description: 'The severity of the malicious behavior identified by the data within the indicator. Possible values: "Informational", "Low", "Medium", and "High", where High is the most severe and Informational is not severe at all.'
      type: String
    - contextPath: MicrosoftATP.Indicators.indicatorValue
      description: The value of the indicator.
      type: String
    - contextPath: MicrosoftATP.Indicators.recommendedActions
      description: Recommended actions for the indicator.
      type: String
    - contextPath: MicrosoftATP.Indicators.generateAlert
      description: Whether an alert was generated.
      type: Boolean
    - contextPath: MicrosoftATP.Indicators.rbacGroupNames
      description: A list of RBAC device group names where the indicator is exposed and active. Empty list if it is exposed to all devices.
      type: Unknown
    - contextPath: MicrosoftATP.Indicators.mitreTechniques
      description: A list of MITRE techniques.
      type: Unknown
    - contextPath: MicrosoftATP.Indicators.indicatorType
      description: 'Indicator Type. Possible values: "FileSha1", "FileSha256", "IpAddress", "DomainName" and "Url".'
      type: String
    - contextPath: MicrosoftATP.Indicators.lastUpdateTime
      description: The last time the indicator was updated.
      type: Date
    - contextPath: MicrosoftATP.Indicators.createdByDisplayName
      description: The display name of the created app.
      type: String
    - contextPath: MicrosoftATP.Indicators.application
      description: The application associated with the indicator.
      type: String
    - contextPath: MicrosoftATP.Indicators.title
      description: The indicator title.
      type: String
    - contextPath: MicrosoftATP.Indicators.createdBySource
      description: The source of indicator creation. For example, PublicApi.
      type: String
    - contextPath: MicrosoftATP.Indicators.historicalDetection
      description: Whether a historical detection exists.
      type: Boolean
    - contextPath: MicrosoftATP.Indicators.lastUpdatedBy
      description: The identity of the user/application that last updated the indicator.
      type: String
    - contextPath: MicrosoftATP.Indicators.creationTimeDateTimeUtc
      description: The date and time the indicator was created.
      type: Date
    - contextPath: MicrosoftATP.Indicators.category
      description: A number representing the indicator category.
      type: Number
    - contextPath: MicrosoftATP.Indicators.createdBy
      description: Unique identity of the user/application that submitted the indicator.
      type: String
    - contextPath: File.MD5
      description: The MD5 hash of the file.
      type: String
    - contextPath: File.SHA1
      description: The SHA1 hash of the file.
      type: String
    - contextPath: File.SHA256
      description: The SHA256 hash of the file.
      type: String
    - contextPath: Domain.Name
      description: 'The domain name, for example: "google.com".'
      type: String
    - contextPath: IP.Address
      description: The IP address.
      type: String
    - contextPath: URL.Data
      description: The URL.
      type: String
    - contextPath: DBotScore.Indicator
      description: The indicator that was tested.
      type: String
    - contextPath: DBotScore.Type
      description: The indicator type.
      type: String
    - contextPath: DBotScore.Vendor
      description: The vendor used to calculate the score.
      type: String
    - contextPath: DBotScore.Score
      description: The actual score.
      type: Number
    polling: true
  - arguments:
    - default: true
      description: The ID of the indicator to get. The ID can be retrieved by running the microsoft-atp-sc-indicator-list command.
      isArray: false
      name: indicator_id
      required: true
      secret: false
    - deprecated: true
      description: Flag for the rate limit retry.
      isArray: false
      name: ran_once_flag
      required: false
    deprecated: false
    description: Gets an indicator by its ID.
    execution: false
    name: microsoft-atp-sc-indicator-get-by-id
    outputs:
    - contextPath: MicrosoftATP.Indicators.id
      description: Created by the system when the indicator is ingested. Generated GUID/unique identifier.
      type: String
    - contextPath: MicrosoftATP.Indicators.action
      description: 'The action to apply if the indicator is matched from within the targetProduct security tool. Possible values: "unknown", "allow", "block", and "alert".'
      type: String
    - contextPath: MicrosoftATP.Indicators.description
      description: Brief description (100 characters or less) of the threat represented by the indicator.
      type: String
    - contextPath: MicrosoftATP.Indicators.expirationTime
      description: "DateTime string indicating when the indicator expires. To avoid stale indicators persisting in the system, all indicators must have an expiration date. The timestamp type represents date and time information in ISO 8601 format and is always in UTC time. For example, midnight UTC on Jan 1, 2014 looks like: '2014-01-01T00:00:00Z'"
      type: Date
    - contextPath: MicrosoftATP.Indicators.severity
      description: 'The severity of the malicious behavior identified by the data within the indicator. Possible values: "Informational", "Low", "Medium" and "High", where High is the most severe and Informational is not severe at all.'
      type: String
    - contextPath: MicrosoftATP.Indicators.indicatorValue
      description: The value of the indicator.
      type: String
    - contextPath: MicrosoftATP.Indicators.recommendedActions
      description: Recommended actions for the indicator.
      type: String
    - contextPath: MicrosoftATP.Indicators.generateAlert
      description: Whether an alert was generated.
      type: Boolean
    - contextPath: MicrosoftATP.Indicators.rbacGroupNames
      description: A list of RBAC device group names where the indicator is exposed and active. Empty list if it is exposed to all devices.
      type: Unknown
    - contextPath: MicrosoftATP.Indicators.mitreTechniques
      description: A list of MITRE techniques.
      type: Unknown
    - contextPath: MicrosoftATP.Indicators.indicatorType
      description: 'Indicator type. Possible values: "FileSha1", "FileSha256", "IpAddress", "DomainName" and "Url".'
      type: String
    - contextPath: MicrosoftATP.Indicators.lastUpdateTime
      description: The last time the indicator was updated.
      type: Date
    - contextPath: MicrosoftATP.Indicators.createdByDisplayName
      description: The display name of the created app.
      type: String
    - contextPath: MicrosoftATP.Indicators.application
      description: The application associated with the indicator.
      type: String
    - contextPath: MicrosoftATP.Indicators.title
      description: The indicator title.
      type: String
    - contextPath: MicrosoftATP.Indicators.createdBySource
      description: The source of indicator creation. For example, PublicApi.
      type: String
    - contextPath: MicrosoftATP.Indicators.historicalDetection
      description: Whether a historical detection exists.
      type: Boolean
    - contextPath: MicrosoftATP.Indicators.lastUpdatedBy
      description: The identity of the user/application that last updated the indicator.
      type: String
    - contextPath: MicrosoftATP.Indicators.creationTimeDateTimeUtc
      description: The date and time the indicator was created.
      type: Date
    - contextPath: MicrosoftATP.Indicators.category
      description: An number representing the indicator category.
      type: Number
    - contextPath: MicrosoftATP.Indicators.createdBy
      description: Unique identity of the user/application that submitted the indicator.
      type: String
    - contextPath: File.MD5
      description: The MD5 hash of the file.
      type: String
    - contextPath: File.SHA1
      description: The SHA1 hash of the file.
      type: String
    - contextPath: File.SHA256
      description: The SHA256 hash of the file.
      type: String
    - contextPath: Domain.Name
      description: 'The domain name, for example: "google.com".'
      type: String
    - contextPath: IP.Address
      description: The IP address.
      type: String
    - contextPath: URL.Data
      description: The URL.
      type: String
    - contextPath: DBotScore.Indicator
      description: The indicator that was tested.
      type: String
    - contextPath: DBotScore.Type
      description: The indicator type.
      type: String
    - contextPath: DBotScore.Vendor
      description: The vendor used to calculate the score.
      type: String
    - contextPath: DBotScore.Score
      description: The actual score.
      type: Number
    polling: true
  - arguments:
    - default: false
      description: Software ID. Use the !microsoft-atp-list-software command to get the ID.
      isArray: false
      name: id
      secret: false
    deprecated: false
    description: Retrieve a list of device references that has this software installed.
    name: microsoft-atp-list-machines-by-software
    outputs:
    - contextPath: MicrosoftATP.SoftwareMachine.id
      description: Machine identity.
      type: String
    - contextPath: MicrosoftATP.SoftwareMachine.computerDnsName
      description: Machine fully qualified name.
      type: String
    - contextPath: MicrosoftATP.SoftwareMachine.osPlatform
      description: Operating system platform.
      type: String
    - contextPath: MicrosoftATP.SoftwareMachine.rbacGroupName
      description: Machine group name.
      type: String
    - contextPath: MicrosoftATP.SoftwareMachine.rbacGroupId
      description: Machine group ID.
      type: Number
  - arguments:
    - default: false
      description: Software ID. Use the !microsoft-atp-list-software command to get the ID.
      isArray: false
      name: id
      required: true
      secret: false
    deprecated: false
    description: Retrieves missing KBs (security updates) by software ID.
    name: microsoft-atp-list-missing-kb-by-software
    outputs:
    - contextPath: MicMicrosoftATP.SoftwareKB.id
      description: Software ID.
      type: String
    - contextPath: MicMicrosoftATP.SoftwareKB.name
      description: Software name.
      type: String
    - contextPath: MicMicrosoftATP.SoftwareKB.osBuild
      description: The operating system build number.
      type: Number
    - contextPath: MicMicrosoftATP.SoftwareKB.productsNames
      description: Product names.
      type: String
    - contextPath: MicMicrosoftATP.SoftwareKB.url
      description: URL.
      type: String
    - contextPath: MicMicrosoftATP.SoftwareKB.machineMissedOn
      description: Machine missed on.
      type: Number
    - contextPath: MicMicrosoftATP.SoftwareKB.cveAddressed
      description: CVE addressed.
      type: Number
  - arguments:
    - default: false
      description: Software ID. Use the !microsoft-atp-list-software command to get the ID.
      isArray: false
      required: true
      name: id
      secret: false
    deprecated: false
    description: Retrieves a list of all the vulnerabilities affecting the organization per software.
    name: microsoft-atp-list-vulnerabilities-by-software
    outputs:
    - contextPath: MicrosoftATP.SoftwareCVE.id
      description: Vulnerability ID.
      type: String
    - contextPath: MicrosoftATP.SoftwareCVE.name
      description: Vulnerability title.
      type: String
    - contextPath: MicrosoftATP.SoftwareCVE.description
      description: Vulnerability description.
      type: String
    - contextPath: MicrosoftATP.SoftwareCVE.severity
      description: 'Vulnerability severity. Possible values are: "Low", "Medium", "High", "Critical"'
      type: String
    - contextPath: MicrosoftATP.SoftwareCVE.cvssV3
      description: CVSS v3 score.
      type: Number
    - contextPath: MicrosoftATP.SoftwareCVE.exposedMachines
      description: Number of exposed devices.
      type: Number
    - contextPath: MicrosoftATP.SoftwareCVE.publishedOn
      description: Date when vulnerability was published. Date format will be in ISO 8601 format or relational expressions like “7 days ago”.
      type: Date
    - contextPath: MicrosoftATP.SoftwareCVE.updatedOn
      description: Date when vulnerability was updated. Date format will be in ISO 8601 format or relational expressions like “7 days ago”.
      type: Date
    - contextPath: MicrosoftATP.SoftwareCVE.publicExploit
      description: Whether a public exploit exists for some of the vulnerabilities.
      type: Boolean
    - contextPath: MicrosoftATP.SoftwareCVE.exploitVerified
      description: Whether a public exploit exists.
      type: Boolean
    - contextPath: MicrosoftATP.SoftwareCVE.exploitInKit
      description: Whether the exploit is part of an exploit kit.
      type: Boolean
    - contextPath: MicrosoftATP.SoftwareCVE.exploitTypes
      description: 'Exploit impact. Possible values are: "Local privilege escalation", "Denial of service", "Local".'
      type: String
    - contextPath: MicrosoftATP.SoftwareCVE.exploitUris
      description: Exploit source URLs.
      type: String
  - arguments:
    - default: false
      description: Software ID.
      isArray: true
      name: id
    - description: Software name.
      isArray: true
      name: name
      default: false
    - default: false
      description: Software publisher name.
      isArray: true
      name: vendor
    - default: false
      defaultValue: '50'
      description: Maximum number of results to retrieve.
      isArray: false
      name: limit
    - default: false
      defaultValue: '0'
      description: The number of items in the queried collection that are to be skipped and not included in the result..
      isArray: false
      name: offset
    deprecated: false
    description: Retrieves the organization software inventory.
    name: microsoft-atp-list-software
    outputs:
    - contextPath: MicrosoftATP.Software.id
      description: Software ID.
      type: String
    - contextPath: MicrosoftATP.Software.name
      description: Software name.
      type: String
    - contextPath: MicrosoftATP.Software.vendor
      description: Software publisher name.
      type: String
    - contextPath: MicrosoftATP.Software.weaknesses
      description: Number of discovered vulnerabilities.
      type: Number
    - contextPath: MicrosoftATP.Software.publicExploit
      description: Whether a public exploit exists for some of the vulnerabilities.
      type: Boolean
    - contextPath: MicrosoftATP.Software.activeAlert
      description: Whether an active alert is associated with this software.
      type: Boolean
    - contextPath: MicrosoftATP.Software.exposedMachines
      description: Number of exposed devices.
      type: Number
    - contextPath: MicrosoftATP.Software.installedMachines
      description: The number of installed machines.
      type: Number
    - contextPath: MicrosoftATP.Software.impactScore
      description: Exposure score impact of this software.
      type: Number
    - contextPath: MicrosoftATP.Software.isNormalized
      description: Whether the software is normalized.
      type: Boolean
    - contextPath: MicrosoftATP.Software.category
      description: Software category.
      type: String
    - contextPath: MicrosoftATP.Software.distributions
      description: Software distributions.
      type: String
  - arguments:
    - default: false
      description: A comma-separated list of machine IDs used for getting the vulnerabilities.
      isArray: true
      name: machine_id
      secret: false
    - description: A comma-separated list of software IDs used for getting the vulnerabilities.
      isArray: true
      name: software_id
      default: false
      secret: false
    - default: false
      description: A comma-separated list of CVE IDs used for getting the vulnerabilities.
      isArray: true
      name: cve_id
      secret: false
    - default: false
      description: A comma-separated list of product names used for getting the vulnerabilities.
      isArray: true
      name: product_name
      secret: false
    - default: false
      description: A comma-separated list of product versions used for getting the vulnerabilities.
      isArray: true
      name: product_version
      secret: false
    - default: false
      description: 'A comma-separated list of vulnerability severities. Possible values are: "Low", "Medium", "High", "Critical".'
      isArray: true
      name: severity
      secret: false
    - default: false
      description: A comma-separated list of product vendors used for getting the vulnerabilities.
      isArray: true
      name: product_vendor
      secret: false
    - default: false
      defaultValue: '25'
      description: Maximum number of results to retrieve.
      isArray: false
      name: limit
      secret: false
    - default: false
      defaultValue: '0'
      description: The number of items in the queried collection that are to be skipped and not included in the result.
      isArray: false
      name: offset
      secret: false
    deprecated: false
    description: Retrieves a list of all the vulnerabilities affecting the organization per machine.
    name: microsoft-atp-list-vulnerabilities-by-machine
    outputs:
    - contextPath: MicrosoftATP.MachineCVE.id
      description: Vulnerability ID.
      type: String
    - contextPath: MicrosoftATP.MachineCVE.cveId
      description: CVE ID.
      type: String
    - contextPath: MicrosoftATP.MachineCVE.machineId
      description: Machine ID.
      type: String
    - contextPath: MicrosoftATP.MachineCVE.fixingKbId
      description: Fixing Kb ID.
      type: Unknown
    - contextPath: MicrosoftATP.MachineCVE.productName
      description: Product name.
      type: String
    - contextPath: MicrosoftATP.MachineCVE.productVendor
      description: Name of the product vendor.
      type: String
    - contextPath: MicrosoftATP.MachineCVE.productVersion
      description: Product version.
      type: String
    - contextPath: MicrosoftATP.MachineCVE.severity
      description: 'Vulnerability severity. Possible values are: "Low", "Medium", "High", "Critical".'
      type: String
  - arguments:
    - default: false
      description: Vulnerability ID.
      isArray: true
      name: id
      secret: false
    - default: false
      description: Vulnerability title.
      isArray: false
      name: name_equal
      secret: false
    - default: false
      description: Vulnerability title. Does not work with another filter arguments.
      isArray: false
      name: name_contains
      secret: false
    - default: false
      description: Vulnerability description. Does not work with another filter arguments.
      isArray: false
      name: description_contains
      secret: false
    - default: false
      description: Date when the vulnerability was published. Date format will be in ISO 8601 format or relational expressions like “7 days ago”.
      isArray: false
      name: published_on
      secret: false
    - default: false
      description: CVSS v3 score.
      isArray: false
      name: cvss
      secret: false
    - default: false
      description: 'A comma-separated list of vulnerability severities. Possible values are: "Low", "Medium", "High", "Critical".'
      isArray: true
      name: severity
      secret: false
    - description: Date when the vulnerability was updated. Date format will be in ISO 8601 format or relational expressions like “7 days ago”.
      isArray: false
      name: updated_on
      default: false
      secret: false
    - default: false
      description: Maximum number of results to retrieve.
      isArray: false
      name: limit
      defaultValue: '25'
      secret: false
    - default: false
      description: The number of items in the queried collection that are to be skipped and not included in the result.
      isArray: false
      defaultValue: '0'
      name: offset
      secret: false
    deprecated: false
    description: Retrieves a list of all vulnerabilities.
    name: microsoft-atp-list-vulnerabilities
    outputs:
    - contextPath: MicrosoftATP.Vulnerability.id
      description: Vulnerability ID.
      type: String
    - contextPath: MicrosoftATP.Vulnerability.name
      description: Vulnerability title.
      type: String
    - contextPath: MicrosoftATP.Vulnerability.description
      description: Vulnerability description.
      type: String
    - contextPath: MicrosoftATP.Vulnerability.severity
      description: 'Vulnerability severity. Possible values are: "Low", "Medium", "High", "Critical".'
      type: String
    - contextPath: MicrosoftATP.Vulnerability.cvssV3
      description: CVSS v3 score.
      type: Number
    - contextPath: MicrosoftATP.Vulnerability.exposedMachines
      description: Number of exposed devices.
      type: Number
    - contextPath: MicrosoftATP.Vulnerability.publishedOn
      description: Date when the vulnerability was published. Date format will be in ISO 8601 format or relational expressions like “7 days ago”.
      type: Date
    - contextPath: MicrosoftATP.Vulnerability.updatedOn
      description: Date when the vulnerability was updated. Date format will be in ISO 8601 format or relational expressions like “7 days ago”.
      type: Date
    - contextPath: MicrosoftATP.Vulnerability.publicExploit
      description: Whether the public exploit exists.
      type: Boolean
    - contextPath: MicrosoftATP.Vulnerability.exploitVerified
      description: Whether the exploit is verified to work.
      type: Boolean
    - contextPath: MicrosoftATP.Vulnerability.exploitInKit
      description: Whether the exploit is part of an exploit kit.
      type: Boolean
    - contextPath: MicrosoftATP.Vulnerability.exploitTypes
      description: 'Exploit impact. Possible values are: "Local privilege escalation", "Denial of service", "Local".'
      type: String
    - contextPath: MicrosoftATP.Vulnerability.exploitUris
      description: Exploit source URLs.
      type: String
  - arguments:
    - default: false
      description: Software ID. Use the !microsoft-atp-list-software command to get the ID.
      isArray: false
      name: id
      secret: false
    deprecated: false
    description: |-
      Retrieves a list of your organization's software version distribution.
    name: microsoft-atp-list-software-version-distribution
    outputs:
    - contextPath: MicrosoftATP.SoftwareVersion.version
      description: Version number.
      type: String
    - contextPath: MicrosoftATP.SoftwareVersion.installations
      description: Installations number.
      type: Number
    - contextPath: MicrosoftATP.SoftwareVersion.vulnerabilities
      description: Number of vulnerabilities.
      type: Number
  - arguments:
    - default: true
      description: A comma-separated list of CVE IDs used for getting the machines.
      isArray: true
      name: cve_id
      required: true
      secret: false
    - description: Flag for the rate limit retry.
      isArray: false
      name: ran_once_flag
      required: false
      deprecated: true
    deprecated: false
    description: Retrieves a list of machines affected by a vulnerability.
    execution: false
    name: microsoft-atp-list-machines-by-vulnerability
    polling: true
    outputs:
    - contextPath: MicrosoftATP.CveMachine.ID
      description: The machine ID.
      type: String
    - contextPath: MicrosoftATP.CveMachine.ComputerDNSName
      description: The machine hostname.
      type: String
    - contextPath: MicrosoftATP.CveMachine.OSPlatform
      description: The operating system platform.
      type: String
    - contextPath: MicrosoftATP.CveMachine.RBACGroupName
      description: The machine RBAC group name.
      type: String
    - contextPath: MicrosoftATP.CveMachine.CVE
      description: The given CVE IDs related to this machine.
      type: Unknown
  - arguments:
    - default: true
      description: A comma-separated list of file hashes (SHA1 or SHA256) used for getting the file information.
      isArray: true
      name: hash
      required: true
      secret: false
    - description: Flag for the rate limit retry.
      isArray: false
      name: ran_once_flag
      required: false
      deprecated: true
    deprecated: false
    description: Retrieves file information by a file hash (SHA1 or SHA256).
    execution: false
    name: microsoft-atp-get-file-info
    outputs:
    - contextPath: MicrosoftATP.File.Sha1
      description: The SHA1 hash of the file.
      type: String
    - contextPath: MicrosoftATP.File.MD5
      description: The MD5 hash of the file.
      type: String
    - contextPath: MicrosoftATP.File.Sha256
      description: The SHA256 hash of the file.
      type: String
    - contextPath: MicrosoftATP.File.GlobalPrevalence
      description: The file prevalence across the organization.
      type: Number
    - contextPath: MicrosoftATP.File.GlobalFirstObserved
      description: The first time the file was observed.
      type: Date
    - contextPath: MicrosoftATP.File.GlobalLastObserved
      description: The last time the file was observed.
      type: Date
    - contextPath: MicrosoftATP.File.Size
      description: The size of the file.
      type: Number
    - contextPath: MicrosoftATP.File.FileType
      description: The type of the file.
      type: String
    - contextPath: MicrosoftATP.File.IsPeFile
      description: True if the file is portable executable, False otherwise.
      type: Boolean
    - contextPath: MicrosoftATP.File.FilePublisher
      description: The file's publisher.
      type: String
    - contextPath: MicrosoftATP.File.FileProductName
      description: The file product name.
      type: String
    - contextPath: MicrosoftATP.File.Signer
      description: The file signer.
      type: String
    - contextPath: MicrosoftATP.File.Issuer
      description: The file issuer.
      type: String
    - contextPath: MicrosoftATP.File.SignerHash
      description: The hash of the signing certificate.
      type: String
    - contextPath: MicrosoftATP.File.IsValidCertificate
      description: Was signing certificate successfully verified by Microsoft Defender ATP agent.
      type: Boolean
    - contextPath: MicrosoftATP.File.DeterminationValue
      description: The file determination value.
      type: String
    - contextPath: MicrosoftATP.File.DeterminationType
      description: The file determination type.
      type: String
    - contextPath: File.SHA1
      description: The SHA1 hash of the file.
      type: String
    - contextPath: File.SHA256
      description: The SHA256 hash of the file.
      type: String
    - contextPath: File.Type
      description: The file type.
      type: String
    - contextPath: File.Size
      description: The file size.
      type: Number
    polling: true
  - arguments:
    - default: false
      description: The endpoint ID.
      isArray: true
      name: id
      required: false
      secret: false
    - default: true
      description: The endpoint IP address.
      isArray: true
      name: ip
      required: false
      secret: false
    - default: false
      description: The endpoint hostname.
      isArray: true
      name: hostname
      required: false
      secret: false
    - deprecated: true
      description: Flag for the rate limit retry.
      isArray: false
      name: ran_once_flag
      required: false
    deprecated: false
    description: Gets machines that have communicated with Microsoft Defender for Endpoint cloud. At least one of the following arguments is required - IP, hostname, or ID. Otherwise, an error appears.
    execution: false
    name: endpoint
    outputs:
    - contextPath: Endpoint.ID
      description: The endpoint's identifier.
      type: String
    - contextPath: Endpoint.Hostname
      description: The hostname of the endpoint.
      type: String
    - contextPath: Endpoint.OS
      description: The endpoint's operating system.
      type: String
    - contextPath: Endpoint.OSVersion
      description: The endpoint's operating system's version.
      type: String
    - contextPath: Endpoint.IPAddress
      description: The endpoint's IP address.
      type: String
    - contextPath: Endpoint.Status
      description: The health status of the endpoint.
      type: String
    - contextPath: Endpoint.MACAddress
      description: The endpoint's MAC address.
      type: String
    - contextPath: Endpoint.Vendor
      description: The integration name of the endpoint vendor.
      type: String
    - contextPath: MicrosoftATP.Machine.ID
      description: The machine ID.
      type: String
    - contextPath: MicrosoftATP.Machine.ComputerDNSName
      description: The machine DNS name.
      type: String
    - contextPath: MicrosoftATP.Machine.FirstSeen
      description: The first date and time the machine was observed by Microsoft Defender ATP.
      type: Date
    - contextPath: MicrosoftATP.Machine.LastSeen
      description: The last date and time the machine was observed by Microsoft Defender ATP.
      type: Date
    - contextPath: MicrosoftATP.Machine.OSPlatform
      description: The operating system platform.
      type: String
    - contextPath: MicrosoftATP.Machine.OSVersion
      description: The operating system version.
      type: String
    - contextPath: MicrosoftATP.Machine.OSProcessor
      description: The operating system processor.
      type: String
    - contextPath: MicrosoftATP.Machine.LastIPAddress
      description: The last IP on the machine.
      type: String
    - contextPath: MicrosoftATP.Machine.LastExternalIPAddress
      description: The last machine IP to access the internet.
      type: String
    - contextPath: MicrosoftATP.Machine.OSBuild
      description: The operating system build number.
      type: Number
    - contextPath: MicrosoftATP.Machine.HealthStatus
      description: The machine health status.
      type: String
    - contextPath: MicrosoftATP.Machine.RBACGroupID
      description: The machine RBAC group ID.
      type: Number
    - contextPath: MicrosoftATP.Machine.RBACGroupName
      description: The machine RBAC group name.
      type: String
    - contextPath: MicrosoftATP.Machine.RiskScore
      description: The machine risk score.
      type: String
    - contextPath: MicrosoftATP.Machine.ExposureLevel
      description: The machine exposure score.
      type: String
    - contextPath: MicrosoftATP.Machine.IsAADJoined
      description: True if machine is AAD joined, False otherwise.
      type: Boolean
    - contextPath: MicrosoftATP.Machine.AADDeviceID
      description: The AAD Device ID.
      type: String
    - contextPath: MicrosoftATP.Machine.MachineTags
      description: Set of machine tags.
      type: String
    - contextPath: MicrosoftATP.Machine.IPAddresses.ipAddress
      description: The machine IP address.
      type: String
    - contextPath: MicrosoftATP.Machine.IPAddresses.MACAddress
      description: The machine MAC address.
      type: String
    - contextPath: MicrosoftATP.Machine.IPAddresses.operationalStatus
      description: The machine operational status.
      type: String
    - contextPath: MicrosoftATP.Machine.IPAddresses.type
      description: The machine IP address type.
      type: String
    - contextPath: MicrosoftATP.Machine.AgentVersion
      description: The machine Agent version.
      type: String
    polling: true
  - name: microsoft-atp-indicator-batch-update
    description: Updates a batch of indicators. If an indicator does not exist, a new indicator is created.
    deprecated: false
    arguments:
    - name: indicator_batch
      description: 'A JSON object with a list of MS defender ATP indicators to update. The indicator_batch query should be a list of dictionaries. For example: [{"indicatorValue": "value1"}, {"indicatorValue": "value2"}]'
      required: true
      isArray: false
      default: false
      secret: false
    - name: ran_once_flag
      description: Flag for the rate limit retry.
      required: false
      isArray: false
      deprecated: true
    outputs:
    - contextPath: MicrosoftATP.Indicators.ID
      description: Created by the system when the indicator is ingested. Generated GUID/unique identifier.
      type: String
    - contextPath: MicrosoftATP.Indicators.Value
      description: The value of the indicator.
      type: String
    - contextPath: MicrosoftATP.Indicators.FailureReason
      description: The reason for update failure.
      type: String
    - contextPath: MicrosoftATP.Indicators.IsFailed
      description: Whether the update failed.
      type: Boolean
    polling: true
    execution: false
  - name: microsoft-atp-get-alert-by-id
    description: Retrieves a specific alert by the given alert ID.
    deprecated: false
    arguments:
    - name: alert_ids
      description: A comma-separated list of alert IDs.
      required: true
      isArray: true
      default: false
      secret: false
    - name: ran_once_flag
      description: Flag for the rate limit retry.
      required: false
      isArray: false
      deprecated: true
    outputs:
    - contextPath: MicrosoftATP.Alert.ID
      description: The alert ID.
      type: String
    - contextPath: MicrosoftATP.Alert.IncidentID
      description: The incident ID of the alert.
      type: Number
    - contextPath: MicrosoftATP.Alert.InvestigationID
      description: The investigation ID related to the alert.
      type: Number
    - contextPath: MicrosoftATP.Alert.InvestigationState
      description: The current state of the investigation.
      type: String
    - contextPath: MicrosoftATP.Alert.AssignedTo
      description: The owner of the alert.
      type: String
    - contextPath: MicrosoftATP.Alert.Severity
      description: The severity of the alert.
      type: String
    - contextPath: MicrosoftATP.Alert.Status
      description: The current status of the alert.
      type: String
    - contextPath: MicrosoftATP.Alert.Classification
      description: The alert classification.
      type: String
    - contextPath: MicrosoftATP.Alert.Determination
      description: The determination of the alert.
      type: String
    - contextPath: MicrosoftATP.Alert.DetectionSource
      description: The detection source.
      type: String
    - contextPath: MicrosoftATP.Alert.Category
      description: The category of the alert.
      type: String
    - contextPath: MicrosoftATP.Alert.ThreatFamilyName
      description: The threat family.
      type: String
    - contextPath: MicrosoftATP.Alert.Title
      description: The alert title.
      type: String
    - contextPath: MicrosoftATP.Alert.Description
      description: The alert description.
      type: String
    - contextPath: MicrosoftATP.Alert.AlertCreationTime
      description: The date and time the alert was created.
      type: Date
    - contextPath: MicrosoftATP.Alert.FirstEventTime
      description: The first event time that triggered the alert on that machine.
      type: Date
    - contextPath: MicrosoftATP.Alert.LastEventTime
      description: The last event time that triggered the alert on that machine.
      type: Date
    - contextPath: MicrosoftATP.Alert.LastUpdateTime
      description: The UTC time of the last update.
      type: Date
    - contextPath: MicrosoftATP.Alert.ResolvedTime
      description: The date and time when the status of the alert was changed to 'Resolved'.
      type: Date
    - contextPath: MicrosoftATP.Alert.MachineID
      description: The machine ID associated with the alert.
      type: String
    - contextPath: MicrosoftATP.Alert.ComputerDNSName
      description: The machine DNS name.
      type: String
    - contextPath: MicrosoftATP.Alert.AADTenantID
      description: The AAD tenant ID.
      type: String
    - contextPath: MicrosoftATP.Alert.Comments.Comment
      description: The alert comment string.
      type: String
    - contextPath: MicrosoftATP.Alert.Comments.CreatedBy
      description: The alert comment created by string.
      type: String
    - contextPath: MicrosoftATP.Alert.Comments.CreatedTime
      description: The alert comment created time date.
      type: Date
    - contextPath: MicrosoftATP.Alert.Evidence
      description: Evidence related to the alert.
      type: Unknown
    - contextPath: MicrosoftATP.Alert.DetectorID
      description: The ID of the detector that triggered the alert.
      type: String
    - contextPath: MicrosoftATP.Alert.ThreatName
      description: The threat name.
      type: String
    - contextPath: MicrosoftATP.Alert.RelatedUser
      description: Details of the user related to a specific alert.
      type: String
    - contextPath: MicrosoftATP.Alert.MitreTechniques
      description: MITRE Enterprise technique ID.
      type: String
    - contextPath: MicrosoftATP.Alert.RBACGroupName
      description: The device RBAC group name.
      type: String
    polling: true
    execution: false
  - name: microsoft-atp-live-response-get-file
    description: 'Collects a file from a device. Note: Backslashes in the path must be escaped.'
    deprecated: false
    arguments:
    - name: machine_id
      description: Machine ID to add the file to.
      required: true
      isArray: false
      default: true
      secret: false
    - name: comment
      description: A comment to associate with the action.
      required: true
      isArray: false
      default: false
      secret: false
    - name: path
      description: File path to get from the device.
      required: true
      isArray: false
      default: false
      secret: false
    - name: machine_action_id
      description: Action ID to retrieve status and data for.
      required: false
      isArray: false
      default: false
      secret: false
      deprecated: true
    - name: interval_in_seconds
      description: Interval between polling. Default is 10 seconds. Must be 10 or higher.
      required: false
      isArray: false
      default: false
      secret: false
      deprecated: false
    - name: timeout_in_seconds
      description: Timeout for polling. Default is 600 seconds.
      required: false
      isArray: false
      default: false
      secret: false
      deprecated: false
    - name: ran_once_flag
      description: Flag for the rate limit retry.
      required: false
      isArray: false
      deprecated: true
    outputs:
    - contextPath: MicrosoftATP.LiveResponseAction.id
      description: The machine action ID.
      type: String
    - contextPath: MicrosoftATP.LiveResponseAction.type
      description: The machine action type.
      type: String
    - contextPath: MicrosoftATP.LiveResponseAction.title
      description: The machine action title.
      type: String
    - contextPath: MicrosoftATP.LiveResponseAction.requestor
      description: The machine action requestor.
      type: String
    - contextPath: MicrosoftATP.LiveResponseAction.requestorComment
      description: The machine action requestorComment.
      type: String
    - contextPath: MicrosoftATP.LiveResponseAction.status
      description: The machine action status.
      type: String
    - contextPath: MicrosoftATP.LiveResponseAction.machineId
      description: The machine ID.
      type: String
    - contextPath: MicrosoftATP.LiveResponseAction.computerDnsName
      description: The computer DNS name.
      type: String
    - contextPath: MicrosoftATP.LiveResponseAction.creationDateTimeUtc
      description: The action creationDateTimeUtc.
      type: Date
    - contextPath: MicrosoftATP.LiveResponseAction.lastUpdateDateTimeUtc
      description: The machine action lastUpdateDateTimeUtc.
      type: Date
    - contextPath: MicrosoftATP.LiveResponseAction.cancellationRequestor
      description: The machine action cancellationRequestor.
      type: String
    - contextPath: MicrosoftATP.LiveResponseAction.cancellationComment
      description: The machine action cancellationComment.
      type: String
    - contextPath: MicrosoftATP.LiveResponseAction.cancellationDateTimeUtc
      description: The cancellationDateTimeUtc.
      type: String
    - contextPath: MicrosoftATP.LiveResponseAction.errorHResult
      description: The errorHResult if it exists.
      type: String
    - contextPath: MicrosoftATP.LiveResponseAction.scope
      description: The action scope.
      type: String
    - contextPath: MicrosoftATP.LiveResponseAction.externalId
      description: The machine action externalId.
      type: String
    - contextPath: MicrosoftATP.LiveResponseAction.requestSource
      description: The machine action requestSource.
      type: String
    - contextPath: MicrosoftATP.LiveResponseAction.relatedFileInfo
      description: The machine action relatedFileInfo.
      type: String
    - contextPath: MicrosoftATP.LiveResponseAction.commands.index
      description: The machine action command index.
      type: String
    - contextPath: MicrosoftATP.LiveResponseAction.commands.startTime
      description: The machine action command startTime.
      type: String
    - contextPath: MicrosoftATP.LiveResponseAction.commands.endTime
      description: The machine action command endTime.
      type: String
    - contextPath: MicrosoftATP.LiveResponseAction.commands.commandStatus
      description: The machine action command Status.
      type: String
    - contextPath: MicrosoftATP.LiveResponseAction.commands.errors
      description: The machine action command errors if found.
      type: String
    - contextPath: MicrosoftATP.LiveResponseAction.commands.command.type
      description: The machine action command type.
      type: String
    - contextPath: MicrosoftATP.LiveResponseAction.commands.command.params.key
      description: The machine action command params key.
      type: String
    - contextPath: MicrosoftATP.LiveResponseAction.commands.command.params.value
      description: The machine action command params value.
      type: String
    - contextPath: MicrosoftATP.LiveResponseAction.troubleshootInfo
      description: The machine action troubleshoot information.
      type: String
    polling: true
    execution: true
  - name: microsoft-atp-live-response-run-script
    description: |-
      Runs a script from the library on a device. The Args parameter is passed to your script. Timeouts after 10 minutes.
    deprecated: false
    arguments:
    - name: machine_id
      description: The machine ID to add the file to.
      required: true
      isArray: false
      default: true
      secret: false
    - name: comment
      description: A comment to associate with the action.
      required: true
      isArray: false
      default: false
      secret: false
    - name: scriptName
      description: The script name to run on the device.
      required: true
      isArray: false
      default: false
      secret: false
    - name: arguments
      description: Arguments to run the script with.
      required: false
      isArray: false
      default: false
      secret: false
    - name: machine_action_id
      description: The action ID to retrieve status and data for.
      required: false
      isArray: false
      default: false
      secret: false
      deprecated: true
    - name: interval_in_seconds
      description: Interval between polling. Default is 10 seconds. Must be 10 or higher.
      required: false
      isArray: false
      default: false
      secret: false
      deprecated: false
    - name: timeout_in_seconds
      description: Timeout for polling. Default is 600 seconds.
      required: false
      isArray: false
      default: false
      secret: false
      deprecated: false
    - name: ran_once_flag
      description: Flag for the rate limit retry.
      required: false
      isArray: false
      deprecated: true
    outputs:
    - contextPath: MicrosoftATP.LiveResponseAction.script_name
      description: The script name.
      type: String
    - contextPath: MicrosoftATP.LiveResponseAction.exit_code
      description: The script exit code.
      type: String
    - contextPath: MicrosoftATP.LiveResponseAction.script_output
      description: The script outputs.
      type: String
    - contextPath: MicrosoftATP.LiveResponseAction.script_errors
      description: The script errors if found.
      type: String
    polling: true
    execution: true
  - name: microsoft-atp-live-response-put-file
    description: Puts a file from the library to the device. Files are saved in a working folder and are deleted when the device restarts by default.
    deprecated: false
    arguments:
    - name: machine_id
      description: The machine ID to add the file to.
      required: true
      isArray: false
      default: true
      secret: false
    - name: comment
      description: A comment to associate with the action.
      required: true
      isArray: false
      default: false
      secret: false
    - name: file_name
      description: File name to take from the library to the device.
      required: true
      isArray: false
      default: false
      secret: false
    - name: machine_action_id
      description: Action ID to retrieve status and data for.
      required: false
      isArray: false
      default: false
      secret: false
      deprecated: true
    - name: interval_in_seconds
      description: Interval between polling. Default is 10 seconds. Must be 10 or higher.
      required: false
      isArray: false
      default: false
      secret: false
      deprecated: false
    - name: timeout_in_seconds
      description: Timeout for polling. Default is 600 seconds.
      required: false
      isArray: false
      default: false
      secret: false
      deprecated: false
    - name: ran_once_flag
      description: Flag for the rate limit retry.
      required: false
      isArray: false
      deprecated: true
    outputs:
    - contextPath: MicrosoftATP.LiveResponseAction.id
      description: The machine action ID.
      type: String
    - contextPath: MicrosoftATP.LiveResponseAction.type
      description: The machine action type.
      type: String
    - contextPath: MicrosoftATP.LiveResponseAction.title
      description: The machine action title.
      type: String
    - contextPath: MicrosoftATP.LiveResponseAction.requestor
      description: The machine action requestor.
      type: String
    - contextPath: MicrosoftATP.LiveResponseAction.requestorComment
      description: The machine action requestorComment.
      type: String
    - contextPath: MicrosoftATP.LiveResponseAction.status
      description: The machine action status.
      type: String
    - contextPath: MicrosoftATP.LiveResponseAction.machineId
      description: The machine ID.
      type: String
    - contextPath: MicrosoftATP.LiveResponseAction.computerDnsName
      description: The computer DNS name.
      type: String
    - contextPath: MicrosoftATP.LiveResponseAction.creationDateTimeUtc
      description: The action creationDateTimeUtc.
      type: Date
    - contextPath: MicrosoftATP.LiveResponseAction.lastUpdateDateTimeUtc
      description: The machine action lastUpdateDateTimeUtc.
      type: Date
    - contextPath: MicrosoftATP.LiveResponseAction.cancellationRequestor
      description: The machine action cancellationRequestor.
      type: String
    - contextPath: MicrosoftATP.LiveResponseAction.cancellationComment
      description: The machine action cancellationComment.
      type: String
    - contextPath: MicrosoftATP.LiveResponseAction.cancellationDateTimeUtc
      description: The cancellationDateTimeUtc.
      type: String
    - contextPath: MicrosoftATP.LiveResponseAction.errorHResult
      description: The errorHResult if exists.
      type: String
    - contextPath: MicrosoftATP.LiveResponseAction.scope
      description: The action scope.
      type: String
    - contextPath: MicrosoftATP.LiveResponseAction.externalId
      description: The machine action externalId.
      type: String
    - contextPath: MicrosoftATP.LiveResponseAction.requestSource
      description: The machine action requestSource.
      type: String
    - contextPath: MicrosoftATP.LiveResponseAction.relatedFileInfo
      description: The machine action relatedFileInfo.
      type: String
    - contextPath: MicrosoftATP.LiveResponseAction.commands.index
      description: The machine action command index.
      type: String
    - contextPath: MicrosoftATP.LiveResponseAction.commands.startTime
      description: The machine action command startTime.
      type: String
    - contextPath: MicrosoftATP.LiveResponseAction.commands.endTime
      description: The machine action command endTime.
      type: String
    - contextPath: MicrosoftATP.LiveResponseAction.commands.commandStatus
      description: The machine action command Status.
      type: String
    - contextPath: MicrosoftATP.LiveResponseAction.commands.errors
      description: The machine action command errors if found.
      type: String
    - contextPath: MicrosoftATP.LiveResponseAction.commands.command.type
      description: The machine action command type.
      type: String
    - contextPath: MicrosoftATP.LiveResponseAction.commands.command.params.key
      description: The machine action command params key.
      type: String
    - contextPath: MicrosoftATP.LiveResponseAction.commands.command.params.value
      description: The machine action command params value.
      type: String
    - contextPath: MicrosoftATP.LiveResponseAction.troubleshootInfo
      description: The machine action troubleshootInfo.
      type: String
    polling: true
    execution: true
  - name: microsoft-atp-live-response-result
    description: Gets a result file for a specified action.
    deprecated: false
    arguments:
    - name: machine_action_id
      description: The action ID to retrieve status and data for.
      required: true
      isArray: false
      default: true
      secret: false
    - name: command_index
      description: A command index to retrieve the file for.
      required: true
      isArray: false
      default: false
      secret: false
    - name: ran_once_flag
      description: Flag for the rate limit retry.
      required: false
      isArray: false
      deprecated: true
    outputs:
    - contextPath: MicrosoftATP.LiveResponseAction
      description: The machine action ID.
      type: String
    execution: true
  - name: microsoft-atp-live-response-cancel-action
    description: Cancels an action with an unfinished status.
    deprecated: false
    arguments:
    - name: machine_action_id
      description: Action ID to retrieve status and data for.
      required: true
      isArray: false
      default: true
      secret: false
    - name: comment
      description: A comment to associate with the action.
      required: true
      isArray: false
      default: false
      secret: false
    - name: ran_once_flag
      description: Flag for the rate limit retry.
      required: false
      isArray: false
      deprecated: true
    outputs: []
    polling: true
    execution: true
  - name: microsoft-atp-advanced-hunting-lateral-movement-evidence
    description: Detects evidence of attempted lateral movement. When you select a “query_purpose” argument, a designated query template is used.
    deprecated: false
    arguments:
    - name: query_purpose
      auto: PREDEFINED
      description: When you select a “query_purpose” argument, a designated query template is used. "network_connections" - The network connections initiated by the host/file to other internal hosts. "smb_connections" - SMB connections. "credential_dumping" - Was there a use of credential dumping? If so can we detect the use of the dumped users on other hosts on the network. "management_connection" - Management connection attempts to other hosts.
      required: true
      isArray: false
      defaultValue: ''
      predefined:
      - network_connections
      - smb_connections
      - credential_dumping
      - management_connection
    - name: device_name
      description: Device name to look for.
      required: false
      isArray: false
      defaultValue: ''
    - name: remote_ip_count
      description: Threshold for network enumeration in smb_connection
      required: false
      isArray: false
      defaultValue: ''
    - name: file_name
      description: The file name to look for.
      required: false
      isArray: false
      defaultValue: ''
    - name: sha1
      description: The SHA1 hash to look for.
      required: false
      isArray: false
      defaultValue: ''
    - name: sha256
      description: The SHA256 hash to look for.
      required: false
      isArray: false
      defaultValue: ''
    - name: md5
      description: The MD5 hash to look for.
      required: false
      isArray: false
      defaultValue: ''
    - name: device_id
      description: The device ID to look for.
      required: false
      isArray: false
      defaultValue: ''
    - name: query_operation
      auto: PREDEFINED
      description: The query operator to use with provided arguments.
      required: false
      isArray: false
      defaultValue: or
      predefined:
      - or
      - and
    - name: limit
      description: The maximum number of results to retrieve.
      required: false
      isArray: false
      defaultValue: '50'
    - name: time_range
      required: false
      isArray: false
      description: Time range to look back. Expected syntax is a human readable time range, e.g. 60 minutes, 6 hours, 1 day, etc.
    - default: false
      defaultValue: '10'
      description: The amount of time (in seconds) that a request waits for the query response before a timeout occurs.
      isArray: false
      name: timeout
      required: false
      secret: false
    - default: false
      defaultValue: '1'
      description: The page number from which to start a search. Default is 1.
      isArray: false
      name: page
      required: false
      secret: false
    - default: false
      defaultValue: 'false'
      description: Show the query as part of the entry result.
      isArray: false
      name: show_query
      required: false
      secret: false
    - deprecated: true
      description: Flag for the rate limit retry.
      isArray: false
      name: ran_once_flag
      required: false
    outputs:
    - contextPath: MicrosoftATP.HuntLateralMovementEvidence.Result.network_connections
      description: The query results for network_connections query_purpose.
      type: String
    - contextPath: MicrosoftATP.HuntLateralMovementEvidence.Result.smb_connections
      description: The query results for smb_connections query_purpose.
      type: String
    - contextPath: MicrosoftATP.HuntLateralMovementEvidence.Result.credential_dumping
      description: The query results for credential_dumping query_purpose.
      type: String
    - contextPath: MicrosoftATP.HuntLateralMovementEvidence.Result.management_connection
      description: The query results for management_connection query_purpose.
      type: String
    polling: true
  - arguments:
    - description: When you select a “query_purpose” argument, a designated query template is used. "scheduled_job" - Did the process create any scheduled jobs? "registry_entry" - Did it write to the registry? Requires also the process_cmd argument to be provided. "startup_folder_changes" - Was anything added to the startup folder? "new_service_created" - Was a new service created? "service_updated" - Was an existing service edited? "file_replaced" - Was a file replaced in program files? "new_user" - Was a new user created (on the local machine)? "new_group" - Was a new group created? "group_user_change" - Was a user added to a group (on the local machine)? "local_firewall_change" - Was there a change to the local FW rules? "host_file_change" - Was there a change to the hosts file?
      isArray: false
      name: query_purpose
      required: true
      auto: PREDEFINED
      defaultValue: ''
      predefined:
      - scheduled_job
      - registry_entry
      - startup_folder_changes
      - new_service_created
      - service_updated
      - file_replaced
      - new_user
      - new_group
      - group_user_change
      - local_firewall_change
      - host_file_change
    - description: Device name to look for.
      isArray: false
      name: device_name
      required: false
      defaultValue: ''
    - name: file_name
      description: File name to look for.
      required: false
      isArray: false
      defaultValue: ''
    - name: sha1
      description: SHA1 hash to look for.
      required: false
      isArray: false
      defaultValue: ''
    - name: sha256
      description: SHA256 hash to look for.
      required: false
      isArray: false
      defaultValue: ''
    - name: md5
      description: MD5 hash to look for.
      required: false
      isArray: false
      defaultValue: ''
    - name: device_id
      description: Device ID to look for.
      required: false
      isArray: false
      defaultValue: ''
    - name: query_operation
      auto: PREDEFINED
      description: Query operator to use with the provided arguments.
      required: false
      isArray: false
      defaultValue: or
      predefined:
      - or
      - and
    - name: limit
      description: Maximum number of results to retrieve.
      required: false
      isArray: false
      defaultValue: '50'
    - name: time_range
      required: false
      isArray: false
      description: Time range to look back. Expected syntax is a human readable time range, e.g. 60 minutes, 6 hours, 1 day, etc.
    - default: false
      defaultValue: '10'
      description: The amount of time (in seconds) that a request waits for the query response before a timeout occurs.
      isArray: false
      name: timeout
      required: false
      secret: false
    - default: false
      defaultValue: '1'
      description: The page number from which to start a search. Default is 1.
      isArray: false
      name: page
      required: false
      secret: false
    - default: false
      defaultValue: 'false'
      description: Show the query as part of the entry result.
      isArray: false
      name: show_query
      required: false
      secret: false
    - default: false
      description: Process command line that initiated the registry entry. Can only be used with "registry_entry" query_purpose.
      isArray: false
      name: process_cmd
      required: false
      secret: false
    - deprecated: true
      description: Flag for the rate limit retry.
      isArray: false
      name: ran_once_flag
      required: false
    deprecated: false
    description: Detects evidence of persistence. When you select a “query_purpose” argument, a designated query template is used.
    name: microsoft-atp-advanced-hunting-persistence-evidence
    outputs:
    - contextPath: MicrosoftATP.HuntPersistenceEvidence.Result.scheduled_job
      description: The query results for scheduled_job query_purpose.
      type: String
    - contextPath: MicrosoftATP.HuntPersistenceEvidence.Result.registry_entry
      description: The query results for registry_entry query_purpose.
      type: String
    - contextPath: MicrosoftATP.HuntPersistenceEvidence.Result.startup_folder_changes
      description: The query results for startup_folder_changes query_purpose.
      type: String
    - contextPath: MicrosoftATP.HuntPersistenceEvidence.Result.new_service_created
      description: The query results for new_service_created query_purpose.
      type: String
    - contextPath: MicrosoftATP.HuntPersistenceEvidence.Result.service_updated
      description: The query results for service_updated query_purpose.
      type: String
    - contextPath: MicrosoftATP.HuntPersistenceEvidence.Result.file_replaced
      description: The query results for file_replaced query_purpose.
      type: String
    - contextPath: MicrosoftATP.HuntPersistenceEvidence.Result.new_user
      description: The query results for new_user query_purpose.
      type: String
    - contextPath: MicrosoftATP.HuntPersistenceEvidence.Result.new_group
      description: The query results for new_group query_purpose.
      type: String
    - contextPath: MicrosoftATP.HuntPersistenceEvidence.Result.group_user_change
      description: The query results for group_user_change query_purpose.
      type: String
    - contextPath: MicrosoftATP.HuntPersistenceEvidence.Result.local_firewall_change
      description: The query results for local_firewall_change query_purpose.
      type: String
    - contextPath: MicrosoftATP.HuntPersistenceEvidence.Result.host_file_change
      description: The query results for host_file_change query_purpose.
      type: String
    polling: true
  - arguments:
    - description: Device name to look for.
      isArray: false
      name: device_name
      required: false
      defaultValue: ''
    - description: File name to look for.
      isArray: false
      name: file_name
      required: false
      defaultValue: ''
    - name: sha1
      description: SHA1 hash to look for.
      required: false
      isArray: false
      defaultValue: ''
    - name: sha256
      description: SHA256 hash to look for.
      required: false
      isArray: false
      defaultValue: ''
    - name: md5
      description: MD5 hash to look for.
      required: false
      isArray: false
      defaultValue: ''
    - name: device_id
      description: Device ID to look for.
      required: false
      isArray: false
      defaultValue: ''
    - name: query_operation
      auto: PREDEFINED
      description: Query operator to use with provided arguments.
      required: false
      isArray: false
      defaultValue: or
      predefined:
      - or
      - and
    - name: limit
      description: Maximum number of results to retrieve.
      required: false
      isArray: false
      defaultValue: '50'
    - name: time_range
      required: false
      isArray: false
      description: Time range to look back. Expected syntax is a human readable time range, e.g. 60 minutes, 6 hours, 1 day, etc.
    - default: false
      defaultValue: '10'
      description: The amount of time (in seconds) that a request waits for the query response before a timeout occurs.
      isArray: false
      name: timeout
      required: false
      secret: false
    - default: false
      defaultValue: '1'
      description: The page number from which to start a search. Default is 1.
      isArray: false
      name: page
      required: false
      secret: false
    - default: false
      defaultValue: 'false'
      description: Show the query as part of the entry result.
      isArray: false
      name: show_query
      required: false
      secret: false
    - deprecated: true
      description: Flag for the rate limit retry.
      isArray: false
      name: ran_once_flag
      required: false
    deprecated: false
    description: Indicates how the file got on the machine. Possible details are "dropped_file" - Was the file dropped? From where? "created_file" - Created by another File (script, compiled binary). "network_shared" - Shared via network. "execution_chain" - What is the process execution chain.
    name: microsoft-atp-advanced-hunting-file-origin
    outputs:
    - contextPath: MicrosoftATP.HuntFileOrigin.Result
      description: The query results.
      type: String
    polling: true
  - arguments:
    - description: When you select a “query_purpose” argument, a designated query template is used. "parent_process" - Parent process. "grandparent_process" - Grandparent process. "process_details" - Process hash, path, signature details. "beaconing_evidence" - Does the process appear to be beaconing? "powershell_execution_unsigned_files" - Has the file executed PowerShell? Query without specifying processes. No additional arguments are required. "process_excecution_powershell" - Has the file executed PowerShell?
      isArray: false
      name: query_purpose
      required: true
      auto: PREDEFINED
      defaultValue: ''
      predefined:
      - parent_process
      - grandparent_process
      - process_details
      - beaconing_evidence
      - powershell_execution_unsigned_files
      - process_excecution_powershell
    - description: Device name to look for.
      isArray: false
      name: device_name
      required: false
      defaultValue: ''
    - description: File name to look for.
      isArray: false
      name: file_name
      required: false
      defaultValue: ''
    - description: SHA1 hash to look for.
      isArray: false
      name: sha1
      required: false
      defaultValue: ''
    - description: SHA256 hash to look for.
      isArray: false
      name: sha256
      required: false
      defaultValue: ''
    - description: MD5 hash to look for.
      isArray: false
      name: md5
      required: false
      defaultValue: ''
    - name: device_id
      description: Device ID to look for.
      required: false
      isArray: false
      defaultValue: ''
    - name: query_operation
      auto: PREDEFINED
      description: Query operator to use with provided arguments.
      required: false
      isArray: false
      defaultValue: or
      predefined:
      - or
      - and
    - name: limit
      description: Maximum number of results to retrieve.
      required: false
      isArray: false
      defaultValue: '50'
    - name: time_range
      required: false
      isArray: false
      description: Time range to look back. Expected syntax is a human readable time range, e.g. 60 minutes, 6 hours, 1 day, etc.
    - default: false
      defaultValue: '10'
      description: The amount of time (in seconds) that a request waits for the query response before a timeout occurs.
      isArray: false
      name: timeout
      required: false
      secret: false
    - default: false
      defaultValue: '1'
      description: The page number from which to start a search. Default is 1.
      isArray: false
      name: page
      required: false
      secret: false
    - default: false
      defaultValue: 'false'
      description: Show the query as part of the entry result.
      isArray: false
      name: show_query
      required: false
      secret: false
    - deprecated: true
      description: Flag for the rate limit retry.
      isArray: false
      name: ran_once_flag
      required: false
    deprecated: false
    description: Detects process details. When you select a “query_purpose” argument, a designated query template is used.
    polling: true
    name: microsoft-atp-advanced-hunting-process-details
    outputs:
    - contextPath: MicrosoftATP.HuntProcessDetails.Result.parent_process
      description: The query results for parent_process query_purposeThe query results.
      type: String
    - contextPath: MicrosoftATP.HuntProcessDetails.Result.grandparent_process
      description: The query results for grandparent_process query_purpose.
      type: String
    - contextPath: MicrosoftATP.HuntProcessDetails.Result.process_details
      description: The query results for process_details query_purpose.
      type: String
    - contextPath: MicrosoftATP.HuntProcessDetails.Result.beaconing_evidence
      description: The query results for beaconing_evidence query_purpose.
      type: String
    - contextPath: MicrosoftATP.HuntProcessDetails.Result.powershell_execution_unsigned_files
      description: The query results for powershell_execution_unsigned_files query_purpose.
      type: String
    - contextPath: MicrosoftATP.HuntProcessDetails.Result.process_excecution_powershell
      description: The query results for process_excecution_powershell query_purpose.
      type: String
  - arguments:
    - description: When you select a “query_purpose” argument, a designated query template is used. "external_addresses" - Network connections to external addresses. "dns_query" - DNS query. Query by providing hash or filename or specific processes. At least one of file arguments (file_name, sha1, sha256, md5) is required and one of device arguments (device_name, device_id). "encoded_commands" - Are there commands with base 64 encoding? Only device arguments are required (device_name, device_id), at least one.
      isArray: false
      name: query_purpose
      required: true
      auto: PREDEFINED
      defaultValue: ''
      predefined:
      - external_addresses
      - dns_query
      - encoded_commands
    - description: Device name to look for.
      name: device_name
      required: false
      isArray: false
      defaultValue: ''
    - description: File name to look for.
      isArray: false
      name: file_name
      required: false
      defaultValue: ''
    - name: sha1
      description: SHA1 hash to look for.
      required: false
      isArray: false
      defaultValue: ''
    - name: sha256
      description: SHA256 hash to look for.
      required: false
      isArray: false
      defaultValue: ''
    - name: md5
      description: MD5 hash to look for.
      required: false
      isArray: false
      defaultValue: ''
    - name: device_id
      description: Device ID to look for.
      required: false
      isArray: false
      defaultValue: ''
    - name: query_operation
      auto: PREDEFINED
      description: Query operator to use with provided arguments.
      required: false
      isArray: false
      defaultValue: or
      predefined:
      - or
      - and
    - name: limit
      description: Maximum number of results to retrieve.
      required: false
      isArray: false
      defaultValue: '50'
    - name: time_range
      required: false
      isArray: false
      description: Time range to look back. Expected syntax is a human readable time range, e.g. 60 minutes, 6 hours, 1 day, etc.
    - default: false
      defaultValue: '10'
      description: The amount of time (in seconds) that a request waits for the query response before a timeout occurs.
      isArray: false
      name: timeout
      required: false
      secret: false
    - default: false
      defaultValue: '1'
      description: The page number from which to start a search. Default is 1.
      isArray: false
      name: page
      required: false
      secret: false
    - default: false
      defaultValue: 'false'
      description: Show the query as part of the entry result.
      isArray: false
      name: show_query
      required: false
      secret: false
    - deprecated: true
      description: Flag for the rate limit retry.
      isArray: false
      name: ran_once_flag
      required: false
    description: Detects network connections. When you select a “query_purpose” argument, a designated query template is used.
    name: microsoft-atp-advanced-hunting-network-connections
    outputs:
    - contextPath: MicrosoftATP.HuntNetworkConnections.Result.external_addresses
      description: The query results for external_addresses query_purpose.
      type: String
    - contextPath: MicrosoftATP.HuntNetworkConnections.Result.dns_query
      description: The query results for dns_query query_purpose.
      type: String
    - contextPath: MicrosoftATP.HuntNetworkConnections.Result.encoded_commands
      description: The query results for encoded_commands query_purpose.
      type: String
    polling: true
    deprecated: false
  - name: microsoft-atp-advanced-hunting-privilege-escalation
    description: Detects evidence of privilege escalation.
    deprecated: false
    arguments:
    - name: device_name
      description: Device name to look for.
      required: false
      isArray: false
      defaultValue: ''
    - name: device_id
      description: Device ID to look for.
      required: false
      isArray: false
      defaultValue: ''
    - name: query_operation
      auto: PREDEFINED
      description: Query operator to use with provided arguments.
      required: false
      isArray: false
      defaultValue: or
      predefined:
      - or
      - and
    - name: limit
      description: Maximum number of results to retrieve.
      required: false
      isArray: false
      defaultValue: '50'
    - name: time_range
      required: false
      isArray: false
      description: Time range to look back. Expected syntax is a human readable time range, e.g. 60 minutes, 6 hours, 1 day, etc.
    - default: false
      defaultValue: '10'
      description: The amount of time (in seconds) that a request waits for the query response before a timeout occurs.
      isArray: false
      name: timeout
      required: false
      secret: false
    - default: false
      defaultValue: '1'
      description: The page number from which to start a search. Default is 1.
      isArray: false
      name: page
      required: false
      secret: false
    - default: false
      defaultValue: 'false'
      description: Show the query as part of the entry result.
      isArray: false
      name: show_query
      required: false
      secret: false
    - deprecated: true
      description: Flag for the rate limit retry.
      isArray: false
      name: ran_once_flag
      required: false
    outputs:
    - contextPath: MicrosoftATP.HuntPrivilegeEscalation.Result
      description: The query results.
      type: String
  - name: microsoft-atp-advanced-hunting-tampering
    description: Detects evidence of MSDE agent/sensor manipulation.
    deprecated: false
    arguments:
    - name: device_name
      description: Device name to look for.
      required: false
      isArray: false
      defaultValue: ''
    - name: device_id
      description: Device ID to look for.
      required: false
      isArray: false
      defaultValue: ''
    - name: query_operation
      auto: PREDEFINED
      description: Query operator to use with provided arguments.
      required: false
      isArray: false
      defaultValue: or
      predefined:
      - or
      - and
    - name: limit
      description: Maximum number of results to retrieve.
      required: false
      isArray: false
      defaultValue: '50'
    - name: time_range
      required: false
      isArray: false
      description: Time range to look back. Expected syntax is a human readable time range, e.g. 60 minutes, 6 hours, 1 day, etc.
    - default: false
      defaultValue: '10'
      description: The amount of time (in seconds) that a request waits for the query response before a timeout occurs.
      isArray: false
      name: timeout
      required: false
      secret: false
    - default: false
      defaultValue: '1'
      description: The page number from which to start a search. Default is 1.
      isArray: false
      name: page
      required: false
      secret: false
    - default: false
      defaultValue: 'false'
      description: Show the query as part of the entry result.
      isArray: false
      name: show_query
      required: false
      secret: false
    - deprecated: true
      description: Flag for the rate limit retry.
      isArray: false
      name: ran_once_flag
      required: false
    outputs:
    - contextPath: MicrosoftATP.HuntTampering.Result
      description: The query results.
      type: String
    polling: true
  - name: microsoft-atp-advanced-hunting-cover-up
    description: Detects cover up actions. When you select a “query_purpose” argument, a designated query template is used.
    deprecated: false
    arguments:
    - name: query_purpose
      auto: PREDEFINED
      description: When you select a “query_purpose” argument, a designated query template is used. "file_deleted" - Did the file delete itself? "event_log_cleared" - Was the event log cleared? Requires at least one of device arguments (device_name/device_id). "compromised_information" - Information on a compromised user and its activities. Requires only username argument. "connected_devices" - All connected devices by compromised user. Requires only username argument. "action_types" - All action types created by a user on each machine. Requires only username argument. "common_files" - Most common files associated with a user. Requires only username argument
      required: true
      isArray: false
      defaultValue: ''
      predefined:
      - file_deleted
      - event_log_cleared
      - compromised_information
      - connected_devices
      - action_types
      - common_files
    - name: device_name
      description: Device name to look for.
      required: false
      isArray: false
      defaultValue: ''
    - name: file_name
      description: File name to look for.
      required: false
      isArray: false
      defaultValue: ''
    - name: sha1
      description: SHA1 hash to look for.
      required: false
      isArray: false
      defaultValue: ''
    - name: sha256
      description: SHA256 hash to look for.
      required: false
      isArray: false
      defaultValue: ''
    - name: md5
      description: MD5 hash to look for.
      required: false
      isArray: false
      defaultValue: ''
    - name: device_id
      description: Device ID to look for.
      required: false
      isArray: false
      defaultValue: ''
    - name: username
      description: Username to look for in relevant query types.
      required: false
      isArray: false
      defaultValue: ''
    - name: query_operation
      auto: PREDEFINED
      description: Query operator to use with provided arguments.
      required: false
      isArray: false
      defaultValue: or
      predefined:
      - or
      - and
    - name: limit
      description: Maximum number of results to retrieve.
      required: false
      isArray: false
      defaultValue: '50'
    - name: time_range
      required: false
      isArray: false
      description: Time range to look back. Expected syntax is a human readable time range, e.g. 60 minutes, 6 hours, 1 day, etc.
    - default: false
      defaultValue: '10'
      description: The amount of time (in seconds) that a request waits for the query response before a timeout occurs.
      isArray: false
      name: timeout
      required: false
      secret: false
    - default: false
      defaultValue: '1'
      description: The page number from which to start a search. Default is 1.
      isArray: false
      name: page
      required: false
      secret: false
    - default: false
      defaultValue: 'false'
      description: Show the query as part of the entry result.
      isArray: false
      name: show_query
      required: false
      secret: false
    - deprecated: true
      description: Flag for the rate limit retry.
      isArray: false
      name: ran_once_flag
      required: false
    outputs:
    - contextPath: MicrosoftATP.HuntCoverUp.Result.file_deleted
      description: The query results for file_deleted query_purpose.
      type: String
    - contextPath: MicrosoftATP.HuntCoverUp.Result.event_log_cleared
      description: The query results for event_log_cleared query_purpose.
      type: String
    - contextPath: MicrosoftATP.HuntCoverUp.Result.compromised_information
      description: The query results for compromised_information query_purpose.
      type: String
    - contextPath: MicrosoftATP.HuntCoverUp.Result.connected_devices
      description: The query results for connected_devices query_purpose.
      type: String
    - contextPath: MicrosoftATP.HuntCoverUp.Result.action_types
      description: The query results for action_types query_purpose.
      type: String
    - contextPath: MicrosoftATP.HuntCoverUp.Result.common_files
      description: The query results for common_files query_purpose.
      type: String
    polling: true
  - arguments:
    - default: true
      description: A machine ID used for getting logged on users.
      isArray: false
      name: machine_id
      required: true
      secret: false
    - deprecated: true
      description: Flag for the rate limit retry.
      isArray: false
      name: ran_once_flag
      required: false
    deprecated: false
    description: Retrieves a collection of logged on users on a specific device.
    execution: false
    name: microsoft-atp-get-machine-users
    outputs:
    - contextPath: MicrosoftATP.MachineUser.ID
      description: The user ID.
      type: String
    - contextPath: MicrosoftATP.MachineUser.AccountName
      description: The user account name.
      type: String
    - contextPath: MicrosoftATP.MachineUser.AccountDomain
      description: The domain of the user account.
      type: String
    - contextPath: MicrosoftATP.MachineUser.FirstSeen
      description: The first date and time the user has logged on the machine.
      type: Date
    - contextPath: MicrosoftATP.MachineUser.LastSeen
      description: The last date and time the user has logged on the machine.
      type: Date
    - contextPath: MicrosoftATP.MachineUser.LogonTypes
      description: The logon types of the user on the machine.
      type: String
    - contextPath: MicrosoftATP.MachineUser.DomainAdmin
      description: True if user is Domain Admin, False otherwise.
      type: Boolean
    - contextPath: MicrosoftATP.MachineUser.NetworkUser
      description: True if user is network user, False otherwise.
      type: Boolean
    - contextPath: MicrosoftATP.MachineUser.MachineID
      description: The machine ID.
      type: String
    polling: true
  - arguments:
    - default: true
      description: A machine ID used for getting machine related alerts.
      isArray: false
      name: machine_id
      required: true
      secret: false
    - deprecated: true
      description: Flag for the rate limit retry.
      isArray: false
      name: ran_once_flag
      required: false
    deprecated: false
    description: Retrieves a collection of alerts related to a specific device.
    execution: false
    name: microsoft-atp-get-machine-alerts
    outputs:
    - contextPath: MicrosoftATP.MachineAlerts.ID
      description: The alert ID.
      type: String
    - contextPath: MicrosoftATP.MachineAlerts.Title
      description: The alert title.
      type: String
    - contextPath: MicrosoftATP.MachineAlerts.Description
      description: The alert description.
      type: String
    - contextPath: MicrosoftATP.MachineAlerts.IncidentID
      description: The incident ID, if alert belongs to one.
      type: String
    - contextPath: MicrosoftATP.MachineAlerts.Severity
      description: The alert severity.
      type: String
    - contextPath: MicrosoftATP.MachineAlerts.Status
      description: The alert status.
      type: String
    - contextPath: MicrosoftATP.MachineAlerts.Classification
      description: The alert classification.
      type: String
    - contextPath: MicrosoftATP.MachineAlerts.Category
      description: The alert category.
      type: String
    - contextPath: MicrosoftATP.MachineAlerts.ThreatFamilyName
      description: The alert threat family name.
      type: String
    - contextPath: MicrosoftATP.MachineAlerts.MachineID
      description: The alerts machine ID.
      type: String
    polling: true
  - arguments:
    - default: false
      description: The machine ID. Can be retrieved by running the 'microsoft-atp-get-machines' command.
      isArray: false
      name: machine_id
      required: true
      secret: false
    - default: false
      description: Comment to associate with the action.
      isArray: false
      name: comment
      required: true
      secret: false
    - default: false
      description: Timeout for polling. Default is 600 seconds.
      isArray: false
      name: timeout_in_seconds
      required: false
      secret: false
    - default: false
      description: Action ID to retrieve status and data for. Retrieved from the 'get-machine-investigation-package' command.
      isArray: false
      name: machine_action_id
      required: false
      secret: false
      deprecated: true
    - default: false
      description: Interval between polling. Default is 10 seconds. Must be 10 or higher.
      isArray: false
      name: interval_in_seconds
      required: false
      secret: false
      deprecated: false
    - deprecated: true
      description: Flag for the rate limit retry.
      isArray: false
      name: ran_once_flag
      required: false
    deprecated: false
    description: Collect and download an investigation package from a machine.
    execution: false
    polling: true
    name: microsoft-atp-request-and-download-investigation-package
    outputs:
    - contextPath: MicrosoftATP.MachineAction.ID
      description: The machine action ID.
      type: String
    - contextPath: MicrosoftATP.MachineAction.Status
      description: The current status of the machine action.
      type: String
    - contextPath: MicrosoftATP.MachineAction.MachineID
      description: The machine ID on which the action was executed.
      type: String
  - arguments:
    - default: true
      description: A comma-separated list of machine IDs to be used for offboarding. e.g., 0a3250e0693a109f1affc9217be9459028aa8426,0a3250e0693a109f1affc9217be9459028aa8424.
      isArray: true
      name: machine_id
      required: true
    - description: A comment to associate with the action.
      name: comment
      required: true
    - deprecated: true
      description: Flag for the rate limit retry.
      isArray: false
      name: ran_once_flag
      required: false
    description: Offboard a machine from defender.
    execution: true
    name: microsoft-atp-offboard-machine
    outputs:
    - contextPath: MicrosoftATP.OffboardMachine.ID
      description: The machine action ID.
      type: String
    - contextPath: MicrosoftATP.OffboardMachine.Type
      description: Type of the machine action.
      type: String
    - contextPath: MicrosoftATP.OffboardMachine.Scope
      description: Scope of the action.
      type: Unknown
    - contextPath: MicrosoftATP.OffboardMachine.Requestor
      description: The ID of the user that executed the action.
      type: String
    - contextPath: MicrosoftATP.OffboardMachine.RequestorComment
      description: Comment that was written when issuing the action.
      type: String
    - contextPath: MicrosoftATP.OffboardMachine.Status
      description: The current status of the command.
      type: String
    - contextPath: MicrosoftATP.OffboardMachine.MachineID
      description: The machine ID on which the action was executed.
      type: String
    - contextPath: MicrosoftATP.OffboardMachine.ComputerDNSName
      description: The machine DNS name on which the action was executed.
      type: String
    - contextPath: MicrosoftATP.OffboardMachine.CreationDateTimeUtc
      description: The date and time when the action was created.
      type: Date
    - contextPath: MicrosoftATP.OffboardMachine.LastUpdateTimeUtc
      description: The last date and time when the action status was updated.
      type: Date
    - contextPath: MicrosoftATP.OffboardMachine.cancellationDateTimeUtc
      description: The date and time when the action was canceled.
      type: Date
    - contextPath: MicrosoftATP.OffboardMachine.RelatedFileInfo
      description: The file info.
      type: String
    - contextPath: MicrosoftATP.OffboardMachine.troubleshootInfo
      description: Troubleshooting information.
      type: String
    polling: true
<<<<<<< HEAD
  dockerimage: demisto/crypto:1.0.0.40696
=======
  dockerimage: demisto/crypto:1.0.0.42817
>>>>>>> c27321b7
  feed: false
  isfetch: true
  longRunning: false
  longRunningPort: false
  runonce: false
  script: '-'
  subtype: python3
  type: python
defaultmapperin: Microsoft Defender For Endpoint Mapper
fromversion: 5.0.0
tests:
- No tests (auto formatted)<|MERGE_RESOLUTION|>--- conflicted
+++ resolved
@@ -860,6 +860,7 @@
       - Unknown
       - FalsePositive
       - TruePositive
+      - InformationalExpectedActivity
       required: false
       secret: false
     - auto: PREDEFINED
@@ -869,9 +870,7 @@
       name: determination
       predefined:
       - NotAvailable
-      - Apt
       - Malware
-      - SecurityPersonnel
       - SecurityTesting
       - UnwantedSoftware
       - Other
@@ -6674,11 +6673,7 @@
       description: Troubleshooting information.
       type: String
     polling: true
-<<<<<<< HEAD
-  dockerimage: demisto/crypto:1.0.0.40696
-=======
   dockerimage: demisto/crypto:1.0.0.42817
->>>>>>> c27321b7
   feed: false
   isfetch: true
   longRunning: false
