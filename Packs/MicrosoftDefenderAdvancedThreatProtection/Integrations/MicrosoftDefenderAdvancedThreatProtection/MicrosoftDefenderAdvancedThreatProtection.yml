--- conflicted
+++ resolved
@@ -6711,11 +6711,7 @@
     execution: false
     name: microsoft-atp-generate-login-url
     arguments: []
-<<<<<<< HEAD
-  dockerimage: demisto/crypto:1.0.0.62404
-=======
   dockerimage: demisto/crypto:1.0.0.62834
->>>>>>> e2899ac8
   feed: false
   isfetch: true
   longRunning: false
