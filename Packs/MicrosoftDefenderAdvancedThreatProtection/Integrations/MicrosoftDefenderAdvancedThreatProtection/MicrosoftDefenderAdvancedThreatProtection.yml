--- conflicted
+++ resolved
@@ -6681,15 +6681,11 @@
       description: Troubleshooting information.
       type: String
     polling: true
-<<<<<<< HEAD
   - description: Generate the login url used for Authorization code flow.
     execution: false
     name: microsoft-atp-generate-login-url
     arguments: []
-  dockerimage: demisto/crypto:1.0.0.45575
-=======
   dockerimage: demisto/crypto:1.0.0.47103
->>>>>>> 270c8f6c
   feed: false
   isfetch: true
   longRunning: false
