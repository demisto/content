--- conflicted
+++ resolved
@@ -70,8 +70,4 @@
 tests:
 - No tests (auto formatted)
 marketplaces:
-<<<<<<< HEAD
-- platform
-=======
-  - platform
->>>>>>> 065a6e32
+  - platform