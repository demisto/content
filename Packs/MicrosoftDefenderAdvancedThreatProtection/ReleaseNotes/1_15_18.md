--- conflicted
+++ resolved
@@ -1,15 +1,6 @@
 
 #### Integrations
 
-##### Microsoft Defender for Endpoint
-
-- Added support for old docker images which do not have the defusedxml package.
-
 ##### Microsoft Defender for Endpoint Event Collector
 
-<<<<<<< HEAD
-- Updated the Docker image to: *demisto/pydantic-jwt3:1.0.0.43088*.
-- Added support for old docker images which do not have the defusedxml package.
-=======
-- Maintenance and stability enhancements.
->>>>>>> dec2605c
+- Maintenance and stability enhancements.