This playbook is part of the ‘Malware Investigation And Response’ pack. For more information, refer to https://xsoar.pan.dev/docs/reference/packs/malware-investigation-and-response.
<<<<<<< HEAD
This playbook uses the Live Response feature to retrieve a file from an endpoint./nNote that the endpoint id will be set from the incident field “DeviceID”.
=======
This playbook uses the Live Response feature to retrieve a file from an endpoint.
The playbook supports a supplied machine id as an input. Otherwise, it will take the Device ID incident field.
The playbook supports only one element to be retrieved for each task (if needed more then one - use the playbook loop feature).
>>>>>>> a4cbdd94

## Dependencies

This playbook uses the following sub-playbooks, integrations, and scripts.

### Sub-playbooks

This playbook does not use any sub-playbooks.

### Integrations

* MicrosoftDefenderAdvancedThreatProtection

### Scripts

<<<<<<< HEAD
* UnzipFile
* isError
=======
* isError
* UnzipFile
>>>>>>> a4cbdd94

### Commands

* microsoft-atp-live-response-get-file

## Playbook Inputs

---

| **Name** | **Description** | **Default Value** | **Required** |
| --- | --- | --- | --- |
| paths | The file paths to be provided. |  | Optional |
| MachineID | The ID of the machine. |  | Optional |

## Playbook Outputs

---

| **Path** | **Description** | **Type** |
| --- | --- | --- |
| ExtractedFiles | A list of file names that were extracted from the ZIP file. | Unknown |
| MicrosoftATP.LiveResponseAction.status | The machine action status. | unknown |

## Playbook Image

---

![MDE - Retrieve File](../doc_files/MDE_-_Retrieve_File.png)<|MERGE_RESOLUTION|>--- conflicted
+++ resolved
@@ -1,11 +1,7 @@
 This playbook is part of the ‘Malware Investigation And Response’ pack. For more information, refer to https://xsoar.pan.dev/docs/reference/packs/malware-investigation-and-response.
-<<<<<<< HEAD
-This playbook uses the Live Response feature to retrieve a file from an endpoint./nNote that the endpoint id will be set from the incident field “DeviceID”.
-=======
 This playbook uses the Live Response feature to retrieve a file from an endpoint.
 The playbook supports a supplied machine id as an input. Otherwise, it will take the Device ID incident field.
 The playbook supports only one element to be retrieved for each task (if needed more then one - use the playbook loop feature).
->>>>>>> a4cbdd94
 
 ## Dependencies
 
@@ -21,13 +17,8 @@
 
 ### Scripts
 
-<<<<<<< HEAD
-* UnzipFile
-* isError
-=======
 * isError
 * UnzipFile
->>>>>>> a4cbdd94
 
 ### Commands
 
