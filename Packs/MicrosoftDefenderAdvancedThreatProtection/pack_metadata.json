{
    "name": "Microsoft Defender for Endpoint",
    "description": "Microsoft Defender for Endpoint (previously Microsoft Defender Advanced Threat Protection (ATP)) is a unified platform for preventative protection, post-breach detection, automated investigation, and response.",
    "support": "xsoar",
<<<<<<< HEAD
    "currentVersion": "1.19.0",
=======
    "currentVersion": "1.20.0",
>>>>>>> c5f08ae0
    "author": "Cortex XSOAR",
    "url": "https://www.paloaltonetworks.com/cortex",
    "email": "",
    "created": "2020-03-08T15:06:52Z",
    "categories": [
        "Endpoint"
    ],
    "tags": [],
    "useCases": [],
    "keywords": [],
    "marketplaces": [
        "xsoar",
        "marketplacev2",
        "platform"
    ],
    "dependencies": {
        "CommonScripts": {
            "mandatory": true,
            "display_name": "Common Scripts"
        },
        "WindowsDefenderAdvancedThreatProtection": {
            "mandatory": false,
            "display_name": "Windows Defender Advanced Threat Protection (Deprecated)"
        },
        "ServiceNow": {
            "mandatory": false,
            "display_name": "ServiceNow"
        },
        "Jira": {
            "mandatory": false,
            "display_name": "Atlassian Jira"
        },
        "Malware": {
            "mandatory": false,
            "display_name": "Malware"
        },
        "CoreAlertFields": {
            "mandatory": true,
            "display_name": "Core Alert Fields"
        },
        "MalwareInvestigationAndResponse": {
            "mandatory": true,
            "display_name": "Malware Investigation and Response"
        },
        "CommonPlaybooks": {
            "mandatory": true,
            "display_name": "Common Playbooks"
        },
        "CommonTypes": {
            "mandatory": true,
            "display_name": "Common Types"
        }
    },
    "displayedImages": [
        "CommonScripts",
        "WindowsDefenderAdvancedThreatProtection",
        "ServiceNow",
        "Jira",
        "Malware",
        "CoreAlertFields",
        "MalwareInvestigationAndResponse",
        "CommonPlaybooks",
        "CommonTypes"
    ],
    "defaultDataSource": "Microsoft Defender Advanced Threat Protection",
    "supportedModules": [
        "X1",
        "X3",
        "X5",
        "ENT_PLUS",
        "agentix"
    ]
}<|MERGE_RESOLUTION|>--- conflicted
+++ resolved
@@ -2,11 +2,7 @@
     "name": "Microsoft Defender for Endpoint",
     "description": "Microsoft Defender for Endpoint (previously Microsoft Defender Advanced Threat Protection (ATP)) is a unified platform for preventative protection, post-breach detection, automated investigation, and response.",
     "support": "xsoar",
-<<<<<<< HEAD
-    "currentVersion": "1.19.0",
-=======
-    "currentVersion": "1.20.0",
->>>>>>> c5f08ae0
+    "currentVersion": "1.20.1",
     "author": "Cortex XSOAR",
     "url": "https://www.paloaltonetworks.com/cortex",
     "email": "",
