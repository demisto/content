--- conflicted
+++ resolved
@@ -1,82 +1,4 @@
 {
-<<<<<<< HEAD
-  "name": "Microsoft Defender for Endpoint",
-  "description": "Microsoft Defender for Endpoint (previously Microsoft Defender Advanced Threat Protection (ATP)) is a unified platform for preventative protection, post-breach detection, automated investigation, and response.",
-  "support": "xsoar",
-  "currentVersion": "1.18.10",
-  "author": "Cortex XSOAR",
-  "url": "https://www.paloaltonetworks.com/cortex",
-  "email": "",
-  "created": "2020-03-08T15:06:52Z",
-  "categories": [
-    "Endpoint"
-  ],
-  "tags": [],
-  "useCases": [],
-  "keywords": [],
-  "marketplaces": [
-    "xsoar",
-    "marketplacev2",
-    "platform"
-  ],
-  "dependencies": {
-    "CommonScripts": {
-      "mandatory": true,
-      "display_name": "Common Scripts"
-    },
-    "WindowsDefenderAdvancedThreatProtection": {
-      "mandatory": false,
-      "display_name": "Windows Defender Advanced Threat Protection (Deprecated)"
-    },
-    "ServiceNow": {
-      "mandatory": false,
-      "display_name": "ServiceNow"
-    },
-    "Jira": {
-      "mandatory": false,
-      "display_name": "Atlassian Jira"
-    },
-    "Malware": {
-      "mandatory": false,
-      "display_name": "Malware"
-    },
-    "CoreAlertFields": {
-      "mandatory": true,
-      "display_name": "Core Alert Fields"
-    },
-    "MalwareInvestigationAndResponse": {
-      "mandatory": true,
-      "display_name": "Malware Investigation and Response"
-    },
-    "CommonPlaybooks": {
-      "mandatory": true,
-      "display_name": "Common Playbooks"
-    },
-    "CommonTypes": {
-      "mandatory": true,
-      "display_name": "Common Types"
-    }
-  },
-  "displayedImages": [
-    "CommonScripts",
-    "WindowsDefenderAdvancedThreatProtection",
-    "ServiceNow",
-    "Jira",
-    "Malware",
-    "CoreAlertFields",
-    "MalwareInvestigationAndResponse",
-    "CommonPlaybooks",
-    "CommonTypes"
-  ],
-  "defaultDataSource": "Microsoft Defender Advanced Threat Protection",
-  "supportedModules": [
-    "X1",
-    "X3",
-    "X5",
-    "ENT_PLUS",
-    "agentix"
-  ]
-=======
     "name": "Microsoft Defender for Endpoint",
     "description": "Microsoft Defender for Endpoint (previously Microsoft Defender Advanced Threat Protection (ATP)) is a unified platform for preventative protection, post-breach detection, automated investigation, and response.",
     "support": "xsoar",
@@ -153,5 +75,4 @@
         "ENT_PLUS",
         "agentix"
     ]
->>>>>>> 36cb4b66
 }