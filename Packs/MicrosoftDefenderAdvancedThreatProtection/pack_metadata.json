{
    "name": "Microsoft Defender for Endpoint",
    "description": "Microsoft Defender for Endpoint (previously Microsoft Defender Advanced Threat Protection (ATP)) is a unified platform for preventative protection, post-breach detection, automated investigation, and response.",
    "support": "xsoar",
<<<<<<< HEAD
    "currentVersion": "1.4.6",
=======
    "currentVersion": "1.6.3",
>>>>>>> 60f77e3a
    "author": "Cortex XSOAR",
    "url": "https://www.paloaltonetworks.com/cortex",
    "email": "",
    "created": "2020-03-08T15:06:52Z",
    "categories": [
        "Endpoint"
    ],
    "tags": [],
    "useCases": [],
    "keywords": [],
    "marketplaces": [
        "xsoar",
        "marketplacev2"
    ],
    "dependencies": {
        "CommonTypes": {
            "mandatory": true,
            "display_name": "Common Types"
        },
        "WindowsDefenderAdvancedThreatProtection": {
            "mandatory": false,
            "display_name": "Windows Defender Advanced Threat Protection (Deprecated)"
        },
        "CommonScripts": {
            "mandatory": true,
            "display_name": "Common Scripts"
        },
        "CommonPlaybooks": {
            "mandatory": true,
            "display_name": "Common Playbooks"
        },
        "CoreAlertFields": {
            "mandatory": false,
            "display_name": "Core Alert Fields"
        }
    },
    "displayedImages": [
        "CommonTypes",
        "WindowsDefenderAdvancedThreatProtection",
        "CommonScripts",
        "CommonPlaybooks",
        "CoreAlertFields"
    ]
}<|MERGE_RESOLUTION|>--- conflicted
+++ resolved
@@ -2,11 +2,7 @@
     "name": "Microsoft Defender for Endpoint",
     "description": "Microsoft Defender for Endpoint (previously Microsoft Defender Advanced Threat Protection (ATP)) is a unified platform for preventative protection, post-breach detection, automated investigation, and response.",
     "support": "xsoar",
-<<<<<<< HEAD
-    "currentVersion": "1.4.6",
-=======
-    "currentVersion": "1.6.3",
->>>>>>> 60f77e3a
+    "currentVersion": "1.7.0",
     "author": "Cortex XSOAR",
     "url": "https://www.paloaltonetworks.com/cortex",
     "email": "",
@@ -20,34 +16,5 @@
     "marketplaces": [
         "xsoar",
         "marketplacev2"
-    ],
-    "dependencies": {
-        "CommonTypes": {
-            "mandatory": true,
-            "display_name": "Common Types"
-        },
-        "WindowsDefenderAdvancedThreatProtection": {
-            "mandatory": false,
-            "display_name": "Windows Defender Advanced Threat Protection (Deprecated)"
-        },
-        "CommonScripts": {
-            "mandatory": true,
-            "display_name": "Common Scripts"
-        },
-        "CommonPlaybooks": {
-            "mandatory": true,
-            "display_name": "Common Playbooks"
-        },
-        "CoreAlertFields": {
-            "mandatory": false,
-            "display_name": "Core Alert Fields"
-        }
-    },
-    "displayedImages": [
-        "CommonTypes",
-        "WindowsDefenderAdvancedThreatProtection",
-        "CommonScripts",
-        "CommonPlaybooks",
-        "CoreAlertFields"
     ]
 }