--- conflicted
+++ resolved
@@ -2,11 +2,7 @@
     "name": "Microsoft Defender for Endpoint",
     "description": "Microsoft Defender for Endpoint (previously Microsoft Defender Advanced Threat Protection (ATP)) is a unified platform for preventative protection, post-breach detection, automated investigation, and response.",
     "support": "xsoar",
-<<<<<<< HEAD
-    "currentVersion": "1.3.6",
-=======
     "currentVersion": "1.4.0",
->>>>>>> af47da6a
     "author": "Cortex XSOAR",
     "url": "https://www.paloaltonetworks.com/cortex",
     "email": "",
