--- conflicted
+++ resolved
@@ -788,11 +788,7 @@
     deprecated: false
     execution: false
   - name: zerofox-search-compromised-domain
-<<<<<<< HEAD
-    description: Looks for a given domain in Zerofox's CTI feeds
-=======
     description: Looks for a given domain in Zerofox's CTI feeds.
->>>>>>> 9d6c5180
     arguments:
     - name: domain
       required: true
@@ -809,11 +805,7 @@
       type: string
       description: Related domains to the threat separated by commas.
   - name: zerofox-search-compromised-email
-<<<<<<< HEAD
-    description: Looks for a given email in ZeroFox's CTI feeds
-=======
     description: Looks for a given email in ZeroFox's CTI feeds.
->>>>>>> 9d6c5180
     arguments:
     - name: email
       required: true
@@ -831,11 +823,7 @@
       type: string
       description: Date in which the email was found related to a threat.
   - name: zerofox-search-malicious-ip
-<<<<<<< HEAD
-    description: Looks for malicious ips in ZeroFox's CTI feeds
-=======
     description: Looks for malicious ips in ZeroFox's CTI feeds.
->>>>>>> 9d6c5180
     arguments:
     - name: ip
       required: true
@@ -853,11 +841,7 @@
       type: string
       description: Date in which the ip was found related to a threat.
   - name: zerofox-search-malicious-hash
-<<<<<<< HEAD
-    description: Looks for registered hashes in ZeroFox's CTI feeds
-=======
     description: Looks for registered hashes in ZeroFox's CTI feeds.
->>>>>>> 9d6c5180
     arguments:
     - name: hash
       required: true
@@ -904,11 +888,7 @@
     - contextPath: ZeroFox.Exploits.URLs
       description: URLs associated to the threat separated by commas.
       type: string
-<<<<<<< HEAD
-  dockerimage: demisto/python3:3.10.13.80014
-=======
   dockerimage: demisto/python3:3.10.13.84405
->>>>>>> 9d6c5180
   isfetch: true
   longRunning: false
   longRunningPort: false
