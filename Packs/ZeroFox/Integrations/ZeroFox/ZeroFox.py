--- conflicted
+++ resolved
@@ -4,12 +4,8 @@
 
 """ IMPORTS  """
 from dateparser import parse as parse_date
-<<<<<<< HEAD
-from typing import Any
-=======
 from datetime import datetime
 from typing import Any, TypedDict
->>>>>>> 5cfcc708
 from collections.abc import Callable
 from requests import Response
 from copy import deepcopy
@@ -19,8 +15,6 @@
 """ GLOBALS / PARAMS  """
 FETCH_TIME_DEFAULT = "3 days"
 CLOSED_ALERT_STATUS = ["Closed", "Deleted"]
-<<<<<<< HEAD
-=======
 DATE_FORMAT = "%Y-%m-%dT%H:%M:%S.%f"
 MAX_ALERT_IDS_STORED = 200
 
@@ -33,7 +27,6 @@
     "last_modified_offset": str,
     "zf-ids": list[int],
 })
->>>>>>> 5cfcc708
 
 
 """ CLIENT """
@@ -50,10 +43,7 @@
         }
         self.fetch_limit = fetch_limit
         self.only_escalated = only_escalated
-<<<<<<< HEAD
-=======
         self.auth_token = ""
->>>>>>> 5cfcc708
 
     def api_request(
         self,
@@ -125,11 +115,8 @@
         """
         :return: Returns the authorization token
         """
-<<<<<<< HEAD
-=======
         if self.auth_token:
             return self.auth_token
->>>>>>> 5cfcc708
         url_suffix: str = "/1.0/api-token-auth/"
         response_content = self.api_request(
             "POST",
@@ -139,30 +126,6 @@
             headers_builder_type=None,
             prefix=None,
         )
-<<<<<<< HEAD
-        token = response_content.get("token", "")
-        return token
-
-    def _get_new_access_token(self) -> str:
-        url_suffix: str = "/auth/token/"
-        response_content = self.api_request(
-            "POST",
-            url_suffix,
-            data=self.credentials,
-            headers_builder_type=None,
-            prefix=None,
-        )
-        return response_content.get("access", "")
-
-    def get_cti_authorization_token(self) -> str:
-        """
-        :return: returns the authorization token for the CTI feed
-        """
-        token = self._get_new_access_token()
-        if not token:
-            raise Exception("Unable to retrieve token.")
-        return token
-=======
         self.auth_token = response_content.get("token", "")
         return self.auth_token
 
@@ -575,404 +538,10 @@
             headers_builder_type="cti",
         )
         return response_content
->>>>>>> 5cfcc708
-
-    def get_api_request_header(self) -> dict[str, str]:
-        token: str = self.get_authorization_token()
-        return {
-            "Authorization": f"Token {token}",
-            "Content-Type": "application/json",
-            "Accept": "application/json",
-        }
-
-    def get_cti_request_header(self) -> dict[str, str]:
-        token: str = self.get_cti_authorization_token()
-        return {
-            "Authorization": f"Bearer {token}",
-            "Content-Type": "application/json",
-            "Accept": "application/json",
-        }
-
-    def get_policy_types(self) -> dict[str, Any]:
-        """
-        :return: HTTP request content.
-        """
-        url_suffix: str = "/policies/"
-        response_content = self.api_request("GET", url_suffix)
-        return response_content
-
-    def list_alerts(self, params: dict[str, Any]) -> dict[str, Any]:
-        """
-        :param params: The request's body parameters.
-        :return: HTTP request content.
-        """
-        url_suffix: str = "/alerts/"
-        if not params.get("limit"):
-            params['limit'] = self.fetch_limit
-        if self.only_escalated:
-            params['escalated'] = 'true'
-        response_content = self.api_request(
-            "GET",
-            url_suffix,
-            params=params
-        )
-        return response_content
-
-    def get_alert(self, alert_id: int) -> dict[str, Any]:
-        """
-        :param alert_id: The ID of the alert.
-        :return: HTTP request content.
-        """
-        url_suffix: str = f"/alerts/{alert_id}/"
-        response_content = self.api_request("GET", url_suffix)
-        return response_content
-
-    def alert_user_assignment(
-        self,
-        alert_id: int,
-        username: str
-    ) -> dict[str, Any]:
-        """
-        :param alert_id: The ID of the alert.
-        :param username: The username we want to assign to the alert.
-        :return: HTTP request content.
-        """
-        url_suffix: str = f"/alerts/{alert_id}/assign/"
-        request_body = {"subject": username}
-        response_content = self.api_request(
-            "POST",
-            url_suffix,
-            data=request_body,
-            empty_response=True,
-        )
-        return response_content
-
-    def close_alert(self, alert_id: int) -> dict[str, Any]:
-        """
-        :param alert_id: The ID of the alert.
-        :return: HTTP request content.
-        """
-        url_suffix: str = f"/alerts/{alert_id}/close/"
-        response_content = self.api_request(
-            "POST",
-            url_suffix,
-            empty_response=True,
-        )
-        return response_content
-
-    def open_alert(self, alert_id: int) -> dict[str, Any]:
-        """
-        :param alert_id: The ID of the alert.
-        :return: HTTP request content.
-        """
-        url_suffix: str = f"/alerts/{alert_id}/open/"
-        response_content = self.api_request(
-            "POST",
-            url_suffix,
-            empty_response=True,
-        )
-        return response_content
-
-    def alert_request_takedown(self, alert_id: int) -> dict[str, Any]:
-        """
-        :param alert_id: The ID of the alert.
-        :return: HTTP request content.
-        """
-        url_suffix: str = f"/alerts/{alert_id}/request_takedown/"
-        response_content = self.api_request(
-            "POST",
-            url_suffix,
-            empty_response=True,
-        )
-        return response_content
-
-    def alert_cancel_takedown(self, alert_id: int) -> dict[str, Any]:
-        """
-        :param alert_id: The ID of the alert.
-        :return: HTTP request content.
-        """
-        url_suffix: str = f"/alerts/{alert_id}/cancel_takedown/"
-        response_content = self.api_request(
-            "POST",
-            url_suffix,
-            empty_response=True,
-        )
-        return response_content
-
-    def modify_alert_tags(
-        self,
-        alert_id: int,
-        action: str,
-        tags_list: list[str]
-    ) -> dict[str, Any]:
-        """
-        :param alert_id: The ID of the alert.
-        :param action: action can be 'added' or 'removed'. It indicates
-        what action we want to do i.e add/remove tags/
-        :param tags_list: A string representation of the tags,
-        separated by a comma ','
-        :return: HTTP request content.
-        """
-        url_suffix: str = "/alerttagchangeset/"
-        request_body = {
-            "changes": [
-                {
-                    f"{action}": tags_list,
-                    "alert": alert_id,
-                },
-            ],
-        }
-        response_content = self.api_request(
-            "POST", url_suffix, data=request_body,
-        )
-        return response_content
-
-    def create_entity(
-        self,
-        name: str,
-        strict_name_matching: bool | None = None,
-        tags: list | None = None,
-        policy: int | None = None,
-        organization: str | None = None,
-    ) -> dict[str, Any]:
-        """
-        :param name: Name of the entity (may be non-unique).
-        :param strict_name_matching: Indicating type of string matching for
-        comparing name to impersonators.
-        :param tags: List of string tags for tagging the entity. Separated
-        by a comma ','.
-        :param policy: The ID of the policy to assign to the new entity.
-        :param organization: Organization name associated with entity.
-        :return: HTTP request content.
-        """
-        url_suffix: str = "/entities/"
-        request_body = {
-            "name": name,
-            "strict_name_matching": strict_name_matching,
-            "labels": tags,
-            "policy": policy,
-            "policy_id": policy,
-            "organization": organization,
-        }
-        request_body = remove_none_dict(request_body)
-        response_content = self.api_request(
-            "POST", url_suffix, data=request_body,
-        )
-        return response_content
-
-    def list_entities(self, params: dict[str, Any]) -> dict[str, Any]:
-        """
-        :param params: The request's body parameters.
-        :return: HTTP request content.
-        """
-        url_suffix: str = "/entities/"
-        response_content = self.api_request(
-            "GET",
-            url_suffix,
-            params=params,
-        )
-        return response_content
-
-    def get_entity_types(self) -> dict[str, Any]:
-        """
-        :return: HTTP request content.
-        """
-        url_suffix: str = "/entities/types/"
-        response_content = self.api_request("GET", url_suffix)
-        return response_content
-
-    def modify_alert_notes(self, alert_id: int, notes: str) -> dict[str, Any]:
-        """
-        :param alert_id: The ID of the alert.
-        :param notes: The notes for the alert.
-        :return: HTTP request content.
-        """
-        url_suffix: str = f"/alerts/{alert_id}/"
-        request_body = {"notes": notes}
-        response_content = self.api_request(
-            "POST",
-            url_suffix,
-            data=request_body,
-            empty_response=True,
-        )
-        return response_content
-
-    def submit_threat(
-        self,
-        source: str,
-        alert_type: str,
-        violation: str,
-        entity_id: str
-    ) -> dict[str, Any]:
-        """
-        :param source: The source of the threat.
-        :param alert_type: The type of the alert.
-        :param violation: The violation of the alert.
-        :param entity_id: The ID of the entity.
-        :return: HTTP request content.
-        """
-        url_suffix: str = "/threat_submit/"
-        request_body = {
-            "source": source,
-            "alert_type": alert_type,
-            "violation": violation,
-            "entity_id": entity_id,
-        }
-        request_body = remove_none_dict(request_body)
-        response_content = self.api_request(
-            "POST",
-            url_suffix,
-            data=request_body,
-            prefix="2.0",
-        )
-        return response_content
-
-    def get_cti_c2_domains(self, domain: str) -> dict[str, Any]:
-        """
-        :param domain: The domain to lookup in c2-domains CTI Feed
-        :return: HTTP request content.
-        """
-        url_suffix = "/c2-domains/"
-        params = {"domain": domain}
-        response_content = self.api_request(
-            "GET",
-            url_suffix,
-            params=params,
-            prefix="cti",
-            headers_builder_type="cti",
-        )
-        return response_content
-
-    def get_cti_phishing(
-        self,
-        domain: str | None = None,
-        ip: str | None = None
-    ) -> dict[str, Any]:
-        """
-        :param domain: The domain to lookup in phishing CTI Feed
-        :param ip: The ip to lookup in phishing CTI Feed
-        :return: HTTP request content.
-        """
-        url_suffix = "/phishing/"
-        params = remove_none_dict({"domain": domain, "host_ip": ip})
-        response_content = self.api_request(
-            "GET",
-            url_suffix,
-            params=params,
-            prefix="cti",
-            headers_builder_type="cti",
-        )
-        return response_content
-
-    def get_cti_email_addresses(self, email: str) -> dict[str, Any]:
-        """
-        :param email: The email to lookup in email-addresses CTI Feed
-        :return: HTTP request content.
-        """
-        url_suffix = "/email-addresses/"
-        params = {"email": email}
-        response_content = self.api_request(
-            "GET",
-            url_suffix,
-            params=params,
-            prefix="cti",
-            headers_builder_type="cti",
-        )
-        return response_content
-
-    def get_cti_compromised_credentials(self, email: str) -> dict[str, Any]:
-        """
-        :param email: The email to lookup in compromised-credentials CTI Feed
-        :return: HTTP request content.
-        """
-        url_suffix = "/compromised-credentials/"
-        params = {"email": email}
-        response_content = self.api_request(
-            "GET",
-            url_suffix,
-            params=params,
-            prefix="cti",
-            headers_builder_type="cti",
-        )
-        return response_content
-
-    def get_cti_botnet_compromised_credentials(
-        self,
-        email: str
-    ) -> dict[str, Any]:
-        """
-        :param email: The email to lookup in botnet-compromised-credentials
-        CTI Feed
-        :return: HTTP request content.
-        """
-        url_suffix = "/botnet-compromised-credentials/"
-        params = {"email": email}
-        response_content = self.api_request(
-            "GET",
-            url_suffix,
-            params=params,
-            prefix="cti",
-            headers_builder_type="cti",
-        )
-        return response_content
-
-    def get_cti_botnet(self, ip: str) -> dict[str, Any]:
-        """
-        :param ip: The ip to lookup in botnet CTI Feed
-        :return: HTTP request content.
-        """
-        url_suffix = "/botnet/"
-        params = {"ip": ip}
-        response_content = self.api_request(
-            "GET",
-            url_suffix,
-            params=params,
-            prefix="cti",
-            headers_builder_type="cti",
-        )
-        return response_content
-
-    def get_cti_malware(self, hash_type: str, hash: str) -> dict[str, Any]:
-        """
-        :param hash_type: The hash type to lookup in malware CTI Feed
-        :param hash: The hash to lookup in malware CTI Feed
-        :return: HTTP request content.
-        """
-        url_suffix = "/malware/"
-        params = {hash_type: hash}
-        response_content = self.api_request(
-            "GET",
-            url_suffix,
-            params=params,
-            prefix="cti",
-            headers_builder_type="cti",
-        )
-        return response_content
-
-    def get_cti_exploits(self, since: str) -> dict[str, Any]:
-        """
-        :param since: since date to query exploits
-        :return: HTTP request content.
-        """
-        url_suffix = "/exploits/"
-        params = {"created_after": since}
-        response_content = self.api_request(
-            "GET",
-            url_suffix,
-            params=params,
-            prefix="cti",
-            headers_builder_type="cti",
-        )
-        return response_content
 
 
 """ HELPERS """
 
-<<<<<<< HEAD
-=======
-""" HELPERS """
-
->>>>>>> 5cfcc708
 
 def alert_to_incident(alert: dict[str, Any]) -> dict[str, str]:
     """
@@ -984,10 +553,7 @@
     incident = {
         "rawJSON": json.dumps(alert),
         "name": f"ZeroFox Alert {alert_id}",
-<<<<<<< HEAD
-=======
         "dbotMirrorId": str(alert_id),
->>>>>>> 5cfcc708
         "occurred": alert.get("timestamp", ""),
     }
     return incident
@@ -1045,7 +611,6 @@
 
     get_nested_key(obj, ["a", "b", "c"], default_value) -> 1
     get_nested_key(obj, ["a", "x", "d"], default_value) -> -1
-<<<<<<< HEAD
     """
     for key in path[:-1]:
         obj = obj.get(key, {})
@@ -1056,18 +621,6 @@
 
 def get_alert_contents(alert: dict[str, Any]) -> dict[str, Any]:
     """
-=======
-    """
-    for key in path[:-1]:
-        obj = obj.get(key, {})
-        if not isinstance(obj, dict):
-            return default_value
-    return obj.get(path[-1])
-
-
-def get_alert_contents(alert: dict[str, Any]) -> dict[str, Any]:
-    """
->>>>>>> 5cfcc708
     :param alert: Alert is a dictionary
     :return: A dict representing the alert contents
     """
@@ -1270,7 +823,6 @@
         "Domain": c2_domain_record.get("domain", ""),
         "LastModified": c2_domain_record.get("created_at", ""),
         "IPs": ", ".join(c2_domain_record.get("ip_addresses", []))
-<<<<<<< HEAD
     }
 
 
@@ -1282,19 +834,6 @@
     }
 
 
-=======
-    }
-
-
-def get_phishing_content(phishing_record: dict[str, Any]) -> dict[str, Any]:
-    return {
-        "Domain": phishing_record.get("domain", ""),
-        "LastModified": phishing_record.get("scanned", ""),
-        "IPs": get_nested_key(phishing_record, ["host", "ip"], "")
-    }
-
-
->>>>>>> 5cfcc708
 def get_compromised_domain_content(
     c2_domain_response: dict[str, Any],
     phishing_response: dict[str, Any]
@@ -1318,7 +857,6 @@
     compromised_domain_content += [
         get_phishing_content(record) for record in phishing_results
     ]
-<<<<<<< HEAD
 
     return compromised_domain_content
 
@@ -1341,35 +879,8 @@
         "Email": credentials_record.get("email", ""),
         "CreatedAt": credentials_record.get("created_at", ""),
     }
-=======
->>>>>>> 5cfcc708
-
-    return compromised_domain_content
-
-
-def get_email_address_content(
-    email_address_record: dict[str, Any]
-) -> dict[str, Any]:
-    return {
-        "Domain": email_address_record.get("domain", ""),
-        "Email": email_address_record.get("email", ""),
-        "CreatedAt": email_address_record.get("created_at", ""),
-    }
-
-
-def get_credentials_content(
-    credentials_record: dict[str, Any]
-) -> dict[str, Any]:
-    return {
-        "Domain": credentials_record.get("domain", ""),
-        "Email": credentials_record.get("email", ""),
-        "CreatedAt": credentials_record.get("created_at", ""),
-    }
-
-<<<<<<< HEAD
-=======
-
->>>>>>> 5cfcc708
+
+
 def get_botnet_credentials_content(
     botnet_credentials_record: dict[str, Any]
 ) -> dict[str, Any]:
@@ -1496,7 +1007,6 @@
 
     return malicious_hash_content
 
-<<<<<<< HEAD
 
 def get_exploit_content(exploit_result: dict[str, Any]) -> dict[str, str]:
     return {
@@ -1504,20 +1014,8 @@
         "CVECode": exploit_result.get("cve", ""),
         "URLs": ", ".join(exploit_result.get("urls", [])),
     }
-=======
->>>>>>> 5cfcc708
-
-def get_exploit_content(exploit_result: dict[str, Any]) -> dict[str, str]:
-    return {
-        "CreatedAt": exploit_result.get("created_at", ""),
-        "CVECode": exploit_result.get("cve", ""),
-        "URLs": ", ".join(exploit_result.get("urls", [])),
-    }
-
-<<<<<<< HEAD
-=======
-
->>>>>>> 5cfcc708
+
+
 def get_exploits_content(
     exploits_response: dict[str, Any]
 ) -> list[dict[str, Any]]:
@@ -1528,21 +1026,6 @@
     :return: A list of dictionaries representing the exploits content
     """
     exploits_content = []
-<<<<<<< HEAD
-
-    exploits_results = exploits_response.get("results", [])
-    exploits_content += [
-        get_exploit_content(record)
-        for record in exploits_results
-    ]
-
-    return exploits_content
-
-
-""" COMMANDS """
-
-
-=======
 
     exploits_results = exploits_response.get("results", [])
     exploits_content += [
@@ -1639,7 +1122,6 @@
 """ COMMANDS """
 
 
->>>>>>> 5cfcc708
 def test_module(client: ZFClient) -> str:
     """
     Performs basic get request to get item samples
@@ -1650,102 +1132,6 @@
 
 def fetch_incidents(
     client: ZFClient,
-<<<<<<< HEAD
-    last_run: dict[str, str],
-    first_fetch_time: str
-) -> tuple[dict[str, str], list[dict[str, Any]]]:
-    date_format = "%Y-%m-%dT%H:%M:%S.%f"
-    last_fetched = last_run.get("last_fetched")
-    last_offset_str: str = last_run.get("last_offset", "")
-    if last_fetched is None:
-        last_fetched = first_fetch_time
-    last_fetched = parse_date(last_fetched, date_formats=(date_format,))
-    last_offset = int(last_offset_str) if last_offset_str else 0
-    if last_fetched is None:
-        raise ValueError("last_fetched param is invalid")
-
-    response_content = client.list_alerts(
-        {
-            "sort_direction": "asc",
-            "min_timestamp": last_fetched,
-            "offset": last_offset,
-        }
-    )
-    alerts: list[dict[str, Any]] = response_content.get("alerts", [])
-
-    next_run = {
-        "last_fetched": last_fetched.strftime(date_format),
-        "last_offset": str(last_offset),
-    }
-    incidents: list[dict[str, Any]] = []
-
-    if not alerts:
-        return next_run, incidents
-
-    integration_instance = demisto.integrationInstance()
-    for alert in alerts:
-        # Fields for mirroring alert
-        alert["mirror_direction"] = "In"
-        alert["mirror_instance"] = integration_instance
-
-        incident = alert_to_incident(alert)
-        incidents.append(incident)
-
-    next_page: str = response_content.get("next", "")
-    if next_page:
-        parsed_next_page = urlparse.urlparse(next_page)
-        parsed_query = urlparse.parse_qs(parsed_next_page.query)
-        next_run["last_offset"] = parsed_query.get("offset", ["0"])[0]
-        return next_run, incidents
-
-    # max_update_time is the timestamp of the last alert in alerts
-    # (alerts is a sorted list by timestamp)
-    last_alert_timestamp = alerts[-1].get("timestamp", "")
-
-    # add 1 millisecond to last alert timestamp,
-    # in order to prevent duplicated alerts
-    parsed_last_alert_timestamp = parse_date(
-        last_alert_timestamp,
-        date_formats=(date_format,),
-    )
-    if parsed_last_alert_timestamp is None:
-        raise ValueError("Incorrect timestamp in last alert "
-                         "of fetch-incidents")
-    max_update_time = (
-        parsed_last_alert_timestamp + timedelta(milliseconds=1)
-    ).strftime(date_format)
-    next_run["last_fetched"] = max_update_time
-    next_run["last_offset"] = "0"
-
-    return next_run, incidents
-
-
-def get_modified_remote_data_command(
-    client: ZFClient,
-    args: dict[str, Any]
-) -> GetModifiedRemoteDataResponse:
-    args = GetModifiedRemoteDataArgs(args)
-    last_update = args.last_update
-
-    # Get alerts modified after `last_update`
-    list_alert_params = {
-        "last_modified_min_date": str(last_update),
-    }
-
-    try:
-        response_content = client.list_alerts(list_alert_params)
-    except Exception as e:
-        raise Exception(f"There was an error {e}, skip update")
-
-    modified_alerts = response_content.get("alerts", [])
-    demisto.debug(f"Fetched {len(modified_alerts)} alerts with "
-                  f"the following params: {list_alert_params}")
-    modified_alert_ids = [str(alert.get("id")) for alert in modified_alerts]
-
-    return GetModifiedRemoteDataResponse(
-        modified_incident_ids=modified_alert_ids,
-    )
-=======
     last_run: FetchIncidentsStorage,
     first_fetch_time: str
 ) -> tuple[FetchIncidentsStorage, list[dict[str, Any]]]:
@@ -1843,14 +1229,17 @@
         response_content = client.list_alerts(list_alert_params)
     except Exception as e:
         raise Exception(f"There was an error {e}, skip update")
->>>>>>> 5cfcc708
 
     modified_alerts = response_content.get("alerts", [])
     demisto.debug(f"Fetched {len(modified_alerts)} alerts with "
                   f"the following params: {list_alert_params}")
     modified_alert_ids = [str(alert.get("id")) for alert in modified_alerts]
 
-<<<<<<< HEAD
+    return GetModifiedRemoteDataResponse(
+        modified_incident_ids=modified_alert_ids,
+    )
+
+
 def get_remote_data_command(
     client: ZFClient,
     args: dict[str, Any]
@@ -1898,46 +1287,11 @@
 
 
 def alert_user_assignment_command(
-=======
-    return GetModifiedRemoteDataResponse(
-        modified_incident_ids=modified_alert_ids,
-    )
-
-
-def get_remote_data_command(
-    client: ZFClient,
-    args: dict[str, Any]
-) -> GetRemoteDataResponse:
-    args = GetRemoteDataArgs(args)
-    alert_id = args.remote_incident_id
-
-    response_content = client.get_alert(alert_id)
-    alert: dict[str, Any] = response_content.get("alert", {})
-    demisto.debug(f"Alert fetched with id {alert.get('id')}")
-
-    entries = []
-    if alert.get("status") in CLOSED_ALERT_STATUS:
-        demisto.debug("Incident associated with "
-                      "alert_id={alert_id} is being closed")
-        entries.append({
-            "Contents": {
-                "dbotIncidentClose": True,
-                "closeReason": "Other",
-                "closeNotes": "Closed in ZeroFox"
-            },
-        })
-
-    return GetRemoteDataResponse(mirrored_object=alert, entries=entries)
-
-
-def get_alert_command(
->>>>>>> 5cfcc708
     client: ZFClient,
     args: dict[str, Any]
 ) -> CommandResults:
     params = parse_dict_values_to_integer(args, ["alert_id"])
     alert_id: int = params.get("alert_id", "")
-<<<<<<< HEAD
     username: str = args.get("username", "")
     client.alert_user_assignment(alert_id, username)
     response_content = client.get_alert(alert_id)
@@ -1949,191 +1303,85 @@
                         f"of {username} to alert {alert_id}.",
         outputs=contents,
         outputs_prefix="ZeroFox.Alert",
-=======
-    response_content = client.get_alert(alert_id)
-    alert: dict[str, Any] = response_content.get("alert", {})
-    if not alert or not isinstance(alert, dict):
-        raise Exception(f"Alert with ID {alert_id} does not exist")
-    output = get_alert_contents(alert)
-    readable_output = get_human_readable_alerts(output)
-    return CommandResults(
-        outputs=output,
-        outputs_prefix="ZeroFox.Alert",
-        readable_output=readable_output,
->>>>>>> 5cfcc708
         outputs_key_field="ID",
     )
 
 
-<<<<<<< HEAD
 def close_alert_command(
-=======
-def alert_user_assignment_command(
->>>>>>> 5cfcc708
     client: ZFClient,
     args: dict[str, Any]
 ) -> CommandResults:
     params = parse_dict_values_to_integer(args, ["alert_id"])
     alert_id: int = params.get("alert_id", "")
-<<<<<<< HEAD
     client.close_alert(alert_id)
-=======
-    username: str = args.get("username", "")
-    client.alert_user_assignment(alert_id, username)
->>>>>>> 5cfcc708
     response_content = client.get_alert(alert_id)
     alert: dict[str, Any] = response_content.get("alert", {})
     contents = get_alert_contents(alert)
 
     return CommandResults(
-<<<<<<< HEAD
         readable_output=f"Successfully closed Alert {alert_id}.",
-=======
-        readable_output="Successful assignment "
-                        f"of {username} to alert {alert_id}.",
->>>>>>> 5cfcc708
         outputs=contents,
         outputs_prefix="ZeroFox.Alert",
         outputs_key_field="ID",
     )
 
 
-<<<<<<< HEAD
 def open_alert_command(
-=======
-def close_alert_command(
->>>>>>> 5cfcc708
     client: ZFClient,
     args: dict[str, Any]
 ) -> CommandResults:
     params = parse_dict_values_to_integer(args, ["alert_id"])
     alert_id: int = params.get("alert_id", "")
-<<<<<<< HEAD
     client.open_alert(alert_id)
-=======
-    client.close_alert(alert_id)
->>>>>>> 5cfcc708
     response_content = client.get_alert(alert_id)
     alert: dict[str, Any] = response_content.get("alert", {})
     contents = get_alert_contents(alert)
 
     return CommandResults(
-<<<<<<< HEAD
         readable_output=f"Successfully opened Alert {alert_id}.",
-=======
-        readable_output=f"Successfully closed Alert {alert_id}.",
->>>>>>> 5cfcc708
         outputs=contents,
         outputs_prefix="ZeroFox.Alert",
         outputs_key_field="ID",
     )
 
 
-<<<<<<< HEAD
 def alert_request_takedown_command(
-=======
-def open_alert_command(
->>>>>>> 5cfcc708
     client: ZFClient,
     args: dict[str, Any]
 ) -> CommandResults:
     params = parse_dict_values_to_integer(args, ["alert_id"])
     alert_id: int = params.get("alert_id", "")
-<<<<<<< HEAD
     client.alert_request_takedown(alert_id)
-=======
-    client.open_alert(alert_id)
->>>>>>> 5cfcc708
     response_content = client.get_alert(alert_id)
     alert: dict[str, Any] = response_content.get("alert", {})
     contents = get_alert_contents(alert)
 
     return CommandResults(
-<<<<<<< HEAD
         readable_output=f"Request to successfully take down Alert {alert_id}.",
-=======
-        readable_output=f"Successfully opened Alert {alert_id}.",
->>>>>>> 5cfcc708
         outputs=contents,
         outputs_prefix="ZeroFox.Alert",
         outputs_key_field="ID",
     )
 
 
-<<<<<<< HEAD
 def alert_cancel_takedown_command(
-=======
-def alert_request_takedown_command(
->>>>>>> 5cfcc708
     client: ZFClient,
     args: dict[str, Any]
 ) -> CommandResults:
     params = parse_dict_values_to_integer(args, ["alert_id"])
     alert_id: int = params.get("alert_id", "")
-<<<<<<< HEAD
     client.alert_cancel_takedown(alert_id)
-=======
-    client.alert_request_takedown(alert_id)
->>>>>>> 5cfcc708
     response_content = client.get_alert(alert_id)
     alert: dict[str, Any] = response_content.get("alert", {})
     contents = get_alert_contents(alert)
 
     return CommandResults(
-<<<<<<< HEAD
         readable_output=f"Successful cancelled takedown of Alert {alert_id}.",
-=======
-        readable_output=f"Request to successfully take down Alert {alert_id}.",
->>>>>>> 5cfcc708
         outputs=contents,
         outputs_prefix="ZeroFox.Alert",
         outputs_key_field="ID",
     )
 
-
-<<<<<<< HEAD
-def modify_alert_tags_command(
-=======
-def alert_cancel_takedown_command(
->>>>>>> 5cfcc708
-    client: ZFClient,
-    args: dict[str, Any]
-) -> CommandResults:
-    params = parse_dict_values_to_integer(args, ["alert_id"])
-    alert_id: int = params.get("alert_id", "")
-<<<<<<< HEAD
-    action_string: str = args.get("action", "")
-    action: str = "added" if action_string == "add" else "removed"
-    tags_list_string: str = args.get("tags", "")
-    tags_list: list[str] = argToList(tags_list_string, separator=",")
-    response_content = client.modify_alert_tags(
-        alert_id,
-        action,
-        tags_list,
-    )
-    if not response_content.get("changes"):
-        raise Exception(f"Alert with ID {alert_id} does not exist")
-=======
-    client.alert_cancel_takedown(alert_id)
->>>>>>> 5cfcc708
-    response_content = client.get_alert(alert_id)
-    alert: dict[str, Any] = response_content.get("alert", {})
-    contents = get_alert_contents(alert)
-
-    return CommandResults(
-<<<<<<< HEAD
-        readable_output="Successful modification of tags.",
-=======
-        readable_output=f"Successful cancelled takedown of Alert {alert_id}.",
->>>>>>> 5cfcc708
-        outputs=contents,
-        outputs_prefix="ZeroFox.Alert",
-        outputs_key_field="ID",
-    )
-<<<<<<< HEAD
-=======
-
->>>>>>> 5cfcc708
 
 def modify_alert_tags_command(
     client: ZFClient,
@@ -2163,10 +1411,7 @@
         outputs_key_field="ID",
     )
 
-<<<<<<< HEAD
-=======
-
->>>>>>> 5cfcc708
+
 def create_entity_command(
     client: ZFClient,
     args: dict[str, Any]
@@ -2368,8 +1613,6 @@
         outputs_key_field="ID",
     )
 
-<<<<<<< HEAD
-=======
 
 def submit_threat_command(
     client: ZFClient,
@@ -2510,152 +1753,8 @@
         readable_output=tableToMarkdown("Malicious hash Summary", outputs),
         outputs_prefix="ZeroFox.MaliciousHashes",
     )
->>>>>>> 5cfcc708
-
-def submit_threat_command(
-    client: ZFClient,
-    args: dict[str, Any]
-) -> CommandResults:
-    source: str = args.get("source", "")
-    alert_type: str = args.get("alert_type", "")
-    violation: str = args.get("violation", "")
-    entity_id: str = args.get("entity_id", "")
-    response_content = client.submit_threat(
-        source,
-        alert_type,
-        violation,
-        entity_id,
-    )
-    alert_id = response_content.get("alert_id")
-    if alert_id is None:
-        raise Exception("Threat couldn't be created")
-    output = f"Successful submission of threat. ID: {alert_id}."
-    response_content = client.get_alert(alert_id)
-    alert: dict[str, Any] = response_content.get("alert", {})
-    contents = get_alert_contents(alert)
-
-    return CommandResults(
-        readable_output=output,
-        raw_response=response_content,
-        outputs=contents,
-        outputs_prefix="ZeroFox.Alert",
-        outputs_key_field="ID",
-    )
-
-
-def compromised_domain_command(
-    client: ZFClient,
-    args: dict[str, Any]
-) -> CommandResults:
-    domain: str = args.get("domain", "")
-
-    c2_domains_response = client.get_cti_c2_domains(domain)
-    phishing_response = client.get_cti_phishing(domain=domain)
-    outputs = get_compromised_domain_content(
-        c2_domains_response,
-        phishing_response,
-    )
-
-    if len(outputs) == 0:
-        return CommandResults(
-            readable_output="No compromised domains were found",
-            outputs=outputs,
-            outputs_prefix="ZeroFox.CompromisedDomains",
-        )
-    return CommandResults(
-        readable_output=tableToMarkdown("Compromised domain Summary", outputs),
-        outputs=outputs,
-        outputs_prefix="ZeroFox.CompromisedDomains",
-    )
-
-
-def compromised_email_command(
-    client: ZFClient,
-    args: dict[str, Any]
-) -> CommandResults:
-    email: str = args.get("email", "")
-
-    email_addresses_response = client.get_cti_email_addresses(email)
-    credentials_response = client.get_cti_compromised_credentials(email)
-    botnet_credentials_response = client\
-        .get_cti_botnet_compromised_credentials(email)
-
-    outputs = get_compromised_email_content(
-        email_addresses_response,
-        credentials_response,
-        botnet_credentials_response,
-    )
-
-    if len(outputs) == 0:
-        return CommandResults(
-            outputs=outputs,
-            readable_output="No compromised emails were found",
-            outputs_prefix="ZeroFox.CompromisedEmails",
-        )
-    return CommandResults(
-        outputs=outputs,
-        readable_output=tableToMarkdown(
-            "Compromised email Summary",
-            outputs,
-        ),
-        outputs_prefix="ZeroFox.CompromisedEmails",
-    )
-
-<<<<<<< HEAD
-
-def malicious_ip_command(
-    client: ZFClient,
-    args: dict[str, Any]
-) -> CommandResults:
-    ip: str = args.get("ip", "")
-
-    botnet_response = client.get_cti_botnet(ip)
-    phishing_response = client.get_cti_phishing(ip=ip)
-
-    outputs = get_malicious_ip_content(
-        botnet_response,
-        phishing_response,
-    )
-
-    if len(outputs) == 0:
-        return CommandResults(
-            readable_output="No malicious ips were found",
-            outputs=outputs,
-            outputs_prefix="ZeroFox.MaliciousIPs",
-        )
-    return CommandResults(
-        outputs=outputs,
-        readable_output=tableToMarkdown("Malicious ip Summary", outputs),
-        outputs_prefix="ZeroFox.MaliciousIPs",
-    )
-
-
-def malicious_hash_command(
-    client: ZFClient,
-    args: dict[str, Any]
-) -> CommandResults:
-    hash: str = args.get("hash", "")
-
-    outputs = []
-    for hash_type in ["md5", "sha1", "sha256", "sha512"]:
-        hash_type_response = client.get_cti_malware(hash_type, hash)
-        outputs += get_malicious_hash_content(hash_type, hash_type_response)
-
-    if len(outputs) == 0:
-        return CommandResults(
-            readable_output="No malicious hashes were found",
-            outputs=outputs,
-            outputs_prefix="ZeroFox.MaliciousHashes",
-        )
-    return CommandResults(
-        outputs=outputs,
-        readable_output=tableToMarkdown("Malicious hash Summary", outputs),
-        outputs_prefix="ZeroFox.MaliciousHashes",
-    )
-
-
-=======
->>>>>>> 5cfcc708
+
+
 def search_exploits_command(
     client: ZFClient,
     args: dict[str, Any]
