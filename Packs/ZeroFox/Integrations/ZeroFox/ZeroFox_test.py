--- conflicted
+++ resolved
@@ -2,9 +2,6 @@
 from dateparser import parse as parse_date
 from datetime import timedelta
 from ZeroFox import (
-<<<<<<< HEAD
-    ZFClient,
-=======
     # Constants
     DATE_FORMAT,
 
@@ -14,7 +11,6 @@
     ZFClient,
 
     # Commands
->>>>>>> 90cf3b88
     fetch_incidents,
     get_modified_remote_data_command,
     get_remote_data_command,
@@ -32,11 +28,8 @@
     get_policy_types_command,
     modify_alert_notes_command,
     submit_threat_command,
-<<<<<<< HEAD
-=======
     send_alert_attachment_command,
     get_alert_attachments_command,
->>>>>>> 90cf3b88
     compromised_domain_command,
     compromised_email_command,
     malicious_ip_command,
@@ -47,13 +40,9 @@
 BASE_URL = "https://api.zerofox.com"
 OK_CODES = (200, 201)
 FETCH_LIMIT = 10
-<<<<<<< HEAD
-DATE_FORMAT = "%Y-%m-%dT%H:%M:%S.%f"
-=======
 
 TOKEN_AUTH_ENDPOINT = "/1.0/api-token-auth/"
 ALERTS_ENDPOINT = "/1.0/alerts/"
->>>>>>> 90cf3b88
 
 
 def load_json(file: str):
@@ -61,13 +50,10 @@
         return json.load(f)
 
 
-<<<<<<< HEAD
-=======
 def fetch_alert_endpoint(alert_id: str):
     return f"/1.0/alerts/{alert_id}/"
 
 
->>>>>>> 90cf3b88
 def build_zf_client() -> ZFClient:
     return ZFClient(
         base_url=BASE_URL,
@@ -90,34 +76,12 @@
 def test_fetch_incidents_first_time_with_no_data(requests_mock, mocker):
     """
     Given
-<<<<<<< HEAD
-        There is 0 alerts
-=======
         There is 0 new alerts
         And 0 modified alerts
->>>>>>> 90cf3b88
         And last_run is empty
     When
         Calling fetch_incidents
     Then
-<<<<<<< HEAD
-        It should list alerts with first_fetch_time as min_timestamp
-        And offset equals to 0
-        And return last_fetch equals to first_fetch_time
-        And last last_offset equals to 0
-        And 0 incidents
-    """
-    alerts_response = load_json("test_data/alerts/list_no_records.json")
-    requests_mock.post("/1.0/api-token-auth/", json={"token": ""})
-    requests_mock.get("/1.0/alerts/", json=alerts_response)
-    client = build_zf_client()
-    last_run: dict = {}
-    first_fetch_time = "2023-06-01T00:00:00.000000"
-    first_fetch_time_parsed = parse_date(
-        first_fetch_time,
-        date_formats=(DATE_FORMAT,),
-    )
-=======
         It should list alerts with first_fetch_time as last_modified_min_date
         And offset equals to 0
         And return last_fetch equals to first_fetch_time
@@ -136,7 +100,6 @@
     client = build_zf_client()
     last_run: dict = {}
     first_fetch_time = "2023-06-01T00:00:00.000000"
->>>>>>> 90cf3b88
     expected_offset = 0
     spy = mocker.spy(client, "list_alerts")
 
@@ -146,15 +109,6 @@
         first_fetch_time,
     )
 
-<<<<<<< HEAD
-    spy.assert_called_once()
-    list_alert_params = spy.call_args[0][0]
-    assert list_alert_params.get("min_timestamp") == first_fetch_time_parsed
-    assert list_alert_params.get("sort_direction") == "asc"
-    assert list_alert_params.get("offset") == expected_offset
-    assert next_run["last_fetched"] == first_fetch_time
-    assert next_run["last_offset"] == str(expected_offset)
-=======
     # One call for new alerts, and another call to modified alerts
     assert spy.call_count == 1
     list_alert_params = spy.call_args_list[0].args[0]
@@ -163,18 +117,13 @@
     assert list_alert_params.get("offset") == expected_offset
     assert next_run["last_modified_fetched"] == first_fetch_time
     assert next_run["last_modified_offset"] == str(expected_offset)
->>>>>>> 90cf3b88
     assert len(incidents) == 0
 
 
 def test_fetch_incidents_first_time(requests_mock, mocker):
     """
     Given
-<<<<<<< HEAD
-        There are alerts (less than the fetch limit)
-=======
         There are new alerts (less than the fetch limit)
->>>>>>> 90cf3b88
         And there is no last_fetched in last_run
     When
         Calling fetch_incidents
@@ -187,23 +136,11 @@
     """
     alerts_response = load_json("test_data/alerts/list_10_records.json")
     last_alert_timestamp = alerts_response["alerts"][-1]["timestamp"]
-<<<<<<< HEAD
-    requests_mock.post("/1.0/api-token-auth/", json={"token": ""})
-    requests_mock.get("/1.0/alerts/", json=alerts_response)
+    requests_mock.post(TOKEN_AUTH_ENDPOINT, json={"token": ""})
+    requests_mock.get(ALERTS_ENDPOINT, json=alerts_response)
     client = build_zf_client()
     last_run: dict = {}
     first_fetch_time = "2023-06-01T00:00:00.000000"
-    first_fetch_time_parsed = parse_date(
-        first_fetch_time,
-        date_formats=(DATE_FORMAT,),
-    )
-=======
-    requests_mock.post(TOKEN_AUTH_ENDPOINT, json={"token": ""})
-    requests_mock.get(ALERTS_ENDPOINT, json=alerts_response)
-    client = build_zf_client()
-    last_run: dict = {}
-    first_fetch_time = "2023-06-01T00:00:00.000000"
->>>>>>> 90cf3b88
     last_alert_timestamp_formatted = get_delayed_formatted_date(
         last_alert_timestamp,
     )
@@ -218,19 +155,11 @@
 
     spy.assert_called_once()
     list_alert_params = spy.call_args[0][0]
-<<<<<<< HEAD
-    assert list_alert_params.get("min_timestamp") == first_fetch_time_parsed
-    assert list_alert_params.get("sort_direction") == "asc"
-    assert list_alert_params.get("offset") == expected_offset
-    assert next_run["last_fetched"] == last_alert_timestamp_formatted
-    assert next_run["last_offset"] == str(expected_offset)
-=======
     assert list_alert_params.get("last_modified_min_date") == first_fetch_time
     assert list_alert_params.get("sort_direction") == "asc"
     assert list_alert_params.get("offset") == expected_offset
     assert next_run["last_modified_fetched"] == last_alert_timestamp_formatted
     assert next_run["last_modified_offset"] == str(expected_offset)
->>>>>>> 90cf3b88
     assert len(incidents) == 10
     for incident in incidents:
         assert "mirror_instance" in incident["rawJSON"]
@@ -240,30 +169,6 @@
 def test_fetch_incidents_no_first_time(requests_mock, mocker):
     """
     Given
-<<<<<<< HEAD
-        There are alerts
-        And there are more in the next page
-        And last_fetched is set in last_run
-        And last_offset is set in last_run
-    When
-        Calling fetch_incidents
-    Then
-        It should list alerts with the last_fetched set in last_run
-        And with the last_offset set in last_run
-        And return last_fetch equals to last_fetched set
-        And last_offset equals to the offset set in the "next" link of the response
-        And 10 incidents correctly formatted
-    """
-    alerts_response = load_json("test_data/alerts/list_10_records_and_more.json")
-    alerts_response["alerts"][-1]["timestamp"]
-    requests_mock.post("/1.0/api-token-auth/", json={"token": ""})
-    requests_mock.get("/1.0/alerts/", json=alerts_response)
-    client = build_zf_client()
-    last_offset_saved = 10
-    last_run = {
-        "last_fetched": "2023-07-01T12:34:56.000000",
-        "last_offset": str(last_offset_saved),
-=======
         There are new alerts
         And there are more in the next page
         And last_modified_fetched is set in last_run
@@ -288,7 +193,6 @@
         "last_modified_fetched": "2023-07-01T12:34:56.000000",
         "last_modified_offset": str(last_offset_saved),
         "zf-ids": ["224850129"],
->>>>>>> 90cf3b88
     }
     first_fetch_time = "2023-06-01T00:00:00.000000"
     last_offset_expected = 20
@@ -302,17 +206,6 @@
 
     spy.assert_called_once()
     list_alert_params = spy.call_args[0][0]
-<<<<<<< HEAD
-    min_timestamp_called = list_alert_params.get(
-        "min_timestamp"
-    ).strftime(DATE_FORMAT)
-    assert min_timestamp_called == last_run["last_fetched"]
-    assert list_alert_params.get("sort_direction") == "asc"
-    assert list_alert_params.get("offset") == last_offset_saved
-    assert next_run["last_fetched"] == last_run["last_fetched"]
-    assert next_run["last_offset"] == str(last_offset_expected)
-    assert len(incidents) == 10
-=======
     min_timestamp_called = list_alert_params.get("last_modified_min_date")
     assert min_timestamp_called == last_run["last_modified_fetched"]
     assert list_alert_params.get("sort_direction") == "asc"
@@ -326,7 +219,6 @@
         "224851770", "224870860", "224851772",
         "224870861"
     }
->>>>>>> 90cf3b88
     for incident in incidents:
         assert "mirror_instance" in incident["rawJSON"]
         assert "mirror_direction" in incident["rawJSON"]
@@ -343,13 +235,8 @@
         And return an empty list
     """
     alerts_response = load_json("test_data/alerts/list_no_records.json")
-<<<<<<< HEAD
-    requests_mock.post("/1.0/api-token-auth/", json={"token": ""})
-    requests_mock.get("/1.0/alerts/", json=alerts_response)
-=======
     requests_mock.post(TOKEN_AUTH_ENDPOINT, json={"token": ""})
     requests_mock.get(ALERTS_ENDPOINT, json=alerts_response)
->>>>>>> 90cf3b88
     client = build_zf_client()
     spy = mocker.spy(client, "list_alerts")
     args = {"lastUpdate": "2023-07-01T12:34:56"}
@@ -373,13 +260,8 @@
         And return a list with the ids of the modified alerts as strings
     """
     alerts_response = load_json("test_data/alerts/list_10_records.json")
-<<<<<<< HEAD
-    requests_mock.post("/1.0/api-token-auth/", json={"token": ""})
-    requests_mock.get("/1.0/alerts/", json=alerts_response)
-=======
     requests_mock.post(TOKEN_AUTH_ENDPOINT, json={"token": ""})
     requests_mock.get(ALERTS_ENDPOINT, json=alerts_response)
->>>>>>> 90cf3b88
     client = build_zf_client()
     spy = mocker.spy(client, "list_alerts")
     args = {"lastUpdate": "2023-07-01T12:34:56"}
@@ -407,11 +289,7 @@
     """
     alert_id = 123
     alert_response = load_json("test_data/alerts/opened_alert.json")
-<<<<<<< HEAD
-    requests_mock.post("/1.0/api-token-auth/", json={"token": ""})
-=======
-    requests_mock.post(TOKEN_AUTH_ENDPOINT, json={"token": ""})
->>>>>>> 90cf3b88
+    requests_mock.post(TOKEN_AUTH_ENDPOINT, json={"token": ""})
     requests_mock.get(f"/1.0/alerts/{alert_id}/", json=alert_response)
     client = build_zf_client()
     spy = mocker.spy(client, "get_alert")
@@ -438,11 +316,7 @@
     """
     alert_id = "123"
     alert_response = load_json("test_data/alerts/closed_alert.json")
-<<<<<<< HEAD
-    requests_mock.post("/1.0/api-token-auth/", json={"token": ""})
-=======
-    requests_mock.post(TOKEN_AUTH_ENDPOINT, json={"token": ""})
->>>>>>> 90cf3b88
+    requests_mock.post(TOKEN_AUTH_ENDPOINT, json={"token": ""})
     requests_mock.get(f"/1.0/alerts/{alert_id}/", json=alert_response)
     client = build_zf_client()
     spy = mocker.spy(client, "get_alert")
@@ -469,11 +343,7 @@
     """
     alert_id = 123
     alert_response = load_json("test_data/alerts/closed_alert.json")
-<<<<<<< HEAD
-    requests_mock.post("/1.0/api-token-auth/", json={"token": ""})
-=======
-    requests_mock.post(TOKEN_AUTH_ENDPOINT, json={"token": ""})
->>>>>>> 90cf3b88
+    requests_mock.post(TOKEN_AUTH_ENDPOINT, json={"token": ""})
     requests_mock.get(f"/1.0/alerts/{alert_id}/", json=alert_response)
     client = build_zf_client()
     spy = mocker.spy(client, "get_alert")
@@ -504,11 +374,7 @@
     alert_id = "123"
     username = "user123"
     alert_response = load_json("test_data/alerts/closed_alert.json")
-<<<<<<< HEAD
-    requests_mock.post("/1.0/api-token-auth/", json={"token": ""})
-=======
-    requests_mock.post(TOKEN_AUTH_ENDPOINT, json={"token": ""})
->>>>>>> 90cf3b88
+    requests_mock.post(TOKEN_AUTH_ENDPOINT, json={"token": ""})
     requests_mock.post(f"/1.0/alerts/{alert_id}/assign/")
     requests_mock.get(f"/1.0/alerts/{alert_id}/", json=alert_response)
     client = build_zf_client()
@@ -543,11 +409,7 @@
     """
     alert_id = "123"
     alert_response = load_json("test_data/alerts/closed_alert.json")
-<<<<<<< HEAD
-    requests_mock.post("/1.0/api-token-auth/", json={"token": ""})
-=======
-    requests_mock.post(TOKEN_AUTH_ENDPOINT, json={"token": ""})
->>>>>>> 90cf3b88
+    requests_mock.post(TOKEN_AUTH_ENDPOINT, json={"token": ""})
     requests_mock.post(f"/1.0/alerts/{alert_id}/close/")
     requests_mock.get(f"/1.0/alerts/{alert_id}/", json=alert_response)
     client = build_zf_client()
@@ -581,11 +443,7 @@
     """
     alert_id = "123"
     alert_response = load_json("test_data/alerts/opened_alert.json")
-<<<<<<< HEAD
-    requests_mock.post("/1.0/api-token-auth/", json={"token": ""})
-=======
-    requests_mock.post(TOKEN_AUTH_ENDPOINT, json={"token": ""})
->>>>>>> 90cf3b88
+    requests_mock.post(TOKEN_AUTH_ENDPOINT, json={"token": ""})
     requests_mock.post(f"/1.0/alerts/{alert_id}/open/")
     requests_mock.get(f"/1.0/alerts/{alert_id}/", json=alert_response)
     client = build_zf_client()
@@ -619,11 +477,7 @@
     """
     alert_id = "123"
     alert_response = load_json("test_data/alerts/opened_alert.json")
-<<<<<<< HEAD
-    requests_mock.post("/1.0/api-token-auth/", json={"token": ""})
-=======
-    requests_mock.post(TOKEN_AUTH_ENDPOINT, json={"token": ""})
->>>>>>> 90cf3b88
+    requests_mock.post(TOKEN_AUTH_ENDPOINT, json={"token": ""})
     requests_mock.post(f"/1.0/alerts/{alert_id}/request_takedown/")
     requests_mock.get(f"/1.0/alerts/{alert_id}/", json=alert_response)
     client = build_zf_client()
@@ -657,11 +511,7 @@
     """
     alert_id = "123"
     alert_response = load_json("test_data/alerts/opened_alert.json")
-<<<<<<< HEAD
-    requests_mock.post("/1.0/api-token-auth/", json={"token": ""})
-=======
-    requests_mock.post(TOKEN_AUTH_ENDPOINT, json={"token": ""})
->>>>>>> 90cf3b88
+    requests_mock.post(TOKEN_AUTH_ENDPOINT, json={"token": ""})
     requests_mock.post(f"/1.0/alerts/{alert_id}/cancel_takedown/")
     requests_mock.get(f"/1.0/alerts/{alert_id}/", json=alert_response)
     client = build_zf_client()
@@ -702,11 +552,7 @@
     tags_in_request = tags.split(",")
     alert_response = load_json("test_data/alerts/opened_alert.json")
     change_tags_response = load_json("test_data/alerts/change_tags.json")
-<<<<<<< HEAD
-    requests_mock.post("/1.0/api-token-auth/", json={"token": ""})
-=======
-    requests_mock.post(TOKEN_AUTH_ENDPOINT, json={"token": ""})
->>>>>>> 90cf3b88
+    requests_mock.post(TOKEN_AUTH_ENDPOINT, json={"token": ""})
     requests_mock.post("/1.0/alerttagchangeset/", json=change_tags_response)
     requests_mock.get(f"/1.0/alerts/{alert_id}/", json=alert_response)
     client = build_zf_client()
@@ -756,11 +602,7 @@
     strict_name_matching_request = True
     tags_request = tags.split(",")
     entity_response = load_json("test_data/entities/create_entity.json")
-<<<<<<< HEAD
-    requests_mock.post("/1.0/api-token-auth/", json={"token": ""})
-=======
-    requests_mock.post(TOKEN_AUTH_ENDPOINT, json={"token": ""})
->>>>>>> 90cf3b88
+    requests_mock.post(TOKEN_AUTH_ENDPOINT, json={"token": ""})
     requests_mock.post("/1.0/entities/", json=entity_response)
     client = build_zf_client()
     spy_create_entity = mocker.spy(client, "create_entity")
@@ -819,11 +661,7 @@
     strict_name_matching_request = False
     tags_request = tags.split(",")
     entity_response = load_json("test_data/entities/create_entity.json")
-<<<<<<< HEAD
-    requests_mock.post("/1.0/api-token-auth/", json={"token": ""})
-=======
-    requests_mock.post(TOKEN_AUTH_ENDPOINT, json={"token": ""})
->>>>>>> 90cf3b88
+    requests_mock.post(TOKEN_AUTH_ENDPOINT, json={"token": ""})
     requests_mock.post("/1.0/entities/", json=entity_response)
     client = build_zf_client()
     spy_create_entity = mocker.spy(client, "create_entity")
@@ -866,13 +704,8 @@
         And with the correct output prefix
     """
     alerts_response = load_json("test_data/alerts/list_no_records.json")
-<<<<<<< HEAD
-    requests_mock.post("/1.0/api-token-auth/", json={"token": ""})
-    requests_mock.get("/1.0/alerts/", json=alerts_response)
-=======
     requests_mock.post(TOKEN_AUTH_ENDPOINT, json={"token": ""})
     requests_mock.get(ALERTS_ENDPOINT, json=alerts_response)
->>>>>>> 90cf3b88
     client = build_zf_client()
     spy = mocker.spy(client, "list_alerts")
     args: dict = {}
@@ -896,13 +729,8 @@
         And with the correct output prefix
     """
     alerts_response = load_json("test_data/alerts/list_10_records.json")
-<<<<<<< HEAD
-    requests_mock.post("/1.0/api-token-auth/", json={"token": ""})
-    requests_mock.get("/1.0/alerts/", json=alerts_response)
-=======
     requests_mock.post(TOKEN_AUTH_ENDPOINT, json={"token": ""})
     requests_mock.get(ALERTS_ENDPOINT, json=alerts_response)
->>>>>>> 90cf3b88
     client = build_zf_client()
     spy = mocker.spy(client, "list_alerts")
     args: dict = {}
@@ -925,14 +753,9 @@
         And return an empty list as output
         And with the correct output prefix
     """
-<<<<<<< HEAD
-    entities_response = load_json("test_data/entities/entities_no_records.json")
-    requests_mock.post("/1.0/api-token-auth/", json={"token": ""})
-=======
     entities_response = load_json(
         "test_data/entities/entities_no_records.json")
     requests_mock.post(TOKEN_AUTH_ENDPOINT, json={"token": ""})
->>>>>>> 90cf3b88
     requests_mock.get("/1.0/entities/", json=entities_response)
     client = build_zf_client()
     spy = mocker.spy(client, "list_entities")
@@ -957,11 +780,7 @@
         And with the correct output prefix
     """
     entities_response = load_json("test_data/entities/entities_8_records.json")
-<<<<<<< HEAD
-    requests_mock.post("/1.0/api-token-auth/", json={"token": ""})
-=======
-    requests_mock.post(TOKEN_AUTH_ENDPOINT, json={"token": ""})
->>>>>>> 90cf3b88
+    requests_mock.post(TOKEN_AUTH_ENDPOINT, json={"token": ""})
     requests_mock.get("/1.0/entities/", json=entities_response)
     client = build_zf_client()
     spy = mocker.spy(client, "list_entities")
@@ -988,11 +807,7 @@
     entity_types_response = load_json(
         "test_data/entities/entity_types_no_records.json",
     )
-<<<<<<< HEAD
-    requests_mock.post("/1.0/api-token-auth/", json={"token": ""})
-=======
-    requests_mock.post(TOKEN_AUTH_ENDPOINT, json={"token": ""})
->>>>>>> 90cf3b88
+    requests_mock.post(TOKEN_AUTH_ENDPOINT, json={"token": ""})
     requests_mock.get("/1.0/entities/types/", json=entity_types_response)
     client = build_zf_client()
     spy = mocker.spy(client, "get_entity_types")
@@ -1019,11 +834,7 @@
     entity_types_response = load_json(
         "test_data/entities/entity_types_10_records.json",
     )
-<<<<<<< HEAD
-    requests_mock.post("/1.0/api-token-auth/", json={"token": ""})
-=======
-    requests_mock.post(TOKEN_AUTH_ENDPOINT, json={"token": ""})
->>>>>>> 90cf3b88
+    requests_mock.post(TOKEN_AUTH_ENDPOINT, json={"token": ""})
     requests_mock.get("/1.0/entities/types/", json=entity_types_response)
     client = build_zf_client()
     spy = mocker.spy(client, "get_entity_types")
@@ -1050,11 +861,7 @@
     policy_types_response = load_json(
         "test_data/policies/policy_types_no_records.json",
     )
-<<<<<<< HEAD
-    requests_mock.post("/1.0/api-token-auth/", json={"token": ""})
-=======
-    requests_mock.post(TOKEN_AUTH_ENDPOINT, json={"token": ""})
->>>>>>> 90cf3b88
+    requests_mock.post(TOKEN_AUTH_ENDPOINT, json={"token": ""})
     requests_mock.get("/1.0/policies/", json=policy_types_response)
     client = build_zf_client()
     spy = mocker.spy(client, "get_policy_types")
@@ -1081,11 +888,7 @@
     policy_types_response = load_json(
         "test_data/policies/policy_types_13_records.json",
     )
-<<<<<<< HEAD
-    requests_mock.post("/1.0/api-token-auth/", json={"token": ""})
-=======
-    requests_mock.post(TOKEN_AUTH_ENDPOINT, json={"token": ""})
->>>>>>> 90cf3b88
+    requests_mock.post(TOKEN_AUTH_ENDPOINT, json={"token": ""})
     requests_mock.get("/1.0/policies/", json=policy_types_response)
     client = build_zf_client()
     spy = mocker.spy(client, "get_policy_types")
@@ -1115,11 +918,7 @@
     alert_id = "123"
     notes = "some notes"
     alert_response = load_json("test_data/alerts/opened_alert.json")
-<<<<<<< HEAD
-    requests_mock.post("/1.0/api-token-auth/", json={"token": ""})
-=======
-    requests_mock.post(TOKEN_AUTH_ENDPOINT, json={"token": ""})
->>>>>>> 90cf3b88
+    requests_mock.post(TOKEN_AUTH_ENDPOINT, json={"token": ""})
     requests_mock.post(f"/1.0/alerts/{alert_id}/")
     requests_mock.get(f"/1.0/alerts/{alert_id}/", json=alert_response)
     client = build_zf_client()
@@ -1140,8 +939,6 @@
     assert results.outputs_prefix == "ZeroFox.Alert"
 
 
-<<<<<<< HEAD
-=======
 def test_append_extra_notes_to_alert(requests_mock, mocker):
     """
         Given
@@ -1186,7 +983,6 @@
     assert results.outputs_prefix == "ZeroFox.Alert"
 
 
->>>>>>> 90cf3b88
 def test_submit_threat_command(requests_mock, mocker):
     """
     Given
@@ -1211,11 +1007,7 @@
     alert_id = "123"
     submit_response = load_json("test_data/alerts/submit_threat.json")
     alert_response = load_json("test_data/alerts/opened_alert.json")
-<<<<<<< HEAD
-    requests_mock.post("/1.0/api-token-auth/", json={"token": ""})
-=======
-    requests_mock.post(TOKEN_AUTH_ENDPOINT, json={"token": ""})
->>>>>>> 90cf3b88
+    requests_mock.post(TOKEN_AUTH_ENDPOINT, json={"token": ""})
     requests_mock.post("/2.0/threat_submit/", json=submit_response)
     requests_mock.get(f"/1.0/alerts/{alert_id}/", json=alert_response)
     client = build_zf_client()
@@ -1445,9 +1237,6 @@
     since_called_arg, = spy_exploits.call_args[0]
     assert since_called_arg == since
     assert len(results.outputs) == 10
-<<<<<<< HEAD
-    assert results.outputs_prefix == "ZeroFox.Exploits"
-=======
     assert results.outputs_prefix == "ZeroFox.Exploits"
 
 
@@ -1527,5 +1316,4 @@
     alert_id_called, = spy_get_attachments.call_args[0]
     assert alert_id == alert_id_called
     assert isinstance(results.outputs, list)
-    assert results.outputs_prefix == "ZeroFox.AlertAttachments"
->>>>>>> 90cf3b88
+    assert results.outputs_prefix == "ZeroFox.AlertAttachments"