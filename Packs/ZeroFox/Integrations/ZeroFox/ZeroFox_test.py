import json
from dateparser import parse as parse_date
from datetime import timedelta
from ZeroFox import (
<<<<<<< HEAD
    ZFClient,
=======
    # Constants
    DATE_FORMAT,

    # Client
    ZFClient,

    # Commands
>>>>>>> 5cfcc708
    fetch_incidents,
    get_modified_remote_data_command,
    get_remote_data_command,
    get_alert_command,
    alert_user_assignment_command,
    close_alert_command,
    open_alert_command,
    alert_request_takedown_command,
    alert_cancel_takedown_command,
    modify_alert_tags_command,
    create_entity_command,
    list_alerts_command,
    list_entities_command,
    get_entity_types_command,
    get_policy_types_command,
    modify_alert_notes_command,
    submit_threat_command,
    compromised_domain_command,
    compromised_email_command,
    malicious_ip_command,
    malicious_hash_command,
    search_exploits_command,
)

BASE_URL = "https://api.zerofox.com"
OK_CODES = (200, 201)
FETCH_LIMIT = 10
<<<<<<< HEAD
DATE_FORMAT = "%Y-%m-%dT%H:%M:%S.%f"
=======
>>>>>>> 5cfcc708


def load_json(file: str):
    with open(file) as f:
        return json.load(f)


def build_zf_client() -> ZFClient:
    return ZFClient(
        base_url=BASE_URL,
        ok_codes=OK_CODES,
        username='',
        password='',
        fetch_limit=FETCH_LIMIT,
        only_escalated=False,
    )


def get_delayed_formatted_date(str_date: str, delay=timedelta(milliseconds=1)):
    formatted_date = parse_date(str_date, date_formats=(DATE_FORMAT,),)
    if formatted_date is None:
        raise ValueError("date must be a valid string date")
    delayed_date = formatted_date + delay
    return delayed_date.strftime(DATE_FORMAT)


def test_fetch_incidents_first_time_with_no_data(requests_mock, mocker):
    """
    Given
<<<<<<< HEAD
        There is 0 alerts
=======
        There is 0 new alerts
        And 0 modified alerts
>>>>>>> 5cfcc708
        And last_run is empty
    When
        Calling fetch_incidents
    Then
        It should list alerts with first_fetch_time as min_timestamp
        And offset equals to 0
        And return last_fetch equals to first_fetch_time
        And last last_offset equals to 0
<<<<<<< HEAD
        And 0 incidents
    """
    alerts_response = load_json("test_data/alerts/list_no_records.json")
    requests_mock.post("/1.0/api-token-auth/", json={"token": ""})
    requests_mock.get("/1.0/alerts/", json=alerts_response)
    client = build_zf_client()
    last_run: dict = {}
    first_fetch_time = "2023-06-01T00:00:00.000000"
    first_fetch_time_parsed = parse_date(
        first_fetch_time,
        date_formats=(DATE_FORMAT,),
    )
=======
        And last first_run_at equals to first_fetch_time
        And last last_modified_fetched equals to first_fetch_time
        And last last_modified_offset equals to 0
        And 0 incidents
    """
    alerts_empty_response = load_json("test_data/alerts/list_no_records.json")
    requests_mock.post("/1.0/api-token-auth/", json={"token": ""})
    requests_mock.get("/1.0/alerts/", response_list=[
        {"json": alerts_empty_response},
        {"json": alerts_empty_response},
    ])
    client = build_zf_client()
    last_run: dict = {}
    first_fetch_time = "2023-06-01T00:00:00.000000"
>>>>>>> 5cfcc708
    expected_offset = 0
    spy = mocker.spy(client, "list_alerts")

    next_run, incidents = fetch_incidents(
        client,
        last_run,
        first_fetch_time,
    )

<<<<<<< HEAD
    spy.assert_called_once()
    list_alert_params = spy.call_args[0][0]
    assert list_alert_params.get("min_timestamp") == first_fetch_time_parsed
    assert list_alert_params.get("sort_direction") == "asc"
    assert list_alert_params.get("offset") == expected_offset
    assert next_run["last_fetched"] == first_fetch_time
    assert next_run["last_offset"] == str(expected_offset)
=======
    # One call for new alerts, and another call to modified alerts
    assert spy.call_count == 2
    list_alert_params = spy.call_args_list[0].args[0]
    assert list_alert_params.get("min_timestamp") == first_fetch_time
    assert list_alert_params.get("sort_direction") == "asc"
    assert list_alert_params.get("offset") == expected_offset
    list_modified_alert_params = spy.call_args_list[1].args[0]
    assert list_modified_alert_params.get("sort_direction") == "asc"
    assert list_modified_alert_params.get("offset") == expected_offset
    assert list_modified_alert_params.get("last_modified_min_date") == first_fetch_time
    assert next_run["last_fetched"] == first_fetch_time
    assert next_run["last_offset"] == str(expected_offset)
    assert next_run["first_run_at"] == first_fetch_time
    assert next_run["last_modified_fetched"] == first_fetch_time
    assert next_run["last_modified_offset"] == str(expected_offset)
>>>>>>> 5cfcc708
    assert len(incidents) == 0


def test_fetch_incidents_first_time(requests_mock, mocker):
    """
    Given
<<<<<<< HEAD
        There are alerts (less than the fetch limit)
=======
        There are new alerts (less than the fetch limit)
>>>>>>> 5cfcc708
        And there is no last_fetched in last_run
    When
        Calling fetch_incidents
    Then
        It should list alerts with first_fetch_time as min_timestamp
        And offset equals to 0
        And return last_fetch equals to last alert timestamp + 1 millisecond
        And last last_offset equals to 0
        And 10 incidents correctly formatted
    """
    alerts_response = load_json("test_data/alerts/list_10_records.json")
    last_alert_timestamp = alerts_response["alerts"][-1]["timestamp"]
    requests_mock.post("/1.0/api-token-auth/", json={"token": ""})
    requests_mock.get("/1.0/alerts/", json=alerts_response)
    client = build_zf_client()
    last_run: dict = {}
    first_fetch_time = "2023-06-01T00:00:00.000000"
<<<<<<< HEAD
    first_fetch_time_parsed = parse_date(
        first_fetch_time,
        date_formats=(DATE_FORMAT,),
    )
=======
>>>>>>> 5cfcc708
    last_alert_timestamp_formatted = get_delayed_formatted_date(
        last_alert_timestamp,
    )
    expected_offset = 0
    spy = mocker.spy(client, "list_alerts")

    next_run, incidents = fetch_incidents(
        client,
        last_run,
        first_fetch_time,
    )

    spy.assert_called_once()
    list_alert_params = spy.call_args[0][0]
<<<<<<< HEAD
    assert list_alert_params.get("min_timestamp") == first_fetch_time_parsed
=======
    assert list_alert_params.get("min_timestamp") == first_fetch_time
>>>>>>> 5cfcc708
    assert list_alert_params.get("sort_direction") == "asc"
    assert list_alert_params.get("offset") == expected_offset
    assert next_run["last_fetched"] == last_alert_timestamp_formatted
    assert next_run["last_offset"] == str(expected_offset)
    assert len(incidents) == 10
    for incident in incidents:
        assert "mirror_instance" in incident["rawJSON"]
        assert "mirror_direction" in incident["rawJSON"]


def test_fetch_incidents_no_first_time(requests_mock, mocker):
    """
    Given
<<<<<<< HEAD
        There are alerts
=======
        There are new alerts
>>>>>>> 5cfcc708
        And there are more in the next page
        And last_fetched is set in last_run
        And last_offset is set in last_run
    When
        Calling fetch_incidents
    Then
        It should list alerts with the last_fetched set in last_run
        And with the last_offset set in last_run
        And return last_fetch equals to last_fetched set
        And last_offset equals to the offset set in the "next" link of the response
        And 10 incidents correctly formatted
    """
    alerts_response = load_json("test_data/alerts/list_10_records_and_more.json")
    alerts_response["alerts"][-1]["timestamp"]
    requests_mock.post("/1.0/api-token-auth/", json={"token": ""})
    requests_mock.get("/1.0/alerts/", json=alerts_response)
    client = build_zf_client()
    last_offset_saved = 10
    last_run = {
        "last_fetched": "2023-07-01T12:34:56.000000",
        "last_offset": str(last_offset_saved),
    }
    first_fetch_time = "2023-06-01T00:00:00.000000"
    last_offset_expected = 20
    spy = mocker.spy(client, "list_alerts")

    next_run, incidents = fetch_incidents(
        client,
        last_run,
        first_fetch_time,
    )

    spy.assert_called_once()
    list_alert_params = spy.call_args[0][0]
<<<<<<< HEAD
    min_timestamp_called = list_alert_params.get(
        "min_timestamp"
    ).strftime(DATE_FORMAT)
=======
    min_timestamp_called = list_alert_params.get("min_timestamp")
>>>>>>> 5cfcc708
    assert min_timestamp_called == last_run["last_fetched"]
    assert list_alert_params.get("sort_direction") == "asc"
    assert list_alert_params.get("offset") == last_offset_saved
    assert next_run["last_fetched"] == last_run["last_fetched"]
    assert next_run["last_offset"] == str(last_offset_expected)
    assert len(incidents) == 10
    for incident in incidents:
        assert "mirror_instance" in incident["rawJSON"]
        assert "mirror_direction" in incident["rawJSON"]


<<<<<<< HEAD
=======
def test_fetch_incidents_with_modified_alerts_first_call(requests_mock, mocker):
    """
    Given
        There are no new alerts
        And there are modified alerts
        And there are more in the next page
        And last_modified_fetched is not set in last_run
    When
        Calling fetch_incidents
    Then
        It should list alerts with the last_fetched set in last_run
        And with the last_offset set in last_run
        And return last_fetch equals to last_fetched set
        And last_offset equals to the offset set in the "next" link of the response
        And 2 incidents correctly formatted
    """
    alerts_empty_response = load_json("test_data/alerts/list_no_records.json")
    modified_alerts_response = load_json("test_data/alerts/list_10_records_with_modified_and_more.json")
    requests_mock.post("/1.0/api-token-auth/", json={"token": ""})
    requests_mock.get("/1.0/alerts/", response_list=[
        {"json": alerts_empty_response},
        {"json": modified_alerts_response},
    ])
    client = build_zf_client()
    last_run: dict = {
        "zf-ids": [alert["id"] for alert in modified_alerts_response["alerts"]][2:],
    }
    first_fetch_time = "2023-06-01T00:00:00.000000"
    expected_offset = 0
    expected_modified_offset = 20
    spy = mocker.spy(client, "list_alerts")

    next_run, incidents = fetch_incidents(
        client,
        last_run,
        first_fetch_time,
    )

    assert spy.call_count == 2
    list_alert_params = spy.call_args_list[0].args[0]
    assert list_alert_params.get("min_timestamp") == first_fetch_time
    assert list_alert_params.get("sort_direction") == "asc"
    assert list_alert_params.get("offset") == expected_offset
    list_modified_alert_params = spy.call_args_list[1].args[0]
    assert list_modified_alert_params.get("sort_direction") == "asc"
    assert list_modified_alert_params.get("offset") == expected_offset
    assert list_modified_alert_params.get("last_modified_min_date") == first_fetch_time
    assert next_run["last_fetched"] == first_fetch_time
    assert next_run["last_offset"] == str(expected_offset)
    assert next_run["first_run_at"] == first_fetch_time
    assert next_run["last_modified_fetched"] == first_fetch_time
    assert next_run["last_modified_offset"] == str(expected_modified_offset)
    assert len(incidents) == 2


def test_fetch_incidents_with_modified_alerts_and_not_first_call(requests_mock, mocker):
    """
    Given
        There are no new alerts
        And there are modified alerts
        And there are no more in the next page
        And last_modified_fetched is set in last_run
    When
        Calling fetch_incidents
    Then
        It should list alerts with the last_modified_fetched set in last_run
        And with the last_modified_offset set in last_run
        And return last_modified_fetch equals to last modified alert timestamp + 1 millisecond
        And last_modified_offset equals to 0
        And 2 incidents correctly formatted
    """
    alerts_empty_response = load_json("test_data/alerts/list_no_records.json")
    modified_alerts_response = load_json("test_data/alerts/list_10_records_with_modified.json")
    requests_mock.post("/1.0/api-token-auth/", json={"token": ""})
    requests_mock.get("/1.0/alerts/", response_list=[
        {"json": alerts_empty_response},
        {"json": modified_alerts_response},
    ])
    client = build_zf_client()
    last_modified_fetched = "2023-06-05T12:34:56.678900"
    last_run: dict = {
        "last_modified_fetched": last_modified_fetched,
        "last_modified_offset": "20",
        "zf-ids": [alert["id"] for alert in modified_alerts_response["alerts"]][2:],
    }
    first_fetch_time = "2023-05-31T00:00:00.000000"
    expected_offset = 0
    expected_modified_offset = int(last_run["last_modified_offset"])
    spy = mocker.spy(client, "list_alerts")
    # The first alert in the modified alerts response is the last modified alert
    expected_next_modified_fetched = get_delayed_formatted_date(modified_alerts_response["alerts"][0]["last_modified"])

    next_run, incidents = fetch_incidents(
        client,
        last_run,
        first_fetch_time,
    )

    assert spy.call_count == 2
    list_alert_params = spy.call_args_list[0].args[0]
    assert list_alert_params.get("min_timestamp") == first_fetch_time
    assert list_alert_params.get("sort_direction") == "asc"
    assert list_alert_params.get("offset") == expected_offset
    list_modified_alert_params = spy.call_args_list[1].args[0]
    assert list_modified_alert_params.get("sort_direction") == "asc"
    assert list_modified_alert_params.get("offset") == expected_modified_offset
    assert list_modified_alert_params.get("last_modified_min_date") == last_modified_fetched
    assert next_run["last_fetched"] == first_fetch_time
    assert next_run["last_offset"] == str(expected_offset)
    assert next_run["first_run_at"] == first_fetch_time
    assert next_run["last_modified_fetched"] == expected_next_modified_fetched
    assert next_run["last_modified_offset"] == str(expected_offset)
    assert len(incidents) == 2


>>>>>>> 5cfcc708
def test_get_modified_remote_data_command_with_no_data(requests_mock, mocker):
    """
    Given
        There are no modified alerts
    When
        Calling get_modified_remote_data_command
    Then
        It should list alerts with the last_fetched set in last_run
        And return an empty list
    """
    alerts_response = load_json("test_data/alerts/list_no_records.json")
    requests_mock.post("/1.0/api-token-auth/", json={"token": ""})
    requests_mock.get("/1.0/alerts/", json=alerts_response)
    client = build_zf_client()
    spy = mocker.spy(client, "list_alerts")
    args = {"lastUpdate": "2023-07-01T12:34:56"}

    results = get_modified_remote_data_command(client, args)

    spy.assert_called_once()
    list_alerts_call_args = spy.call_args[0][0]
    assert list_alerts_call_args["last_modified_min_date"] == args["lastUpdate"]
    assert len(results.modified_incident_ids) == 0


def test_get_modified_remote_data_command(requests_mock, mocker):
    """
    Given
        There are modified alerts
    When
        Calling get_modified_remote_data_command
    Then
        It should list alerts with the last_fetched set in last_run
        And return a list with the ids of the modified alerts as strings
    """
    alerts_response = load_json("test_data/alerts/list_10_records.json")
    requests_mock.post("/1.0/api-token-auth/", json={"token": ""})
    requests_mock.get("/1.0/alerts/", json=alerts_response)
    client = build_zf_client()
    spy = mocker.spy(client, "list_alerts")
    args = {"lastUpdate": "2023-07-01T12:34:56"}

    results = get_modified_remote_data_command(client, args)

    spy.assert_called_once()
    list_alerts_call_args = spy.call_args[0][0]
    assert list_alerts_call_args["last_modified_min_date"] == args["lastUpdate"]
    assert len(results.modified_incident_ids) == 10
    for modified_incident_id in results.modified_incident_ids:
        assert isinstance(modified_incident_id, str)


def test_get_remote_data_command_with_opened_alert(requests_mock, mocker):
    """
    Given
        There is an opened alert id
    When
        Calling get_remote_data_command
    Then
        It should call fetch alert with the given id
        And return the alert content
        And no entries in entries list
    """
    alert_id = 123
    alert_response = load_json("test_data/alerts/opened_alert.json")
    requests_mock.post("/1.0/api-token-auth/", json={"token": ""})
    requests_mock.get(f"/1.0/alerts/{alert_id}/", json=alert_response)
    client = build_zf_client()
    spy = mocker.spy(client, "get_alert")
    args = {"id": alert_id, "lastUpdate": ""}

    results = get_remote_data_command(client, args)

    spy.assert_called_once()
    get_alert_call_arg = spy.call_args[0][0]
    assert get_alert_call_arg == args["id"]
    assert len(results.entries) == 0


def test_get_remote_data_command_with_closed_alert(requests_mock, mocker):
    """
    Given
        There is an opened alert id
    When
        Calling get_remote_data_command
    Then
        It should call fetch alert with the given id
        And return the alert content
        And one entry in the entries list
    """
    alert_id = "123"
    alert_response = load_json("test_data/alerts/closed_alert.json")
    requests_mock.post("/1.0/api-token-auth/", json={"token": ""})
    requests_mock.get(f"/1.0/alerts/{alert_id}/", json=alert_response)
    client = build_zf_client()
    spy = mocker.spy(client, "get_alert")
    args = {"id": alert_id, "lastUpdate": ""}

    results = get_remote_data_command(client, args)

    spy.assert_called_once()
    get_alert_call_arg = spy.call_args[0][0]
    assert get_alert_call_arg == args["id"]
    assert len(results.entries) == 1


def test_get_alert_command(requests_mock, mocker):
    """
    Given
        There is an alert id
    When
        Calling get_alert_command
    Then
        It should call fetch alert with the given id
        And return the alert as output
        And with the correct output prefix
    """
    alert_id = 123
    alert_response = load_json("test_data/alerts/closed_alert.json")
    requests_mock.post("/1.0/api-token-auth/", json={"token": ""})
    requests_mock.get(f"/1.0/alerts/{alert_id}/", json=alert_response)
    client = build_zf_client()
    spy = mocker.spy(client, "get_alert")
    args = {"alert_id": alert_id}

    results = get_alert_command(client, args)

    spy.assert_called_once()
    get_alert_call_arg = spy.call_args[0][0]
    assert get_alert_call_arg == args["alert_id"]
    assert isinstance(results.outputs, dict)
    assert results.outputs_prefix == "ZeroFox.Alert"


def test_alert_user_assignment_command(requests_mock, mocker):
    """
    Given
        There is a username
        And an alert id
    When
        Calling alert_user_assignment_command
    Then
        It should call the assign user to alert with correct data
        And call fetch alert with the alert id
        And return the alert as output
        And with the correct output prefix
    """
    alert_id = "123"
    username = "user123"
    alert_response = load_json("test_data/alerts/closed_alert.json")
    requests_mock.post("/1.0/api-token-auth/", json={"token": ""})
    requests_mock.post(f"/1.0/alerts/{alert_id}/assign/")
    requests_mock.get(f"/1.0/alerts/{alert_id}/", json=alert_response)
    client = build_zf_client()
    spy_assignment = mocker.spy(client, "alert_user_assignment")
    spy_fetch = mocker.spy(client, "get_alert")
    args = {"alert_id": alert_id, "username": username}

    results = alert_user_assignment_command(client, args)

    spy_assignment.assert_called_once()
    alert_id_called_in_assignment, username_called = spy_assignment.call_args[0]
    assert int(alert_id) == alert_id_called_in_assignment
    assert username == username_called
    spy_fetch.assert_called_once()
    alert_id_called_in_fetch, = spy_fetch.call_args[0]
    assert int(alert_id) == alert_id_called_in_fetch
    assert isinstance(results.outputs, dict)
    assert results.outputs_prefix == "ZeroFox.Alert"


def test_close_alert_command(requests_mock, mocker):
    """
    Given
        There is an alert id
    When
        Calling close_alert_command
    Then
        It should call the close alert with the alert id
        And call fetch alert with the alert id
        And return the alert as output
        And with the correct output prefix
    """
    alert_id = "123"
    alert_response = load_json("test_data/alerts/closed_alert.json")
    requests_mock.post("/1.0/api-token-auth/", json={"token": ""})
    requests_mock.post(f"/1.0/alerts/{alert_id}/close/")
    requests_mock.get(f"/1.0/alerts/{alert_id}/", json=alert_response)
    client = build_zf_client()
    spy_close = mocker.spy(client, "close_alert")
    spy_fetch = mocker.spy(client, "get_alert")
    args = {"alert_id": alert_id}

    results = close_alert_command(client, args)

    spy_close.assert_called_once()
    alert_id_called_in_close, = spy_close.call_args[0]
    assert int(alert_id) == alert_id_called_in_close
    spy_fetch.assert_called_once()
    alert_id_called_in_fetch, = spy_fetch.call_args[0]
    assert int(alert_id) == alert_id_called_in_fetch
    assert isinstance(results.outputs, dict)
    assert results.outputs_prefix == "ZeroFox.Alert"


def test_open_alert_command(requests_mock, mocker):
    """
    Given
        There is an alert id
    When
        Calling open_alert_command
    Then
        It should call the open alert with the alert id
        And call fetch alert with the alert id
        And return the alert as output
        And with the correct output prefix
    """
    alert_id = "123"
    alert_response = load_json("test_data/alerts/opened_alert.json")
    requests_mock.post("/1.0/api-token-auth/", json={"token": ""})
    requests_mock.post(f"/1.0/alerts/{alert_id}/open/")
    requests_mock.get(f"/1.0/alerts/{alert_id}/", json=alert_response)
    client = build_zf_client()
    spy_open = mocker.spy(client, "open_alert")
    spy_fetch = mocker.spy(client, "get_alert")
    args = {"alert_id": alert_id}

    results = open_alert_command(client, args)

    spy_open.assert_called_once()
    alert_id_called_in_open, = spy_open.call_args[0]
    assert int(alert_id) == alert_id_called_in_open
    spy_fetch.assert_called_once()
    alert_id_called_in_fetch, = spy_fetch.call_args[0]
    assert int(alert_id) == alert_id_called_in_fetch
    assert isinstance(results.outputs, dict)
    assert results.outputs_prefix == "ZeroFox.Alert"


def test_alert_request_takedown_command(requests_mock, mocker):
    """
    Given
        There is an alert id
    When
        Calling alert_request_takedown_command
    Then
        It should call the request takedown alert with the alert id
        And call fetch alert with the alert id
        And return the alert as output
        And with the correct output prefix
    """
    alert_id = "123"
    alert_response = load_json("test_data/alerts/opened_alert.json")
    requests_mock.post("/1.0/api-token-auth/", json={"token": ""})
    requests_mock.post(f"/1.0/alerts/{alert_id}/request_takedown/")
    requests_mock.get(f"/1.0/alerts/{alert_id}/", json=alert_response)
    client = build_zf_client()
    spy_request_takedown = mocker.spy(client, "alert_request_takedown")
    spy_fetch = mocker.spy(client, "get_alert")
    args = {"alert_id": alert_id}

    results = alert_request_takedown_command(client, args)

    spy_request_takedown.assert_called_once()
    alert_id_called_in_request, = spy_request_takedown.call_args[0]
    assert int(alert_id) == alert_id_called_in_request
    spy_fetch.assert_called_once()
    alert_id_called_in_fetch, = spy_fetch.call_args[0]
    assert int(alert_id) == alert_id_called_in_fetch
    assert isinstance(results.outputs, dict)
    assert results.outputs_prefix == "ZeroFox.Alert"


def test_alert_cancel_takedown_command(requests_mock, mocker):
    """
    Given
        There is an alert id
    When
        Calling alert_cancel_takedown_command
    Then
        It should call the cancel takedown alert with the alert id
        And call fetch alert with the alert id
        And return the alert as output
        And with the correct output prefix
    """
    alert_id = "123"
    alert_response = load_json("test_data/alerts/opened_alert.json")
    requests_mock.post("/1.0/api-token-auth/", json={"token": ""})
    requests_mock.post(f"/1.0/alerts/{alert_id}/cancel_takedown/")
    requests_mock.get(f"/1.0/alerts/{alert_id}/", json=alert_response)
    client = build_zf_client()
    spy_cancel_takedown = mocker.spy(client, "alert_cancel_takedown")
    spy_fetch = mocker.spy(client, "get_alert")
    args = {"alert_id": alert_id}

    results = alert_cancel_takedown_command(client, args)

    spy_cancel_takedown.assert_called_once()
    alert_id_called_in_cancel, = spy_cancel_takedown.call_args[0]
    assert int(alert_id) == alert_id_called_in_cancel
    spy_fetch.assert_called_once()
    alert_id_called_in_fetch, = spy_fetch.call_args[0]
    assert int(alert_id) == alert_id_called_in_fetch
    assert isinstance(results.outputs, dict)
    assert results.outputs_prefix == "ZeroFox.Alert"


def test_modify_alert_tags_command(requests_mock, mocker):
    """
    Given
        There is an alert id
    When
        Calling modify_alert_tags_command
    Then
        It should call the modify alert tags with the alert id
        And the tags
        And the action
        And call fetch alert with the alert id
        And return the alert as output
        And with the correct output prefix
    """
    alert_id = "123"
    tags = "tag1,tag2,tag3"
    action = "add"
    action_in_request = "added"
    tags_in_request = tags.split(",")
    alert_response = load_json("test_data/alerts/opened_alert.json")
    change_tags_response = load_json("test_data/alerts/change_tags.json")
    requests_mock.post("/1.0/api-token-auth/", json={"token": ""})
    requests_mock.post("/1.0/alerttagchangeset/", json=change_tags_response)
    requests_mock.get(f"/1.0/alerts/{alert_id}/", json=alert_response)
    client = build_zf_client()
    spy_modify = mocker.spy(client, "modify_alert_tags")
    spy_fetch = mocker.spy(client, "get_alert")
    args = {"alert_id": alert_id, "tags": tags, "action": action}

    results = modify_alert_tags_command(client, args)

    spy_modify.assert_called_once()
    alert_id_called, action_called, tags_called = spy_modify.call_args[0]
    assert int(alert_id) == alert_id_called
    assert action_in_request == action_called
    assert tags_in_request == tags_called
    spy_fetch.assert_called_once()
    alert_id_called_in_fetch, = spy_fetch.call_args[0]
    assert int(alert_id) == alert_id_called_in_fetch
    assert isinstance(results.outputs, dict)
    assert results.outputs_prefix == "ZeroFox.Alert"


def test_create_entity_command_with_true_flag(requests_mock, mocker):
    """
    Given
        There is an entity name
        and its strict name matching flag
        and its tags
        and its policy id
        and its organization
        to create an entity
    When
        Calling create_entity_command
    Then
        It should call the create entity with the name
        And the strict_name_matching flag
        And the tags
        And the policy_id
        And the organization
        And return the entity as output
        And with the correct output prefix
    """
    entity_name = "name"
    strict_name_matching = "true"
    tags = "tag1,tag2,tag3"
    policy_id = 1
    organization = "org"
    strict_name_matching_request = True
    tags_request = tags.split(",")
    entity_response = load_json("test_data/entities/create_entity.json")
    requests_mock.post("/1.0/api-token-auth/", json={"token": ""})
    requests_mock.post("/1.0/entities/", json=entity_response)
    client = build_zf_client()
    spy_create_entity = mocker.spy(client, "create_entity")
    args = {
        "name": entity_name,
        "strict_name_matching": strict_name_matching,
        "tags": tags,
        "policy_id": policy_id,
        "organization": organization,
    }

    results = create_entity_command(client, args)

    spy_create_entity.assert_called_once()
    called_args = spy_create_entity.call_args[0]
    entity_name_called = called_args[0]
    strict_name_matching_called = called_args[1]
    tags_called = called_args[2]
    policy_id_called = called_args[3]
    organization_called = called_args[4]
    assert entity_name_called == entity_name
    assert strict_name_matching_called == strict_name_matching_request
    assert tags_called == tags_request
    assert policy_id_called == policy_id
    assert organization_called == organization

    assert isinstance(results.outputs, dict)
    assert results.outputs_prefix == 'ZeroFox.Entity'


def test_create_entity_command_with_false_flag(requests_mock, mocker):
    """
    Given
        There is an entity name
        and its strict name matching flag
        and its tags
        and its policy id
        and its organization
        to create an entity
    When
        Calling create_entity_command
    Then
        It should call the create entity with the name
        And the strict_name_matching flag
        And the tags
        And the policy_id
        And the organization
        And return the entity as output
        And with the correct output prefix
    """
    entity_name = "name"
    strict_name_matching = "false"
    tags = "tag1,tag2,tag3"
    policy_id = 1
    organization = "org"
    strict_name_matching_request = False
    tags_request = tags.split(",")
    entity_response = load_json("test_data/entities/create_entity.json")
    requests_mock.post("/1.0/api-token-auth/", json={"token": ""})
    requests_mock.post("/1.0/entities/", json=entity_response)
    client = build_zf_client()
    spy_create_entity = mocker.spy(client, "create_entity")
    args = {
        "name": entity_name,
        "strict_name_matching": strict_name_matching,
        "tags": tags,
        "policy_id": policy_id,
        "organization": organization,
    }

    results = create_entity_command(client, args)

    spy_create_entity.assert_called_once()
    called_args = spy_create_entity.call_args[0]
    entity_name_called = called_args[0]
    strict_name_matching_called = called_args[1]
    tags_called = called_args[2]
    policy_id_called = called_args[3]
    organization_called = called_args[4]
    assert entity_name_called == entity_name
    assert strict_name_matching_called == strict_name_matching_request
    assert tags_called == tags_request
    assert policy_id_called == policy_id
    assert organization_called == organization

    assert isinstance(results.outputs, dict)
    assert results.outputs_prefix == 'ZeroFox.Entity'


def test_list_alerts_command_with_no_records(requests_mock, mocker):
    """
    Given
        There is no alerts
    When
        Calling list_alerts_command
    Then
        It should call fetch alerts
        And return an empty list as output
        And with the correct output prefix
    """
    alerts_response = load_json("test_data/alerts/list_no_records.json")
    requests_mock.post("/1.0/api-token-auth/", json={"token": ""})
    requests_mock.get("/1.0/alerts/", json=alerts_response)
    client = build_zf_client()
    spy = mocker.spy(client, "list_alerts")
    args: dict = {}

    results = list_alerts_command(client, args)

    spy.assert_called_once()
    assert len(results.outputs) == 0
    assert results.outputs_prefix == "ZeroFox.Alert"


def test_list_alerts_command_with_records(requests_mock, mocker):
    """
    Given
        There are alerts
    When
        Calling list_alerts_command
    Then
        It should call fetch alerts
        And return a list with alerts as output
        And with the correct output prefix
    """
    alerts_response = load_json("test_data/alerts/list_10_records.json")
    requests_mock.post("/1.0/api-token-auth/", json={"token": ""})
    requests_mock.get("/1.0/alerts/", json=alerts_response)
    client = build_zf_client()
    spy = mocker.spy(client, "list_alerts")
    args: dict = {}

    results = list_alerts_command(client, args)

    spy.assert_called_once()
    assert len(results.outputs) == 10
    assert results.outputs_prefix == "ZeroFox.Alert"


def test_list_entities_command_with_no_records(requests_mock, mocker):
    """
    Given
        There is no entities
    When
        Calling list_entities_command
    Then
        It should call fetch entities
        And return an empty list as output
        And with the correct output prefix
    """
    entities_response = load_json("test_data/entities/entities_no_records.json")
    requests_mock.post("/1.0/api-token-auth/", json={"token": ""})
    requests_mock.get("/1.0/entities/", json=entities_response)
    client = build_zf_client()
    spy = mocker.spy(client, "list_entities")
    args: dict = {}

    results = list_entities_command(client, args)

    spy.assert_called_once()
    assert len(results.outputs) == 0
    assert results.outputs_prefix == "ZeroFox.Entity"


def test_list_entities_command_with_records(requests_mock, mocker):
    """
    Given
        There are entities
    When
        Calling list_entities_command
    Then
        It should call fetch entities
        And return a list with entities as output
        And with the correct output prefix
    """
    entities_response = load_json("test_data/entities/entities_8_records.json")
    requests_mock.post("/1.0/api-token-auth/", json={"token": ""})
    requests_mock.get("/1.0/entities/", json=entities_response)
    client = build_zf_client()
    spy = mocker.spy(client, "list_entities")
    args: dict = {}

    results = list_entities_command(client, args)

    spy.assert_called_once()
    assert len(results.outputs) == 8
    assert results.outputs_prefix == "ZeroFox.Entity"


def test_get_entity_types_command_with_no_records(requests_mock, mocker):
    """
    Given
        There is no entity types
    When
        Calling get_entity_types_command
    Then
        It should call fetch entity types
        And return an empty list as output
        And with the correct output prefix
    """
    entity_types_response = load_json(
        "test_data/entities/entity_types_no_records.json",
    )
    requests_mock.post("/1.0/api-token-auth/", json={"token": ""})
    requests_mock.get("/1.0/entities/types/", json=entity_types_response)
    client = build_zf_client()
    spy = mocker.spy(client, "get_entity_types")
    args: dict = {}

    results = get_entity_types_command(client, args)

    spy.assert_called_once()
    assert len(results.outputs) == 0
    assert results.outputs_prefix == "ZeroFox.EntityTypes"


def test_get_entity_types_command_with_records(requests_mock, mocker):
    """
    Given
        There are entity types
    When
        Calling get_entity_types_command
    Then
        It should call fetch entity types
        And return a list with entity types as output
        And with the correct output prefix
    """
    entity_types_response = load_json(
        "test_data/entities/entity_types_10_records.json",
    )
    requests_mock.post("/1.0/api-token-auth/", json={"token": ""})
    requests_mock.get("/1.0/entities/types/", json=entity_types_response)
    client = build_zf_client()
    spy = mocker.spy(client, "get_entity_types")
    args: dict = {}

    results = get_entity_types_command(client, args)

    spy.assert_called_once()
    assert len(results.outputs) == 10
    assert results.outputs_prefix == "ZeroFox.EntityTypes"


def test_get_policy_types_command_with_no_records(requests_mock, mocker):
    """
    Given
        There is no policy types
    When
        Calling get_policy_types_command
    Then
        It should call fetch policy types
        And return an empty list as output
        And with the correct output prefix
    """
    policy_types_response = load_json(
        "test_data/policies/policy_types_no_records.json",
    )
    requests_mock.post("/1.0/api-token-auth/", json={"token": ""})
    requests_mock.get("/1.0/policies/", json=policy_types_response)
    client = build_zf_client()
    spy = mocker.spy(client, "get_policy_types")
    args: dict = {}

    results = get_policy_types_command(client, args)

    spy.assert_called_once()
    assert len(results.outputs) == 0
    assert results.outputs_prefix == "ZeroFox.PolicyTypes"


def test_get_policy_types_command_with_records(requests_mock, mocker):
    """
    Given
        There are policy types
    When
        Calling get_policy_types_command
    Then
        It should call fetch policy types
        And return a list with policy types as output
        And with the correct output prefix
    """
    policy_types_response = load_json(
        "test_data/policies/policy_types_13_records.json",
    )
    requests_mock.post("/1.0/api-token-auth/", json={"token": ""})
    requests_mock.get("/1.0/policies/", json=policy_types_response)
    client = build_zf_client()
    spy = mocker.spy(client, "get_policy_types")
    args: dict = {}

    results = get_policy_types_command(client, args)

    spy.assert_called_once()
    assert len(results.outputs) == 13
    assert results.outputs_prefix == "ZeroFox.PolicyTypes"


def test_modify_alert_notes_command(requests_mock, mocker):
    """
    Given
        There is an alert id
    When
        Calling modify_alert_notes_command
    Then
        It should call the modify alert notes with the alert id
        And the notes
        And the action
        And call fetch alert with the alert id
        And return the alert as output
        And with the correct output prefix
    """
    alert_id = "123"
    notes = "some notes"
    alert_response = load_json("test_data/alerts/opened_alert.json")
    requests_mock.post("/1.0/api-token-auth/", json={"token": ""})
    requests_mock.post(f"/1.0/alerts/{alert_id}/")
    requests_mock.get(f"/1.0/alerts/{alert_id}/", json=alert_response)
    client = build_zf_client()
    spy_modify = mocker.spy(client, "modify_alert_notes")
    spy_fetch = mocker.spy(client, "get_alert")
    args = {"alert_id": alert_id, "notes": notes}

    results = modify_alert_notes_command(client, args)

    spy_modify.assert_called_once()
    alert_id_called, notes_called, = spy_modify.call_args[0]
    assert int(alert_id) == alert_id_called
    assert notes_called == notes
    spy_fetch.assert_called_once()
    alert_id_called_in_fetch, = spy_fetch.call_args[0]
    assert int(alert_id) == alert_id_called_in_fetch
    assert isinstance(results.outputs, dict)
    assert results.outputs_prefix == "ZeroFox.Alert"


def test_submit_threat_command(requests_mock, mocker):
    """
    Given
        There is a source
        And an alert type
        And a violation
        And an entity id
    When
        Calling submit_threat_command
    Then
        It should call the submit threat with the source
        And the alert type
        And the violation
        And the entity id
        And return the alert id as output
        And with the correct output prefix
    """
    source = "abc@test.com"
    alert_type = "email"
    violation = "phishing"
    entity_id = "123"
    alert_id = "123"
    submit_response = load_json("test_data/alerts/submit_threat.json")
    alert_response = load_json("test_data/alerts/opened_alert.json")
    requests_mock.post("/1.0/api-token-auth/", json={"token": ""})
    requests_mock.post("/2.0/threat_submit/", json=submit_response)
    requests_mock.get(f"/1.0/alerts/{alert_id}/", json=alert_response)
    client = build_zf_client()
    spy_submit = mocker.spy(client, "submit_threat")
    args = {
        "source": source,
        "alert_type": alert_type,
        "violation": violation,
        "entity_id": entity_id,
    }

    results = submit_threat_command(client, args)

    spy_submit.assert_called_once()
    submit_threat_args = spy_submit.call_args[0]
    source_called = submit_threat_args[0]
    alert_type_called = submit_threat_args[1]
    violation_called = submit_threat_args[2]
    entity_id_called = submit_threat_args[3]
    assert source == source_called
    assert alert_type == alert_type_called
    assert violation == violation_called
    assert entity_id == entity_id_called
    assert isinstance(results.outputs, dict)
    assert results.outputs_prefix == "ZeroFox.Alert"


def test_compromised_domain_command(requests_mock, mocker):
    """
    Given
        There is a domain
    When
        Calling compromised_domain_command
    Then
        It should call c2-domain endpoint
        And phishing endpoint
        And return a list with threats as output
        And with the correct output prefix
    """
    domain = "abc.xyz"
    c2_domains_response = load_json("test_data/cti/c2-domains.json")
    phishing_response = load_json("test_data/cti/phishing.json")
    requests_mock.post("/auth/token/verify/")
    requests_mock.post("/auth/token/", json={"access": "token"})
    requests_mock.get("/cti/c2-domains/", json=c2_domains_response)
    requests_mock.get("/cti/phishing/", json=phishing_response)
    client = build_zf_client()
    spy_c2_domains = mocker.spy(client, "get_cti_c2_domains")
    spy_phishing = mocker.spy(client, "get_cti_phishing")
    args = {"domain": domain}

    results = compromised_domain_command(client, args)

    spy_c2_domains.assert_called_once()
    c2_domains_domain_arg, = spy_c2_domains.call_args[0]
    assert c2_domains_domain_arg == domain
    spy_phishing.assert_called_once()
    phishing_domain_arg = spy_phishing.call_args.kwargs.get("domain")
    assert phishing_domain_arg == domain
    assert len(results.outputs) == 5
    assert results.outputs_prefix == "ZeroFox.CompromisedDomains"


def test_compromised_email_command(requests_mock, mocker):
    """
    Given
        There is an email
    When
        Calling compromised_email_command
    Then
        It should call email-addresses endpoint
        And compromised-credentials endpoint
        And botnet-compromised-credentials endpoint
        And return a list with threats as output
        And with the correct output prefix
    """
    email = "abc@test.com"
    email_response = load_json("test_data/cti/email-addresses.json")
    credentials_response = load_json(
        "test_data/cti/compromised-credentials.json",
    )
    botnet_credentials_response = load_json(
        "test_data/cti/botnet-compromised-credentials.json",
    )
    requests_mock.post("/auth/token/verify/")
    requests_mock.post("/auth/token/", json={"access": "token"})
    requests_mock.get("/cti/email-addresses/", json=email_response)
    requests_mock.get(
        "/cti/compromised-credentials/",
        json=credentials_response,
    )
    requests_mock.get(
        "/cti/botnet-compromised-credentials/",
        json=botnet_credentials_response,
    )
    client = build_zf_client()
    spy_email_addresses = mocker.spy(client, "get_cti_email_addresses")
    spy_compromised_credentials = mocker.spy(
        client,
        "get_cti_compromised_credentials",
    )
    spy_botnet_compromised_credentials = mocker.spy(
        client,
        "get_cti_botnet_compromised_credentials",
    )
    args = {"email": email}

    results = compromised_email_command(client, args)

    spy_email_addresses.assert_called_once()
    email_addresses_email_arg, = spy_email_addresses.call_args[0]
    assert email_addresses_email_arg == email

    spy_compromised_credentials.assert_called_once()
    compromised_credentials_email_arg, =\
        spy_compromised_credentials.call_args[0]
    assert compromised_credentials_email_arg == email

    spy_botnet_compromised_credentials.assert_called_once()
    botnet_compromised_credentials_email_arg, =\
        spy_botnet_compromised_credentials.call_args[0]
    assert botnet_compromised_credentials_email_arg == email

    assert len(results.outputs) == 3
    assert results.outputs_prefix == "ZeroFox.CompromisedEmails"


def test_malicious_ip_command(requests_mock, mocker):
    """
    Given
        There is an IP
    When
        Calling malicious_ip_command
    Then
        It should call botnet endpoint
        And phishing endpoint
        And return a list with threats as output
        And with the correct output prefix
    """
    ip = "127.0.0.1"
    botnet_response = load_json("test_data/cti/botnet.json")
    phishing_response = load_json("test_data/cti/phishing.json")
    requests_mock.post("/auth/token/verify/")
    requests_mock.post("/auth/token/", json={"access": "token"})
    requests_mock.get("/cti/botnet/", json=botnet_response)
    requests_mock.get("/cti/phishing/", json=phishing_response)
    client = build_zf_client()
    spy_botnet = mocker.spy(client, "get_cti_botnet")
    spy_phishing = mocker.spy(client, "get_cti_phishing")
    args = {"ip": ip}

    results = malicious_ip_command(client, args)

    spy_botnet.assert_called_once()
    spy_botnet_ip_arg, = spy_botnet.call_args[0]
    assert spy_botnet_ip_arg == ip
    spy_phishing.assert_called_once()
    phishing_ip_arg = spy_phishing.call_args.kwargs.get("ip")
    assert phishing_ip_arg == ip
    assert len(results.outputs) == 7
    assert results.outputs_prefix == "ZeroFox.MaliciousIPs"


def test_malicious_hash_command(requests_mock, mocker):
    """
    Given
        There is a hash
    When
        Calling malicious_hash_command
    Then
        It should call malware endpoint with hash_type md5
        And with hash_type sha1
        And with hash_type sha256
        And with hash_type sha512
        And return a list with threats as output
        And with the correct output prefix
    """
    hash = "e89b43d57a67a3f4d705028cfbd7b6fb"
    hash_types = ["md5", "sha1", "sha256", "sha512"]
    malware_response = load_json("test_data/cti/malware.json")
    requests_mock.post("/auth/token/verify/")
    requests_mock.post("/auth/token/", json={"access": "token"})
    requests_mock.get("/cti/malware/", json=malware_response)
    client = build_zf_client()
    spy_malware = mocker.spy(client, "get_cti_malware")
    args = {"hash": hash}

    results = malicious_hash_command(client, args)

    # assert spy_malware.call_args == 0

    assert spy_malware.call_count == 4
    for hash_type_index in range(len(hash_types)):
        hash_type = hash_types[hash_type_index]
        spy_malware_hash_type_arg, spy_malware_hash_arg = \
            spy_malware.call_args_list[hash_type_index][0]
        assert spy_malware_hash_type_arg == hash_type
        assert spy_malware_hash_arg == hash
    assert len(results.outputs) == 4
    assert results.outputs_prefix == "ZeroFox.MaliciousHashes"


def test_search_exploits_command(requests_mock, mocker):
    """
    Given
        There is a date
    When
        Calling search_exploits_command
    Then
        It should call exploits endpoint
        And with since param
        And return a list with threats as output
        And with the correct output prefix
    """
    since = "2023-06-27T00:00:00Z"
    exploits_response = load_json("test_data/cti/exploits.json")
    requests_mock.post("/auth/token/verify/")
    requests_mock.post("/auth/token/", json={"access": "token"})
    requests_mock.get("/cti/exploits/", json=exploits_response)
    client = build_zf_client()
    spy_exploits = mocker.spy(client, "get_cti_exploits")
    args = {"since": since}

    results = search_exploits_command(client, args)

    spy_exploits.assert_called_once()
    since_called_arg, = spy_exploits.call_args[0]
    assert since_called_arg == since
    assert len(results.outputs) == 10
    assert results.outputs_prefix == "ZeroFox.Exploits"<|MERGE_RESOLUTION|>--- conflicted
+++ resolved
@@ -2,9 +2,6 @@
 from dateparser import parse as parse_date
 from datetime import timedelta
 from ZeroFox import (
-<<<<<<< HEAD
-    ZFClient,
-=======
     # Constants
     DATE_FORMAT,
 
@@ -12,7 +9,6 @@
     ZFClient,
 
     # Commands
->>>>>>> 5cfcc708
     fetch_incidents,
     get_modified_remote_data_command,
     get_remote_data_command,
@@ -40,10 +36,6 @@
 BASE_URL = "https://api.zerofox.com"
 OK_CODES = (200, 201)
 FETCH_LIMIT = 10
-<<<<<<< HEAD
-DATE_FORMAT = "%Y-%m-%dT%H:%M:%S.%f"
-=======
->>>>>>> 5cfcc708
 
 
 def load_json(file: str):
@@ -73,12 +65,8 @@
 def test_fetch_incidents_first_time_with_no_data(requests_mock, mocker):
     """
     Given
-<<<<<<< HEAD
-        There is 0 alerts
-=======
         There is 0 new alerts
         And 0 modified alerts
->>>>>>> 5cfcc708
         And last_run is empty
     When
         Calling fetch_incidents
@@ -87,20 +75,6 @@
         And offset equals to 0
         And return last_fetch equals to first_fetch_time
         And last last_offset equals to 0
-<<<<<<< HEAD
-        And 0 incidents
-    """
-    alerts_response = load_json("test_data/alerts/list_no_records.json")
-    requests_mock.post("/1.0/api-token-auth/", json={"token": ""})
-    requests_mock.get("/1.0/alerts/", json=alerts_response)
-    client = build_zf_client()
-    last_run: dict = {}
-    first_fetch_time = "2023-06-01T00:00:00.000000"
-    first_fetch_time_parsed = parse_date(
-        first_fetch_time,
-        date_formats=(DATE_FORMAT,),
-    )
-=======
         And last first_run_at equals to first_fetch_time
         And last last_modified_fetched equals to first_fetch_time
         And last last_modified_offset equals to 0
@@ -115,7 +89,6 @@
     client = build_zf_client()
     last_run: dict = {}
     first_fetch_time = "2023-06-01T00:00:00.000000"
->>>>>>> 5cfcc708
     expected_offset = 0
     spy = mocker.spy(client, "list_alerts")
 
@@ -125,15 +98,6 @@
         first_fetch_time,
     )
 
-<<<<<<< HEAD
-    spy.assert_called_once()
-    list_alert_params = spy.call_args[0][0]
-    assert list_alert_params.get("min_timestamp") == first_fetch_time_parsed
-    assert list_alert_params.get("sort_direction") == "asc"
-    assert list_alert_params.get("offset") == expected_offset
-    assert next_run["last_fetched"] == first_fetch_time
-    assert next_run["last_offset"] == str(expected_offset)
-=======
     # One call for new alerts, and another call to modified alerts
     assert spy.call_count == 2
     list_alert_params = spy.call_args_list[0].args[0]
@@ -149,18 +113,13 @@
     assert next_run["first_run_at"] == first_fetch_time
     assert next_run["last_modified_fetched"] == first_fetch_time
     assert next_run["last_modified_offset"] == str(expected_offset)
->>>>>>> 5cfcc708
     assert len(incidents) == 0
 
 
 def test_fetch_incidents_first_time(requests_mock, mocker):
     """
     Given
-<<<<<<< HEAD
-        There are alerts (less than the fetch limit)
-=======
         There are new alerts (less than the fetch limit)
->>>>>>> 5cfcc708
         And there is no last_fetched in last_run
     When
         Calling fetch_incidents
@@ -178,13 +137,6 @@
     client = build_zf_client()
     last_run: dict = {}
     first_fetch_time = "2023-06-01T00:00:00.000000"
-<<<<<<< HEAD
-    first_fetch_time_parsed = parse_date(
-        first_fetch_time,
-        date_formats=(DATE_FORMAT,),
-    )
-=======
->>>>>>> 5cfcc708
     last_alert_timestamp_formatted = get_delayed_formatted_date(
         last_alert_timestamp,
     )
@@ -199,11 +151,7 @@
 
     spy.assert_called_once()
     list_alert_params = spy.call_args[0][0]
-<<<<<<< HEAD
-    assert list_alert_params.get("min_timestamp") == first_fetch_time_parsed
-=======
     assert list_alert_params.get("min_timestamp") == first_fetch_time
->>>>>>> 5cfcc708
     assert list_alert_params.get("sort_direction") == "asc"
     assert list_alert_params.get("offset") == expected_offset
     assert next_run["last_fetched"] == last_alert_timestamp_formatted
@@ -217,11 +165,7 @@
 def test_fetch_incidents_no_first_time(requests_mock, mocker):
     """
     Given
-<<<<<<< HEAD
-        There are alerts
-=======
         There are new alerts
->>>>>>> 5cfcc708
         And there are more in the next page
         And last_fetched is set in last_run
         And last_offset is set in last_run
@@ -256,13 +200,7 @@
 
     spy.assert_called_once()
     list_alert_params = spy.call_args[0][0]
-<<<<<<< HEAD
-    min_timestamp_called = list_alert_params.get(
-        "min_timestamp"
-    ).strftime(DATE_FORMAT)
-=======
     min_timestamp_called = list_alert_params.get("min_timestamp")
->>>>>>> 5cfcc708
     assert min_timestamp_called == last_run["last_fetched"]
     assert list_alert_params.get("sort_direction") == "asc"
     assert list_alert_params.get("offset") == last_offset_saved
@@ -274,8 +212,6 @@
         assert "mirror_direction" in incident["rawJSON"]
 
 
-<<<<<<< HEAD
-=======
 def test_fetch_incidents_with_modified_alerts_first_call(requests_mock, mocker):
     """
     Given
@@ -391,7 +327,6 @@
     assert len(incidents) == 2
 
 
->>>>>>> 5cfcc708
 def test_get_modified_remote_data_command_with_no_data(requests_mock, mocker):
     """
     Given
