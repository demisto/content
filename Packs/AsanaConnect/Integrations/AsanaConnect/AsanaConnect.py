--- conflicted
+++ resolved
@@ -41,13 +41,8 @@
             outputs_key_field='projects',
             outputs=res
         )
-<<<<<<< HEAD
-    except Execption as err:
-        demisto.results(f"Request failed due to {err}")
-=======
     except Exception:
         demisto.results("Request failed")
->>>>>>> befcc23e
 
 
 def get_project(pid, token):
@@ -74,13 +69,8 @@
             outputs_key_field='project',
             outputs=project
         )
-<<<<<<< HEAD
-    except Exception as err:
-        demisto.results(f"Request failed due to {err}")
-=======
     except Exception:
         demisto.results("Request failed")
->>>>>>> befcc23e
 
 
 def create_task_in_project(pid, name, token):
@@ -102,13 +92,8 @@
         client = get_asana_client(token)
         client.tasks.create({'projects': pid, 'name': name})  # pylint: disable=no-member
         demisto.results(f'Task {name} successfully added to project')
-<<<<<<< HEAD
-    except Exception as err:
-        demisto.results(f'Task creation failed due to {err}')
-=======
     except Exception:
         demisto.results('Task creation failed')
->>>>>>> befcc23e
 
 
 def test_module(token):
