--- conflicted
+++ resolved
@@ -1,10 +1,7 @@
 commonfields:
   id: AsanaConnect
   version: -1
-<<<<<<< HEAD
-=======
 vcshouldkeepitemlegacyprodmachine: false
->>>>>>> 4a17f39c
 name: AsanaConnect
 display: AsanaConnect
 category: Case Management
