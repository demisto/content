{
    "name": "PingIdentity",
    "description": "Integration with PingIdentity's PingOne identity platform",
    "support": "partner",
    "currentVersion": "1.0.8",
    "author": "Ping Identity",
    "url": "https://docs.pingidentity.com/bundle/p14c/page/als1564020488261.html",
    "email": "tap-global@pingidentity.com",
    "categories": [
        "Identity and Access Management"
    ],
    "tags": [],
    "useCases": [],
    "keywords": [
        "PingIdentity",
        "PingOne",
        "Identity",
        "Security",
        "SSO",
        "MFA",
        "Federation",
        "CIAM",
        "Single Sign-On",
        "Multi-factor authentication",
        "Multi-factor",
        "Passwordless",
        "Accounts",
        "Roles",
        "Entitlements"
    ],
    "devEmail": [
        "peterholko@pingidentity.com"
    ],
    "githubUser": [
        "peterholko-pingidentity"
    ],
    "marketplaces": [
        "xsoar",
        "marketplacev2",
        "platform"
    ],
    "supportedModules": [
<<<<<<< HEAD
=======
        "C1",
        "C3",
        "X0",
>>>>>>> 6e0d8742
        "X1",
        "X3",
        "X5",
        "ENT_PLUS"
    ]
}<|MERGE_RESOLUTION|>--- conflicted
+++ resolved
@@ -40,12 +40,9 @@
         "platform"
     ],
     "supportedModules": [
-<<<<<<< HEAD
-=======
         "C1",
         "C3",
         "X0",
->>>>>>> 6e0d8742
         "X1",
         "X3",
         "X5",
