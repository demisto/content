--- conflicted
+++ resolved
@@ -95,12 +95,8 @@
       required: true
     description: Stops the scan with the specified identifier.
     name: insightvm-cloud-stop-scan
-<<<<<<< HEAD
-  dockerimage: demisto/python3:3.10.10.48392
-=======
   dockerimage: demisto/python3:3.10.12.63474
   runonce: false
->>>>>>> 087e76c5
   script: ''
   subtype: python3
   type: python
