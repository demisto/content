category: Deception & Breach Simulation
sectionOrder:
- Connect
- Collect
commonfields:
  id: IllusiveNetworks
  version: -1
configuration:
- defaultvalue: https://example.net
  display: Server URL (e.g. https://example.net)
  name: url
  required: true
  type: 0
  section: Connect
- display: API Token
  name: api_token
  required: true
  type: 4
  section: Connect
- display: Fetch incidents
  name: isFetch
  type: 8
  section: Collect
- display: Incident type
  name: incidentType
  type: 13
  section: Connect
- display: Trust any certificate (not secure)
  name: insecure
  type: 8
  section: Connect
  advanced: true
- display: Use system proxy settings
  name: proxy
  type: 8
  section: Connect
  advanced: true
- defaultvalue: 3 days
  display: The initial time to fetch from
  name: fetch_time
  type: 0
  section: Collect
- defaultvalue: ALL
  display: Fetch only incidents with forensics
  name: has_forensics
  options:
  - 'True'
  - 'False'
  - ALL
  required: true
  type: 15
  section: Collect
description: The Illusive Attack Management API allows customers to retrieve detected incidents with a forensics timeline, attack surface insights, collect forensics on-demand, and manage a variety of operations with regard to deceptive entities, deception policies, and more.
display: IllusiveNetworks
name: IllusiveNetworks
script:
  commands:
  - arguments:
    - description: The desired incident ID
      name: incident_id
      required: true
    - description: The starting date of the forensics timeline.
      name: start_date
    - description: The last date of the forensics timeline.
      name: end_date
    description: Retrieve forensics timeline for a specific incident
    name: illusive-get-forensics-timeline
    outputs:
    - contextPath: Illusive.Forensics.Evidence.details
      description: The forensics evidence details
      type: String
    - contextPath: Illusive.Forensics.Evidence.eventId
      description: The event ID
      type: String
    - contextPath: Illusive.Forensics.Evidence.id
      description: The forensics evidence ID
      type: String
    - contextPath: Illusive.Forensics.Evidence.source
      description: The Evidence source
      type: String
    - contextPath: Illusive.Forensics.Evidence.starred
      description: Whether the forensics evidence has been starred
      type: Boolean
    - contextPath: Illusive.Forensics.Evidence.time
      description: 'Date and time of the forensics evidence '
      type: Date
    - contextPath: Illusive.Forensics.Evidence.title
      description: The forensics evidence description
      type: String
    - contextPath: Illusive.Forensics.IncidentId
      description: The Incident Id
      type: String
    - contextPath: Illusive.Forensics.Status
      description: The process progress ( Done, InProgress)
      type: String
    - contextPath: Illusive.Forensics.Evidence.date
      description: The forensics evidence date
      type: Date
  - arguments:
    - description: The hostname or IP address of the desired host
      name: hostnameOrIp
      required: true
    description: Retrieve the specified host insights from Attack Surface Manager
    name: illusive-get-asm-host-insight
    outputs:
    - contextPath: Illusive.AttackSurfaceInsightsHost.DomainName
      description: The host domain
      type: String
    - contextPath: Illusive.AttackSurfaceInsightsHost.HostName
      description: The host hostname
      type: String
    - contextPath: Illusive.AttackSurfaceInsightsHost.HostType
      description: The host type (Server, Workstation, Other)
      type: String
    - contextPath: Illusive.AttackSurfaceInsightsHost.IpAddresses
      description: The host IP address
      type: String
    - contextPath: Illusive.AttackSurfaceInsightsHost.OperatingSystemName
      description: The host operating system name
      type: String
    - contextPath: Illusive.AttackSurfaceInsightsHost.OperatingSystemVersion
      description: The host operating system version
      type: String
    - contextPath: Illusive.AttackSurfaceInsightsHost.OrganizationalUnit
      description: The host Active Directory Organizational Unit
      type: String
    - contextPath: Illusive.AttackSurfaceInsightsHost.SourceConnectivityExposure
      description: The host Source Connectivity Exposure to crown jewels and domain user credentials
      type: Number
  - description: Retrieve Crown-Jewels insights from Attack Surface Manager
    name: illusive-get-asm-cj-insight
    outputs:
    - contextPath: Illusive.AttackSurfaceInsightsCrownJewel.data
      description: The number of connections to this Crown Jewel per service type
      type: Unknown
    - contextPath: Illusive.AttackSurfaceInsightsCrownJewel.hostname
      description: The crown jewel hostname
      type: String
    - contextPath: Illusive.AttackSurfaceInsightsCrownJewel.machineTagAndSubTags.tag
      description: The List of a crown jewel category and subcategory couplings
      type: String
    - contextPath: Illusive.AttackSurfaceInsightsCrownJewel.MachineTagAndSubTags.subTag
      description: The List of a crown jewel category and subcategory couplings
      type: String
    - contextPath: Illusive.AttackSurfaceInsightsCrownJewel.targetExposureRank
      description: The crown jewel target exposure
      type: Number
  - arguments:
    - auto: PREDEFINED
      defaultValue: ALL
      description: The status of the desired deceptive users (APPROVED, SUGGESTED, ALL)
      name: type
      predefined:
      - ALL
      - SUGGESTED
      - APPROVED
    description: Retrieve a list of all deceptive users
    name: illusive-get-deceptive-users
    outputs:
    - contextPath: Illusive.DeceptiveUser.userName
      description: The deceptive user name
      type: String
    - contextPath: Illusive.DeceptiveUser.domainName
      description: The deceptive user domain
      type: String
    - contextPath: Illusive.DeceptiveUser.policyNames
      description: The deception policies the deceptive user is assigned to
      type: Unknown
    - contextPath: Illusive.DeceptiveUser.password
      description: The deceptive user password
      type: String
    - contextPath: Illusive.DeceptiveUser.deceptiveState
      description: The deceptive user state (APPROVED, SUGGESTED, ALL)
      type: String
    - contextPath: Illusive.DeceptiveUser.adUser
      description: Whether the deceptive user is a genuine user in Active Directory
      type: Boolean
    - contextPath: Illusive.DeceptiveUser.activeUser
      description: In case the deceptive user is a real AD user, indicates whether he is active
      type: Boolean
  - arguments:
    - auto: PREDEFINED
      defaultValue: ALL
      description: The status of the desired deceptive servers (APPROVED, SUGGESTED, ALL)
      name: type
      predefined:
      - ALL
      - SUGGESTED
      - APPROVED
    description: Retrieve a list of all deceptive servers
    name: illusive-get-deceptive-servers
    outputs:
    - contextPath: Illusive.DeceptiveServer.host
      description: The deceptive server hostname
      type: String
    - contextPath: Illusive.DeceptiveServer.policyNames
      description: The deception policies the deceptive server is assigned to
      type: String
    - contextPath: Illusive.DeceptiveServer.adHost
      description: Whether the deceptive server is a genuine machine in Active Directory
      type: Boolean
    - contextPath: Illusive.DeceptiveServer.deceptiveState
      description: The deceptive server state (APPROVED, SUGGESTED, ALL)
      type: String
    - contextPath: Illusive.DeceptiveServer.serviceTypes
      description: The deception services the deceptive server is assigned to
      type: String
  - arguments:
    - description: The username to be verified
      name: username
      required: true
    description: Retrieve whether a specified user is deceptive
    name: illusive-is-deceptive-user
    outputs:
    - contextPath: Illusive.IsDeceptive.Username
      description: The checked username
      type: String
    - contextPath: Illusive.IsDeceptive.IsDeceptiveUser
      description: Is the specified user conducted as a deceptive user
      type: Boolean
  - arguments:
    - description: The server hostname to be verified
      name: hostname
      required: true
    description: Retrieve whether a specified server is deceptive
    name: illusive-is-deceptive-server
    outputs:
    - contextPath: Illusive.IsDeceptive.IsDeceptiveServer
      description: Is the specified server conducted as a deceptive server
      type: Boolean
    - contextPath: Illusive.IsDeceptive.Hostname
      description: The checked server hostname
      type: String
  - arguments:
    - description: The deceptive user domain
      name: domain_name
      required: true
    - description: The deceptive user password
      name: password
      required: true
    - description: The deception policies to be assigned to the new deceptive user
      isArray: true
      name: policy_names
    - description: The deceptive user name
      name: username
      required: true
    description: Add or approve deceptive users
    name: illusive-add-deceptive-users
  - arguments:
    - description: The deceptive server hostname
      name: host
      required: true
    - description: The deception policies to be assigned to the new deceptive server
      isArray: true
      name: policy_names
    - description: The deception services to be assigned to the new deceptive server
      isArray: true
      name: service_types
      required: true
    description: Add or approve deceptive servers
    name: illusive-add-deceptive-servers
  - arguments:
    - description: The list of deceptive users to delete
      isArray: true
      name: deceptive_users
      required: true
    description: Delete deceptive users
    name: illusive-delete-deceptive-users
  - arguments:
    - description: The list of deceptive servers to delete
      isArray: true
      name: deceptive_hosts
      required: true
    description: Delete deceptive servers
    name: illusive-delete-deceptive-servers
  - arguments:
    - description: Policy name to assign
      name: policy_name
      required: true
    - description: |-
        List of hosts to assign, in the following format: machine@domain.
        Maximum number of hosts is 1000.
      name: hosts
      required: true
    description: Assign a deception policy to domain hosts
    name: illusive-assign-host-to-policy
  - arguments:
    - description: |-
        List of hosts to remove policy assignment from, in the following format: machine@domain.
        Maximum number of hosts is 1000
      name: hosts
      required: true
    description: Remove deception policy assignment from domain hosts
    name: illusive-remove-host-from-policy
  - arguments:
    - description: The host fqdn or IP address on which to collect forensics
      name: fqdn_or_ip
      required: true
    description: Collect forensics on a specified host and retrieve the forensics timeline
    name: illusive-run-forensics-on-demand
    outputs:
    - contextPath: Illusive.Event.eventId
      description: 'The created event ID of the operation '
      type: Number
  - arguments:
    - description: |
        The desired incident ID to retrieve.
        If specified - other arguments are ignored and only a single incident can be retrieved
      name: incident_id
    - description: The list of hostnames to retrieve incidents
      isArray: true
      name: hostnames
    - auto: PREDEFINED
      description: Whether to retrieve incidents with forensics only
      name: has_forensics
      predefined:
      - 'True'
      - 'False'
    - description: |-
        Use offset and limit for pagination.
        The maximum limit is 100.
      name: limit
    - description: Use offset and limit for pagination.
      name: offset
    - description: start date
      name: start_date
    description: Retrieve incidents
    name: illusive-get-incidents
    outputs:
    - contextPath: Illusive.Incident.closed
      description: Whether the incident has been closed
      type: Boolean
    - contextPath: Illusive.Incident.deceptionFamilies
      description: |-
        The deception families of the
        deceptions used to trigger
        the incident
      type: String
    - contextPath: Illusive.Incident.flagged
      description: Whether the incident has been flagged
      type: Boolean
    - contextPath: Illusive.Incident.hasForensics
      description: Whether incident has forensics
      type: Boolean
    - contextPath: Illusive.Incident.incidentId
      description: The Incident ID
      type: Number
    - contextPath: Illusive.Incident.incidentTimeUTC
      description: Date and time of the incident
      type: Date
    - contextPath: Illusive.Incident.incidentTypes
      description: Type of events detected
      type: Unknown
    - contextPath: Illusive.Incident.lastSeenUser
      description: The user who last reviewed the incident
      type: String
    - contextPath: Illusive.Incident.policyName
      description: The compromised host's policy
      type: String
    - contextPath: Illusive.Incident.riskInsights.stepsToCrownJewel
      description: The compromised host's lateral distance from Crown Jewels
      type: Number
    - contextPath: Illusive.Incident.riskInsights.stepsToDomainAdmin
      description: The compromised host's lateral distance from domain admin accounts
      type: Number
    - contextPath: Illusive.Incident.sourceHostname
      description: The compromised host's name
      type: String
    - contextPath: Illusive.Incident.sourceIp
      description: The compromised host's IP address
      type: String
    - contextPath: Illusive.Incident.sourceOperatingSystem
      description: The compromised host's operating system
      type: String
    - contextPath: Illusive.Incident.unread
      description: Whether the incident has been read
      type: Boolean
    - contextPath: Illusive.Incident.userNotes
      description: The analyst's comments
      type: String
  - arguments:
    - description: The Event id
      isArray: true
      name: event_id
      required: true
    description: Retrieve the incident ID of an event
    name: illusive-get-event-incident-id
    outputs:
    - contextPath: Illusive.Event.incidentId
      description: The Incident ID
      type: Number
    - contextPath: Illusive.Event.eventId
      description: The given event ID
      type: Number
    - contextPath: Illusive.Event.status
      description: The status command ( Done, InProgress)
      type: String
  - arguments:
    - description: The incident ID on which to retrieve the associated events
      name: incident_id
      required: true
    - description: The maximum number of events to retrieve
      name: limit
    - description: Use offset and limit for pagination
      name: offset
    description: Retrieve all the events that are associated with an incident
    name: illusive-get-incident-events
    outputs:
    - contextPath: Illusive.Incident.incidentId
      description: The corresponding incident ID
      type: Number
    - contextPath: Illusive.Incident.eventsNumber
      description: The number of associated events
      type: Number
    - contextPath: Illusive.Incident.Event.eventId
      description: The event ID
      type: Number
    - contextPath: Illusive.Incident.Event.eventTimeUTC
      description: The event time
      type: Date
    - contextPath: Illusive.Incident.Event.hasForensics
      description: Whether the event has forensics
      type: Boolean
  - arguments:
    - description: The event ID to retrieve the forensics analyzers from
      name: event_id
      required: true
    description: Retrieve Illusive's forensics analyzers on a certain event
    name: illusive-get-forensics-analyzers
    outputs:
    - contextPath: Illusive.Event.incidentId
      description: The corresponding incident ID
      type: Number
    - contextPath: Illusive.Event.eventId
      description: The corresponding event ID
      type: Number
    - contextPath: Illusive.Event.ForensicsAnalyzers.analyzerName
      description: The forensics analyzer name
      type: String
    - contextPath: Illusive.Event.ForensicsAnalyzers.analyzerValue
      description: The forensics analyzer description
      type: String
  - arguments:
    - description: The event ID to retrieve the triggering process information from
      name: event_id
      required: true
    description: Retrieve the triggering process information from Illusive's forensics
    name: illusive-get-forensics-triggering-process-info
    outputs:
    - contextPath: Illusive.Event.incidentId
      description: The corresponding incident ID
      type: Number
    - contextPath: Illusive.Event.eventId
      description: The corresponding event ID
      type: Number
    - contextPath: Illusive.Event.ForensicsTriggeringProcess.commandLine
      description: The triggering process command line
      type: String
    - contextPath: Illusive.Event.ForensicsTriggeringProcess.connectionsNum
      description: The triggering process active connections
      type: Number
    - contextPath: Illusive.Event.ForensicsTriggeringProcess.md5
      description: The triggering process md5
      type: String
    - contextPath: Illusive.Event.ForensicsTriggeringProcess.sha256
      description: The triggering process sha256
      type: String
    - contextPath: Illusive.Event.ForensicsTriggeringProcess.name
      description: The triggering process name
      type: String
    - contextPath: Illusive.Event.ForensicsTriggeringProcess.parent
      description: The parent process of the triggering process
      type: String
    - contextPath: Illusive.Event.ForensicsTriggeringProcess.path
      description: The triggering process path
      type: String
    - contextPath: Illusive.Event.ForensicsTriggeringProcess.startTime
      description: The triggering process start time
      type: Date
  - arguments:
    - description: The event ID to retrieve the forensics artifacts from
      name: event_id
      required: true
    - auto: PREDEFINED
      defaultValue: DESKTOP_SCREENSHOTS
      description: 'The type of forensics artifact to retrieve'
      name: artifact_type
      predefined:
      - DESKTOP_SCREENSHOTS
      required: true
    description: Retrieve forensics artifacts from Illusive's forensics
    name: illusive-get-forensics-artifacts
  dockerimage: demisto/python3:3.10.11.61265
  isfetch: true
<<<<<<< HEAD
=======
  runonce: false
>>>>>>> 9ddafcfd
  script: '-'
  subtype: python3
  type: python
defaultmapperin: Illusive Networks-mapper
defaultclassifier: Illusive Networks
fromversion: 5.0.0
tests:
- No tests (auto formatted)<|MERGE_RESOLUTION|>--- conflicted
+++ resolved
@@ -492,10 +492,7 @@
     name: illusive-get-forensics-artifacts
   dockerimage: demisto/python3:3.10.11.61265
   isfetch: true
-<<<<<<< HEAD
-=======
   runonce: false
->>>>>>> 9ddafcfd
   script: '-'
   subtype: python3
   type: python
