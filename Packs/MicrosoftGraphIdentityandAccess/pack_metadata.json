{
    "name": "Microsoft Graph Identity and Access",
    "description": "Use this pack to manage roles and members in Microsoft.",
    "support": "xsoar",
<<<<<<< HEAD
    "currentVersion": "1.3.8",
=======
    "currentVersion": "1.3.9",
>>>>>>> 567e51f9
    "author": "Cortex XSOAR",
    "url": "https://www.paloaltonetworks.com/cortex",
    "email": "",
    "categories": [
        "Identity and Access Management"
    ],
    "tags": [],
    "useCases": [],
    "keywords": [],
    "marketplaces": [
        "xsoar",
        "marketplacev2",
        "xpanse",
        "platform"
    ],
    "supportedModules": [
        "C1",
        "C3",
        "X0",
        "X1",
        "X3",
        "X5",
        "ENT_PLUS",
        "agentix"
    ]
}<|MERGE_RESOLUTION|>--- conflicted
+++ resolved
@@ -2,11 +2,7 @@
     "name": "Microsoft Graph Identity and Access",
     "description": "Use this pack to manage roles and members in Microsoft.",
     "support": "xsoar",
-<<<<<<< HEAD
-    "currentVersion": "1.3.8",
-=======
-    "currentVersion": "1.3.9",
->>>>>>> 567e51f9
+    "currentVersion": "1.3.10",
     "author": "Cortex XSOAR",
     "url": "https://www.paloaltonetworks.com/cortex",
     "email": "",
