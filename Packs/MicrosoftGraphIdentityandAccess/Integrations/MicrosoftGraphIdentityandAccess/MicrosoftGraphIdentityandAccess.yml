--- conflicted
+++ resolved
@@ -830,11 +830,7 @@
   script: ''
   type: python
   subtype: python3
-<<<<<<< HEAD
-  dockerimage: demisto/crypto:1.0.0.4578119
-=======
   dockerimage: demisto/crypto:1.0.0.4834757
->>>>>>> 567e51f9
 fromversion: 5.0.0
 defaultmapperin: Microsoft Graph Identity and Access Incoming Mapper
 defaultclassifier: Microsoft Graph Identity and Access Classifier
