category: Authentication & Identity Management
sectionOrder:
- Connect
- Collect
commonfields:
  id: MicrosoftGraphIdentityandAccess
  version: -1
configuration:
- defaultvalue: 597c0375-766f-4e6d-ad2a-f48117044ac5
  display: Application ID (Client ID for Client credentials mode)
  name: app_id
  required: false
  type: 0
  section: Connect
- display: Tenant ID (required for Client Credentials mode)
  name: tenant_id
  required: false
  type: 0
  section: Connect
- displaypassword: Client Secret (required for Client Credentials mode)
  name: credentials
  required: false
  type: 9
  additionalinfo: "Client Secret. Required for Client Credentials mode)"
  hiddenusername: true
  section: Connect
- additionalinfo: Used for certificate authentication. As appears in the "Certificates & secrets" page of the app.
  display: Certificate Thumbprint
  name: creds_certificate
  required: false
  type: 9
  displaypassword: Private Key
  section: Connect
  advanced: true
- additionalinfo: Relevant only if the integration is running on Azure VM. If selected, authenticates based on the value provided for the Azure Managed Identities Client ID field. If no value is provided for the Azure Managed Identities Client ID field, authenticates based on the System Assigned Managed Identity. For additional information, see the Help tab.
  display: Use Azure Managed Identities
  name: use_managed_identities
  required: false
  type: 8
  section: Connect
- additionalinfo: The Managed Identities client ID for authentication - relevant only if the integration is running on Azure VM.
  displaypassword: Azure Managed Identities Client ID
  name: managed_identities_client_id
  required: false
  hiddenusername: true
  type: 9
  section: Connect
- name: first_fetch
  display: First Fetch Time Interval
  required: false
  defaultvalue: 1 days
  type: 0
  additionalinfo: The time range to consider for the initial data fetch in the format <number> <unit>. For example, 1 hour, 2 hours, 6 hours, 12 hours, 24 hours, 48 hours, etc.
  section: Collect
- defaultvalue: '50'
  display: Max fetch interval
  additionalinfo: The maximum number of incidents per request from the Azure Active Directory. Default is 50.
  name: max_fetch
  required: false
  type: 0
  section: Collect
- display: Fetch query
  name: fetch_filter_expression
  required: false
  type: 0
  section: Collect
  advanced: true
- defaultvalue: https://login.microsoftonline.com
  display: Azure AD endpoint
  name: azure_ad_endpoint
  options:
  - https://login.microsoftonline.com
  - https://login.microsoftonline.us
  - https://login.microsoftonline.de
  - https://login.chinacloudapi.cn
  required: false
  type: 15
  additionalinfo: Azure AD endpoint associated with a national cloud.
  section: Connect
  advanced: true
- display: Incident type
  name: incidentType
  required: false
  type: 13
  section: Connect
- additionalinfo: Use a self-deployed Azure application and authenticate using the Client Credentials flow.
  display: Use Client Credentials Authorization Flow
  name: client_credentials
  required: false
  type: 8
  section: Connect
- name: isFetch
  display: Fetch incidents
  required: false
  type: 8
  section: Collect
- display: Trust any certificate (not secure)
  name: insecure
  required: false
  type: 8
  section: Connect
  advanced: true
- display: Use system proxy settings
  name: proxy
  required: false
  type: 8
  section: Connect
  advanced: true
description: Use the Azure Active Directory Identity And Access integration to manage roles and members.
display: Azure Active Directory Identity And Access
name: MicrosoftGraphIdentityandAccess
script:
  commands:
  - deprecated: false
    description: Run this command to start the authorization process and follow the instructions in the command results.
    execution: false
    name: msgraph-identity-auth-start
  - deprecated: false
    description: |-
      Run this command to complete the authorization process.
      Should be used after running the msgraph-identity-auth-start command.
    execution: false
    name: msgraph-identity-auth-complete
  - deprecated: false
    description: Run this command if for some reason you need to rerun the authentication process.
    execution: false
    name: msgraph-identity-auth-reset
  - deprecated: false
    description: Tests connectivity to Microsoft.
    execution: false
    name: msgraph-identity-auth-test
  - deprecated: false
    description: Lists the roles in the directory.
    execution: false
    name: msgraph-identity-directory-roles-list
    arguments:
    - name: limit
      default: false
      description: Maximum number of results to fetch.
      isArray: false
      required: false
      defaultValue: 10
      secret: false
    outputs:
    - contextPath: MSGraphIdentity.Role.deletedDateTime
      description: The time when a role was deleted. Displays only if a role was deleted.
      type: Date
    - contextPath: MSGraphIdentity.Role.description
      description: The description of the directory role.
      type: String
    - contextPath: MSGraphIdentity.Role.displayName
      description: The display name of the directory role.
      type: String
    - contextPath: MSGraphIdentity.Role.id
      description: The unique identifier of the directory role.
      type: String
    - contextPath: MSGraphIdentity.Role.roleTemplateId
      description: The ID of the directory role template on which the role is based.
      type: String
  - deprecated: false
    description: Activates a role by its template ID.
    execution: false
    name: msgraph-identity-directory-role-activate
    arguments:
    - name: role_template_id
      default: false
      description: ID of the role template to activate. Can be retrieved using the msgraph-identity-directory-roles-list command.
      isArray: false
      required: true
      secret: false
    outputs:
    - contextPath: MSGraphIdentity.Role.deletedDateTime
      description: The time when the role was deleted. Displays only if the role was deleted.
      type: Date
    - contextPath: MSGraphIdentity.Role.description
      description: The description of the directory role.
      type: String
    - contextPath: MSGraphIdentity.Role.displayName
      description: The display name of the directory role.
      type: String
    - contextPath: MSGraphIdentity.Role.id
      description: The unique identifier of the directory role.
      type: String
    - contextPath: MSGraphIdentity.Role.roleTemplateId
      description: The ID of the directory role template on which this role is based.
      type: String
  - deprecated: false
    description: Gets all members in a role ID.
    execution: false
    name: msgraph-identity-directory-role-members-list
    arguments:
    - name: role_id
      default: false
      description: The ID of the application for which to get its role members list. Can be retrieved using the msgraph-identity-directory-roles-list command.
      isArray: false
      required: true
      secret: false
    - name: limit
      default: false
      description: The maximum number of members to fetch.
      defaultValue: 10
      isArray: false
      required: false
      secret: false
    outputs:
    - contextPath: MSGraphIdentity.RoleMember.user_id
      description: The unique identifier of the user in the role.
      type: String
    - contextPath: MSGraphIdentity.RoleMember.role_id
      description: The unique identifier of the role specified in the input.
      type: String
  - deprecated: false
    description: Adds a user to a role.
    execution: false
    name: msgraph-identity-directory-role-member-add
    arguments:
    - name: role_id
      default: false
      description: The ID of the role to add the user to. Can be retrieved using the msgraph-identity-directory-roles-list command.
      isArray: false
      required: true
      secret: false
    - name: user_id
      default: false
      description: The ID of the user to add to the role. Can be retrieved using the msgraph-identity-directory-role-members-list command.
      isArray: false
      required: true
      secret: false
  - deprecated: false
    description: Removes a user from a role.
    execution: false
    name: msgraph-identity-directory-role-member-remove
    arguments:
    - name: role_id
      default: false
      description: ID of the role from which to remove the user. Can be retrieved using the msgraph-identity-directory-roles-list command.
      isArray: false
      required: true
      secret: false
    - name: user_id
      default: false
      description: ID of the user to remove from the role. Can be retrieved using the msgraph-identity-directory-role-members-list command.
      isArray: false
      required: true
      secret: false
  - deprecated: false
    description: Retrieve an ip named location by id.
    execution: false
    name: msgraph-identity-ip-named-locations-get
    arguments:
    - name: ip_id
      default: false
      description: The id of the named ip location to get from the api.
      isArray: false
      required: true
      secret: false
    outputs:
    - contextPath: MSGraph.conditionalAccess.namedIpLocations.time_created
      description: The time when an ip named location was created.
      type: Date
    - contextPath: MSGraph.conditionalAccess.namedIpLocations.time_modified
      description: The time when an ip named location was updated.
      type: Date
    - contextPath: MSGraph.conditionalAccess.namedIpLocations.display_name
      description: The display name of the ip named location.
      type: String
    - contextPath: MSGraph.conditionalAccess.namedIpLocations.id
      description: The unique identifier of the ip named location.
      type: String
    - contextPath: MSGraph.conditionalAccess.namedIpLocations.is_trusted
      description: Abollean that taled if the ip named location is a trusted source.
      type: String
    - contextPath: MSGraph.conditionalAccess.namedIpLocations.ip_ranges
      description: List of ip ranges for the ip named location
      type: Array
  - deprecated: false
    description: Retrieve all ip named locations.
    execution: false
    name: msgraph-identity-ip-named-locations-list
    arguments:
    - name: limit
      description: The limit for results we get from the api.
      isArray: false
      required: false
      secret: false
    - name: page
      description: The page to get the data from.
      isArray: false
      required: false
      secret: false
    - name: odata_query
      description: An odata query to send to the api.
      isArray: false
      required: false
      secret: false
    outputs:
    - contextPath: MSGraph.conditionalAccess.namedIpLocations.ip_named_locations
      description: List of ip named locations.
      type: Array
  - deprecated: false
    description: Delete an ip named location by id.
    execution: false
    name: msgraph-identity-ip-named-locations-delete
    arguments:
    - name: ip_id
      default: false
      description: The id of the named ip location to get from the api.
      isArray: false
      required: true
      secret: false
  - deprecated: false
    description: Create an ip named location.
    execution: false
    name: msgraph-identity-ip-named-locations-create
    arguments:
    - name: ips
      default: false
      description: A list of IP addresses to add to the named location, should be a string with the addresses separated by the delimiter ','.
      isArray: false
      required: false
      secret: false
    - name: is_trusted
      default: false
      description: Boolean that indicates if the ip can be trusted.
      isArray: false
      required: false
      secret: false
    - name: display_name
      default: false
      description: The disply name for the named ip location.
      isArray: false
      required: false
      secret: false
    outputs:
    - contextPath: MSGraph.conditionalAccess.namedIpLocations.time_created
      description: The time when an ip named location was created.
      type: Date
    - contextPath: MSGraph.conditionalAccess.namedIpLocations.time_modified
      description: The time when an ip named location was updated.
      type: Date
    - contextPath: MSGraph.conditionalAccess.namedIpLocations.display_name
      description: The display name of the ip named location.
      type: String
    - contextPath: MSGraph.conditionalAccess.namedIpLocations.id
      description: The unique identifier of the ip named location.
      type: String
    - contextPath: MSGraph.conditionalAccess.namedIpLocations.is_trusted
      description: Abollean that taled if the ip named location is a trusted source.
      type: String
    - contextPath: MSGraph.conditionalAccess.namedIpLocations.ip_ranges
      description: List of ip ranges for the ip named location
      type: Array
  - deprecated: false
    description: update an ip named location by id.
    execution: false
    name: msgraph-identity-ip-named-locations-update
    arguments:
    - name: ip_id
      default: false
      description: The id of the named ip location to get from the api.
      isArray: false
      required: true
      secret: false
    - name: ips
      default: false
      description: A list of ip addresses to ad to the named location, it should be a string with the addresses separated by the delimiter ','.
      isArray: false
      required: false
      secret: false
    - name: is_trusted
      default: false
      description: Boolean that indicates if the ip can be trusted.
      isArray: false
      required: false
      secret: false
    - name: display_name
      default: false
      description: The disply name for the named ip location.
      isArray: false
      required: false
      secret: false
  - deprecated: false
    description: Retrieve all the detected risks.
    execution: false
    name: msgraph-identity-protection-risks-list
    arguments:
    - name: limit
      description: The limit for results we get from the api.
      isArray: false
      required: false
      secret: false
    - name: odata_query
      description: An odata query to send to the api.
      isArray: false
      required: false
      secret: false
    outputs:
    - contextPath: MSGraph.identityProtection.risks.additionalInfo
      description: dentityProtection.risks.additionalInfo
      type: string
    - contextPath: MSGraph.identityProtection.risks.userPrincipalName
      description: Risky user principal name.
      type: string
    - contextPath: MSGraph.identityProtection.risks.userDisplayName
      description: Risky user display name.
      type: string
    - contextPath: MSGraph.identityProtection.risks.userId
      description: Unique ID of the user.
      type: string
    - contextPath: MSGraph.identityProtection.risks.lastUpdatedDateTime
      description: Date and time that the risk detection was last updated. The DateTimeOffset type represents date and time information using the ISO 8601 format and is always in UTC time.
      type: string
    - contextPath: MSGraph.identityProtection.risks.detectedDateTime
      description: Date and time that the risk was detected. The DateTimeOffset type represents date and time information using the ISO 8601 format and is always in UTC time.
      type: string
    - contextPath: MSGraph.identityProtection.risks.activityDateTime
      description: Date and time that the risky activity occurred. The DateTimeOffset type represents date and time information using the ISO 8601 format and is always in UTC time.
      type: string
    - contextPath: MSGraph.identityProtection.risks.location.state
      description: State of the sign-in.
      type: string
    - contextPath: MSGraph.identityProtection.risks.location.geoCoordinates.longitude
      description: Longitude of the sign-in.
      type: string
    - contextPath: MSGraph.identityProtection.risks.location.geoCoordinates.latitude
      description: Latitude of the sign-in.
      type: string
    - contextPath: MSGraph.identityProtection.risks.location.countryOrRegion
      description: Country or region of the sign-in.
      type: string
    - contextPath: MSGraph.identityProtection.risks.location.city
      description: City of the sign-in.
      type: string
    - contextPath: MSGraph.identityProtection.risks.ipAddress
      description: Provides the IP address of the client from where the risk occurred.
      type: string
    - contextPath: MSGraph.identityProtection.risks.tokenIssuerType
      description: Indicates the type of token issuer for the detected sign-in risk. The possible values are AzureAD, ADFederationServices, and unknownFutureValue.
      type: string
    - contextPath: MSGraph.identityProtection.risks.activity
      description: Indicates the activity type the detected risk is linked to. The possible values are signin, user, and unknownFutureValue.
      type: string
    - contextPath: MSGraph.identityProtection.risks.detectionTimingType
      description: Timing of the detected risk (real-time/offline). The possible values are notDefined, realtime, nearRealtime, offline, and unknownFutureValue.
      type: string
    - contextPath: MSGraph.identityProtection.risks.source
      description: Source of the risk detection. For example, activeDirectory.
      type: string
    - contextPath: MSGraph.identityProtection.risks.riskDetail
      description: Reason why the user is considered a risky user. The possible values are limited to none, adminGeneratedTemporaryPassword, userPerformedSecuredPasswordChange, userPerformedSecuredPasswordReset, adminConfirmedSigninSafe, aiConfirmedSigninSafe, userPassedMFADrivenByRiskBasedPolicy, adminDismissedAllRiskForUser, adminConfirmedSigninCompromised, hidden, adminConfirmedUserCompromised, and unknownFutureValue.
      type: string
    - contextPath: MSGraph.identityProtection.risks.riskstate
      description: State of the user's risk. The possible values are none, confirmedSafe, remediated, dismissed, atRisk, confirmedCompromised, and unknownFutureValue.
      type: string
    - contextPath: MSGraph.identityProtection.risks.riskLevel
      description: Risk level of the detected risky user. The possible values are low, medium, high, hidden, none, and unknownFutureValue.
      type: string
    - contextPath: MSGraph.identityProtection.risks.riskType
      description: Deprecated. Use riskEventType instead. List of risk event types.
      type: string
    - contextPath: MSGraph.identityProtection.risks.riskEventType
      description: The type of risk event detected. The possible values are unlikelyTravel, anonymizedIPAddress, maliciousIPAddress, unfamiliarFeatures, malwareInfectedIPAddress, suspiciousIPAddress, leakedCredentials, investigationsThreatIntelligence, generic,adminConfirmedUserCompromised, mcasImpossibleTravel, mcasSuspiciousInboxManipulationRules, investigationsThreatIntelligenceSigninLinked, maliciousIPAddressValidCredentialsBlockedIP, and unknownFutureValue.
      type: string
    - contextPath: MSGraph.identityProtection.risks.correlationId
      description: Correlation ID of the sign-in associated with the risk detection. This property is null if the risk detection is not associated with a sign-in.
      type: string
    - contextPath: MSGraph.identityProtection.risks.requestId
      description: The ID of the sign-in associated with the risk detection. This property is null if the risk detection is not associated with a sign-in.
      type: string
    - contextPath: MSGraph.identityProtection.risks.id
      description: Unique ID of the risk detection.
      type: string
  - deprecated: false
    description: Retrieve the risky users in active directory.
    execution: false
    name: msgraph-identity-protection-risky-user-list
    arguments:
    - name: limit
      description: The limit for results we get from the api.
      isArray: false
      required: false
      secret: false
    - name: odata_query
      description: An odata query to send to the api.
      isArray: false
      required: false
      secret: false
    outputs:
    - contextPath: MSGraph.identityProtection.risky-users.userPrincipalName
      description: Risky user principal name.
      type: string
    - contextPath: MSGraph.identityProtection.risky-users.userDisplayName
      description: Risky user display name.
      type: string
    - contextPath: MSGraph.identityProtection.risky-users.riskDetail
      description: Reason why the user is considered a risky user. The possible values are limited to none, adminGeneratedTemporaryPassword, userPerformedSecuredPasswordChange, userPerformedSecuredPasswordReset, adminConfirmedSigninSafe, aiConfirmedSigninSafe, userPassedMFADrivenByRiskBasedPolicy, adminDismissedAllRiskForUser, adminConfirmedSigninCompromised, hidden, adminConfirmedUserCompromised, and unknownFutureValue.
      type: string
    - contextPath: MSGraph.identityProtection.risky-users.riskstate
      description: State of the user's risk. The possible values are none, confirmedSafe, remediated, dismissed, atRisk, confirmedCompromised, and unknownFutureValue.
      type: string
    - contextPath: MSGraph.identityProtection.risky-users.riskLevel
      description: Risk level of the detected risky user. The possible values are low, medium, high, hidden, none, and unknownFutureValue.
      type: string
    - contextPath: MSGraph.identityProtection.risky-users.riskLastUpdatedDateTime
      description: The date and time that the risky user was last updated. The DateTimeOffset type represents date and time information using the ISO 8601 format and is always in UTC time.
      type: DateTime
    - contextPath: MSGraph.identityProtection.risky-users.isProcessing
      description: Indicates whether a user's risky state is being processed by the backend.
      type: Boolean
    - contextPath: MSGraph.identityProtection.risky-users.isDeleted
      description: Indicates whether a user is delted
      type: Boolean
    - contextPath: MSGraph.identityProtection.risky-users.id
      description: Unique ID of the risky user.
      type: string
  - deprecated: false
    description: Retrieve the risky users history in active directory.
    execution: false
    name: msgraph-identity-protection-risky-user-history-list
    arguments:
    - name: limit
      description: The limit for results we get from the api.
      isArray: false
      required: false
      secret: false
    - name: odata_query
      description: An odata query to send to the api.
      isArray: false
      required: false
      secret: false
    - name: user_id
      description: The id of the user to get the history for.
      isArray: false
      required: true
      secret: false
    outputs:
    - contextPath: MSGraph.identityProtection.RiskyUserHistory.userPrincipalName
      description: Risky user principal name.
      type: string
    - contextPath: MSGraph.identityProtection.RiskyUserHistory.userDisplayName
      description: Risky user display name.
      type: string
    - contextPath: MSGraph.identityProtection.RiskyUserHistory.riskDetail
      description: Reason why the user is considered a risky user. The possible values are limited to none, adminGeneratedTemporaryPassword, userPerformedSecuredPasswordChange, userPerformedSecuredPasswordReset, adminConfirmedSigninSafe, aiConfirmedSigninSafe, userPassedMFADrivenByRiskBasedPolicy, adminDismissedAllRiskForUser, adminConfirmedSigninCompromised, hidden, adminConfirmedUserCompromised, and unknownFutureValue.
      type: string
    - contextPath: MSGraph.identityProtection.RiskyUserHistory.riskstate
      description: State of the user's risk. The possible values are none, confirmedSafe, remediated, dismissed, atRisk, confirmedCompromised, and unknownFutureValue.
      type: string
    - contextPath: MSGraph.identityProtection.RiskyUserHistory.riskLevel
      description: Risk level of the detected risky user. The possible values are low, medium, high, hidden, none, and unknownFutureValue.
      type: string
    - contextPath: MSGraph.identityProtection.RiskyUserHistory.riskLastUpdatedDateTime
      description: The date and time that the risky user was last updated. The DateTimeOffset type represents date and time information using the ISO 8601 format and is always in UTC time.
      type: DateTime
    - contextPath: MSGraph.identityProtection.RiskyUserHistory.isProcessing
      description: Indicates whether a user's risky state is being processed by the backend.
      type: Boolean
    - contextPath: MSGraph.identityProtection.RiskyUserHistory.isDeleted
      description: Indicates whether the user is deleted.
      type: Boolean
    - contextPath: MSGraph.identityProtection.RiskyUserHistory.id
      description: Unique ID of the risky user.
      type: string
  - deprecated: false
    description: Delete an ip named location by id.
    execution: false
    name: msgraph-identity-protection-risky-user-confirm-compromised
    arguments:
    - name: user_ids
      default: false
      description: The ids of the users to compromise seperated be commas.
      isArray: false
      required: true
      secret: false
  - deprecated: false
    description: Delete an ip named location by id.
    execution: false
    name: msgraph-identity-protection-risky-user-dismiss
    arguments:
    - name: user_ids
      default: false
      description: The ids of the users to dismiss seperated be commas.
      isArray: false
      required: true
      secret: false
  isfetch: true
  runonce: false
  script: '-'
  type: python
  subtype: python3
<<<<<<< HEAD
  dockerimage: demisto/crypto:1.0.0.62834
=======
  dockerimage: demisto/crypto:1.0.0.63672
>>>>>>> 1b672f20
fromversion: 5.0.0
defaultmapperin: Microsoft Graph Identity and Access Incoming Mapper
defaultclassifier: Microsoft Graph Identity and Access Classifier
tests:
- Identity & Access test playbook<|MERGE_RESOLUTION|>--- conflicted
+++ resolved
@@ -588,11 +588,7 @@
   script: '-'
   type: python
   subtype: python3
-<<<<<<< HEAD
-  dockerimage: demisto/crypto:1.0.0.62834
-=======
   dockerimage: demisto/crypto:1.0.0.63672
->>>>>>> 1b672f20
 fromversion: 5.0.0
 defaultmapperin: Microsoft Graph Identity and Access Incoming Mapper
 defaultclassifier: Microsoft Graph Identity and Access Classifier
