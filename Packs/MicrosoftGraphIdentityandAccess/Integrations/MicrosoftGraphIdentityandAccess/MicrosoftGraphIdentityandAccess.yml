category: Identity and Access Management
sectionOrder:
- Connect
- Collect
commonfields:
  id: MicrosoftGraphIdentityandAccess
  version: -1
configuration:
- defaultvalue: 597c0375-766f-4e6d-ad2a-f48117044ac5
  display: Application ID (Client ID for Client credentials mode)
  hidden: false
  name: app_id
  required: false
  type: 0
  section: Connect
- display: Tenant ID (required for Client Credentials mode)
  name: tenant_id
  required: false
  type: 0
  section: Connect
- displaypassword: Client Secret (required for Client Credentials mode)
  name: credentials
  required: false
  type: 9
  additionalinfo: "Client Secret. Required for Client Credentials mode)"
  hiddenusername: true
  section: Connect
- additionalinfo: Authenticate based on configured Azure Managed Identities - relevant only if the integration is running on Azure VM.
  display: Use Azure Managed Identities
  name: use_managed_identities
  required: false
  type: 8
  section: Connect
- additionalinfo: The Managed Identities client id for authentication - relevant only if the integration is running on Azure VM.
  displaypassword: Azure Managed Identities client id
  name: managed_identities_client_id
  required: false
  hiddenusername: true
  type: 9
  section: Connect
- name: first_fetch
  display: First Fetch Time Interval
  required: false
  defaultvalue: 1 days
  type: 0
  additionalinfo: The time range to consider for the initial data fetch in the format <number> <unit>. For example, 1 hour, 2 hours, 6 hours, 12 hours, 24 hours, 48 hours, etc.
  section: Collect
- defaultvalue: '50'
  display: Max fetch interval
  additionalinfo: The maximum number of incidents per request from the Azure Active Directory. Default is 50.
  name: max_fetch
  required: false
  type: 0
  section: Collect
- display: Fetch query
  name: fetch_filter_expression
  required: false
  type: 0
  section: Collect
  advanced: true
- defaultvalue: https://login.microsoftonline.com
  display: Azure AD endpoint
  hidden: false
  name: azure_ad_endpoint
  options:
  - https://login.microsoftonline.com
  - https://login.microsoftonline.us
  - https://login.microsoftonline.de
  - https://login.chinacloudapi.cn
  required: false
  type: 15
  additionalinfo: Azure AD endpoint associated with a national cloud.
  section: Connect
  advanced: true
- display: Incident type
  name: incidentType
  required: false
  type: 13
  section: Connect
- additionalinfo: Use a self-deployed Azure application and authenticate using the Client Credentials flow.
  display: Use Client Credentials Authorization Flow
  name: client_credentials
  required: false
  type: 8
  section: Connect
- name: isFetch
  display: Fetch incidents
  required: false
  type: 8
  section: Collect
- display: Trust any certificate (not secure)
  name: insecure
  required: false
  type: 8
  section: Connect
  advanced: true
- display: Use system proxy settings
  name: proxy
  required: false
  type: 8
  section: Connect
  advanced: true
description: Use the Azure Active Directory Identity And Access integration to manage roles and members.
display: Azure Active Directory Identity And Access
name: MicrosoftGraphIdentityandAccess
script:
  commands:
  - deprecated: false
    description: Run this command to start the authorization process and follow the instructions in the command results.
    execution: false
    name: msgraph-identity-auth-start
  - deprecated: false
    description: |-
      Run this command to complete the authorization process.
      Should be used after running the msgraph-identity-auth-start command.
    execution: false
    name: msgraph-identity-auth-complete
  - deprecated: false
    description: Run this command if for some reason you need to rerun the authentication process.
    execution: false
    name: msgraph-identity-auth-reset
  - deprecated: false
    description: Tests connectivity to Microsoft.
    execution: false
    name: msgraph-identity-auth-test
  - deprecated: false
    description: Lists the roles in the directory.
    execution: false
    name: msgraph-identity-directory-roles-list
    arguments:
    - name: limit
      default: false
      description: Maximum number of results to fetch.
      isArray: false
      required: false
      defaultValue: 10
      secret: false
    outputs:
    - contextPath: MSGraphIdentity.Role.deletedDateTime
      description: The time when a role was deleted. Displays only if a role was deleted.
      type: Date
    - contextPath: MSGraphIdentity.Role.description
      description: The description of the directory role.
      type: String
    - contextPath: MSGraphIdentity.Role.displayName
      description: The display name of the directory role.
      type: String
    - contextPath: MSGraphIdentity.Role.id
      description: The unique identifier of the directory role.
      type: String
    - contextPath: MSGraphIdentity.Role.roleTemplateId
      description: The ID of the directory role template on which the role is based.
      type: String
  - deprecated: false
    description: Activates a role by its template ID.
    execution: false
    name: msgraph-identity-directory-role-activate
    arguments:
    - name: role_template_id
      default: false
      description: ID of the role template to activate. Can be retrieved using the msgraph-identity-directory-roles-list command.
      isArray: false
      required: true
      secret: false
    outputs:
    - contextPath: MSGraphIdentity.Role.deletedDateTime
      description: The time when the role was deleted. Displays only if the role was deleted.
      type: Date
    - contextPath: MSGraphIdentity.Role.description
      description: The description of the directory role.
      type: String
    - contextPath: MSGraphIdentity.Role.displayName
      description: The display name of the directory role.
      type: String
    - contextPath: MSGraphIdentity.Role.id
      description: The unique identifier of the directory role.
      type: String
    - contextPath: MSGraphIdentity.Role.roleTemplateId
      description: The ID of the directory role template on which this role is based.
      type: String
  - deprecated: false
    description: Gets all members in a role ID.
    execution: false
    name: msgraph-identity-directory-role-members-list
    arguments:
    - name: role_id
      default: false
      description: The ID of the application for which to get its role members list. Can be retrieved using the msgraph-identity-directory-roles-list command.
      isArray: false
      required: true
      secret: false
    - name: limit
      default: false
      description: The maximum number of members to fetch.
      defaultValue: 10
      isArray: false
      required: false
      secret: false
    outputs:
    - contextPath: MSGraphIdentity.RoleMember.user_id
      description: The unique identifier of the user in the role.
      type: String
    - contextPath: MSGraphIdentity.RoleMember.role_id
      description: The unique identifier of the role specified in the input.
      type: String
  - deprecated: false
    description: Adds a user to a role.
    execution: false
    name: msgraph-identity-directory-role-member-add
    arguments:
    - name: role_id
      default: false
      description: The ID of the role to add the user to. Can be retrieved using the msgraph-identity-directory-roles-list command.
      isArray: false
      required: true
      secret: false
    - name: user_id
      default: false
      description: The ID of the user to add to the role. Can be retrieved using the msgraph-identity-directory-role-members-list command.
      isArray: false
      required: true
      secret: false
  - deprecated: false
    description: Removes a user from a role.
    execution: false
    name: msgraph-identity-directory-role-member-remove
    arguments:
    - name: role_id
      default: false
      description: ID of the role from which to remove the user. Can be retrieved using the msgraph-identity-directory-roles-list command.
      isArray: false
      required: true
      secret: false
    - name: user_id
      default: false
      description: ID of the user to remove from the role. Can be retrieved using the msgraph-identity-directory-role-members-list command.
      isArray: false
      required: true
      secret: false
  - deprecated: false
    description: Retrieve an ip named location by id.
    execution: false
    name: msgraph-identity-ip-named-locations-get
    arguments:
    - name: ip_id
      default: false
      description: The id of the named ip location to get from the api.
      isArray: false
      required: true
      secret: false
    outputs:
    - contextPath: MSGraph.conditionalAccess.namedIpLocations.time_created
      description: The time when an ip named location was created.
      type: Date
    - contextPath: MSGraph.conditionalAccess.namedIpLocations.time_modified
      description: The time when an ip named location was updated.
      type: Date
    - contextPath: MSGraph.conditionalAccess.namedIpLocations.display_name
      description: The display name of the ip named location.
      type: String
    - contextPath: MSGraph.conditionalAccess.namedIpLocations.id
      description: The unique identifier of the ip named location.
      type: String
    - contextPath: MSGraph.conditionalAccess.namedIpLocations.is_trusted
      description: Abollean that taled if the ip named location is a trusted source.
      type: String
    - contextPath: MSGraph.conditionalAccess.namedIpLocations.ip_ranges
      description: List of ip ranges for the ip named location
      type: Array
  - deprecated: false
    description: Retrieve all ip named locations.
    execution: false
    name: msgraph-identity-ip-named-locations-list
    arguments:
    - name: limit
      description: The limit for results we get from the api.
      isArray: false
      required: false
      secret: false
    - name: page
      description: The page to get the data from.
      isArray: false
      required: false
      secret: false
    - name: odata_query
      description: An odata query to send to the api.
      isArray: false
      required: false
      secret: false
    outputs:
    - contextPath: MSGraph.conditionalAccess.namedIpLocations.ip_named_locations
      description: List of ip named locations.
      type: Array
  - deprecated: false
    description: Delete an ip named location by id.
    execution: false
    name: msgraph-identity-ip-named-locations-delete
    arguments:
    - name: ip_id
      default: false
      description: The id of the named ip location to get from the api.
      isArray: false
      required: true
      secret: false
  - deprecated: false
    description: Create an ip named location.
    execution: false
    name: msgraph-identity-ip-named-locations-create
    arguments:
    - name: ips
      default: false
      description: A list of IP addresses to add to the named location, should be a string with the addresses separated by the delimiter ','.
      isArray: false
      required: false
      secret: false
    - name: is_trusted
      default: false
      description: Boolean that indicates if the ip can be trusted.
      isArray: false
      required: false
      secret: false
    - name: display_name
      default: false
      description: The disply name for the named ip location.
      isArray: false
      required: false
      secret: false
    outputs:
    - contextPath: MSGraph.conditionalAccess.namedIpLocations.time_created
      description: The time when an ip named location was created.
      type: Date
    - contextPath: MSGraph.conditionalAccess.namedIpLocations.time_modified
      description: The time when an ip named location was updated.
      type: Date
    - contextPath: MSGraph.conditionalAccess.namedIpLocations.display_name
      description: The display name of the ip named location.
      type: String
    - contextPath: MSGraph.conditionalAccess.namedIpLocations.id
      description: The unique identifier of the ip named location.
      type: String
    - contextPath: MSGraph.conditionalAccess.namedIpLocations.is_trusted
      description: Abollean that taled if the ip named location is a trusted source.
      type: String
    - contextPath: MSGraph.conditionalAccess.namedIpLocations.ip_ranges
      description: List of ip ranges for the ip named location
      type: Array
  - deprecated: false
    description: update an ip named location by id.
    execution: false
    name: msgraph-identity-ip-named-locations-update
    arguments:
    - name: ip_id
      default: false
      description: The id of the named ip location to get from the api.
      isArray: false
      required: true
      secret: false
    - name: ips
      default: false
      description: A list of ip addresses to ad to the named location, it should be a string with the addresses separated by the delimiter ','.
      isArray: false
      required: false
      secret: false
    - name: is_trusted
      default: false
      description: Boolean that indicates if the ip can be trusted.
      isArray: false
      required: false
      secret: false
    - name: display_name
      default: false
      description: The disply name for the named ip location.
      isArray: false
      required: false
      secret: false
  - deprecated: false
    description: Retrieve all the detected risks.
    execution: false
    name: msgraph-identity-protection-risks-list
    arguments:
    - name: limit
      description: The limit for results we get from the api.
      isArray: false
      required: false
      secret: false
    - name: odata_query
      description: An odata query to send to the api.
      isArray: false
      required: false
      secret: false
    outputs:
    - contextPath: MSGraph.identityProtection.risks.additionalInfo
      description: dentityProtection.risks.additionalInfo
      type: string
    - contextPath: MSGraph.identityProtection.risks.userPrincipalName
      description: Risky user principal name.
      type: string
    - contextPath: MSGraph.identityProtection.risks.userDisplayName
      description: Risky user display name.
      type: string
    - contextPath: MSGraph.identityProtection.risks.userId
      description: Unique ID of the user.
      type: string
    - contextPath: MSGraph.identityProtection.risks.lastUpdatedDateTime
      description: Date and time that the risk detection was last updated. The DateTimeOffset type represents date and time information using the ISO 8601 format and is always in UTC time.
      type: string
    - contextPath: MSGraph.identityProtection.risks.detectedDateTime
      description: Date and time that the risk was detected. The DateTimeOffset type represents date and time information using the ISO 8601 format and is always in UTC time.
      type: string
    - contextPath: MSGraph.identityProtection.risks.activityDateTime
      description: Date and time that the risky activity occurred. The DateTimeOffset type represents date and time information using the ISO 8601 format and is always in UTC time.
      type: string
    - contextPath: MSGraph.identityProtection.risks.location.state
      description: State of the sign-in.
      type: string
    - contextPath: MSGraph.identityProtection.risks.location.geoCoordinates.longitude
      description: Longitude of the sign-in.
      type: string
    - contextPath: MSGraph.identityProtection.risks.location.geoCoordinates.latitude
      description: Latitude of the sign-in.
      type: string
    - contextPath: MSGraph.identityProtection.risks.location.countryOrRegion
      description: Country or region of the sign-in.
      type: string
    - contextPath: MSGraph.identityProtection.risks.location.city
      description: City of the sign-in.
      type: string
    - contextPath: MSGraph.identityProtection.risks.ipAddress
      description: Provides the IP address of the client from where the risk occurred.
      type: string
    - contextPath: MSGraph.identityProtection.risks.tokenIssuerType
      description: Indicates the type of token issuer for the detected sign-in risk. The possible values are AzureAD, ADFederationServices, and unknownFutureValue.
      type: string
    - contextPath: MSGraph.identityProtection.risks.activity
      description: Indicates the activity type the detected risk is linked to. The possible values are signin, user, and unknownFutureValue.
      type: string
    - contextPath: MSGraph.identityProtection.risks.detectionTimingType
      description: Timing of the detected risk (real-time/offline). The possible values are notDefined, realtime, nearRealtime, offline, and unknownFutureValue.
      type: string
    - contextPath: MSGraph.identityProtection.risks.source
      description: Source of the risk detection. For example, activeDirectory.
      type: string
    - contextPath: MSGraph.identityProtection.risks.riskDetail
      description: Reason why the user is considered a risky user. The possible values are limited to none, adminGeneratedTemporaryPassword, userPerformedSecuredPasswordChange, userPerformedSecuredPasswordReset, adminConfirmedSigninSafe, aiConfirmedSigninSafe, userPassedMFADrivenByRiskBasedPolicy, adminDismissedAllRiskForUser, adminConfirmedSigninCompromised, hidden, adminConfirmedUserCompromised, and unknownFutureValue.
      type: string
    - contextPath: MSGraph.identityProtection.risks.riskstate
      description: State of the user's risk. The possible values are none, confirmedSafe, remediated, dismissed, atRisk, confirmedCompromised, and unknownFutureValue.
      type: string
    - contextPath: MSGraph.identityProtection.risks.riskLevel
      description: Risk level of the detected risky user. The possible values are low, medium, high, hidden, none, and unknownFutureValue.
      type: string
    - contextPath: MSGraph.identityProtection.risks.riskType
      description: Deprecated. Use riskEventType instead. List of risk event types.
      type: string
    - contextPath: MSGraph.identityProtection.risks.riskEventType
      description: The type of risk event detected. The possible values are unlikelyTravel, anonymizedIPAddress, maliciousIPAddress, unfamiliarFeatures, malwareInfectedIPAddress, suspiciousIPAddress, leakedCredentials, investigationsThreatIntelligence, generic,adminConfirmedUserCompromised, mcasImpossibleTravel, mcasSuspiciousInboxManipulationRules, investigationsThreatIntelligenceSigninLinked, maliciousIPAddressValidCredentialsBlockedIP, and unknownFutureValue.
      type: string
    - contextPath: MSGraph.identityProtection.risks.correlationId
      description: Correlation ID of the sign-in associated with the risk detection. This property is null if the risk detection is not associated with a sign-in.
      type: string
    - contextPath: MSGraph.identityProtection.risks.requestId
      description: The ID of the sign-in associated with the risk detection. This property is null if the risk detection is not associated with a sign-in.
      type: string
    - contextPath: MSGraph.identityProtection.risks.id
      description: Unique ID of the risk detection.
      type: string
  - deprecated: false
    description: Retrieve the risky users in active directory.
    execution: false
    name: msgraph-identity-protection-risky-user-list
    arguments:
    - name: limit
      description: The limit for results we get from the api.
      isArray: false
      required: false
      secret: false
    - name: odata_query
      description: An odata query to send to the api.
      isArray: false
      required: false
      secret: false
    outputs:
    - contextPath: MSGraph.identityProtection.risky-users.userPrincipalName
      description: Risky user principal name.
      type: string
    - contextPath: MSGraph.identityProtection.risky-users.userDisplayName
      description: Risky user display name.
      type: string
    - contextPath: MSGraph.identityProtection.risky-users.riskDetail
      description: Reason why the user is considered a risky user. The possible values are limited to none, adminGeneratedTemporaryPassword, userPerformedSecuredPasswordChange, userPerformedSecuredPasswordReset, adminConfirmedSigninSafe, aiConfirmedSigninSafe, userPassedMFADrivenByRiskBasedPolicy, adminDismissedAllRiskForUser, adminConfirmedSigninCompromised, hidden, adminConfirmedUserCompromised, and unknownFutureValue.
      type: string
    - contextPath: MSGraph.identityProtection.risky-users.riskstate
      description: State of the user's risk. The possible values are none, confirmedSafe, remediated, dismissed, atRisk, confirmedCompromised, and unknownFutureValue.
      type: string
    - contextPath: MSGraph.identityProtection.risky-users.riskLevel
      description: Risk level of the detected risky user. The possible values are low, medium, high, hidden, none, and unknownFutureValue.
      type: string
    - contextPath: MSGraph.identityProtection.risky-users.riskLastUpdatedDateTime
      description: The date and time that the risky user was last updated. The DateTimeOffset type represents date and time information using the ISO 8601 format and is always in UTC time.
      type: DateTime
    - contextPath: MSGraph.identityProtection.risky-users.isProcessing
      description: Indicates whether a user's risky state is being processed by the backend.
      type: Boolean
    - contextPath: MSGraph.identityProtection.risky-users.isDeleted
      description: Indicates whether a user is delted
      type: Boolean
    - contextPath: MSGraph.identityProtection.risky-users.id
      description: Unique ID of the risky user.
      type: string
  - deprecated: false
    description: Retrieve the risky users history in active directory.
    execution: false
    name: msgraph-identity-protection-risky-user-history-list
    arguments:
    - name: limit
      description: The limit for results we get from the api.
      isArray: false
      required: false
      secret: false
    - name: odata_query
      description: An odata query to send to the api.
      isArray: false
      required: false
      secret: false
    - name: user_id
      description: The id of the user to get the history for.
      isArray: false
      required: true
      secret: false
    outputs:
    - contextPath: MSGraph.identityProtection.RiskyUserHistory.userPrincipalName
      description: Risky user principal name.
      type: string
    - contextPath: MSGraph.identityProtection.RiskyUserHistory.userDisplayName
      description: Risky user display name.
      type: string
    - contextPath: MSGraph.identityProtection.RiskyUserHistory.riskDetail
      description: Reason why the user is considered a risky user. The possible values are limited to none, adminGeneratedTemporaryPassword, userPerformedSecuredPasswordChange, userPerformedSecuredPasswordReset, adminConfirmedSigninSafe, aiConfirmedSigninSafe, userPassedMFADrivenByRiskBasedPolicy, adminDismissedAllRiskForUser, adminConfirmedSigninCompromised, hidden, adminConfirmedUserCompromised, and unknownFutureValue.
      type: string
    - contextPath: MSGraph.identityProtection.RiskyUserHistory.riskstate
      description: State of the user's risk. The possible values are none, confirmedSafe, remediated, dismissed, atRisk, confirmedCompromised, and unknownFutureValue.
      type: string
    - contextPath: MSGraph.identityProtection.RiskyUserHistory.riskLevel
      description: Risk level of the detected risky user. The possible values are low, medium, high, hidden, none, and unknownFutureValue.
      type: string
    - contextPath: MSGraph.identityProtection.RiskyUserHistory.riskLastUpdatedDateTime
      description: The date and time that the risky user was last updated. The DateTimeOffset type represents date and time information using the ISO 8601 format and is always in UTC time.
      type: DateTime
    - contextPath: MSGraph.identityProtection.RiskyUserHistory.isProcessing
      description: Indicates whether a user's risky state is being processed by the backend.
      type: Boolean
    - contextPath: MSGraph.identityProtection.RiskyUserHistory.isDeleted
      description: Indicates whether the user is deleted.
      type: Boolean
    - contextPath: MSGraph.identityProtection.RiskyUserHistory.id
      description: Unique ID of the risky user.
      type: string
  - deprecated: false
    description: Delete an ip named location by id.
    execution: false
    name: msgraph-identity-protection-risky-user-confirm-compromised
    arguments:
    - name: user_ids
      default: false
      description: The ids of the users to compromise seperated be commas.
      isArray: false
      required: true
      secret: false
  - deprecated: false
    description: Delete an ip named location by id.
    execution: false
    name: msgraph-identity-protection-risky-user-dismiss
    arguments:
    - name: user_ids
      default: false
      description: The ids of the users to dismiss seperated be commas.
      isArray: false
      required: true
      secret: false
  isfetch: true
  runonce: false
  script: '-'
  type: python
  subtype: python3
<<<<<<< HEAD
  dockerimage: demisto/crypto:1.0.0.44762
=======
  dockerimage: demisto/crypto:1.0.0.45575
>>>>>>> 879a8002
fromversion: 5.0.0
defaultmapperin: Microsoft Graph Identity and Access Incoming Mapper
defaultclassifier: Microsoft Graph Identity and Access
tests:
- Identity & Access test playbook<|MERGE_RESOLUTION|>--- conflicted
+++ resolved
@@ -582,11 +582,7 @@
   script: '-'
   type: python
   subtype: python3
-<<<<<<< HEAD
-  dockerimage: demisto/crypto:1.0.0.44762
-=======
   dockerimage: demisto/crypto:1.0.0.45575
->>>>>>> 879a8002
 fromversion: 5.0.0
 defaultmapperin: Microsoft Graph Identity and Access Incoming Mapper
 defaultclassifier: Microsoft Graph Identity and Access
