--- conflicted
+++ resolved
@@ -946,9 +946,5 @@
 
 ''' ENTRY POINT '''
 
-<<<<<<< HEAD
-if __name__ in ('__main__', '__builtin__', 'builtins'):
-=======
 if __name__ in ('__main__', '__builtin__', 'builtins'):  # pragma: no cover
->>>>>>> 90cf3b88
     main()