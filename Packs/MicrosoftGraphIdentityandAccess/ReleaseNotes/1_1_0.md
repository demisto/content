--- conflicted
+++ resolved
@@ -1,14 +1,4 @@
 
 #### Integrations
-<<<<<<< HEAD
-##### Azure Active Directory Identity And Access
-- Added the 5 new **Azure IP Named Location endpoint** commands.
-- ***!msgraph-identity-ip-named-locations-get***
-- ***!msgraph-identity-ip-named-locations-list***
-- ***!msgraph-identity-ip-named-locations-update***
-- ***!msgraph-identity-ip-named-locations-create***
-- ***!msgraph-identity-ip-named-locations-delete***
-=======
 ##### Azure Active Directory Identity and Access
-- Added the **Azure IP Named Location endpoint** to the integration .
->>>>>>> a635a502
+- Added the **Azure IP Named Location endpoint** to the integration .