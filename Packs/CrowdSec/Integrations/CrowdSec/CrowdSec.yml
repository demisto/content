category: Data Enrichment & Threat Intelligence
commonfields:
  id: CrowdSec
  version: -1
configuration:
- additionalinfo: Reliability of the source providing the intelligence data.
  defaultvalue: B - Usually reliable
  display: Source Reliability
  name: integrationReliability
  options:
  - A+ - 3rd party enrichment
  - A - Completely reliable
  - B - Usually reliable
  - C - Fairly reliable
  - D - Not usually reliable
  - E - Unreliable
  - F - Reliability cannot be judged
  required: true
  type: 15
- display: API Key
  name: apikey
  required: true
  type: 4
- display: Trust any certificate (not secure)
  name: insecure
  type: 8
- display: Use system proxy settings
  name: proxy
  type: 8
description: 'Identify Malicious IP addresses with the CrowdSec CTI API.'
display: 'CrowdSec'
name: CrowdSec
script:
  commands:
  - arguments:
    - default: true
      description: 'The IP Address to check'
      isArray: true
      name: ip
      required: true
    description: 'Check the specified IP Address against the CrowdSec CTI.'
    name: ip
    outputs:
    - contextPath: CrowdSec.Info.ip_range_score
      description: 'The score of the IP Range'
      type: Number
    - contextPath: CrowdSec.Info.ip
      description: 'The IP address'
      type: String
    - contextPath: IP.Address
      description: 'The IP address'
      type: String
    - contextPath: CrowdSec.Info.ip_range
      description: 'The IP range'
      type: String
    - contextPath: CrowdSec.Info.as_name
      description: 'The AS name'
      type: String
    - contextPath: CrowdSec.Info.as_num
      description: 'The AS number'
      type: Number
    - contextPath: CrowdSec.Info.location.country
      description: 'The country of the IP'
      type: String
    - contextPath: CrowdSec.Info.location.city
      description: 'The city of the IP'
      type: String
    - contextPath: CrowdSec.Info.location.latitude
      description: 'The latitude of the IP'
      type: Number
    - contextPath: CrowdSec.Info.location.longitude
      description: 'The longitude of the IP'
      type: Number
    - contextPath: CrowdSec.Info.reverse_dns
      description: 'The reverse DNS of the IP'
      type: String
    - contextPath: CrowdSec.Info.behaviors
      description: 'List of IP behaviors'
      type: Array
    - contextPath: CrowdSec.Info.history.first_seen
      description: 'Date of the first time this IP was reported'
      type: Date
    - contextPath: CrowdSec.Info.history.last_seen
      description: 'Date of the last time this IP was reported'
      type: Date
    - contextPath: CrowdSec.Info.history.full_age
      description: 'Delta in days between first seen and today'
      type: Number
    - contextPath: CrowdSec.Info.history.days_age
      description: 'Delta in days between first and last seen timestamps'
      type: Number
    - contextPath: CrowdSec.Info.classifications.classifications
      description: 'A list of categories associated with the IP. Those data can be sourced from 3rd parties (i.e. tor exit nodes list)'
      type: Array
    - contextPath: CrowdSec.Info.classifications.false_positives
      description: "A list of false positives tags associated with the IP. Any IP with false_positives tags shouldn't be considered as malicious"
      type: Array
    - contextPath: CrowdSec.Info.classifications.classifications.description
      description: ''
      type: String
    - contextPath: CrowdSec.Info.attack_details
      description: 'A more exhaustive list of the scenarios for which a given IP was reported'
      type: Array
    - contextPath: CrowdSec.Info.target_countries
      description: 'The top 10 reports repartition by country about the IP, as a percentage'
      type: Object
    - contextPath: CrowdSec.Info.scores.overall.aggressiveness
      description: 'Overall aggressiveness score'
      type: Number
    - contextPath: CrowdSec.Info.scores.overall.threat
      description: 'Overall threat score'
      type: Number
    - contextPath: CrowdSec.Info.scores.overall.trust
      description: 'Overall trust score'
      type: Number
    - contextPath: CrowdSec.Info.scores.overall.anomaly
      description: 'Overall anomaly score'
      type: Number
    - contextPath: CrowdSec.Info.scores.overall.total
      description: 'Overall score'
      type: Number
    - contextPath: CrowdSec.Info.scores.last_day.aggressiveness
      description: 'Last day aggressiveness score'
      type: Number
    - contextPath: CrowdSec.Info.scores.last_day.threat
      description: 'Last day threat score'
      type: Number
    - contextPath: CrowdSec.Info.scores.last_day.trust
      description: 'Last day trust score'
      type: Number
    - contextPath: CrowdSec.Info.scores.last_day.anomaly
      description: 'Last day anomaly score'
      type: Number
    - contextPath: CrowdSec.Info.scores.last_day.total
      description: 'Last day score'
      type: Number
    - contextPath: CrowdSec.Info.scores.last_week.aggressiveness
      description: 'Last week aggressiveness score'
      type: Number
    - contextPath: CrowdSec.Info.scores.last_week.threat
      description: 'Last week threat score'
      type: Number
    - contextPath: CrowdSec.Info.scores.last_week.trust
      description: 'Last week trust score'
      type: Number
    - contextPath: CrowdSec.Info.scores.last_week.anomaly
      description: 'Last week anomaly score'
      type: Number
    - contextPath: CrowdSec.Info.scores.last_week.total
      description: 'Last week score'
      type: Number
    - contextPath: CrowdSec.Info.scores.last_month.aggressiveness
      description: 'Last month aggressiveness score'
      type: Number
    - contextPath: CrowdSec.Info.scores.last_month.threat
      description: 'Last month threat score'
      type: Number
    - contextPath: CrowdSec.Info.scores.last_month.trust
      description: 'Last month trust score'
      type: Number
    - contextPath: CrowdSec.Info.scores.last_month.anomaly
      description: 'Last month anomaly score'
      type: Number
    - contextPath: CrowdSec.Info.scores.last_month.total
      description: 'Last month score'
      type: Number
    - contextPath: DBotScore.Score
      description: The actual score.
      type: number
    - contextPath: DBotScore.Vendor
      description: The vendor used to calculate the score.
      type: String
    - contextPath: DBotScore.Type
      description: The indicator type.
      type: String
    - contextPath: DBotScore.Indicator
      description: The indicator that was tested.
      type: String
<<<<<<< HEAD
=======
  runonce: false
>>>>>>> 9ddafcfd
  script: '-'
  type: python
  subtype: python3
  dockerimage: demisto/python3:3.10.11.54132
fromversion: 6.5.0
tests:
- No tests (auto formatted)<|MERGE_RESOLUTION|>--- conflicted
+++ resolved
@@ -176,10 +176,7 @@
     - contextPath: DBotScore.Indicator
       description: The indicator that was tested.
       type: String
-<<<<<<< HEAD
-=======
   runonce: false
->>>>>>> 9ddafcfd
   script: '-'
   type: python
   subtype: python3
