category: IT Services
commonfields:
  id: GSuiteAdmin
  version: -1
configuration:
- display: User's Service Account JSON
  name: user_service_account_json
  required: true
  type: 4
- display: Admin Email
  name: admin_email
  required: false
  type: 0
  additionalinfo: An admin email is required for the Test validation to run. If not configured, then each command can receive an optional admin_email argument.
- display: Trust any certificate (not secure)
  name: insecure
  required: false
  type: 8
- display: Use system proxy settings
  name: proxy
  required: false
  type: 8
description: G Suite or Google Workspace Admin is an integration to perform an action on IT infrastructure, create users, update settings, and more administrative tasks.
display: Google Workspace Admin
name: GSuiteAdmin
script:
  commands:
  - arguments:
    - default: false
      description: The unique ID of the customer's Google Workspace Admin account.
      isArray: false
      name: customer_id
      required: true
    - default: false
      description: Email ID of the G Suite domain admin who acts on behalf of an end-user.
      isArray: false
      name: admin_email
      required: false
      secret: false
    - description: Whether to show all metadata fields, or only the basic metadata fields (e.g., deviceId, model, type, and status). Default is FULL
      isArray: false
      name: projection
      required: false
      auto: PREDEFINED
      predefined:
      - BASIC
      - FULL
    - name: query
      description: Search string using the format given at https://developers.google.com/admin-sdk/directory/v1/search-operators.
      required: false
      isArray: false
    - auto: PREDEFINED
      name: order_by
      description: Device property to use for sorting results. Default is STATUS.
      required: false
      isArray: false
      predefined:
      - DEVICE_ID
      - EMAIL
      - LAST_SYNC
      - MODEL
      - NAME
      - OS
      - STATUS
      - TYPE
    - auto: PREDEFINED
      name: sort_order
      description: Whether to return results in ascending or descending order. Must be used with the order_by parameter. Default is ASCENDING.
      required: false
      isArray: false
      predefined:
      - ASCENDING
      - DESCENDING
    - name: limit
      description: The maximum number of records to return from the collection. Default is 50.
      required: false
      isArray: false
    - name: page_token
      description: The token of the page.
      required: false
      isArray: false
    - name: page_size
      description: The number of requested results per page. Default is 50. Maximum allowed value is 100.
      required: false
      isArray: false
    description: Retrieves a paginated list that includes company-owned mobile devices.
    name: gsuite-mobiledevice-list
    outputs:
    - type: String
      contextPath: GSuite.MobileDevices.PageToken.NextPageToken
      description: The token of the next page.
    - type: Object
      contextPath: GSuite.MobileDevices.MobileListObjects
      description: A list of mobile device objects.
    - type: String
      contextPath: GSuite.MobileDevices.MobileListObjects.kind
      description: The type of the API resource.
    - type: String
      contextPath: GSuite.MobileDevices.MobileListObjects.etag
      description: ETag of the resource.
    - type: String
      contextPath: GSuite.MobileDevices.MobileListObjects.resourceId
      description: The unique ID the API service uses to identify the mobile device.
    - type: String
      contextPath: GSuite.MobileDevices.MobileListObjects.deviceId
      description: The serial number for a Google Sync mobile device. For Android and iOS devices, this is a software-generated unique identifier.
    - type: List
      contextPath: GSuite.MobileDevices.MobileListObjects.name
      description: A list of the owner's usernames.
    - type: List
      contextPath: GSuite.MobileDevices.MobileListObjects.email
      description: A list of the owner's email addresses.
    - type: String
      contextPath: GSuite.MobileDevices.MobileListObjects.model
      description: The mobile device's model name.
    - type: String
      contextPath: GSuite.MobileDevices.MobileListObjects.os
      description: The mobile device's operating system.
    - type: String
      contextPath: GSuite.MobileDevices.MobileListObjects.type
      description: The type of mobile device.
    - type: String
      contextPath: GSuite.MobileDevices.MobileListObjects.status
      description: The mobile device's status.
    - type: String
      contextPath: GSuite.MobileDevices.MobileListObjects.hardwareId
      description: The IMEI/MEID unique identifier for Android hardware.
    - type: Date
      contextPath: GSuite.MobileDevices.MobileListObjects.firstSync
      description: The date and time the mobile device was initially synchronized with the policy settings in the Admin console.
    - type: Date
      contextPath: GSuite.MobileDevices.MobileListObjects.lastSync
      description: The date and time the mobile device was last synchronized with the policy settings in the Admin console.
    - type: String
      contextPath: GSuite.MobileDevices.MobileListObjects.userAgent
      description: Gives information about the mobile device such as the operating system version.
    - type: String
      contextPath: GSuite.MobileDevices.MobileListObjects.serialNumber
      description: The mobile device's serial number.
    - type: String
      contextPath: GSuite.MobileDevices.MobileListObjects.imei
      description: The mobile device's IMEI number.
    - type: String
      contextPath: GSuite.MobileDevices.MobileListObjects.meid
      description: The mobile device's MEID number.
    - type: String
      contextPath: GSuite.MobileDevices.MobileListObjects.wifiMacAddress
      description: The mobile device's MAC address on Wi-Fi networks.
    - type: String
      contextPath: GSuite.MobileDevices.MobileListObjects.networkOperator
      description: Mobile device mobile or network operator.
    - type: String
      contextPath: GSuite.MobileDevices.MobileListObjects.defaultLanguage
      description: The default locale used on the mobile device.
    - type: Boolean
      contextPath: GSuite.MobileDevices.MobileListObjects.managedAccountIsOnOwnerProfile
      description: Boolean indicating if this account is on the owner/primary profile.
    - type: String
      contextPath: GSuite.MobileDevices.MobileListObjects.deviceCompromisedStatus
      description: The compromised device status.
    - type: String
      contextPath: GSuite.MobileDevices.MobileListObjects.buildNumber
      description: The mobile device's operating system build number.
    - type: String
      contextPath: GSuite.MobileDevices.MobileListObjects.kernelVersion
      description: The mobile device's kernel version.
    - type: String
      contextPath: GSuite.MobileDevices.MobileListObjects.basebandVersion
      description: The mobile device's baseband version.
    - type: Boolean
      contextPath: GSuite.MobileDevices.MobileListObjects.unknownSourcesStatus
      description: Unknown sources enabled or disabled on the mobile device.
    - type: Boolean
      contextPath: GSuite.MobileDevices.MobileListObjects.adbStatus
      description: Whether adb (USB debugging) is enabled on the mobile device.
    - type: Boolean
      contextPath: GSuite.MobileDevices.MobileListObjects.developerOptionsStatus
      description: Whether developer options are enabled on the mobile device.
    - type: List
      contextPath: GSuite.MobileDevices.MobileListObjects.otherAccountsInfo
      description: A list of accounts added on the device.
    - type: Boolean
      contextPath: GSuite.MobileDevices.MobileListObjects.supportsWorkProfile
      description: Work profile supported on the mobile device.
    - type: String
      contextPath: GSuite.MobileDevices.MobileListObjects.manufacturer
      description: Mobile device manufacturer.
    - type: String
      contextPath: GSuite.MobileDevices.MobileListObjects.releaseVersion
      description: Mobile device release version.
    - type: Date
      contextPath: GSuite.MobileDevices.MobileListObjects.securityPatchLevel
      description: Mobile device security patch level.
    - type: String
      contextPath: GSuite.MobileDevices.MobileListObjects.brand
      description: Mobile device brand.
    - type: String
      contextPath: GSuite.MobileDevices.MobileListObjects.bootloaderVersion
      description: Mobile device bootloader version.
    - type: String
      contextPath: GSuite.MobileDevices.MobileListObjects.hardware
      description: Mobile device hardware.
    - type: String
      contextPath: GSuite.MobileDevices.MobileListObjects.encryptionStatus
      description: Mobile device encryption status.
    - type: String
      contextPath: GSuite.MobileDevices.MobileListObjects.devicePasswordStatus
      description: Mobile device password status.
    - type: String
      contextPath: GSuite.MobileDevices.MobileListObjects.privilege
      description: DM agent permission.
    - type: String
      contextPath: GSuite.MobileDevices.MobileListObjects.applications.packageName
      description: The application's package name.
    - type: String
      contextPath: GSuite.MobileDevices.MobileListObjects.applications.displayName
      description: The application's display name.
    - type: String
      contextPath: GSuite.MobileDevices.MobileListObjects.applications.versionName
      description: The application's version name.
    - type: String
      contextPath: GSuite.MobileDevices.MobileListObjects.applications.versionCode
      description: The application's version code.
    - type: List
      contextPath: GSuite.MobileDevices.MobileListObjects.applications.permission
      description: The list of permissions of this application.
  - arguments:
    - default: false
      description: The unique ID of the customer's Google Workspace Admin account.
      isArray: false
      name: customer_id
      required: true
    - default: false
      description: Email ID of the G Suite domain admin who acts on behalf of an end-user.
      isArray: false
      name: admin_email
      required: false
      secret: false
    - description: Whether to show all metadata fields, or only the basic metadata fields (e.g., deviceId, serialNumber, status, and user).
      isArray: false
      name: projection
      required: false
      auto: PREDEFINED
      predefined:
      - BASIC
      - FULL
    - name: query
      description: "Search string in the format given at https://developers.google.com/admin-sdk/directory/v1/list-query-operators."
      required: false
      isArray: false
    - auto: PREDEFINED
      name: order_by
      description: Device property to use for sorting results.
      required: false
      isArray: false
      predefined:
      - ANNOTATED_LOCATION
      - ANNOTATED_USER
      - LAST_SYNC
      - NOTES
      - SERIAL_NUMBER
      - STATUS
    - auto: PREDEFINED
      name: sort_order
      description: Whether to return results in ascending or descending order. Must be used with the order_by parameter.
      required: false
      isArray: false
      predefined:
      - ASCENDING
      - DESCENDING
    - name: org_unit_path
      description: The full path of the organizational unit (without the leading /) or its unique ID.
      required: false
      isArray: false
    - auto: PREDEFINED
      name: include_child_org_units
      description: Whether to return devices from all child organizational units. If this is set to true, 'org_unit_path' must be provided.
      required: false
      isArray: false
      predefined:
      - yes
      - no
    - name: limit
      description: The maximum number of records to return from the collection. Default is 50.
      required: false
      isArray: false
    - name: page
      description: The page number.
      required: false
      isArray: false
    - name: page_size
      description: The number of requested results per page. Default is 50. Maximum allowed value is 100.
      required: false
      isArray: false
    description: Retrieves a paginated list of company-owned ChromeOS devices.
    name: gsuite-chromeosdevice-list
    outputs:
    - contextPath: GSuite.ChromeOSDevices.PageToken.NextPageToken
      description: The token of the next page.
      type: String
<<<<<<< HEAD
    - contextPath: GSuite.ChromeOSDevices.ChromeOSListObjects
      description: "A list of Chrome OS Device objects."
      type: List
    - contextPath: GSuite.ChromeOSDevices.ChromeOSListObjects.deviceId
      description: "The unique ID of the Chrome device."
      type: String
    - contextPath: GSuite.ChromeOSDevices.ChromeOSListObjects.serialNumber
      description: "The Chrome device serial number entered when the device was enabled."
      type: String
    - type: String
      contextPath: GSuite.ChromeOSDevices.ChromeOSListObjects.status
      description: "Status of the device."
    - type: String
      contextPath: GSuite.ChromeOSDevices.ChromeOSListObjects.lastSync
      description: "The date and time the device was last synchronized with the policy settings in the Admin console."
    - type: String
      contextPath: GSuite.ChromeOSDevices.ChromeOSListObjects.supportEndDate
      description: "The final date the device will be supported."
    - type: String
      contextPath: GSuite.ChromeOSDevices.ChromeOSListObjects.annotatedUser
      description: "The user of the device as noted by the administrator."
    - type: String
      contextPath: GSuite.ChromeOSDevices.ChromeOSListObjects.annotatedLocation
      description: "The address or location of the device as noted by the administrator."
    - type: String
      contextPath: GSuite.ChromeOSDevices.ChromeOSListObjects.notes
      description: "Notes about this device added by the administrator."
    - type: String
      contextPath: GSuite.ChromeOSDevices.ChromeOSListObjects.model
      description: "The device's model information."
    - type: String
      contextPath: GSuite.ChromeOSDevices.ChromeOSListObjects.meid
      description: "The Mobile Equipment Identifier (MEID) or the International Mobile Equipment Identity (IMEI) for the 3G mobile card in a ChromeOS device."
    - type: String
      contextPath: GSuite.ChromeOSDevices.ChromeOSListObjects.orderNumber
      description: "The device's order number."
    - type: Boolean
      contextPath: GSuite.ChromeOSDevices.ChromeOSListObjects.willAutoRenew
      description: "Determines if the device will auto renew its support after the support end date."
    - type: String
      contextPath: GSuite.ChromeOSDevices.ChromeOSListObjects.osVersion
      description: "The Chrome device's operating system version."
    - type: String
      contextPath: GSuite.ChromeOSDevices.ChromeOSListObjects.platformVersion
      description: "The Chrome device's platform version."
    - type: String
      contextPath: GSuite.ChromeOSDevices.ChromeOSListObjects.firmwareVersion
      description: "The Chrome device's firmware version."
    - type: String
      contextPath: GSuite.ChromeOSDevices.ChromeOSListObjects.macAddress
      description: "The device's wireless MAC address."
    - type: String
      contextPath: GSuite.ChromeOSDevices.ChromeOSListObjects.bootMode
      description: "The boot mode for the device."
    - type: String
      contextPath: GSuite.ChromeOSDevices.ChromeOSListObjects.lastEnrollmentTime
      description: "The date and time the device was last enrolled."
    - type: String
      contextPath: GSuite.ChromeOSDevices.ChromeOSListObjects.kind
      description: "The type of resource."
    - type: List
      contextPath: GSuite.ChromeOSDevices.ChromeOSListObjects.recentUsers
      description: "A list of recent device users, in descending order, by last login time."
    - type: String
      contextPath: GSuite.ChromeOSDevices.ChromeOSListObjects.recentUsers.type
      description: "The type of the user."
    - type: String
      contextPath: GSuite.ChromeOSDevices.ChromeOSListObjects.recentUsers.email
      description: "The user's email address."
    - type: List
      contextPath: GSuite.ChromeOSDevices.ChromeOSListObjects.activeTimeRanges
      description: "A list of active time ranges."
    - type: Integer
      contextPath: GSuite.ChromeOSDevices.ChromeOSListObjects.activeTimeRanges.activeTime
      description: "Duration of usage in milliseconds."
    - type: Integer
      contextPath: GSuite.ChromeOSDevices.ChromeOSListObjects.activeTimeRanges.date
      description: "Date of usage."
    - type: String
      contextPath: GSuite.ChromeOSDevices.ChromeOSListObjects.ethernetMacAddress
      description: "The device's MAC address on the ethernet network interface."
    - type: String
      contextPath: GSuite.ChromeOSDevices.ChromeOSListObjects.annotatedAssetId
      description: "The asset identifier as noted by an administrator or specified during enrollment."
    - type: String
      contextPath: GSuite.ChromeOSDevices.ChromeOSListObjects.etag
      description: "ETag of the resource."
    - type: List
      contextPath: GSuite.ChromeOSDevices.ChromeOSListObjects.diskVolumeReports
      description: "Reports of disk space and other info about mounted/connected volumes."
    - type: List
      contextPath: GSuite.ChromeOSDevices.ChromeOSListObjects.diskVolumeReports.volumeInfo
      description: "Disk volumes."
    - type: String
      contextPath: GSuite.ChromeOSDevices.ChromeOSListObjects.diskVolumeReports.volumeInfo.volumeId
      description: "Volume id."
    - type: String
      contextPath: GSuite.ChromeOSDevices.ChromeOSListObjects.diskVolumeReports.volumeInfo.storageTotal
      description: "Total disk space [in bytes]."
    - type: String
      contextPath: GSuite.ChromeOSDevices.ChromeOSListObjects.diskVolumeReports.volumeInfo.storageFree
      description: "Free disk space [in bytes]."
    - type: String
      contextPath: GSuite.ChromeOSDevices.ChromeOSListObjects.systemRamTotal
      description: "Total RAM on the device in bytes."
    - type: List
      contextPath: GSuite.ChromeOSDevices.ChromeOSListObjects.cpuStatusReports
      description: "Reports of CPU utilization and temperature."
    - type: String
      contextPath: GSuite.ChromeOSDevices.ChromeOSListObjects.cpuStatusReports.reportTime
      description: "Date and time the report was received."
    - type: List
      contextPath: GSuite.ChromeOSDevices.ChromeOSListObjects.cpuStatusReports.cpuUtilizationPercentageInfo
      description: "The CPU utilization percentage."
    - type: List
      contextPath: GSuite.ChromeOSDevices.ChromeOSListObjects.cpuStatusReports.cpuTemperatureInfo
      description: "A list of CPU temperature samples."
    - type: Integer
      contextPath: GSuite.ChromeOSDevices.ChromeOSListObjects.cpuStatusReports.cpuTemperatureInfo.temperature
      description: "Temperature in Celsius degrees."
    - type: String
      contextPath: GSuite.ChromeOSDevices.ChromeOSListObjects.cpuStatusReports.cpuTemperatureInfo.label
      description: "CPU label."
    - type: List
      contextPath: GSuite.ChromeOSDevices.ChromeOSListObjects.cpuInfo
      description: "Information regarding CPU specs in the device."
    - type: String
      contextPath: GSuite.ChromeOSDevices.ChromeOSListObjects.cpuInfo.model
      description: "The CPU model name."
    - type: String
      contextPath: GSuite.ChromeOSDevices.ChromeOSListObjects.cpuInfo.architecture
      description: "The CPU architecture."
    - type: Integer
      contextPath: GSuite.ChromeOSDevices.ChromeOSListObjects.cpuInfo.maxClockSpeedKhz
      description: "The max CPU clock speed in kHz."
    - type: List
      contextPath: GSuite.ChromeOSDevices.ChromeOSListObjects.cpuInfo.logicalCpus
      description: "Information for the Logical CPUs."
    - type: Integer
      contextPath: GSuite.ChromeOSDevices.ChromeOSListObjects.cpuInfo.logicalCpus.maxScalingFrequencyKhz
      description: "Maximum frequency the CPU is allowed to run at, by policy."
    - type: Integer
      contextPath: GSuite.ChromeOSDevices.ChromeOSListObjects.cpuInfo.logicalCpus.currentScalingFrequencyKhz
      description: "Current frequency the CPU is running at."
    - type: String
      contextPath: GSuite.ChromeOSDevices.ChromeOSListObjects.cpuInfo.logicalCpus.idleDuration
      description: "Idle time since last boot."
    - type: List
      contextPath: GSuite.ChromeOSDevices.ChromeOSListObjects.cpuInfo.logicalCpus.cStates
      description: "C-States indicate the power consumption state of the CPU. For more information look at documentation published by the CPU maker."
    - type: String
      contextPath: GSuite.ChromeOSDevices.ChromeOSListObjects.cpuInfo.logicalCpus.cStates.displayName
      description: "Name of the state."
    - type: String
      contextPath: GSuite.ChromeOSDevices.ChromeOSListObjects.cpuInfo.logicalCpus.cStates.sessionDuration
      description: "Time spent in the state since the last reboot."
    - type: List
      contextPath: GSuite.ChromeOSDevices.ChromeOSListObjects.deviceFiles
      description: "A list of device files to download."
    - type: String
      contextPath: GSuite.ChromeOSDevices.ChromeOSListObjects.deviceFiles.name
      description: "File name."
    - type: String
      contextPath: GSuite.ChromeOSDevices.ChromeOSListObjects.deviceFiles.type
      description: "File type."
    - type: String
      contextPath: GSuite.ChromeOSDevices.ChromeOSListObjects.deviceFiles.downloadUrl
      description: "File download URL."
    - type: String
      contextPath: GSuite.ChromeOSDevices.ChromeOSListObjects.deviceFiles.createTime
      description: "Date and time the file was created."
    - type: String
      contextPath: GSuite.ChromeOSDevices.ChromeOSListObjects.deviceFiles.createTime
      description: "Date and time the file was created."
    - type: List
      contextPath: GSuite.ChromeOSDevices.ChromeOSListObjects.systemRamFreeReports
      description: "Reports of amounts of available RAM memory."
    - type: String
      contextPath: GSuite.ChromeOSDevices.ChromeOSListObjects.systemRamFreeReports.reportTime
      description: "Date and time the report was received."
    - type: List
      contextPath: GSuite.ChromeOSDevices.ChromeOSListObjects.systemRamFreeReports.systemRamFreeInfo
      description: "Report of free RAM memory."
    - type: List
      contextPath: GSuite.ChromeOSDevices.ChromeOSListObjects.lastKnownNetwork
      description: "Contains last known network."
    - type: String
      contextPath: GSuite.ChromeOSDevices.ChromeOSListObjects.lastKnownNetwork.ipAddress
      description: "The IP address."
    - type: String
      contextPath: GSuite.ChromeOSDevices.ChromeOSListObjects.lastKnownNetwork.wanIpAddress
      description: "The WAN IP address."
    - type: String
      contextPath: GSuite.ChromeOSDevices.ChromeOSListObjects.autoUpdateExpiration
      description: "The timestamp after which the device will stop receiving Chrome updates or support."
    - type: String
      contextPath: GSuite.ChromeOSDevices.ChromeOSListObjects.ethernetMacAddress0
      description: "MAC address used by the Chromebook's internal ethernet port, and for onboard network (ethernet) interface. The format is twelve (12) hexadecimal digits without any delimiter (uppercase letters). This is only relevant for some devices."
    - type: String
      contextPath: GSuite.ChromeOSDevices.ChromeOSListObjects.dockMacAddress
      description: "Built-in MAC address for the docking station that the device connected to. Factory sets Media access control address (MAC address) assigned for use by a dock. It is reserved specifically for MAC pass through device policy. The format is twelve (12) hexadecimal digits without any delimiter (uppercase letters). This is only relevant for some devices."
    - type: String
      contextPath: GSuite.ChromeOSDevices.ChromeOSListObjects.manufactureDate
      description: "The date the device was manufactured in yyyy-mm-dd format."
    - type: String
      contextPath: GSuite.ChromeOSDevices.ChromeOSListObjects.orgUnitPath
      description: "The full parent path with the organizational unit's name associated with the device. Path names are case insensitive. If the parent organizational unit is the top-level organization, it is represented as a forward slash, /."
    - type: Object
      contextPath: GSuite.ChromeOSDevices.ChromeOSListObjects.tpmVersionInfo
      description: "Trusted Platform Module (TPM)."
    - type: String
      contextPath: GSuite.ChromeOSDevices.ChromeOSListObjects.tpmVersionInfo.family
      description: "TPM family, using the TPM 2.0 style encoding."
    - type: String
      contextPath: GSuite.ChromeOSDevices.ChromeOSListObjects.tpmVersionInfo.specLevel
      description: "TPM specification level."
    - type: String
      contextPath: GSuite.ChromeOSDevices.ChromeOSListObjects.tpmVersionInfo.manufacturer
      description: "TPM manufacturer code."
    - type: String
      contextPath: GSuite.ChromeOSDevices.ChromeOSListObjects.tpmVersionInfo.tpmModel
      description: "TPM model number."
    - type: String
      contextPath: GSuite.ChromeOSDevices.ChromeOSListObjects.tpmVersionInfo.firmwareVersion
      description: "TPM firmware version."
    - type: String
      contextPath: GSuite.ChromeOSDevices.ChromeOSListObjects.tpmVersionInfo.vendorSpecific
      description: "Vendor-specific information such as Vendor ID."
    - type: List
      contextPath: GSuite.ChromeOSDevices.ChromeOSListObjects.screenshotFiles
      description: "A list of screenshot files to download."
    - type: String
      contextPath: GSuite.ChromeOSDevices.ChromeOSListObjects.screenshotFiles.name
      description: "File name."
    - type: String
      contextPath: GSuite.ChromeOSDevices.ChromeOSListObjects.screenshotFiles.type
      description: "File type."
    - type: String
      contextPath: GSuite.ChromeOSDevices.ChromeOSListObjects.screenshotFiles.downloadUrl
      description: "File download URL."
    - type: String
      contextPath: GSuite.ChromeOSDevices.ChromeOSListObjects.screenshotFiles.createTime
      description: "Date and time the file was created."
    - type: String
      contextPath: GSuite.ChromeOSDevices.ChromeOSListObjects.orgUnitId
      description: "The unique ID of the organizational unit. orgUnitPath is the human readable version of orgUnitId. While orgUnitPath may change by renaming an organizational unit within the path, orgUnitId is unchangeable for one organizational unit."
    - type: Object
      contextPath: GSuite.ChromeOSDevices.ChromeOSListObjects.osUpdateStatus
      description: "The status of the OS updates for the device."
    - type: String
      contextPath: GSuite.ChromeOSDevices.ChromeOSListObjects.osUpdateStatus.state
      description: "The update state of an OS update."
    - type: String
      contextPath: GSuite.ChromeOSDevices.ChromeOSListObjects.osUpdateStatus.targetOsVersion
      description: "New platform version of the OS image being downloaded and applied."
    - type: String
      contextPath: GSuite.ChromeOSDevices.ChromeOSListObjects.osUpdateStatus.targetKioskAppVersion
      description: "New required platform version from the pending updated kiosk app."
    - type: String
      contextPath: GSuite.ChromeOSDevices.ChromeOSListObjects.osUpdateStatus.updateTime
      description: "Date and time of the last successful OS update."
    - type: String
      contextPath: GSuite.ChromeOSDevices.ChromeOSListObjects.osUpdateStatus.updateCheckTime
      description: "Date and time of the last update check."
    - type: String
      contextPath: GSuite.ChromeOSDevices.ChromeOSListObjects.osUpdateStatus.rebootTime
      description: "Date and time of the last reboot."
    - type: String
      contextPath: GSuite.ChromeOSDevices.ChromeOSListObjects.firstEnrollmentTime
      description: "Date and time for the first time the device was enrolled."
=======
    - contextPath: GSuite.ChromeOSDevices.ChromeOSDevices
      description: A list of ChromeOS device objects.
      type: List
    - contextPath: GSuite.ChromeOSDevices.ChromeOSDevices.deviceId
      description: The unique ID of the ChromeOS device.
      type: String
    - contextPath: GSuite.ChromeOSDevices.ChromeOSDevices.serialNumber
      description: The ChromeOS device serial number entered when the device was enabled.
      type: String
    - type: String
      contextPath: GSuite.ChromeOSDevices.ChromeOSDevices.status
      description: Status of the ChromeOS device.
    - type: String
      contextPath: GSuite.ChromeOSDevices.ChromeOSDevices.lastSync
      description: The date and time the ChromeOS device was last synchronized with the policy settings in the Admin console.
    - type: String
      contextPath: GSuite.ChromeOSDevices.ChromeOSDevices.supportEndDate
      description: The final date the ChromeOS device will be supported.
    - type: String
      contextPath: GSuite.ChromeOSDevices.ChromeOSDevices.annotatedUser
      description: The user of the ChromeOS device as noted by the administrator.
    - type: String
      contextPath: GSuite.ChromeOSDevices.ChromeOSDevices.annotatedLocation
      description: The address or location of the ChromeOS device as noted by the administrator.
    - type: String
      contextPath: GSuite.ChromeOSDevices.ChromeOSDevices.notes
      description: Notes about this ChromeOS device added by the administrator.
    - type: String
      contextPath: GSuite.ChromeOSDevices.ChromeOSDevices.model
      description: The ChromeOS device's model information.
    - type: String
      contextPath: GSuite.ChromeOSDevices.ChromeOSDevices.meid
      description: The Mobile Equipment Identifier (MEID) or the International Mobile Equipment Identity (IMEI) for the 3G mobile card in a mobile device.
    - type: String
      contextPath: GSuite.ChromeOSDevices.ChromeOSDevices.orderNumber
      description: The ChromeOS device's order number.
    - type: Boolean
      contextPath: GSuite.ChromeOSDevices.ChromeOSDevices.willAutoRenew
      description: Determines if the ChromeOS device will auto renew its support after the support end date.
    - type: String
      contextPath: GSuite.ChromeOSDevices.ChromeOSDevices.osVersion
      description: The ChromeOS device's operating system version.
    - type: String
      contextPath: GSuite.ChromeOSDevices.ChromeOSDevices.platformVersion
      description: The ChromeOS device's platform version.
    - type: String
      contextPath: GSuite.ChromeOSDevices.ChromeOSDevices.firmwareVersion
      description: The ChromeOS device's firmware version.
    - type: String
      contextPath: GSuite.ChromeOSDevices.ChromeOSDevices.macAddress
      description: The ChromeOS device's wireless MAC address.
    - type: String
      contextPath: GSuite.ChromeOSDevices.ChromeOSDevices.bootMode
      description: The boot mode for the ChromeOS device.
    - type: String
      contextPath: GSuite.ChromeOSDevices.ChromeOSDevices.lastEnrollmentTime
      description: The date and time the ChromeOS device was last enrolled.
    - type: String
      contextPath: GSuite.ChromeOSDevices.ChromeOSDevices.kind
      description: The type of resource.
    - type: List
      contextPath: GSuite.ChromeOSDevices.ChromeOSDevices.recentUsers
      description: A list of recent ChromeOS device users, in descending order, by last login time.
    - type: String
      contextPath: GSuite.ChromeOSDevices.ChromeOSDevices.recentUsers.type
      description: The type of the user.
    - type: String
      contextPath: GSuite.ChromeOSDevices.ChromeOSDevices.recentUsers.email
      description: The user's email address.
    - type: List
      contextPath: GSuite.ChromeOSDevices.ChromeOSDevices.activeTimeRanges
      description: A list of active time ranges.
    - type: Integer
      contextPath: GSuite.ChromeOSDevices.ChromeOSDevices.activeTimeRanges.activeTime
      description: Duration of usage in milliseconds.
    - type: Integer
      contextPath: GSuite.ChromeOSDevices.ChromeOSDevices.activeTimeRanges.date
      description: Date of usage.
    - type: String
      contextPath: GSuite.ChromeOSDevices.ChromeOSDevices.ethernetMacAddress
      description: The ChromeOS device's MAC address on the ethernet network interface.
    - type: String
      contextPath: GSuite.ChromeOSDevices.ChromeOSDevices.annotatedAssetId
      description: The asset identifier as noted by an administrator or specified during enrollment.
    - type: String
      contextPath: GSuite.ChromeOSDevices.ChromeOSDevices.etag
      description: ETag of the resource.
    - type: List
      contextPath: GSuite.ChromeOSDevices.ChromeOSDevices.diskVolumeReports
      description: Reports of disk space and other info about mounted/connected volumes.
    - type: List
      contextPath: GSuite.ChromeOSDevices.ChromeOSDevices.diskVolumeReports.volumeInfo
      description: Disk volumes.
    - type: String
      contextPath: GSuite.ChromeOSDevices.ChromeOSDevices.diskVolumeReports.volumeInfo.volumeId
      description: Volume ID.
    - type: String
      contextPath: GSuite.ChromeOSDevices.ChromeOSDevices.diskVolumeReports.volumeInfo.storageTotal
      description: Total disk space [in bytes].
    - type: String
      contextPath: GSuite.ChromeOSDevices.ChromeOSDevices.diskVolumeReports.volumeInfo.storageFree
      description: Free disk space [in bytes].
    - type: String
      contextPath: GSuite.ChromeOSDevices.ChromeOSDevices.systemRamTotal
      description: Total RAM on the ChromeOS device in bytes.
    - type: List
      contextPath: GSuite.ChromeOSDevices.ChromeOSDevices.cpuStatusReports
      description: Reports of CPU utilization and temperature.
    - type: String
      contextPath: GSuite.ChromeOSDevices.ChromeOSDevices.cpuStatusReports.reportTime
      description: Date and time the report was received.
    - type: List
      contextPath: GSuite.ChromeOSDevices.ChromeOSDevices.cpuStatusReports.cpuUtilizationPercentageInfo
      description: The CPU utilization percentage.
    - type: List
      contextPath: GSuite.ChromeOSDevices.ChromeOSDevices.cpuStatusReports.cpuTemperatureInfo
      description: A list of CPU temperature samples.
    - type: Integer
      contextPath: GSuite.ChromeOSDevices.ChromeOSDevices.cpuStatusReports.cpuTemperatureInfo.temperature
      description: Temperature in Celsius degrees.
    - type: String
      contextPath: GSuite.ChromeOSDevices.ChromeOSDevices.cpuStatusReports.cpuTemperatureInfo.label
      description: CPU label.
    - type: List
      contextPath: GSuite.ChromeOSDevices.ChromeOSDevices.cpuInfo
      description: Information regarding CPU specs in the device.
    - type: String
      contextPath: GSuite.ChromeOSDevices.ChromeOSDevices.cpuInfo.model
      description: The CPU model name.
    - type: String
      contextPath: GSuite.ChromeOSDevices.ChromeOSDevices.cpuInfo.architecture
      description: The CPU architecture.
    - type: Integer
      contextPath: GSuite.ChromeOSDevices.ChromeOSDevices.cpuInfo.maxClockSpeedKhz
      description: The maximum CPU clock speed in kHz.
    - type: List
      contextPath: GSuite.ChromeOSDevices.ChromeOSDevices.cpuInfo.logicalCpus
      description: Information for the logical CPUs.
    - type: Integer
      contextPath: GSuite.ChromeOSDevices.ChromeOSDevices.cpuInfo.logicalCpus.maxScalingFrequencyKhz
      description: Maximum frequency the CPU is allowed to run at, by policy.
    - type: Integer
      contextPath: GSuite.ChromeOSDevices.ChromeOSDevices.cpuInfo.logicalCpus.currentScalingFrequencyKhz
      description: Current frequency the CPU is running at.
    - type: String
      contextPath: GSuite.ChromeOSDevices.ChromeOSDevices.cpuInfo.logicalCpus.idleDuration
      description: Idle time since last boot.
    - type: List
      contextPath: GSuite.ChromeOSDevices.ChromeOSDevices.cpuInfo.logicalCpus.cStates
      description: The power consumption state of the CPU. For more information, see the documentation published by the CPU maker.
    - type: String
      contextPath: GSuite.ChromeOSDevices.ChromeOSDevices.cpuInfo.logicalCpus.cStates.displayName
      description: Name of the state.
    - type: String
      contextPath: GSuite.ChromeOSDevices.ChromeOSDevices.cpuInfo.logicalCpus.cStates.sessionDuration
      description: Time spent in the state since the last reboot.
    - type: List
      contextPath: GSuite.ChromeOSDevices.ChromeOSDevices.deviceFiles
      description: A list of device files to download.
    - type: String
      contextPath: GSuite.ChromeOSDevices.ChromeOSDevices.deviceFiles.name
      description: File name.
    - type: String
      contextPath: GSuite.ChromeOSDevices.ChromeOSDevices.deviceFiles.type
      description: File type.
    - type: String
      contextPath: GSuite.ChromeOSDevices.ChromeOSDevices.deviceFiles.downloadUrl
      description: File download URL.
    - type: String
      contextPath: GSuite.ChromeOSDevices.ChromeOSDevices.deviceFiles.createTime
      description: Date and time the file was created.
    - type: List
      contextPath: GSuite.ChromeOSDevices.ChromeOSDevices.systemRamFreeReports
      description: Reports of amounts of available RAM memory.
    - type: String
      contextPath: GSuite.ChromeOSDevices.ChromeOSDevices.systemRamFreeReports.reportTime
      description: Date and time the report was received.
    - type: List
      contextPath: GSuite.ChromeOSDevices.ChromeOSDevices.systemRamFreeReports.systemRamFreeInfo
      description: Report of free RAM memory.
    - type: List
      contextPath: GSuite.ChromeOSDevices.ChromeOSDevices.lastKnownNetwork
      description: Contains last known network.
    - type: String
      contextPath: GSuite.ChromeOSDevices.ChromeOSDevices.lastKnownNetwork.ipAddress
      description: The IP address.
    - type: String
      contextPath: GSuite.ChromeOSDevices.ChromeOSDevices.lastKnownNetwork.wanIpAddress
      description: The WAN IP address.
    - type: String
      contextPath: GSuite.ChromeOSDevices.ChromeOSDevices.autoUpdateExpiration
      description: The timestamp after which the device will stop receiving Chrome updates or support.
    - type: String
      contextPath: GSuite.ChromeOSDevices.ChromeOSDevices.ethernetMacAddress0
      description: MAC address used by the Chromebook's internal ethernet port, and for onboard network (ethernet) interface. The format is twelve (12) hexadecimal digits without any delimiter (uppercase letters). This is only relevant for some devices.
    - type: String
      contextPath: GSuite.ChromeOSDevices.ChromeOSDevices.dockMacAddress
      description: Built-in MAC address for the docking station that the device connected to. Factory sets Media Access Control address (MAC address) assigned for use by a dock. It is reserved specifically for MAC pass through device policy. The format is twelve (12) hexadecimal digits without any delimiter (uppercase letters). This is only relevant for some devices.
    - type: String
      contextPath: GSuite.ChromeOSDevices.ChromeOSDevices.manufactureDate
      description: The date the device was manufactured in yyyy-mm-dd format.
    - type: String
      contextPath: GSuite.ChromeOSDevices.ChromeOSDevices.orgUnitPath
      description: The full parent path with the organizational unit's name associated with the device. Path names are case insensitive. If the parent organizational unit is the top-level organization, it is represented as a forward slash, /.
    - type: Object
      contextPath: GSuite.ChromeOSDevices.ChromeOSDevices.tpmVersionInfo
      description: Trusted Platform Module (TPM).
    - type: String
      contextPath: GSuite.ChromeOSDevices.ChromeOSDevices.tpmVersionInfo.family
      description: TPM family, using the TPM 2.0 style encoding.
    - type: String
      contextPath: GSuite.ChromeOSDevices.ChromeOSDevices.tpmVersionInfo.specLevel
      description: TPM specification level.
    - type: String
      contextPath: GSuite.ChromeOSDevices.ChromeOSDevices.tpmVersionInfo.manufacturer
      description: TPM manufacturer code.
    - type: String
      contextPath: GSuite.ChromeOSDevices.ChromeOSDevices.tpmVersionInfo.tpmModel
      description: TPM model number.
    - type: String
      contextPath: GSuite.ChromeOSDevices.ChromeOSDevices.tpmVersionInfo.firmwareVersion
      description: TPM firmware version.
    - type: String
      contextPath: GSuite.ChromeOSDevices.ChromeOSDevices.tpmVersionInfo.vendorSpecific
      description: Vendor-specific information such as vendor ID.
    - type: List
      contextPath: GSuite.ChromeOSDevices.ChromeOSDevices.screenshotFiles
      description: A list of screenshot files to download.
    - type: String
      contextPath: GSuite.ChromeOSDevices.ChromeOSDevices.screenshotFiles.name
      description: File name.
    - type: String
      contextPath: GSuite.ChromeOSDevices.ChromeOSDevices.screenshotFiles.type
      description: File type.
    - type: String
      contextPath: GSuite.ChromeOSDevices.ChromeOSDevices.screenshotFiles.downloadUrl
      description: File download URL.
    - type: String
      contextPath: GSuite.ChromeOSDevices.ChromeOSDevices.screenshotFiles.createTime
      description: Date and time the file was created.
    - type: String
      contextPath: GSuite.ChromeOSDevices.ChromeOSDevices.orgUnitId
      description: The unique ID of the organizational unit. orgUnitPath is the human readable version of orgUnitId. While orgUnitPath may change by renaming an organizational unit within the path, orgUnitId is unchangeable for one organizational unit.
    - type: Object
      contextPath: GSuite.ChromeOSDevices.ChromeOSDevices.osUpdateStatus
      description: The status of the operating system updates for the device.
    - type: String
      contextPath: GSuite.ChromeOSDevices.ChromeOSDevices.osUpdateStatus.state
      description: The update state of an operating system update.
    - type: String
      contextPath: GSuite.ChromeOSDevices.ChromeOSDevices.osUpdateStatus.targetOsVersion
      description: New platform version of the operating system image being downloaded and applied.
    - type: String
      contextPath: GSuite.ChromeOSDevices.ChromeOSDevices.osUpdateStatus.targetKioskAppVersion
      description: New required platform version from the pending updated kiosk app.
    - type: String
      contextPath: GSuite.ChromeOSDevices.ChromeOSDevices.osUpdateStatus.updateTime
      description: Date and time of the last successful operating system update.
    - type: String
      contextPath: GSuite.ChromeOSDevices.ChromeOSDevices.osUpdateStatus.updateCheckTime
      description: Date and time of the last update check.
    - type: String
      contextPath: GSuite.ChromeOSDevices.ChromeOSDevices.osUpdateStatus.rebootTime
      description: Date and time of the last reboot.
    - type: String
      contextPath: GSuite.ChromeOSDevices.ChromeOSDevices.firstEnrollmentTime
      description: Date and time for the first time the device was enrolled.
>>>>>>> d57d49bc
  - arguments:
    - default: false
      description: The unique ID of the customer's Google Workspace Admin account.
      isArray: false
      name: customer_id
      required: true
    - default: false
      description: Email ID of the G Suite domain admin who acts on behalf of an end-user.
      isArray: false
      name: admin_email
      required: false
      secret: false
    - description: The unique ID of the device.
      isArray: false
      name: resource_id
      required: true
    - description: The action to be performed on the ChromeOS device.
      isArray: false
      name: action
      required: true
      auto: PREDEFINED
      predefined:
      - deprovision
      - disable
      - reenable
      - pre_provisioned_disable
      - pre_provisioned_reenable
    - description: Reason for deprovision. This field is required only when the action used is deprovision.
      isArray: false
      name: deprovision_reason
      required: false
      auto: PREDEFINED
      predefined:
      - different_model_replacement
      - retiring_device
      - same_model_replacement
      - upgrade_transfer
    description: Executes an action that affects a ChromeOS device. This includes de-provisioning, disabling, and re-enabling devices.
    name: gsuite-chromeosdevice-action
  - arguments:
    - default: false
      description: The unique ID of the customer's G Suite account.
      isArray: false
      name: customer_id
      required: true
      secret: false
    - default: false
      description: The unique ID used to identify the mobile device.
      isArray: false
      name: resource_id
      required: true
      secret: false
    - default: false
      description: |-
        The action to be performed on the device.

        Available Options:
        admin_account_wipe - Remotely wipes only G Suite data from the device.

        admin_remote_wipe - Remotely wipes all data on the device.

        approve - Approves the device.

        block - Blocks access to G Suite data on the device.

        cancel_remote_wipe_then_activate - Cancels a remote wipe of the device and then reactivates it.

        cancel_remote_wipe_then_block - Cancels a remote wipe of the device and then blocks it.
      isArray: false
      name: action
      required: true
      secret: false
      auto: PREDEFINED
      predefined:
      - admin_account_wipe
      - admin_remote_wipe
      - approve
      - block
      - cancel_remote_wipe_then_activate
      - cancel_remote_wipe_then_block
    - default: false
      description: Email ID of the G Suite domain admin who acts on behalf of an end-user.
      isArray: false
      name: admin_email
      required: false
      secret: false
    deprecated: false
    description: Takes an action that affects a mobile device. For example, remotely wiping a device.
    execution: false
    name: gsuite-mobile-update
  - arguments:
    - default: false
      description: The unique ID of the customer's G Suite account.
      isArray: false
      name: customer_id
      required: true
      secret: false
    - default: false
      description: The unique ID used to identify the mobile device.
      isArray: false
      name: resource_id
      required: true
      secret: false
    - default: false
      description: Email ID of the G Suite domain admin who acts on behalf of an end-user.
      isArray: false
      name: admin_email
      required: false
      secret: false
    deprecated: false
    description: Removes a mobile device. Note that this does not break the device's sync, it simply removes it from the list of devices connected to the domain. If the device still has a valid login/authentication, it will be added back on it's next successful sync.
    execution: false
    name: gsuite-mobile-delete
  - arguments:
    - default: false
      description: Identifies the user in the API request. The value can be the user's primary email address, alias email address, or unique user ID.
      isArray: false
      name: user_key
      required: true
      secret: false
    - default: false
      description: The alias email address.
      isArray: false
      name: alias
      required: true
      secret: false
    - default: false
      description: Email ID of the G Suite domain admin who acts on behalf of an end-user.
      isArray: false
      name: admin_email
      required: false
      secret: false
    deprecated: false
    description: Adds an alias.
    execution: false
    name: gsuite-user-alias-add
    outputs:
    - contextPath: GSuite.UserAlias.kind
      description: The type of the API resource.
      type: String
    - contextPath: GSuite.UserAlias.id
      description: The unique ID for the user.
      type: String
    - contextPath: GSuite.UserAlias.etag
      description: ETag of the resource.
      type: String
    - contextPath: GSuite.UserAlias.alias
      description: The alias email address.
      type: String
  - arguments:
    - default: false
      description: The user's first name.
      isArray: false
      name: first_name
      required: true
      secret: false
    - default: false
      description: The user's last name.
      isArray: false
      name: last_name
      required: true
      secret: false
    - default: false
      description: Stores the password for the user account. A password can contain any combination of ASCII characters. A minimum of 8 characters is required. The maximum length is 100 characters. The password will be sent in MD5 hash format.
      isArray: false
      name: password
      required: true
      secret: false
    - default: false
      description: The user's primary email address. The primary_email must be unique and cannot be an alias of another user.
      isArray: false
      name: primary_email
      required: true
      secret: false
    - default: false
      description: User's Country.
      isArray: false
      name: country
      required: false
      secret: false
    - auto: PREDEFINED
      default: false
      description: The address type.
      isArray: false
      name: address_type
      predefined:
      - home
      - other
      - work
      required: false
      secret: false
    - default: false
      description: The ZIP or postal code, if applicable.
      isArray: false
      name: postal_code
      required: false
      secret: false
    - auto: PREDEFINED
      default: false
      description: Set to true, If this is the user's primary address.
      isArray: false
      name: is_address_primary
      predefined:
      - 'true'
      - 'false'
      required: false
      secret: false
    - default: false
      description: For extended addresses, such as an address that includes a sub-region.
      isArray: false
      name: extended_address
      required: false
      secret: false
    - default: false
      description: The abbreviated province or state.
      isArray: false
      name: region
      required: false
      secret: false
    - default: false
      description: The street address, such as 1600 Amphitheatre Parkway. Whitespace within the string is ignored; however, newlines are significant.
      isArray: false
      name: street_address
      required: false
      secret: false
    - default: false
      description: The user's secondary email address.
      isArray: false
      name: secondary_email_address
      required: false
      secret: false
    - auto: PREDEFINED
      default: false
      description: The type of the secondary email account.
      isArray: false
      name: secondary_email_type
      predefined:
      - home
      - other
      - work
      required: false
      secret: false
    - auto: PREDEFINED
      default: false
      description: User's gender.
      isArray: false
      name: gender
      predefined:
      - female
      - male
      - other
      - unknown
      required: false
      secret: false
    - auto: PREDEFINED
      default: false
      description: If true, the user's IP address is on allow list.
      isArray: false
      name: is_ip_white_listed
      predefined:
      - 'true'
      - 'false'
      required: false
      secret: false
    - auto: PREDEFINED
      default: false
      description: Content type of note, either plain text or HTML. If not provided, considered as plain text.
      isArray: false
      name: notes_content_type
      predefined:
      - text_plain
      - text_html
      required: false
      secret: false
    - default: false
      description: Contents of notes.
      isArray: false
      name: notes_value
      required: false
      secret: false
    - default: false
      description: A human-readable phone number. It may be in any telephone number format.
      isArray: false
      name: phone_number
      required: false
      secret: false
    - auto: PREDEFINED
      default: false
      description: The type of phone number.
      isArray: false
      name: phone_number_type
      predefined:
      - assistant
      - callback
      - car
      - company_main
      - grand_central
      - home
      - home_fax
      - isdn
      - main
      - mobile
      - other
      - other_fax
      - pager
      - radio
      - telex
      - tty_tdd
      - work
      - work_fax
      - work_mobile
      - work_pager
      required: false
      secret: false
    - auto: PREDEFINED
      default: false
      description: Indicates if this is the user's primary phone number. A user may only have one primary phone number.
      isArray: false
      name: is_phone_number_primary
      predefined:
      - 'true'
      - 'false'
      required: false
      secret: false
    - default: false
      description: Recovery email of the user.
      isArray: false
      name: recovery_email
      required: false
      secret: false
    - default: false
      description: 'Recovery phone of the user. The phone number must be in the E.164 format, starting with the plus sign (+). Example: +16506661212.'
      isArray: false
      name: recovery_phone
      required: false
      secret: false
    - auto: PREDEFINED
      default: false
      description: Indicates if the user is suspended.
      isArray: false
      name: suspended
      predefined:
      - 'true'
      - 'false'
      required: false
      secret: false
    - default: false
      description: Email ID of the G Suite domain admin who acts on behalf of an end-user.
      isArray: false
      name: admin_email
      required: false
      secret: false
    deprecated: false
    description: Creates a user.
    execution: false
    name: gsuite-user-create
    outputs:
    - contextPath: GSuite.User.id
      description: The unique ID for the user.
      type: String
    - contextPath: GSuite.User.primaryEmail
      description: The user's primary email address.
      type: String
    - contextPath: GSuite.User.firstName
      description: The user's first name.
      type: String
    - contextPath: GSuite.User.lastName
      description: The user's last name.
      type: String
    - contextPath: GSuite.User.customerId
      description: The unique ID for the customer's G Suite account.
      type: String
    - contextPath: GSuite.User.gender
      description: Gender.
      type: String
    - contextPath: GSuite.User.suspended
      description: Indicates if the user is suspended.
      type: Boolean
    - contextPath: GSuite.User.notesValue
      description: Contents of notes.
      type: String
    - contextPath: GSuite.User.notesContentType
      description: Content type of notes.
      type: String
    - contextPath: GSuite.User.isAdmin
      description: Indicates a user with super administrator privileges.
      type: Boolean
    - contextPath: GSuite.User.creationTime
      description: The time the user's account was created.
      type: Date
    - contextPath: GSuite.User.phones.value
      description: A human-readable phone number. It may be in any telephone number format.
      type: String
    - contextPath: GSuite.User.phones.type
      description: The type of phone number.
      type: String
    - contextPath: GSuite.User.phones.primary
      description: Indicates if this is the user's primary phone number.
      type: Boolean
    - contextPath: GSuite.User.addresses.type
      description: The address type.
      type: String
    - contextPath: GSuite.User.addresses.country
      description: Country.
      type: String
    - contextPath: GSuite.User.addresses.postalCode
      description: The ZIP or postal code.
      type: String
    - contextPath: GSuite.User.addresses.region
      description: The abbreviated province or state.
      type: String
    - contextPath: GSuite.User.addresses.streetAddress
      description: The street address.
      type: String
    - contextPath: GSuite.User.addresses.extendedAddress
      description: For extended addresses, such as an  address that includes a sub-region.
      type: String
    - contextPath: GSuite.User.addresses.primary
      description: If this is the user's primary address.
      type: Boolean
    - contextPath: GSuite.User.emails.address
      description: The user's secondary email.
      type: String
    - contextPath: GSuite.User.emails.type
      description: The secondary email type.
      type: String
    - contextPath: GSuite.User.ipWhitelisted
      description: If true, the user's IP address is addded to allow list.
      type: Boolean
    - contextPath: GSuite.User.recoveryEmail
      description: Recovery email of the user.
      type: String
    - contextPath: GSuite.User.isDelegatedAdmin
      description: Indicates if the user is a delegated administrator.
      type: Boolean
    - contextPath: GSuite.User.recoveryPhone
      description: Recovery phone of the user.
      type: String
    - contextPath: GSuite.User.orgUnitPath
      description: The full path of the parent organization associated with the user. If the parent organization is the top-level, it is represented as a forward slash (/).
      type: String
    - contextPath: GSuite.User.isMailboxSetup
      description: Indicates if the user's Google mailbox is created.
      type: Boolean
    - contextPath: GSuite.User.kind
      description: The type of the API resource.
      type: Boolean
    - contextPath: GSuite.User.etag
      description: ETag of the resource.
      type: Boolean
    - contextPath: GSuite.User.hashFunction
      description: Stores the hash format of the password property.
      type: String
  - arguments:
    - default: false
      description: The group's email address.
      isArray: false
      name: group_email
      required: true
      secret: false
    - default: false
      description: The group's display name.
      isArray: false
      name: group_name
      required: false
      secret: false
    - default: false
      description: An extended description to help users determine the purpose of a group.
      isArray: false
      name: group_description
      required: false
      secret: false
    - default: false
      description: Email ID of the G Suite domain admin who acts on behalf of an end-user.
      isArray: false
      name: admin_email
      required: false
      secret: false
    deprecated: false
    description: Creates a group with a group name and its description.
    execution: false
    name: gsuite-group-create
    outputs:
    - contextPath: GSuite.Group.kind
      description: The type of the API resource.
      type: String
    - contextPath: GSuite.Group.id
      description: The unique ID of a group.
      type: String
    - contextPath: GSuite.Group.etag
      description: ETag of the resource.
      type: String
    - contextPath: GSuite.Group.email
      description: The group's email address.
      type: String
    - contextPath: GSuite.Group.name
      description: The group's display name.
      type: String
    - contextPath: GSuite.Group.directMembersCount
      description: The number of users that are direct members of the group.
      type: String
    - contextPath: GSuite.Group.description
      description: An extended description to help users determine the purpose of a group.
      type: String
    - contextPath: GSuite.Group.adminCreated
      description: Value is true if this group was created by an administrator rather than a user.
      type: Boolean
    - contextPath: GSuite.Group.aliases
      description: List of a group's alias email addresses.
      type: String
    - contextPath: GSuite.Group.nonEditableAliases
      description: List of the group's non-editable alias email addresses that are outside of the account's primary domain or subdomains.
      type: String
  - arguments:
    - default: false
      description: Immutable ID of the G Suite account.
      isArray: false
      name: customer_id
      required: true
      secret: false
    - default: false
      description: Immutable ID of a role. If included, it returns only role assignments containing this role ID.
      isArray: false
      name: role_id
      required: false
      secret: false
    - default: false
      description: The user's primary email address, alias email address, or unique user ID. If included in the request, returns role assignments only for this user.
      isArray: false
      name: user_key
      required: false
      secret: false
    - default: false
      description: Token to specify the next page in the list.
      isArray: false
      name: page_token
      required: false
      secret: false
    - default: false
      description: Maximum number of results to return. Acceptable values are 1 to 200, inclusive.
      isArray: false
      name: max_results
      required: false
      secret: false
    - default: false
      description: Email ID of the G Suite domain admin who acts on behalf of an end-user.
      isArray: false
      name: admin_email
      required: false
      secret: false
    deprecated: false
    description: Retrieves a paginated list of all role assignments.
    execution: false
    name: gsuite-role-assignment-list
    outputs:
    - contextPath: GSuite.RoleAssignment.kind
      description: The type of the API resource.
      type: String
    - contextPath: GSuite.RoleAssignment.etag
      description: ETag of the resource.
      type: String
    - contextPath: GSuite.RoleAssignment.roleAssignmentId
      description: ID of this role assignment.
      type: Number
    - contextPath: GSuite.RoleAssignment.roleId
      description: The ID of the role that is assigned.
      type: Number
    - contextPath: GSuite.RoleAssignment.assignedTo
      description: The unique ID of the user this role is assigned to.
      type: String
    - contextPath: GSuite.RoleAssignment.scopeType
      description: The scope in which this role is assigned.
      type: String
    - contextPath: GSuite.RoleAssignment.orgUnitId
      description: If the role is restricted to an organization unit, this contains the ID of the organization unit to which the exercise of this role is restricted to.
      type: String
    - contextPath: GSuite.PageToken.RoleAssignment.nextPageToken
      description: Token to specify the next page in the list.
      type: String
  - arguments:
    - default: false
      description: Immutable ID of the G Suite account.
      isArray: false
      name: customer_id
      required: true
      secret: false
    - default: false
      description: The ID of the role to be assigned to the user.
      isArray: false
      name: role_id
      required: true
      secret: false
    - default: false
      description: The unique ID of the user this role is assigned to.
      isArray: false
      name: assigned_to
      required: true
      secret: false
    - default: false
      description: The scope in which this role is assigned.
      isArray: false
      name: scope_type
      required: true
      secret: false
      auto: PREDEFINED
      predefined:
      - CUSTOMER
      - ORG_UNIT
    - default: false
      description: |-
        If the role is restricted to an organization unit, this contains the ID for the organization unit the exercise of this role is restricted to.
      isArray: false
      name: org_unit_id
      required: false
      secret: false
    - default: false
      description: |-
        Email ID of the G Suite domain admin who acts on behalf of an end-user.
      isArray: false
      name: admin_email
      required: false
      secret: false
    deprecated: false
    description: Creates a role assignment.
    execution: false
    name: gsuite-role-assignment-create
    outputs:
    - contextPath: GSuite.RoleAssignment.kind
      description: The type of the API resource.
      type: String
    - contextPath: GSuite.RoleAssignment.etag
      description: ETag of the resource.
      type: String
    - contextPath: GSuite.RoleAssignment.roleAssignmentId
      description: ID of this role assignment.
      type: Number
    - contextPath: GSuite.RoleAssignment.roleId
      description: The ID of the role that is assigned.
      type: Number
    - contextPath: GSuite.RoleAssignment.assignedTo
      description: The unique ID of the user this role is assigned to.
      type: String
    - contextPath: GSuite.RoleAssignment.scopeType
      description: The scope in which this role is assigned.
      type: String
    - contextPath: GSuite.RoleAssignment.orgUnitId
      description: If the role is restricted to an organization unit, this contains the ID of the organization unit to which the exercise of this role is restricted to.
      type: String
  - arguments:
    - default: false
      description: Immutable ID of the G Suite account.
      isArray: false
      name: customer_id
      required: true
      secret: false
    - default: false
      description: Name of the role.
      isArray: false
      name: role_name
      required: true
      secret: false
    - default: false
      description: The set of privileges that are granted to this role. Comma-separated list of privilege names and service ids of the form "PrivilegeName1:ServiceId1,PrivilegeName2:ServiceId2".
      isArray: false
      name: role_privileges
      required: true
      secret: false
    - default: false
      description: A short description of the role.
      isArray: false
      name: role_description
      required: false
      secret: false
    - default: false
      description: Email ID of the G Suite domain admin who acts on behalf of an end-user.
      isArray: false
      name: admin_email
      required: false
      secret: false
    deprecated: false
    description: Creates a new role.
    execution: false
    name: gsuite-role-create
    outputs:
    - contextPath: GSuite.Role.kind
      description: The type of the API resource. This is always admin#directory#role.
      type: String
    - contextPath: GSuite.Role.etag
      description: ETag of the resource.
      type: String
    - contextPath: GSuite.Role.roleId
      description: ID of the role.
      type: Number
    - contextPath: GSuite.Role.roleName
      description: Name of the role.
      type: String
    - contextPath: GSuite.Role.roleDescription
      description: A short description of the role.
      type: String
    - contextPath: GSuite.Role.rolePrivileges.privilegeName
      description: The name of the privilege.
      type: String
    - contextPath: GSuite.Role.rolePrivileges.serviceId
      description: The obfuscated ID of the service this privilege is for.
      type: String
    - contextPath: GSuite.Role.isSystemRole
      description: Whether this is a pre-defined system role.
      type: Boolean
    - contextPath: GSuite.Role.isSuperAdminRole
      description: Whether the role is a super admin role.
      type: Boolean
  - arguments:
    - default: false
      description: The Client ID of the application the token is issued to.
      isArray: false
      name: client_id
      required: true
      secret: false
    - default: false
      description: Identifies the user in the API request. The value can be the user's primary email address, alias email address, or unique user ID.
      isArray: false
      name: user_key
      required: true
      secret: false
    - default: false
      description: Email ID of the G Suite domain admin who acts on behalf of an end-user.
      isArray: false
      name: admin_email
      required: false
      secret: false
    deprecated: false
    description: |-
      Delete all access tokens issued by a user for an application.
    execution: false
    name: gsuite-token-revoke
  - arguments:
    - default: false
      description: Immutable ID of the G Suite account.
      isArray: false
      name: customer_id
      required: false
      secret: false
    - default: false
      description: Destination user's profile ID.
      isArray: false
      name: new_owner_user_id
      required: false
      secret: false
    - default: false
      description: Source user's profile ID.
      isArray: false
      name: old_owner_user_id
      required: false
      secret: false
    - default: false
      description: Status of the transfer.
      isArray: false
      name: status
      required: false
      secret: false
    - default: false
      description: Email ID of the G Suite domain admin who acts on behalf of an end-user.
      isArray: false
      name: admin_email
      required: false
      secret: false
    - default: false
      description: Maximum number of results to return. Default is 100. Acceptable values are 1 to 500, inclusive.
      isArray: false
      name: max_results
      required: false
      secret: false
    - default: false
      description: Token to specify the next page in the list.
      isArray: false
      name: page_token
      required: false
      secret: false
    deprecated: false
    description: Lists the transfers for a customer by source user, destination user, or status.
    execution: false
    name: gsuite-datatransfer-list
    outputs:
    - contextPath: GSuite.DataTransfer.kind
      description: Identifies the resource as a DataTransfer request.
      type: String
    - contextPath: GSuite.DataTransfer.etag
      description: ETag of the resource.
      type: String
    - contextPath: GSuite.DataTransfer.id
      description: The transfer's ID.
      type: String
    - contextPath: GSuite.DataTransfer.oldOwnerUserId
      description: ID of the user whose data is being transferred.
      type: String
    - contextPath: GSuite.DataTransfer.newOwnerUserId
      description: ID of the user to whom the data is being transferred.
      type: String
    - contextPath: GSuite.DataTransfer.overallTransferStatusCode
      description: Overall transfer status.
      type: String
    - contextPath: GSuite.DataTransfer.requestTime
      description: The time at which the data transfer was requested.
      type: Date
    - contextPath: GSuite.DataTransfer.applicationDataTransfers.applicationTransferStatus
      description: Current status of transfer for this application.
      type: String
    - contextPath: GSuite.DataTransfer.applicationDataTransfers.applicationId
      description: The application's ID.
      type: Number
    - contextPath: GSuite.DataTransfer.applicationDataTransfers.applicationTransferParams.key
      description: The type of the transfer parameter.
      type: String
    - contextPath: GSuite.DataTransfer.applicationDataTransfers.applicationTransferParams.value
      description: The value of the corresponding transfer parameter.
      type: Unknown
    - contextPath: GSuite.PageToken.DataTransfer.nextPageToken
      description: Continuation token which will be used to specify next page in list API.
      type: String
  - arguments:
    - default: false
      description: Email ID of the G Suite domain admin who acts on behalf of an end-user.
      isArray: false
      name: admin_email
      required: false
      secret: false
    - default: false
      description: Immutable ID of the G Suite account.
      isArray: false
      name: customer_id
      required: true
      secret: false
    - default: false
      description: The schema's name.
      isArray: false
      name: schema_name
      required: true
      secret: false
    - default: false
      description: Display name for the schema.
      isArray: false
      name: schema_display_name
      required: true
      secret: false
    - default: false
      description: |
        Raw JSON containing fields of the schema. Acceptable values for
        fieldType are BOOL, DATE, DOUBLE, EMAIL, INT64, PHONE, and STRING. Acceptable
        values for readAccessType are ADMINS_AND_SELF- Only administrators and
        the associated user can see values, and ALL_DOMAIN_USERS- Any user in
        your domain can see values.
        E.g.
        {
          "fields": [
            {
              "fieldType": string,
              "fieldName": string,
              "displayName": string,
              "multiValued": boolean,
              "readAccessType": string,
              "indexed": boolean,
              "numericIndexingSpec": {
                "minValue": double,
                "maxValue": double
              }
            }
          ]
        }
      isArray: false
      name: field_raw_json
      required: false
      secret: false
    - default: false
      description: |
        JSON file entry ID containing fields of the schema. Acceptable values for
        fieldType are BOOL, DATE, DOUBLE, EMAIL, INT64, PHONE, and STRING. Acceptable
        values for readAccessType are ADMINS_AND_SELF- Only administrators and
        the associated user can see values, and ALL_DOMAIN_USERS- Any user in
        your domain can see values.
        E.g.
        {
          "fields": [
            {
              "fieldType": string,
              "fieldName": string,
              "displayName": string,
              "multiValued": boolean,
              "readAccessType": string,
              "indexed": boolean,
              "numericIndexingSpec": {
                "minValue": double,
                "maxValue": double
              }
            }
          ]
        }
      isArray: false
      name: field_json_entry_id
      required: false
      secret: false
    deprecated: false
    description: Creates a custom user schema to add custom fields to user profiles.\nNote: field_raw_json has higher precedence when both field_raw_json and field_json_entry_id are provided.
    execution: false
    name: gsuite-custom-user-schema-create
    outputs:
    - contextPath: GSuite.UserSchema.kind
      description: The type of the API resource.
      type: String
    - contextPath: GSuite.UserSchema.etag
      description: The ETag of the resource.
      type: String
    - contextPath: GSuite.UserSchema.schemaId
      description: The unique identifier of the schema.
      type: String
    - contextPath: GSuite.UserSchema.schemaName
      description: The schema's name.
      type: String
    - contextPath: GSuite.UserSchema.displayName
      description: Display Name for the schema.
      type: String
    - contextPath: GSuite.UserSchema.fields.kind
      description: The kind of resource this is.
      type: String
    - contextPath: GSuite.UserSchema.fields.fieldId
      description: The unique identifier of the field.
      type: String
    - contextPath: GSuite.UserSchema.fields.etag
      description: The ETag of the field.
      type: String
    - contextPath: GSuite.UserSchema.fields.fieldType
      description: The type of the field.
      type: String
    - contextPath: GSuite.UserSchema.fields.fieldName
      description: The name of the field.
      type: String
    - contextPath: GSuite.UserSchema.fields.displayName
      description: Display name of the field.
      type: String
    - contextPath: GSuite.UserSchema.fields.multiValued
      description: A boolean specifying whether this is a multi-valued field or not.
      type: Boolean
    - contextPath: GSuite.UserSchema.fields.readAccessType
      description: Specifies who can view values of this field.
      type: Boolean
    - contextPath: GSuite.UserSchema.fields.indexed
      description: Specifies whether the field is indexed or not.
      type: Boolean
    - contextPath: GSuite.UserSchema.fields.numericIndexingSpecMinValue
      description: Minimum value of this field.
      type: Number
    - contextPath: GSuite.UserSchema.fields.numericIndexingSpecMaxValue
      description: Maximum value of this field.
      type: Number
  - arguments:
    - default: false
      description: 'Email ID of the G Suite domain admin who acts on behalf of an end-user.'
      isArray: false
      name: admin_email
      required: false
      secret: false
    - default: false
      description: Immutable ID of the G Suite account.
      isArray: false
      name: customer_id
      required: true
      secret: false
    - default: false
      description: The schema's name.
      isArray: false
      name: schema_name
      required: false
      secret: false
    - default: false
      description: Immutable ID of the schema.
      isArray: false
      name: schema_id
      required: false
      secret: false
    - default: false
      description: Display name for the schema.
      isArray: false
      name: schema_display_name
      required: false
      secret: false
    - default: false
      description: |
        Raw JSON containing fields of the schema. Acceptable values for
        fieldType are BOOL, DATE, DOUBLE, EMAIL, INT64, PHONE, and STRING. Acceptable
        values for readAccessType are ADMINS_AND_SELF- Only administrators and
        the associated user can see values, and ALL_DOMAIN_USERS- Any user in
        your domain can see values.
        E.g.
        {
          "fields": [
            {
              "fieldType": string,
              "fieldName": string,
              "displayName": string,
              "multiValued": boolean,
              "readAccessType": string,
              "indexed": boolean,
              "numericIndexingSpec": {
                "minValue": double,
                "maxValue": double
              }
            }
          ]
        }
      isArray: false
      name: field_raw_json
      required: false
      secret: false
    - default: false
      description: |
        JSON file entry ID containing fields of the schema. Acceptable values for
        fieldType are BOOL, DATE, DOUBLE, EMAIL, INT64, PHONE, and STRING. Acceptable
        values for readAccessType are ADMINS_AND_SELF- Only administrators and
        the associated user can see values, and ALL_DOMAIN_USERS- Any user in
        your domain can see values.
        E.g.
        {
          "fields": [
            {
              "fieldType": string,
              "fieldName": string,
              "displayName": string,
              "multiValued": boolean,
              "readAccessType": string,
              "indexed": boolean,
              "numericIndexingSpec": {
                "minValue": double,
                "maxValue": double
              }
            }
          ]
        }
      isArray: false
      name: field_json_entry_id
      required: false
      secret: false
    deprecated: false
    description: Updates a custom user schema.\nNote: field_raw_json has higher precedence when both field_raw_json and field_json_entry_id are provided.
    execution: false
    name: gsuite-custom-user-schema-update
    outputs:
    - contextPath: GSuite.UserSchema.kind
      description: The type of the API resource.
      type: String
    - contextPath: GSuite.UserSchema.etag
      description: The ETag of the resource.
      type: String
    - contextPath: GSuite.UserSchema.schemaId
      description: The unique identifier of the schema.
      type: String
    - contextPath: GSuite.UserSchema.schemaName
      description: The schema's name.
      type: String
    - contextPath: GSuite.UserSchema.displayName
      description: Display Name for the schema.
      type: String
    - contextPath: GSuite.UserSchema.fields.kind
      description: The kind of resource this is.
      type: String
    - contextPath: GSuite.UserSchema.fields.fieldId
      description: The unique identifier of the field.
      type: String
    - contextPath: GSuite.UserSchema.fields.etag
      description: The ETag of the field.
      type: String
    - contextPath: GSuite.UserSchema.fields.fieldType
      description: The type of the field.
      type: String
    - contextPath: GSuite.UserSchema.fields.fieldName
      description: The name of the field.
      type: String
    - contextPath: GSuite.UserSchema.fields.displayName
      description: Display name of the field.
      type: String
    - contextPath: GSuite.UserSchema.fields.multiValued
      description: A boolean specifying whether this is a multi-valued field or not.
      type: Boolean
    - contextPath: GSuite.UserSchema.fields.readAccessType
      description: Specifies who can view values of this field.
      type: Boolean
    - contextPath: GSuite.UserSchema.fields.indexed
      description: Specifies whether the field is indexed or not.
      type: Boolean
    - contextPath: GSuite.UserSchema.fields.numericIndexingSpecMinValue
      description: Minimum value of this field.
      type: Number
    - contextPath: GSuite.UserSchema.fields.numericIndexingSpecMaxValue
      description: Maximum value of this field.
      type: Number
  - arguments:
    - default: false
      description: Email ID of the G Suite domain admin acts on behalf of an end-user.
      isArray: false
      name: admin_email
      required: false
      secret: false
    - default: false
      description: ID of the user whose data is being transferred.
      isArray: false
      name: old_owner_id
      required: true
      secret: false
    - default: false
      description: ID of the user to whom the data is being transferred.
      isArray: false
      name: new_owner_id
      required: true
      secret: false
    - default: false
      description: The application's ID.
      isArray: false
      name: application_id
      required: false
      secret: false
    - default: false
      description: Key and value pair of application data transfer parameters. Key and value must be delimited by (:) colon. Multiple values must be delimited by (,) comma. Multiple key-value pairs must be delimited by (;) semi-colon. E.g. key1:val;key2:val1,val2
      isArray: false
      name: application_transfer_params
      required: false
      secret: false
    - default: false
      description: |
        Raw JSON containing the whole body of the application data transfers.
        E.g.
        {
          "applicationDataTransfers": [
            {
              "applicationId": long,
              "applicationTransferParams": [
                {
                  "key": string,
                  "value": [
                    string
                  ]
                }
              ]
            }
          ]
        }
      isArray: false
      name: applications_raw_json
      required: false
      secret: false
    - default: false
      description: |
        JSON file Entry ID containing the whole body of the application data transfers.
        E.g.
        {
          "applicationDataTransfers": [
            {
              "applicationId": long,
              "applicationTransferParams": [
                {
                  "key": string,
                  "value": [
                    string
                  ]
                }
              ]
            }
          ]
        }
      isArray: false
      name: applications_raw_json_entry_id
      required: false
      secret: false
    deprecated: false
    description: |-
      Inserts a data transfer request.
      Note: If all three applications_raw_json, applications_raw_json_entry_id and application_id are provided
      the higher precedence will be in order of applications_raw_json, applications_raw_json_entry_id,
      and application_id respectively.
    execution: false
    name: gsuite-datatransfer-request-create
    outputs:
    - contextPath: GSuite.DataTransfer.kind
      description: Identifies the resource as a DataTransfer request.
      type: String
    - contextPath: GSuite.DataTransfer.etag
      description: ETag of the resource.
      type: String
    - contextPath: GSuite.DataTransfer.id
      description: The transfer's ID.
      type: String
    - contextPath: GSuite.DataTransfer.oldOwnerUserId
      description: ID of the user whose data is being transferred.
      type: String
    - contextPath: GSuite.DataTransfer.newOwnerUserId
      description: ID of the user to whom the data is being transferred.
      type: String
    - contextPath: GSuite.DataTransfer.applicationDataTransfers.applicationId
      description: The application's ID.
      type: Number
    - contextPath: GSuite.DataTransfer.applicationDataTransfers.applicationTransferParams.key
      description: The type of the transfer parameter.
      type: String
    - contextPath: GSuite.DataTransfer.applicationDataTransfers.applicationTransferParams.value
      description: The value of the corresponding transfer parameter.
      type: Unknown
    - contextPath: GSuite.DataTransfer.applicationDataTransfers.applicationTransferStatus
      description: Current status of transfer for this application.
      type: String
    - contextPath: GSuite.DataTransfer.overallTransferStatusCode
      description: Overall transfer status.
      type: String
    - contextPath: GSuite.DataTransfer.requestTime
      description: The time at which the data transfer was requested.
      type: Date
  - arguments:
    - default: false
      description: Identifies the user in the API request. The value can be the user's primary email address, alias email address, or unique user ID.
      isArray: false
      name: user_key
      required: true
      secret: false
    - default: false
      description: Email ID of the G Suite domain admin acts on behalf of an end-user.
      isArray: false
      name: admin_email
      required: false
      secret: false
    deprecated: false
    description: Deletes a user.
    execution: false
    name: gsuite-user-delete
  - arguments:
    - default: false
      description: The user's first name.
      isArray: false
      name: first_name
      required: false
      secret: false
    - default: false
      description: The user's last name.
      isArray: false
      name: last_name
      required: false
      secret: false
    - default: false
      description: Stores the password for the user account. A password can contain any combination of ASCII characters. A minimum of 8 characters is required. The maximum length is 100 characters. The password will be sent in MD5 hash format.
      isArray: false
      name: password
      required: false
      secret: false
    - default: false
      description: The user's primary email address. The primary_email must be unique and cannot be an alias of another user.
      isArray: false
      name: primary_email
      required: false
      secret: false
    - default: false
      description: User's Country.
      isArray: false
      name: country
      required: false
      secret: false
    - auto: PREDEFINED
      default: false
      description: The address type.
      isArray: false
      name: address_type
      predefined:
      - home
      - other
      - work
      required: false
      secret: false
    - default: false
      description: The ZIP or postal code, if applicable.
      isArray: false
      name: postal_code
      required: false
      secret: false
    - auto: PREDEFINED
      default: false
      description: Set to true, If this is the user's primary address.
      isArray: false
      name: is_address_primary
      predefined:
      - 'true'
      - 'false'
      required: false
      secret: false
    - default: false
      description: For extended addresses, such as an address that includes a sub-region.
      isArray: false
      name: extended_address
      required: false
      secret: false
    - default: false
      description: The abbreviated province or state.
      isArray: false
      name: region
      required: false
      secret: false
    - default: false
      description: The street address, such as 1600 Amphitheatre Parkway. Whitespace within the string is ignored; however, newlines are significant.
      isArray: false
      name: street_address
      required: false
      secret: false
    - default: false
      description: The user's secondary email address.
      isArray: false
      name: secondary_email_address
      required: false
      secret: false
    - auto: PREDEFINED
      default: false
      description: The type of the secondary email account.
      isArray: false
      name: secondary_email_type
      predefined:
      - home
      - other
      - work
      required: false
      secret: false
    - auto: PREDEFINED
      default: false
      description: User's gender.
      isArray: false
      name: gender
      predefined:
      - female
      - male
      - other
      - unknown
      required: false
      secret: false
    - auto: PREDEFINED
      default: false
      description: If true, the user's IP address is on allow list.
      isArray: false
      name: is_ip_white_listed
      predefined:
      - 'true'
      - 'false'
      required: false
      secret: false
    - auto: PREDEFINED
      default: false
      description: Content type of note, either plain text or HTML. If not provided, considered as plain text.
      isArray: false
      name: notes_content_type
      predefined:
      - text_plain
      - text_html
      required: false
      secret: false
    - default: false
      description: Contents of notes.
      isArray: false
      name: notes_value
      required: false
      secret: false
    - default: false
      description: A human-readable phone number. It may be in any telephone number format.
      isArray: false
      name: phone_number
      required: false
      secret: false
    - auto: PREDEFINED
      default: false
      description: The type of phone number.
      isArray: false
      name: phone_number_type
      predefined:
      - assistant
      - callback
      - car
      - company_main
      - grand_central
      - home
      - home_fax
      - isdn
      - main
      - mobile
      - other
      - other_fax
      - pager
      - radio
      - telex
      - tty_tdd
      - work
      - work_fax
      - work_mobile
      - work_pager
      required: false
      secret: false
    - auto: PREDEFINED
      default: false
      description: Indicates if this is the user's primary phone number. A user may only have one primary phone number.
      isArray: false
      name: is_phone_number_primary
      predefined:
      - 'true'
      - 'false'
      required: false
      secret: false
    - default: false
      description: Recovery email of the user.
      isArray: false
      name: recovery_email
      required: false
      secret: false
    - default: false
      description: 'Recovery phone of the user. The phone number must be in the E.164 format, starting with the plus sign (+). Example: +16506661212.'
      isArray: false
      name: recovery_phone
      required: false
      secret: false
    - auto: PREDEFINED
      default: false
      description: Indicates if the user is suspended.
      isArray: false
      name: suspended
      predefined:
      - 'true'
      - 'false'
      required: false
      secret: false
    - default: false
      description: Email ID of the G Suite domain admin acts on behalf of an end-user.
      isArray: false
      name: admin_email
      required: false
      secret: false
    - default: false
      description: Identifies the user in the API request. The value can be the user's primary email address, alias email address, or unique user ID.
      isArray: false
      name: user_key
      required: true
      secret: false
    - default: false
      auto: PREDEFINED
      description: Indicates if the user is archived.
      isArray: false
      name: archived
      required: false
      secret: false
      predefined:
      - 'true'
      - 'false'
    - default: false
      description: To move the user to OU (Organization Unit). The full path of the parent organization associated with the user. If the parent organization is the top-level, it is represented as a forward slash (/).
      isArray: false
      name: org_unit_path
      required: false
      secret: false
    deprecated: false
    description: Updates a user.
    execution: false
    name: gsuite-user-update
    outputs:
    - contextPath: GSuite.User.id
      description: The unique ID for the user.
      type: String
    - contextPath: GSuite.User.primaryEmail
      description: The user's primary email address.
      type: String
    - contextPath: GSuite.User.firstName
      description: The user's first name.
      type: String
    - contextPath: GSuite.User.lastName
      description: The user's last name.
      type: String
    - contextPath: GSuite.User.customerId
      description: The unique ID for the customer's G Suite account.
      type: String
    - contextPath: GSuite.User.gender
      description: Gender.
      type: String
    - contextPath: GSuite.User.suspended
      description: Indicates if the user is suspended.
      type: Boolean
    - contextPath: GSuite.User.notesValue
      description: Contents of notes.
      type: String
    - contextPath: GSuite.User.notesContentType
      description: Content type of notes.
      type: String
    - contextPath: GSuite.User.isAdmin
      description: Indicates a user with super administrator privileges.
      type: Boolean
    - contextPath: GSuite.User.creationTime
      description: The time the user's account was created.
      type: Date
    - contextPath: GSuite.User.phones.value
      description: A human-readable phone number. It may be in any telephone number format.
      type: String
    - contextPath: GSuite.User.phones.type
      description: The type of phone number.
      type: String
    - contextPath: GSuite.User.phones.primary
      description: Indicates if this is the user's primary phone number.
      type: Boolean
    - contextPath: GSuite.User.phones.customType
      description: If the value of type is custom, this property contains the custom type.
      type: String
    - contextPath: GSuite.User.addresses.type
      description: The address type.
      type: String
    - contextPath: GSuite.User.addresses.customType
      description: If the address type is custom, this property contains the custom value.
      type: String
    - contextPath: GSuite.User.addresses.sourceIsStructured
      description: Indicates if the user-supplied address was formatted. Formatted addresses are not currently supported.
      type: Boolean
    - contextPath: GSuite.User.addresses.formatted
      description: A full and unstructured postal address. This is not synced with the structured address fields.
      type: String
    - contextPath: GSuite.User.addresses.poBox
      description: The post office box, if present.
      type: String
    - contextPath: GSuite.User.addresses.locality
      description: The town or city of the address.
      type: String
    - contextPath: GSuite.User.addresses.countryCode
      description: The country code. Uses the ISO 3166-1 standard.
      type: String
    - contextPath: GSuite.User.addresses.country
      description: Country.
      type: String
    - contextPath: GSuite.User.addresses.postalCode
      description: The ZIP or postal code.
      type: String
    - contextPath: GSuite.User.addresses.region
      description: The abbreviated province or state.
      type: String
    - contextPath: GSuite.User.addresses.streetAddress
      description: The street address.
      type: String
    - contextPath: GSuite.User.addresses.extendedAddress
      description: For extended addresses, such as an  address that includes a sub-region.
      type: String
    - contextPath: GSuite.User.addresses.primary
      description: If this is the user's primary address.
      type: Boolean
    - contextPath: GSuite.User.emails.address
      description: The user's secondary email.
      type: String
    - contextPath: GSuite.User.emails.type
      description: The secondary email type.
      type: String
    - contextPath: GSuite.User.emails.customType
      description: If the value of type is custom, this property contains the custom type string.
      type: String
    - contextPath: GSuite.User.emails.primary
      description: Indicates if this is the user's primary email. Only one entry can be marked as primary.
      type: Boolean
    - contextPath: GSuite.User.ipWhitelisted
      description: If true, the user's IP address is added to allow list.
      type: Boolean
    - contextPath: GSuite.User.recoveryEmail
      description: Recovery email of the user.
      type: String
    - contextPath: GSuite.User.isDelegatedAdmin
      description: Indicates if the user is a delegated administrator.
      type: Boolean
    - contextPath: GSuite.User.recoveryPhone
      description: Recovery phone of the user.
      type: String
    - contextPath: GSuite.User.orgUnitPath
      description: The full path of the parent organization associated with the user. If the parent organization is the top-level, it is represented as a forward slash (/).
      type: String
    - contextPath: GSuite.User.isMailboxSetup
      description: Indicates if the user's Google mailbox is created.
      type: Boolean
    - contextPath: GSuite.User.kind
      description: The type of the API resource.
      type: Boolean
    - contextPath: GSuite.User.etag
      description: ETag of the resource.
      type: Boolean
    - contextPath: GSuite.User.hashFunction
      description: Stores the hash format of the password property.
      type: String
    - contextPath: GSuite.User.archived
      description: Indicates if the user is archived.
      type: Boolean
    - contextPath: GSuite.User.fullName
      description: The user's full name formed by concatenating the first and last name values.
      type: String
    - contextPath: GSuite.User.lastLoginTime
      description: The last time the user logged into the user's account. The value is in ISO 8601 date and time format. The time is the complete date plus hours, minutes, and seconds in the form YYYY-MM-DDThh:mm:ssTZD. For example, 2010-04-05T17:30:04+01:00.
      type: Date
    - contextPath: GSuite.User.deletionTime
      description: The time the user's account was deleted. The value is in ISO 8601 date and time format. The time is the complete date plus hours, minutes, and seconds in the form YYYY-MM-DDThh:mm:ssTZD. For example 2010-04-05T17:30:04+01:00.
      type: Date
    - contextPath: GSuite.User.agreedToTerms
      description: This property is true if the user has completed an initial login and accepted the Terms of Service agreement.
      type: Boolean
    - contextPath: GSuite.User.suspensionReason
      description: Has the reason a user account is suspended either by the administrator or by Google at the time of suspension. The property is returned only if the suspended property is true.
      type: String
    - contextPath: GSuite.User.changePasswordAtNextLogin
      description: Indicates if the user is forced to change their password at next login. This setting doesn't apply when the user signs in via a third-party identity provider.
      type: Boolean
    - contextPath: GSuite.User.ims.type
      description: Type of the user's Instant Messenger (IM) account.
      type: Boolean
    - contextPath: GSuite.User.ims.customType
      description: If the IM type is custom, this property holds the custom type string.
      type: String
    - contextPath: GSuite.User.ims.protocol
      description: An IM protocol identifies the IM network. The value can be a custom network or the standard network.
      type: String
    - contextPath: GSuite.User.ims.customProtocol
      description: If the protocol value is custom_protocol, this property holds the custom protocol's string.
      type: String
    - contextPath: GSuite.User.ims.im
      description: The user's IM network ID.
      type: String
    - contextPath: GSuite.User.ims.primary
      description: If this is the user's primary IM. Only one entry in the IM list can have a value of true.
      type: Boolean
    - contextPath: GSuite.User.externalIds.value
      description: The value of the external ID.
      type: String
    - contextPath: GSuite.User.externalIds.type
      description: The type of the external ID.
      type: String
    - contextPath: GSuite.User.externalIds.customType
      description: If the external ID type is custom, this property holds the custom type.
      type: String
    - contextPath: GSuite.User.relations.value
      description: The name of the person the user is related to.
      type: String
    - contextPath: GSuite.User.relations.type
      description: The type of relation.
      type: String
    - contextPath: GSuite.User.relations.customType
      description: If the value of type is custom, this property contains the custom type.
      type: String
    - contextPath: GSuite.User.organizations.name
      description: The name of the organization.
      type: String
    - contextPath: GSuite.User.organizations.title
      description: The user's title within the organization, for example 'member' or 'engineer'.
      type: String
    - contextPath: GSuite.User.organizations.primary
      description: Indicates if this is the user's primary organization. A user may only have one primary organization.
      type: Boolean
    - contextPath: GSuite.User.organizations.type
      description: The type of organization.
      type: String
    - contextPath: GSuite.User.organizations.customType
      description: If the value of type is custom, this property contains the custom type.
      type: String
    - contextPath: GSuite.User.organizations.department
      description: Specifies the department within the organization, such as 'sales' or 'engineering'.
      type: String
    - contextPath: GSuite.User.organizations.symbol
      description: Text string symbol of the organization. For example, the text symbol for Google is GOOG.
      type: String
    - contextPath: GSuite.User.organizations.location
      description: The physical location of the organization. This does not need to be a fully qualified address.
      type: String
    - contextPath: GSuite.User.organizations.description
      description: The description of the organization.
      type: String
    - contextPath: GSuite.User.organizations.domain
      description: The domain the organization belongs to.
      type: String
    - contextPath: GSuite.User.organizations.costCenter
      description: The cost center of the user's organization.
      type: String
    - contextPath: GSuite.User.organizations.fullTimeEquivalent
      description: The full-time equivalent millipercent within the organization (100000 = 100%).
      type: String
    - contextPath: GSuite.User.languages.languageCode
      description: Language Code. Should be used for storing Google III LanguageCode string representation for language. Illegal values cause SchemaException.
      type: String
    - contextPath: GSuite.User.languages.customLanguage
      description: Other language. A user can provide their own language name if there is no corresponding Google III language code. If this is set, LanguageCode can't be set.
      type: String
    - contextPath: GSuite.User.posixAccounts.username
      description: The username of the account.
      type: String
    - contextPath: GSuite.User.posixAccounts.uid
      description: The POSIX compliant user ID.
      type: Number
    - contextPath: GSuite.User.posixAccounts.gid
      description: The default group ID.
      type: Number
    - contextPath: GSuite.User.posixAccounts.homeDirectory
      description: The path to the home directory for this account.
      type: String
    - contextPath: GSuite.User.posixAccounts.shell
      description: The path to the login shell for this account.
      type: String
    - contextPath: GSuite.User.posixAccounts.gecos
      description: The GECOS (user information) for this account.
      type: String
    - contextPath: GSuite.User.posixAccounts.systemId
      description: System identifier for which account Username or Uid apply to.
      type: String
    - contextPath: GSuite.User.posixAccounts.primary
      description: If this is user's primary account within the SystemId.
      type: Boolean
    - contextPath: GSuite.User.posixAccounts.accountId
      description: A POSIX account field identifier.
      type: String
    - contextPath: GSuite.User.posixAccounts.operatingSystemType
      description: The operating system type for this account.
      type: String
    - contextPath: GSuite.User.sshPublicKeys.key
      description: An SSH public key.
      type: String
    - contextPath: GSuite.User.sshPublicKeys.expirationTimeUsec
      description: An expiration time in microseconds since epoch.
      type: String
    - contextPath: GSuite.User.sshPublicKeys.fingerprint
      description: A SHA-256 fingerprint of the SSH public key.
      type: String
    - contextPath: GSuite.User.aliases
      description: List of the user's alias email addresses.
      type: Unknown
    - contextPath: GSuite.User.nonEditableAliases
      description: List of the user's non-editable alias email addresses. These are typically outside the account's primary domain or sub-domain.
      type: Unknown
    - contextPath: GSuite.User.websites.value
      description: The URL of the website.
      type: String
    - contextPath: GSuite.User.websites.primary
      description: If this is user's primary website or not.
      type: Boolean
    - contextPath: GSuite.User.websites.type
      description: The type or purpose of the website. For example, a website could be labeled as home or blog. Alternatively, an entry can have a custom type.
      type: String
    - contextPath: GSuite.User.websites.customType
      description: The custom type. Only used if the type is custom.
      type: String
    - contextPath: GSuite.User.locations.type
      description: The location type.
      type: String
    - contextPath: GSuite.User.locations.customType
      description: If the location type is custom, this property contains the custom value.
      type: String
    - contextPath: GSuite.User.locations.area
      description: Textual location. This is most useful for display purposes to concisely describe the location. For example, "Mountain View, CA", "Near Seattle".
      type: String
    - contextPath: GSuite.User.locations.buildingId
      description: Building identifier.
      type: String
    - contextPath: GSuite.User.locations.floorName
      description: Floor name/number.
      type: String
    - contextPath: GSuite.User.locations.floorSection
      description: Floor section. More specific location within the floor. For example, if a floor is divided into sections "A", "B", and "C", this field would identify one of those values.
      type: String
    - contextPath: GSuite.User.locations.deskCode
      description: Most specific textual code of individual desk location.
      type: String
    - contextPath: GSuite.User.keywords.type
      description: Each entry can have a type which indicates standard type of that entry. For example, keyword could be of type occupation or outlook. In addition to the standard type, an entry can have a custom type and can give it any name. Such types should have the CUSTOM value as type and also have a customType value.
      type: String
    - contextPath: GSuite.User.keywords.customType
      description: Custom Type.
      type: String
    - contextPath: GSuite.User.keywords.value
      description: Keyword.
      type: String
    - contextPath: GSuite.User.isEnrolledIn2Sv
      description: Is enrolled in 2-step verification.
      type: Boolean
    - contextPath: GSuite.User.isEnforcedIn2Sv
      description: Is 2-step verification enforced.
      type: Boolean
    - contextPath: GSuite.User.includeInGlobalAddressList
      description: Indicates if the user's profile is visible in the G Suite global address list when the contact sharing feature is enabled for the domain.
      type: Boolean
    - contextPath: GSuite.User.thumbnailPhotoUrl
      description: Photo Url of the user.
      type: String
    - contextPath: GSuite.User.thumbnailPhotoEtag
      description: ETag of the user's photo.
      type: String
    - contextPath: GSuite.User.customSchemas
      description: Custom fields of the user.
      type: Unknown
  - arguments:
    - default: false
      description: 'One of the following: user email address, alias email address, or the unique user ID.'
      isArray: false
      name: user
      required: true
      secret: false
    deprecated: false
    description: Retrieve a user's details given a user key
    execution: false
    name: gsuite-user-get
    outputs:
    - contextPath: GSuite.User.id
      description: The unique ID for the user.
      type: String
    - contextPath: GSuite.User.primaryEmail
      description: The user's primary email address.
      type: String
    - contextPath: GSuite.User.firstName
      description: The user's first name.
      type: String
    - contextPath: GSuite.User.lastName
      description: The user's last name.
      type: String
    - contextPath: GSuite.User.customerId
      description: The unique ID for the customer's G Suite account.
      type: String
    - contextPath: GSuite.User.gender
      description: Gender.
      type: String
    - contextPath: GSuite.User.suspended
      description: Indicates if the user is suspended.
      type: Boolean
    - contextPath: GSuite.User.notesValue
      description: Contents of notes.
      type: String
    - contextPath: GSuite.User.notesContentType
      description: Content type of notes.
      type: String
    - contextPath: GSuite.User.isAdmin
      description: Indicates a user with super administrator privileges.
      type: Boolean
    - contextPath: GSuite.User.creationTime
      description: The time the user's account was created.
      type: Date
    - contextPath: GSuite.User.phones.value
      description: A human-readable phone number. It may be in any telephone number format.
      type: String
    - contextPath: GSuite.User.phones.type
      description: The type of phone number.
      type: String
    - contextPath: GSuite.User.phones.primary
      description: Indicates if this is the user's primary phone number.
      type: Boolean
    - contextPath: GSuite.User.phones.customType
      description: If the value of type is custom, this property contains the custom type.
      type: String
    - contextPath: GSuite.User.addresses.type
      description: The address type.
      type: String
    - contextPath: GSuite.User.addresses.customType
      description: If the address type is custom, this property contains the custom value.
      type: String
    - contextPath: GSuite.User.addresses.sourceIsStructured
      description: Indicates if the user-supplied address was formatted. Formatted addresses are not currently supported.
      type: Boolean
    - contextPath: GSuite.User.addresses.formatted
      description: A full and unstructured postal address. This is not synced with the structured address fields.
      type: String
    - contextPath: GSuite.User.addresses.poBox
      description: The post office box, if present.
      type: String
    - contextPath: GSuite.User.addresses.locality
      description: The town or city of the address.
      type: String
    - contextPath: GSuite.User.addresses.countryCode
      description: The country code. Uses the ISO 3166-1 standard.
      type: String
    - contextPath: GSuite.User.addresses.country
      description: Country.
      type: String
    - contextPath: GSuite.User.addresses.postalCode
      description: The ZIP or postal code.
      type: String
    - contextPath: GSuite.User.addresses.region
      description: The abbreviated province or state.
      type: String
    - contextPath: GSuite.User.addresses.streetAddress
      description: The street address.
      type: String
    - contextPath: GSuite.User.addresses.extendedAddress
      description: For extended addresses, such as an  address that includes a sub-region.
      type: String
    - contextPath: GSuite.User.addresses.primary
      description: If this is the user's primary address.
      type: Boolean
    - contextPath: GSuite.User.emails.address
      description: The user's secondary email.
      type: String
    - contextPath: GSuite.User.emails.type
      description: The secondary email type.
      type: String
    - contextPath: GSuite.User.emails.customType
      description: If the value of type is custom, this property contains the custom type string.
      type: String
    - contextPath: GSuite.User.emails.primary
      description: Indicates if this is the user's primary email. Only one entry can be marked as primary.
      type: Boolean
    - contextPath: GSuite.User.ipWhitelisted
      description: If true, the user's IP address is added to allow list.
      type: Boolean
    - contextPath: GSuite.User.recoveryEmail
      description: Recovery email of the user.
      type: String
    - contextPath: GSuite.User.isDelegatedAdmin
      description: Indicates if the user is a delegated administrator.
      type: Boolean
    - contextPath: GSuite.User.recoveryPhone
      description: Recovery phone of the user.
      type: String
    - contextPath: GSuite.User.orgUnitPath
      description: The full path of the parent organization associated with the user. If the parent organization is the top-level, it is represented as a forward slash (/).
      type: String
    - contextPath: GSuite.User.isMailboxSetup
      description: Indicates if the user's Google mailbox is created.
      type: Boolean
    - contextPath: GSuite.User.kind
      description: The type of the API resource.
      type: Boolean
    - contextPath: GSuite.User.etag
      description: ETag of the resource.
      type: Boolean
    - contextPath: GSuite.User.hashFunction
      description: Stores the hash format of the password property.
      type: String
    - contextPath: GSuite.User.archived
      description: Indicates if the user is archived.
      type: Boolean
    - contextPath: GSuite.User.fullName
      description: The user's full name formed by concatenating the first and last name values.
      type: String
    - contextPath: GSuite.User.lastLoginTime
      description: The last time the user logged into the user's account. The value is in ISO 8601 date and time format. The time is the complete date plus hours, minutes, and seconds in the form YYYY-MM-DDThh:mm:ssTZD. For example, 2010-04-05T17:30:04+01:00.
      type: Date
    - contextPath: GSuite.User.deletionTime
      description: The time the user's account was deleted. The value is in ISO 8601 date and time format. The time is the complete date plus hours, minutes, and seconds in the form YYYY-MM-DDThh:mm:ssTZD. For example 2010-04-05T17:30:04+01:00.
      type: Date
    - contextPath: GSuite.User.agreedToTerms
      description: This property is true if the user has completed an initial login and accepted the Terms of Service agreement.
      type: Boolean
    - contextPath: GSuite.User.suspensionReason
      description: Has the reason a user account is suspended either by the administrator or by Google at the time of suspension. The property is returned only if the suspended property is true.
      type: String
    - contextPath: GSuite.User.changePasswordAtNextLogin
      description: Indicates if the user is forced to change their password at next login. This setting doesn't apply when the user signs in via a third-party identity provider.
      type: Boolean
    - contextPath: GSuite.User.ims.type
      description: Type of the user's Instant Messenger (IM) account.
      type: Boolean
    - contextPath: GSuite.User.ims.customType
      description: If the IM type is custom, this property holds the custom type string.
      type: String
    - contextPath: GSuite.User.ims.protocol
      description: An IM protocol identifies the IM network. The value can be a custom network or the standard network.
      type: String
    - contextPath: GSuite.User.ims.customProtocol
      description: If the protocol value is custom_protocol, this property holds the custom protocol's string.
      type: String
    - contextPath: GSuite.User.ims.im
      description: The user's IM network ID.
      type: String
    - contextPath: GSuite.User.ims.primary
      description: If this is the user's primary IM. Only one entry in the IM list can have a value of true.
      type: Boolean
    - contextPath: GSuite.User.externalIds.value
      description: The value of the external ID.
      type: String
    - contextPath: GSuite.User.externalIds.type
      description: The type of the external ID.
      type: String
    - contextPath: GSuite.User.externalIds.customType
      description: If the external ID type is custom, this property holds the custom type.
      type: String
    - contextPath: GSuite.User.relations.value
      description: The name of the person the user is related to.
      type: String
    - contextPath: GSuite.User.relations.type
      description: The type of relation.
      type: String
    - contextPath: GSuite.User.relations.customType
      description: If the value of type is custom, this property contains the custom type.
      type: String
    - contextPath: GSuite.User.organizations.name
      description: The name of the organization.
      type: String
    - contextPath: GSuite.User.organizations.title
      description: The user's title within the organization, for example 'member' or 'engineer'.
      type: String
    - contextPath: GSuite.User.organizations.primary
      description: Indicates if this is the user's primary organization. A user may only have one primary organization.
      type: Boolean
    - contextPath: GSuite.User.organizations.type
      description: The type of organization.
      type: String
    - contextPath: GSuite.User.organizations.customType
      description: If the value of type is custom, this property contains the custom type.
      type: String
    - contextPath: GSuite.User.organizations.department
      description: Specifies the department within the organization, such as 'sales' or 'engineering'.
      type: String
    - contextPath: GSuite.User.organizations.symbol
      description: Text string symbol of the organization. For example, the text symbol for Google is GOOG.
      type: String
    - contextPath: GSuite.User.organizations.location
      description: The physical location of the organization. This does not need to be a fully qualified address.
      type: String
    - contextPath: GSuite.User.organizations.description
      description: The description of the organization.
      type: String
    - contextPath: GSuite.User.organizations.domain
      description: The domain the organization belongs to.
      type: String
    - contextPath: GSuite.User.organizations.costCenter
      description: The cost center of the user's organization.
      type: String
    - contextPath: GSuite.User.organizations.fullTimeEquivalent
      description: The full-time equivalent millipercent within the organization (100000 = 100%).
      type: String
    - contextPath: GSuite.User.languages.languageCode
      description: Language Code. Should be used for storing Google III LanguageCode string representation for language. Illegal values cause SchemaException.
      type: String
    - contextPath: GSuite.User.languages.customLanguage
      description: Other language. A user can provide their own language name if there is no corresponding Google III language code. If this is set, LanguageCode can't be set.
      type: String
    - contextPath: GSuite.User.posixAccounts.username
      description: The username of the account.
      type: String
    - contextPath: GSuite.User.posixAccounts.uid
      description: The POSIX compliant user ID.
      type: Number
    - contextPath: GSuite.User.posixAccounts.gid
      description: The default group ID.
      type: Number
    - contextPath: GSuite.User.posixAccounts.homeDirectory
      description: The path to the home directory for this account.
      type: String
    - contextPath: GSuite.User.posixAccounts.shell
      description: The path to the login shell for this account.
      type: String
    - contextPath: GSuite.User.posixAccounts.gecos
      description: The GECOS (user information) for this account.
      type: String
    - contextPath: GSuite.User.posixAccounts.systemId
      description: System identifier for which account Username or Uid apply to.
      type: String
    - contextPath: GSuite.User.posixAccounts.primary
      description: If this is user's primary account within the SystemId.
      type: Boolean
    - contextPath: GSuite.User.posixAccounts.accountId
      description: A POSIX account field identifier.
      type: String
    - contextPath: GSuite.User.posixAccounts.operatingSystemType
      description: The operating system type for this account.
      type: String
    - contextPath: GSuite.User.sshPublicKeys.key
      description: An SSH public key.
      type: String
    - contextPath: GSuite.User.sshPublicKeys.expirationTimeUsec
      description: An expiration time in microseconds since epoch.
      type: String
    - contextPath: GSuite.User.sshPublicKeys.fingerprint
      description: A SHA-256 fingerprint of the SSH public key.
      type: String
    - contextPath: GSuite.User.aliases
      description: List of the user's alias email addresses.
      type: Unknown
    - contextPath: GSuite.User.nonEditableAliases
      description: List of the user's non-editable alias email addresses. These are typically outside the account's primary domain or sub-domain.
      type: Unknown
    - contextPath: GSuite.User.websites.value
      description: The URL of the website.
      type: String
    - contextPath: GSuite.User.websites.primary
      description: If this is user's primary website or not.
      type: Boolean
    - contextPath: GSuite.User.websites.type
      description: The type or purpose of the website. For example, a website could be labeled as home or blog. Alternatively, an entry can have a custom type.
      type: String
    - contextPath: GSuite.User.websites.customType
      description: The custom type. Only used if the type is custom.
      type: String
    - contextPath: GSuite.User.locations.type
      description: The location type.
      type: String
    - contextPath: GSuite.User.locations.customType
      description: If the location type is custom, this property contains the custom value.
      type: String
    - contextPath: GSuite.User.locations.area
      description: Textual location. This is most useful for display purposes to concisely describe the location. For example, "Mountain View, CA", "Near Seattle".
      type: String
    - contextPath: GSuite.User.locations.buildingId
      description: Building identifier.
      type: String
    - contextPath: GSuite.User.locations.floorName
      description: Floor name/number.
      type: String
    - contextPath: GSuite.User.locations.floorSection
      description: Floor section. More specific location within the floor. For example, if a floor is divided into sections "A", "B", and "C", this field would identify one of those values.
      type: String
    - contextPath: GSuite.User.locations.deskCode
      description: Most specific textual code of individual desk location.
      type: String
    - contextPath: GSuite.User.keywords.type
      description: Each entry can have a type which indicates standard type of that entry. For example, keyword could be of type occupation or outlook. In addition to the standard type, an entry can have a custom type and can give it any name. Such types should have the CUSTOM value as type and also have a customType value.
      type: String
    - contextPath: GSuite.User.keywords.customType
      description: Custom Type.
      type: String
    - contextPath: GSuite.User.keywords.value
      description: Keyword.
      type: String
    - contextPath: GSuite.User.isEnrolledIn2Sv
      description: Is enrolled in 2-step verification.
      type: Boolean
    - contextPath: GSuite.User.isEnforcedIn2Sv
      description: Is 2-step verification enforced.
      type: Boolean
    - contextPath: GSuite.User.includeInGlobalAddressList
      description: Indicates if the user's profile is visible in the G Suite global address list when the contact sharing feature is enabled for the domain.
      type: Boolean
    - contextPath: GSuite.User.thumbnailPhotoUrl
      description: Photo Url of the user.
      type: String
    - contextPath: GSuite.User.thumbnailPhotoEtag
      description: ETag of the user's photo.
      type: String
    - contextPath: GSuite.User.customSchemas
      description: Custom fields of the user.
      type: Unknown
  - arguments:
    - default: false
      description: 'One of the following: group email address, group alias, or the unique group ID.'
      isArray: false
      name: group
      required: true
      secret: false
    deprecated: false
    description: Retreive a group's details given a group key.
    execution: false
    name: gsuite-group-get
    outputs:
    - contextPath: GSuite.Group.kind
      description: The type of the API resource.
      type: String
    - contextPath: GSuite.Group.id
      description: The unique ID of a group.
      type: String
    - contextPath: GSuite.Group.etag
      description: ETag of the resource.
      type: String
    - contextPath: GSuite.Group.email
      description: The group's email address.
      type: String
    - contextPath: GSuite.Group.name
      description: The group's display name.
      type: String
    - contextPath: GSuite.Group.directMembersCount
      description: The number of users that are direct members of the group.
      type: String
    - contextPath: GSuite.Group.description
      description: An extended description to help users determine the purpose of a group.
      type: String
    - contextPath: GSuite.Group.adminCreated
      description: Value is true if this group was created by an administrator rather than a user.
      type: Boolean
    - contextPath: GSuite.Group.aliases
      description: List of a group's alias email addresses.
      type: String
    - contextPath: GSuite.Group.nonEditableAliases
      description: List of the group's non-editable alias email addresses that are outside of the account's primary domain or subdomains.
      type: String
  dockerimage: demisto/googleapi-python3:1.0.0.41311
  feed: false
  isfetch: false
  longRunning: false
  longRunningPort: false
  runonce: false
  script: '-'
  subtype: python3
  type: python
tests:
- GSuiteAdmin-Test
- GSuiteAdmin-MobileDevices-Test
fromversion: 5.0.0<|MERGE_RESOLUTION|>--- conflicted
+++ resolved
@@ -298,278 +298,6 @@
     - contextPath: GSuite.ChromeOSDevices.PageToken.NextPageToken
       description: The token of the next page.
       type: String
-<<<<<<< HEAD
-    - contextPath: GSuite.ChromeOSDevices.ChromeOSListObjects
-      description: "A list of Chrome OS Device objects."
-      type: List
-    - contextPath: GSuite.ChromeOSDevices.ChromeOSListObjects.deviceId
-      description: "The unique ID of the Chrome device."
-      type: String
-    - contextPath: GSuite.ChromeOSDevices.ChromeOSListObjects.serialNumber
-      description: "The Chrome device serial number entered when the device was enabled."
-      type: String
-    - type: String
-      contextPath: GSuite.ChromeOSDevices.ChromeOSListObjects.status
-      description: "Status of the device."
-    - type: String
-      contextPath: GSuite.ChromeOSDevices.ChromeOSListObjects.lastSync
-      description: "The date and time the device was last synchronized with the policy settings in the Admin console."
-    - type: String
-      contextPath: GSuite.ChromeOSDevices.ChromeOSListObjects.supportEndDate
-      description: "The final date the device will be supported."
-    - type: String
-      contextPath: GSuite.ChromeOSDevices.ChromeOSListObjects.annotatedUser
-      description: "The user of the device as noted by the administrator."
-    - type: String
-      contextPath: GSuite.ChromeOSDevices.ChromeOSListObjects.annotatedLocation
-      description: "The address or location of the device as noted by the administrator."
-    - type: String
-      contextPath: GSuite.ChromeOSDevices.ChromeOSListObjects.notes
-      description: "Notes about this device added by the administrator."
-    - type: String
-      contextPath: GSuite.ChromeOSDevices.ChromeOSListObjects.model
-      description: "The device's model information."
-    - type: String
-      contextPath: GSuite.ChromeOSDevices.ChromeOSListObjects.meid
-      description: "The Mobile Equipment Identifier (MEID) or the International Mobile Equipment Identity (IMEI) for the 3G mobile card in a ChromeOS device."
-    - type: String
-      contextPath: GSuite.ChromeOSDevices.ChromeOSListObjects.orderNumber
-      description: "The device's order number."
-    - type: Boolean
-      contextPath: GSuite.ChromeOSDevices.ChromeOSListObjects.willAutoRenew
-      description: "Determines if the device will auto renew its support after the support end date."
-    - type: String
-      contextPath: GSuite.ChromeOSDevices.ChromeOSListObjects.osVersion
-      description: "The Chrome device's operating system version."
-    - type: String
-      contextPath: GSuite.ChromeOSDevices.ChromeOSListObjects.platformVersion
-      description: "The Chrome device's platform version."
-    - type: String
-      contextPath: GSuite.ChromeOSDevices.ChromeOSListObjects.firmwareVersion
-      description: "The Chrome device's firmware version."
-    - type: String
-      contextPath: GSuite.ChromeOSDevices.ChromeOSListObjects.macAddress
-      description: "The device's wireless MAC address."
-    - type: String
-      contextPath: GSuite.ChromeOSDevices.ChromeOSListObjects.bootMode
-      description: "The boot mode for the device."
-    - type: String
-      contextPath: GSuite.ChromeOSDevices.ChromeOSListObjects.lastEnrollmentTime
-      description: "The date and time the device was last enrolled."
-    - type: String
-      contextPath: GSuite.ChromeOSDevices.ChromeOSListObjects.kind
-      description: "The type of resource."
-    - type: List
-      contextPath: GSuite.ChromeOSDevices.ChromeOSListObjects.recentUsers
-      description: "A list of recent device users, in descending order, by last login time."
-    - type: String
-      contextPath: GSuite.ChromeOSDevices.ChromeOSListObjects.recentUsers.type
-      description: "The type of the user."
-    - type: String
-      contextPath: GSuite.ChromeOSDevices.ChromeOSListObjects.recentUsers.email
-      description: "The user's email address."
-    - type: List
-      contextPath: GSuite.ChromeOSDevices.ChromeOSListObjects.activeTimeRanges
-      description: "A list of active time ranges."
-    - type: Integer
-      contextPath: GSuite.ChromeOSDevices.ChromeOSListObjects.activeTimeRanges.activeTime
-      description: "Duration of usage in milliseconds."
-    - type: Integer
-      contextPath: GSuite.ChromeOSDevices.ChromeOSListObjects.activeTimeRanges.date
-      description: "Date of usage."
-    - type: String
-      contextPath: GSuite.ChromeOSDevices.ChromeOSListObjects.ethernetMacAddress
-      description: "The device's MAC address on the ethernet network interface."
-    - type: String
-      contextPath: GSuite.ChromeOSDevices.ChromeOSListObjects.annotatedAssetId
-      description: "The asset identifier as noted by an administrator or specified during enrollment."
-    - type: String
-      contextPath: GSuite.ChromeOSDevices.ChromeOSListObjects.etag
-      description: "ETag of the resource."
-    - type: List
-      contextPath: GSuite.ChromeOSDevices.ChromeOSListObjects.diskVolumeReports
-      description: "Reports of disk space and other info about mounted/connected volumes."
-    - type: List
-      contextPath: GSuite.ChromeOSDevices.ChromeOSListObjects.diskVolumeReports.volumeInfo
-      description: "Disk volumes."
-    - type: String
-      contextPath: GSuite.ChromeOSDevices.ChromeOSListObjects.diskVolumeReports.volumeInfo.volumeId
-      description: "Volume id."
-    - type: String
-      contextPath: GSuite.ChromeOSDevices.ChromeOSListObjects.diskVolumeReports.volumeInfo.storageTotal
-      description: "Total disk space [in bytes]."
-    - type: String
-      contextPath: GSuite.ChromeOSDevices.ChromeOSListObjects.diskVolumeReports.volumeInfo.storageFree
-      description: "Free disk space [in bytes]."
-    - type: String
-      contextPath: GSuite.ChromeOSDevices.ChromeOSListObjects.systemRamTotal
-      description: "Total RAM on the device in bytes."
-    - type: List
-      contextPath: GSuite.ChromeOSDevices.ChromeOSListObjects.cpuStatusReports
-      description: "Reports of CPU utilization and temperature."
-    - type: String
-      contextPath: GSuite.ChromeOSDevices.ChromeOSListObjects.cpuStatusReports.reportTime
-      description: "Date and time the report was received."
-    - type: List
-      contextPath: GSuite.ChromeOSDevices.ChromeOSListObjects.cpuStatusReports.cpuUtilizationPercentageInfo
-      description: "The CPU utilization percentage."
-    - type: List
-      contextPath: GSuite.ChromeOSDevices.ChromeOSListObjects.cpuStatusReports.cpuTemperatureInfo
-      description: "A list of CPU temperature samples."
-    - type: Integer
-      contextPath: GSuite.ChromeOSDevices.ChromeOSListObjects.cpuStatusReports.cpuTemperatureInfo.temperature
-      description: "Temperature in Celsius degrees."
-    - type: String
-      contextPath: GSuite.ChromeOSDevices.ChromeOSListObjects.cpuStatusReports.cpuTemperatureInfo.label
-      description: "CPU label."
-    - type: List
-      contextPath: GSuite.ChromeOSDevices.ChromeOSListObjects.cpuInfo
-      description: "Information regarding CPU specs in the device."
-    - type: String
-      contextPath: GSuite.ChromeOSDevices.ChromeOSListObjects.cpuInfo.model
-      description: "The CPU model name."
-    - type: String
-      contextPath: GSuite.ChromeOSDevices.ChromeOSListObjects.cpuInfo.architecture
-      description: "The CPU architecture."
-    - type: Integer
-      contextPath: GSuite.ChromeOSDevices.ChromeOSListObjects.cpuInfo.maxClockSpeedKhz
-      description: "The max CPU clock speed in kHz."
-    - type: List
-      contextPath: GSuite.ChromeOSDevices.ChromeOSListObjects.cpuInfo.logicalCpus
-      description: "Information for the Logical CPUs."
-    - type: Integer
-      contextPath: GSuite.ChromeOSDevices.ChromeOSListObjects.cpuInfo.logicalCpus.maxScalingFrequencyKhz
-      description: "Maximum frequency the CPU is allowed to run at, by policy."
-    - type: Integer
-      contextPath: GSuite.ChromeOSDevices.ChromeOSListObjects.cpuInfo.logicalCpus.currentScalingFrequencyKhz
-      description: "Current frequency the CPU is running at."
-    - type: String
-      contextPath: GSuite.ChromeOSDevices.ChromeOSListObjects.cpuInfo.logicalCpus.idleDuration
-      description: "Idle time since last boot."
-    - type: List
-      contextPath: GSuite.ChromeOSDevices.ChromeOSListObjects.cpuInfo.logicalCpus.cStates
-      description: "C-States indicate the power consumption state of the CPU. For more information look at documentation published by the CPU maker."
-    - type: String
-      contextPath: GSuite.ChromeOSDevices.ChromeOSListObjects.cpuInfo.logicalCpus.cStates.displayName
-      description: "Name of the state."
-    - type: String
-      contextPath: GSuite.ChromeOSDevices.ChromeOSListObjects.cpuInfo.logicalCpus.cStates.sessionDuration
-      description: "Time spent in the state since the last reboot."
-    - type: List
-      contextPath: GSuite.ChromeOSDevices.ChromeOSListObjects.deviceFiles
-      description: "A list of device files to download."
-    - type: String
-      contextPath: GSuite.ChromeOSDevices.ChromeOSListObjects.deviceFiles.name
-      description: "File name."
-    - type: String
-      contextPath: GSuite.ChromeOSDevices.ChromeOSListObjects.deviceFiles.type
-      description: "File type."
-    - type: String
-      contextPath: GSuite.ChromeOSDevices.ChromeOSListObjects.deviceFiles.downloadUrl
-      description: "File download URL."
-    - type: String
-      contextPath: GSuite.ChromeOSDevices.ChromeOSListObjects.deviceFiles.createTime
-      description: "Date and time the file was created."
-    - type: String
-      contextPath: GSuite.ChromeOSDevices.ChromeOSListObjects.deviceFiles.createTime
-      description: "Date and time the file was created."
-    - type: List
-      contextPath: GSuite.ChromeOSDevices.ChromeOSListObjects.systemRamFreeReports
-      description: "Reports of amounts of available RAM memory."
-    - type: String
-      contextPath: GSuite.ChromeOSDevices.ChromeOSListObjects.systemRamFreeReports.reportTime
-      description: "Date and time the report was received."
-    - type: List
-      contextPath: GSuite.ChromeOSDevices.ChromeOSListObjects.systemRamFreeReports.systemRamFreeInfo
-      description: "Report of free RAM memory."
-    - type: List
-      contextPath: GSuite.ChromeOSDevices.ChromeOSListObjects.lastKnownNetwork
-      description: "Contains last known network."
-    - type: String
-      contextPath: GSuite.ChromeOSDevices.ChromeOSListObjects.lastKnownNetwork.ipAddress
-      description: "The IP address."
-    - type: String
-      contextPath: GSuite.ChromeOSDevices.ChromeOSListObjects.lastKnownNetwork.wanIpAddress
-      description: "The WAN IP address."
-    - type: String
-      contextPath: GSuite.ChromeOSDevices.ChromeOSListObjects.autoUpdateExpiration
-      description: "The timestamp after which the device will stop receiving Chrome updates or support."
-    - type: String
-      contextPath: GSuite.ChromeOSDevices.ChromeOSListObjects.ethernetMacAddress0
-      description: "MAC address used by the Chromebook's internal ethernet port, and for onboard network (ethernet) interface. The format is twelve (12) hexadecimal digits without any delimiter (uppercase letters). This is only relevant for some devices."
-    - type: String
-      contextPath: GSuite.ChromeOSDevices.ChromeOSListObjects.dockMacAddress
-      description: "Built-in MAC address for the docking station that the device connected to. Factory sets Media access control address (MAC address) assigned for use by a dock. It is reserved specifically for MAC pass through device policy. The format is twelve (12) hexadecimal digits without any delimiter (uppercase letters). This is only relevant for some devices."
-    - type: String
-      contextPath: GSuite.ChromeOSDevices.ChromeOSListObjects.manufactureDate
-      description: "The date the device was manufactured in yyyy-mm-dd format."
-    - type: String
-      contextPath: GSuite.ChromeOSDevices.ChromeOSListObjects.orgUnitPath
-      description: "The full parent path with the organizational unit's name associated with the device. Path names are case insensitive. If the parent organizational unit is the top-level organization, it is represented as a forward slash, /."
-    - type: Object
-      contextPath: GSuite.ChromeOSDevices.ChromeOSListObjects.tpmVersionInfo
-      description: "Trusted Platform Module (TPM)."
-    - type: String
-      contextPath: GSuite.ChromeOSDevices.ChromeOSListObjects.tpmVersionInfo.family
-      description: "TPM family, using the TPM 2.0 style encoding."
-    - type: String
-      contextPath: GSuite.ChromeOSDevices.ChromeOSListObjects.tpmVersionInfo.specLevel
-      description: "TPM specification level."
-    - type: String
-      contextPath: GSuite.ChromeOSDevices.ChromeOSListObjects.tpmVersionInfo.manufacturer
-      description: "TPM manufacturer code."
-    - type: String
-      contextPath: GSuite.ChromeOSDevices.ChromeOSListObjects.tpmVersionInfo.tpmModel
-      description: "TPM model number."
-    - type: String
-      contextPath: GSuite.ChromeOSDevices.ChromeOSListObjects.tpmVersionInfo.firmwareVersion
-      description: "TPM firmware version."
-    - type: String
-      contextPath: GSuite.ChromeOSDevices.ChromeOSListObjects.tpmVersionInfo.vendorSpecific
-      description: "Vendor-specific information such as Vendor ID."
-    - type: List
-      contextPath: GSuite.ChromeOSDevices.ChromeOSListObjects.screenshotFiles
-      description: "A list of screenshot files to download."
-    - type: String
-      contextPath: GSuite.ChromeOSDevices.ChromeOSListObjects.screenshotFiles.name
-      description: "File name."
-    - type: String
-      contextPath: GSuite.ChromeOSDevices.ChromeOSListObjects.screenshotFiles.type
-      description: "File type."
-    - type: String
-      contextPath: GSuite.ChromeOSDevices.ChromeOSListObjects.screenshotFiles.downloadUrl
-      description: "File download URL."
-    - type: String
-      contextPath: GSuite.ChromeOSDevices.ChromeOSListObjects.screenshotFiles.createTime
-      description: "Date and time the file was created."
-    - type: String
-      contextPath: GSuite.ChromeOSDevices.ChromeOSListObjects.orgUnitId
-      description: "The unique ID of the organizational unit. orgUnitPath is the human readable version of orgUnitId. While orgUnitPath may change by renaming an organizational unit within the path, orgUnitId is unchangeable for one organizational unit."
-    - type: Object
-      contextPath: GSuite.ChromeOSDevices.ChromeOSListObjects.osUpdateStatus
-      description: "The status of the OS updates for the device."
-    - type: String
-      contextPath: GSuite.ChromeOSDevices.ChromeOSListObjects.osUpdateStatus.state
-      description: "The update state of an OS update."
-    - type: String
-      contextPath: GSuite.ChromeOSDevices.ChromeOSListObjects.osUpdateStatus.targetOsVersion
-      description: "New platform version of the OS image being downloaded and applied."
-    - type: String
-      contextPath: GSuite.ChromeOSDevices.ChromeOSListObjects.osUpdateStatus.targetKioskAppVersion
-      description: "New required platform version from the pending updated kiosk app."
-    - type: String
-      contextPath: GSuite.ChromeOSDevices.ChromeOSListObjects.osUpdateStatus.updateTime
-      description: "Date and time of the last successful OS update."
-    - type: String
-      contextPath: GSuite.ChromeOSDevices.ChromeOSListObjects.osUpdateStatus.updateCheckTime
-      description: "Date and time of the last update check."
-    - type: String
-      contextPath: GSuite.ChromeOSDevices.ChromeOSListObjects.osUpdateStatus.rebootTime
-      description: "Date and time of the last reboot."
-    - type: String
-      contextPath: GSuite.ChromeOSDevices.ChromeOSListObjects.firstEnrollmentTime
-      description: "Date and time for the first time the device was enrolled."
-=======
     - contextPath: GSuite.ChromeOSDevices.ChromeOSDevices
       description: A list of ChromeOS device objects.
       type: List
@@ -837,7 +565,6 @@
     - type: String
       contextPath: GSuite.ChromeOSDevices.ChromeOSDevices.firstEnrollmentTime
       description: Date and time for the first time the device was enrolled.
->>>>>>> d57d49bc
   - arguments:
     - default: false
       description: The unique ID of the customer's Google Workspace Admin account.
