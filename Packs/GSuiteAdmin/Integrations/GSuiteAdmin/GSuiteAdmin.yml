--- conflicted
+++ resolved
@@ -2216,10 +2216,7 @@
       description: List of the group's non-editable alias email addresses that are outside of the account's primary domain or subdomains.
       type: String
   dockerimage: demisto/googleapi-python3:1.0.0.64077
-<<<<<<< HEAD
-=======
   runonce: false
->>>>>>> 9ddafcfd
   script: '-'
   subtype: python3
   type: python
