--- conflicted
+++ resolved
@@ -2732,11 +2732,7 @@
     - contextPath: GSuite.Group.nonEditableAliases
       description: List of the group's non-editable alias email addresses that are outside of the account's primary domain or subdomains.
       type: String
-<<<<<<< HEAD
-  dockerimage: demisto/googleapi-python3:1.0.0.62140
-=======
   dockerimage: demisto/googleapi-python3:1.0.0.63869
->>>>>>> a56da0f6
   feed: false
   isfetch: false
   longRunning: false
