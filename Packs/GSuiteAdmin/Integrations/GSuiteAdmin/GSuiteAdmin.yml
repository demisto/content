--- conflicted
+++ resolved
@@ -2229,7 +2229,6 @@
     - contextPath: GSuite.Group.nonEditableAliases
       description: List of the group's non-editable alias email addresses that are outside of the account's primary domain or subdomains.
       type: String
-<<<<<<< HEAD
   - arguments:
       - description: 'One of the following: user email address, alias email address, or the unique user ID.'
         name: user_key
@@ -2854,9 +2853,6 @@
     description: Delete multiple policy values that are applied to a specific group. All targets must have the same target format. That is to say that they must point to the same target resource and must have the same keys specified in additionalTargetKeyNames, though the values for those keys may be different. On failure the request will return the error details as part of the google.rpc.Status.
     name: gsuite-policy-groups-delete
   dockerimage: demisto/googleapi-python3:1.0.0.89776
-=======
-  dockerimage: demisto/googleapi-python3:1.0.0.89487
->>>>>>> 2819790b
   runonce: false
   script: '-'
   subtype: python3
