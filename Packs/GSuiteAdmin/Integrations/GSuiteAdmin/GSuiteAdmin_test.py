import json
from unittest.mock import patch

import pytest
from CommonServerPython import DemistoException
import demistomock as demisto
from GSuiteAdmin import MESSAGES, GSuiteClient, OUTPUT_PREFIX, HR_MESSAGES, Client

with open('test_data/service_account_json.txt') as f:
    TEST_JSON = f.read()
MOCKER_HTTP_METHOD = 'GSuiteApiModule.GSuiteClient.http_request'


@pytest.fixture
def gsuite_client():
    headers = {
        'Content-Type': 'application/json'
    }
    return Client(GSuiteClient.safe_load_non_strict_json(TEST_JSON), verify=False, proxy=False, headers=headers)


def test_main(mocker):
    """
    Scenario: Main should initialize gsuite_client class and called command respectively.

    Given:
    - params and args.

    When:
    - Initializing gsuite_client with the parameters provided and calling respective command.

    Then:
    - Ensure results is returned from command function.
    """
    import GSuiteAdmin
    params = {
        'user_service_account_json': TEST_JSON,
        'admin_email': 'user@domain.io'

    }
    mocker.patch.object(demisto, 'command', return_value='test-module')
    mocker.patch.object(demisto, 'params', return_value=params)
    mocker.patch.object(GSuiteAdmin, 'test_module', return_value='ok')
    GSuiteAdmin.main()
    assert GSuiteAdmin.test_module.called


@patch('GSuiteAdmin.return_error')
def test_main_failure(mock_return_error, capfd, mocker):
    """
    Scenario: Main should handle error while initializing gsuite_client class and called command respectively.

    Given:
    - params and args.

    When:
    - Initializing gsuite_client with the parameters provided and calling respective command.

    Then:
    - Ensure exception is raised.
    """
    import GSuiteAdmin
    params = {
        'user_service_account_json': TEST_JSON,

    }
    mocker.patch.object(GSuiteAdmin.demisto, 'params', return_value=params)
    mocker.patch.object(GSuiteAdmin.demisto, 'command', return_value='test-module')
    mocker.patch.object(GSuiteAdmin, 'test_module', side_effect=Exception)
    with capfd.disabled():
        GSuiteAdmin.main()

    mock_return_error.assert_called_once_with('Error: ')


def test_test_function(mocker, gsuite_client):
    """
    Scenario: Call to test-module should return 'ok' if API call succeeds.

    Given:
    - gsuite_client object

    When:
    - Calling test function.

    Then:
    - Ensure 'ok' should be return.
    """
    from GSuiteAdmin import test_module, GSuiteClient
    mocker.patch.object(GSuiteClient, 'set_authorized_http')
    mocker.patch.object(GSuiteClient, 'http_request')
    assert test_module(gsuite_client) == 'ok'


@patch(MOCKER_HTTP_METHOD)
def test_gsuite_mobile_update_command_success(mocker_http_request, gsuite_client):
    """
    Scenario: Mobile update command successful execution.

    Given:
    - Working API integration and correct parameters

    When:
    - Calling command method gsuite_mobile_update_command.

    Then:
    - Ensure expected human readable output is being set.

    :param gsuite_client: gsuite_client object fixture
    :param mocker_http_request: mocker object for gsuite_client.http_request
    :return: None
    """

    mocker_http_request.return_value = {}

    from GSuiteAdmin import mobile_update_command
    response = mobile_update_command(gsuite_client, {'resource_id': 'RESOURCE_ID', 'customer_id': '1234'})
    assert response.readable_output == HR_MESSAGES['MOBILE_UPDATE_SUCCESS'].format('RESOURCE_ID')


@patch(MOCKER_HTTP_METHOD)
def test_gsuite_mobile_update_command_failure(mocker_http_request, gsuite_client):
    """
    Scenario: Mobile update command execution failure.

    Given:
    - Non-working API integration or incorrect parameters

    When:
    - Calling command method gsuite_mobile_update_command.

    Then:
    - Ensure expected error output is being set.

    :param gsuite_client: gsuite_client object fixture
    :param mocker_http_request: mocker object for gsuite_client.http_request
    :return: None
    """

    mocker_http_request.side_effect = Exception('UPDATE_ERROR')

    from GSuiteAdmin import mobile_update_command
    with pytest.raises(Exception, match='UPDATE_ERROR'):
        mobile_update_command(gsuite_client, {'customer_id': '1234'})


MOBILE_ACTION_ERROR_CASES = [
    ('Internal error encountered', MESSAGES.get('INVALID_RESOURCE_CUSTOMER_ID_ERROR', '')),
    ('Bad Request', MESSAGES.get('INVALID_RESOURCE_CUSTOMER_ID_ERROR', '')),
    ('Some other error', 'Some other error'),
]


@pytest.mark.parametrize('error_message, parsed_error_message', MOBILE_ACTION_ERROR_CASES)
def test_invalid_gsuite_mobile_update_command_command(mocker, gsuite_client, error_message, parsed_error_message):
    """
    Given:
        - A client, a resource id, and an action to execute on the mobile device.
    When:
        - Running the gsuite_mobile_update_command command, and receiving an error from the API.
    Then:
        - Validate that the ambiguous error message is mapped to a more human readable error message.
    """
    from GSuiteAdmin import mobile_update_command
    from CommonServerPython import DemistoException
    mocker.patch(MOCKER_HTTP_METHOD,
                 side_effect=DemistoException(message=error_message))
    with pytest.raises(DemistoException) as e:
        mobile_update_command(client=gsuite_client,
                              args={'customer_id': 'customer_id', 'resource_id': 'wrong_resource_id',
                                    'action': 'some_action'})
    assert parsed_error_message in str(e)


MOBILE_ACTION_ERROR_CASES = [
    ('Internal error encountered', MESSAGES.get('INVALID_RESOURCE_CUSTOMER_ID_ERROR', '')),
    ('Bad Request', MESSAGES.get('INVALID_RESOURCE_CUSTOMER_ID_ERROR', '')),
    ('Some other error', 'Some other error'),
]


@pytest.mark.parametrize('error_message, parsed_error_message', MOBILE_ACTION_ERROR_CASES)
def test_invalid_gsuite_mobile_update_command_command(mocker, gsuite_client, error_message, parsed_error_message):
    """
    Given:
        - A client, a resource id, and an action to execute on the mobile device.
    When:
        - Running the gsuite_mobile_update_command command, and receiving an error from the API.
    Then:
        - Validate that the ambiguous error message is mapped to a more human readable error message.
    """
    from GSuiteAdmin import mobile_update_command
    from CommonServerPython import DemistoException
    mocker.patch(MOCKER_HTTP_METHOD,
                 side_effect=DemistoException(message=error_message))
    with pytest.raises(DemistoException) as e:
        mobile_update_command(client=gsuite_client,
                              args={'customer_id': 'customer_id', 'resource_id': 'wrong_resource_id',
                                    'action': 'some_action'})
    assert parsed_error_message in str(e)


@patch(MOCKER_HTTP_METHOD)
def test_gsuite_mobile_delete_command_success(mocker_http_request, gsuite_client):
    """
    Scenario: Mobile delete command successful execution.

    Given:
    - Working API integration and correct parameters

    When:
    - Calling command method gsuite_mobile_delete_command.

    Then:
    - Ensure expected human readable output is being set.

    :param gsuite_client: gsuite_client object fixture
    :param mocker_http_request: mocker object for gsuite_client.http_request
    :return: None
    """

    mocker_http_request.return_value = {}

    from GSuiteAdmin import mobile_delete_command
    response = mobile_delete_command(gsuite_client, {'resource_id': 'DELETE_RESOURCE', 'customer_id': '1234'})
    assert response.readable_output == HR_MESSAGES['MOBILE_DELETE_SUCCESS'].format('DELETE_RESOURCE')


@patch(MOCKER_HTTP_METHOD)
def test_gsuite_mobile_delete_command_failure(mocker_http_request, gsuite_client):
    """
    Scenario: Mobile delete command execution failure.

    Given:
    - Non-working API integration or incorrect parameters

    When:
    - Calling command method gsuite_mobile_delete_command.

    Then:
    - Ensure expected error output is being set.

    :param gsuite_client: gsuite_client object fixture
    :param mocker_http_request: mocker object for gsuite_client.http_request
    :return: None
    """

    mocker_http_request.side_effect = Exception('DELETE_ERROR')

    from GSuiteAdmin import mobile_delete_command
    with pytest.raises(Exception, match='DELETE_ERROR'):
        mobile_delete_command(gsuite_client, {'customer_id': '1234'})


def test_user_create_command(gsuite_client, mocker):
    """
    Scenario: gsuite-user-create should works if valid arguments are provided.

    Given:
    - Command args.

    When:
    - Calling gsuite-user-create command with the arguments provided.

    Then:
    - Ensure CommandResult entry should be as expected.
    """
    from GSuiteAdmin import user_create_command
    with open('test_data/user_create_args.json') as file:
        args = json.load(file)
    with open('test_data/user_create_response.json') as file:
        api_response = json.load(file)
    with open('test_data/user_create_entry_context.json') as file:
        expected_entry_context = json.load(file)
    mocker.patch('GSuiteAdmin.GSuiteClient.http_request', return_value=api_response)
    command_result = user_create_command(gsuite_client, args)
    assert command_result.readable_output == expected_entry_context['HumanReadable']
    assert command_result.outputs == expected_entry_context['EntryContext']['GSuite.User(val.id == obj.id)']
    assert command_result.raw_response == expected_entry_context['Contents']
    assert command_result.outputs_key_field == ['id']
    assert command_result.outputs_prefix == 'GSuite.User'


def test_user_get_command(gsuite_client, mocker):
    """
    Scenario: gsuite-user-get should works if valid arguments are provided.

    Given:
    - Command args.

    When:
    - Calling gsuite-user-create command with the arguments provided.

    Then:
    - Ensure CommandResult entry should be as expected.
    """
    from GSuiteAdmin import user_get_command
    args = {'user': 'testuser'}
    with open('test_data/user_create_response.json') as file:
        api_response = json.load(file)
    with open('test_data/user_get_entry_context.json') as file:
        expected_entry_context = json.load(file)
    mocker.patch('GSuiteAdmin.GSuiteClient.http_request', return_value=api_response)
    command_result = user_get_command(gsuite_client, args)
    assert command_result.readable_output == expected_entry_context['HumanReadable']
    assert command_result.outputs == expected_entry_context['EntryContext']['GSuite.User(val.id == obj.id)']
    assert command_result.raw_response == expected_entry_context['Contents']
    assert command_result.outputs_key_field == ['id']
    assert command_result.outputs_prefix == 'GSuite.User'


@patch('GSuiteAdmin.GSuiteClient.http_request')
def test_user_alias_add_command_success(mocker_http_request, gsuite_client):
    """
    Scenario: For gsuite-user-alias-add command successful run.

    Given:
    - Command args.

    When:
    - Calling gsuite-user-alias-add command with the parameters provided.

    Then:
    - Ensure command's  raw_response, outputs, readable_output, outputs_key_field, outputs_prefix should be as expected.
    """
    from GSuiteAdmin import user_alias_add_command

    with open('test_data/user_alias_add.json', encoding='utf-8') as data:
        expected_res = json.load(data)
    mocker_http_request.return_value = expected_res['Contents']

    args = expected_res['args']
    result = user_alias_add_command(gsuite_client, args)

    assert result.raw_response == expected_res['Contents']
    assert result.outputs == expected_res['Outputs']
    assert result.readable_output == expected_res['HumanReadable']
    assert result.outputs_key_field == ['id', 'alias']
    assert result.outputs_prefix == OUTPUT_PREFIX['ADD_ALIAS']


@patch('GSuiteAdmin.GSuiteClient.http_request')
def test_user_alias_add_command_wrong_argument(mocker_http_request, gsuite_client):
    """
    Scenario: Wrong argument given gsuite-user-alias-add command.

    Given:
    - Command args.

    When:
    - Calling gsuite-user-alias-add command with the parameters provided.

    Then:
    - Ensure command should raise Exception as expected.
    """
    from GSuiteAdmin import user_alias_add_command
    message = "message"
    mocker_http_request.side_effect = Exception(message)
    args = {'user_key': 'demo2@test.com',
            'alias': 'test_alias@test.com',
            'admin_email': 'admin@test.com'}
    with pytest.raises(Exception, match=message):
        user_alias_add_command(gsuite_client, args)


@patch('GSuiteAdmin.GSuiteClient.http_request')
def test_group_create_command_success(mocker_http_request, gsuite_client):
    """
    Scenario: For gsuite-group-create command success.

    Given:
    - Command args.

    When:
    - Calling gsuite-group-create command with the parameters provided.

    Then:
    - Ensure command's  raw_response, outputs, readable_output, outputs_key_field, outputs_prefix should be as expected.
    """
    from GSuiteAdmin import group_create_command

    with open('test_data/group_create_test_data.json', encoding='utf-8') as data:
        test_data = json.load(data)
    response = test_data.get('response_data', {})
    mocker_http_request.return_value = response

    result = group_create_command(gsuite_client, test_data.get('args', {}))

    assert result.raw_response == response
    assert result.outputs == response
    assert result.readable_output.startswith("### " + HR_MESSAGES['GROUP_CREATE_SUCCESS'].format(response['name']))
    assert result.outputs_key_field == 'id'
    assert result.outputs_prefix == OUTPUT_PREFIX['GROUP']


@patch('GSuiteAdmin.GSuiteClient.http_request')
def test_group_create_command_failure(mocker_http_request, gsuite_client):
    """
    Scenario: For gsuite-group-create command failure.

    Given:
    - Command args and a non-working gsuite api integration.

    When:
    - Calling gsuite-group-create command with the parameters provided.

    Then:
    - Ensure command's  error response is as expected.
    """
    mocker_http_request.side_effect = ValueError("SOME_ERROR")

    from GSuiteAdmin import group_create_command

    with pytest.raises(Exception, match="SOME_ERROR"):
        group_create_command(gsuite_client, {})


@patch('GSuiteAdmin.GSuiteClient.http_request')
def test_group_get_command(mocker_http_request, gsuite_client):
    """
    Scenario: For gsuite-group-get command

    Given:
    - Command args.

    When:
    - Calling gsuite-group-get command with the parameters provided.

    Then:
    - Ensure command's  raw_response, outputs, readable_output, outputs_key_field, outputs_prefix should be as expected.
    """
    from GSuiteAdmin import group_get_command

    with open('test_data/group_get_test_data.json', encoding='utf-8') as data:
        test_data = json.load(data)
    response = test_data.get('response_data', {})
    mocker_http_request.return_value = response

    result = group_get_command(gsuite_client, test_data.get('args', {}))

    assert result.raw_response == response
    assert result.outputs == response
    assert result.readable_output.startswith("### " + HR_MESSAGES['GROUP_GET_SUCCESS'].format(response['name']))
    assert result.outputs_key_field == 'id'
    assert result.outputs_prefix == OUTPUT_PREFIX['GROUP']


def test_prepare_args_for_role_assignment_list():
    """
    Scenario: Valid arguments given for gsuite-role-assignment-list command.

    Given:
    - Command args.

    When:
    - Calling prepare_args_for_role_assignment_list with command arguments.

    Then:
    - Ensure prepared arguments should be returned.
    """
    from GSuiteAdmin import prepare_args_for_role_assignment_list
    arguments = {
        'page_token': 'page token',
        'role_id': 'role id',
        'user_key': 'user key',
        'customer_id': 'my_customer',
        'admin_email': 'admin@domain.com',
        'max_results': '5'
    }
    expected_arguments = {
        'pageToken': 'page token',
        'roleId': 'role id',
        'userKey': 'user key',
        'maxResults': 5
    }
    assert prepare_args_for_role_assignment_list(arguments) == expected_arguments


@pytest.mark.parametrize('args', [{'max_results': 'abc', 'customer_id': 'c1', 'admin_email': 'e1'},
                                  {'max_results': '-1', 'customer_id': 'c2', 'admin_email': 'e2'}])
def test_prepare_args_for_role_assignment_list_invalid_max_results_argument(args):
    """
    Scenario: Invalid max_results argument given for gsuite-role-assignment-list command.

    Given:
    - Command args.

    When:
    - Calling prepare_args_for_role_assignment_list with command arguments.

    Then:
    - Ensure ValueError will be raised with respective message.
    """
    from GSuiteAdmin import prepare_args_for_role_assignment_list
    with pytest.raises(ValueError, match=MESSAGES['INTEGER_ERROR'].format('max_results')):
        prepare_args_for_role_assignment_list(args)


def test_role_assignment_list(gsuite_client, mocker):
    """
    Scenario: gsuite-role-assignment-list command is called with valid arguments.

    Given:
    - Command args.

    When:
    - Calling role_assignment_list with command arguments.

    Then:
    - Ensure CommandResult should return data as expected.
    """
    from GSuiteAdmin import role_assignment_list_command

    arguments = {
        'customer_id': 'cfdge',
        'max_results': '1',
    }
    with open('test_data/role_assignment_list_response.json') as file:
        api_response = json.load(file)
    with open('test_data/role_assignment_list_entry_context.json') as file:
        expected_entry_context = json.load(file)
    mocker.patch(MOCKER_HTTP_METHOD, side_effect=[api_response, {}])

    command_result = role_assignment_list_command(gsuite_client, arguments)
    assert command_result.readable_output == expected_entry_context['HumanReadable']
    assert command_result.outputs == expected_entry_context['EntryContext']
    assert command_result.raw_response == expected_entry_context['Contents']
    assert role_assignment_list_command(gsuite_client, {'customer_id': '1234'}).readable_output == \
        HR_MESSAGES['NO_RECORDS'].format('role assignment details')


def test_role_assignment_create(gsuite_client, mocker):
    """
    Scenario: gsuite-role-assignment-create command is called with valid arguments.

    Given:
    - Command args.

    When:
    - Calling role_assignment_list with command arguments.

    Then:
    - Ensure CommandResult should return data as expected.
    """
    from GSuiteAdmin import role_assignment_create_command

    arguments = {
        'customer_id': 'customer id',
        'scope_type': 'CUSTOMER',
        'role_id': 'role1',
        'assigned_to': '1234'
    }
    with open('test_data/role_assignment_create_response.json') as file:
        api_response = json.load(file)
    with open('test_data/role_assignment_create_entry_context.json') as file:
        expected_entry_context = json.load(file)
    mocker.patch(MOCKER_HTTP_METHOD, return_value=api_response)
    command_result = role_assignment_create_command(gsuite_client, arguments)
    assert command_result.readable_output == expected_entry_context['HumanReadable']
    assert command_result.outputs == expected_entry_context['EntryContext'][
        'GSuite.RoleAssignment(val.roleAssignmentId == obj.roleAssignmentId)']
    assert command_result.raw_response == expected_entry_context['Contents']
    assert command_result.outputs_key_field == 'roleAssignmentId'
    assert command_result.outputs_prefix == 'GSuite.RoleAssignment'


@patch('GSuiteAdmin.GSuiteClient.http_request')
def test_role_create_command_success(mocker_http_request, gsuite_client):
    """
    Scenario: For gsuite-role-create command success.

    Given:
    - Command args.

    When:
    - Calling gsuite-role-create command with the parameters provided.

    Then:
    - Ensure command's  raw_response, outputs, readable_output, outputs_key_field, outputs_prefix should be as expected.
    """
    from GSuiteAdmin import role_create_command

    with open('test_data/role_create_test_data.json', encoding='utf-8') as data:
        test_data = json.load(data)
    response_data = test_data['response']
    mocker_http_request.return_value = response_data

    result = role_create_command(gsuite_client, test_data['args'])

    assert result.raw_response == response_data
    assert result.outputs == response_data
    assert result.readable_output.startswith(
        "### " + HR_MESSAGES['ROLE_CREATE_SUCCESS'])
    assert result.outputs_key_field == 'roleId'
    assert result.outputs_prefix == OUTPUT_PREFIX['ROLE']


@patch('GSuiteAdmin.GSuiteClient.http_request')
def test_role_create_command_failure(mocker_http_request, gsuite_client):
    """
    Scenario: For gsuite-role-create command failure.

    Given:
    - Command args and a non-working gsuite api integration.

    When:
    - Calling gsuite-role-create command with the parameters provided.

    Then:
    - Ensure command's  error response is as expected.
    """
    mocker_http_request.side_effect = ValueError("SOME_ERROR")

    from GSuiteAdmin import role_create_command

    with pytest.raises(Exception, match="SOME_ERROR"):
        role_create_command(gsuite_client, {'role_privileges': 'test:test', 'customer_id': '1234'})


@patch(MOCKER_HTTP_METHOD)
def test_gsuite_token_revoke_command_success(mocker_http_request, gsuite_client):
    """
    Scenario: Token revoke command successful execution.

    Given:
    - Working API integration and correct parameters

    When:
    - Calling command method gsuite_token_revoke_command.

    Then:
    - Ensure expected human readable output is being set.
    """

    mocker_http_request.return_value = {}

    from GSuiteAdmin import token_revoke_command
    response = token_revoke_command(gsuite_client, {'client_id': 'CLIENT_ID'})
    assert response.readable_output == HR_MESSAGES['TOKEN_REVOKE_SUCCESS'].format('CLIENT_ID')


@patch(MOCKER_HTTP_METHOD)
def test_gsuite_user_signout_command_success(mocker_http_request, gsuite_client):
    """
    Scenario: User signout  command successful execution.

    Given:
    - Working API integration and correct parameters

    When:
    - Calling command method gsuite_token_revoke_command.

    Then:
    - Ensure expected human readable output is being set.
    """

    mocker_http_request.return_value = {}

    from GSuiteAdmin import user_signout_command
    response = user_signout_command(gsuite_client, {'user_key': 'USER_KEY'})
    assert response.readable_output == HR_MESSAGES['USER_SIGNOUT_SESSIONS'].format('USER_KEY')


@patch(MOCKER_HTTP_METHOD)
def test_gsuite_token_revoke_command_failure(mocker_http_request, gsuite_client):
    """
    Scenario: Token revoke command failure.

    Given:
    - Non-working API integration or incorrect parameters

    When:
    - Calling command method gsuite_token_revoke_command.

    Then:
    - Ensure expected error output is being set.
    """

    mocker_http_request.side_effect = ValueError('SOME_ERROR')

    from GSuiteAdmin import token_revoke_command
    with pytest.raises(Exception, match='SOME_ERROR'):
        token_revoke_command(gsuite_client, {})


def test_datatransfer_list(gsuite_client, mocker):
    """
    Scenario: gsuite-datatransfer-list command is called with valid arguments.

    Given:
    - Command args.

    When:
    - Calling datatransfer_list with command arguments.

    Then:
    - Ensure CommandResult should return data as expected.
    """
    from GSuiteAdmin import datatransfer_list_command

    with open('test_data/datatransfer_list_response.json') as file:
        api_response = json.load(file)
    with open('test_data/datatransfer_list_entry_context.json') as file:
        expected_entry_context = json.load(file)
    mocker.patch(MOCKER_HTTP_METHOD, side_effect=[api_response, {}])

    command_result = datatransfer_list_command(gsuite_client, {'customer_id': '1234'})
    assert command_result.readable_output == expected_entry_context['HumanReadable']
    assert command_result.outputs == expected_entry_context['EntryContext']
    assert command_result.raw_response == expected_entry_context['Contents']
    assert datatransfer_list_command(gsuite_client, {'customer_id': '1234'}).readable_output == HR_MESSAGES['NO_RECORDS'].format(
        'data transfer details')


def test_custom_user_schema_create(gsuite_client, mocker):
    """
    Scenario: gsuite-custom-user-schema-create command is called with valid arguments.

    Given:
    - Command args.

    When:
    - Calling custom_user_schema_create with command arguments.

    Then:
    - Ensure CommandResult should return data as expected.
    """
    from GSuiteAdmin import custom_user_schema_create_command

    arguments = {
        'customer_id': 'customer_id',
        'schema_name': 'new121',
        'schema_display_name': 'n2',
        'field_raw_json': '{"fields": []}'
    }
    with open('test_data/custom_user_schema_response.json') as file:
        api_response = json.load(file)
    with open('test_data/custom_user_schema_create_entry_context.json') as file:
        expected_entry_context = json.load(file)
    mocker.patch(MOCKER_HTTP_METHOD, return_value=api_response)
    command_result = custom_user_schema_create_command(gsuite_client, arguments)
    assert command_result.readable_output == expected_entry_context['HumanReadable']
    assert command_result.outputs == expected_entry_context['EntryContext'][
        'GSuite.UserSchema(val.schemaId == obj.schemaId)']
    assert command_result.raw_response == expected_entry_context['Contents']
    assert command_result.outputs_key_field == 'schemaId'
    assert command_result.outputs_prefix == 'GSuite.UserSchema'


def test_prepare_args_for_custom_user_schema_create_required_argument_error():
    """
    Scenario: Required argument(s) are not provided.

    Given:
    - Command args.

    When:
    - Calling prepare_args_for_custom_user_schema_create with command arguments.

    Then:
    - Ensure ValueError should be raised with respective message.
    """
    from GSuiteAdmin import prepare_args_for_custom_user_schema
    with pytest.raises(ValueError, match=MESSAGES['REQUIRED_ARGS_CUSTOM_SCHEMA']):
        prepare_args_for_custom_user_schema({})


def test_custom_user_schema_update(gsuite_client, mocker):
    """
    Scenario: gsuite-custom-user-schema-update command is called with valid arguments.

    Given:
    - Command args.

    When:
    - Calling custom_user_schema_update with command arguments.

    Then:
    - Ensure CommandResult should return data as expected.
    """
    from GSuiteAdmin import custom_user_schema_update_command

    arguments = {
        'customer_id': 'customer_id',
        'schema_name': 'new1',
        'schema_display_name': 'n1',
        'field_raw_json': '{"fields": []}'
    }
    with open('test_data/custom_user_schema_response.json') as file:
        api_response = json.load(file)
    with open('test_data/custom_user_schema_update_entry_context.json') as file:
        expected_entry_context = json.load(file)
    mocker.patch(MOCKER_HTTP_METHOD, return_value=api_response)
    command_result = custom_user_schema_update_command(gsuite_client, arguments)

    assert command_result.readable_output == expected_entry_context['HumanReadable']
    assert command_result.outputs == expected_entry_context['EntryContext'][
        'GSuite.UserSchema(val.schemaId == obj.schemaId)']
    assert command_result.raw_response == expected_entry_context['Contents']
    assert command_result.outputs_key_field == 'schemaId'
    assert command_result.outputs_prefix == 'GSuite.UserSchema'


def test_custom_user_schema_update_required_args_error(gsuite_client):
    """
    Scenario: gsuite-custom-user-schema-update command is called with no required arguments.

    Given:
    - Command args.

    When:
    - Calling custom_user_schema_update with command arguments.

    Then:
    - Ensure CommandResult should return data as expected.
    """
    from GSuiteAdmin import custom_user_schema_update_command

    with pytest.raises(ValueError, match=MESSAGES['CUSTOM_SCHEMA_UPDATE_REQUIRED_ARGS']):
        custom_user_schema_update_command(gsuite_client, {'customer_id': '1234'})

    with pytest.raises(ValueError, match=MESSAGES['REQUIRED_ARGS_CUSTOM_SCHEMA']):
        custom_user_schema_update_command(gsuite_client, {'schema_name': 'new_schema', 'customer_id': '1234'})


@patch(MOCKER_HTTP_METHOD)
def test_datatransfer_request_create_command_success(mocker_http_request, gsuite_client):
    """
    Scenario: For datatransfer_request_create command success.

    Given:
    - Command args.

    When:
    - Calling datatransfer_request_create command with the parameters provided.

    Then:
    - Ensure command's  raw_response, outputs, readable_output, outputs_prefix should be as expected.
    """
    from GSuiteAdmin import datatransfer_request_create_command

    with open('test_data/data_transfer_request_create_test_data.json') as data:
        test_data = json.load(data)
    response_data = test_data['output']
    mocker_http_request.return_value = response_data

    result = datatransfer_request_create_command(gsuite_client, test_data['args'])

    assert result.raw_response == response_data
    assert result.outputs == response_data
    assert result.readable_output.startswith(
        "### " + HR_MESSAGES['DATATRANSFER_REQUEST_CREATE_SUCCESS'])
    assert result.outputs_prefix == OUTPUT_PREFIX['DATA_TRANSFER_REQUEST_CREATE']


def test_get_transfer_params_list_from_str_invalid_param_format():
    """
    Scenario: get_transfer_params_list_from_str invalid params provided.

    Given:
    - incorrect command arguments

    When:
    - Calling command method get_transfer_params_list_from_str.

    Then:
    - Ensure expected error output is being set.
    """
    from GSuiteAdmin import get_transfer_params_list_from_str
    with pytest.raises(ValueError, match=MESSAGES['DATATRANSFER_TRANSFER_PARAM_FORMAT_ERROR']):
        get_transfer_params_list_from_str('abc')


def test_datatransfer_request_create_command_validation_failure(gsuite_client):
    """
    Scenario: datatransfer_request_create command validation logic failure.

    Given:
    - incorrect command arguments

    When:
    - Calling command method datatransfer_request_create_command.

    Then:
    - Ensure expected error output is being set.
    """

    from GSuiteAdmin import datatransfer_request_create_command
    with pytest.raises(Exception, match=MESSAGES['DATATRANSFER_MISSING_ARGUMENT'].format('\'old_owner_id\'')):
        datatransfer_request_create_command(gsuite_client, {})


def test_prepare_datatransfer_payload_from_arguments():
    """
    Scenario: For prepare_datatransfer_payload_from_arguments testing.

    Given:
    - datatransfer_request_create command arguments.

    When:
    - Calling prepare_datatransfer_payload_from_arguments method

    Then:
    - Ensure method returns valid request_payload
    """
    with open('test_data/data_transfer_request_create_test_data.json', encoding='utf-8') as data:
        test_data = json.load(data)

    args = test_data['args']
    output = test_data['request_payload']

    from GSuiteAdmin import prepare_datatransfer_payload_from_arguments
    assert prepare_datatransfer_payload_from_arguments(args) == output


@patch(MOCKER_HTTP_METHOD)
def test_user_delete_command(gsuite_client):
    """
    Scenario: user delete command successful execution.

    Given:
    - Working API integration and correct parameters

    When:
    - Calling command method user_delete_command.

    Then:
    - Ensure expected human readable output is being set.
    """
    from GSuiteAdmin import user_delete_command
    response = user_delete_command(gsuite_client, {'user_key': 'user1'})
    assert response.readable_output == HR_MESSAGES['USER_DELETE'].format('user1')


def test_user_update_command(gsuite_client, mocker):
    """
    Scenario: gsuite-user-update should works if valid arguments are provided.

    Given:
    - Command args.

    When:
    - Calling gsuite-user-update command with the arguments provided.

    Then:
    - Ensure CommandResult entry should be as expected.
    """
    from GSuiteAdmin import user_update_command
    with open('test_data/user_create_args.json') as file:
        args = json.load(file)
    args['archived'] = 'true'
    args['org_unit_path'] = '\\'
    with open('test_data/user_update_response.json') as file:
        api_response = json.load(file)
    with open('test_data/user_update_entry_context.json') as file:
        expected_entry_context = json.load(file)
    mocker.patch('GSuiteAdmin.GSuiteClient.http_request', return_value=api_response)
    command_result = user_update_command(gsuite_client, args)
    assert command_result.readable_output == expected_entry_context['HumanReadable']
    assert command_result.outputs == expected_entry_context['EntryContext']['GSuite.User(val.id == obj.id)']
    assert command_result.raw_response == expected_entry_context['Contents']
    assert command_result.outputs_key_field == ['id']
    assert command_result.outputs_prefix == 'GSuite.User'

# New Unit Tests


def util_load_json(path):
<<<<<<< HEAD
    with open(path, mode='r', encoding='utf-8') as f:
=======
    with open(path, encoding='utf-8') as f:
>>>>>>> 90cf3b88
        return json.loads(f.read())


class MockResponse:
    """ This class will be used to mock a request response (only the json function in the requests.Response class) """

    def __init__(self, json_data):
        self.json_data = json_data

    def json(self):
        return self.json_data


CHROMEOS_ACTION_ERROR_CASES = [
    ('Delinquent account', MESSAGES.get('INVALID_RESOURCE_CUSTOMER_ID_ERROR', '')),
    ('Some other error', 'Some other error'),
]


@pytest.mark.parametrize('error_message, parsed_error_message', CHROMEOS_ACTION_ERROR_CASES)
def test_invalid_chromeos_action_command(mocker, gsuite_client, error_message, parsed_error_message):
    """
    Given:
        - A client, a resource id, and an action to execute on the chromeOS device.
    When:
        - Running the google_chromeos_device_action_command command, and receiving an error from the API.
    Then:
        - Validate that the ambiguous error message is mapped to a more human readable error message.
    """
    from GSuiteAdmin import gsuite_chromeos_device_action_command
    from CommonServerPython import DemistoException
    mocker.patch(MOCKER_HTTP_METHOD,
                 side_effect=DemistoException(message=error_message))
    with pytest.raises(DemistoException) as e:
        gsuite_chromeos_device_action_command(client=gsuite_client,
                                              args={'customer_id': 'customer_id', 'resource_id': 'wrong_resource_id',
                                                    'action': 'some_action'})
    assert parsed_error_message in str(e)


TEST_DATA_INVALID_PAGINATION_ARGUMENTS = [
    ({'page_size': '3', 'page_token': 'some_token', 'limit': '25'}, ('please supply either the argument limit,'
                                                                     ' or the argument page_token, or the arguments'
                                                                     ' page_token and page_size together')),
    ({'limit': '0'}, 'The limit argument can\'t be negative or equal to zero'),
    ({'limit': '-78'}, 'The limit argument can\'t be negative or equal to zero'),
    ({'page_token': 'some_token', 'page_size': '101'}, 'The maximum page size is')
]


@pytest.mark.parametrize('args, error_message', TEST_DATA_INVALID_PAGINATION_ARGUMENTS)
def test_invalid_pagination_arguments(args, error_message):
    """
    Given:
        - The pagination arguments supplied by the user.
    When:
        - Running the function prepare_pagination_arguments to check the content of the pagination arguments.
    Then:
        - Validate that an exception is thrown in response to invalid pagination arguments.
    """
    from GSuiteAdmin import prepare_pagination_arguments
    from CommonServerPython import DemistoException, arg_to_number
    with pytest.raises(DemistoException) as e:
        prepare_pagination_arguments(page_size=arg_to_number(args.get('page_size', '')),
                                     page_token=args.get('page_toke', ''),
                                     limit=arg_to_number(args.get('limit', '')))
    assert error_message in str(e)


def test_chromeos_device_action(mocker, gsuite_client):
    """
    Given:
        - A client, a resource id (that identifies a mobile device), and an action that affects the chromeos device
    When:
        - The command google-chromeosdevice-action is run with a correct action argument
    Then:
        - A CommandResults is returned that marks the command as successful
    """
    from GSuiteAdmin import gsuite_chromeos_device_action_command
    from CommonServerPython import CommandResults
    expected_command_result = CommandResults(
        readable_output=HR_MESSAGES.get('CHROMEOS_DEVICE_ACTION_SUCCESS', '').format('resource_id'),
    )
    mocker.patch(MOCKER_HTTP_METHOD, return_value={})
    command_result = gsuite_chromeos_device_action_command(client=gsuite_client,
                                                           args={'customer_id': 'customer_id', 'resource_id': 'resource_id',
                                                                 'action': 'correct_action'})
    assert command_result.to_context() == expected_command_result.to_context()


TEST_DATA_AUTO_PAGINATION_FILES_CASES = [
    ('test_data/mobile_devices_list/automatic_pagination/raw_results_3_pages.json',
     'test_data/mobile_devices_list/automatic_pagination/parsed_results_3_pages.json', {'limit': 7}),
    ('test_data/mobile_devices_list/automatic_pagination/raw_results_2_pages.json',
     'test_data/mobile_devices_list/automatic_pagination/parsed_results_2_pages.json', {'limit': 6})
]


@pytest.mark.parametrize('raw_results_file, parsed_results_file, pagination_args', TEST_DATA_AUTO_PAGINATION_FILES_CASES)
def test_mobile_device_list_automatic_pagination_result_instance(mocker, gsuite_client, raw_results_file, parsed_results_file,
                                                                 pagination_args):
    # Since there is not enough mobile devices to actually do pagination, all the requests being mocked
    # are under the impression that the maximum page is of size 3, this will give us the ability to mock the pagination process
    """
    Given:
        - Raw responses representing mobile devices and a limit argument.
    When:
        - Running the command device_list_automatic_pagination to parse the raw results and return an instance of
         PaginationResult that hold the relevant data using automatic pagination.
    Then:
        - Validate the content of the PaginationResult instance.
    """
    from GSuiteAdmin import MobileDevicesConfig, device_list_automatic_pagination, mobile_device_list_request
    query_params = {'projection': 'full', 'order_by': 'name', 'sort_order': 'descending', **pagination_args}
    raw_responses = util_load_json(raw_results_file)
    expected_pagination_result_instance = create_pagination_result_automatic_instance(
        raw_responses=raw_responses,
        response_devices_list_key=MobileDevicesConfig.response_devices_list_key)
    mocker.patch(MOCKER_HTTP_METHOD, side_effect=raw_responses)
    pagination_result = device_list_automatic_pagination(request_by_device_type=mobile_device_list_request,
                                                         client=gsuite_client,
                                                         customer_id='customer_id',
                                                         query_params=query_params,
                                                         response_devices_list_key=MobileDevicesConfig.response_devices_list_key,
                                                         **pagination_args)
    assert pagination_result == expected_pagination_result_instance


@pytest.mark.parametrize('raw_results_file, parsed_results_file, pagination_args', TEST_DATA_AUTO_PAGINATION_FILES_CASES)
def test_mobile_device_list_automatic_pagination(mocker, gsuite_client, raw_results_file, parsed_results_file, pagination_args):
    # Since there is not enough mobile devices to actually do pagination, all the requests being mocked
    # are under the impression that the maximum page is of size 3, this will give us the ability to mock the pagination process
    """
    Given:
        - A client and query parameters for the API.
    When:
        - Running the command google_mobile_device_list_command to retrieve the mobile devices' list using automatic pagination.
    Then:
        - Validate the content of the context data and human readable.
    """
    from GSuiteAdmin import gsuite_mobile_device_list_command
    args = {'projection': 'full', 'order_by': 'name', 'sort_order': 'descending', **pagination_args, 'customer_id': 'customer_id'}
    raw_responses = util_load_json(raw_results_file)
    expected_command_results = util_load_json(parsed_results_file)
    mocker.patch(MOCKER_HTTP_METHOD, side_effect=raw_responses)
    command_results = gsuite_mobile_device_list_command(client=gsuite_client, args=args)
    to_context = command_results.to_context()
    assert to_context.get('HumanReadable') == expected_command_results.get('HumanReadable')
    assert to_context.get('EntryContext') == expected_command_results.get('EntryContext')


TEST_DATA_MANUAL_PAGINATION_FILES_CASES = [
    ('test_data/mobile_devices_list/manual_pagination/raw_results_with_next_page_token.json',
     'test_data/mobile_devices_list/manual_pagination/parsed_results_with_next_page_token.json',
     {'page_token': 'dummy_next_page_token', 'page_size': 2}),
]


@pytest.mark.parametrize('raw_results_file, parsed_results_file, pagination_args', TEST_DATA_MANUAL_PAGINATION_FILES_CASES)
def test_mobile_device_list_manual_pagination_result_instance(mocker, gsuite_client, raw_results_file, parsed_results_file,
                                                              pagination_args):
    # Since there is not enough mobile devices to actually do pagination, all the requests being mocked
    # are under the impression that the maximum page is of size 3, this will give us the ability to mock the pagination process
    """
    Given:
        - Raw responses representing mobile devices, and page_token and page_size arguments.
    When:
        - Running the command device_list_automatic_pagination to parse the raw results and return an instance of
         PaginationResult that hold the relevant data using manual pagination.
    Then:
        - Validate the content of the PaginationResult instance.
    """
    from GSuiteAdmin import MobileDevicesConfig, device_list_manual_pagination, mobile_device_list_request
    query_params = {'projection': 'full', 'order_by': 'name', 'sort_order': 'descending', **pagination_args}
    raw_responses = util_load_json(raw_results_file)
    expected_pagination_result_instance = create_pagination_result_manual_instance(
        raw_responses=raw_responses,
        response_devices_list_key=MobileDevicesConfig.response_devices_list_key)
    mocker.patch(MOCKER_HTTP_METHOD, side_effect=raw_responses)
    pagination_result = device_list_manual_pagination(request_by_device_type=mobile_device_list_request,
                                                      client=gsuite_client,
                                                      customer_id='customer_id',
                                                      query_params=query_params,
                                                      response_devices_list_key=MobileDevicesConfig.response_devices_list_key,
                                                      **pagination_args)
    assert pagination_result == expected_pagination_result_instance


@pytest.mark.parametrize('raw_results_file, parsed_results_file, pagination_args', TEST_DATA_MANUAL_PAGINATION_FILES_CASES)
def test_mobile_device_list_manual_pagination(mocker, gsuite_client, raw_results_file, parsed_results_file, pagination_args):
    # Since there is not enough mobile devices to actually do pagination, all the requests being mocked
    # are under the impression that the maximum page is of size 3, this will give us the ability to mock the pagination process
    """
    Given:
        - A client and query parameters for the API.
    When:
        - Running the command google_mobile_device_list_command to retrieve the mobile devices' list using manual pagination.
    Then:
        - Validate the content of the context data and human readable.
    """
    from GSuiteAdmin import gsuite_mobile_device_list_command
    args = {'projection': 'full', 'order_by': 'name', 'sort_order': 'descending', **pagination_args, 'customer_id': 'customer_id'}
    raw_responses = util_load_json(raw_results_file)
    expected_command_results = util_load_json(parsed_results_file)
    mocker.patch(MOCKER_HTTP_METHOD, side_effect=raw_responses)
    command_results = gsuite_mobile_device_list_command(client=gsuite_client, args=args)
    to_context = command_results.to_context()
    assert to_context.get('HumanReadable') == expected_command_results.get('HumanReadable')
    assert to_context.get('EntryContext') == expected_command_results.get('EntryContext')


TEST_PAGINATION_ARGS_CASES = [
    ({'limit': '2'}),
    ({'page_size': '3'})
]


@pytest.mark.parametrize('pagination_args', TEST_PAGINATION_ARGS_CASES)
def test_mobile_device_list_empty_response(mocker, gsuite_client, pagination_args):
    """
    Given:
        - A client and query parameters for the API.
    When:
        - Running the command google_mobile_device_list_command to retrieve the mobile devices' and receiving no results.
    Then:
        - Validate the content of the context data and human readable.
    """
    from GSuiteAdmin import gsuite_mobile_device_list_command
    args = {'projection': 'full', 'order_by': 'name', 'sort_order': 'descending', **pagination_args, 'customer_id': 'customer_id'}
    raw_responses = util_load_json('test_data/mobile_devices_list/no_results_found.json')
    expected_command_results = util_load_json('test_data/mobile_devices_list/parsed_no_results_found.json')
    mocker.patch(MOCKER_HTTP_METHOD, side_effect=raw_responses)
    command_results = gsuite_mobile_device_list_command(client=gsuite_client, args=args)
    to_context = command_results.to_context()
    assert to_context.get('HumanReadable') == expected_command_results.get('HumanReadable')
    assert to_context.get('EntryContext') == expected_command_results.get('EntryContext')


def create_pagination_result_automatic_instance(raw_responses: list[dict], response_devices_list_key: str) -> dict:
    """
        This will create a PaginationResult instance that reflect automatic pagination in order to check the return values of
        functions that return PaginationResult.
    """
    mocked_data = []
    for raw_response in raw_responses:
        mocked_data.extend(raw_response.get(response_devices_list_key, []))
    return {'data': mocked_data, 'raw_response': raw_responses}


def create_pagination_result_manual_instance(raw_responses: list[dict], response_devices_list_key: str) -> dict:
    """
        This will create a PaginationResult instance that reflect manual pagination in order to check the return values of
        functions that return PaginationResult.
    """
    assert len(raw_responses) <= 1, 'The length of the mocked raw responses of a manual pagination should be at most 1.'
    mocked_data = []
    mocked_next_page_token = ''
    for raw_response in raw_responses:
        mocked_data.extend(raw_response.get(response_devices_list_key, []))
        mocked_next_page_token = raw_response.get('nextPageToken', '')
<<<<<<< HEAD
    return {'data': mocked_data, 'raw_response': raw_responses, 'next_page_token': mocked_next_page_token}
=======
    return {'data': mocked_data, 'raw_response': raw_responses, 'next_page_token': mocked_next_page_token}


def test_gsuite_reset_password(gsuite_client, mocker):
    """
    Scenario: User reset password command successful execution.

    Given:
    - Working API integration and correct parameters

    When:
    - Calling command gsuite_user_reset_password

    Then:
    - Ensure expected human readable output is being set.
    """

    from GSuiteAdmin import user_reset_password_command
    args = {'user_key': 'nikolic@demistodev.com'}
    with open('test_data/user_password_reset_response.json') as file:
        api_response = json.load(file)
    with open('test_data/user_password_reset_context.json') as file:
        expected_entry_context = json.load(file)
    mocker.patch('GSuiteAdmin.GSuiteClient.http_request', return_value=api_response)
    command_result = user_reset_password_command(gsuite_client, args)
    assert command_result.readable_output == expected_entry_context['readable_output']
    assert command_result.outputs == expected_entry_context['outputs']
    assert command_result.raw_response == expected_entry_context['raw_response']
    assert command_result.outputs_key_field == ['id']
    assert command_result.outputs_prefix == 'GSuite.User'


def test_chromebrowser_move_ou_command(gsuite_client, mocker):
    """
        Scenario: chromebrowserdevice move successful execution.

        Given:
        - Working API integration and correct parameters

        When:
        - Calling command chromebrowser_move_ou_command

        Then:
        - Ensure no error returns
    """
    from GSuiteAdmin import chromebrowser_move_ou_command
    args = {"customer_id": "test", "resource_ids": "1111", "org_unit_path": "/testing"}
    mocker.patch('GSuiteAdmin.GSuiteClient.http_request', return_value={})
    response = chromebrowser_move_ou_command(gsuite_client, args)
    assert response == f'Chrome browser devices have been moved to the new organization unit {args["org_unit_path"]}'


def test_chromebrowser_move_ou_command_missing_customerId(gsuite_client, mocker):
    """
        Scenario: chromebrowserdevice move successful execution.

        Given:
        - Working API integration and missing customer ID

        When:
        - Calling command chromebrowser_move_ou_command

        Then:
        - Catch the returned error
    """
    from GSuiteAdmin import chromebrowser_move_ou_command
    args = {"resource_ids": "1111", "org_unit_path": "/testing"}
    mocker.patch('GSuiteAdmin.GSuiteClient.http_request', return_value={})
    with pytest.raises(DemistoException, match="Missing required customer ID - either provide as an argument or set a parameter"):
        chromebrowser_move_ou_command(gsuite_client, args)


@pytest.mark.parametrize(
    "args",
    [
        {"customer_id": "test", "limit": "1"},
        {"customer_id": "test", "limit": "10000"},
        {"customer_id": "test", "page_size": "1", "limit": "10000"},
        {"customer_id": "test", "page_token": "1aaa", "limit": "10000"},
        {"customer_id": "test", "page_size": "5000", "limit": "10000"},
    ]
)
def test_chromebrowser_list_command_multiple_limits(gsuite_client, mocker, args):
    """
        Scenario: chromebrowserdevice list successful execution.

        Given:
        - Working API integration and correct parameters

        When:
        - Calling command chromebrowser_list_command

        Then:
        - Ensure no error returns
    """
    from GSuiteAdmin import chromebrowser_list_command
    with open('test_data/chromebrowser_list_response.json') as file:
        api_response = json.load(file)
    with open('test_data/chromebrowser_list_context.json') as file:
        expected_entry_context = json.load(file)
    mocker.patch('GSuiteAdmin.GSuiteClient.http_request', return_value=api_response)
    command_result = chromebrowser_list_command(gsuite_client, args)
    assert command_result.readable_output == expected_entry_context['readable_output']
    assert command_result.outputs == expected_entry_context['outputs']
    assert command_result.raw_response == expected_entry_context['raw_response']


def test_chromebrowser_list_command_device_id(gsuite_client, mocker):
    """
        Scenario: chromebrowserdevice list successful execution with specific device ID

        Given:
        - Working API integration and correct parameters

        When:
        - Calling command chromebrowser_list_command

        Then:
        - Ensure no error returns
    """
    from GSuiteAdmin import chromebrowser_list_command
    args = {"customer_id": "test", "device_id": "1111111111"}
    with open('test_data/chromebrowser_list_by_device_response.json') as file:
        api_response = json.load(file)
    with open('test_data/chromebrwoser_list_by_device_context.json') as file:
        expected_entry_context = json.load(file)
    mocker.patch('GSuiteAdmin.GSuiteClient.http_request', return_value=api_response)
    command_result = chromebrowser_list_command(gsuite_client, args)
    assert command_result.readable_output == expected_entry_context['readable_output']
    assert command_result.outputs == expected_entry_context['outputs']
    assert command_result.raw_response == expected_entry_context['raw_response']


def test_modify_policy_command(gsuite_client, mocker):
    """
        Scenario: Policy Modify command successful execution.

        Given:
        - Working API integration and correct parameters

        When:
        - Calling command modify_policy_command

        Then:
        - Ensure no error returns
    """
    from GSuiteAdmin import modify_policy_command
    args = {"customer_id": "test", "target_type": "Group", "target_resource": "11111111",
            "policy_schema_filter": "chrome.users.apps.InstallType",
            "additional_target_keys": "{\"app_id\":\"chrome:11111111\"}",
            "policy_schema": "chrome.users.apps.InstallType", "policy_value": "BLOCKED", "update_mask": "appInstallType"}
    mocker.patch('GSuiteAdmin.GSuiteClient.http_request', return_value={})
    response = modify_policy_command(gsuite_client, args)
    assert response == f'Policy has been modified for the customer {args["customer_id"]}'


def test_modify_policy_command_with_raw_json(gsuite_client, mocker):
    """
        Scenario: Policy Modify command successful execution.

        Given:
        - Working API integration and raw JSON file

        When:
        - Calling command modify_policy_command

        Then:
        - Ensure no error returns
    """
    from GSuiteAdmin import modify_policy_command
    args = {"customer_id": "test", "target_type": "Group", "policy_raw_json":
            "{\"requests\": [{\"policyTargetKey\": {\"targetResource\": \"groups/11111111\","
            "\"additionalTargetKeys\": {\"app_id\": \"chrome:11111111\"}},"
            "\"policyValue\": { \"policySchema\": \"chrome.users.apps.InstallType\","
            "\"value\": {\"appInstallType\": \"BLOCKED\"}}, \"updateMask\": \"appInstallType\"}]}"}
    mocker.patch('GSuiteAdmin.GSuiteClient.http_request', return_value={})
    response = modify_policy_command(gsuite_client, args)
    assert response == f'Policy has been modified for the customer {args["customer_id"]}'


@pytest.mark.parametrize(
    "args",
    [
        {"customer_id": "test", "limit": "2"},
        {"customer_id": "test", "limit": "100000"},
        {"customer_id": "test", "page_size": "2", "limit": "1"},
        {"customer_id": "test", "page_token": "1aaa", "limit": "1"},
        {"customer_id": "test", "page_size": "2000", "limit": "1"},
    ]
)
def test_policy_schemas_command(gsuite_client, mocker, args):
    """
        Scenario: Policy Schema list command successful execution.

        Given:
        - Working API integration and correct parameters

        When:
        - Calling command policy_schemas_command

        Then:
        - Ensure no error returns
    """
    from GSuiteAdmin import policy_schemas_list_command
    with open('test_data/policy_schemas_list_reponse.json') as file:
        api_response = json.load(file)
    with open('test_data/policy_schemas_list_context.json') as file:
        expected_entry_context = json.load(file)
    mocker.patch('GSuiteAdmin.GSuiteClient.http_request', return_value=api_response)
    command_result = policy_schemas_list_command(gsuite_client, args)
    assert command_result.readable_output == expected_entry_context['readable_output']
    assert command_result.outputs == expected_entry_context['outputs']
    assert command_result.raw_response == expected_entry_context['raw_response']


def test_policy_schemas_command_schema_name(gsuite_client, mocker):
    """
        Scenario: Policy Schema list command successful execution.

        Given:
        - Working API integration and specific schema name

        When:
        - Calling command policy_schemas_command

        Then:
        - Ensure no error returns
    """
    from GSuiteAdmin import policy_schemas_list_command
    args = {"customer_id": "test", "schema_name": "chrome.users.appsconfig.AllowedAppTypes"}
    with open('test_data/policy_schemas_list_reponse_schema_name.json') as file:
        api_response = json.load(file)
    with open('test_data/policy_schemas_list_context_schema_name.json') as file:
        expected_entry_context = json.load(file)
    mocker.patch('GSuiteAdmin.GSuiteClient.http_request', return_value=api_response)
    command_result = policy_schemas_list_command(gsuite_client, args)
    assert command_result.readable_output == expected_entry_context['readable_output']
    assert command_result.outputs == expected_entry_context['outputs']
    assert command_result.raw_response == expected_entry_context['raw_response']


@pytest.mark.parametrize(
    "args",
    [
        {"customer_id": "test", "limit": "2", "policy_schema_filter": "chrome.users.apps.InstallType",
         "target_resource": "03ph8a2z1kjba6k", "target_type": "OrgUnit"},
        {"customer_id": "test", "limit": "10000", "policy_schema_filter": "chrome.users.apps.InstallType",
         "target_resource": "03ph8a2z1kjba6k", "target_type": "OrgUnit"},
        {"customer_id": "test", "page_size": "2", "limit": "4", "policy_schema_filter": "chrome.users.apps.InstallType",
         "target_resource": "03ph8a2z1kjba6k", "target_type": "OrgUnit"},
        {"customer_id": "test", "page_size": "5000", "limit": "10000", "policy_schema_filter": "chrome.users.apps.InstallType",
         "target_resource": "03ph8a2z1kjba6k", "target_type": "OrgUnit"},
        {"customer_id": "test", "page_token": "1aaaa", "limit": "10000", "policy_schema_filter": "chrome.users.apps.InstallType",
         "target_resource": "03ph8a2z1kjba6k", "target_type": "OrgUnit"},
    ]
)
def test_policy_resolve_command(gsuite_client, mocker, args):
    """
        Scenario: Policy resolve command successful execution.

        Given:
        - Working API integration and correct parameters

        When:
        - Calling command policy_resolve_command

        Then:
        - Ensure no error returns
    """
    from GSuiteAdmin import policy_resolve_command
    with open('test_data/policy_resolve_response.json') as file:
        api_response = json.load(file)
    with open('test_data/policy_resolve_context.json') as file:
        expected_entry_context = json.load(file)
    mocker.patch('GSuiteAdmin.GSuiteClient.http_request', return_value=api_response)
    command_result = policy_resolve_command(gsuite_client, args)
    assert command_result.readable_output == expected_entry_context['readable_output']
    assert command_result.outputs == expected_entry_context['outputs']
    assert command_result.raw_response == expected_entry_context['raw_response']


def test_group_delete_command(gsuite_client, mocker):
    """
        Scenario: Delete group command successful execution.

        Given:
        - Working API integration and correct parameters

        When:
        - Calling command group_delete_command

        Then:
        - Ensure no error returns
    """
    from GSuiteAdmin import group_delete_command
    args = {"customer_id": "test", "target_resource": "111111", "policy_schema": "chrome.users.apps.InstallType",
            "additional_target_keys": "{\"app_id\":\"chrome:11111111\"}"}
    mocker.patch('GSuiteAdmin.GSuiteClient.http_request', return_value={})
    response = group_delete_command(gsuite_client, args)
    assert response == f'Policy has been deleted for the customer {args["customer_id"]}'
>>>>>>> 90cf3b88
<|MERGE_RESOLUTION|>--- conflicted
+++ resolved
@@ -966,11 +966,7 @@
 
 
 def util_load_json(path):
-<<<<<<< HEAD
-    with open(path, mode='r', encoding='utf-8') as f:
-=======
     with open(path, encoding='utf-8') as f:
->>>>>>> 90cf3b88
         return json.loads(f.read())
 
 
@@ -1231,9 +1227,6 @@
     for raw_response in raw_responses:
         mocked_data.extend(raw_response.get(response_devices_list_key, []))
         mocked_next_page_token = raw_response.get('nextPageToken', '')
-<<<<<<< HEAD
-    return {'data': mocked_data, 'raw_response': raw_responses, 'next_page_token': mocked_next_page_token}
-=======
     return {'data': mocked_data, 'raw_response': raw_responses, 'next_page_token': mocked_next_page_token}
 
 
@@ -1533,5 +1526,4 @@
             "additional_target_keys": "{\"app_id\":\"chrome:11111111\"}"}
     mocker.patch('GSuiteAdmin.GSuiteClient.http_request', return_value={})
     response = group_delete_command(gsuite_client, args)
-    assert response == f'Policy has been deleted for the customer {args["customer_id"]}'
->>>>>>> 90cf3b88
+    assert response == f'Policy has been deleted for the customer {args["customer_id"]}'