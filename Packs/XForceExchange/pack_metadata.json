{
    "name": "IBM X-Force Exchange",
    "description": "IBM X-Force Exchange lets you receive threat intelligence about applications,\n  IP addresses, URls and hashes",
    "support": "xsoar",
<<<<<<< HEAD
    "currentVersion": "1.1.22",
=======
    "currentVersion": "1.1.23",
>>>>>>> a56da0f6
    "author": "Cortex XSOAR",
    "url": "https://www.paloaltonetworks.com/cortex",
    "email": "",
    "created": "2020-03-10T08:37:18Z",
    "categories": [
        "Data Enrichment & Threat Intelligence"
    ],
    "tags": [],
    "useCases": [],
    "keywords": [],
    "marketplaces": [
        "xsoar",
        "marketplacev2"
    ]
}<|MERGE_RESOLUTION|>--- conflicted
+++ resolved
@@ -2,11 +2,7 @@
     "name": "IBM X-Force Exchange",
     "description": "IBM X-Force Exchange lets you receive threat intelligence about applications,\n  IP addresses, URls and hashes",
     "support": "xsoar",
-<<<<<<< HEAD
-    "currentVersion": "1.1.22",
-=======
     "currentVersion": "1.1.23",
->>>>>>> a56da0f6
     "author": "Cortex XSOAR",
     "url": "https://www.paloaltonetworks.com/cortex",
     "email": "",
