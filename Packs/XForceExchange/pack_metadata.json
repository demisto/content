--- conflicted
+++ resolved
@@ -2,11 +2,7 @@
     "name": "IBM X-Force Exchange",
     "description": "IBM X-Force Exchange lets you receive threat intelligence about applications,\n  IP addresses, URls and hashes",
     "support": "xsoar",
-<<<<<<< HEAD
-    "currentVersion": "1.1.12",
-=======
     "currentVersion": "1.1.13",
->>>>>>> d8c4f709
     "author": "Cortex XSOAR",
     "url": "https://www.paloaltonetworks.com/cortex",
     "email": "",
