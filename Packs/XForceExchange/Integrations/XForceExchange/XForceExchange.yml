--- conflicted
+++ resolved
@@ -8,7 +8,7 @@
   name: url
   required: true
   type: 0
-- display: API Key
+- display: API K0ey
   name: credentials
   required: true
   type: 9
@@ -50,7 +50,6 @@
     description: IP to check
     execution: false
     name: ip
-<<<<<<< HEAD
     outputs:
     - contextPath: IP.Address
       description: Bad IP found
@@ -291,19 +290,6 @@
     - contextPath: CVE.Description
       description: The CVE description
       type: Unknown
-=======
-  - arguments:
-    - default: true
-      description: URL to check
-      isArray: false
-      name: url
-      required: true
-      secret: false
-    deprecated: false
-    description: URL reputation
-    execution: false
-    name: url
->>>>>>> 115f6cca
   dockerimage: demisto/python3:3.7.4.2245
   feed: false
   isfetch: false
