--- conflicted
+++ resolved
@@ -464,10 +464,7 @@
       description: Bookmark used to page through results.
       type: String
   dockerimage: demisto/python3:3.10.12.63474
-<<<<<<< HEAD
-=======
   runonce: false
->>>>>>> 9ddafcfd
   script: '-'
   subtype: python3
   type: python
