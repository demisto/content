from collections import defaultdict
from typing import Tuple, Dict

from CommonServerPython import *

# Disable insecure warnings
requests.packages.urllib3.disable_warnings()

XFORCE_URL = 'https://exchange.xforce.ibmcloud.com'
DEFAULT_THRESHOLD = 7
DBOT_SCORE_KEY = 'DBotScore(val.Indicator == obj.Indicator && val.Vendor == obj.Vendor)'


class Client(BaseClient):
    """
    Client for X-Force Exchange RESTful API.

    Args:
          url (str): the URL of X-Force Exchange.
          api_key (str): the API key of X-Force Exchange.
          password (str): password for the API key (required for authentication).
          use_ssl (bool): specifies whether to verify the SSL certificate or not.
          use_proxy (bool): specifies if to use Demisto proxy settings.
          reliability (str): reliability string.
          create_relationships (bool): Whether to create relationships.
    """

    def __init__(self, url: str, api_key: str, password: str, use_ssl: bool, use_proxy: bool,
                 reliability: str = DBotScoreReliability.C, create_relationships: bool = True):
        self.reliability = reliability
        self.create_relationships = create_relationships
        super().__init__(url, verify=use_ssl, proxy=use_proxy, headers={'Accept': 'application/json'},
                         auth=(api_key, password))

    def ip_report(self, ip: str) -> dict:
        if not is_ip_valid(ip):
            raise DemistoException('The given IP was invalid')

        return self._http_request('GET', f'/ipr/{ip}')

    def url_report(self, url: str):
        try:
            response = self._http_request('GET', f'/url/{url}')
        except Exception as e:
            if "Not Found" in str(e):
                return "Not Found"
            raise
        return response.get('result')

    def cve_report(self, code: str) -> dict:
        return self._http_request('GET', f'/vulnerabilities/search/{code}')

    def search_cves(self, q: str, start_date: str, end_date: str, bookmark: str) -> dict:
        params = {'q': q, 'startDate': start_date, 'endDate': end_date, 'bookmark': bookmark}
        params = {key: value for key, value in params.items() if value}
        return self._http_request('GET', '/vulnerabilities/fulltext', params=params)

    def file_report(self, file_hash: str) -> dict:
        return self._http_request('GET', f'/malware/{file_hash}').get('malware')

    def get_recent_vulnerabilities(self, start_date: str, end_date: str, limit: int) -> dict:
        params = {'startDate': start_date, 'endDate': end_date, 'limit': limit}
        params = {key: value for key, value in params.items() if value}
        return self._http_request('GET', '/vulnerabilities', params=params)

    def whois(self, host: str) -> dict:
        return self._http_request('GET', f'/whois/{host}')


def calculate_score(score: int, threshold: int) -> int:
    """
    Calculates and converts X-Force Exchange score into Demisto score.

    Args:
        score (int): the score from X-Force Exchange for certain indicator (1-10).
        threshold (int): the score threshold configured by the user.

    Returns:
        int - Demisto's score for the indicator
    """
    if not score:
        score = 0

    if score > threshold:
        return 3
    elif score > threshold / 2:
        return 2
    return 1


def get_cve_results(client: Client, cve_id: str, report: dict, threshold: int) -> Tuple[str, dict, dict]:
    """
    Formats CVE report from X-Force Exchange into Demisto's outputs.

    Args:
        client (Client): X-Force Exchange client.
        cve_id (str): the id (code) of the CVE.
        report (dict): the report from X-Force Exchange about the CVE.
        threshold (int): the score threshold configured by the user.

    Returns:
        str: the markdown to display inside Demisto.
        dict: the context to return into Demisto.
        dict: the report from X-Force Exchange (used for debugging).
    """

    outputs = {'ID': cve_id, 'CVSS': report.get('cvss', {}).get('version'),
               'Published': report.get('reported'),
               'Description': report.get('description')}
    dbot_score = {'Indicator': cve_id, 'Type': 'cve', 'Vendor': 'XFE',
                  'Score': calculate_score(round(report.get('risk_level', 0)), threshold),
                  'Reliability': client.reliability}
    additional_headers = ['xfdbid', 'risk_level', 'reported', 'cvss', 'tagname', 'stdcode',
                          'title', 'description', 'platforms_affected', 'exploitability']
    additional_info = {string_to_context_key(field): report.get(field) for field in additional_headers}

    if dbot_score['Score'] == 3:
        outputs['Malicious'] = {'Vendor': 'XFE', 'Description': report.get('description')}

    context = {outputPaths['cve']: outputs,
               DBOT_SCORE_KEY: dbot_score,
               f'XFE.{outputPaths["cve"]}': additional_info}

    table_headers = ['title', 'description', 'risk_level', 'reported', 'exploitability']
    table = {'Version': report.get('cvss', {}).get('version'),
             'Access Vector': report.get('cvss', {}).get('access_vector'),
             'Complexity': report.get('cvss', {}).get('access_complexity'),
             'STD Code': '\n'.join(report.get('stdcode', [])),
             'Affected Platforms': '\n'.join(report.get('platforms_affected', [])),
             **{string_to_table_header(header): report.get(header) for header in table_headers}
             }
    markdown = tableToMarkdown(f'X-Force CVE Reputation for {cve_id}\n'
                               f'{XFORCE_URL}/vulnerability/search/{cve_id}',
                               table, removeNull=True)

    return markdown, context, report


def test_module(client: Client) -> str:
    """
    Returning 'ok' indicates that the integration works like it is supposed to. Connection to the service is successful.

    Args:
        client (Client): X-Force Exchange client.
    Returns:
        str: 'ok' if test passed, anything else will fail the test.
    """

    return 'ok' if client.url_report('google.com') else 'Connection failed.'


def ip_command(client: Client, args: Dict[str, str]) -> Tuple[str, dict, Any]:
    """
    Executes IP enrichment against X-Force Exchange.

    Args:
        client (Client): X-Force client.
        args (Dict[str, str]): the arguments for the command.
    Returns:
        str: human readable presentation of the IP report.
        dict: the results to return into Demisto's context.
        Any: the raw data from X-Force client (used for debugging).
    """

    threshold = int(args.get('threshold', demisto.params().get('ip_threshold', DEFAULT_THRESHOLD)))

    markdown = ''
    context: dict = defaultdict(list)
    reports = []

    for ip in argToList(args.get('ip')):
        report = client.ip_report(ip)
        outputs = {'Address': report['ip'],
                   'Score': report.get('score'),
                   'Geo': {'Country': report.get('geo', {}).get('country', '')}}
        additional_info: dict = {string_to_context_key(field): report.get(field) for field in
                                 ['reason', 'reasonDescription', 'subnets']}
        dbot_score = {'Indicator': report['ip'], 'Type': 'ip', 'Vendor': 'XFE',
                      'Score': calculate_score(report['score'], threshold), 'Reliability': client.reliability}

        if dbot_score['Score'] == 3:
            outputs['Malicious'] = {'Vendor': 'XFE', 'Description': additional_info['Reasondescription']}

        context[outputPaths['ip']].append(outputs)
        context[f'XFE.{outputPaths["ip"]}'].append(additional_info)
        context[DBOT_SCORE_KEY].append(dbot_score)

        reason = f'{additional_info["Reason"]}:\n{additional_info["Reasondescription"]}' \
            if additional_info["Reason"] else 'Reason not found.'
        subnets = additional_info.get('Subnets', [])
        subnets_list = [subnet.get('subnet') for subnet in subnets]
        table = {'Score': report['score'],
                 'Reason': reason,
                 'Subnets': ', '.join(subnets_list)}
        markdown += tableToMarkdown(f'X-Force IP Reputation for: {report["ip"]}\n'
                                    f'{XFORCE_URL}/ip/{report["ip"]}', table, removeNull=True)
        reports.append(report)

    return markdown, context, reports


def domain_command(client: Client, args: Dict[str, str]) -> List[CommandResults]:
    """
     Executes URL enrichment against X-Force Exchange.

     Args:
         client (Client): X-Force client.
         args (Dict[str, str]): the arguments for the command.
     Returns:
         str: human readable presentation of the URL report.
         dict: the results to return into Demisto's context.
         Any: the raw data from X-Force client (used for debugging).
     """

    domains = argToList(args.get('domain', ''))
    threshold = int(args.get('threshold', demisto.params().get('url_threshold', DEFAULT_THRESHOLD)))
<<<<<<< HEAD
    context: Dict[str, Any] = defaultdict(list)
    markdown = ''
    reports = []
=======
    command_results: List[CommandResults] = []
>>>>>>> d8c4f709

    for domain in domains:
        report = client.url_report(domain)
        if report == "Not Found":
<<<<<<< HEAD
            markdown += f'Domain: {domain} not found\n'
            continue
        outputs = {'Name': report['url']}
        if report.get('score', 0):
            dbot_score = {
                'Indicator': report['url'],
                'Type': 'domain',
                'Vendor': 'XFE',
                'Score': calculate_score(report.get('score', 0), threshold),
                'Reliability': client.reliability
            }

            if dbot_score['Score'] == 3:
                outputs['Malicious'] = {'Vendor': 'XFE'}

            context[outputPaths['domain']].append(outputs)
            context[DBOT_SCORE_KEY].append(dbot_score)

            table = {
                'Score': report['score'],
                'Categories': '\n'.join(report['cats'].keys())
            }

            markdown += tableToMarkdown(f'X-Force Domain Reputation for: {report["url"]}\n'
                                        f'{XFORCE_URL}/url/{report["url"]}', table, removeNull=True)

        else:
            markdown += f'### X-Force Domain Reputation for: {report["url"]}.\n{XFORCE_URL}/url/{report["url"]}\n' \
                        f'No information found.'

        reports.append(report)
=======
            command_results.append(create_indicator_result_with_dbotscore_unknown(indicator=domain,
                                                                                  indicator_type=DBotScoreType.DOMAIN,
                                                                                  reliability=client.reliability))
            continue

        dbot_score = Common.DBotScore(indicator=domain,
                                      indicator_type=DBotScoreType.DOMAIN,
                                      integration_name='XFE',
                                      reliability=client.reliability,
                                      score=calculate_score(report.get('score', 0), threshold))
        indicator_ = Common.Domain(domain=domain, dbot_score=dbot_score)

        table = {
            'Score': report['score'],
            'Categories': '\n'.join(report['cats'].keys())
        }
>>>>>>> d8c4f709

        markdown = tableToMarkdown(f'X-Force Domain Reputation for: {report["url"]}\n'
                                   f'{XFORCE_URL}/url/{report["url"]}', table, removeNull=True)

        command_results.append(CommandResults(readable_output=markdown, raw_response=report, indicator=indicator_))
    return command_results


def url_command(client: Client, args: Dict[str, str]) -> List[CommandResults]:
    """
     Executes URL enrichment against X-Force Exchange.

     Args:
         client (Client): X-Force client.
         args (Dict[str, str]): the arguments for the command.
     Returns:
         str: human readable presentation of the URL report.
         dict: the results to return into Demisto's context.
         Any: the raw data from X-Force client (used for debugging).
     """

    urls = argToList(args.get('url', ''))
    threshold = int(args.get('threshold', demisto.params().get('url_threshold', DEFAULT_THRESHOLD)))
<<<<<<< HEAD
    context: Dict[str, Any] = defaultdict(list)
    markdown = ''
    reports = []
=======
    command_results: List[CommandResults] = []
>>>>>>> d8c4f709

    for url in urls:
        report = client.url_report(url)
        if report == "Not Found":
<<<<<<< HEAD
            markdown += f'URL: {url} not found\n'
            continue
        outputs = {'Data': report['url']}
        dbot_score = {'Indicator': report['url'], 'Type': 'url', 'Vendor': 'XFE',
                      'Score': calculate_score(report['score'], threshold), 'Reliability': client.reliability}
=======
            command_results.append(create_indicator_result_with_dbotscore_unknown(indicator=url,
                                                                                  indicator_type=DBotScoreType.URL,
                                                                                  reliability=client.reliability))
            continue

        dbot_score = Common.DBotScore(indicator=url,
                                      indicator_type=DBotScoreType.URL,
                                      integration_name='XFE',
                                      score=calculate_score(report['score'], threshold),
                                      reliability=client.reliability)
>>>>>>> d8c4f709

        indicator_ = Common.URL(url=url, dbot_score=dbot_score)

        table = {'Score': report['score'],
                 'Categories': '\n'.join(report['cats'].keys())}

        markdown = tableToMarkdown(f'X-Force URL Reputation for: {report["url"]}\n'
                                   f'{XFORCE_URL}/url/{report["url"]}', table, removeNull=True)

        command_results.append(CommandResults(readable_output=markdown, raw_response=report, indicator=indicator_))

    return command_results


def cve_search_command(client: Client, args: Dict[str, str]) -> Tuple[str, dict, Any]:
    """
     Get details about vulnerabilities (latest / search) from X-Force Exchange.

     Args:
         client (Client): X-Force client.
         args (Dict[str, str]): the arguments for the command.
     Returns:
         str: human readable presentation of the CVEs reports.
         dict: the results to return into Demisto's context.
         Any: the raw data from X-Force Exchange client (used for debugging).
    """

    threshold = int(demisto.params().get('cve_threshold', DEFAULT_THRESHOLD))

    if 'q' in args:
        reports = client.search_cves(args['q'], args.get('start_date', ''), args.get('end_date', ''),
                                     args.get('bookmark', ''))
        reports, total_rows, bookmark = reports['rows'], reports['total_rows'], reports['bookmark']
    else:
        reports = client.get_recent_vulnerabilities(args.get('start_date', ''), args.get('end_date', ''),
                                                    int(args.get('limit', 0)))
        total_rows, bookmark = '', ''

    total_context: Dict[str, Any] = defaultdict(list)
    total_markdown = ''

    for report in reports:
        cve_id = report.get('stdcode', [''])[0]
        markdown, context, _ = get_cve_results(client, cve_id, report, threshold)

        for key, value in context.items():
            total_context[key].append(value)

        total_markdown += markdown

    if total_rows and bookmark:
        total_context['XFE.CVESearch'] = {'TotalRows': total_rows, 'Bookmark': bookmark}

    return total_markdown, total_context, reports


def cve_get_command(client: Client, args: Dict[str, str]) -> Tuple[str, dict, Any]:
    """
     Executes CVE enrichment against X-Force Exchange.

     Args:
         client (Client): X-Force Exchange client.
         args (Dict[str, str]): the arguments for the command.

     Returns:
         str: human readable presentation of the CVE report.
         dict: the results to return into Demisto's context.
         Any: the raw data from X-Force client (used for debugging).
     """

    threshold = int(demisto.params().get('cve_threshold', DEFAULT_THRESHOLD))
    markdown = ''
    context: Dict[str, Any] = defaultdict(list)
    reports = []

    for cve_id in argToList(args.get('cve_id')):
        report = client.cve_report(cve_id)
        cve_markdown, cve_context, _ = get_cve_results(client, args['cve_id'], report[0], threshold)

        markdown += cve_markdown
        context[outputPaths['cve']].append(cve_context[outputPaths['cve']])
        context[DBOT_SCORE_KEY].append(cve_context[DBOT_SCORE_KEY])
        context[f'XFE.{outputPaths["cve"]}'].append(cve_context[f'XFE.{outputPaths["cve"]}'])

        reports.append(report)

    return markdown, context, reports


def file_command(client: Client, args: Dict[str, str]) -> List[CommandResults]:
    """
    Executes file hash enrichment against X-Force Exchange.

    Args:
        client (Client): X-Force Exchange client.
        args (Dict[str, str]): the arguments for the command.

    Returns:
         List of CommandResults.
    """
    context: dict = defaultdict(list)
    relationship: list = []
    command_results: List[CommandResults] = []

    for file_hash in argToList(args.get('file')):
        try:
            report = client.file_report(file_hash)
        except Exception as err:
            if 'Error in API call [404] - Not Found' in str(err):
<<<<<<< HEAD
                command_results.append(CommandResults(readable_output=f'File: {file_hash} not found\n'))
                continue
            else:
                raise
=======
                command_results.append(create_indicator_result_with_dbotscore_unknown(indicator=file_hash,
                                                                                      indicator_type=DBotScoreType.FILE,
                                                                                      reliability=client.reliability))
                continue
            else:
                raise ValueError(err)
>>>>>>> d8c4f709

        scores = {'high': 3, 'medium': 2, 'low': 1}
        dbot_score = Common.DBotScore(indicator=file_hash, indicator_type=DBotScoreType.FILE,
                                      integration_name='XFE', score=scores.get(report['risk'], 0),
                                      reliability=client.reliability)

        report_data = report['origins'].get('external', {})
        family_value = report_data.get('family')
        hash_info = {**report['origins'], 'Family': family_value,
                     'FamilyMembers': report_data.get('familyMembers')}
        if client.create_relationships:
            malware = dict_safe_get(hash_info, ['external', 'family'], [])
            if malware and isinstance(malware, list):
                malware = malware[0]
                relationship = [EntityRelationship(name=EntityRelationship.Relationships.RELATED_TO,
                                                   entity_a=file_hash,
                                                   entity_a_type=FeedIndicatorType.File,
                                                   entity_b=malware,
                                                   entity_b_type=FeedIndicatorType.indicator_type_by_server_version(
                                                       "STIX Malware"),
                                                   source_reliability=client.reliability,
                                                   brand='XFE')]

        hash_type = get_hash_type(file_hash)  # if file_hash found, has to be md5, sha1 or sha256
        if hash_type == 'md5':
            file = Common.File(md5=file_hash, dbot_score=dbot_score, relationships=relationship)
        elif hash_type == 'sha1':
            file = Common.File(sha1=file_hash, dbot_score=dbot_score, relationships=relationship)
        elif hash_type == 'sha256':
            file = Common.File(sha256=file_hash, dbot_score=dbot_score, relationships=relationship)

        context[f'XFE.{outputPaths["file"]}'] = hash_info

        download_servers = ','.join(server['ip'] for server in hash_info.get('downloadServers', {}).get('rows', []))
        cnc_servers = ','.join(server['domain'] for server in hash_info.get('CnCServers', {}).get('rows', []))
        table = {'CnC Servers': cnc_servers, 'Download Servers': download_servers,
                 'Source': hash_info.get('external', {}).get('source'),
                 'Created Date': report_data.get('firstSeen'),
                 'Type': hash_info.get('external', {}).get('malwareType')}
        markdown = tableToMarkdown(f'X-Force {hash_type} Reputation for {args.get("file")}\n'
                                   f'{XFORCE_URL}/malware/{args.get("file")}', table, removeNull=True)

        command_results.append(CommandResults(
            readable_output=markdown,
            outputs=context,
            indicator=file,
            raw_response=report,
            relationships=relationship
        ))
    return command_results


def whois_command(client: Client, args: Dict[str, str]) -> Tuple[str, dict, Any]:
    """
    Gets information about the given host address.

    Args:
        client (Client): X-Force Exchange client.
        args (Dict[str, str]): the arguments for the command.

    Returns:
         str: human readable presentation of the information about the host.
         dict: the results to return into Demisto's context.
         Any: the raw data from X-Force Exchange client (used for debugging).
    """

    result = client.whois(args['host'])

    contact = [{k.title(): v for k, v in contact.items()} for contact in result.get('contact', [])]
    outputs = {'Host': args['host'], 'RegistrarName': result.get('registrarName'),
               'Created': result.get('createdDate'), 'Updated': result.get('updatedDate'),
               'Expires': result.get('expiresDate'), 'Email': result.get('contactEmail'),
               'Contact': contact}

    domain = {'Name': args['host'], 'CreationDate': outputs['Created'],
              'ExpirationDate': outputs['Expires'], 'UpdatedDate': outputs['Updated'],
              'Organization': contact[0]['Organization'] if contact else '',
              'Registrant': {'Country': contact[0]['Country'] if contact else '',
                             'Name': contact[0]['Organization'] if contact else ''},
              'WHOIS': {'Registrar': {'Name': result.get('registrarName'),
                                      'Email': result.get('contactEmail')
                                      },
                        'UpdatedDate': outputs['Updated'], 'ExpirationDate': outputs['Expires'],
                        'CreationDate': outputs['Created']
                        }
              }

    domain['WHOIS']['Registrant'] = domain['Registrant']  # type: ignore

    context = {outputPaths['domain']: domain, 'XFE.Whois(obj.Host==val.Host)': outputs}
    markdown = tableToMarkdown(f'X-Force Whois result for {args["host"]}', outputs, removeNull=True)

    return markdown, context, result


def main():
    params = demisto.params()
    credentials = params.get('credentials')

    reliability = params.get('integrationReliability')
    reliability = reliability if reliability else DBotScoreReliability.C

    if DBotScoreReliability.is_valid_type(reliability):
        reliability = DBotScoreReliability.get_dbot_score_reliability_from_str(reliability)
    else:
        raise Exception("Please provide a valid value for the Source Reliability parameter.")

    client = Client(params.get('url'),
                    credentials.get('identifier'), credentials.get('password'),
                    use_ssl=not params.get('insecure', False),
                    use_proxy=params.get('proxy', False),
                    reliability=reliability,
                    create_relationships=argToBoolean(params.get('create_relationships')))

    commands = {
        'ip': ip_command,
        'url': url_command,
        'domain': domain_command,
        'cve-latest': cve_search_command,
        'cve-search': cve_get_command,
        'file': file_command,
        'xfe-whois': whois_command,
        'xfe-search-cves': cve_search_command
    }

    command = demisto.command()
    LOG(f'Command being called is {command}')

    try:
        if command == 'test-module':
            return_results(test_module(client))
<<<<<<< HEAD
        elif command == 'file':
=======
        elif command in ['file', 'url', 'domain']:
>>>>>>> d8c4f709
            return_results(commands[command](client, demisto.args()))
        elif command in commands:
            return_outputs(*commands[command](client, demisto.args()))
        else:
            raise NotImplementedError(f'Command "{command}" is not implemented.')
    except Exception as e:
        return_error(f'Failed to execute {command} command. Error: {e}')


if __name__ in ('__main__', '__builtin__', 'builtins'):
    main()
<|MERGE_RESOLUTION|>--- conflicted
+++ resolved
@@ -1,598 +1,533 @@
-from collections import defaultdict
-from typing import Tuple, Dict
-
-from CommonServerPython import *
-
-# Disable insecure warnings
-requests.packages.urllib3.disable_warnings()
-
-XFORCE_URL = 'https://exchange.xforce.ibmcloud.com'
-DEFAULT_THRESHOLD = 7
-DBOT_SCORE_KEY = 'DBotScore(val.Indicator == obj.Indicator && val.Vendor == obj.Vendor)'
-
-
-class Client(BaseClient):
-    """
-    Client for X-Force Exchange RESTful API.
-
-    Args:
-          url (str): the URL of X-Force Exchange.
-          api_key (str): the API key of X-Force Exchange.
-          password (str): password for the API key (required for authentication).
-          use_ssl (bool): specifies whether to verify the SSL certificate or not.
-          use_proxy (bool): specifies if to use Demisto proxy settings.
-          reliability (str): reliability string.
-          create_relationships (bool): Whether to create relationships.
-    """
-
-    def __init__(self, url: str, api_key: str, password: str, use_ssl: bool, use_proxy: bool,
-                 reliability: str = DBotScoreReliability.C, create_relationships: bool = True):
-        self.reliability = reliability
-        self.create_relationships = create_relationships
-        super().__init__(url, verify=use_ssl, proxy=use_proxy, headers={'Accept': 'application/json'},
-                         auth=(api_key, password))
-
-    def ip_report(self, ip: str) -> dict:
-        if not is_ip_valid(ip):
-            raise DemistoException('The given IP was invalid')
-
-        return self._http_request('GET', f'/ipr/{ip}')
-
-    def url_report(self, url: str):
-        try:
-            response = self._http_request('GET', f'/url/{url}')
-        except Exception as e:
-            if "Not Found" in str(e):
-                return "Not Found"
-            raise
-        return response.get('result')
-
-    def cve_report(self, code: str) -> dict:
-        return self._http_request('GET', f'/vulnerabilities/search/{code}')
-
-    def search_cves(self, q: str, start_date: str, end_date: str, bookmark: str) -> dict:
-        params = {'q': q, 'startDate': start_date, 'endDate': end_date, 'bookmark': bookmark}
-        params = {key: value for key, value in params.items() if value}
-        return self._http_request('GET', '/vulnerabilities/fulltext', params=params)
-
-    def file_report(self, file_hash: str) -> dict:
-        return self._http_request('GET', f'/malware/{file_hash}').get('malware')
-
-    def get_recent_vulnerabilities(self, start_date: str, end_date: str, limit: int) -> dict:
-        params = {'startDate': start_date, 'endDate': end_date, 'limit': limit}
-        params = {key: value for key, value in params.items() if value}
-        return self._http_request('GET', '/vulnerabilities', params=params)
-
-    def whois(self, host: str) -> dict:
-        return self._http_request('GET', f'/whois/{host}')
-
-
-def calculate_score(score: int, threshold: int) -> int:
-    """
-    Calculates and converts X-Force Exchange score into Demisto score.
-
-    Args:
-        score (int): the score from X-Force Exchange for certain indicator (1-10).
-        threshold (int): the score threshold configured by the user.
-
-    Returns:
-        int - Demisto's score for the indicator
-    """
-    if not score:
-        score = 0
-
-    if score > threshold:
-        return 3
-    elif score > threshold / 2:
-        return 2
-    return 1
-
-
-def get_cve_results(client: Client, cve_id: str, report: dict, threshold: int) -> Tuple[str, dict, dict]:
-    """
-    Formats CVE report from X-Force Exchange into Demisto's outputs.
-
-    Args:
-        client (Client): X-Force Exchange client.
-        cve_id (str): the id (code) of the CVE.
-        report (dict): the report from X-Force Exchange about the CVE.
-        threshold (int): the score threshold configured by the user.
-
-    Returns:
-        str: the markdown to display inside Demisto.
-        dict: the context to return into Demisto.
-        dict: the report from X-Force Exchange (used for debugging).
-    """
-
-    outputs = {'ID': cve_id, 'CVSS': report.get('cvss', {}).get('version'),
-               'Published': report.get('reported'),
-               'Description': report.get('description')}
-    dbot_score = {'Indicator': cve_id, 'Type': 'cve', 'Vendor': 'XFE',
-                  'Score': calculate_score(round(report.get('risk_level', 0)), threshold),
-                  'Reliability': client.reliability}
-    additional_headers = ['xfdbid', 'risk_level', 'reported', 'cvss', 'tagname', 'stdcode',
-                          'title', 'description', 'platforms_affected', 'exploitability']
-    additional_info = {string_to_context_key(field): report.get(field) for field in additional_headers}
-
-    if dbot_score['Score'] == 3:
-        outputs['Malicious'] = {'Vendor': 'XFE', 'Description': report.get('description')}
-
-    context = {outputPaths['cve']: outputs,
-               DBOT_SCORE_KEY: dbot_score,
-               f'XFE.{outputPaths["cve"]}': additional_info}
-
-    table_headers = ['title', 'description', 'risk_level', 'reported', 'exploitability']
-    table = {'Version': report.get('cvss', {}).get('version'),
-             'Access Vector': report.get('cvss', {}).get('access_vector'),
-             'Complexity': report.get('cvss', {}).get('access_complexity'),
-             'STD Code': '\n'.join(report.get('stdcode', [])),
-             'Affected Platforms': '\n'.join(report.get('platforms_affected', [])),
-             **{string_to_table_header(header): report.get(header) for header in table_headers}
-             }
-    markdown = tableToMarkdown(f'X-Force CVE Reputation for {cve_id}\n'
-                               f'{XFORCE_URL}/vulnerability/search/{cve_id}',
-                               table, removeNull=True)
-
-    return markdown, context, report
-
-
-def test_module(client: Client) -> str:
-    """
-    Returning 'ok' indicates that the integration works like it is supposed to. Connection to the service is successful.
-
-    Args:
-        client (Client): X-Force Exchange client.
-    Returns:
-        str: 'ok' if test passed, anything else will fail the test.
-    """
-
-    return 'ok' if client.url_report('google.com') else 'Connection failed.'
-
-
-def ip_command(client: Client, args: Dict[str, str]) -> Tuple[str, dict, Any]:
-    """
-    Executes IP enrichment against X-Force Exchange.
-
-    Args:
-        client (Client): X-Force client.
-        args (Dict[str, str]): the arguments for the command.
-    Returns:
-        str: human readable presentation of the IP report.
-        dict: the results to return into Demisto's context.
-        Any: the raw data from X-Force client (used for debugging).
-    """
-
-    threshold = int(args.get('threshold', demisto.params().get('ip_threshold', DEFAULT_THRESHOLD)))
-
-    markdown = ''
-    context: dict = defaultdict(list)
-    reports = []
-
-    for ip in argToList(args.get('ip')):
-        report = client.ip_report(ip)
-        outputs = {'Address': report['ip'],
-                   'Score': report.get('score'),
-                   'Geo': {'Country': report.get('geo', {}).get('country', '')}}
-        additional_info: dict = {string_to_context_key(field): report.get(field) for field in
-                                 ['reason', 'reasonDescription', 'subnets']}
-        dbot_score = {'Indicator': report['ip'], 'Type': 'ip', 'Vendor': 'XFE',
-                      'Score': calculate_score(report['score'], threshold), 'Reliability': client.reliability}
-
-        if dbot_score['Score'] == 3:
-            outputs['Malicious'] = {'Vendor': 'XFE', 'Description': additional_info['Reasondescription']}
-
-        context[outputPaths['ip']].append(outputs)
-        context[f'XFE.{outputPaths["ip"]}'].append(additional_info)
-        context[DBOT_SCORE_KEY].append(dbot_score)
-
-        reason = f'{additional_info["Reason"]}:\n{additional_info["Reasondescription"]}' \
-            if additional_info["Reason"] else 'Reason not found.'
-        subnets = additional_info.get('Subnets', [])
-        subnets_list = [subnet.get('subnet') for subnet in subnets]
-        table = {'Score': report['score'],
-                 'Reason': reason,
-                 'Subnets': ', '.join(subnets_list)}
-        markdown += tableToMarkdown(f'X-Force IP Reputation for: {report["ip"]}\n'
-                                    f'{XFORCE_URL}/ip/{report["ip"]}', table, removeNull=True)
-        reports.append(report)
-
-    return markdown, context, reports
-
-
-def domain_command(client: Client, args: Dict[str, str]) -> List[CommandResults]:
-    """
-     Executes URL enrichment against X-Force Exchange.
-
-     Args:
-         client (Client): X-Force client.
-         args (Dict[str, str]): the arguments for the command.
-     Returns:
-         str: human readable presentation of the URL report.
-         dict: the results to return into Demisto's context.
-         Any: the raw data from X-Force client (used for debugging).
-     """
-
-    domains = argToList(args.get('domain', ''))
-    threshold = int(args.get('threshold', demisto.params().get('url_threshold', DEFAULT_THRESHOLD)))
-<<<<<<< HEAD
-    context: Dict[str, Any] = defaultdict(list)
-    markdown = ''
-    reports = []
-=======
-    command_results: List[CommandResults] = []
->>>>>>> d8c4f709
-
-    for domain in domains:
-        report = client.url_report(domain)
-        if report == "Not Found":
-<<<<<<< HEAD
-            markdown += f'Domain: {domain} not found\n'
-            continue
-        outputs = {'Name': report['url']}
-        if report.get('score', 0):
-            dbot_score = {
-                'Indicator': report['url'],
-                'Type': 'domain',
-                'Vendor': 'XFE',
-                'Score': calculate_score(report.get('score', 0), threshold),
-                'Reliability': client.reliability
-            }
-
-            if dbot_score['Score'] == 3:
-                outputs['Malicious'] = {'Vendor': 'XFE'}
-
-            context[outputPaths['domain']].append(outputs)
-            context[DBOT_SCORE_KEY].append(dbot_score)
-
-            table = {
-                'Score': report['score'],
-                'Categories': '\n'.join(report['cats'].keys())
-            }
-
-            markdown += tableToMarkdown(f'X-Force Domain Reputation for: {report["url"]}\n'
-                                        f'{XFORCE_URL}/url/{report["url"]}', table, removeNull=True)
-
-        else:
-            markdown += f'### X-Force Domain Reputation for: {report["url"]}.\n{XFORCE_URL}/url/{report["url"]}\n' \
-                        f'No information found.'
-
-        reports.append(report)
-=======
-            command_results.append(create_indicator_result_with_dbotscore_unknown(indicator=domain,
-                                                                                  indicator_type=DBotScoreType.DOMAIN,
-                                                                                  reliability=client.reliability))
-            continue
-
-        dbot_score = Common.DBotScore(indicator=domain,
-                                      indicator_type=DBotScoreType.DOMAIN,
-                                      integration_name='XFE',
-                                      reliability=client.reliability,
-                                      score=calculate_score(report.get('score', 0), threshold))
-        indicator_ = Common.Domain(domain=domain, dbot_score=dbot_score)
-
-        table = {
-            'Score': report['score'],
-            'Categories': '\n'.join(report['cats'].keys())
-        }
->>>>>>> d8c4f709
-
-        markdown = tableToMarkdown(f'X-Force Domain Reputation for: {report["url"]}\n'
-                                   f'{XFORCE_URL}/url/{report["url"]}', table, removeNull=True)
-
-        command_results.append(CommandResults(readable_output=markdown, raw_response=report, indicator=indicator_))
-    return command_results
-
-
-def url_command(client: Client, args: Dict[str, str]) -> List[CommandResults]:
-    """
-     Executes URL enrichment against X-Force Exchange.
-
-     Args:
-         client (Client): X-Force client.
-         args (Dict[str, str]): the arguments for the command.
-     Returns:
-         str: human readable presentation of the URL report.
-         dict: the results to return into Demisto's context.
-         Any: the raw data from X-Force client (used for debugging).
-     """
-
-    urls = argToList(args.get('url', ''))
-    threshold = int(args.get('threshold', demisto.params().get('url_threshold', DEFAULT_THRESHOLD)))
-<<<<<<< HEAD
-    context: Dict[str, Any] = defaultdict(list)
-    markdown = ''
-    reports = []
-=======
-    command_results: List[CommandResults] = []
->>>>>>> d8c4f709
-
-    for url in urls:
-        report = client.url_report(url)
-        if report == "Not Found":
-<<<<<<< HEAD
-            markdown += f'URL: {url} not found\n'
-            continue
-        outputs = {'Data': report['url']}
-        dbot_score = {'Indicator': report['url'], 'Type': 'url', 'Vendor': 'XFE',
-                      'Score': calculate_score(report['score'], threshold), 'Reliability': client.reliability}
-=======
-            command_results.append(create_indicator_result_with_dbotscore_unknown(indicator=url,
-                                                                                  indicator_type=DBotScoreType.URL,
-                                                                                  reliability=client.reliability))
-            continue
-
-        dbot_score = Common.DBotScore(indicator=url,
-                                      indicator_type=DBotScoreType.URL,
-                                      integration_name='XFE',
-                                      score=calculate_score(report['score'], threshold),
-                                      reliability=client.reliability)
->>>>>>> d8c4f709
-
-        indicator_ = Common.URL(url=url, dbot_score=dbot_score)
-
-        table = {'Score': report['score'],
-                 'Categories': '\n'.join(report['cats'].keys())}
-
-        markdown = tableToMarkdown(f'X-Force URL Reputation for: {report["url"]}\n'
-                                   f'{XFORCE_URL}/url/{report["url"]}', table, removeNull=True)
-
-        command_results.append(CommandResults(readable_output=markdown, raw_response=report, indicator=indicator_))
-
-    return command_results
-
-
-def cve_search_command(client: Client, args: Dict[str, str]) -> Tuple[str, dict, Any]:
-    """
-     Get details about vulnerabilities (latest / search) from X-Force Exchange.
-
-     Args:
-         client (Client): X-Force client.
-         args (Dict[str, str]): the arguments for the command.
-     Returns:
-         str: human readable presentation of the CVEs reports.
-         dict: the results to return into Demisto's context.
-         Any: the raw data from X-Force Exchange client (used for debugging).
-    """
-
-    threshold = int(demisto.params().get('cve_threshold', DEFAULT_THRESHOLD))
-
-    if 'q' in args:
-        reports = client.search_cves(args['q'], args.get('start_date', ''), args.get('end_date', ''),
-                                     args.get('bookmark', ''))
-        reports, total_rows, bookmark = reports['rows'], reports['total_rows'], reports['bookmark']
-    else:
-        reports = client.get_recent_vulnerabilities(args.get('start_date', ''), args.get('end_date', ''),
-                                                    int(args.get('limit', 0)))
-        total_rows, bookmark = '', ''
-
-    total_context: Dict[str, Any] = defaultdict(list)
-    total_markdown = ''
-
-    for report in reports:
-        cve_id = report.get('stdcode', [''])[0]
-        markdown, context, _ = get_cve_results(client, cve_id, report, threshold)
-
-        for key, value in context.items():
-            total_context[key].append(value)
-
-        total_markdown += markdown
-
-    if total_rows and bookmark:
-        total_context['XFE.CVESearch'] = {'TotalRows': total_rows, 'Bookmark': bookmark}
-
-    return total_markdown, total_context, reports
-
-
-def cve_get_command(client: Client, args: Dict[str, str]) -> Tuple[str, dict, Any]:
-    """
-     Executes CVE enrichment against X-Force Exchange.
-
-     Args:
-         client (Client): X-Force Exchange client.
-         args (Dict[str, str]): the arguments for the command.
-
-     Returns:
-         str: human readable presentation of the CVE report.
-         dict: the results to return into Demisto's context.
-         Any: the raw data from X-Force client (used for debugging).
-     """
-
-    threshold = int(demisto.params().get('cve_threshold', DEFAULT_THRESHOLD))
-    markdown = ''
-    context: Dict[str, Any] = defaultdict(list)
-    reports = []
-
-    for cve_id in argToList(args.get('cve_id')):
-        report = client.cve_report(cve_id)
-        cve_markdown, cve_context, _ = get_cve_results(client, args['cve_id'], report[0], threshold)
-
-        markdown += cve_markdown
-        context[outputPaths['cve']].append(cve_context[outputPaths['cve']])
-        context[DBOT_SCORE_KEY].append(cve_context[DBOT_SCORE_KEY])
-        context[f'XFE.{outputPaths["cve"]}'].append(cve_context[f'XFE.{outputPaths["cve"]}'])
-
-        reports.append(report)
-
-    return markdown, context, reports
-
-
-def file_command(client: Client, args: Dict[str, str]) -> List[CommandResults]:
-    """
-    Executes file hash enrichment against X-Force Exchange.
-
-    Args:
-        client (Client): X-Force Exchange client.
-        args (Dict[str, str]): the arguments for the command.
-
-    Returns:
-         List of CommandResults.
-    """
-    context: dict = defaultdict(list)
-    relationship: list = []
-    command_results: List[CommandResults] = []
-
-    for file_hash in argToList(args.get('file')):
-        try:
-            report = client.file_report(file_hash)
-        except Exception as err:
-            if 'Error in API call [404] - Not Found' in str(err):
-<<<<<<< HEAD
-                command_results.append(CommandResults(readable_output=f'File: {file_hash} not found\n'))
-                continue
-            else:
-                raise
-=======
-                command_results.append(create_indicator_result_with_dbotscore_unknown(indicator=file_hash,
-                                                                                      indicator_type=DBotScoreType.FILE,
-                                                                                      reliability=client.reliability))
-                continue
-            else:
-                raise ValueError(err)
->>>>>>> d8c4f709
-
-        scores = {'high': 3, 'medium': 2, 'low': 1}
-        dbot_score = Common.DBotScore(indicator=file_hash, indicator_type=DBotScoreType.FILE,
-                                      integration_name='XFE', score=scores.get(report['risk'], 0),
-                                      reliability=client.reliability)
-
-        report_data = report['origins'].get('external', {})
-        family_value = report_data.get('family')
-        hash_info = {**report['origins'], 'Family': family_value,
-                     'FamilyMembers': report_data.get('familyMembers')}
-        if client.create_relationships:
-            malware = dict_safe_get(hash_info, ['external', 'family'], [])
-            if malware and isinstance(malware, list):
-                malware = malware[0]
-                relationship = [EntityRelationship(name=EntityRelationship.Relationships.RELATED_TO,
-                                                   entity_a=file_hash,
-                                                   entity_a_type=FeedIndicatorType.File,
-                                                   entity_b=malware,
-                                                   entity_b_type=FeedIndicatorType.indicator_type_by_server_version(
-                                                       "STIX Malware"),
-                                                   source_reliability=client.reliability,
-                                                   brand='XFE')]
-
-        hash_type = get_hash_type(file_hash)  # if file_hash found, has to be md5, sha1 or sha256
-        if hash_type == 'md5':
-            file = Common.File(md5=file_hash, dbot_score=dbot_score, relationships=relationship)
-        elif hash_type == 'sha1':
-            file = Common.File(sha1=file_hash, dbot_score=dbot_score, relationships=relationship)
-        elif hash_type == 'sha256':
-            file = Common.File(sha256=file_hash, dbot_score=dbot_score, relationships=relationship)
-
-        context[f'XFE.{outputPaths["file"]}'] = hash_info
-
-        download_servers = ','.join(server['ip'] for server in hash_info.get('downloadServers', {}).get('rows', []))
-        cnc_servers = ','.join(server['domain'] for server in hash_info.get('CnCServers', {}).get('rows', []))
-        table = {'CnC Servers': cnc_servers, 'Download Servers': download_servers,
-                 'Source': hash_info.get('external', {}).get('source'),
-                 'Created Date': report_data.get('firstSeen'),
-                 'Type': hash_info.get('external', {}).get('malwareType')}
-        markdown = tableToMarkdown(f'X-Force {hash_type} Reputation for {args.get("file")}\n'
-                                   f'{XFORCE_URL}/malware/{args.get("file")}', table, removeNull=True)
-
-        command_results.append(CommandResults(
-            readable_output=markdown,
-            outputs=context,
-            indicator=file,
-            raw_response=report,
-            relationships=relationship
-        ))
-    return command_results
-
-
-def whois_command(client: Client, args: Dict[str, str]) -> Tuple[str, dict, Any]:
-    """
-    Gets information about the given host address.
-
-    Args:
-        client (Client): X-Force Exchange client.
-        args (Dict[str, str]): the arguments for the command.
-
-    Returns:
-         str: human readable presentation of the information about the host.
-         dict: the results to return into Demisto's context.
-         Any: the raw data from X-Force Exchange client (used for debugging).
-    """
-
-    result = client.whois(args['host'])
-
-    contact = [{k.title(): v for k, v in contact.items()} for contact in result.get('contact', [])]
-    outputs = {'Host': args['host'], 'RegistrarName': result.get('registrarName'),
-               'Created': result.get('createdDate'), 'Updated': result.get('updatedDate'),
-               'Expires': result.get('expiresDate'), 'Email': result.get('contactEmail'),
-               'Contact': contact}
-
-    domain = {'Name': args['host'], 'CreationDate': outputs['Created'],
-              'ExpirationDate': outputs['Expires'], 'UpdatedDate': outputs['Updated'],
-              'Organization': contact[0]['Organization'] if contact else '',
-              'Registrant': {'Country': contact[0]['Country'] if contact else '',
-                             'Name': contact[0]['Organization'] if contact else ''},
-              'WHOIS': {'Registrar': {'Name': result.get('registrarName'),
-                                      'Email': result.get('contactEmail')
-                                      },
-                        'UpdatedDate': outputs['Updated'], 'ExpirationDate': outputs['Expires'],
-                        'CreationDate': outputs['Created']
-                        }
-              }
-
-    domain['WHOIS']['Registrant'] = domain['Registrant']  # type: ignore
-
-    context = {outputPaths['domain']: domain, 'XFE.Whois(obj.Host==val.Host)': outputs}
-    markdown = tableToMarkdown(f'X-Force Whois result for {args["host"]}', outputs, removeNull=True)
-
-    return markdown, context, result
-
-
-def main():
-    params = demisto.params()
-    credentials = params.get('credentials')
-
-    reliability = params.get('integrationReliability')
-    reliability = reliability if reliability else DBotScoreReliability.C
-
-    if DBotScoreReliability.is_valid_type(reliability):
-        reliability = DBotScoreReliability.get_dbot_score_reliability_from_str(reliability)
-    else:
-        raise Exception("Please provide a valid value for the Source Reliability parameter.")
-
-    client = Client(params.get('url'),
-                    credentials.get('identifier'), credentials.get('password'),
-                    use_ssl=not params.get('insecure', False),
-                    use_proxy=params.get('proxy', False),
-                    reliability=reliability,
-                    create_relationships=argToBoolean(params.get('create_relationships')))
-
-    commands = {
-        'ip': ip_command,
-        'url': url_command,
-        'domain': domain_command,
-        'cve-latest': cve_search_command,
-        'cve-search': cve_get_command,
-        'file': file_command,
-        'xfe-whois': whois_command,
-        'xfe-search-cves': cve_search_command
-    }
-
-    command = demisto.command()
-    LOG(f'Command being called is {command}')
-
-    try:
-        if command == 'test-module':
-            return_results(test_module(client))
-<<<<<<< HEAD
-        elif command == 'file':
-=======
-        elif command in ['file', 'url', 'domain']:
->>>>>>> d8c4f709
-            return_results(commands[command](client, demisto.args()))
-        elif command in commands:
-            return_outputs(*commands[command](client, demisto.args()))
-        else:
-            raise NotImplementedError(f'Command "{command}" is not implemented.')
-    except Exception as e:
-        return_error(f'Failed to execute {command} command. Error: {e}')
-
-
-if __name__ in ('__main__', '__builtin__', 'builtins'):
-    main()
+from collections import defaultdict
+from typing import Tuple, Dict
+
+from CommonServerPython import *
+
+# Disable insecure warnings
+requests.packages.urllib3.disable_warnings()
+
+XFORCE_URL = 'https://exchange.xforce.ibmcloud.com'
+DEFAULT_THRESHOLD = 7
+DBOT_SCORE_KEY = 'DBotScore(val.Indicator == obj.Indicator && val.Vendor == obj.Vendor)'
+
+
+class Client(BaseClient):
+    """
+    Client for X-Force Exchange RESTful API.
+
+    Args:
+          url (str): the URL of X-Force Exchange.
+          api_key (str): the API key of X-Force Exchange.
+          password (str): password for the API key (required for authentication).
+          use_ssl (bool): specifies whether to verify the SSL certificate or not.
+          use_proxy (bool): specifies if to use Demisto proxy settings.
+          reliability (str): reliability string.
+          create_relationships (bool): Whether to create relationships.
+    """
+
+    def __init__(self, url: str, api_key: str, password: str, use_ssl: bool, use_proxy: bool,
+                 reliability: str = DBotScoreReliability.C, create_relationships: bool = True):
+        self.reliability = reliability
+        self.create_relationships = create_relationships
+        super().__init__(url, verify=use_ssl, proxy=use_proxy, headers={'Accept': 'application/json'},
+                         auth=(api_key, password))
+
+    def ip_report(self, ip: str) -> dict:
+        if not is_ip_valid(ip):
+            raise DemistoException('The given IP was invalid')
+
+        return self._http_request('GET', f'/ipr/{ip}')
+
+    def url_report(self, url: str):
+        try:
+            response = self._http_request('GET', f'/url/{url}')
+        except Exception as e:
+            if "Not Found" in str(e):
+                return "Not Found"
+            raise
+        return response.get('result')
+
+    def cve_report(self, code: str) -> dict:
+        return self._http_request('GET', f'/vulnerabilities/search/{code}')
+
+    def search_cves(self, q: str, start_date: str, end_date: str, bookmark: str) -> dict:
+        params = {'q': q, 'startDate': start_date, 'endDate': end_date, 'bookmark': bookmark}
+        params = {key: value for key, value in params.items() if value}
+        return self._http_request('GET', '/vulnerabilities/fulltext', params=params)
+
+    def file_report(self, file_hash: str) -> dict:
+        return self._http_request('GET', f'/malware/{file_hash}').get('malware')
+
+    def get_recent_vulnerabilities(self, start_date: str, end_date: str, limit: int) -> dict:
+        params = {'startDate': start_date, 'endDate': end_date, 'limit': limit}
+        params = {key: value for key, value in params.items() if value}
+        return self._http_request('GET', '/vulnerabilities', params=params)
+
+    def whois(self, host: str) -> dict:
+        return self._http_request('GET', f'/whois/{host}')
+
+
+def calculate_score(score: int, threshold: int) -> int:
+    """
+    Calculates and converts X-Force Exchange score into Demisto score.
+
+    Args:
+        score (int): the score from X-Force Exchange for certain indicator (1-10).
+        threshold (int): the score threshold configured by the user.
+
+    Returns:
+        int - Demisto's score for the indicator
+    """
+    if not score:
+        score = 0
+
+    if score > threshold:
+        return 3
+    elif score > threshold / 2:
+        return 2
+    return 1
+
+
+def get_cve_results(client: Client, cve_id: str, report: dict, threshold: int) -> Tuple[str, dict, dict]:
+    """
+    Formats CVE report from X-Force Exchange into Demisto's outputs.
+
+    Args:
+        client (Client): X-Force Exchange client.
+        cve_id (str): the id (code) of the CVE.
+        report (dict): the report from X-Force Exchange about the CVE.
+        threshold (int): the score threshold configured by the user.
+
+    Returns:
+        str: the markdown to display inside Demisto.
+        dict: the context to return into Demisto.
+        dict: the report from X-Force Exchange (used for debugging).
+    """
+
+    outputs = {'ID': cve_id, 'CVSS': report.get('cvss', {}).get('version'),
+               'Published': report.get('reported'),
+               'Description': report.get('description')}
+    dbot_score = {'Indicator': cve_id, 'Type': 'cve', 'Vendor': 'XFE',
+                  'Score': calculate_score(round(report.get('risk_level', 0)), threshold),
+                  'Reliability': client.reliability}
+    additional_headers = ['xfdbid', 'risk_level', 'reported', 'cvss', 'tagname', 'stdcode',
+                          'title', 'description', 'platforms_affected', 'exploitability']
+    additional_info = {string_to_context_key(field): report.get(field) for field in additional_headers}
+
+    if dbot_score['Score'] == 3:
+        outputs['Malicious'] = {'Vendor': 'XFE', 'Description': report.get('description')}
+
+    context = {outputPaths['cve']: outputs,
+               DBOT_SCORE_KEY: dbot_score,
+               f'XFE.{outputPaths["cve"]}': additional_info}
+
+    table_headers = ['title', 'description', 'risk_level', 'reported', 'exploitability']
+    table = {'Version': report.get('cvss', {}).get('version'),
+             'Access Vector': report.get('cvss', {}).get('access_vector'),
+             'Complexity': report.get('cvss', {}).get('access_complexity'),
+             'STD Code': '\n'.join(report.get('stdcode', [])),
+             'Affected Platforms': '\n'.join(report.get('platforms_affected', [])),
+             **{string_to_table_header(header): report.get(header) for header in table_headers}
+             }
+    markdown = tableToMarkdown(f'X-Force CVE Reputation for {cve_id}\n'
+                               f'{XFORCE_URL}/vulnerability/search/{cve_id}',
+                               table, removeNull=True)
+
+    return markdown, context, report
+
+
+def test_module(client: Client) -> str:
+    """
+    Returning 'ok' indicates that the integration works like it is supposed to. Connection to the service is successful.
+
+    Args:
+        client (Client): X-Force Exchange client.
+    Returns:
+        str: 'ok' if test passed, anything else will fail the test.
+    """
+
+    return 'ok' if client.url_report('google.com') else 'Connection failed.'
+
+
+def ip_command(client: Client, args: Dict[str, str]) -> Tuple[str, dict, Any]:
+    """
+    Executes IP enrichment against X-Force Exchange.
+
+    Args:
+        client (Client): X-Force client.
+        args (Dict[str, str]): the arguments for the command.
+    Returns:
+        str: human readable presentation of the IP report.
+        dict: the results to return into Demisto's context.
+        Any: the raw data from X-Force client (used for debugging).
+    """
+
+    threshold = int(args.get('threshold', demisto.params().get('ip_threshold', DEFAULT_THRESHOLD)))
+
+    markdown = ''
+    context: dict = defaultdict(list)
+    reports = []
+
+    for ip in argToList(args.get('ip')):
+        report = client.ip_report(ip)
+        outputs = {'Address': report['ip'],
+                   'Score': report.get('score'),
+                   'Geo': {'Country': report.get('geo', {}).get('country', '')}}
+        additional_info: dict = {string_to_context_key(field): report.get(field) for field in
+                                 ['reason', 'reasonDescription', 'subnets']}
+        dbot_score = {'Indicator': report['ip'], 'Type': 'ip', 'Vendor': 'XFE',
+                      'Score': calculate_score(report['score'], threshold), 'Reliability': client.reliability}
+
+        if dbot_score['Score'] == 3:
+            outputs['Malicious'] = {'Vendor': 'XFE', 'Description': additional_info['Reasondescription']}
+
+        context[outputPaths['ip']].append(outputs)
+        context[f'XFE.{outputPaths["ip"]}'].append(additional_info)
+        context[DBOT_SCORE_KEY].append(dbot_score)
+
+        reason = f'{additional_info["Reason"]}:\n{additional_info["Reasondescription"]}' \
+            if additional_info["Reason"] else 'Reason not found.'
+        subnets = additional_info.get('Subnets', [])
+        subnets_list = [subnet.get('subnet') for subnet in subnets]
+        table = {'Score': report['score'],
+                 'Reason': reason,
+                 'Subnets': ', '.join(subnets_list)}
+        markdown += tableToMarkdown(f'X-Force IP Reputation for: {report["ip"]}\n'
+                                    f'{XFORCE_URL}/ip/{report["ip"]}', table, removeNull=True)
+        reports.append(report)
+
+    return markdown, context, reports
+
+
+def domain_command(client: Client, args: Dict[str, str]) -> List[CommandResults]:
+    """
+     Executes URL enrichment against X-Force Exchange.
+
+     Args:
+         client (Client): X-Force client.
+         args (Dict[str, str]): the arguments for the command.
+     Returns:
+         str: human readable presentation of the URL report.
+         dict: the results to return into Demisto's context.
+         Any: the raw data from X-Force client (used for debugging).
+     """
+
+    domains = argToList(args.get('domain', ''))
+    threshold = int(args.get('threshold', demisto.params().get('url_threshold', DEFAULT_THRESHOLD)))
+    command_results: List[CommandResults] = []
+
+    for domain in domains:
+        report = client.url_report(domain)
+        if report == "Not Found":
+            command_results.append(create_indicator_result_with_dbotscore_unknown(indicator=domain,
+                                                                                  indicator_type=DBotScoreType.DOMAIN,
+                                                                                  reliability=client.reliability))
+            continue
+
+        dbot_score = Common.DBotScore(indicator=domain,
+                                      indicator_type=DBotScoreType.DOMAIN,
+                                      integration_name='XFE',
+                                      reliability=client.reliability,
+                                      score=calculate_score(report.get('score', 0), threshold))
+        indicator_ = Common.Domain(domain=domain, dbot_score=dbot_score)
+
+        table = {
+            'Score': report['score'],
+            'Categories': '\n'.join(report['cats'].keys())
+        }
+
+        markdown = tableToMarkdown(f'X-Force Domain Reputation for: {report["url"]}\n'
+                                   f'{XFORCE_URL}/url/{report["url"]}', table, removeNull=True)
+
+        command_results.append(CommandResults(readable_output=markdown, raw_response=report, indicator=indicator_))
+    return command_results
+
+
+def url_command(client: Client, args: Dict[str, str]) -> List[CommandResults]:
+    """
+     Executes URL enrichment against X-Force Exchange.
+
+     Args:
+         client (Client): X-Force client.
+         args (Dict[str, str]): the arguments for the command.
+     Returns:
+         str: human readable presentation of the URL report.
+         dict: the results to return into Demisto's context.
+         Any: the raw data from X-Force client (used for debugging).
+     """
+
+    urls = argToList(args.get('url', ''))
+    threshold = int(args.get('threshold', demisto.params().get('url_threshold', DEFAULT_THRESHOLD)))
+    command_results: List[CommandResults] = []
+
+    for url in urls:
+        report = client.url_report(url)
+        if report == "Not Found":
+            command_results.append(create_indicator_result_with_dbotscore_unknown(indicator=url,
+                                                                                  indicator_type=DBotScoreType.URL,
+                                                                                  reliability=client.reliability))
+            continue
+
+        dbot_score = Common.DBotScore(indicator=url,
+                                      indicator_type=DBotScoreType.URL,
+                                      integration_name='XFE',
+                                      score=calculate_score(report['score'], threshold),
+                                      reliability=client.reliability)
+
+        indicator_ = Common.URL(url=url, dbot_score=dbot_score)
+
+        table = {'Score': report['score'],
+                 'Categories': '\n'.join(report['cats'].keys())}
+
+        markdown = tableToMarkdown(f'X-Force URL Reputation for: {report["url"]}\n'
+                                   f'{XFORCE_URL}/url/{report["url"]}', table, removeNull=True)
+
+        command_results.append(CommandResults(readable_output=markdown, raw_response=report, indicator=indicator_))
+
+    return command_results
+
+
+def cve_search_command(client: Client, args: Dict[str, str]) -> Tuple[str, dict, Any]:
+    """
+     Get details about vulnerabilities (latest / search) from X-Force Exchange.
+
+     Args:
+         client (Client): X-Force client.
+         args (Dict[str, str]): the arguments for the command.
+     Returns:
+         str: human readable presentation of the CVEs reports.
+         dict: the results to return into Demisto's context.
+         Any: the raw data from X-Force Exchange client (used for debugging).
+    """
+
+    threshold = int(demisto.params().get('cve_threshold', DEFAULT_THRESHOLD))
+
+    if 'q' in args:
+        reports = client.search_cves(args['q'], args.get('start_date', ''), args.get('end_date', ''),
+                                     args.get('bookmark', ''))
+        reports, total_rows, bookmark = reports['rows'], reports['total_rows'], reports['bookmark']
+    else:
+        reports = client.get_recent_vulnerabilities(args.get('start_date', ''), args.get('end_date', ''),
+                                                    int(args.get('limit', 0)))
+        total_rows, bookmark = '', ''
+
+    total_context: Dict[str, Any] = defaultdict(list)
+    total_markdown = ''
+
+    for report in reports:
+        cve_id = report.get('stdcode', [''])[0]
+        markdown, context, _ = get_cve_results(client, cve_id, report, threshold)
+
+        for key, value in context.items():
+            total_context[key].append(value)
+
+        total_markdown += markdown
+
+    if total_rows and bookmark:
+        total_context['XFE.CVESearch'] = {'TotalRows': total_rows, 'Bookmark': bookmark}
+
+    return total_markdown, total_context, reports
+
+
+def cve_get_command(client: Client, args: Dict[str, str]) -> Tuple[str, dict, Any]:
+    """
+     Executes CVE enrichment against X-Force Exchange.
+
+     Args:
+         client (Client): X-Force Exchange client.
+         args (Dict[str, str]): the arguments for the command.
+
+     Returns:
+         str: human readable presentation of the CVE report.
+         dict: the results to return into Demisto's context.
+         Any: the raw data from X-Force client (used for debugging).
+     """
+
+    threshold = int(demisto.params().get('cve_threshold', DEFAULT_THRESHOLD))
+    markdown = ''
+    context: Dict[str, Any] = defaultdict(list)
+    reports = []
+
+    for cve_id in argToList(args.get('cve_id')):
+        report = client.cve_report(cve_id)
+        cve_markdown, cve_context, _ = get_cve_results(client, args['cve_id'], report[0], threshold)
+
+        markdown += cve_markdown
+        context[outputPaths['cve']].append(cve_context[outputPaths['cve']])
+        context[DBOT_SCORE_KEY].append(cve_context[DBOT_SCORE_KEY])
+        context[f'XFE.{outputPaths["cve"]}'].append(cve_context[f'XFE.{outputPaths["cve"]}'])
+
+        reports.append(report)
+
+    return markdown, context, reports
+
+
+def file_command(client: Client, args: Dict[str, str]) -> List[CommandResults]:
+    """
+    Executes file hash enrichment against X-Force Exchange.
+
+    Args:
+        client (Client): X-Force Exchange client.
+        args (Dict[str, str]): the arguments for the command.
+
+    Returns:
+         List of CommandResults.
+    """
+    context: dict = defaultdict(list)
+    relationship: list = []
+    command_results: List[CommandResults] = []
+
+    for file_hash in argToList(args.get('file')):
+        try:
+            report = client.file_report(file_hash)
+        except Exception as err:
+            if 'Error in API call [404] - Not Found' in str(err):
+                command_results.append(create_indicator_result_with_dbotscore_unknown(indicator=file_hash,
+                                                                                      indicator_type=DBotScoreType.FILE,
+                                                                                      reliability=client.reliability))
+                continue
+            else:
+                raise ValueError(err)
+
+        scores = {'high': 3, 'medium': 2, 'low': 1}
+        dbot_score = Common.DBotScore(indicator=file_hash, indicator_type=DBotScoreType.FILE,
+                                      integration_name='XFE', score=scores.get(report['risk'], 0),
+                                      reliability=client.reliability)
+
+        report_data = report['origins'].get('external', {})
+        family_value = report_data.get('family')
+        hash_info = {**report['origins'], 'Family': family_value,
+                     'FamilyMembers': report_data.get('familyMembers')}
+        if client.create_relationships:
+            malware = dict_safe_get(hash_info, ['external', 'family'], [])
+            if malware and isinstance(malware, list):
+                malware = malware[0]
+                relationship = [EntityRelationship(name=EntityRelationship.Relationships.RELATED_TO,
+                                                   entity_a=file_hash,
+                                                   entity_a_type=FeedIndicatorType.File,
+                                                   entity_b=malware,
+                                                   entity_b_type=FeedIndicatorType.indicator_type_by_server_version(
+                                                       "STIX Malware"),
+                                                   source_reliability=client.reliability,
+                                                   brand='XFE')]
+
+        hash_type = get_hash_type(file_hash)  # if file_hash found, has to be md5, sha1 or sha256
+        if hash_type == 'md5':
+            file = Common.File(md5=file_hash, dbot_score=dbot_score, relationships=relationship)
+        elif hash_type == 'sha1':
+            file = Common.File(sha1=file_hash, dbot_score=dbot_score, relationships=relationship)
+        elif hash_type == 'sha256':
+            file = Common.File(sha256=file_hash, dbot_score=dbot_score, relationships=relationship)
+
+        context[f'XFE.{outputPaths["file"]}'] = hash_info
+
+        download_servers = ','.join(server['ip'] for server in hash_info.get('downloadServers', {}).get('rows', []))
+        cnc_servers = ','.join(server['domain'] for server in hash_info.get('CnCServers', {}).get('rows', []))
+        table = {'CnC Servers': cnc_servers, 'Download Servers': download_servers,
+                 'Source': hash_info.get('external', {}).get('source'),
+                 'Created Date': report_data.get('firstSeen'),
+                 'Type': hash_info.get('external', {}).get('malwareType')}
+        markdown = tableToMarkdown(f'X-Force {hash_type} Reputation for {args.get("file")}\n'
+                                   f'{XFORCE_URL}/malware/{args.get("file")}', table, removeNull=True)
+
+        command_results.append(CommandResults(
+            readable_output=markdown,
+            outputs=context,
+            indicator=file,
+            raw_response=report,
+            relationships=relationship
+        ))
+    return command_results
+
+
+def whois_command(client: Client, args: Dict[str, str]) -> Tuple[str, dict, Any]:
+    """
+    Gets information about the given host address.
+
+    Args:
+        client (Client): X-Force Exchange client.
+        args (Dict[str, str]): the arguments for the command.
+
+    Returns:
+         str: human readable presentation of the information about the host.
+         dict: the results to return into Demisto's context.
+         Any: the raw data from X-Force Exchange client (used for debugging).
+    """
+
+    result = client.whois(args['host'])
+
+    contact = [{k.title(): v for k, v in contact.items()} for contact in result.get('contact', [])]
+    outputs = {'Host': args['host'], 'RegistrarName': result.get('registrarName'),
+               'Created': result.get('createdDate'), 'Updated': result.get('updatedDate'),
+               'Expires': result.get('expiresDate'), 'Email': result.get('contactEmail'),
+               'Contact': contact}
+
+    domain = {'Name': args['host'], 'CreationDate': outputs['Created'],
+              'ExpirationDate': outputs['Expires'], 'UpdatedDate': outputs['Updated'],
+              'Organization': contact[0]['Organization'] if contact else '',
+              'Registrant': {'Country': contact[0]['Country'] if contact else '',
+                             'Name': contact[0]['Organization'] if contact else ''},
+              'WHOIS': {'Registrar': {'Name': result.get('registrarName'),
+                                      'Email': result.get('contactEmail')
+                                      },
+                        'UpdatedDate': outputs['Updated'], 'ExpirationDate': outputs['Expires'],
+                        'CreationDate': outputs['Created']
+                        }
+              }
+
+    domain['WHOIS']['Registrant'] = domain['Registrant']  # type: ignore
+
+    context = {outputPaths['domain']: domain, 'XFE.Whois(obj.Host==val.Host)': outputs}
+    markdown = tableToMarkdown(f'X-Force Whois result for {args["host"]}', outputs, removeNull=True)
+
+    return markdown, context, result
+
+
+def main():
+    params = demisto.params()
+    credentials = params.get('credentials')
+
+    reliability = params.get('integrationReliability')
+    reliability = reliability if reliability else DBotScoreReliability.C
+
+    if DBotScoreReliability.is_valid_type(reliability):
+        reliability = DBotScoreReliability.get_dbot_score_reliability_from_str(reliability)
+    else:
+        raise Exception("Please provide a valid value for the Source Reliability parameter.")
+
+    client = Client(params.get('url'),
+                    credentials.get('identifier'), credentials.get('password'),
+                    use_ssl=not params.get('insecure', False),
+                    use_proxy=params.get('proxy', False),
+                    reliability=reliability,
+                    create_relationships=argToBoolean(params.get('create_relationships')))
+
+    commands = {
+        'ip': ip_command,
+        'url': url_command,
+        'domain': domain_command,
+        'cve-latest': cve_search_command,
+        'cve-search': cve_get_command,
+        'file': file_command,
+        'xfe-whois': whois_command,
+        'xfe-search-cves': cve_search_command
+    }
+
+    command = demisto.command()
+    LOG(f'Command being called is {command}')
+
+    try:
+        if command == 'test-module':
+            return_results(test_module(client))
+        elif command in ['file', 'url', 'domain']:
+            return_results(commands[command](client, demisto.args()))
+        elif command in commands:
+            return_outputs(*commands[command](client, demisto.args()))
+        else:
+            raise NotImplementedError(f'Command "{command}" is not implemented.')
+    except Exception as e:
+        return_error(f'Failed to execute {command} command. Error: {e}')
+
+
+if __name__ in ('__main__', '__builtin__', 'builtins'):
+    main()