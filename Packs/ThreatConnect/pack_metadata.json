{
    "name": "ThreatConnect",
    "description": "Threat intelligence platform.",
    "support": "xsoar",
<<<<<<< HEAD
    "currentVersion": "3.0.14",
=======
    "currentVersion": "3.1.6",
>>>>>>> 90cf3b88
    "author": "Cortex XSOAR",
    "url": "https://www.paloaltonetworks.com/cortex",
    "email": "",
    "created": "2020-04-14T00:00:00Z",
    "categories": [
        "Data Enrichment & Threat Intelligence"
    ],
    "tags": [],
    "useCases": [],
    "keywords": [],
    "marketplaces": [
        "xsoar",
        "marketplacev2"
    ]
}<|MERGE_RESOLUTION|>--- conflicted
+++ resolved
@@ -2,11 +2,7 @@
     "name": "ThreatConnect",
     "description": "Threat intelligence platform.",
     "support": "xsoar",
-<<<<<<< HEAD
-    "currentVersion": "3.0.14",
-=======
     "currentVersion": "3.1.6",
->>>>>>> 90cf3b88
     "author": "Cortex XSOAR",
     "url": "https://www.paloaltonetworks.com/cortex",
     "email": "",
