{
    "name": "ThreatConnect",
    "description": "Threat intelligence platform.",
    "support": "xsoar",
<<<<<<< HEAD
    "currentVersion": "3.0.11",
=======
    "currentVersion": "3.0.15",
>>>>>>> 6f77591c
    "author": "Cortex XSOAR",
    "url": "https://www.paloaltonetworks.com/cortex",
    "email": "",
    "created": "2020-04-14T00:00:00Z",
    "categories": [
        "Data Enrichment & Threat Intelligence"
    ],
    "tags": [],
    "useCases": [],
    "keywords": [],
    "marketplaces": [
        "xsoar",
        "marketplacev2"
    ]
}<|MERGE_RESOLUTION|>--- conflicted
+++ resolved
@@ -2,11 +2,7 @@
     "name": "ThreatConnect",
     "description": "Threat intelligence platform.",
     "support": "xsoar",
-<<<<<<< HEAD
-    "currentVersion": "3.0.11",
-=======
     "currentVersion": "3.0.15",
->>>>>>> 6f77591c
     "author": "Cortex XSOAR",
     "url": "https://www.paloaltonetworks.com/cortex",
     "email": "",
