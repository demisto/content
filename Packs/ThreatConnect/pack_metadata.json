--- conflicted
+++ resolved
@@ -2,11 +2,7 @@
     "name": "ThreatConnect",
     "description": "Threat intelligence platform.",
     "support": "xsoar",
-<<<<<<< HEAD
-    "currentVersion": "3.0.5",
-=======
     "currentVersion": "3.0.6",
->>>>>>> fa455ac2
     "author": "Cortex XSOAR",
     "url": "https://www.paloaltonetworks.com/cortex",
     "email": "",
