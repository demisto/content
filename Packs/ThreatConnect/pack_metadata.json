--- conflicted
+++ resolved
@@ -2,11 +2,7 @@
     "name": "ThreatConnect",
     "description": "Threat intelligence platform.",
     "support": "xsoar",
-<<<<<<< HEAD
-    "currentVersion": "3.0.16",
-=======
     "currentVersion": "3.1.0",
->>>>>>> 6374cbeb
     "author": "Cortex XSOAR",
     "url": "https://www.paloaltonetworks.com/cortex",
     "email": "",
