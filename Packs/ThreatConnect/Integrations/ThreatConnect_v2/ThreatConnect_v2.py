import demistomock as demisto  # noqa: F401
from CommonServerPython import *  # noqa: F401

''' IMPORTS '''
import copy
import urllib
from datetime import timedelta
from distutils.util import strtobool
from urllib.parse import quote, urlparse

from threatconnect import ThreatConnect
from threatconnect.Config.ResourceType import ResourceType
from threatconnect.RequestObject import RequestObject

'''GLOBAL VARS'''
FRESHNESS = int(demisto.params().get('freshness', 0))
MAX_CONTEXT = 100

RELIABILITY = demisto.params().get('integrationReliability', 'B - Usually reliable')

if DBotScoreReliability.is_valid_type(RELIABILITY):
    RELIABILITY = DBotScoreReliability.get_dbot_score_reliability_from_str(RELIABILITY)
else:
    return_error("Please provide a valid value for the Source Reliability parameter.")

ENCODED_API_BRANCHES = ["urls", "hosts"]

''' HELPER FUNCTIONS '''


def get_client():
    params = demisto.params()
    access = params['accessId']
    secret = params['secretKey']
    default_org = params.get('defaultOrg')
    url = params['baseUrl']
    proxy_ip = params.get('proxyIp')
    proxy_port = params.get('proxyPort')

    tc = ThreatConnect(access, secret, default_org, url)
    tc._proxies = handle_proxy()
    if proxy_ip and proxy_port and len(proxy_ip) > 0 and len(proxy_port) > 0:
        tc.set_proxies(proxy_ip, int(proxy_port))

    return tc


def calculate_freshness_time(freshness):
    t = datetime.now() - timedelta(days=freshness)
    return t.strftime('%Y-%m-%dT00:00:00Z')


def create_context(indicators, include_dbot_score=False):
    indicators_dbot_score = {}  # type: dict
    params = demisto.params()
    rating_threshold = int(params.get('rating', '3'))
    confidence_threshold = int(params.get('confidence', '3'))
    context = {
        'DBotScore': [],
        outputPaths['ip']: [],
        outputPaths['url']: [],
        outputPaths['domain']: [],
        outputPaths['file']: [],
        'TC.Indicator(val.ID && val.ID === obj.ID)': [],
    }  # type: dict
    tc_type_to_demisto_type = {
        'Address': 'ip',
        'URL': 'url',
        'Host': 'domain',
        'File': 'file'
    }
    type_to_value_field = {
        'Address': 'ip',
        'URL': 'text',
        'Host': 'hostName',
        'File': 'md5'
    }

    for ind in indicators:
        indicator_type = tc_type_to_demisto_type.get(ind['type'], ind['type'])
        value_field = type_to_value_field.get(ind['type'], 'summary')
        value = ind.get(value_field, ind.get('summary', ''))

        if ind.get('confidence') is not None:  # returned in specific indicator request - SDK
            confidence = int(ind['confidence'])
        else:
            # returned in general indicator request - REST API
            confidence = int(ind.get('threatAssessConfidence', 0))

        if ind.get('rating') is not None:  # returned in specific indicator request - SDK
            rating = int(ind['rating'])
        else:
            # returned in general indicator request - REST API
            rating = int(ind.get('threatAssessRating', 0))

        if confidence >= confidence_threshold and rating >= rating_threshold:
            dbot_score = 3
            desc = ''
            if hasattr(ind, 'description'):
                desc = ind.description
            mal = {
                'Malicious': {
                    'Vendor': 'ThreatConnect',
                    'Description': desc,
                }
            }
            if indicator_type == 'ip':
                mal['Address'] = value

            elif indicator_type == 'file':
                mal['MD5'] = value
                mal['SHA1'] = ind.get('sha1')
                mal['SHA256'] = ind.get('sha256')

            elif indicator_type == 'url':
                mal['Data'] = value

            elif indicator_type == 'domain':
                mal['Name'] = value

            context_path = outputPaths.get(indicator_type)
            if context_path is not None:
                context[context_path].append(mal)
        # if both confidence and rating values are less than the threshold - DBOT score is unknown
        elif confidence < confidence_threshold and rating < rating_threshold:
            dbot_score = 0
        else:
            dbot_score = 2

        # if there is more than one indicator results - take the one with the highest score
        if include_dbot_score:
            old_val = indicators_dbot_score.get(value)
            if old_val and old_val['Score'] < dbot_score:
                indicators_dbot_score[value]['Score'] = dbot_score
            else:
                indicators_dbot_score[value] = {
                    'Indicator': value,
                    'Score': dbot_score,
                    'Type': indicator_type,
                    'Vendor': 'ThreatConnect'
                }
            indicators_dbot_score[value]['Reliability'] = RELIABILITY

        context['TC.Indicator(val.ID && val.ID === obj.ID)'].append({
            'ID': ind['id'],
            'Name': value,
            'Type': ind['type'],
            'Owner': ind.get('ownerName', ind.get('owner')),
            'Description': ind.get('description'),
            'CreateDate': ind['dateAdded'],
            'LastModified': ind['lastModified'],
            'Rating': rating,
            'Confidence': confidence,

            # relevant for domain
            'Active': ind.get('whoisActive'),

            # relevant for file
            'File.MD5': ind.get('md5'),
            'File.SHA1': ind.get('sha1'),
            'File.SHA256': ind.get('sha256'),
        })

        if 'group_associations' in ind:
            if ind['group_associations']:
                context['TC.Indicator(val.ID && val.ID === obj.ID)'][0]['IndicatorGroups'] = ind['group_associations']

        if 'indicator_associations' in ind:
            if ind['indicator_associations']:
                context['TC.Indicator(val.ID && val.ID === obj.ID)'][0]['IndicatorAssociations'] = ind[
                    'indicator_associations']

        if 'indicator_tags' in ind:
            if ind['indicator_tags']:
                context['TC.Indicator(val.ID && val.ID === obj.ID)'][0]['IndicatorTags'] = ind['indicator_tags']

        if 'indicator_observations' in ind:
            if ind['indicator_observations']:
                context['TC.Indicator(val.ID && val.ID === obj.ID)'][0]['IndicatorsObservations'] = ind[
                    'indicator_observations']

        if 'indicator_attributes' in ind:
            if ind['indicator_attributes']:
                context['TC.Indicator(val.ID && val.ID === obj.ID)'][0]['IndicatorAttributes'] = ind[
                    'indicator_attributes']

    context['DBotScore'] = list(indicators_dbot_score.values())
    context = {k: createContext(v, removeNull=True)[:MAX_CONTEXT] for k, v in context.items() if v}
    return context, context.get('TC.Indicator(val.ID && val.ID === obj.ID)', [])


def get_xindapi(tc, indicator_value, indicator_type, owner):
    """
    :param tc: tc object
    :param indicator_value: the indicator e.g. domain.com 8.8.8.8 ...
    :param indicator_type: the indicator type e.g. URL, IP ...
    :param owner: indicator owner e.g. Demisto Inc.
    :return: the data of the indicator
    """
    stdout = []
    types = tc_get_indicator_types_request()['data']['indicatorType']
    if indicator_type:
        for item in types:
            if item['apiEntity'] == indicator_type.lower():
                api_branch = item['apiBranch']
                ro = RequestObject()
                ro.set_http_method('GET')
                ro.set_owner(owner)
                ro.set_request_uri('/v2/indicators/' + str(api_branch) + "/" + quote(indicator_value).replace("/", "%2F"))
                results = tc.api_request(ro)
                if results.headers['content-type'] == 'application/json':
                    if results.json()['status'] == 'Success':
                        res = results.json()['data'][item['apiEntity']]
                        res['owner'] = res['owner']['name']
                        res['type'] = item['name']
                        stdout.append(res)
                        break
    else:
        for item in types:
            api_branch = item['apiBranch']
            ro = RequestObject()
            ro.set_http_method('GET')
            ro.set_owner(owner)
            ro.set_request_uri('/v2/indicators/' + str(api_branch) + "/" + quote(indicator_value).replace("/", "%2F"))
            results = tc.api_request(ro)
            if results.headers['content-type'] == 'application/json':
                if results.json()['status'] == 'Success':
                    res = results.json()['data'][item['apiEntity']]
                    res['ownerName'] = res['owner']['name']
                    res['type'] = item['name']
                    stdout.append(res)
                    break

    return stdout


def get_indicator_owner(indicator_value, owner=None):
    tc = get_client()
    owner = demisto.params()['defaultOrg'] if not owner else owner
    indsowners = {}
    types = tc_get_indicator_types_request()['data']['indicatorType']
    for item in types:
        apiBranch = item['apiBranch']
        ro = RequestObject()
        ro.set_http_method('GET')
        ro.set_owner(owner)
        ro.set_request_uri('/v2/indicators/{}/{}/owners'.format(apiBranch, quote(indicator_value).replace("/", "%2F")))
        results = tc.api_request(ro)
        if results.headers['content-type'] == 'application/json':
            ownersRaw = results.json()
            if 'status' in ownersRaw:
                if ownersRaw['status'] == 'Success':
                    if len(ownersRaw['data']['owner']) > 0:
                        indsowners = results.json()
                        break
    return indsowners


# pylint: disable=E1101
def get_indicators(indicator_value=None, indicator_type=None, owners=None, rating_threshold=-1, confidence_threshold=-1,
                   freshness=None, associated_groups=False, associated_indicators=False, include_observations=False,
                   include_tags=False, include_attributes=False):
    tc = get_client()
    raw_indicators = []
    if owners and owners.find(",") > -1:
        owners = owners.split(",")
        for owner in owners:
            indicator = get_xindapi(tc, indicator_value, indicator_type, owner)
            if indicator:
                raw_indicators.append(indicator)
    else:
        raw_indicators = get_xindapi(tc, indicator_value, indicator_type, owners)
        if raw_indicators:
            owners = get_indicator_owner(indicator_value)
            if 'owner' in owners.get('data', {}):
                for owner in owners['data']['owner']:
                    raw_indicators = get_xindapi(tc, indicator_value, indicator_type, owner['name'])
                    if raw_indicators:
                        owners = owner['name']
                        break
                else:
                    demisto.results("Unable to indentify the owner for the given indicator")
            else:
                demisto.results("Unable to indentify the owner for the given indicator")

    indicators = []
    associatedIndicators = []
    indicator_observations = []

    for raw_indicator in raw_indicators:
        if isinstance(raw_indicator, list):
            indicator_to_add = raw_indicator[0]
        else:
            indicator_to_add = raw_indicator

        if associated_groups:
            indicator_to_add['group_associations'] = tc_associated_groups(tc, owners, indicator_value, raw_indicator['type'])

        if include_tags:
            indicator_to_add['indicator_tags'] = tc_indicator_get_tags(tc, owners, indicator_value, raw_indicator['type'])

        if include_observations:
            try:
                for indicator in raw_indicators:
                    for observation in indicator.observations:
                        indicator_observations.append({"count": observation.count, "date_observed": observation.date_observed})
                indicator_to_add['indicator_observations'] = indicator_observations
            except Exception as error:
                demisto.error(str(error))
                indicator_to_add['indicator_observations'] = indicator_observations

        if include_attributes:
            indicator_to_add['indicator_attributes'] = tc_indicator_get_attributes(
                tc, owners, indicator_value, raw_indicator['type'])

        if associated_indicators:
            try:
                for indicator in raw_indicators:
                    for associated_indicator in indicator.indicator_associations:
                        associatedIndicators.append({"id": associated_indicator.id,
                                                     "indicator": associated_indicator.indicator,
                                                     "type": associated_indicator.type,
                                                     "description": associated_indicator.description,
                                                     "owner_name": associated_indicator.owner_name,
                                                     "rating": associated_indicator.rating,
                                                     "confidence": associated_indicator.confidence,
                                                     "date_added": associated_indicator.date_added,
                                                     "last_modified": associated_indicator.last_modified,
                                                     "weblink": associated_indicator.weblink})
                indicator_to_add['indicator_associations'] = associatedIndicators
            except Exception as error:
                demisto.error(str(error))
                indicator_to_add['indicator_associations'] = associatedIndicators

        indicators.append(indicator_to_add)

    return indicators


''' FUNCTIONS '''


def ip_command():
    args = demisto.args()
    owners = args.get('owners', demisto.params().get('defaultOrg'))
    if not owners:
        return_error('You must specify an owner in the command, or by using the Organization parameter.')
    rating_threshold = int(args.get('ratingThreshold', -1))
    confidence_threshold = int(args.get('confidenceThreshold', -1))
    ip_addr = args['ip']

    ec, indicators = ip(ip_addr, owners, rating_threshold, confidence_threshold)

    demisto.results({
        'Type': entryTypes['note'],
        'ContentsFormat': formats['json'],
        'Contents': indicators,
        'ReadableContentsFormat': formats['markdown'],
        'HumanReadable': tableToMarkdown('ThreatConnect IP Reputation for: {}'.format(ip_addr), indicators,
                                         headerTransform=pascalToSpace),
        'EntryContext': ec
    })


@logger
def ip(ip_addr, owners, rating_threshold, confidence_threshold):
    indicators = get_indicators(ip_addr, 'Address', owners, rating_threshold, confidence_threshold)

    if not indicators:
        demisto.results('Make sure that the indicator exists in your ThreatConnect environment')
    ec, indicators = create_context(indicators, include_dbot_score=True)

    return ec, indicators


def url_command():
    args = demisto.args()
    owners = args.get('owners', demisto.params().get('defaultOrg'))
    if not owners:
        return_error('You must specify an owner in the command, or by using the Organization parameter.')
    url_addr = args['url']
    parsed_url = urlparse(url_addr)
    if not parsed_url.scheme:
        return_error('Please provide a valid URL including a protocol (http/https)')
    rating_threshold = int(args.get('ratingThreshold', -1))
    confidence_threshold = int(args.get('confidenceThreshold', -1))

    ec, indicators = url(url_addr, owners, rating_threshold, confidence_threshold)
    demisto.results({
        'Type': entryTypes['note'],
        'ContentsFormat': formats['json'],
        'Contents': indicators,
        'ReadableContentsFormat': formats['markdown'],
        'HumanReadable': tableToMarkdown('ThreatConnect URL Reputation for: {}'.format(url_addr), indicators,
                                         headerTransform=pascalToSpace),
        'EntryContext': ec
    })


@logger
def url(url_addr, owners, rating_threshold, confidence_threshold):
    indicators = get_indicators(url_addr, 'URL', owners, rating_threshold, confidence_threshold)
    if not indicators:
        demisto.results('Make sure that the indicator exists in your ThreatConnect environment')
    ec, indicators = create_context(indicators, include_dbot_score=True)

    return ec, indicators


def file_command():
    args = demisto.args()
    owners = args.get('owners', demisto.params().get('defaultOrg'))
    if not owners:
        return_error('You must specify an owner in the command, or by using the Organization parameter.')
    file_name = args['file']
    rating_threshold = int(args.get('ratingThreshold', -1))
    confidence_threshold = int(args.get('confidenceThreshold', -1))

    ec, indicators = _file(file_name, owners, rating_threshold, confidence_threshold)
    demisto.results({
        'Type': entryTypes['note'],
        'ContentsFormat': formats['json'],
        'Contents': indicators,
        'ReadableContentsFormat': formats['markdown'],
        'HumanReadable': tableToMarkdown('ThreatConnect File Report for: {}'.format(file_name), indicators,
                                         headerTransform=pascalToSpace),
        'EntryContext': ec
    })


@logger
def _file(url_addr, owners, rating_threshold, confidence_threshold):
    indicators = get_indicators(url_addr, 'File', owners, rating_threshold, confidence_threshold)
    if not indicators:
        demisto.results('Make sure that the indicator exists in your ThreatConnect environment')
    ec, indicators = create_context(indicators, include_dbot_score=True)

    return ec, indicators


def domain_command():
    args = demisto.args()
    owners = args.get('owners', demisto.params().get('defaultOrg'))
    if not owners:
        return_error('You must specify an owner in the command, or by using the Organization parameter.')
    rating_threshold = int(args.get('ratingThreshold', -1))
    confidence_threshold = int(args.get('confidenceThreshold', -1))
    domain_addr = args['domain']

    ec, indicators = domain(domain_addr, owners, rating_threshold, confidence_threshold)
    demisto.results({
        'Type': entryTypes['note'],
        'ContentsFormat': formats['json'],
        'Contents': indicators,
        'ReadableContentsFormat': formats['markdown'],
        'HumanReadable': tableToMarkdown('ThreatConnect Domain Reputation for: {}'.format(domain_addr), indicators,
                                         headerTransform=pascalToSpace),
        'EntryContext': ec
    })


@logger
def domain(domain_addr, owners, rating_threshold, confidence_threshold):
    indicators = get_indicators(domain_addr, 'Host', owners, rating_threshold, confidence_threshold)
    ec, indicators = create_context(indicators, include_dbot_score=True)

    return ec, indicators


def tc_owners_command():
    raw_owners = tc_owners()
    owners = []
    for owner in raw_owners['data']['owner']:
        owners.append({
            'ID': owner['id'],
            'Type': owner['type'],
            'Name': owner['name']
        })

    demisto.results({
        'Type': entryTypes['note'],
        'ContentsFormat': formats['json'],
        'Contents': raw_owners,
        'ReadableContentsFormat': formats['markdown'],
        'HumanReadable': tableToMarkdown('ThreatConnect Owners:', owners),
        'EntryContext': {'TC.Owner(val.ID && val.ID === obj.ID)': owners}
    })


def tc_owners():
    tc = get_client()
    ro = RequestObject()
    ro.set_http_method('GET')
    ro.set_request_uri('/v2/owners')
    results = tc.api_request(ro)

    return results.json()


def tc_get_indicator_owners():
    owners = []
    ownersRaw = get_indicator_owner(demisto.args()['indicator'])
    if 'status' in ownersRaw:
        if ownersRaw['status'] == 'Success':
            if len(ownersRaw['data']['owner']) > 0:
                owners = ownersRaw['data']['owner']
    demisto.results({
        'Type': entryTypes['note'],
        'ContentsFormat': formats['json'],
        'Contents': ownersRaw,
        'ReadableContentsFormat': formats['markdown'],
        'HumanReadable': tableToMarkdown('ThreatConnect Owners for Indicator:' + demisto.args()['indicator'], owners),
        'EntryContext': {'TC.Owners': owners}
    })


def tc_associated_groups(tc, owners, indicator_value, indicator_type):
    group_associations = []
    types = tc_get_indicator_types_request()['data']['indicatorType']
    for item in types:
        if indicator_type is not None:
            if item['name'] == indicator_type:
                apiBranch = item['apiBranch']
        else:
            # meaning we got an indicator but SDK returned a null type
            apiBranch = None

    ro = RequestObject()
    ro.set_http_method('GET')
    ro.set_owner(owners)
    if apiBranch is not None:
        if apiBranch in ENCODED_API_BRANCHES:
            indicator_value = quote(indicator_value, safe='')
        ro.set_request_uri("/v2/indicators/{}/{}/tags".format(apiBranch, indicator_value))
        results = tc.api_request(ro)
        if results.headers['content-type'] == 'application/json':
            if 'data' in results.json():
                if 'group' in results.json()['data']:
                    group_associations = results.json()['data']['group']
            else:
                group_associations = []
    else:
        try:
            for item in types:
                ro.set_request_uri(
                    "/v2/indicators/{}/{}/groups".format(item['apiBranch'], quote(indicator_value, safe='')))
                results = tc.api_request(ro)
                if results.headers['content-type'] == 'application/json':
                    if 'data' in results.json():
                        if 'group' in results.json()['data']:
                            group_associations = results.json()['data']['group']
                            break
                    else:
                        group_associations = []
        except Exception as error:
            demisto.error(str(error))

    return group_associations


def tc_indicator_get_tags(tc, owners, indicator_value, indicator_type):
    tags = []
    types = tc_get_indicator_types_request()['data']['indicatorType']
    for item in types:
        if indicator_type is not None:
            if item['name'] == indicator_type:
                apiBranch = item['apiBranch']
        else:
            # meaning we got an indicator but SDK returned a null type
            apiBranch = None

    ro = RequestObject()
    ro.set_http_method('GET')
    ro.set_owner(owners)
    if apiBranch is not None:
        if apiBranch in ENCODED_API_BRANCHES:
            indicator_value = quote(indicator_value, safe='')
        ro.set_request_uri("/v2/indicators/{}/{}/tags".format(apiBranch, indicator_value))
        results = tc.api_request(ro)
        if results.headers['content-type'] == 'application/json':
            if 'data' in results.json():
                if 'tag' in results.json()['data']:
                    tags = results.json()['data']['tag']
            else:
                tags = []
    else:
        try:
            for item in types:
                ro.set_request_uri(
                    "/v2/indicators/{}/{}/tags".format(item['apiBranch'], quote(indicator_value, safe='')))
                results = tc.api_request(ro)
                if results.headers['content-type'] == 'application/json':
                    if 'data' in results.json():
                        if 'tag' in results.json()['data']:
                            tags = results.json()['data']['tag']
                            break
                    else:
                        tags = []
        except Exception as error:
            demisto.error(str(error))

    return tags


def tc_indicator_get_attributes(tc, owners, indicator_value, indicator_type):
    attributes = []
    types = tc_get_indicator_types_request()['data']['indicatorType']
    for item in types:
        if indicator_type is not None:
            if item['name'] == indicator_type:
                apiBranch = item['apiBranch']
        else:
            # meaning we got an indicator but SDK returned a null type
            apiBranch = None

    ro = RequestObject()
    ro.set_http_method('GET')
    ro.set_owner(owners)
    if apiBranch is not None:
        if apiBranch in ENCODED_API_BRANCHES:
            indicator_value = quote(indicator_value, safe='')
        ro.set_request_uri("/v2/indicators/{}/{}/tags".format(apiBranch, indicator_value))
        results = tc.api_request(ro)
        if results.headers['content-type'] == 'application/json':
            if 'data' in results.json():
                if 'attribute' in results.json()['data']:
                    attributes = results.json()['data']['attribute']
            else:
                attributes = []
    else:
        try:
            for item in types:
                ro.set_request_uri(
                    "/v2/indicators/{}/{}/attributes".format(item['apiBranch'], quote(indicator_value, safe='')))
                results = tc.api_request(ro)
                if results.headers['content-type'] == 'application/json':
                    if 'data' in results.json():
                        if 'attribute' in results.json()['data']:
                            attributes = results.json()['data']['attribute']
                            break
                    else:
                        attributes = []
        except Exception as error:
            demisto.error(str(error))

    return attributes


def tc_indicators_command():
    args = demisto.args()
    limit = int(args.get('limit', 500))
    owners = args.get('owner')
    ec, indicators, raw_response = tc_indicators(owners, limit)

    demisto.results({
        'Type': entryTypes['note'],
        'ContentsFormat': formats['json'],
        'Contents': raw_response,
        'ReadableContentsFormat': formats['markdown'],
        'HumanReadable': tableToMarkdown('ThreatConnect Indicators:', indicators, headerTransform=pascalToSpace),
        'EntryContext': ec
    })


# @loger
def tc_indicators(owners, limit):
    tc = get_client()
    tc.set_api_result_limit(limit)
    ro = RequestObject()
    ro.set_http_method('GET')
    ro.set_request_uri('/v2/indicators?resultLimit={}'.format(limit))

    if owners is not None:
        ro.set_owner(owners)
        ro.set_owner_allowed(True)

    response = tc.api_request(ro).json()
    indicators = response['data']['indicator']
    ec, indicators = create_context(indicators, include_dbot_score=True)

    return ec, indicators, response


def tc_get_tags_command():
    raw_response = tc_get_tags()
    tags = [t['name'] for t in raw_response['data']['tag']]

    demisto.results({
        'Type': entryTypes['note'],
        'ContentsFormat': formats['json'],
        'Contents': raw_response,
        'ReadableContentsFormat': formats['markdown'],
        'HumanReadable': tableToMarkdown('ThreatConnect Tags:', tags, headers='Name'),
        'EntryContext': {'TC.Tags': tags}
    })


def tc_get_tags():
    tc = get_client()
    ro = RequestObject()
    ro.set_http_method('GET')
    ro.set_request_uri('/v2/tags')

    return tc.api_request(ro).json()


def tc_tag_indicator_command():
    args = demisto.args()
    indicator = args['indicator']
    tag = args['tag']
    owners = args.get('owner')
    indicators = tc_tag_indicator(indicator, tag, owners)

    md = []
    for ind in indicators:
        md.append('Indicator {} with ID {}, was tagged with: {}'.format(indicator, ind.id, tag))

    demisto.results({
        'Type': entryTypes['note'],
        'ContentsFormat': formats['text'],
        'Contents': '\n'.join(md)
    })


def tc_tag_indicator(indicator, tag, owners=None):
    tc = get_client()
    indicators = tc.indicators()
    filter1 = indicators.add_filter()
    filter1.add_indicator(indicator)

    if owners is not None:
        owners = owners.split(",")
        filter1.add_owner(owners)

    indicators = indicators.retrieve()
    for indicator in indicators:
        indicator.add_tag(tag)
        indicator.commit()

    return indicators


def tc_get_indicator_command():
    args = demisto.args()
    owners = args.get('owners')
    if not owners:
        if 'defaultOrg' in demisto.params():
            owners = demisto.params().get('defaultOrg')
        else:
            return_error('You must specify an owner in the command, or by using the Organization parameter.')
    rating_threshold = int(args.get('ratingThreshold', -1))
    confidence_threshold = int(args.get('confidenceThreshold', -1))
    indicator = args['indicator']
    associated_groups = json.loads(args['group_associations'].lower())
    associated_indicators = json.loads(args['indicator_associations'].lower())
    include_tags = json.loads(args['indicator_tags'].lower())
    include_observations = json.loads(args['indicator_observations'].lower())
    include_attributes = json.loads(args['indicator_attributes'].lower())
    if 'indicator_type' in args:
        indicator_type = args['indicator_type']
    else:
        indicator_type = None

    ec, indicators, raw_indicators, indicators_associations, indicator_groups, indicator_observations, indicator_tags,
    indicator_attributes = tc_get_indicator(indicator, owners, rating_threshold, confidence_threshold, associated_groups,
<<<<<<< HEAD
                                            associated_indicators, include_observations, include_tags, indicator_type, include_attributes)
=======
                                            associated_indicators, include_observations, include_tags, indicator_type, 
                                            include_attributes)
>>>>>>> 9577d0df

    # remove extra items from the indicator markdown
    if ec == []:
        ec = {}
    if ec:
        indicators = copy.deepcopy(ec)
        indicators = indicators['TC.Indicator(val.ID && val.ID === obj.ID)']

        if associated_groups:
            if 'IndicatorGroups' in indicators[0]:
                del indicators[0]['IndicatorGroups']
        if associated_indicators:
            if 'IndicatorAssociations' in indicators[0]:
                del indicators[0]['IndicatorAssociations']
        if include_tags:
            if 'IndicatorTags' in indicators[0]:
                del indicators[0]['IndicatorTags']
        if include_observations:
            if 'IndicatorsObservations' in indicators[0]:
                del indicators[0]['IndicatorsObservations']
        if include_attributes:
            if 'IndicatorAttributes' in indicators[0]:
                del indicators[0]['IndicatorAttributes']

    demisto.results({
        'Type': entryTypes['note'],
        'ContentsFormat': formats['json'],
        'Contents': raw_indicators,
        'ReadableContentsFormat': formats['markdown'],
        'HumanReadable': tableToMarkdown('ThreatConnect indicator for: {}'.format(indicator), indicators,
                                         headerTransform=pascalToSpace),
        'EntryContext': ec
    })

    if associated_groups:
        demisto.results({
            'Type': entryTypes['note'],
            'ContentsFormat': formats['json'],
            'Contents': indicator_groups,
            'ReadableContentsFormat': formats['markdown'],
            'HumanReadable': tableToMarkdown('ThreatConnect Associated Groups for indicator: {}'.format(indicator),
                                             indicator_groups,
                                             headerTransform=pascalToSpace)
        })

    if associated_indicators:
        demisto.results({
            'Type': entryTypes['note'],
            'ContentsFormat': formats['json'],
            'Contents': indicators_associations,
            'ReadableContentsFormat': formats['markdown'],
            'HumanReadable': tableToMarkdown('ThreatConnect Associated Indicators for indicator: {}'.format(indicator),
                                             indicators_associations,
                                             headerTransform=pascalToSpace)
        })

    if include_tags:
        demisto.results({
            'Type': entryTypes['note'],
            'ContentsFormat': formats['json'],
            'Contents': indicator_tags,
            'ReadableContentsFormat': formats['markdown'],
            'HumanReadable': tableToMarkdown('ThreatConnect Tags for indicator: {}'.format(indicator), indicator_tags,
                                             headerTransform=pascalToSpace)
        })

    if include_attributes:
        demisto.results({
            'Type': entryTypes['note'],
            'ContentsFormat': formats['json'],
            'Contents': indicator_attributes,
            'ReadableContentsFormat': formats['markdown'],
            'HumanReadable': tableToMarkdown('ThreatConnect Attributes for indicator: {}'.format(indicator), indicator_attributes,
                                             headerTransform=pascalToSpace)
        })

    if include_observations:
        demisto.results({
            'Type': entryTypes['note'],
            'ContentsFormat': formats['json'],
            'Contents': indicator_observations,
            'ReadableContentsFormat': formats['markdown'],
            'HumanReadable': tableToMarkdown('ThreatConnect Observations for indicator: {}'.format(indicator),
                                             indicator_observations,
                                             headerTransform=pascalToSpace)
        })

# @loger


def tc_get_indicator(indicator, owners, rating_threshold, confidence_threshold, associated_groups, associated_indicators,
                     include_observations, include_tags, indicator_type, include_attributes):
    raw_indicators = get_indicators(indicator, indicator_type=indicator_type, owners=owners, rating_threshold=rating_threshold,
                                    confidence_threshold=confidence_threshold, associated_groups=associated_groups,
                                    associated_indicators=associated_indicators, include_observations=include_observations,
                                    include_tags=include_tags, include_attributes=include_attributes)

    ec = []
    indicators = []
    indicator_groups = []
    indicators_associations = []
    indicator_tags = []
    indicator_observations = []
    indicator_attributes = []

    if len(raw_indicators) > 0:
        ec, indicators = create_context(raw_indicators, include_dbot_score=True)
        if 'group_associations' in raw_indicators[0]:
            indicator_groups = raw_indicators[0]['group_associations']

        if 'indicator_associations' in raw_indicators[0]:
            indicators_associations = raw_indicators[0]['indicator_associations']

        if 'indicator_tags' in raw_indicators[0]:
            indicator_tags = raw_indicators[0]['indicator_tags']

        if 'indicator_observations' in raw_indicators[0]:
            indicator_observations = raw_indicators[0]['indicator_observations']

        if 'indicator_attributes' in raw_indicators[0]:
            indicator_attributes = raw_indicators[0]['indicator_attributes']

    return ec, indicators, raw_indicators, indicators_associations,
    indicator_groups, indicator_observations, indicator_tags, indicator_attributes


def tc_get_indicators_by_tag_command():
    args = demisto.args()
    tag = args['tag']
    owner = args.get('owner')
    response = tc_get_indicators_by_tag(tag, owner)
    raw_indicators = response['data']['indicator']
    ec, indicators = create_context(raw_indicators, include_dbot_score=True)

    demisto.results({
        'Type': entryTypes['note'],
        'ContentsFormat': formats['json'],
        'Contents': response,
        'ReadableContentsFormat': formats['markdown'],
        'HumanReadable': tableToMarkdown('ThreatConnect Indicators with tag: {}'.format(tag), indicators,
                                         headerTransform=pascalToSpace),
        'EntryContext': ec
    })


# @loger
def tc_get_indicators_by_tag(tag, owner):
    tc = get_client()
    ro = RequestObject()
    ro.set_http_method('GET')
    cmd = '/v2/tags/{}/indicators'.format(tag)
    if owner is not None:
        cmd += '?owner={}'.format(owner)

    ro.set_request_uri(cmd)

    return tc.api_request(ro).json()


def tc_add_indicator_command():
    args = demisto.args()
    indicator = args['indicator']
    owner = args.get('owner', demisto.params().get('defaultOrg'))
    if not owner:
        return_error('You must specify an owner in the command, or by using the Organization parameter.')

    rating = int(args.get('rating', 0))
    confidence = int(args.get('confidence', 0))

    tc_add_indicator(indicator, owner, rating, confidence)
    # get the indicator for full object data
    raw_indicators = get_indicators(indicator, owners=owner)
    ec, indicators = create_context(raw_indicators)
    demisto.results({
        'Type': entryTypes['note'],
        'ContentsFormat': formats['json'],
        'Contents': raw_indicators,
        'ReadableContentsFormat': formats['markdown'],
        'HumanReadable': tableToMarkdown('Created new indicator successfully:', indicators,
                                         headerTransform=pascalToSpace),
        'EntryContext': ec
    })


# @loger
def tc_add_indicator(indicator, organization, rating=0, confidence=0):
    tc = get_client()
    indicators = tc.indicators()
    indicator = indicators.add(indicator, organization)
    indicator.set_rating(rating)
    indicator.set_confidence(confidence)

    return indicator.commit().json


def tc_create_incident_command():
    args = demisto.args()
    incident_name = args['incidentName']
    owner = args.get('owner', demisto.params()['defaultOrg'])
    if not owner:
        return_error('You must specify an owner in the command, or by using the Organization parameter.')

    event_date = args.get('eventDate', datetime.utcnow().isoformat().split('.')[0] + 'Z')
    tag = args.get('tag')
    security_label = args.get('securityLabel')
    description = args.get('description')
    raw_incident = tc_create_incident(incident_name, owner, event_date, tag, security_label, description)
    ec = {
        'ID': raw_incident['id'],
        'Name': raw_incident['name'],
        'Owner': raw_incident['ownerName'],
        'EventDate': raw_incident['eventDate'],
        'Tag': tag,
        'SecurityLabel': security_label
    }
    demisto.results({
        'Type': entryTypes['note'],
        'ContentsFormat': formats['json'],
        'Contents': raw_incident,
        'ReadableContentsFormat': formats['markdown'],
        'HumanReadable': 'Incident {} Created Successfully'.format(incident_name),
        'EntryContext': {
            'TC.Incident(val.ID && val.ID === obj.ID)': createContext([ec], removeNull=True)
        }
    })


# @loger
def tc_create_incident(incident_name, owner, event_date, tag=None, security_label=None, description=None):
    tc = get_client()
    incidents = tc.incidents()
    incident = incidents.add(incident_name, owner)
    incident.set_event_date(event_date)
    if tag is not None:
        incident.add_tag(tag)
    if security_label is not None:
        incident.set_security_label(security_label)
    if description is not None:
        incident.add_attribute('Description', description)

    return json.loads(incident.commit().json)


def tc_fetch_incidents_command():
    args = demisto.args()
    incident_id = args.get('incidentId')
    incident_name = args.get('incidentName')
    owner = args.get('owner')

    raw_incidents = tc_fetch_incidents(incident_id, incident_name, owner)
    demisto.results({
        'Type': entryTypes['note'],
        'ContentsFormat': formats['json'],
        'Contents': raw_incidents,
        'ReadableContentsFormat': formats['markdown'],
        'HumanReadable': tableToMarkdown('Incidents:', raw_incidents, headerTransform=pascalToSpace),
        'EntryContext': {
            'TC.Incident(val.ID && val.ID === obj.ID)': createContext(raw_incidents, removeNull=True),
            'ThreatConnect.incidents': raw_incidents  # backward compatible
        }
    })


# @loger
def tc_fetch_incidents(incident_id, incident_name, owner):
    tc = get_client()
    incidents = tc.incidents()
    if any((incident_id, owner, incident_name)):
        filter1 = incidents.add_filter()
        if incident_id is not None:
            filter1.add_id(int(incident_id))
        if owner is not None:
            filter1.add_owner(owner)
        if incident_name is not None:
            filter1.add_pf_name(incident_name)

    incidents.retrieve()
    return [json.loads(incident.json) for incident in incidents]


def tc_get_incident_associate_indicators_command():
    args = demisto.args()
    incident_id = int(args['incidentId'])
    owners = args.get('owner')
    if owners is not None:
        owners = owners.split(",")

    raw_indicators = tc_get_incident_associate_indicators(incident_id, owners)
    ec, indicators = create_context(raw_indicators, include_dbot_score=True)
    demisto.results({
        'Type': entryTypes['note'],
        'ContentsFormat': formats['json'],
        'Contents': raw_indicators,
        'ReadableContentsFormat': formats['markdown'],
        'HumanReadable': tableToMarkdown('Incident Associated Indicators:', indicators, headerTransform=pascalToSpace),
        'EntryContext': ec
    })


# @loger
def tc_get_incident_associate_indicators(incident_id, owners):
    tc = get_client()
    incidents = tc.incidents()
    _filter = incidents.add_filter()
    _filter.add_id(incident_id)

    incidents = incidents.retrieve()
    indicators = []
    for incident in incidents:
        for ind in incident.indicator_associations:
            if ind.type == 'File':
                indicators.append(ind.indicator['md5'])
            else:
                indicators.append(ind.indicator)
    if len(indicators) == 0:
        return []

    indicators_obj = tc.indicators()
    _filter = indicators_obj.add_filter()
    if owners is not None:
        _filter.add_owner(owners)
    for ind in indicators:
        _filter.add_indicator(ind)

    raw_indicators = indicators_obj.retrieve()
    return [indicator.json for indicator in raw_indicators]


def tc_incident_associate_indicator_command():
    args = demisto.args()
    incident_id = int(args['incidentId'])
    indicator = args['indicator']
    types = {
        'ADDRESSES': ResourceType.ADDRESSES,
        'EMAIL_ADDRESSES': ResourceType.EMAIL_ADDRESSES,
        'FILES': ResourceType.FILES,
        'HOSTS': ResourceType.HOSTS,
        'URLS': ResourceType.URLS,
    }
    indicator_type = types.get(args['indicatorType'], args['indicatorType'])
    owners = args.get('owner')
    if owners is not None:
        owners = owners.split(",")

    incidents = tc_incident_associate_indicator(incident_id, indicator_type, indicator, owners)
    md = []
    for inc in incidents:
        md.append('Incident {} with ID {}, was tagged with: {}'.format(inc['name'], inc['id'], indicator))

    demisto.results({
        'Type': entryTypes['note'],
        'ContentsFormat': formats['text'],
        'Contents': incidents,
        'ReadableContentsFormat': formats['markdown'],
        'HumanReadable': '\n'.join(md),
        'EntryContext': {'TC.Incident(val.ID && val.ID === obj.ID)': createContext(incidents, removeNull=True)}
    })


# @loger
def tc_incident_associate_indicator(incident_id, indicator_type, indicator, owners):
    tc = get_client()
    incidents = tc.incidents()
    filter1 = incidents.add_filter()
    filter1.add_id(incident_id)
    if owners is not None:
        filter1.add_owner(owners)
    raw_incidents = incidents.retrieve()

    incidents = []
    for incident in raw_incidents:
        incident.associate_indicator(indicator_type, indicator)
        incidents.append(json.loads(incident.commit().json))

    return incidents


def tc_update_indicator_command():
    args = demisto.args()
    indicator = args['indicator']
    rating = args.get('rating')
    confidence = args.get('confidence')
    size = args.get('size')
    dns_active = args.get('dnsActive')
    whois_active = args.get('whoisActive')
    false_positive = args.get('falsePositive', 'False') == 'True'
    observations = int(args.get('observations', 0))
    security_label = args.get('securityLabel')
    threat_assess_confidence = int(args.get('threatAssessConfidence', -1))
    threat_assess_rating = int(args.get('threatAssessRating', -1))

    raw_indicators = tc_update_indicator(indicator, rating=rating, confidence=confidence, size=size,
                                         dns_active=dns_active, whois_active=whois_active,
                                         false_positive=false_positive, observations=observations,
                                         security_label=security_label,
                                         threat_assess_confidence=threat_assess_confidence,
                                         threat_assess_rating=threat_assess_rating)
    ec, indicators = create_context(raw_indicators)

    demisto.results({
        'Type': entryTypes['note'],
        'ContentsFormat': formats['json'],
        'Contents': raw_indicators,
        'ReadableContentsFormat': formats['markdown'],
        'HumanReadable': '\n'.join('Indicator {} Updated Successfully'.format(ind['ID']) for ind in indicators),
        'EntryContext': ec
    })


# @loger
def tc_update_indicator(indicator, rating=None, confidence=None, size=None, dns_active=None, whois_active=None,
                        false_positive=False, observations=0, security_label=None, threat_assess_confidence=-1,
                        threat_assess_rating=-1):
    tc = get_client()
    indicators = tc.indicators()
    filter1 = indicators.add_filter()
    filter1.add_indicator(indicator)

    raw_indicators = []
    for ind in indicators.retrieve():
        if rating is not None:
            ind.set_rating(rating)
        if confidence is not None:
            ind.set_confidence(int(confidence))
        if false_positive:
            ind.add_false_positive()
        if observations != 0:
            ind.add_observation(observations)
        if security_label is not None:
            ind.add_security_label(security_label)
        if threat_assess_confidence != -1:
            ind.set_threat_assess_confidence(threat_assess_confidence)
        if threat_assess_rating != -1:
            ind.set_threat_assess_rating(threat_assess_rating)

        if ind.type == 'File' and size is not None:
            ind.add_size(size)
        if ind.type == 'Host' and dns_active is not None:
            ind.set_dns_active(dns_active)
        if ind.type == 'Host' and whois_active is not None:
            ind.set_whois_active(whois_active)

        raw_indicators.append(ind.commit().json)

    return raw_indicators


def tc_delete_indicator_command():
    args = demisto.args()
    indicator = args['indicator']

    tc_delete_indicator(indicator)

    demisto.results({
        'Type': entryTypes['note'],
        'ContentsFormat': formats['text'],
        'Contents': 'Indicator {} removed Successfully'.format(indicator)
    })


# @loger
def tc_delete_indicator(indicator):
    tc = get_client()
    indicators = tc.indicators()
    filter1 = indicators.add_filter()
    filter1.add_indicator(indicator)
    indicators = indicators.retrieve()
    for ind in indicators:
        ind.delete()


def tc_delete_indicator_tag_command():
    args = demisto.args()
    indicator = args['indicator']
    tag = args['tag']

    indicators = tc_delete_indicator_tag(indicator, tag)
    raw_indicators = [ind.json for ind in indicators]
    ec, _ = create_context(raw_indicators)

    md = []
    for ind in indicators:
        md.append('Removed tag {} from indicator {}.'.format(tag, ind.indicator))
    if len(md) == 0:
        md.append('No indicators found')

    demisto.results({
        'Type': entryTypes['note'],
        'ContentsFormat': formats['text'],
        'Contents': raw_indicators,
        'ReadableContentsFormat': formats['markdown'],
        'HumanReadable': '\n'.join(md),
        'EntryContext': ec
    })


# @loger
def tc_delete_indicator_tag(indicator, tag, owners=None):
    tc = get_client()
    indicators = tc.indicators()
    filter1 = indicators.add_filter()
    filter1.add_indicator(indicator)

    if owners is not None:
        owners = owners.split(",")
        filter1.add_owner(owners)

    indicators = indicators.retrieve()
    for indicator in indicators:
        indicator.delete_tag(tag)
        indicator.commit()

    return indicators


def tc_create_campaign_command():
    args = demisto.args()
    name = args['name']
    owner = args.get('owner', demisto.params()['defaultOrg'])
    if owner == '':
        return_error('You must specify an owner in the command, or by using the Organization parameter.')

    first_seen = args.get('firstSeen', datetime.utcnow().isoformat().split('.')[0] + 'Z')
    tag = args.get('tag')
    security_label = args.get('securityLabel')
    description = args.get('description')

    raw_campaign = tc_create_campaign(name, owner, first_seen, tag, security_label, description)
    ec = {
        'ID': raw_campaign['id'],
        'Name': raw_campaign['name'],
        'Owner': raw_campaign['owner']['name'],
        'FirstSeen': raw_campaign['firstSeen'],
        'Tag': tag,
        'SecurityLabel': security_label
    }

    demisto.results({
        'Type': entryTypes['note'],
        'ContentsFormat': formats['json'],
        'Contents': raw_campaign,
        'ReadableContentsFormat': formats['markdown'],
        'HumanReadable': 'Campaign {} Created Successfully'.format(name),
        'EntryContext': {
            'TC.Campaign(val.ID && val.ID === obj.ID)': createContext([ec], removeNull=True)
        }
    })


# @loger
def tc_create_campaign(name, owner, first_seen, tag=None, security_label=None, description=None):
    tc = get_client()
    ro = RequestObject()
    ro.set_http_method('POST')
    ro.set_request_uri('/v2/groups/campaigns')
    body = {
        'name': name,
        'firstSeen': first_seen,
    }
    ro.set_body(json.dumps(body))
    response = tc.api_request(ro).json()

    if response.get('status') == 'Success':
        output = response.get('data', {}).get('campaign', {})
        event_id = output['id']
        if description is not None:
            # Associate Attribute description
            ro = RequestObject()
            ro.set_http_method('POST')
            ro.set_request_uri('/v2/groups/events/{}/attributes'.format(event_id))
            body = {
                'type': 'Description',
                'value': description,
                'displayed': 'true'
            }
            ro.set_body(json.dumps(body))
            tc.api_request(ro).json()

        return output
    else:
        return_error('Failed to create event')


def tc_create_event_command():
    args = demisto.args()
    name = args['name']
    event_date = args.get('EventDate', datetime.utcnow().isoformat().split('.')[0] + 'Z')
    status = args.get('status')
    owner = args.get('owner', demisto.params()['defaultOrg'])
    if owner == '':
        return_error('You must specify an owner in the command, or by using the Organization parameter.')

    description = args.get('description')
    tag = args.get('tag')

    raw_event = tc_create_event(name, owner, event_date, tag, status, description)
    ec = {
        'ID': raw_event['id'],
        'Name': raw_event['name'],
        'Owner': raw_event['owner']['name'],
        'Date': raw_event['eventDate'],
        'Tag': tag,
        'Status': status
    }

    demisto.results({
        'Type': entryTypes['note'],
        'ContentsFormat': formats['json'],
        'Contents': raw_event,
        'ReadableContentsFormat': formats['markdown'],
        'HumanReadable': 'Incident {} Created Successfully'.format(name),
        'EntryContext': {
            'TC.Event(val.ID && val.ID === obj.ID)': createContext([ec], removeNull=True)
        }
    })


def tc_create_event(name, owner, event_date, tag=None, status=None, description=None):
    tc = get_client()
    ro = RequestObject()
    ro.set_http_method('POST')
    ro.set_request_uri('/v2/groups/events')
    body = {
        'name': name,
        'eventDate': event_date,
        'status': status
    }
    ro.set_body(json.dumps(body))
    response = tc.api_request(ro).json()

    if response.get('status') == 'Success':
        output = response.get('data', {}).get('event', {})
        event_id = output['id']
        if description is not None:
            # Associate Attribute description
            ro = RequestObject()
            ro.set_http_method('POST')
            ro.set_request_uri('/v2/groups/events/{}/attributes'.format(event_id))
            body = {
                'type': 'Description',
                'value': description,
                'displayed': 'true'
            }
            ro.set_body(json.dumps(body))
            tc.api_request(ro).json()

        return output
    else:
        return_error('Failed to create event')


def tc_create_threat_command():
    args = demisto.args()
    name = args['name']
    date = args.get('dateAdded', datetime.utcnow().isoformat().split('.')[0] + 'Z')
    owner = args.get('owner', demisto.params()['defaultOrg'])
    if owner == '':
        return_error('You must specify an owner in the command, or by using the Organization parameter.')

    raw_threat = tc_create_threat(name, owner, date)
    ec = {
        'ID': raw_threat['id'],
        'Name': raw_threat['name']
    }

    demisto.results({
        'Type': entryTypes['note'],
        'ContentsFormat': formats['json'],
        'Contents': raw_threat,
        'ReadableContentsFormat': formats['markdown'],
        'HumanReadable': 'Threat {} Created Successfully'.format(name),
        'EntryContext': {
            'TC.Threat(val.ID && val.ID === obj.ID)': createContext([ec], removeNull=True)
        }
    })


def tc_create_threat(name, owner, date):
    tc = get_client()
    threats = tc.threats()
    threat = threats.add(name, owner)
    threat.set_date_added(date)

    return json.loads(threat.commit().json)


def tc_delete_group_command():
    args = demisto.args()
    group_id = int(args['groupID'])
    group_type = args['type']

    success = tc_delete_group(group_id, group_type.lower())
    if success:
        demisto.results({
            'Type': entryTypes['note'],
            'ContentsFormat': formats['text'],
            'Contents': '{} {} deleted Successfully'.format(group_type.lower(), group_id)
        })
    else:
        return_error('Failed to delete {} {}'.format(group_type, group_id))


def tc_delete_group(group_id, group_type):
    tc = get_client()
    ro = RequestObject()
    ro.set_http_method('DELETE')
    ro.set_request_uri('/v2/groups/{}/{}'.format(group_type, group_id))
    response = tc.api_request(ro).json()

    return response['status'] == 'Success'


def tc_add_group_attribute_request(group_type, group_id, attribute_type, attribute_value):
    tc = get_client()
    ro = RequestObject()
    ro.set_http_method('POST')
    ro.set_request_uri('/v2/groups/{}/{}/attributes'.format(group_type, group_id))
    body = {
        'type': attribute_type,
        'value': attribute_value,
        'displayed': 'true'
    }
    ro.set_body(json.dumps(body))
    response = tc.api_request(ro).json()

    return response


def tc_add_group_attribute():
    group_id = int(demisto.args().get('group_id'))
    group_type = demisto.args().get('group_type')
    attribute_type = demisto.args().get('attribute_type')
    attribute_value = demisto.args().get('attribute_value')
    headers = ['Type', 'Value', 'ID', 'DateAdded', 'LastModified']
    attribute = tc_add_group_attribute_request(group_type, group_id, attribute_type, attribute_value)
    data = attribute.get('data').get('attribute')
    contents = {
        'Type': data.get('type'),
        'Value': data.get('value'),
        'ID': data.get('id'),
        'DateAdded': data.get('dateAdded'),
        'LastModified': data.get('lastModified')
    }
    context = {
        'TC.Group(val.ID && val.ID === obj.ID)': contents
    }

    return_outputs(
        tableToMarkdown('The attribute was added successfully to group {}'.format(group_id), contents, headers,
                        removeNull=True),
        context,
        attribute
    )


def add_group_security_label_request(group_type, group_id, security_label):
    tc = get_client()
    ro = RequestObject()
    ro.set_http_method('POST')
    ro.set_request_uri('/v2/groups/{}/{}/securityLabels/{}'.format(group_type, group_id, security_label))

    response = tc.api_request(ro).json()

    return response.get('status') == 'Success'


def add_group_security_label():
    group_id = int(demisto.args().get('group_id'))
    group_type = demisto.args().get('group_type')
    security_label = demisto.args().get('security_label_name')

    add_group_security_label_request(group_type, group_id, security_label)

    demisto.results('The security label {} was added successfully to {} {}'.format(security_label, group_type,
                                                                                   group_id))


def add_group_tags_request(group_type, group_id, tag_name):
    tc = get_client()
    ro = RequestObject()
    ro.set_http_method('POST')
    ro.set_request_uri('/v2/groups/{}/{}/tags/{}'.format(group_type, group_id, tag_name))

    response = tc.api_request(ro).json()

    return response.get('status') == 'Success'


def add_group_tag():
    group_id = int(demisto.args().get('group_id'))
    group_type = demisto.args().get('group_type')
    tag_name = demisto.args().get('tag_name')

    add_group_tags_request(group_type, group_id, tag_name)

    demisto.results('The tag {} was added successfully to group {} {}'.format(tag_name, group_type, group_id))


def get_events_request():
    tc = get_client()
    ro = RequestObject()
    ro.set_http_method('GET')
    ro.set_request_uri('/v2/groups/events')

    return tc.api_request(ro).json()


def tc_get_events():
    raw_response = get_events_request()
    data = raw_response.get('data', {}).get('event', [])
    content = []
    headers = ['ID', 'Name', 'OwnerName', 'EventDate', 'DateAdded', 'Status']

    for event in data:
        content.append({
            'ID': event.get('id'),
            'Name': event.get('name'),
            'OwnerName': event.get('ownerName'),
            'DateAdded': event.get('dateAdded'),
            'EventDate': event.get('eventDate'),
            'Status': event.get('status')
        })
    context = {
        'TC.Event(val.ID && val.ID === obj.ID)': content
    }

    return_outputs(
        tableToMarkdown('ThreatConnect Events', content, headers, removeNull=True),
        context,
        raw_response
    )


def tc_get_indicator_types_request():
    tc = get_client()
    ro = RequestObject()
    ro.set_http_method('GET')
    ro.set_request_uri('/v2/types/indicatorTypes')

    return tc.api_request(ro).json()


def tc_get_indicator_types():
    raw_response = tc_get_indicator_types_request()
    data = raw_response.get('data', {}).get('indicatorType', [])
    content = []
    headers = ['Name', 'Custom', 'Parsable', 'ApiBranch', 'CasePreference', 'value1Label', 'Value1Type']

    for type_ in data:
        content.append({
            'Custom': type_.get('custom'),
            'Name': type_.get('name'),
            'Parsable': type_.get('parsable'),
            'ApiBranch': type_.get('apiBranch'),
            'ApiEntity': type_.get('apiEntity'),
            'CasePreference': type_.get('casePreference'),
            'Value1Label': type_.get('value1Label'),
            'Value1Type': type_.get('value1Type')
        })
    context = {
        'TC.IndicatorType(val.Name && val.Name === obj.Name)': content
    }

    return_outputs(
        tableToMarkdown('ThreatConnect indicator types', content, headers, removeNull=True),
        context,
        raw_response
    )


def associate_indicator_request(indicator_type, indicator, group_type, group_id):
    tc = get_client()
    ro = RequestObject()
    ro.set_http_method('POST')
    indicator = urllib.parse.quote(indicator, safe='')
    ro.set_request_uri('/v2/indicators/{}/{}/groups/{}/{}'.format(indicator_type, indicator, group_type, group_id))
    response = tc.api_request(ro).json()

    return response


def associate_indicator():
    group_id = int(demisto.args().get('group_id'))
    group_type = demisto.args().get('group_type')
    indicator_type = demisto.args().get('indicator_type')
    indicator = demisto.args().get('indicator')

    response = associate_indicator_request(indicator_type, indicator, group_type, group_id)

    if response.get('status') == 'Success':
        contents = {
            'IndicatorType': indicator_type,
            'Indicator': indicator,
            'GroupType': group_type,
            'GroupID': group_id
        }
    else:
        return_error(response.get('message'))

    context = {
        'TC.Group(val.Indicator && val.Indicator === obj.Indicator)': contents
    }

    return_outputs(
        tableToMarkdown('The indicator was associated successfully', contents, removeNull=True),
        context
    )


def get_groups_request(group_type):
    tc = get_client()
    ro = RequestObject()
    ro.set_http_method('GET')
    ro.set_request_uri('/v2/groups/{}'.format(group_type))

    return tc.api_request(ro).json()


def tc_get_groups():
    group_type = demisto.args().get('group_type')
    raw_response = get_groups_request(group_type)
    headers = ['ID', 'Name', 'OwnerName', 'EventDate', 'DateAdded', 'Status']
    if group_type == 'adversaries':
        data = raw_response.get('data', {}).get('adversarie', {})
    if group_type == 'campaigns':
        data = raw_response.get('data', {}).get('campaign', {})
    if group_type == 'documents':
        data = raw_response.get('data', {}).get('document', {})
    if group_type == 'emails':
        data = raw_response.get('data', {}).get('email', {})
    if group_type == 'events':
        data = raw_response.get('data', {}).get('event', {})
    if group_type == 'incidents':
        data = raw_response.get('data', {}).get('incident', {})
    if group_type == 'intrusionSets':
        data = raw_response.get('data', {}).get('intrusionSet', {})
    if group_type == 'reports':
        data = raw_response.get('data', {}).get('report', {})
    if group_type == 'signatures':
        data = raw_response.get('data', {}).get('signature', {})
    if group_type == 'threats':
        data = raw_response.get('data', {}).get('threat', {})

    content = []

    for group in data:
        content.append({
            'ID': group.get('id'),
            'Name': group.get('name'),
            'OwnerName': group.get('ownerName'),
            'DateAdded': group.get('dateAdded'),
            'EventDate': group.get('eventDate'),
            'Status': group.get('status')
        })
    context = {
        'TC.Group(val.ID && val.ID === obj.ID)': content
    }

    return_outputs(
        tableToMarkdown('ThreatConnect {}'.format(group_type), content, headers, removeNull=True),
        context,
        raw_response
    )


def get_group_request(group_type, group_id):
    tc = get_client()
    ro = RequestObject()
    ro.set_http_method('GET')
    ro.set_request_uri('/v2/groups/{}/{}'.format(group_type, group_id))

    return tc.api_request(ro).json()


def get_group():
    """
    Retrieve a single Group
    """
    group_type = demisto.args().get('group_type')
    try:
        group_id = int(demisto.args().get('group_id'))
    except TypeError as t:
        return_error('group_id must be a number', t)
    response = get_group_request(group_type, group_id)
    response = response.get('data', {})
    if group_type == 'adversaries':
        data = response.get('adversarie', {})
    if group_type == 'campaigns':
        data = response.get('campaign', {})
    if group_type == 'documents':
        data = response.get('document', {})
    if group_type == 'emails':
        data = response.get('email', {})
    if group_type == 'events':
        data = response.get('event', {})
    if group_type == 'incidents':
        data = response.get('incident', {})
    if group_type == 'intrusionSets':
        data = response.get('intrusionSet', {})
    if group_type == 'reports':
        data = response.get('report', {})
    if group_type == 'signatures':
        data = response.get('signature', {})
    if group_type == 'threats':
        data = response.get('threat', {})

    owner = {
        'Name': data.get('owner', {}).get('name'),
        'ID': data.get('owner', {}).get('id'),
        'Type': data.get('owner', {}).get('type')
    }
    contents = {
        'ID': data.get('id'),
        'Name': data.get('name'),
        'Owner': owner,
        'DateAdded': data.get('dateAdded'),
        'EventDate': data.get('eventDate'),
        'Status': data.get('status')
    }

    context = {
        'TC.Group(val.ID && val.ID === obj.ID)': contents
    }

    return_outputs(
        tableToMarkdown('ThreatConnect Group information', contents, removeNull=True),
        context,
        response
    )


def get_group_attributes_request(group_type, group_id):
    tc = get_client()
    ro = RequestObject()
    ro.set_http_method('GET')
    ro.set_request_uri('/v2/groups/{}/{}/attributes'.format(group_type, group_id))

    return tc.api_request(ro).json()


def get_group_attributes():
    """
    Retrieve a Group's Attributes
    """
    group_type = demisto.args().get('group_type')
    try:
        group_id = int(demisto.args().get('group_id'))
    except TypeError as t:
        return_error('group_id must be a number', t)
    contents = []
    headers = ['AttributeID', 'Type', 'Value', 'DateAdded', 'LastModified', 'Displayed']
    response = get_group_attributes_request(group_type, group_id)
    data = response.get('data', {}).get('attribute', [])

    if response.get('status') == 'Success':
        for attribute in data:
            contents.append({
                'GroupID': group_id,
                'AttributeID': attribute.get('id'),
                'Type': attribute.get('type'),
                'Value': attribute.get('value'),
                'DateAdded': attribute.get('dateAdded'),
                'LastModified': attribute.get('lastModified'),
                'Displayed': attribute.get('displayed')
            })

    else:
        return_error(response.get('message'))

    context = {
        'TC.Group.Attribute(val.GroupID && val.GroupID === obj.GroupID && val.AttributeID && val.AttributeID ==='
        ' obj.AttributeID)': contents
    }

    return_outputs(
        tableToMarkdown('ThreatConnect Group Attributes', contents, headers, removeNull=True),
        context,
        response
    )


def get_group_security_labels_request(group_type, group_id):
    tc = get_client()
    ro = RequestObject()
    ro.set_http_method('GET')
    ro.set_request_uri('/v2/groups/{}/{}/securityLabels'.format(group_type, group_id))

    return tc.api_request(ro).json()


def get_group_security_labels():
    """
    Retrieve a Group's Security Labels
    """
    group_type = demisto.args().get('group_type')
    try:
        group_id = int(demisto.args().get('group_id'))
    except TypeError as t:
        return_error('group_id must be a number', t)
    contents = []
    headers = ['Name', 'Description', 'DateAdded']
    response = get_group_security_labels_request(group_type, group_id)
    data = response.get('data', {}).get('securityLabel', [])

    if response.get('status') == 'Success':
        for security_label in data:
            contents.append({
                'GroupID': group_id,
                'Name': security_label.get('name'),
                'Description': security_label.get('description'),
                'DateAdded': security_label.get('dateAdded')
            })

    else:
        return_error(response.get('message'))

    context = {
        'TC.Group.SecurityLabel(val.GroupID && val.GroupID === obj.GroupID && val.Name && val.Name === '
        'obj.Name)': contents
    }

    return_outputs(
        tableToMarkdown('ThreatConnect Group Security Labels', contents, headers, removeNull=True),
        context
    )


def get_group_tags_request(group_type, group_id):
    tc = get_client()
    ro = RequestObject()
    ro.set_http_method('GET')
    ro.set_request_uri('/v2/groups/{}/{}/tags'.format(group_type, group_id))

    return tc.api_request(ro).json()


def get_group_tags():
    """
    Retrieve the Tags for a Group
    """
    group_type = demisto.args().get('group_type')
    try:
        group_id = int(demisto.args().get('group_id'))
    except TypeError as t:
        return_error('group_id must be a number', t)
    contents = []
    context_entries = []
    response = get_group_tags_request(group_type, group_id)
    data = response.get('data', {}).get('tag', [])

    if response.get('status') == 'Success':
        for tags in data:
            contents.append({
                'Name': tags.get('name')
            })

            context_entries.append({
                'GroupID': group_id,
                'Name': tags.get('name')
            })
    else:
        return_error(response.get('message'))

    context = {
        'TC.Group.Tag(val.GroupID && val.GroupID === obj.GroupID && val.Name && val.Name === obj.Name)': context_entries
    }

    return_outputs(
        tableToMarkdown('ThreatConnect Group Tags', contents, removeNull=True),
        context,
        response
    )


def get_group_indicator_request(group_type, group_id):
    tc = get_client()
    ro = RequestObject()
    ro.set_http_method('GET')
    ro.set_request_uri('/v2/groups/{}/{}/indicators'.format(group_type, group_id))

    return tc.api_request(ro).json()


def get_group_indicator():
    """
    View Indicators associated with a given Group
    """
    group_type = demisto.args().get('group_type')
    try:
        group_id = int(demisto.args().get('group_id'))
    except TypeError as t:
        return_error('group_id must be a number', t)
    contents = []
    response = get_group_indicator_request(group_type, group_id)
    data = response.get('data', {}).get('indicator', [])

    if response.get('status') == 'Success':
        for indicator in data:
            contents.append({
                'GroupID': group_id,
                'IndicatorID': indicator.get('id'),
                'OwnerName': indicator.get('ownerName'),
                'Type': indicator.get('type'),
                'DateAdded': indicator.get('dateAdded'),
                'LastModified': indicator.get('lastModified'),
                'Rating': indicator.get('rating'),
                'Confidence': indicator.get('confidence'),
                'ThreatAssertRating': indicator.get('threatAssessRating'),
                'ThreatAssessConfidence': indicator.get('threatAssessConfidence'),
                'Summary': indicator.get('summary')
            })

    else:
        return_error(response.get('message'))

    context = {
        'TC.Group.Indicator(val.GroupID && val.GroupID === obj.GroupID && val.IndicatorID && val.IndicatorID === '
        'obj.IndicatorID)': contents
    }

    return_outputs(
        tableToMarkdown('ThreatConnect Group Indicators', contents, removeNull=True),
        context,
        response
    )


def get_group_associated_request(group_type, group_id):
    tc = get_client()
    ro = RequestObject()
    ro.set_http_method('GET')
    ro.set_request_uri('/v2/groups/{}/{}/groups'.format(group_type, group_id))

    return tc.api_request(ro).json()


def get_group_associated():
    """
    View Indicators associated with a given Group
    """
    group_type = demisto.args().get('group_type')
    try:
        group_id = int(demisto.args().get('group_id'))
    except TypeError as t:
        return_error('group_id must be a number', t)
    contents = []
    headers = ['GroupID', 'Name', 'Type', 'OwnerName', 'DateAdded']
    response = get_group_associated_request(group_type, group_id)
    data = response.get('data', {}).get('group', [])

    if response.get('status') == 'Success':
        for group in data:
            contents.append({
                'GroupID': group.get('id'),
                'Name': group.get('name'),
                'Type': group.get('type'),
                'DateAdded': group.get('dateAdded'),
                'OwnerName': group.get('ownerName')
            })

    else:
        return_error(response.get('message'))

    context = {
        'TC.Group.AssociatedGroup(val.GroupID && val.GroupID === obj.GroupID)': contents
    }

    return_outputs(
        tableToMarkdown('ThreatConnect Associated Groups', contents, headers, removeNull=True),
        context,
        response
    )


def associate_group_to_group_request(group_type, group_id, associated_group_type, associated_group_id):
    tc = get_client()
    ro = RequestObject()
    ro.set_http_method('POST')
    ro.set_request_uri('/v2/groups/{}/{}/groups/{}/{}'.format(group_type, group_id, associated_group_type,
                                                              associated_group_id))

    return tc.api_request(ro).json()


def associate_group_to_group():
    """
    Associate one Group with another
    """

    group_type = demisto.args().get('group_type')
    associated_group_type = demisto.args().get('associated_group_type')
    try:
        group_id = int(demisto.args().get('group_id'))
    except TypeError as t:
        return_error('group_id must be a number', t)
    try:
        associated_group_id = int(demisto.args().get('associated_group_id'))
    except TypeError as t:
        return_error('associated_group_id must be a number', t)

    response = associate_group_to_group_request(group_type, group_id, associated_group_type, associated_group_id)

    if response.get('status') == 'Success':
        context_entries = {
            'GroupID': group_id,
            'GroupType': group_type,
            'AssociatedGroupID': associated_group_id,
            'AssociatedGroupType': associated_group_type
        }
        context = {
            'TC.Group.AssociatedGroup(val.GroupID && val.GroupID === obj.GroupID)': context_entries
        }
        return_outputs('The group {} was associated successfully.'.format(associated_group_id),
                       context,
                       response)
    else:
        return_error(response.get('message'))


def create_document_group_request(contents, file_name, name, owner, res, malware, password, security_label,
                                  description):
    tc = get_client()
    documents = tc.documents()
    document = documents.add(name, owner)
    document.set_file_name(file_name)

    # upload the contents of the file into the Document
    document.upload(contents)
    if malware:
        document.set_malware(True)
        document.set_password(password)
    if security_label:
        document.set_security_label(security_label)
    if description:
        document.add_attribute('Description', description)

    return document.commit().json


def create_document_group():
    file_name = demisto.args().get('file_name')
    name = demisto.args().get('name')
    malware = bool(strtobool(demisto.args().get('malware', 'False')))
    password = demisto.args().get('password')
    res = demisto.getFilePath(demisto.args()['entry_id'])
    owner = demisto.args().get('owner', demisto.params().get('defaultOrg'))
    if not owner:
        return_error('You must specify an owner in the command, or by using the Organization parameter.')

    security_label = demisto.args().get('security_label')
    description = demisto.args().get('description')

    # open a file handle for a local file and read the contents thereof
    f = open(res['path'], 'rb')
    contents = f.read()

    raw_document = create_document_group_request(contents, file_name, name, owner, res, malware, password,
                                                 security_label, description)
    content = {
        'ID': raw_document.get('id'),
        'Name': raw_document.get('name'),
        'Owner': raw_document.get('ownerName'),
        'EventDate': raw_document.get('eventDate'),
        'Description': description,
        'SecurityLabel': security_label
    }
    context = {
        'TC.Group(val.ID && val.ID === obj.ID)': content
    }
    return_outputs(tableToMarkdown('ThreatConnect document group was created successfully', content, removeNull=True),
                   context,
                   raw_document)


def get_document_request(document_id):
    tc = get_client()
    documents = tc.documents()
    # set a filter to retrieve only the Document with ID: 123456
    filter1 = documents.add_filter()
    filter1.add_id(document_id)
    try:
        # retrieve the Document
        documents.retrieve()
    except RuntimeError as e:
        return_error('Error: {0}'.format(str(e)))

    # iterate through the retrieved Documents (in this case there should only be one) and print its properties
    for document in documents:
        document.download()
        if document.contents is not None:
            return document
        else:
            return_error('No document was found.')


def download_document():
    """
    Download the contents of a Document
    """
    try:
        document_id = int(demisto.args().get('document_id'))
    except TypeError as t:
        return_error('document_id must be a number', t)
    document = get_document_request(document_id)

    file_name = document.file_name
    file_content = document.contents
    demisto.results(fileResult(file_name, file_content))


def download_report(group_type, group_id):
    tc = get_client()
    ro = RequestObject()
    ro.set_http_method('GET')
    ro.set_request_uri(f'/v2/groups/{group_type}/{group_id}/pdf')
    return tc.api_request(ro)


def tc_download_report():
    args = demisto.args()
    group_type = args.get('group_type', '').lower()
    group_id = args.get('group_id')
    allowed_types = ['adversaries', 'campaigns', 'emails', 'incidents', 'signatures', 'threats']
    if group_type not in allowed_types:
        raise DemistoException(f'{group_type} is not an allowed type for tc-download-report command.')

    response = download_report(group_type, group_id)
    file_entry = fileResult(filename=f'{group_type}_report_{group_id}.pdf', data=response.content)
    demisto.results(file_entry)


def test_integration():
    tc = get_client()
    owners = tc.owners()
    owners.retrieve()
    demisto.results('ok')


''' EXECUTION CODE '''
COMMANDS = {
    'test-module': test_integration,
    'ip': ip_command,
    'url': url_command,
    'file': file_command,
    'domain': domain_command,

    'tc-owners': tc_owners_command,
    'tc-indicators': tc_indicators_command,
    'tc-get-tags': tc_get_tags_command,
    'tc-tag-indicator': tc_tag_indicator_command,
    'tc-get-indicator': tc_get_indicator_command,
    'tc-get-indicators-by-tag': tc_get_indicators_by_tag_command,
    'tc-add-indicator': tc_add_indicator_command,

    'tc-create-incident': tc_create_incident_command,
    'tc-fetch-incidents': tc_fetch_incidents_command,
    'tc-get-incident-associate-indicators': tc_get_incident_associate_indicators_command,
    'tc-incident-associate-indicator': tc_incident_associate_indicator_command,
    'tc-update-indicator': tc_update_indicator_command,
    'tc-delete-indicator': tc_delete_indicator_command,
    'tc-delete-indicator-tag': tc_delete_indicator_tag_command,
    'tc-create-campaign': tc_create_campaign_command,
    'tc-create-event': tc_create_event_command,
    'tc-get-events': tc_get_events,
    'tc-add-group-attribute': tc_add_group_attribute,
    'tc-create-threat': tc_create_threat_command,
    'tc-delete-group': tc_delete_group_command,
    'tc-get-groups': tc_get_groups,
    'tc-add-group-security-label': add_group_security_label,
    'tc-add-group-tag': add_group_tag,
    'tc-get-indicator-types': tc_get_indicator_types,
    'tc-group-associate-indicator': associate_indicator,
    'tc-create-document-group': create_document_group,
    'tc-get-group': get_group,
    'tc-get-group-attributes': get_group_attributes,
    'tc-get-group-security-labels': get_group_security_labels,
    'tc-get-group-tags': get_group_tags,
    'tc-download-document': download_document,
    'tc-get-group-indicators': get_group_indicator,
    'tc-get-associated-groups': get_group_associated,
    'tc-associate-group-to-group': associate_group_to_group,
    'tc-get-indicator-owners': tc_get_indicator_owners,
    'tc-download-report': tc_download_report,
}


if __name__ in ('__main__', '__builtin__', 'builtins'):
    try:
        command_func = demisto.command()
        LOG('command is %s' % (demisto.command(),))
        if command_func in COMMANDS.keys():
            COMMANDS[command_func]()

    except Exception as e:
        return_error(f'error has occurred: {str(e)}', error=e)<|MERGE_RESOLUTION|>--- conflicted
+++ resolved
@@ -763,12 +763,7 @@
 
     ec, indicators, raw_indicators, indicators_associations, indicator_groups, indicator_observations, indicator_tags,
     indicator_attributes = tc_get_indicator(indicator, owners, rating_threshold, confidence_threshold, associated_groups,
-<<<<<<< HEAD
                                             associated_indicators, include_observations, include_tags, indicator_type, include_attributes)
-=======
-                                            associated_indicators, include_observations, include_tags, indicator_type, 
-                                            include_attributes)
->>>>>>> 9577d0df
 
     # remove extra items from the indicator markdown
     if ec == []:
